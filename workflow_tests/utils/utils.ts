import type {EventJSON} from '@kie/act-js/build/src/action-event/action-event.types';
import type {StepIdentifier} from '@kie/act-js/build/src/step-mocker/step-mocker.types';
import fs from 'fs';
import path from 'path';
import yaml from 'yaml';
import type ExtendedAct from './ExtendedAct';

<<<<<<< HEAD
type EventOptions = {
    action?: string;
    ref?: string;
};

type StepAssertionInputEntry = {key: string; value: string};
=======
type StepAssertionInputEntry = {key: string; value: string | boolean};
>>>>>>> 9a1f43c2

type StepAssertion = {
    name: string;
    status: number;
    output: string;
};

function setUpActParams(
    act: ExtendedAct,
    event: string | null = null,
    eventOptions: EventJSON | null = null,
    secrets: Record<string, string> | null = null,
    githubToken: string | null = null,
    envVars: Record<string, string> | null = null,
    inputs: Record<string, string> | null = null,
): ExtendedAct {
    let updatedAct = act;

    if (event && eventOptions) {
        // according to `Act` docs event data should be under the key with the event name (`[event]: eventOptions`), but
        // for some event types this does not work (like `issues`), but providing the data on the JSON top level does,
        // hence `...eventOptions` - this seems to cover all options
        const eventData = {
            [event]: eventOptions,
            ...eventOptions,
        };
        updatedAct = updatedAct.setEvent(eventData);
    }

    if (secrets) {
        Object.entries(secrets).forEach(([key, value]) => {
            updatedAct = updatedAct.setSecret(key, value);
        });
    }

    if (githubToken) {
        updatedAct = updatedAct.setGithubToken(githubToken);
    }

    if (envVars) {
        Object.entries(envVars).forEach(([key, value]) => {
            updatedAct = updatedAct.setEnv(key, value);
        });
    }

    if (inputs) {
        Object.entries(inputs).forEach(([key, value]) => {
            updatedAct = updatedAct.setInput(key, value);
        });
    }

    return updatedAct;
}

function createMockStep(
    name: string,
    message: string,
    jobId: string | null = null,
    inputs: string[] | null = null,
    inEnvs: string[] | null = null,
    outputs: Record<string, string | boolean | number> | null = null,
    outEnvs: Record<string, string> | null = null,
    isSuccessful = true,
    id: string | null = null,
): StepIdentifier {
    const mockStepName = name;
    let mockWithCommand = 'echo [MOCK]';
    if (jobId) {
        mockWithCommand += ` [${jobId}]`;
    }
    mockWithCommand += ` ${message}`;
    if (inputs) {
        inputs.forEach((input) => {
            mockWithCommand += `, ${input}="\${{ inputs.${input} && inputs.${input} || github.event.inputs.${input} }}"`;
        });
    }
    if (inEnvs) {
        inEnvs.forEach((env) => {
            mockWithCommand += `, ${env}="\${{ env.${env} }}"`;
        });
    }
    if (outputs) {
        Object.entries(outputs).forEach(([key, value]) => {
            mockWithCommand += `\necho "${key}=${value}" >> "$GITHUB_OUTPUT"`;
        });
    }
    if (outEnvs) {
        Object.entries(outEnvs).forEach(([key, value]) => {
            mockWithCommand += `\necho "${key}=${value}" >> "$GITHUB_ENV"`;
        });
    }
    if (!isSuccessful) {
        mockWithCommand += '\nexit 1';
    }
    if (!id) {
        return {
            name: mockStepName,
            mockWith: mockWithCommand,
        };
    }

    return {
        id,
        name: mockStepName,
        mockWith: mockWithCommand,
    };
}

function createStepAssertion(
    name: string,
    isSuccessful = true,
    expectedOutput: string | null = null,
    jobId: string | null = null,
    message: string | null = null,
    inputs: StepAssertionInputEntry[] | null = null,
    envs: StepAssertionInputEntry[] | null = null,
): StepAssertion {
    const stepName = `Main ${name}`;
    const stepStatus = isSuccessful ? 0 : 1;
    let stepOutput: string;
    if (expectedOutput !== null) {
        stepOutput = expectedOutput;
    } else {
        stepOutput = '[MOCK]';
        if (jobId) {
            stepOutput += ` [${jobId}]`;
        }
        if (message) {
            stepOutput += ` ${message}`;
        }
        if (inputs) {
            inputs.forEach((input) => {
                stepOutput += `, ${input.key}=${input.value}`;
            });
        }
        if (envs) {
            envs.forEach((env) => {
                stepOutput += `, ${env.key}=${env.value}`;
            });
        }
    }
    return {
        name: stepName,
        status: stepStatus,
        output: stepOutput,
    };
}

function setJobRunners(act: ExtendedAct, jobs: Record<string, string>, workflowPath: string): ExtendedAct {
    if (!act || !jobs || !workflowPath) {
        return act;
    }

    const workflow = yaml.parse(fs.readFileSync(workflowPath, 'utf8'));
    Object.entries(jobs).forEach(([jobId, runner]) => {
        const job = workflow.jobs[jobId];
        job['runs-on'] = runner;
    });
    fs.writeFileSync(workflowPath, yaml.stringify(workflow), 'utf8');
    return act;
}

function deepCopy<TObject>(originalObject: TObject): TObject {
    return JSON.parse(JSON.stringify(originalObject)) as TObject;
}

function getLogFilePath(workflowName: string, testName: string | undefined): string {
    if (!testName) {
        throw new Error();
    }

    const logsDir = path.resolve(__dirname, '..', 'logs');
    if (!fs.existsSync(logsDir)) {
        fs.mkdirSync(logsDir);
    }
    const workflowTestsLogDir = path.resolve(logsDir, workflowName);
    if (!fs.existsSync(workflowTestsLogDir)) {
        fs.mkdirSync(workflowTestsLogDir);
    }
    const cleanTestName = testName.replace(' ', '_').replace('-', '_').substr(0, 240);
    return path.resolve(workflowTestsLogDir, `${cleanTestName}.log`);
}

function removeMockRepoDir() {
    const mockDirRepo = path.resolve(__dirname, '..', '..', 'repo');
    if (fs.existsSync(mockDirRepo)) {
        fs.rmSync(mockDirRepo, {recursive: true, force: true});
    }
}

const FILES_TO_COPY_INTO_TEST_REPO = [
    {
        src: path.resolve(__dirname, '..', '..', '.github', 'actions'),
        dest: '.github/actions',
    },
    {
        src: path.resolve(__dirname, '..', '..', '.github', 'libs'),
        dest: '.github/libs',
    },
    {
        src: path.resolve(__dirname, '..', '..', '.github', 'scripts'),
        dest: '.github/scripts',
    },
];

export {setUpActParams, createMockStep, createStepAssertion, setJobRunners, deepCopy, getLogFilePath, FILES_TO_COPY_INTO_TEST_REPO, removeMockRepoDir};<|MERGE_RESOLUTION|>--- conflicted
+++ resolved
@@ -5,16 +5,7 @@
 import yaml from 'yaml';
 import type ExtendedAct from './ExtendedAct';
 
-<<<<<<< HEAD
-type EventOptions = {
-    action?: string;
-    ref?: string;
-};
-
-type StepAssertionInputEntry = {key: string; value: string};
-=======
 type StepAssertionInputEntry = {key: string; value: string | boolean};
->>>>>>> 9a1f43c2
 
 type StepAssertion = {
     name: string;

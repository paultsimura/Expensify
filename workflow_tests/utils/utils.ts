import type {StepIdentifier} from '@kie/act-js/build/src/step-mocker/step-mocker.types';
import fs from 'fs';
import path from 'path';
import yaml from 'yaml';
import type {ExtendedAct} from './ExtendedAct';

type EventOptions = {
    action?: string;
};

function setUpActParams(
    act: ExtendedAct,
    event: string | null = null,
    eventOptions: EventOptions | null = null,
    secrets: Record<string, string> | null = null,
    githubToken: string | null = null,
    envVars: Record<string, string> | null = null,
    inputs: Record<string, string> | null = null,
) {
    let updatedAct = act;

    if (event && eventOptions) {
        // according to `Act` docs event data should be under the key with the event name (`[event]: eventOptions`), but
        // for some event types this does not work (like `issues`), but providing the data on the JSON top level does,
        // hence `...eventOptions` - this seems to cover all options
        const eventData = {
            [event]: eventOptions,
            ...eventOptions,
        };
        updatedAct = updatedAct.setEvent(eventData);
    }

    if (secrets) {
        Object.entries(secrets).forEach(([key, value]) => {
            updatedAct = updatedAct.setSecret(key, value);
        });
    }

    if (githubToken) {
        updatedAct = updatedAct.setGithubToken(githubToken);
    }

    if (envVars) {
        Object.entries(envVars).forEach(([key, value]) => {
            updatedAct = updatedAct.setEnv(key, value);
        });
    }

    if (inputs) {
        Object.entries(inputs).forEach(([key, value]) => {
            updatedAct = updatedAct.setInput(key, value);
        });
    }

    return updatedAct;
}

function createMockStep(
    name: string,
    message: string,
    jobId: string | null = null,
    inputs: string[] | null = null,
    inEnvs: string[] | null = null,
    outputs: Record<string, string> | null = null,
    outEnvs: Record<string, string> | null = null,
    isSuccessful = true,
    id = null,
): StepIdentifier {
    const mockStepName = name;
    let mockWithCommand = 'echo [MOCK]';
    if (jobId) {
        mockWithCommand += ` [${jobId}]`;
    }
    mockWithCommand += ` ${message}`;
    if (inputs) {
        inputs.forEach((input) => {
            mockWithCommand += `, ${input}="\${{ inputs.${input} && inputs.${input} || github.event.inputs.${input} }}"`;
        });
    }
    if (inEnvs) {
        inEnvs.forEach((env) => {
            mockWithCommand += `, ${env}="\${{ env.${env} }}"`;
        });
    }
    if (outputs) {
        Object.entries(outputs).forEach(([key, value]) => {
            mockWithCommand += `\necho "${key}=${value}" >> "$GITHUB_OUTPUT"`;
        });
    }
    if (outEnvs) {
        Object.entries(outEnvs).forEach(([key, value]) => {
            mockWithCommand += `\necho "${key}=${value}" >> "$GITHUB_ENV"`;
        });
    }
    if (!isSuccessful) {
        mockWithCommand += '\nexit 1';
    }
<<<<<<< HEAD
    if (id) {
        return {
            id,
            mockWith: mockWithCommand,
        };
    }
    return {
=======
    if (!id) {
        return {
            name: mockStepName,
            mockWith: mockWithCommand,
        };
    }

    return {
        id,
>>>>>>> 161c43d4
        name: mockStepName,
        mockWith: mockWithCommand,
    };
}

function createStepAssertion(
    name: string,
    isSuccessful = true,
    expectedOutput = null,
    jobId: string | null = null,
    message: string | null = null,
    inputs: Array<{key: string; value: string}> | null = null,
    envs: Array<{key: string; value: string}> | null = null,
) {
    const stepName = `Main ${name}`;
    const stepStatus = isSuccessful ? 0 : 1;
    let stepOutput: string;
    if (expectedOutput !== undefined && expectedOutput !== null) {
        stepOutput = expectedOutput;
    } else {
        stepOutput = '[MOCK]';
        if (jobId) {
            stepOutput += ` [${jobId}]`;
        }
        if (message) {
            stepOutput += ` ${message}`;
        }
        if (inputs) {
            inputs.forEach((input) => {
                stepOutput += `, ${input.key}=${input.value}`;
            });
        }
        if (envs) {
            envs.forEach((env) => {
                stepOutput += `, ${env.key}=${env.value}`;
            });
        }
    }
    return {
        name: stepName,
        status: stepStatus,
        output: stepOutput,
    };
}

function setJobRunners(act: ExtendedAct, jobs: Record<string, string>, workflowPath: string) {
    if (!act || !jobs || !workflowPath) {
        return act;
    }

    const workflow = yaml.parse(fs.readFileSync(workflowPath, 'utf8'));
    Object.entries(jobs).forEach(([jobId, runner]) => {
        const job = workflow.jobs[jobId];
        job['runs-on'] = runner;
    });
    fs.writeFileSync(workflowPath, yaml.stringify(workflow), 'utf8');
    return act;
}

function deepCopy<TObject>(originalObject: TObject): TObject {
    // eslint-disable-next-line @typescript-eslint/no-unsafe-return
    return JSON.parse(JSON.stringify(originalObject));
}

function getLogFilePath(workflowName: string, testName: string | undefined) {
    if (!testName) {
        throw new Error();
    }

    const logsDir = path.resolve(__dirname, '..', 'logs');
    if (!fs.existsSync(logsDir)) {
        fs.mkdirSync(logsDir);
    }
    const workflowTestsLogDir = path.resolve(logsDir, workflowName);
    if (!fs.existsSync(workflowTestsLogDir)) {
        fs.mkdirSync(workflowTestsLogDir);
    }
    const cleanTestName = testName.replace(' ', '_').replace('-', '_').substr(0, 240);
    return path.resolve(workflowTestsLogDir, `${cleanTestName}.log`);
}

function removeMockRepoDir() {
    const mockDirRepo = path.resolve(__dirname, '..', '..', 'repo');
    if (fs.existsSync(mockDirRepo)) {
        fs.rmSync(mockDirRepo, {recursive: true, force: true});
    }
}

const FILES_TO_COPY_INTO_TEST_REPO = [
    {
        src: path.resolve(__dirname, '..', '..', '.github', 'actions'),
        dest: '.github/actions',
    },
    {
        src: path.resolve(__dirname, '..', '..', '.github', 'libs'),
        dest: '.github/libs',
    },
    {
        src: path.resolve(__dirname, '..', '..', '.github', 'scripts'),
        dest: '.github/scripts',
    },
];

export {setUpActParams, createMockStep, createStepAssertion, setJobRunners, deepCopy, getLogFilePath, FILES_TO_COPY_INTO_TEST_REPO, removeMockRepoDir};<|MERGE_RESOLUTION|>--- conflicted
+++ resolved
@@ -95,15 +95,6 @@
     if (!isSuccessful) {
         mockWithCommand += '\nexit 1';
     }
-<<<<<<< HEAD
-    if (id) {
-        return {
-            id,
-            mockWith: mockWithCommand,
-        };
-    }
-    return {
-=======
     if (!id) {
         return {
             name: mockStepName,
@@ -113,7 +104,6 @@
 
     return {
         id,
->>>>>>> 161c43d4
         name: mockStepName,
         mockWith: mockWithCommand,
     };

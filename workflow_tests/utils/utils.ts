--- conflicted
+++ resolved
@@ -5,12 +5,6 @@
 import yaml from 'yaml';
 import type {ExtendedAct} from './ExtendedAct';
 
-<<<<<<< HEAD
-=======
-type EventOptions = {
-    action?: string;
-};
-
 type StepAssertionInputEntry = {key: string; value: string};
 
 type StepAssertion = {
@@ -19,7 +13,6 @@
     output: string;
 };
 
->>>>>>> 807b0f6a
 function setUpActParams(
     act: ExtendedAct,
     event: string | null = null,

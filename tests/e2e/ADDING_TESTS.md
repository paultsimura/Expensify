--- conflicted
+++ resolved
@@ -20,15 +20,9 @@
 2. Rename `./index.js` to `./appIndex.js`
 3. Create a new `./index.js` with the following content:
 ```js
-<<<<<<< HEAD
-requrire("./src/libs/E2E/reactNativeLaunchingTest.ts");
-```
-3. In `./src/libs/E2E/reactNativeLaunchingTest.ts` change the main app import to the new `./appIndex.js` file:
-=======
 require('./src/libs/E2E/reactNativeLaunchingTest');
 ```
-4. In `./src/libs/E2E/reactNativeLaunchingTest.js` change the main app import to the new `./appIndex.js` file:
->>>>>>> da2c79e5
+4. In `./src/libs/E2E/reactNativeLaunchingTest.ts` change the main app import to the new `./appIndex.js` file:
 ```diff
 - import '../../../index';
 + import '../../../appIndex';

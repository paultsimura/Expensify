import {screen} from '@testing-library/react-native';
import type {ComponentType} from 'react';
import Onyx from 'react-native-onyx';
import type {OnyxMultiSetInput} from 'react-native-onyx';
import type {ValueOf} from 'type-fest';
import type {WithCurrentUserPersonalDetailsProps} from '@components/withCurrentUserPersonalDetails';
import DateUtils from '@libs/DateUtils';
import * as Localize from '@libs/Localize';
import * as ReportUtils from '@libs/ReportUtils';
import * as TransactionUtils from '@libs/TransactionUtils';
import FontUtils from '@styles/utils/FontUtils';
import CONST from '@src/CONST';
import ONYXKEYS from '@src/ONYXKEYS';
import type {PersonalDetailsList, Report, ReportAction, ViolationName} from '@src/types/onyx';
import type {ReportCollectionDataSet} from '@src/types/onyx/Report';
import * as LHNTestUtils from '../utils/LHNTestUtils';
import * as TestHelper from '../utils/TestHelper';
import waitForBatchedUpdates from '../utils/waitForBatchedUpdates';
import waitForBatchedUpdatesWithAct from '../utils/waitForBatchedUpdatesWithAct';
import wrapOnyxWithWaitForBatchedUpdates from '../utils/wrapOnyxWithWaitForBatchedUpdates';

// Be sure to include the mocked permissions library, as some components that are rendered
// during the test depend on its methods.
jest.mock('@libs/Permissions');
jest.mock('@src/hooks/useActiveWorkspaceFromNavigationState');
jest.mock('@src/hooks/useIsCurrentRouteHome');

type LazyLoadLHNTestUtils = {
    fakePersonalDetails: PersonalDetailsList;
};
jest.mock('@components/withCurrentUserPersonalDetails', () => {
    // Lazy loading of LHNTestUtils
    const lazyLoadLHNTestUtils = () => require<LazyLoadLHNTestUtils>('../utils/LHNTestUtils');

    return <TProps extends WithCurrentUserPersonalDetailsProps>(Component: ComponentType<TProps>) => {
        function WrappedComponent(props: Omit<TProps, keyof WithCurrentUserPersonalDetailsProps>) {
            const currentUserAccountID = 1;
            const LHNTestUtilsMock = lazyLoadLHNTestUtils(); // Load LHNTestUtils here

            return (
                <Component
                    // eslint-disable-next-line react/jsx-props-no-spreading
                    {...(props as TProps)}
                    currentUserPersonalDetails={LHNTestUtilsMock.fakePersonalDetails[currentUserAccountID]}
                />
            );
        }

        WrappedComponent.displayName = 'WrappedComponent';

        return WrappedComponent;
    };
});

const TEST_USER_ACCOUNT_ID = 1;
const TEST_USER_LOGIN = 'test@test.com';
const betas = [CONST.BETAS.DEFAULT_ROOMS];
const TEST_POLICY_ID = '1';

const signUpWithTestUser = () => {
    TestHelper.signInWithTestUser(TEST_USER_ACCOUNT_ID, TEST_USER_LOGIN);
};

const getOptionRows = () => {
    const hintText = Localize.translateLocal('accessibilityHints.navigatesToChat');
    return screen.queryAllByAccessibilityHint(hintText);
};

const getDisplayNames = () => {
    const hintText = Localize.translateLocal('accessibilityHints.chatUserDisplayNames');
    return screen.queryAllByLabelText(hintText);
};

// Reusable function to setup a mock report. Feel free to add more parameters as needed.
const createReport = (
    isPinned = false,
    participants = [1, 2],
    messageCount = 1,
    chatType: ValueOf<typeof CONST.REPORT.CHAT_TYPE> | undefined = undefined,
    policyID: string = CONST.POLICY.ID_FAKE,
    isUnread = false,
) => {
    return {
        ...LHNTestUtils.getFakeReport(participants, messageCount, isUnread),
        isPinned,
        chatType,
        policyID,
    };
};

const createFakeTransactionViolation = (violationName: ViolationName = CONST.VIOLATIONS.HOLD, showInReview = true) => {
    return LHNTestUtils.getFakeTransactionViolation(violationName, showInReview);
};

describe('SidebarLinksData', () => {
    beforeAll(() => {
        Onyx.init({
            keys: ONYXKEYS,
            safeEvictionKeys: [ONYXKEYS.COLLECTION.REPORT_ACTIONS],
        });
    });

    // Helper to initialize common state
    const initializeState = async (reportData?: ReportCollectionDataSet, otherData?: OnyxMultiSetInput) => {
        await waitForBatchedUpdates();
        await Onyx.multiSet({
            [ONYXKEYS.NVP_PRIORITY_MODE]: CONST.PRIORITY_MODE.GSD,
            [ONYXKEYS.BETAS]: betas,
            [ONYXKEYS.PERSONAL_DETAILS_LIST]: LHNTestUtils.fakePersonalDetails,
            [ONYXKEYS.IS_LOADING_APP]: false,
            ...(reportData ?? {}),
            ...(otherData ?? {}),
        });
    };

    beforeEach(() => {
        wrapOnyxWithWaitForBatchedUpdates(Onyx);
        // Initialize the network key for OfflineWithFeedback
        Onyx.merge(ONYXKEYS.NETWORK, {isOffline: false});
        signUpWithTestUser();
    });

    afterEach(async () => {
        await Onyx.clear();
        await waitForBatchedUpdatesWithAct();
    });

    describe('Report that should be included in the LHN', () => {
        it('should display the current active report', async () => {
            // Given the SidebarLinks are rendered without a specified report ID.
            LHNTestUtils.getDefaultRenderedSidebarLinks();
            const report = createReport();

            // When the Onyx state is initialized with a report.
            await initializeState({
                [`${ONYXKEYS.COLLECTION.REPORT}${report.reportID}`]: report,
            });

            // Then no other reports should be displayed in the sidebar.
            expect(getOptionRows()).toHaveLength(0);

            // When the SidebarLinks are rendered again with the current active report ID.
            LHNTestUtils.getDefaultRenderedSidebarLinks(report.reportID);

            // Then the active report should be displayed as part of LHN,
            expect(getOptionRows()).toHaveLength(1);

            // And the active report should be highlighted.
            // TODO add the proper assertion for the highlighted report.
        });

        it('should display draft report', async () => {
            // Given SidebarLinks are rendered initially.
            LHNTestUtils.getDefaultRenderedSidebarLinks();
            const draftReport = {
                ...createReport(false, [1, 2], 0),
                writeCapability: CONST.REPORT.WRITE_CAPABILITIES.ALL,
            };

            // When Onyx state is initialized with a draft report.
            await initializeState({
                [`${ONYXKEYS.COLLECTION.REPORT}${draftReport.reportID}`]: draftReport,
            });

            await waitForBatchedUpdatesWithAct();

            // And a draft message is added to the report.
            await Onyx.merge(`${ONYXKEYS.COLLECTION.REPORT_DRAFT_COMMENT}${draftReport.reportID}`, 'draft report message');

            // Then the sidebar should display the draft report.
            expect(getDisplayNames()).toHaveLength(1);

            // And the draft icon should be shown, indicating there is unsent content.
            expect(screen.getByTestId('Pencil Icon')).toBeOnTheScreen();
        });

        it('should display pinned report', async () => {
            // Given the SidebarLinks are rendered.
            LHNTestUtils.getDefaultRenderedSidebarLinks();
            const report = createReport(false);

            // When the report is initialized in Onyx.
            await initializeState({
                [`${ONYXKEYS.COLLECTION.REPORT}${report.reportID}`]: report,
            });

            // Then the report should not appear in the sidebar as it is not pinned.
            expect(getOptionRows()).toHaveLength(0);
            await waitForBatchedUpdatesWithAct();

            // When the report is marked as pinned.
            await Onyx.merge(`${ONYXKEYS.COLLECTION.REPORT}${report.reportID}`, {isPinned: true});

            // Then the report should appear in the sidebar because it’s pinned.
            expect(getOptionRows()).toHaveLength(1);

            // And the pin icon should be shown
            expect(screen.getByTestId('Pin Icon')).toBeOnTheScreen();
        });

        it('should display the report with violations', async () => {
            // Given the SidebarLinks are rendered.
            LHNTestUtils.getDefaultRenderedSidebarLinks();

            // When the report is initialized in Onyx.
            const report: Report = {
                ...createReport(true, undefined, undefined, CONST.REPORT.CHAT_TYPE.POLICY_EXPENSE_CHAT, TEST_POLICY_ID),
                ownerAccountID: TEST_USER_ACCOUNT_ID,
            };

            await initializeState({
                [`${ONYXKEYS.COLLECTION.REPORT}${report.reportID}`]: report,
            });

            // Then the report should appear in the sidebar because it’s pinned.
            expect(getOptionRows()).toHaveLength(1);
            await waitForBatchedUpdatesWithAct();

            const expenseReport: Report = {
                ...createReport(false, undefined, undefined, undefined, TEST_POLICY_ID),
                ownerAccountID: TEST_USER_ACCOUNT_ID,
                type: CONST.REPORT.TYPE.EXPENSE,
            };
            const transaction = LHNTestUtils.getFakeTransaction(expenseReport.reportID);
            const transactionViolation = createFakeTransactionViolation();

            // When the report has outstanding violations
            await Onyx.merge(`${ONYXKEYS.COLLECTION.REPORT}${expenseReport.reportID}`, expenseReport);
            await Onyx.merge(`${ONYXKEYS.COLLECTION.TRANSACTION}${transaction.transactionID}`, transaction);
            await Onyx.merge(`${ONYXKEYS.COLLECTION.TRANSACTION_VIOLATIONS}${transaction.transactionID}`, [transactionViolation]);

            // Then the RBR icon should be shown
            expect(screen.getByTestId('RBR Icon')).toBeOnTheScreen();
        });

        it('should display the report awaiting user action', async () => {
            // Given the SidebarLinks are rendered.
            LHNTestUtils.getDefaultRenderedSidebarLinks();
            const report: Report = {
                ...createReport(false),
                hasOutstandingChildRequest: true,
            };

            // When the report is initialized in Onyx.
            await initializeState({
                [`${ONYXKEYS.COLLECTION.REPORT}${report.reportID}`]: report,
            });

            // Then the report should appear in the sidebar because it requires attention from the user
            expect(getOptionRows()).toHaveLength(1);

            // And a green dot icon should be shown
            expect(screen.getByTestId('GBR Icon')).toBeOnTheScreen();
        });

        it('should display the archived report in the default mode', async () => {
            // Given the SidebarLinks are rendered.
            LHNTestUtils.getDefaultRenderedSidebarLinks();
            const archivedReport: Report = {
                ...createReport(false),
<<<<<<< HEAD
                // eslint-disable-next-line @typescript-eslint/naming-convention
            };
            const reportNameValuePairs = {
                type: 'chat',
                // eslint-disable-next-line @typescript-eslint/naming-convention
                private_isArchived: DateUtils.getDBTime(),
=======
                private_isArchived: DateUtils.getDBTime(),
            };
            const reportNameValuePairs = {
                type: 'chat',
                private_isArchived: true,
>>>>>>> b805ab32
            };

            await initializeState({
                [`${ONYXKEYS.COLLECTION.REPORT}${archivedReport.reportID}`]: archivedReport,
            });

            await waitForBatchedUpdatesWithAct();

            // When the user is in the default mode
            await Onyx.merge(ONYXKEYS.NVP_PRIORITY_MODE, CONST.PRIORITY_MODE.DEFAULT);
            await Onyx.merge(`${ONYXKEYS.COLLECTION.REPORT_NAME_VALUE_PAIRS}${archivedReport.reportID}`, reportNameValuePairs);

            // Then the report should appear in the sidebar because it's archived
            expect(getOptionRows()).toHaveLength(1);
        });

        it('should display the selfDM report by default', async () => {
            // Given the SidebarLinks are rendered.
            LHNTestUtils.getDefaultRenderedSidebarLinks();
            const report = createReport(true, undefined, undefined, undefined, CONST.REPORT.CHAT_TYPE.SELF_DM, undefined);

            // When the selfDM is initialized in Onyx
            await initializeState({
                [`${ONYXKEYS.COLLECTION.REPORT}${report.reportID}`]: report,
            });

            // Then the selfDM report should appear in the sidebar by default
            expect(getOptionRows()).toHaveLength(1);
        });

        it('should display the unread report in the focus mode with the bold text', async () => {
            // Given the SidebarLinks are rendered.
            LHNTestUtils.getDefaultRenderedSidebarLinks();
            const report: Report = {
                ...createReport(undefined, undefined, undefined, undefined, undefined, true),
                lastMessageText: 'fake last message',
                lastActorAccountID: TEST_USER_ACCOUNT_ID,
            };

            await initializeState({
                [`${ONYXKEYS.COLLECTION.REPORT}${report.reportID}`]: report,
            });

            await waitForBatchedUpdatesWithAct();

            // When the user is in focus mode
            await Onyx.merge(ONYXKEYS.NVP_PRIORITY_MODE, CONST.PRIORITY_MODE.GSD);

            // Then the report should appear in the sidebar because it's unread
            expect(getOptionRows()).toHaveLength(1);

            // And the text is bold
            const displayNameText = getDisplayNames()?.at(0);
            expect(displayNameText).toHaveStyle({fontWeight: FontUtils.fontWeight.bold});

            await waitForBatchedUpdatesWithAct();

            // When the report is marked as read
            await Onyx.merge(`${ONYXKEYS.COLLECTION.REPORT}${report.reportID}`, {
                lastReadTime: report.lastVisibleActionCreated,
            });

            // Then the report should not disappear in the sidebar because we are in the focus mode
            expect(getOptionRows()).toHaveLength(0);
        });
    });

    describe('Report that should NOT be included in the LHN', () => {
        it('should not display report with no participants', async () => {
            // Given the SidebarLinks are rendered.
            LHNTestUtils.getDefaultRenderedSidebarLinks();
            const report = LHNTestUtils.getFakeReport([]);

            // When a report with no participants is initialized in Onyx.
            await initializeState({
                [`${ONYXKEYS.COLLECTION.REPORT}${report.reportID}`]: report,
            });

            // Then the report should not appear in the sidebar.
            expect(getOptionRows()).toHaveLength(0);
        });

        it('should not display empty chat', async () => {
            // Given the SidebarLinks are rendered.
            LHNTestUtils.getDefaultRenderedSidebarLinks();
            const report = LHNTestUtils.getFakeReport([1, 2], 0);

            // When a report with no messages is initialized in Onyx
            await initializeState({
                [`${ONYXKEYS.COLLECTION.REPORT}${report.reportID}`]: report,
            });

            // Then the empty report should not appear in the sidebar.
            expect(getOptionRows()).toHaveLength(0);
        });

        it('should not display the report marked as hidden', async () => {
            // Given the SidebarLinks are rendered
            LHNTestUtils.getDefaultRenderedSidebarLinks();
            const report: Report = {
                ...createReport(),
                participants: {
                    [TEST_USER_ACCOUNT_ID]: {
                        notificationPreference: CONST.REPORT.NOTIFICATION_PREFERENCE.HIDDEN,
                    },
                },
            };

            // When a report with notification preference set as hidden is initialized in Onyx
            await initializeState({
                [`${ONYXKEYS.COLLECTION.REPORT}${report.reportID}`]: report,
            });

            // Then hidden report should not appear in the sidebar.
            expect(getOptionRows()).toHaveLength(0);
        });

        it('should not display the report has empty notification preference', async () => {
            // Given the SidebarLinks are rendered
            LHNTestUtils.getDefaultRenderedSidebarLinks();
            const report = createReport(false, [2]);

            // When a report with empty notification preference is initialized in Onyx
            await initializeState({
                [`${ONYXKEYS.COLLECTION.REPORT}${report.reportID}`]: report,
            });

            // Then the report should not appear in the sidebar.
            expect(getOptionRows()).toHaveLength(0);
        });

        it('should not display the report the user cannot access due to policy restrictions', async () => {
            // Given the SidebarLinks are rendered
            LHNTestUtils.getDefaultRenderedSidebarLinks();
            const report: Report = {
                ...createReport(),
                chatType: CONST.REPORT.CHAT_TYPE.DOMAIN_ALL,
                lastMessageText: 'fake last message',
            };

            // When a default room is initialized in Onyx
            await initializeState({
                [`${ONYXKEYS.COLLECTION.REPORT}${report.reportID}`]: report,
            });

            // And the defaultRooms beta is removed
            await Onyx.merge(ONYXKEYS.BETAS, []);

            // Then the default room should not appear in the sidebar.
            expect(getOptionRows()).toHaveLength(0);
        });

        it('should not display the single transaction thread', async () => {
            // Given the SidebarLinks are rendered
            LHNTestUtils.getDefaultRenderedSidebarLinks();
            const expenseReport = ReportUtils.buildOptimisticExpenseReport('212', '123', 100, 122, 'USD');
            const expenseTransaction = TransactionUtils.buildOptimisticTransaction({
                transactionParams: {
                    amount: 100,
                    currency: 'USD',
                    reportID: expenseReport.reportID,
                },
            });
            const expenseCreatedAction = ReportUtils.buildOptimisticIOUReportAction(
                'create',
                100,
                'USD',
                '',
                [],
                expenseTransaction.transactionID,
                undefined,
                expenseReport.reportID,
                undefined,
                false,
                false,
                undefined,
                undefined,
            );
            const transactionThreadReport = ReportUtils.buildTransactionThread(expenseCreatedAction, expenseReport);
            expenseCreatedAction.childReportID = transactionThreadReport.reportID;

            // When a single transaction thread is initialized in Onyx
            await initializeState({
                [`${ONYXKEYS.COLLECTION.REPORT}${transactionThreadReport.reportID}`]: transactionThreadReport,
            });

            await Onyx.merge(`${ONYXKEYS.COLLECTION.REPORT}${expenseReport.reportID}`, expenseReport);
            await Onyx.merge(`${ONYXKEYS.COLLECTION.REPORT_ACTIONS}${expenseReport.reportID}`, {
                [expenseCreatedAction.reportActionID]: expenseCreatedAction,
            });
            await Onyx.merge(`${ONYXKEYS.COLLECTION.TRANSACTION}${expenseTransaction.transactionID}`, expenseTransaction);

            // Then such report should not appear in the sidebar because the highest level context is on the workspace chat with GBR that is visible in the LHN
            expect(getOptionRows()).toHaveLength(0);
        });

        it('should not display the report with parent message is pending removal', async () => {
            // Given the SidebarLinks are rendered
            LHNTestUtils.getDefaultRenderedSidebarLinks();
            const parentReport = createReport();
            const report = createReport();
            const parentReportAction: ReportAction = {
                ...LHNTestUtils.getFakeReportAction(),
                message: [
                    {
                        type: 'COMMENT',
                        html: 'hey',
                        text: 'hey',
                        isEdited: false,
                        whisperedTo: [],
                        isDeletedParentAction: false,
                        moderationDecision: {
                            decision: CONST.MODERATION.MODERATOR_DECISION_PENDING_REMOVE,
                        },
                    },
                ],
                childReportID: report.reportID,
            };
            report.parentReportID = parentReport.reportID;
            report.parentReportActionID = parentReportAction.reportActionID;

            // When a report with parent message is pending removal is initialized in Onyx
            await initializeState({
                [`${ONYXKEYS.COLLECTION.REPORT}${report.reportID}`]: report,
            });
            await Onyx.merge(`${ONYXKEYS.COLLECTION.REPORT}${parentReport.reportID}`, parentReport);
            await Onyx.merge(`${ONYXKEYS.COLLECTION.REPORT_ACTIONS}${parentReport.reportID}`, {
                [parentReportAction.reportActionID]: parentReportAction,
            });

            // Then report should not appear in the sidebar until the moderation feature decides if the message should be removed
            expect(getOptionRows()).toHaveLength(0);
        });

        it('should not display the read report in the focus mode', async () => {
            // Given the SidebarLinks are rendered
            LHNTestUtils.getDefaultRenderedSidebarLinks();
            const report: Report = {
                ...createReport(),
                lastMessageText: 'fake last message',
                lastActorAccountID: TEST_USER_ACCOUNT_ID,
            };

            // When a read report that isn't empty is initialized in Onyx
            await initializeState({
                [`${ONYXKEYS.COLLECTION.REPORT}${report.reportID}`]: report,
            });

            await waitForBatchedUpdatesWithAct();

            // And the user is in default mode
            await Onyx.merge(ONYXKEYS.NVP_PRIORITY_MODE, CONST.PRIORITY_MODE.DEFAULT);

            // Then the report should appear in the sidebar
            expect(getOptionRows()).toHaveLength(1);

            await waitForBatchedUpdatesWithAct();

            // When the user is in focus mode
            await Onyx.merge(ONYXKEYS.NVP_PRIORITY_MODE, CONST.PRIORITY_MODE.GSD);

            // Then the report should not disappear in the sidebar because it's read
            expect(getOptionRows()).toHaveLength(0);
        });
    });
});<|MERGE_RESOLUTION|>--- conflicted
+++ resolved
@@ -258,20 +258,10 @@
             LHNTestUtils.getDefaultRenderedSidebarLinks();
             const archivedReport: Report = {
                 ...createReport(false),
-<<<<<<< HEAD
-                // eslint-disable-next-line @typescript-eslint/naming-convention
             };
             const reportNameValuePairs = {
                 type: 'chat',
-                // eslint-disable-next-line @typescript-eslint/naming-convention
                 private_isArchived: DateUtils.getDBTime(),
-=======
-                private_isArchived: DateUtils.getDBTime(),
-            };
-            const reportNameValuePairs = {
-                type: 'chat',
-                private_isArchived: true,
->>>>>>> b805ab32
             };
 
             await initializeState({

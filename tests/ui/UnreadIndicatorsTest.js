import {act, fireEvent, render, screen, waitFor} from '@testing-library/react-native';
import {addSeconds, format, subMinutes, subSeconds} from 'date-fns';
import {utcToZonedTime} from 'date-fns-tz';
import lodashGet from 'lodash/get';
import React from 'react';
import {AppState, DeviceEventEmitter, Linking} from 'react-native';
import Onyx from 'react-native-onyx';
import App from '../../src/App';
import CONFIG from '../../src/CONFIG';
import CONST from '../../src/CONST';
import * as AppActions from '../../src/libs/actions/App';
import * as Report from '../../src/libs/actions/Report';
import * as User from '../../src/libs/actions/User';
import * as CollectionUtils from '../../src/libs/CollectionUtils';
import DateUtils from '../../src/libs/DateUtils';
import * as Localize from '../../src/libs/Localize';
import LocalNotification from '../../src/libs/Notification/LocalNotification';
import * as NumberUtils from '../../src/libs/NumberUtils';
import * as Pusher from '../../src/libs/Pusher/pusher';
import PusherConnectionManager from '../../src/libs/PusherConnectionManager';
import ONYXKEYS from '../../src/ONYXKEYS';
import appSetup from '../../src/setup';
import fontWeightBold from '../../src/styles/utils/fontWeight/bold';
import * as TestHelper from '../utils/TestHelper';
import waitForBatchedUpdates from '../utils/waitForBatchedUpdates';
import waitForBatchedUpdatesWithAct from '../utils/waitForBatchedUpdatesWithAct';

// We need a large timeout here as we are lazy loading React Navigation screens and this test is running against the entire mounted App
jest.setTimeout(30000);

jest.mock('../../src/libs/Notification/LocalNotification');
jest.mock('../../src/components/Icon/Expensicons');

<<<<<<< HEAD
jest.mock('react-native-reanimated', () => ({
    ...jest.requireActual('react-native-reanimated/mock'),
    createAnimatedPropAdapter: jest.fn,
}));

=======
// Needed for: https://stackoverflow.com/questions/76903168/mocking-libraries-in-jest
jest.mock('react-native/Libraries/LogBox/LogBox', () => ({
    __esModule: true,
    default: {
        ignoreLogs: jest.fn(),
        ignoreAllLogs: jest.fn(),
    },
}));

/**
 * We need to keep track of the transitionEnd callback so we can trigger it in our tests
 */
let transitionEndCB;

/**
 * This is a helper function to create a mock for the addListener function of the react-navigation library.
 * The reason we need this is because we need to trigger the transitionEnd event in our tests to simulate
 * the transitionEnd event that is triggered when the screen transition animation is completed.
 *
 * P.S: This can't be moved to a utils file because Jest wants any external function to stay in the scope.
 *
 * @returns {Object} An object with two functions: triggerTransitionEnd and addListener
 */
const createAddListenerMock = () => {
    const transitionEndListeners = [];
    const triggerTransitionEnd = () => {
        transitionEndListeners.forEach((transitionEndListener) => transitionEndListener());
    };

    const addListener = jest.fn().mockImplementation((listener, callback) => {
        if (listener === 'transitionEnd') {
            transitionEndListeners.push(callback);
        }
        return () => {
            // eslint-disable-next-line rulesdir/prefer-underscore-method
            transitionEndListeners.filter((cb) => cb !== callback);
        };
    });

    return {triggerTransitionEnd, addListener};
};

jest.mock('@react-navigation/native', () => {
    const actualNav = jest.requireActual('@react-navigation/native');
    const {triggerTransitionEnd, addListener} = createAddListenerMock();
    transitionEndCB = triggerTransitionEnd;
    const useNavigation = () => ({
        navigate: jest.fn(),
        ...actualNav.useNavigation,
        getState: () => ({
            routes: [],
        }),
        addListener,
    });

    return {
        ...actualNav,
        useNavigation,
        getState: () => ({
            routes: [],
        }),
    };
});

>>>>>>> a9339318
beforeAll(() => {
    // In this test, we are generically mocking the responses of all API requests by mocking fetch() and having it
    // return 200. In other tests, we might mock HttpUtils.xhr() with a more specific mock data response (which means
    // fetch() never gets called so it does not need mocking) or we might have fetch throw an error to test error handling
    // behavior. But here we just want to treat all API requests as a generic "success" and in the cases where we need to
    // simulate data arriving we will just set it into Onyx directly with Onyx.merge() or Onyx.set() etc.
    global.fetch = TestHelper.getGlobalFetchMock();

    Linking.setInitialURL('https://new.expensify.com/');
    appSetup();

    // Connect to Pusher
    PusherConnectionManager.init();
    Pusher.init({
        appKey: CONFIG.PUSHER.APP_KEY,
        cluster: CONFIG.PUSHER.CLUSTER,
        authEndpoint: `${CONFIG.EXPENSIFY.DEFAULT_API_ROOT}api?command=AuthenticatePusher`,
    });
});

function scrollUpToRevealNewMessagesBadge() {
    const hintText = Localize.translateLocal('sidebarScreen.listOfChatMessages');
    fireEvent.scroll(screen.queryByLabelText(hintText), {
        nativeEvent: {
            contentOffset: {
                y: 250,
            },
            contentSize: {
                // Dimensions of the scrollable content
                height: 500,
                width: 100,
            },
            layoutMeasurement: {
                // Dimensions of the device
                height: 700,
                width: 300,
            },
        },
    });
}

/**
 * @return {Boolean}
 */
function isNewMessagesBadgeVisible() {
    const hintText = Localize.translateLocal('accessibilityHints.scrollToNewestMessages');
    const badge = screen.queryByAccessibilityHint(hintText);
    return Math.round(badge.props.style.transform[0].translateY) === -40;
}

/**
 * @return {Promise}
 */
function navigateToSidebar() {
    const hintText = Localize.translateLocal('accessibilityHints.navigateToChatsList');
    const reportHeaderBackButton = screen.queryByAccessibilityHint(hintText);
    fireEvent(reportHeaderBackButton, 'press');
    return waitForBatchedUpdates();
}

/**
 * @param {Number} index
 * @return {Promise}
 */
async function navigateToSidebarOption(index) {
    const hintText = Localize.translateLocal('accessibilityHints.navigatesToChat');
    const optionRows = screen.queryAllByAccessibilityHint(hintText);
    fireEvent(optionRows[index], 'press');
    await waitForBatchedUpdatesWithAct();
}

/**
 * @return {Boolean}
 */
function areYouOnChatListScreen() {
    const hintText = Localize.translateLocal('sidebarScreen.listOfChats');
    const sidebarLinks = screen.queryAllByLabelText(hintText);
    return !lodashGet(sidebarLinks, [0, 'props', 'accessibilityElementsHidden']);
}

const REPORT_ID = '1';
const USER_A_ACCOUNT_ID = 1;
const USER_A_EMAIL = 'user_a@test.com';
const USER_B_ACCOUNT_ID = 2;
const USER_B_EMAIL = 'user_b@test.com';
const USER_C_ACCOUNT_ID = 3;
const USER_C_EMAIL = 'user_c@test.com';
let reportAction3CreatedDate;
let reportAction9CreatedDate;

/**
 * Sets up a test with a logged in user that has one unread chat from another user. Returns the <App/> test instance.
 *
 * @returns {Promise}
 */
function signInAndGetAppWithUnreadChat() {
    // Render the App and sign in as a test user.
    render(<App />);
    return waitForBatchedUpdatesWithAct()
        .then(async () => {
            await waitForBatchedUpdatesWithAct();
            const hintText = Localize.translateLocal('loginForm.loginForm');
            const loginForm = screen.queryAllByLabelText(hintText);
            expect(loginForm).toHaveLength(1);

            await act(async () => {
                await TestHelper.signInWithTestUser(USER_A_ACCOUNT_ID, USER_A_EMAIL, undefined, undefined, 'A');
            });
            return waitForBatchedUpdatesWithAct();
        })
        .then(() => {
            User.subscribeToUserEvents();
            return waitForBatchedUpdates();
        })
        .then(async () => {
            const TEN_MINUTES_AGO = subMinutes(new Date(), 10);
            reportAction3CreatedDate = format(addSeconds(TEN_MINUTES_AGO, 30), CONST.DATE.FNS_DB_FORMAT_STRING);
            reportAction9CreatedDate = format(addSeconds(TEN_MINUTES_AGO, 90), CONST.DATE.FNS_DB_FORMAT_STRING);

            // Simulate setting an unread report and personal details
            await Onyx.merge(`${ONYXKEYS.COLLECTION.REPORT}${REPORT_ID}`, {
                reportID: REPORT_ID,
                reportName: CONST.REPORT.DEFAULT_REPORT_NAME,
                lastReadTime: reportAction3CreatedDate,
                lastVisibleActionCreated: reportAction9CreatedDate,
                lastMessageText: 'Test',
                participantAccountIDs: [USER_B_ACCOUNT_ID],
                type: CONST.REPORT.TYPE.CHAT,
            });
            const createdReportActionID = NumberUtils.rand64();
            await Onyx.merge(`${ONYXKEYS.COLLECTION.REPORT_ACTIONS}${REPORT_ID}`, {
                [createdReportActionID]: {
                    actionName: CONST.REPORT.ACTIONS.TYPE.CREATED,
                    automatic: false,
                    created: format(TEN_MINUTES_AGO, CONST.DATE.FNS_DB_FORMAT_STRING),
                    reportActionID: createdReportActionID,
                    message: [
                        {
                            style: 'strong',
                            text: '__FAKE__',
                            type: 'TEXT',
                        },
                        {
                            style: 'normal',
                            text: 'created this report',
                            type: 'TEXT',
                        },
                    ],
                },
                1: TestHelper.buildTestReportComment(format(addSeconds(TEN_MINUTES_AGO, 10), CONST.DATE.FNS_DB_FORMAT_STRING), USER_B_ACCOUNT_ID, '1'),
                2: TestHelper.buildTestReportComment(format(addSeconds(TEN_MINUTES_AGO, 20), CONST.DATE.FNS_DB_FORMAT_STRING), USER_B_ACCOUNT_ID, '2'),
                3: TestHelper.buildTestReportComment(reportAction3CreatedDate, USER_B_ACCOUNT_ID, '3'),
                4: TestHelper.buildTestReportComment(format(addSeconds(TEN_MINUTES_AGO, 40), CONST.DATE.FNS_DB_FORMAT_STRING), USER_B_ACCOUNT_ID, '4'),
                5: TestHelper.buildTestReportComment(format(addSeconds(TEN_MINUTES_AGO, 50), CONST.DATE.FNS_DB_FORMAT_STRING), USER_B_ACCOUNT_ID, '5'),
                6: TestHelper.buildTestReportComment(format(addSeconds(TEN_MINUTES_AGO, 60), CONST.DATE.FNS_DB_FORMAT_STRING), USER_B_ACCOUNT_ID, '6'),
                7: TestHelper.buildTestReportComment(format(addSeconds(TEN_MINUTES_AGO, 70), CONST.DATE.FNS_DB_FORMAT_STRING), USER_B_ACCOUNT_ID, '7'),
                8: TestHelper.buildTestReportComment(format(addSeconds(TEN_MINUTES_AGO, 80), CONST.DATE.FNS_DB_FORMAT_STRING), USER_B_ACCOUNT_ID, '8'),
                9: TestHelper.buildTestReportComment(reportAction9CreatedDate, USER_B_ACCOUNT_ID, '9'),
            });
            await Onyx.merge(ONYXKEYS.PERSONAL_DETAILS_LIST, {
                [USER_B_ACCOUNT_ID]: TestHelper.buildPersonalDetails(USER_B_EMAIL, USER_B_ACCOUNT_ID, 'B'),
            });

            // We manually setting the sidebar as loaded since the onLayout event does not fire in tests
            AppActions.setSidebarLoaded(true);
            return waitForBatchedUpdatesWithAct();
        });
}

describe('Unread Indicators', () => {
    afterEach(() => {
        jest.clearAllMocks();
        Onyx.clear();
    });

    it('Display bold in the LHN for unread chat and new line indicator above the chat message when we navigate to it', () =>
        signInAndGetAppWithUnreadChat()
            .then(() => {
                // Verify no notifications are created for these older messages
                expect(LocalNotification.showCommentNotification.mock.calls).toHaveLength(0);

                // Verify the sidebar links are rendered
                const sidebarLinksHintText = Localize.translateLocal('sidebarScreen.listOfChats');
                const sidebarLinks = screen.queryAllByLabelText(sidebarLinksHintText);
                expect(sidebarLinks).toHaveLength(1);

                // Verify there is only one option in the sidebar
                const optionRowsHintText = Localize.translateLocal('accessibilityHints.navigatesToChat');
                const optionRows = screen.queryAllByAccessibilityHint(optionRowsHintText);
                expect(optionRows).toHaveLength(1);

                // And that the text is bold
                const displayNameHintText = Localize.translateLocal('accessibilityHints.chatUserDisplayNames');
                const displayNameText = screen.queryByLabelText(displayNameHintText);
                expect(lodashGet(displayNameText, ['props', 'style', 'fontWeight'])).toBe(fontWeightBold);

                return navigateToSidebarOption(0);
            })
            .then(async () => {
                await act(() => transitionEndCB && transitionEndCB());

                // That the report actions are visible along with the created action
                const welcomeMessageHintText = Localize.translateLocal('accessibilityHints.chatWelcomeMessage');
                const createdAction = screen.queryByLabelText(welcomeMessageHintText);
                expect(createdAction).toBeTruthy();
                const reportCommentsHintText = Localize.translateLocal('accessibilityHints.chatMessage');
                const reportComments = screen.queryAllByLabelText(reportCommentsHintText);
                expect(reportComments).toHaveLength(9);
                // Since the last read timestamp is the timestamp of action 3 we should have an unread indicator above the next "unread" action which will
                // have actionID of 4
                const newMessageLineIndicatorHintText = Localize.translateLocal('accessibilityHints.newMessageLineIndicator');
                const unreadIndicator = screen.queryAllByLabelText(newMessageLineIndicatorHintText);
                expect(unreadIndicator).toHaveLength(1);
                const reportActionID = lodashGet(unreadIndicator, [0, 'props', 'data-action-id']);
                expect(reportActionID).toBe('4');
                // Scroll up and verify that the "New messages" badge appears
                scrollUpToRevealNewMessagesBadge();
                return waitFor(() => expect(isNewMessagesBadgeVisible()).toBe(true));
            }));
    it('Clear the new line indicator and bold when we navigate away from a chat that is now read', () =>
        signInAndGetAppWithUnreadChat()
            // Navigate to the unread chat from the sidebar
            .then(() => navigateToSidebarOption(0))
            .then(async () => {
                await act(() => transitionEndCB && transitionEndCB());
                // Verify the unread indicator is present
                const newMessageLineIndicatorHintText = Localize.translateLocal('accessibilityHints.newMessageLineIndicator');
                const unreadIndicator = screen.queryAllByLabelText(newMessageLineIndicatorHintText);
                expect(unreadIndicator).toHaveLength(1);
            })
            .then(() => {
                expect(areYouOnChatListScreen()).toBe(false);
                // Then navigate back to the sidebar
                return navigateToSidebar();
            })
            .then(() => {
                // Verify the LHN is now open
                expect(areYouOnChatListScreen()).toBe(true);

                // Tap on the chat again
                return navigateToSidebarOption(0);
            })
            .then(() => {
                // Sending event to clear the unread indicator cache, given that the test doesn't behave as the app
                DeviceEventEmitter.emit(`unreadAction_${REPORT_ID}`, format(new Date(), CONST.DATE.FNS_DB_FORMAT_STRING));
                return waitForBatchedUpdatesWithAct();
            })
            .then(() => {
                // Verify the unread indicator is not present
                const newMessageLineIndicatorHintText = Localize.translateLocal('accessibilityHints.newMessageLineIndicator');
                const unreadIndicator = screen.queryAllByLabelText(newMessageLineIndicatorHintText);
                expect(unreadIndicator).toHaveLength(0);
                // Tap on the chat again
                return navigateToSidebarOption(0);
            })
            .then(() => {
                // Verify the unread indicator is not present
                const newMessageLineIndicatorHintText = Localize.translateLocal('accessibilityHints.newMessageLineIndicator');
                const unreadIndicator = screen.queryAllByLabelText(newMessageLineIndicatorHintText);
                expect(unreadIndicator).toHaveLength(0);
                expect(areYouOnChatListScreen()).toBe(false);
            }));
    it('Shows a browser notification and bold text when a new message arrives for a chat that is read', () =>
        signInAndGetAppWithUnreadChat()
            .then(() => {
                // Simulate a new report arriving via Pusher along with reportActions and personalDetails for the other participant
                // We set the created date 5 seconds in the past to ensure that time has passed when we open the report
                const NEW_REPORT_ID = '2';
                const NEW_REPORT_CREATED_DATE = subSeconds(new Date(), 5);
                const NEW_REPORT_FIST_MESSAGE_CREATED_DATE = addSeconds(NEW_REPORT_CREATED_DATE, 1);
                const createdReportActionID = NumberUtils.rand64();
                const commentReportActionID = NumberUtils.rand64();
                const channel = Pusher.getChannel(`${CONST.PUSHER.PRIVATE_USER_CHANNEL_PREFIX}${USER_A_ACCOUNT_ID}${CONFIG.PUSHER.SUFFIX}`);
                channel.emit(Pusher.TYPE.MULTIPLE_EVENTS, [
                    {
                        eventType: Pusher.TYPE.MULTIPLE_EVENT_TYPE.ONYX_API_UPDATE,
                        data: [
                            {
                                onyxMethod: Onyx.METHOD.MERGE,
                                key: `${ONYXKEYS.COLLECTION.REPORT}${NEW_REPORT_ID}`,
                                value: {
                                    reportID: NEW_REPORT_ID,
                                    reportName: CONST.REPORT.DEFAULT_REPORT_NAME,
                                    lastReadTime: '',
                                    lastVisibleActionCreated: DateUtils.getDBTime(utcToZonedTime(NEW_REPORT_FIST_MESSAGE_CREATED_DATE, 'UTC').valueOf()),
                                    lastMessageText: 'Comment 1',
                                    participantAccountIDs: [USER_C_ACCOUNT_ID],
                                    type: CONST.REPORT.TYPE.CHAT,
                                },
                            },
                            {
                                onyxMethod: Onyx.METHOD.MERGE,
                                key: `${ONYXKEYS.COLLECTION.REPORT_ACTIONS}${NEW_REPORT_ID}`,
                                value: {
                                    [createdReportActionID]: {
                                        actionName: CONST.REPORT.ACTIONS.TYPE.CREATED,
                                        automatic: false,
                                        created: format(NEW_REPORT_CREATED_DATE, CONST.DATE.FNS_DB_FORMAT_STRING),
                                        reportActionID: createdReportActionID,
                                    },
                                    [commentReportActionID]: {
                                        actionName: CONST.REPORT.ACTIONS.TYPE.ADDCOMMENT,
                                        actorAccountID: USER_C_ACCOUNT_ID,
                                        person: [{type: 'TEXT', style: 'strong', text: 'User C'}],
                                        created: format(NEW_REPORT_FIST_MESSAGE_CREATED_DATE, CONST.DATE.FNS_DB_FORMAT_STRING),
                                        message: [{type: 'COMMENT', html: 'Comment 1', text: 'Comment 1'}],
                                        reportActionID: commentReportActionID,
                                    },
                                },
                                shouldNotify: true,
                            },
                            {
                                onyxMethod: Onyx.METHOD.MERGE,
                                key: ONYXKEYS.PERSONAL_DETAILS_LIST,
                                value: {
                                    [USER_C_ACCOUNT_ID]: TestHelper.buildPersonalDetails(USER_C_EMAIL, USER_C_ACCOUNT_ID, 'C'),
                                },
                            },
                        ],
                    },
                ]);
                return waitForBatchedUpdates();
            })
            .then(() => {
                // Verify notification was created
                expect(LocalNotification.showCommentNotification).toBeCalled();
            })
            .then(() => {
                // // Verify the new report option appears in the LHN
                const optionRowsHintText = Localize.translateLocal('accessibilityHints.navigatesToChat');
                const optionRows = screen.queryAllByAccessibilityHint(optionRowsHintText);
                expect(optionRows).toHaveLength(2);
                // Verify the text for both chats are bold indicating that nothing has not yet been read
                const displayNameHintTexts = Localize.translateLocal('accessibilityHints.chatUserDisplayNames');
                const displayNameTexts = screen.queryAllByLabelText(displayNameHintTexts);
                expect(displayNameTexts).toHaveLength(2);
                const firstReportOption = displayNameTexts[0];
                expect(lodashGet(firstReportOption, ['props', 'style', 'fontWeight'])).toBe(fontWeightBold);
                expect(lodashGet(firstReportOption, ['props', 'children'])).toBe('C User');

                const secondReportOption = displayNameTexts[1];
                expect(lodashGet(secondReportOption, ['props', 'style', 'fontWeight'])).toBe(fontWeightBold);
                expect(lodashGet(secondReportOption, ['props', 'children'])).toBe('B User');

                // Tap the new report option and navigate back to the sidebar again via the back button
                return navigateToSidebarOption(0);
            })
            .then(waitForBatchedUpdates)
            .then(async () => {
                await act(() => transitionEndCB && transitionEndCB());
                // Verify that report we navigated to appears in a "read" state while the original unread report still shows as unread
                const hintText = Localize.translateLocal('accessibilityHints.chatUserDisplayNames');
                const displayNameTexts = screen.queryAllByLabelText(hintText);
                expect(displayNameTexts).toHaveLength(2);
                expect(lodashGet(displayNameTexts[0], ['props', 'style', 'fontWeight'])).toBe(undefined);
                expect(lodashGet(displayNameTexts[0], ['props', 'children'])).toBe('C User');
                expect(lodashGet(displayNameTexts[1], ['props', 'style', 'fontWeight'])).toBe(fontWeightBold);
                expect(lodashGet(displayNameTexts[1], ['props', 'children'])).toBe('B User');
            }));

    xit('Manually marking a chat message as unread shows the new line indicator and updates the LHN', () =>
        signInAndGetAppWithUnreadChat()
            // Navigate to the unread report
            .then(() => navigateToSidebarOption(0))
            .then(() => {
                // It's difficult to trigger marking a report comment as unread since we would have to mock the long press event and then
                // another press on the context menu item so we will do it via the action directly and then test if the UI has updated properly
                Report.markCommentAsUnread(REPORT_ID, reportAction3CreatedDate);
                return waitForBatchedUpdates();
            })
            .then(() => {
                // Verify the indicator appears above the last action
                const newMessageLineIndicatorHintText = Localize.translateLocal('accessibilityHints.newMessageLineIndicator');
                const unreadIndicator = screen.queryAllByLabelText(newMessageLineIndicatorHintText);
                expect(unreadIndicator).toHaveLength(1);
                const reportActionID = lodashGet(unreadIndicator, [0, 'props', 'data-action-id']);
                expect(reportActionID).toBe('3');
                // Scroll up and verify the new messages badge appears
                scrollUpToRevealNewMessagesBadge();
                return waitFor(() => expect(isNewMessagesBadgeVisible()).toBe(true));
            })
            // Navigate to the sidebar
            .then(navigateToSidebar)
            .then(() => {
                // Verify the report is marked as unread in the sidebar
                const hintText = Localize.translateLocal('accessibilityHints.chatUserDisplayNames');
                const displayNameTexts = screen.queryAllByLabelText(hintText);
                expect(displayNameTexts).toHaveLength(1);
                expect(lodashGet(displayNameTexts[0], ['props', 'style', 'fontWeight'])).toBe(fontWeightBold);
                expect(lodashGet(displayNameTexts[0], ['props', 'children'])).toBe('B User');

                // Navigate to the report again and back to the sidebar
                return navigateToSidebarOption(0);
            })
            .then(() => navigateToSidebar())
            .then(() => {
                // Verify the report is now marked as read
                const hintText = Localize.translateLocal('accessibilityHints.chatUserDisplayNames');
                const displayNameTexts = screen.queryAllByLabelText(hintText);
                expect(displayNameTexts).toHaveLength(1);
                expect(lodashGet(displayNameTexts[0], ['props', 'style', 'fontWeight'])).toBe(undefined);
                expect(lodashGet(displayNameTexts[0], ['props', 'children'])).toBe('B User');

                // Navigate to the report again and verify the new line indicator is missing
                return navigateToSidebarOption(0);
            })
            .then(() => {
                const newMessageLineIndicatorHintText = Localize.translateLocal('accessibilityHints.newMessageLineIndicator');
                const unreadIndicator = screen.queryAllByLabelText(newMessageLineIndicatorHintText);
                expect(unreadIndicator).toHaveLength(0);

                // Scroll up and verify the "New messages" badge is hidden
                scrollUpToRevealNewMessagesBadge();
                return waitFor(() => expect(isNewMessagesBadgeVisible()).toBe(false));
            }));

    it('Keep showing the new line indicator when a new message is created by the current user', () =>
        signInAndGetAppWithUnreadChat()
            .then(() => {
                // Verify we are on the LHN and that the chat shows as unread in the LHN
                expect(areYouOnChatListScreen()).toBe(true);

                // Navigate to the report and verify the indicator is present
                return navigateToSidebarOption(0);
            })
            .then(async () => {
                await act(() => transitionEndCB && transitionEndCB());
                const newMessageLineIndicatorHintText = Localize.translateLocal('accessibilityHints.newMessageLineIndicator');
                const unreadIndicator = screen.queryAllByLabelText(newMessageLineIndicatorHintText);
                expect(unreadIndicator).toHaveLength(1);

                // Leave a comment as the current user and verify the indicator is removed
                Report.addComment(REPORT_ID, 'Current User Comment 1');
                return waitForBatchedUpdates();
            })
            .then(() => {
                const newMessageLineIndicatorHintText = Localize.translateLocal('accessibilityHints.newMessageLineIndicator');
                const unreadIndicator = screen.queryAllByLabelText(newMessageLineIndicatorHintText);
                expect(unreadIndicator).toHaveLength(1);
            }));

    xit('Keeps the new line indicator when the user moves the App to the background', () =>
        signInAndGetAppWithUnreadChat()
            .then(() => {
                // Verify we are on the LHN and that the chat shows as unread in the LHN
                expect(areYouOnChatListScreen()).toBe(true);

                // Navigate to the chat and verify the new line indicator is present
                return navigateToSidebarOption(0);
            })
            .then(() => {
                const newMessageLineIndicatorHintText = Localize.translateLocal('accessibilityHints.newMessageLineIndicator');
                const unreadIndicator = screen.queryAllByLabelText(newMessageLineIndicatorHintText);
                expect(unreadIndicator).toHaveLength(1);

                // Then back to the LHN - then back to the chat again and verify the new line indicator has cleared
                return navigateToSidebar();
            })
            .then(() => navigateToSidebarOption(0))
            .then(() => {
                const newMessageLineIndicatorHintText = Localize.translateLocal('accessibilityHints.newMessageLineIndicator');
                const unreadIndicator = screen.queryAllByLabelText(newMessageLineIndicatorHintText);
                expect(unreadIndicator).toHaveLength(0);

                // Mark a previous comment as unread and verify the unread action indicator returns
                Report.markCommentAsUnread(REPORT_ID, reportAction9CreatedDate);
                return waitForBatchedUpdates();
            })
            .then(() => {
                const newMessageLineIndicatorHintText = Localize.translateLocal('accessibilityHints.newMessageLineIndicator');
                let unreadIndicator = screen.queryAllByLabelText(newMessageLineIndicatorHintText);
                expect(unreadIndicator).toHaveLength(1);

                // Trigger the app going inactive and active again
                AppState.emitCurrentTestState('background');
                AppState.emitCurrentTestState('active');

                // Verify the new line is still present
                unreadIndicator = screen.queryAllByLabelText(newMessageLineIndicatorHintText);
                expect(unreadIndicator).toHaveLength(1);
            }));

    it('Displays the correct chat message preview in the LHN when a comment is added then deleted', () => {
        let reportActions;
        let lastReportAction;
        Onyx.connect({
            key: `${ONYXKEYS.COLLECTION.REPORT_ACTIONS}${REPORT_ID}`,
            callback: (val) => (reportActions = val),
        });
        return (
            signInAndGetAppWithUnreadChat()
                // Navigate to the chat and simulate leaving a comment from the current user
                .then(() => navigateToSidebarOption(0))
                .then(() => {
                    // Leave a comment as the current user
                    Report.addComment(REPORT_ID, 'Current User Comment 1');
                    return waitForBatchedUpdates();
                })
                .then(() => {
                    // Simulate the response from the server so that the comment can be deleted in this test
                    lastReportAction = {...CollectionUtils.lastItem(reportActions)};
                    Onyx.merge(`${ONYXKEYS.COLLECTION.REPORT}${REPORT_ID}`, {
                        lastMessageText: lastReportAction.message[0].text,
                        lastVisibleActionCreated: DateUtils.getDBTime(lastReportAction.timestamp),
                        lastActorAccountID: lastReportAction.actorAccountID,
                        reportID: REPORT_ID,
                    });
                    return waitForBatchedUpdates();
                })
                .then(() => {
                    // Verify the chat preview text matches the last comment from the current user
                    const hintText = Localize.translateLocal('accessibilityHints.lastChatMessagePreview');
                    const alternateText = screen.queryAllByLabelText(hintText);
                    expect(alternateText).toHaveLength(1);
                    expect(alternateText[0].props.children).toBe('Current User Comment 1');

                    Report.deleteReportComment(REPORT_ID, lastReportAction);
                    return waitForBatchedUpdates();
                })
                .then(() => {
                    const hintText = Localize.translateLocal('accessibilityHints.lastChatMessagePreview');
                    const alternateText = screen.queryAllByLabelText(hintText);
                    expect(alternateText).toHaveLength(1);
                    expect(alternateText[0].props.children).toBe('Comment 9');
                })
        );
    });
});<|MERGE_RESOLUTION|>--- conflicted
+++ resolved
@@ -31,13 +31,6 @@
 jest.mock('../../src/libs/Notification/LocalNotification');
 jest.mock('../../src/components/Icon/Expensicons');
 
-<<<<<<< HEAD
-jest.mock('react-native-reanimated', () => ({
-    ...jest.requireActual('react-native-reanimated/mock'),
-    createAnimatedPropAdapter: jest.fn,
-}));
-
-=======
 // Needed for: https://stackoverflow.com/questions/76903168/mocking-libraries-in-jest
 jest.mock('react-native/Libraries/LogBox/LogBox', () => ({
     __esModule: true,
@@ -45,6 +38,11 @@
         ignoreLogs: jest.fn(),
         ignoreAllLogs: jest.fn(),
     },
+}));
+
+jest.mock('react-native-reanimated', () => ({
+    ...jest.requireActual('react-native-reanimated/mock'),
+    createAnimatedPropAdapter: jest.fn,
 }));
 
 /**
@@ -102,7 +100,6 @@
     };
 });
 
->>>>>>> a9339318
 beforeAll(() => {
     // In this test, we are generically mocking the responses of all API requests by mocking fetch() and having it
     // return 200. In other tests, we might mock HttpUtils.xhr() with a more specific mock data response (which means

--- conflicted
+++ resolved
@@ -521,10 +521,7 @@
                     Onyx.merge(`${ONYXKEYS.COLLECTION.REPORT}${REPORT_ID}`, {
                         lastMessageText: lastReportAction.message[0].text,
                         lastVisibleActionCreated: DateUtils.getDBTime(lastReportAction.timestamp),
-<<<<<<< HEAD
                         lastActorAccountID: lastReportAction.actorAccountID,
-=======
->>>>>>> afaf3371
                         reportID: REPORT_ID,
                     });
                     return waitForPromisesToResolve();

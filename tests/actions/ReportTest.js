--- conflicted
+++ resolved
@@ -557,7 +557,7 @@
                 reportActionID = reportAction.reportActionID;
 
                 // Add a reaction to the comment
-                Report.toggleEmojiReaction(REPORT_ID, reportActionID, EMOJI);
+                Report.toggleEmojiReaction(REPORT_ID, reportAction, EMOJI);
                 return waitForPromisesToResolve();
             })
             .then(() => {
@@ -573,7 +573,7 @@
                 expect(reportActionReactionEmoji.users).toHaveProperty(`${TEST_USER_ACCOUNT_ID}`);
 
                 // Now we remove the reaction
-                Report.toggleEmojiReaction(REPORT_ID, reportActionID, EMOJI, reportActionReaction);
+                Report.toggleEmojiReaction(REPORT_ID, reportAction, EMOJI, reportActionReaction);
                 return waitForPromisesToResolve();
             })
             .then(() => {
@@ -584,11 +584,11 @@
             })
             .then(() => {
                 // Add the same reaction to the same report action with a different skintone
-                Report.toggleEmojiReaction(REPORT_ID, reportActionID, EMOJI);
+                Report.toggleEmojiReaction(REPORT_ID, reportAction, EMOJI);
                 return waitForPromisesToResolve()
                     .then(() => {
                         const reportActionReaction = reportActionsReactions[`${ONYXKEYS.COLLECTION.REPORT_ACTIONS_REACTIONS}${reportActionID}`];
-                        Report.toggleEmojiReaction(REPORT_ID, reportActionID, EMOJI, reportActionReaction, EMOJI_SKIN_TONE);
+                        Report.toggleEmojiReaction(REPORT_ID, reportAction, EMOJI, reportActionReaction, EMOJI_SKIN_TONE);
                         return waitForPromisesToResolve();
                     })
                     .then(() => {
@@ -609,7 +609,7 @@
                         expect(reportActionReactionEmojiUserSkinTones).toHaveProperty('2');
 
                         // Now we remove the reaction, and expect that both variations are removed
-                        Report.toggleEmojiReaction(REPORT_ID, reportActionID, EMOJI, reportActionReaction);
+                        Report.toggleEmojiReaction(REPORT_ID, reportAction, EMOJI, reportActionReaction);
                         return waitForPromisesToResolve();
                     })
                     .then(() => {
@@ -666,23 +666,15 @@
                 resultAction = _.first(_.values(reportActions));
 
                 // Add a reaction to the comment
-<<<<<<< HEAD
-                Report.toggleEmojiReaction(REPORT_ID, resultAction, EMOJI);
-=======
-                Report.toggleEmojiReaction(REPORT_ID, resultAction.reportActionID, EMOJI, {});
->>>>>>> 30d615fc
+                Report.toggleEmojiReaction(REPORT_ID, resultAction, EMOJI, {});
                 return waitForPromisesToResolve();
             })
             .then(() => {
                 // Now we toggle the reaction while the skin tone has changed.
                 // As the emoji doesn't support skin tones, the emoji
                 // should get removed instead of added again.
-<<<<<<< HEAD
-                Report.toggleEmojiReaction(REPORT_ID, resultAction, EMOJI, 2);
-=======
                 const reportActionReaction = reportActionsReactions[`${ONYXKEYS.COLLECTION.REPORT_ACTIONS_REACTIONS}${resultAction.reportActionID}`];
-                Report.toggleEmojiReaction(REPORT_ID, resultAction.reportActionID, EMOJI, reportActionReaction, 2);
->>>>>>> 30d615fc
+                Report.toggleEmojiReaction(REPORT_ID, resultAction, EMOJI, reportActionReaction, 2);
                 return waitForPromisesToResolve();
             })
             .then(() => {

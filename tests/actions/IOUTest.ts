import {format} from 'date-fns';
import isEqual from 'lodash/isEqual';
import type {OnyxCollection, OnyxEntry, OnyxInputValue} from 'react-native-onyx';
import Onyx from 'react-native-onyx';
import {
    cancelPayment,
    deleteMoneyRequest,
    payMoneyRequest,
    putOnHold,
    requestMoney,
    resolveDuplicates,
    sendInvoice,
    setDraftSplitTransaction,
    setMoneyRequestCategory,
    splitBill,
    submitReport,
    trackExpense,
    unholdRequest,
    updateMoneyRequestAmountAndCurrency,
    updateMoneyRequestCategory,
} from '@libs/actions/IOU';
import {createWorkspace, generatePolicyID, setWorkspaceApprovalMode} from '@libs/actions/Policy/Policy';
import {addComment, deleteReport, notifyNewAction, openReport} from '@libs/actions/Report';
import {clearAllRelatedReportActionErrors} from '@libs/actions/ReportActions';
import {subscribeToUserEvents} from '@libs/actions/User';
import {WRITE_COMMANDS} from '@libs/API/types';
import type {ApiCommand} from '@libs/API/types';
import {translateLocal} from '@libs/Localize';
import {rand64} from '@libs/NumberUtils';
import {getLoginsByAccountIDs} from '@libs/PersonalDetailsUtils';
import {
    getOriginalMessage,
    getReportActionHtml,
    getReportActionMessage,
    getReportActionText,
    getReportPreviewAction,
    getSortedReportActions,
    isActionableTrackExpense,
    isActionOfType,
    isMoneyRequestAction,
} from '@libs/ReportActionsUtils';
import {buildOptimisticIOUReport, buildOptimisticIOUReportAction, buildTransactionThread, createDraftTransactionAndNavigateToParticipantSelector, isIOUReport} from '@libs/ReportUtils';
import type {OptimisticChatReport} from '@libs/ReportUtils';
import {buildOptimisticTransaction, getValidWaypoints, isDistanceRequest as isDistanceRequestUtil} from '@libs/TransactionUtils';
import CONST from '@src/CONST';
import type {IOUAction} from '@src/CONST';
import OnyxUpdateManager from '@src/libs/actions/OnyxUpdateManager';
import * as API from '@src/libs/API';
import DateUtils from '@src/libs/DateUtils';
import ONYXKEYS from '@src/ONYXKEYS';
import ROUTES from '@src/ROUTES';
import type {Policy, Report} from '@src/types/onyx';
import type {Participant, ReportCollectionDataSet} from '@src/types/onyx/Report';
import type {ReportActions, ReportActionsCollectionDataSet} from '@src/types/onyx/ReportAction';
import type ReportAction from '@src/types/onyx/ReportAction';
import type {TransactionCollectionDataSet} from '@src/types/onyx/Transaction';
import type Transaction from '@src/types/onyx/Transaction';
import {toCollectionDataSet} from '@src/types/utils/CollectionDataSet';
import {isEmptyObject} from '@src/types/utils/EmptyObject';
import * as InvoiceData from '../data/Invoice';
import type {InvoiceTestData} from '../data/Invoice';
import createRandomPolicy, {createCategoryTaxExpenseRules} from '../utils/collections/policies';
import createRandomPolicyCategories from '../utils/collections/policyCategory';
import createRandomReport from '../utils/collections/reports';
import createRandomTransaction from '../utils/collections/transaction';
import PusherHelper from '../utils/PusherHelper';
import {getGlobalFetchMock, getOnyxData, setPersonalDetails, signInWithTestUser} from '../utils/TestHelper';
import type {MockFetch} from '../utils/TestHelper';
import waitForBatchedUpdates from '../utils/waitForBatchedUpdates';
import waitForNetworkPromises from '../utils/waitForNetworkPromises';

const topMostReportID = '23423423';
jest.mock('@src/libs/Navigation/Navigation', () => ({
    navigate: jest.fn(),
    dismissModal: jest.fn(),
    dismissModalWithReport: jest.fn(),
    goBack: jest.fn(),
    getTopmostReportId: jest.fn(() => topMostReportID),
    setNavigationActionToMicrotaskQueue: jest.fn(),
}));

<<<<<<< HEAD
jest.mock('@libs/Navigation/helpers/isSearchTopmostFullScreenRoute', () => jest.fn());
=======
jest.mock('@src/libs/actions/Report', () => {
    // eslint-disable-next-line @typescript-eslint/no-unsafe-assignment
    const originalModule = jest.requireActual('@src/libs/actions/Report');
    // eslint-disable-next-line @typescript-eslint/no-unsafe-return
    return {
        ...originalModule,
        notifyNewAction: jest.fn(),
    };
});
jest.mock('@src/libs/Navigation/isSearchTopmostCentralPane', () => jest.fn());
>>>>>>> 51330908

const CARLOS_EMAIL = 'cmartins@expensifail.com';
const CARLOS_ACCOUNT_ID = 1;
const CARLOS_PARTICIPANT: Participant = {notificationPreference: CONST.REPORT.NOTIFICATION_PREFERENCE.ALWAYS, role: 'member'};
const JULES_EMAIL = 'jules@expensifail.com';
const JULES_ACCOUNT_ID = 2;
const JULES_PARTICIPANT: Participant = {notificationPreference: CONST.REPORT.NOTIFICATION_PREFERENCE.ALWAYS, role: 'member'};
const RORY_EMAIL = 'rory@expensifail.com';
const RORY_ACCOUNT_ID = 3;
const RORY_PARTICIPANT: Participant = {notificationPreference: CONST.REPORT.NOTIFICATION_PREFERENCE.ALWAYS, role: 'admin'};
const VIT_EMAIL = 'vit@expensifail.com';
const VIT_ACCOUNT_ID = 4;
const VIT_PARTICIPANT: Participant = {notificationPreference: CONST.REPORT.NOTIFICATION_PREFERENCE.ALWAYS, role: 'member'};

OnyxUpdateManager();
describe('actions/IOU', () => {
    beforeAll(() => {
        Onyx.init({
            keys: ONYXKEYS,
            initialKeyStates: {
                [ONYXKEYS.SESSION]: {accountID: RORY_ACCOUNT_ID, email: RORY_EMAIL},
                [ONYXKEYS.PERSONAL_DETAILS_LIST]: {[RORY_ACCOUNT_ID]: {accountID: RORY_ACCOUNT_ID, login: RORY_EMAIL}},
            },
        });
    });

    let mockFetch: MockFetch;
    beforeEach(() => {
        jest.clearAllTimers();
        global.fetch = getGlobalFetchMock();
        mockFetch = fetch as MockFetch;
        return Onyx.clear().then(waitForBatchedUpdates);
    });
    describe('trackExpense', () => {
        it('category a distance expense of selfDM report', async () => {
            /*
             * This step simulates the following steps:
             *   - Go to self DM
             *   - Track a distance expense
             *   - Go to Troubleshoot > Clear cache and restart > Reset and refresh
             *   - Go to self DM
             *   - Click Categorize it (click Upgrade if there is no workspace)
             *   - Select category and submit the expense to the workspace
             */

            // Given a participant of the report
            const participant = {login: CARLOS_EMAIL, accountID: CARLOS_ACCOUNT_ID};

            // Given valid waypoints of the transaction
            const fakeWayPoints = {
                waypoint0: {
                    keyForList: '88 Kearny Street_1735023533854',
                    lat: 37.7886378,
                    lng: -122.4033442,
                    address: '88 Kearny Street, San Francisco, CA, USA',
                    name: '88 Kearny Street',
                },
                waypoint1: {
                    keyForList: 'Golden Gate Bridge Vista Point_1735023537514',
                    lat: 37.8077876,
                    lng: -122.4752007,
                    address: 'Golden Gate Bridge Vista Point, San Francisco, CA, USA',
                    name: 'Golden Gate Bridge Vista Point',
                },
            };

            // Given a selfDM report
            const selfDMReport = {
                ...createRandomReport(1),
                chatType: CONST.REPORT.CHAT_TYPE.SELF_DM,
            };

            // Given a policyExpenseChat report
            const expenseReport = {
                ...createRandomReport(1),
                chatType: CONST.REPORT.CHAT_TYPE.POLICY_EXPENSE_CHAT,
            };

            // Given policy categories and a policy
            const fakeCategories = createRandomPolicyCategories(3);
            const fakePolicy = createRandomPolicy(1);

            // Given a transaction with a distance request type and valid waypoints
            const fakeTransaction = {
                ...createRandomTransaction(1),
                iouRequestType: CONST.IOU.REQUEST_TYPE.DISTANCE,
                comment: {
                    ...createRandomTransaction(1).comment,
                    type: CONST.TRANSACTION.TYPE.CUSTOM_UNIT,
                    customUnit: {
                        name: CONST.CUSTOM_UNITS.NAME_DISTANCE,
                    },
                    waypoints: fakeWayPoints,
                },
            };

            // When the transaction is saved to draft before being submitted
            await Onyx.set(`${ONYXKEYS.COLLECTION.TRANSACTION_DRAFT}${fakeTransaction.transactionID}`, fakeTransaction);
            mockFetch?.pause?.();

            // When the user submits the transaction to the selfDM report
            trackExpense(
                selfDMReport,
                fakeTransaction.amount,
                fakeTransaction.currency,
                format(new Date(), CONST.DATE.FNS_FORMAT_STRING),
                fakeTransaction.merchant,
                participant.login,
                participant.accountID,
                participant,
                '',
                true,
                undefined,
                '',
                undefined,
                '',
                0,
                false,
                undefined,
                undefined,
                undefined,
                undefined,
                fakeWayPoints,
                CONST.IOU.ACTION.CREATE,
                fakeTransaction?.actionableWhisperReportActionID,
                fakeTransaction?.linkedTrackedExpenseReportAction,
                fakeTransaction?.linkedTrackedExpenseReportID,
                CONST.CUSTOM_UNITS.FAKE_P2P_ID,
            );
            await waitForBatchedUpdates();
            await mockFetch?.resume?.();

            // Given transaction after tracked expense
            const transaction = await new Promise<OnyxEntry<Transaction>>((resolve) => {
                const connection = Onyx.connect({
                    key: ONYXKEYS.COLLECTION.TRANSACTION,
                    waitForCollectionCallback: true,
                    callback: (transactions) => {
                        Onyx.disconnect(connection);
                        const trackedExpenseTransaction = Object.values(transactions ?? {}).at(0);

                        // Then the transaction must remain a distance request
                        const isDistanceRequest = isDistanceRequestUtil(trackedExpenseTransaction);
                        expect(isDistanceRequest).toBe(true);
                        resolve(trackedExpenseTransaction);
                    },
                });
            });

            // Given all report actions of the selfDM report
            const allReportActions = await new Promise<OnyxCollection<ReportActions>>((resolve) => {
                const connection = Onyx.connect({
                    key: ONYXKEYS.COLLECTION.REPORT_ACTIONS,
                    waitForCollectionCallback: true,
                    callback: (reportActions) => {
                        Onyx.disconnect(connection);
                        resolve(reportActions);
                    },
                });
            });

            // Then the selfDM report should have an actionable track expense whisper action and an IOU action
            const selfDMReportActions = allReportActions?.[`${ONYXKEYS.COLLECTION.REPORT_ACTIONS}${selfDMReport.reportID}`];
            expect(Object.values(selfDMReportActions ?? {}).length).toBe(2);

            // When the cache is cleared before categorizing the tracked expense
            await Onyx.merge(`${ONYXKEYS.COLLECTION.TRANSACTION}${transaction?.transactionID}`, {
                iouRequestType: null,
            });

            // When the transaction is saved to draft by selecting a category in the selfDM report
            const reportActionableTrackExpense = Object.values(selfDMReportActions ?? {}).find((reportAction) => isActionableTrackExpense(reportAction));
            createDraftTransactionAndNavigateToParticipantSelector(
                transaction?.transactionID,
                selfDMReport.reportID,
                CONST.IOU.ACTION.CATEGORIZE,
                reportActionableTrackExpense?.reportActionID,
            );
            await waitForBatchedUpdates();

            // Then the transaction draft should be saved successfully
            const allTransactionsDraft = await new Promise<OnyxCollection<Transaction>>((resolve) => {
                const connection = Onyx.connect({
                    key: ONYXKEYS.COLLECTION.TRANSACTION_DRAFT,
                    waitForCollectionCallback: true,
                    callback: (transactionDrafts) => {
                        Onyx.disconnect(connection);
                        resolve(transactionDrafts);
                    },
                });
            });
            const transactionDraft = allTransactionsDraft?.[`${ONYXKEYS.COLLECTION.TRANSACTION_DRAFT}${transaction?.transactionID}`];

            // When the user confirms the category for the tracked expense
            trackExpense(
                expenseReport,
                transactionDraft?.amount ?? fakeTransaction.amount,
                transactionDraft?.currency ?? fakeTransaction.currency,
                format(new Date(), CONST.DATE.FNS_FORMAT_STRING),
                transactionDraft?.merchant ?? fakeTransaction.merchant,
                participant.login,
                participant.accountID,
                {...participant, isPolicyExpenseChat: true},
                '',
                false,
                undefined,
                Object.keys(fakeCategories).at(0) ?? '',
                '',
                '',
                0,
                undefined,
                fakePolicy,
                undefined,
                fakeCategories,
                undefined,
                Object.keys(transactionDraft?.comment?.waypoints ?? {}).length ? getValidWaypoints(transactionDraft?.comment?.waypoints, true) : undefined,
                CONST.IOU.ACTION.CATEGORIZE,
                transactionDraft?.actionableWhisperReportActionID,
                transactionDraft?.linkedTrackedExpenseReportAction,
                transactionDraft?.linkedTrackedExpenseReportID,
                CONST.CUSTOM_UNITS.FAKE_P2P_ID,
            );
            await waitForBatchedUpdates();
            await mockFetch?.resume?.();

            // Then the expense should be categorized successfully
            await new Promise<void>((resolve) => {
                const connection = Onyx.connect({
                    key: ONYXKEYS.COLLECTION.TRANSACTION,
                    waitForCollectionCallback: true,
                    callback: (transactions) => {
                        Onyx.disconnect(connection);
                        const categorizedTransaction = transactions?.[`${ONYXKEYS.COLLECTION.TRANSACTION}${transaction?.transactionID}`];

                        // Then the transaction must remain a distance request, ensuring that the optimistic data is correctly built and the transaction type remains accurate.
                        const isDistanceRequest = isDistanceRequestUtil(categorizedTransaction);
                        expect(isDistanceRequest).toBe(true);

                        // Then the transaction category must match the original category
                        expect(categorizedTransaction?.category).toBe(Object.keys(fakeCategories).at(0) ?? '');
                        resolve();
                    },
                });
            });
        });
    });

    describe('requestMoney', () => {
        it('creates new chat if needed', () => {
            const amount = 10000;
            const comment = 'Giv money plz';
            const merchant = 'KFC';
            let iouReportID: string | undefined;
            let createdAction: OnyxEntry<ReportAction>;
            let iouAction: OnyxEntry<ReportAction<typeof CONST.REPORT.ACTIONS.TYPE.IOU>>;
            let transactionID: string | undefined;
            let transactionThread: OnyxEntry<Report>;
            let transactionThreadCreatedAction: OnyxEntry<ReportAction>;
            mockFetch?.pause?.();
            requestMoney({
                report: {reportID: ''},
                participantParams: {
                    payeeEmail: RORY_EMAIL,
                    payeeAccountID: RORY_ACCOUNT_ID,
                    participant: {login: CARLOS_EMAIL, accountID: CARLOS_ACCOUNT_ID},
                },
                transactionParams: {
                    amount,
                    attendees: [],
                    currency: CONST.CURRENCY.USD,
                    created: '',
                    merchant,
                    comment,
                },
            });
            return waitForBatchedUpdates()
                .then(
                    () =>
                        new Promise<void>((resolve) => {
                            const connection = Onyx.connect({
                                key: ONYXKEYS.COLLECTION.REPORT,
                                waitForCollectionCallback: true,
                                callback: (allReports) => {
                                    Onyx.disconnect(connection);

                                    // A chat report, a transaction thread, and an iou report should be created
                                    const chatReports = Object.values(allReports ?? {}).filter((report) => report?.type === CONST.REPORT.TYPE.CHAT);
                                    const iouReports = Object.values(allReports ?? {}).filter((report) => report?.type === CONST.REPORT.TYPE.IOU);
                                    expect(Object.keys(chatReports).length).toBe(2);
                                    expect(Object.keys(iouReports).length).toBe(1);
                                    const chatReport = chatReports.at(0);
                                    const transactionThreadReport = chatReports.at(1);
                                    const iouReport = iouReports.at(0);
                                    iouReportID = iouReport?.reportID;
                                    transactionThread = transactionThreadReport;

                                    expect(iouReport?.participants).toEqual({
                                        [RORY_ACCOUNT_ID]: {notificationPreference: CONST.REPORT.NOTIFICATION_PREFERENCE.HIDDEN},
                                        [CARLOS_ACCOUNT_ID]: {notificationPreference: CONST.REPORT.NOTIFICATION_PREFERENCE.HIDDEN},
                                    });

                                    // They should be linked together
                                    expect(chatReport?.participants).toEqual({[RORY_ACCOUNT_ID]: RORY_PARTICIPANT, [CARLOS_ACCOUNT_ID]: CARLOS_PARTICIPANT});
                                    expect(chatReport?.iouReportID).toBe(iouReport?.reportID);

                                    resolve();
                                },
                            });
                        }),
                )
                .then(
                    () =>
                        new Promise<void>((resolve) => {
                            const connection = Onyx.connect({
                                key: `${ONYXKEYS.COLLECTION.REPORT_ACTIONS}${iouReportID}`,
                                waitForCollectionCallback: false,
                                callback: (reportActionsForIOUReport) => {
                                    Onyx.disconnect(connection);

                                    // The IOU report should have a CREATED action and IOU action
                                    expect(Object.values(reportActionsForIOUReport ?? {}).length).toBe(2);
                                    const createdActions = Object.values(reportActionsForIOUReport ?? {}).filter(
                                        (reportAction) => reportAction?.actionName === CONST.REPORT.ACTIONS.TYPE.CREATED,
                                    );
                                    const iouActions = Object.values(reportActionsForIOUReport ?? {}).filter(
                                        (reportAction): reportAction is ReportAction<typeof CONST.REPORT.ACTIONS.TYPE.IOU> => isMoneyRequestAction(reportAction),
                                    );
                                    expect(Object.values(createdActions).length).toBe(1);
                                    expect(Object.values(iouActions).length).toBe(1);
                                    createdAction = createdActions?.at(0);
                                    iouAction = iouActions?.at(0);
                                    const originalMessage = isMoneyRequestAction(iouAction) ? getOriginalMessage(iouAction) : undefined;

                                    // The CREATED action should not be created after the IOU action
                                    expect(Date.parse(createdAction?.created ?? '')).toBeLessThan(Date.parse(iouAction?.created ?? ''));

                                    // The IOUReportID should be correct
                                    expect(originalMessage?.IOUReportID).toBe(iouReportID);

                                    // The comment should be included in the IOU action
                                    expect(originalMessage?.comment).toBe(comment);

                                    // The amount in the IOU action should be correct
                                    expect(originalMessage?.amount).toBe(amount);

                                    // The IOU type should be correct
                                    expect(originalMessage?.type).toBe(CONST.IOU.REPORT_ACTION_TYPE.CREATE);

                                    // Both actions should be pending
                                    expect(createdAction?.pendingAction).toBe(CONST.RED_BRICK_ROAD_PENDING_ACTION.ADD);
                                    expect(iouAction?.pendingAction).toBe(CONST.RED_BRICK_ROAD_PENDING_ACTION.ADD);

                                    resolve();
                                },
                            });
                        }),
                )
                .then(
                    () =>
                        new Promise<void>((resolve) => {
                            const connection = Onyx.connect({
                                key: `${ONYXKEYS.COLLECTION.REPORT_ACTIONS}${transactionThread?.reportID}`,
                                waitForCollectionCallback: false,
                                callback: (reportActionsForTransactionThread) => {
                                    Onyx.disconnect(connection);

                                    // The transaction thread should have a CREATED action
                                    expect(Object.values(reportActionsForTransactionThread ?? {}).length).toBe(1);
                                    const createdActions = Object.values(reportActionsForTransactionThread ?? {}).filter(
                                        (reportAction) => reportAction?.actionName === CONST.REPORT.ACTIONS.TYPE.CREATED,
                                    );
                                    expect(Object.values(createdActions).length).toBe(1);
                                    transactionThreadCreatedAction = createdActions.at(0);

                                    expect(transactionThreadCreatedAction?.pendingAction).toBe(CONST.RED_BRICK_ROAD_PENDING_ACTION.ADD);
                                    resolve();
                                },
                            });
                        }),
                )
                .then(
                    () =>
                        new Promise<void>((resolve) => {
                            const connection = Onyx.connect({
                                key: ONYXKEYS.COLLECTION.TRANSACTION,
                                waitForCollectionCallback: true,
                                callback: (allTransactions) => {
                                    Onyx.disconnect(connection);

                                    // There should be one transaction
                                    expect(Object.values(allTransactions ?? {}).length).toBe(1);
                                    const transaction = Object.values(allTransactions ?? []).find((t) => !isEmptyObject(t));
                                    transactionID = transaction?.transactionID;

                                    // The transaction should be attached to the IOU report
                                    expect(transaction?.reportID).toBe(iouReportID);

                                    // Its amount should match the amount of the expense
                                    expect(transaction?.amount).toBe(amount);

                                    // The comment should be correct
                                    expect(transaction?.comment?.comment).toBe(comment);

                                    // It should be pending
                                    expect(transaction?.pendingAction).toBe(CONST.RED_BRICK_ROAD_PENDING_ACTION.ADD);

                                    // The transactionID on the iou action should match the one from the transactions collection
                                    expect(iouAction && getOriginalMessage(iouAction)?.IOUTransactionID).toBe(transactionID);

                                    expect(transaction?.merchant).toBe(merchant);

                                    resolve();
                                },
                            });
                        }),
                )
                .then(mockFetch?.resume)
                .then(
                    () =>
                        new Promise<void>((resolve) => {
                            const connection = Onyx.connect({
                                key: `${ONYXKEYS.COLLECTION.REPORT_ACTIONS}${iouReportID}`,
                                waitForCollectionCallback: false,
                                callback: (reportActionsForIOUReport) => {
                                    Onyx.disconnect(connection);
                                    expect(Object.values(reportActionsForIOUReport ?? {}).length).toBe(2);
                                    Object.values(reportActionsForIOUReport ?? {}).forEach((reportAction) => expect(reportAction?.pendingAction).toBeFalsy());
                                    resolve();
                                },
                            });
                        }),
                )
                .then(
                    () =>
                        new Promise<void>((resolve) => {
                            const connection = Onyx.connect({
                                key: `${ONYXKEYS.COLLECTION.TRANSACTION}${transactionID}`,
                                waitForCollectionCallback: false,
                                callback: (transaction) => {
                                    Onyx.disconnect(connection);
                                    expect(transaction?.pendingAction).toBeFalsy();
                                    resolve();
                                },
                            });
                        }),
                );
        });

        it('updates existing chat report if there is one', () => {
            const amount = 10000;
            const comment = 'Giv money plz';
            let chatReport: Report = {
                reportID: '1234',
                type: CONST.REPORT.TYPE.CHAT,
                participants: {[RORY_ACCOUNT_ID]: RORY_PARTICIPANT, [CARLOS_ACCOUNT_ID]: CARLOS_PARTICIPANT},
            };
            const createdAction: ReportAction = {
                reportActionID: rand64(),
                actionName: CONST.REPORT.ACTIONS.TYPE.CREATED,
                created: DateUtils.getDBTime(),
            };
            let iouReportID: string | undefined;
            let iouAction: OnyxEntry<ReportAction<typeof CONST.REPORT.ACTIONS.TYPE.IOU>>;
            let iouCreatedAction: OnyxEntry<ReportAction>;
            let transactionID: string | undefined;
            mockFetch?.pause?.();
            return Onyx.set(`${ONYXKEYS.COLLECTION.REPORT}${chatReport.reportID}`, chatReport)
                .then(() =>
                    Onyx.set(`${ONYXKEYS.COLLECTION.REPORT_ACTIONS}${chatReport.reportID}`, {
                        [createdAction.reportActionID]: createdAction,
                    }),
                )
                .then(() => {
                    requestMoney({
                        report: chatReport,
                        participantParams: {
                            payeeEmail: RORY_EMAIL,
                            payeeAccountID: RORY_ACCOUNT_ID,
                            participant: {login: CARLOS_EMAIL, accountID: CARLOS_ACCOUNT_ID},
                        },
                        transactionParams: {
                            amount,
                            attendees: [],
                            currency: CONST.CURRENCY.USD,
                            created: '',
                            merchant: '',
                            comment,
                        },
                    });
                    return waitForBatchedUpdates();
                })
                .then(
                    () =>
                        new Promise<void>((resolve) => {
                            const connection = Onyx.connect({
                                key: ONYXKEYS.COLLECTION.REPORT,
                                waitForCollectionCallback: true,
                                callback: (allReports) => {
                                    Onyx.disconnect(connection);

                                    // The same chat report should be reused, a transaction thread and an IOU report should be created
                                    expect(Object.values(allReports ?? {}).length).toBe(3);
                                    expect(Object.values(allReports ?? {}).find((report) => report?.type === CONST.REPORT.TYPE.CHAT)?.reportID).toBe(chatReport.reportID);
                                    chatReport = Object.values(allReports ?? {}).find((report) => report?.type === CONST.REPORT.TYPE.CHAT) ?? chatReport;
                                    const iouReport = Object.values(allReports ?? {}).find((report) => report?.type === CONST.REPORT.TYPE.IOU);
                                    iouReportID = iouReport?.reportID;

                                    expect(iouReport?.participants).toEqual({
                                        [RORY_ACCOUNT_ID]: {notificationPreference: CONST.REPORT.NOTIFICATION_PREFERENCE.HIDDEN},
                                        [CARLOS_ACCOUNT_ID]: {notificationPreference: CONST.REPORT.NOTIFICATION_PREFERENCE.HIDDEN},
                                    });

                                    // They should be linked together
                                    expect(chatReport.iouReportID).toBe(iouReportID);

                                    resolve();
                                },
                            });
                        }),
                )
                .then(
                    () =>
                        new Promise<void>((resolve) => {
                            const connection = Onyx.connect({
                                key: `${ONYXKEYS.COLLECTION.REPORT_ACTIONS}${iouReportID}`,
                                waitForCollectionCallback: false,
                                callback: (allIOUReportActions) => {
                                    Onyx.disconnect(connection);

                                    iouCreatedAction = Object.values(allIOUReportActions ?? {}).find((reportAction) => reportAction.actionName === CONST.REPORT.ACTIONS.TYPE.CREATED);
                                    iouAction = Object.values(allIOUReportActions ?? {}).find((reportAction): reportAction is ReportAction<typeof CONST.REPORT.ACTIONS.TYPE.IOU> =>
                                        isMoneyRequestAction(reportAction),
                                    );
                                    const originalMessage = iouAction ? getOriginalMessage(iouAction) : null;

                                    // The CREATED action should not be created after the IOU action
                                    expect(Date.parse(iouCreatedAction?.created ?? '')).toBeLessThan(Date.parse(iouAction?.created ?? ''));

                                    // The IOUReportID should be correct
                                    expect(originalMessage?.IOUReportID).toBe(iouReportID);

                                    // The comment should be included in the IOU action
                                    expect(originalMessage?.comment).toBe(comment);

                                    // The amount in the IOU action should be correct
                                    expect(originalMessage?.amount).toBe(amount);

                                    // The IOU action type should be correct
                                    expect(originalMessage?.type).toBe(CONST.IOU.REPORT_ACTION_TYPE.CREATE);

                                    // The IOU action should be pending
                                    expect(iouAction?.pendingAction).toBe(CONST.RED_BRICK_ROAD_PENDING_ACTION.ADD);

                                    resolve();
                                },
                            });
                        }),
                )
                .then(
                    () =>
                        new Promise<void>((resolve) => {
                            const connection = Onyx.connect({
                                key: ONYXKEYS.COLLECTION.TRANSACTION,
                                waitForCollectionCallback: true,
                                callback: (allTransactions) => {
                                    Onyx.disconnect(connection);

                                    // There should be one transaction
                                    expect(Object.values(allTransactions ?? {}).length).toBe(1);
                                    const transaction = Object.values(allTransactions ?? {}).find((t) => !isEmptyObject(t));
                                    transactionID = transaction?.transactionID;
                                    const originalMessage = iouAction ? getOriginalMessage(iouAction) : null;

                                    // The transaction should be attached to the IOU report
                                    expect(transaction?.reportID).toBe(iouReportID);

                                    // Its amount should match the amount of the expense
                                    expect(transaction?.amount).toBe(amount);

                                    // The comment should be correct
                                    expect(transaction?.comment?.comment).toBe(comment);

                                    expect(transaction?.merchant).toBe(CONST.TRANSACTION.PARTIAL_TRANSACTION_MERCHANT);

                                    // It should be pending
                                    expect(transaction?.pendingAction).toBe(CONST.RED_BRICK_ROAD_PENDING_ACTION.ADD);

                                    // The transactionID on the iou action should match the one from the transactions collection
                                    expect(originalMessage?.IOUTransactionID).toBe(transactionID);

                                    resolve();
                                },
                            });
                        }),
                )
                .then(mockFetch?.resume)
                .then(waitForBatchedUpdates)
                .then(
                    () =>
                        new Promise<void>((resolve) => {
                            const connection = Onyx.connect({
                                key: `${ONYXKEYS.COLLECTION.REPORT_ACTIONS}${iouReportID}`,
                                waitForCollectionCallback: false,
                                callback: (reportActionsForIOUReport) => {
                                    Onyx.disconnect(connection);
                                    expect(Object.values(reportActionsForIOUReport ?? {}).length).toBe(2);
                                    Object.values(reportActionsForIOUReport ?? {}).forEach((reportAction) => expect(reportAction?.pendingAction).toBeFalsy());
                                    resolve();
                                },
                            });
                        }),
                )
                .then(
                    () =>
                        new Promise<void>((resolve) => {
                            const connection = Onyx.connect({
                                key: `${ONYXKEYS.COLLECTION.TRANSACTION}${transactionID}`,
                                callback: (transaction) => {
                                    Onyx.disconnect(connection);
                                    expect(transaction?.pendingAction).toBeFalsy();
                                    resolve();
                                },
                            });
                        }),
                );
        });

        it('updates existing IOU report if there is one', () => {
            const amount = 10000;
            const comment = 'Giv money plz';
            const chatReportID = '1234';
            const iouReportID = '5678';
            let chatReport: OnyxEntry<Report> = {
                reportID: chatReportID,
                type: CONST.REPORT.TYPE.CHAT,
                iouReportID,
                participants: {[RORY_ACCOUNT_ID]: RORY_PARTICIPANT, [CARLOS_ACCOUNT_ID]: CARLOS_PARTICIPANT},
            };
            const createdAction: ReportAction = {
                reportActionID: rand64(),
                actionName: CONST.REPORT.ACTIONS.TYPE.CREATED,
                created: DateUtils.getDBTime(),
            };
            const existingTransaction: Transaction = {
                transactionID: rand64(),
                attendees: [{email: 'text@expensify.com'}],
                amount: 1000,
                comment: {
                    comment: 'Existing transaction',
                },
                created: DateUtils.getDBTime(),
                currency: CONST.CURRENCY.USD,
                merchant: '',
                reportID: '',
            };
            let iouReport: OnyxEntry<Report> = {
                reportID: iouReportID,
                chatReportID,
                type: CONST.REPORT.TYPE.IOU,
                ownerAccountID: RORY_ACCOUNT_ID,
                managerID: CARLOS_ACCOUNT_ID,
                currency: CONST.CURRENCY.USD,
                total: existingTransaction.amount,
            };
            const iouAction: OnyxEntry<ReportAction<typeof CONST.REPORT.ACTIONS.TYPE.IOU>> = {
                reportActionID: rand64(),
                actionName: CONST.REPORT.ACTIONS.TYPE.IOU,
                actorAccountID: RORY_ACCOUNT_ID,
                created: DateUtils.getDBTime(),
                originalMessage: {
                    IOUReportID: iouReportID,
                    IOUTransactionID: existingTransaction.transactionID,
                    amount: existingTransaction.amount,
                    currency: CONST.CURRENCY.USD,
                    type: CONST.IOU.REPORT_ACTION_TYPE.CREATE,
                    participantAccountIDs: [RORY_ACCOUNT_ID, CARLOS_ACCOUNT_ID],
                },
            };
            let newIOUAction: OnyxEntry<ReportAction<typeof CONST.REPORT.ACTIONS.TYPE.IOU>>;
            let newTransaction: OnyxEntry<Transaction>;
            mockFetch?.pause?.();
            return Onyx.set(`${ONYXKEYS.COLLECTION.REPORT}${chatReportID}`, chatReport)
                .then(() => Onyx.set(`${ONYXKEYS.COLLECTION.REPORT}${iouReportID}`, iouReport ?? null))
                .then(() =>
                    Onyx.set(`${ONYXKEYS.COLLECTION.REPORT_ACTIONS}${iouReportID}`, {
                        [createdAction.reportActionID]: createdAction,
                        [iouAction.reportActionID]: iouAction,
                    }),
                )
                .then(() => Onyx.set(`${ONYXKEYS.COLLECTION.TRANSACTION}${existingTransaction.transactionID}`, existingTransaction))
                .then(() => {
                    if (chatReport) {
                        requestMoney({
                            report: chatReport,
                            participantParams: {
                                payeeEmail: RORY_EMAIL,
                                payeeAccountID: RORY_ACCOUNT_ID,
                                participant: {login: CARLOS_EMAIL, accountID: CARLOS_ACCOUNT_ID},
                            },
                            transactionParams: {
                                amount,
                                attendees: [],
                                currency: CONST.CURRENCY.USD,
                                created: '',
                                merchant: '',
                                comment,
                            },
                        });
                    }
                    return waitForBatchedUpdates();
                })
                .then(
                    () =>
                        new Promise<void>((resolve) => {
                            const connection = Onyx.connect({
                                key: ONYXKEYS.COLLECTION.REPORT,
                                waitForCollectionCallback: true,
                                callback: (allReports) => {
                                    Onyx.disconnect(connection);

                                    // No new reports should be created
                                    expect(Object.values(allReports ?? {}).length).toBe(3);
                                    expect(Object.values(allReports ?? {}).find((report) => report?.reportID === chatReportID)).toBeTruthy();
                                    expect(Object.values(allReports ?? {}).find((report) => report?.reportID === iouReportID)).toBeTruthy();

                                    chatReport = Object.values(allReports ?? {}).find((report) => report?.type === CONST.REPORT.TYPE.CHAT);
                                    iouReport = Object.values(allReports ?? {}).find((report) => report?.type === CONST.REPORT.TYPE.IOU);

                                    // The total on the iou report should be updated
                                    expect(iouReport?.total).toBe(11000);

                                    resolve();
                                },
                            });
                        }),
                )
                .then(
                    () =>
                        new Promise<void>((resolve) => {
                            const connection = Onyx.connect({
                                key: `${ONYXKEYS.COLLECTION.REPORT_ACTIONS}${iouReportID}`,
                                waitForCollectionCallback: false,
                                callback: (reportActionsForIOUReport) => {
                                    Onyx.disconnect(connection);

                                    expect(Object.values(reportActionsForIOUReport ?? {}).length).toBe(3);
                                    newIOUAction = Object.values(reportActionsForIOUReport ?? {}).find(
                                        (reportAction): reportAction is ReportAction<typeof CONST.REPORT.ACTIONS.TYPE.IOU> =>
                                            reportAction?.reportActionID !== createdAction.reportActionID && reportAction?.reportActionID !== iouAction?.reportActionID,
                                    );

                                    const newOriginalMessage = newIOUAction ? getOriginalMessage(newIOUAction) : null;

                                    // The IOUReportID should be correct
                                    expect(getOriginalMessage(iouAction)?.IOUReportID).toBe(iouReportID);

                                    // The comment should be included in the IOU action
                                    expect(newOriginalMessage?.comment).toBe(comment);

                                    // The amount in the IOU action should be correct
                                    expect(newOriginalMessage?.amount).toBe(amount);

                                    // The type of the IOU action should be correct
                                    expect(newOriginalMessage?.type).toBe(CONST.IOU.REPORT_ACTION_TYPE.CREATE);

                                    // The IOU action should be pending
                                    expect(newIOUAction?.pendingAction).toBe(CONST.RED_BRICK_ROAD_PENDING_ACTION.ADD);

                                    resolve();
                                },
                            });
                        }),
                )
                .then(
                    () =>
                        new Promise<void>((resolve) => {
                            const connection = Onyx.connect({
                                key: ONYXKEYS.COLLECTION.TRANSACTION,
                                waitForCollectionCallback: true,
                                callback: (allTransactions) => {
                                    Onyx.disconnect(connection);

                                    // There should be two transactions
                                    expect(Object.values(allTransactions ?? {}).length).toBe(2);

                                    newTransaction = Object.values(allTransactions ?? {}).find((transaction) => transaction?.transactionID !== existingTransaction.transactionID);

                                    expect(newTransaction?.reportID).toBe(iouReportID);
                                    expect(newTransaction?.amount).toBe(amount);
                                    expect(newTransaction?.comment?.comment).toBe(comment);
                                    expect(newTransaction?.merchant).toBe(CONST.TRANSACTION.PARTIAL_TRANSACTION_MERCHANT);
                                    expect(newTransaction?.pendingAction).toBe(CONST.RED_BRICK_ROAD_PENDING_ACTION.ADD);

                                    // The transactionID on the iou action should match the one from the transactions collection
                                    expect(isMoneyRequestAction(newIOUAction) ? getOriginalMessage(newIOUAction)?.IOUTransactionID : undefined).toBe(newTransaction?.transactionID);

                                    resolve();
                                },
                            });
                        }),
                )
                .then(mockFetch?.resume)
                .then(waitForNetworkPromises)
                .then(
                    () =>
                        new Promise<void>((resolve) => {
                            const connection = Onyx.connect({
                                key: `${ONYXKEYS.COLLECTION.REPORT_ACTIONS}${iouReportID}`,
                                waitForCollectionCallback: false,
                                callback: (reportActionsForIOUReport) => {
                                    Onyx.disconnect(connection);
                                    expect(Object.values(reportActionsForIOUReport ?? {}).length).toBe(3);
                                    Object.values(reportActionsForIOUReport ?? {}).forEach((reportAction) => expect(reportAction?.pendingAction).toBeFalsy());
                                    resolve();
                                },
                            });
                        }),
                )
                .then(
                    () =>
                        new Promise<void>((resolve) => {
                            const connection = Onyx.connect({
                                key: ONYXKEYS.COLLECTION.TRANSACTION,
                                waitForCollectionCallback: true,
                                callback: (allTransactions) => {
                                    Onyx.disconnect(connection);
                                    Object.values(allTransactions ?? {}).forEach((transaction) => expect(transaction?.pendingAction).toBeFalsy());
                                    resolve();
                                },
                            });
                        }),
                );
        });

        it('correctly implements RedBrickRoad error handling', () => {
            const amount = 10000;
            const comment = 'Giv money plz';
            let chatReportID: string | undefined;
            let iouReportID: string | undefined;
            let createdAction: OnyxEntry<ReportAction>;
            let iouAction: OnyxEntry<ReportAction<typeof CONST.REPORT.ACTIONS.TYPE.IOU>>;
            let transactionID: string | undefined;
            let transactionThreadReport: OnyxEntry<Report>;
            let transactionThreadAction: OnyxEntry<ReportAction>;
            mockFetch?.pause?.();
            requestMoney({
                report: {reportID: ''},
                participantParams: {
                    payeeEmail: RORY_EMAIL,
                    payeeAccountID: RORY_ACCOUNT_ID,
                    participant: {login: CARLOS_EMAIL, accountID: CARLOS_ACCOUNT_ID},
                },
                transactionParams: {
                    amount,
                    attendees: [],
                    currency: CONST.CURRENCY.USD,
                    created: '',
                    merchant: '',
                    comment,
                },
            });
            return (
                waitForBatchedUpdates()
                    .then(
                        () =>
                            new Promise<void>((resolve) => {
                                const connection = Onyx.connect({
                                    key: ONYXKEYS.COLLECTION.REPORT,
                                    waitForCollectionCallback: true,
                                    callback: (allReports) => {
                                        Onyx.disconnect(connection);

                                        // A chat report, transaction thread and an iou report should be created
                                        const chatReports = Object.values(allReports ?? {}).filter((report) => report?.type === CONST.REPORT.TYPE.CHAT);
                                        const iouReports = Object.values(allReports ?? {}).filter((report) => report?.type === CONST.REPORT.TYPE.IOU);
                                        expect(Object.values(chatReports).length).toBe(2);
                                        expect(Object.values(iouReports).length).toBe(1);
                                        const chatReport = chatReports.at(0);
                                        chatReportID = chatReport?.reportID;
                                        transactionThreadReport = chatReports.at(1);

                                        const iouReport = iouReports.at(0);
                                        iouReportID = iouReport?.reportID;

                                        expect(chatReport?.participants).toStrictEqual({[RORY_ACCOUNT_ID]: RORY_PARTICIPANT, [CARLOS_ACCOUNT_ID]: CARLOS_PARTICIPANT});

                                        // They should be linked together
                                        expect(chatReport?.participants).toStrictEqual({[RORY_ACCOUNT_ID]: RORY_PARTICIPANT, [CARLOS_ACCOUNT_ID]: CARLOS_PARTICIPANT});
                                        expect(chatReport?.iouReportID).toBe(iouReport?.reportID);

                                        resolve();
                                    },
                                });
                            }),
                    )
                    .then(
                        () =>
                            new Promise<void>((resolve) => {
                                const connection = Onyx.connect({
                                    key: `${ONYXKEYS.COLLECTION.REPORT_ACTIONS}${iouReportID}`,
                                    waitForCollectionCallback: false,
                                    callback: (reportActionsForIOUReport) => {
                                        Onyx.disconnect(connection);

                                        // The chat report should have a CREATED action and IOU action
                                        expect(Object.values(reportActionsForIOUReport ?? {}).length).toBe(2);
                                        const createdActions =
                                            Object.values(reportActionsForIOUReport ?? {}).filter((reportAction) => reportAction?.actionName === CONST.REPORT.ACTIONS.TYPE.CREATED) ?? null;
                                        const iouActions =
                                            Object.values(reportActionsForIOUReport ?? {}).filter((reportAction): reportAction is ReportAction<typeof CONST.REPORT.ACTIONS.TYPE.IOU> =>
                                                isMoneyRequestAction(reportAction),
                                            ) ?? null;
                                        expect(Object.values(createdActions).length).toBe(1);
                                        expect(Object.values(iouActions).length).toBe(1);
                                        createdAction = createdActions.at(0);
                                        iouAction = iouActions.at(0);
                                        const originalMessage = getOriginalMessage(iouAction);

                                        // The CREATED action should not be created after the IOU action
                                        expect(Date.parse(createdAction?.created ?? '')).toBeLessThan(Date.parse(iouAction?.created ?? ''));

                                        // The IOUReportID should be correct
                                        expect(originalMessage?.IOUReportID).toBe(iouReportID);

                                        // The comment should be included in the IOU action
                                        expect(originalMessage?.comment).toBe(comment);

                                        // The amount in the IOU action should be correct
                                        expect(originalMessage?.amount).toBe(amount);

                                        // The type should be correct
                                        expect(originalMessage?.type).toBe(CONST.IOU.REPORT_ACTION_TYPE.CREATE);

                                        // Both actions should be pending
                                        expect(createdAction?.pendingAction).toBe(CONST.RED_BRICK_ROAD_PENDING_ACTION.ADD);
                                        expect(iouAction?.pendingAction).toBe(CONST.RED_BRICK_ROAD_PENDING_ACTION.ADD);

                                        resolve();
                                    },
                                });
                            }),
                    )
                    .then(
                        () =>
                            new Promise<void>((resolve) => {
                                const connection = Onyx.connect({
                                    key: ONYXKEYS.COLLECTION.TRANSACTION,
                                    waitForCollectionCallback: true,
                                    callback: (allTransactions) => {
                                        Onyx.disconnect(connection);

                                        // There should be one transaction
                                        expect(Object.values(allTransactions ?? {}).length).toBe(1);
                                        const transaction = Object.values(allTransactions ?? {}).find((t) => !isEmptyObject(t));
                                        transactionID = transaction?.transactionID;

                                        expect(transaction?.reportID).toBe(iouReportID);
                                        expect(transaction?.amount).toBe(amount);
                                        expect(transaction?.comment?.comment).toBe(comment);
                                        expect(transaction?.merchant).toBe(CONST.TRANSACTION.PARTIAL_TRANSACTION_MERCHANT);
                                        expect(transaction?.pendingAction).toBe(CONST.RED_BRICK_ROAD_PENDING_ACTION.ADD);

                                        // The transactionID on the iou action should match the one from the transactions collection
                                        expect(iouAction && getOriginalMessage(iouAction)?.IOUTransactionID).toBe(transactionID);

                                        resolve();
                                    },
                                });
                            }),
                    )
                    .then((): Promise<unknown> => {
                        mockFetch?.fail?.();
                        return mockFetch?.resume?.() as Promise<unknown>;
                    })
                    .then(
                        () =>
                            new Promise<void>((resolve) => {
                                const connection = Onyx.connect({
                                    key: `${ONYXKEYS.COLLECTION.REPORT_ACTIONS}${iouReportID}`,
                                    waitForCollectionCallback: false,
                                    callback: (reportActionsForIOUReport) => {
                                        Onyx.disconnect(connection);
                                        expect(Object.values(reportActionsForIOUReport ?? {}).length).toBe(2);
                                        iouAction = Object.values(reportActionsForIOUReport ?? {}).find((reportAction): reportAction is ReportAction<typeof CONST.REPORT.ACTIONS.TYPE.IOU> =>
                                            isMoneyRequestAction(reportAction),
                                        );
                                        expect(iouAction?.pendingAction).toBe(CONST.RED_BRICK_ROAD_PENDING_ACTION.ADD);
                                        resolve();
                                    },
                                });
                            }),
                    )
                    .then(
                        () =>
                            new Promise<void>((resolve) => {
                                const connection = Onyx.connect({
                                    key: ONYXKEYS.COLLECTION.REPORT_ACTIONS,
                                    waitForCollectionCallback: true,
                                    callback: (reportActionsForTransactionThread) => {
                                        Onyx.disconnect(connection);
                                        expect(Object.values(reportActionsForTransactionThread ?? {}).length).toBe(3);
                                        transactionThreadAction = Object.values(
                                            reportActionsForTransactionThread?.[`${ONYXKEYS.COLLECTION.REPORT_ACTIONS}${transactionThreadReport?.reportID}`] ?? {},
                                        ).find((reportAction) => reportAction.actionName === CONST.REPORT.ACTIONS.TYPE.CREATED);
                                        expect(transactionThreadAction?.pendingAction).toBe(CONST.RED_BRICK_ROAD_PENDING_ACTION.ADD);
                                        resolve();
                                    },
                                });
                            }),
                    )
                    .then(
                        () =>
                            new Promise<void>((resolve) => {
                                const connection = Onyx.connect({
                                    key: `${ONYXKEYS.COLLECTION.TRANSACTION}${transactionID}`,
                                    waitForCollectionCallback: false,
                                    callback: (transaction) => {
                                        Onyx.disconnect(connection);
                                        expect(transaction?.pendingAction).toBe(CONST.RED_BRICK_ROAD_PENDING_ACTION.ADD);
                                        expect(transaction?.errors).toBeTruthy();
                                        expect(Object.values(transaction?.errors ?? {}).at(0)).toEqual(translateLocal('iou.error.genericCreateFailureMessage'));
                                        resolve();
                                    },
                                });
                            }),
                    )

                    // If the user clears the errors on the IOU action
                    .then(
                        () =>
                            new Promise<void>((resolve) => {
                                if (iouReportID) {
                                    clearAllRelatedReportActionErrors(iouReportID, iouAction ?? null);
                                }
                                resolve();
                            }),
                    )

                    // Then the reportAction from chat report should be removed from Onyx
                    .then(
                        () =>
                            new Promise<void>((resolve) => {
                                const connection = Onyx.connect({
                                    key: `${ONYXKEYS.COLLECTION.REPORT_ACTIONS}${chatReportID}`,
                                    waitForCollectionCallback: false,
                                    callback: (reportActionsForReport) => {
                                        Onyx.disconnect(connection);
                                        iouAction = Object.values(reportActionsForReport ?? {}).find((reportAction): reportAction is ReportAction<typeof CONST.REPORT.ACTIONS.TYPE.IOU> =>
                                            isMoneyRequestAction(reportAction),
                                        );
                                        expect(iouAction).toBeFalsy();
                                        resolve();
                                    },
                                });
                            }),
                    )

                    // Then the reportAction from iou report should be removed from Onyx
                    .then(
                        () =>
                            new Promise<void>((resolve) => {
                                const connection = Onyx.connect({
                                    key: `${ONYXKEYS.COLLECTION.REPORT_ACTIONS}${iouReportID}`,
                                    waitForCollectionCallback: false,
                                    callback: (reportActionsForReport) => {
                                        Onyx.disconnect(connection);
                                        iouAction = Object.values(reportActionsForReport ?? {}).find((reportAction): reportAction is ReportAction<typeof CONST.REPORT.ACTIONS.TYPE.IOU> =>
                                            isMoneyRequestAction(reportAction),
                                        );
                                        expect(iouAction).toBeFalsy();
                                        resolve();
                                    },
                                });
                            }),
                    )

                    // Then the reportAction from transaction report should be removed from Onyx
                    .then(
                        () =>
                            new Promise<void>((resolve) => {
                                const connection = Onyx.connect({
                                    key: `${ONYXKEYS.COLLECTION.REPORT_ACTIONS}${transactionThreadReport?.reportID}`,
                                    waitForCollectionCallback: false,
                                    callback: (reportActionsForReport) => {
                                        Onyx.disconnect(connection);
                                        expect(reportActionsForReport).toMatchObject({});
                                        resolve();
                                    },
                                });
                            }),
                    )

                    // Along with the associated transaction
                    .then(
                        () =>
                            new Promise<void>((resolve) => {
                                const connection = Onyx.connect({
                                    key: `${ONYXKEYS.COLLECTION.TRANSACTION}${transactionID}`,
                                    waitForCollectionCallback: false,
                                    callback: (transaction) => {
                                        Onyx.disconnect(connection);
                                        expect(transaction).toBeFalsy();
                                        resolve();
                                    },
                                });
                            }),
                    )

                    // If a user clears the errors on the CREATED action (which, technically are just errors on the report)
                    .then(
                        () =>
                            new Promise<void>((resolve) => {
                                if (chatReportID) {
                                    deleteReport(chatReportID);
                                }
                                if (transactionThreadReport?.reportID) {
                                    deleteReport(transactionThreadReport?.reportID);
                                }
                                resolve();
                            }),
                    )

                    // Then the report should be deleted
                    .then(
                        () =>
                            new Promise<void>((resolve) => {
                                const connection = Onyx.connect({
                                    key: ONYXKEYS.COLLECTION.REPORT,
                                    waitForCollectionCallback: true,
                                    callback: (allReports) => {
                                        Onyx.disconnect(connection);
                                        Object.values(allReports ?? {}).forEach((report) => expect(report).toBeFalsy());
                                        resolve();
                                    },
                                });
                            }),
                    )

                    // All reportActions should also be deleted
                    .then(
                        () =>
                            new Promise<void>((resolve) => {
                                const connection = Onyx.connect({
                                    key: ONYXKEYS.COLLECTION.REPORT_ACTIONS,
                                    waitForCollectionCallback: false,
                                    callback: (allReportActions) => {
                                        Onyx.disconnect(connection);
                                        Object.values(allReportActions ?? {}).forEach((reportAction) => expect(reportAction).toBeFalsy());
                                        resolve();
                                    },
                                });
                            }),
                    )

                    // All transactions should also be deleted
                    .then(
                        () =>
                            new Promise<void>((resolve) => {
                                const connection = Onyx.connect({
                                    key: ONYXKEYS.COLLECTION.TRANSACTION,
                                    waitForCollectionCallback: true,
                                    callback: (allTransactions) => {
                                        Onyx.disconnect(connection);
                                        Object.values(allTransactions ?? {}).forEach((transaction) => expect(transaction).toBeFalsy());
                                        resolve();
                                    },
                                });
                            }),
                    )

                    // Cleanup
                    .then(mockFetch?.succeed)
            );
        });
    });

    describe('split expense', () => {
        it('creates and updates new chats and IOUs as needed', () => {
            jest.setTimeout(10 * 1000);
            /*
             * Given that:
             *   - Rory and Carlos have chatted before
             *   - Rory and Jules have chatted before and have an active IOU report
             *   - Rory and Vit have never chatted together before
             *   - There is no existing group chat with the four of them
             */
            const amount = 400;
            const comment = 'Yes, I am splitting a bill for $4 USD';
            const merchant = 'Yema Kitchen';
            let carlosChatReport: OnyxEntry<Report> = {
                reportID: rand64(),
                type: CONST.REPORT.TYPE.CHAT,
                participants: {[RORY_ACCOUNT_ID]: RORY_PARTICIPANT, [CARLOS_ACCOUNT_ID]: CARLOS_PARTICIPANT},
            };
            const carlosCreatedAction: OnyxEntry<ReportAction> = {
                reportActionID: rand64(),
                actionName: CONST.REPORT.ACTIONS.TYPE.CREATED,
                created: DateUtils.getDBTime(),
                reportID: carlosChatReport.reportID,
            };
            const julesIOUReportID = rand64();
            let julesChatReport: OnyxEntry<Report> = {
                reportID: rand64(),
                type: CONST.REPORT.TYPE.CHAT,
                iouReportID: julesIOUReportID,
                participants: {[RORY_ACCOUNT_ID]: RORY_PARTICIPANT, [JULES_ACCOUNT_ID]: JULES_PARTICIPANT},
            };
            const julesChatCreatedAction: OnyxEntry<ReportAction> = {
                reportActionID: rand64(),
                actionName: CONST.REPORT.ACTIONS.TYPE.CREATED,
                created: DateUtils.getDBTime(),
                reportID: julesChatReport.reportID,
            };
            const julesCreatedAction: OnyxEntry<ReportAction> = {
                reportActionID: rand64(),
                actionName: CONST.REPORT.ACTIONS.TYPE.CREATED,
                created: DateUtils.getDBTime(),
                reportID: julesIOUReportID,
            };
            jest.advanceTimersByTime(200);
            const julesExistingTransaction: OnyxEntry<Transaction> = {
                transactionID: rand64(),
                attendees: [{email: 'text@expensify.com'}],
                amount: 1000,
                comment: {
                    comment: 'This is an existing transaction',
                },
                created: DateUtils.getDBTime(),
                currency: '',
                merchant: '',
                reportID: '',
            };
            let julesIOUReport: OnyxEntry<Report> = {
                reportID: julesIOUReportID,
                chatReportID: julesChatReport.reportID,
                type: CONST.REPORT.TYPE.IOU,
                ownerAccountID: RORY_ACCOUNT_ID,
                managerID: JULES_ACCOUNT_ID,
                currency: CONST.CURRENCY.USD,
                total: julesExistingTransaction?.amount,
            };
            const julesExistingIOUAction: OnyxEntry<ReportAction> = {
                reportActionID: rand64(),
                actionName: CONST.REPORT.ACTIONS.TYPE.IOU,
                actorAccountID: RORY_ACCOUNT_ID,
                created: DateUtils.getDBTime(),
                originalMessage: {
                    IOUReportID: julesIOUReportID,
                    IOUTransactionID: julesExistingTransaction?.transactionID,
                    amount: julesExistingTransaction?.amount ?? 0,
                    currency: CONST.CURRENCY.USD,
                    type: CONST.IOU.REPORT_ACTION_TYPE.CREATE,
                    participantAccountIDs: [RORY_ACCOUNT_ID, JULES_ACCOUNT_ID],
                },
                reportID: julesIOUReportID,
            };

            let carlosIOUReport: OnyxEntry<Report>;
            let carlosIOUAction: OnyxEntry<ReportAction<typeof CONST.REPORT.ACTIONS.TYPE.IOU>>;
            let carlosIOUCreatedAction: OnyxEntry<ReportAction>;
            let carlosTransaction: OnyxEntry<Transaction>;

            let julesIOUAction: OnyxEntry<ReportAction<typeof CONST.REPORT.ACTIONS.TYPE.IOU>>;
            let julesIOUCreatedAction: OnyxEntry<ReportAction>;
            let julesTransaction: OnyxEntry<Transaction>;

            let vitChatReport: OnyxEntry<Report>;
            let vitIOUReport: OnyxEntry<Report>;
            let vitCreatedAction: OnyxEntry<ReportAction>;
            let vitIOUAction: OnyxEntry<ReportAction<typeof CONST.REPORT.ACTIONS.TYPE.IOU>>;
            let vitTransaction: OnyxEntry<Transaction>;

            let groupChat: OnyxEntry<Report>;
            let groupCreatedAction: OnyxEntry<ReportAction>;
            let groupIOUAction: OnyxEntry<ReportAction<typeof CONST.REPORT.ACTIONS.TYPE.IOU>>;
            let groupTransaction: OnyxEntry<Transaction>;

            const reportCollectionDataSet = toCollectionDataSet(ONYXKEYS.COLLECTION.REPORT, [carlosChatReport, julesChatReport, julesIOUReport], (item) => item.reportID);

            const carlosActionsCollectionDataSet = toCollectionDataSet(
                `${ONYXKEYS.COLLECTION.REPORT_ACTIONS}`,
                [
                    {
                        [carlosCreatedAction.reportActionID]: carlosCreatedAction,
                    },
                ],
                (item) => item[carlosCreatedAction.reportActionID].reportID,
            );

            const julesActionsCollectionDataSet = toCollectionDataSet(
                `${ONYXKEYS.COLLECTION.REPORT_ACTIONS}`,
                [
                    {
                        [julesCreatedAction.reportActionID]: julesCreatedAction,
                        [julesExistingIOUAction.reportActionID]: julesExistingIOUAction,
                    },
                ],
                (item) => item[julesCreatedAction.reportActionID].reportID,
            );

            const julesCreatedActionsCollectionDataSet = toCollectionDataSet(
                `${ONYXKEYS.COLLECTION.REPORT_ACTIONS}`,
                [
                    {
                        [julesChatCreatedAction.reportActionID]: julesChatCreatedAction,
                    },
                ],
                (item) => item[julesChatCreatedAction.reportActionID].reportID,
            );

            return Onyx.mergeCollection(ONYXKEYS.COLLECTION.REPORT, {
                ...reportCollectionDataSet,
            })
                .then(() =>
                    Onyx.mergeCollection(ONYXKEYS.COLLECTION.REPORT_ACTIONS, {
                        ...carlosActionsCollectionDataSet,
                        ...julesCreatedActionsCollectionDataSet,
                        ...julesActionsCollectionDataSet,
                    }),
                )
                .then(() => Onyx.set(`${ONYXKEYS.COLLECTION.TRANSACTION}${julesExistingTransaction?.transactionID}`, julesExistingTransaction))
                .then(() => {
                    // When we split a bill offline
                    mockFetch?.pause?.();
                    splitBill(
                        // TODO: Migrate after the backend accepts accountIDs
                        {
                            participants: [
                                [CARLOS_EMAIL, String(CARLOS_ACCOUNT_ID)],
                                [JULES_EMAIL, String(JULES_ACCOUNT_ID)],
                                [VIT_EMAIL, String(VIT_ACCOUNT_ID)],
                            ].map(([email, accountID]) => ({login: email, accountID: Number(accountID)})),
                            currentUserLogin: RORY_EMAIL,
                            currentUserAccountID: RORY_ACCOUNT_ID,
                            amount,
                            comment,
                            currency: CONST.CURRENCY.USD,
                            merchant,
                            created: '',
                            tag: '',
                            existingSplitChatReportID: '',
                        },
                    );
                    return waitForBatchedUpdates();
                })
                .then(
                    () =>
                        new Promise<void>((resolve) => {
                            const connection = Onyx.connect({
                                key: ONYXKEYS.COLLECTION.REPORT,
                                waitForCollectionCallback: true,
                                callback: (allReports) => {
                                    Onyx.disconnect(connection);

                                    // There should now be 10 reports
                                    expect(Object.values(allReports ?? {}).length).toBe(10);

                                    // 1. The chat report with Rory + Carlos
                                    carlosChatReport = Object.values(allReports ?? {}).find((report) => report?.reportID === carlosChatReport?.reportID);
                                    expect(isEmptyObject(carlosChatReport)).toBe(false);
                                    expect(carlosChatReport?.pendingFields).toBeFalsy();

                                    // 2. The IOU report with Rory + Carlos (new)
                                    carlosIOUReport = Object.values(allReports ?? {}).find((report) => report?.type === CONST.REPORT.TYPE.IOU && report.managerID === CARLOS_ACCOUNT_ID);
                                    expect(isEmptyObject(carlosIOUReport)).toBe(false);
                                    expect(carlosIOUReport?.total).toBe(amount / 4);

                                    // 3. The chat report with Rory + Jules
                                    julesChatReport = Object.values(allReports ?? {}).find((report) => report?.reportID === julesChatReport?.reportID);
                                    expect(isEmptyObject(julesChatReport)).toBe(false);
                                    expect(julesChatReport?.pendingFields).toBeFalsy();

                                    // 4. The IOU report with Rory + Jules
                                    julesIOUReport = Object.values(allReports ?? {}).find((report) => report?.reportID === julesIOUReport?.reportID);
                                    expect(isEmptyObject(julesIOUReport)).toBe(false);
                                    expect(julesChatReport?.pendingFields).toBeFalsy();
                                    expect(julesIOUReport?.total).toBe((julesExistingTransaction?.amount ?? 0) + amount / 4);

                                    // 5. The chat report with Rory + Vit (new)
                                    vitChatReport = Object.values(allReports ?? {}).find(
                                        (report) =>
                                            report?.type === CONST.REPORT.TYPE.CHAT && isEqual(report.participants, {[RORY_ACCOUNT_ID]: RORY_PARTICIPANT, [VIT_ACCOUNT_ID]: VIT_PARTICIPANT}),
                                    );
                                    expect(isEmptyObject(vitChatReport)).toBe(false);
                                    expect(vitChatReport?.pendingFields).toStrictEqual({createChat: CONST.RED_BRICK_ROAD_PENDING_ACTION.ADD});

                                    // 6. The IOU report with Rory + Vit (new)
                                    vitIOUReport = Object.values(allReports ?? {}).find((report) => report?.type === CONST.REPORT.TYPE.IOU && report.managerID === VIT_ACCOUNT_ID);
                                    expect(isEmptyObject(vitIOUReport)).toBe(false);
                                    expect(vitIOUReport?.total).toBe(amount / 4);

                                    // 7. The group chat with everyone
                                    groupChat = Object.values(allReports ?? {}).find(
                                        (report) =>
                                            report?.type === CONST.REPORT.TYPE.CHAT &&
                                            isEqual(report.participants, {
                                                [CARLOS_ACCOUNT_ID]: CARLOS_PARTICIPANT,
                                                [JULES_ACCOUNT_ID]: JULES_PARTICIPANT,
                                                [VIT_ACCOUNT_ID]: VIT_PARTICIPANT,
                                                [RORY_ACCOUNT_ID]: RORY_PARTICIPANT,
                                            }),
                                    );
                                    expect(isEmptyObject(groupChat)).toBe(false);
                                    expect(groupChat?.pendingFields).toStrictEqual({createChat: CONST.RED_BRICK_ROAD_PENDING_ACTION.ADD});

                                    // The 1:1 chat reports and the IOU reports should be linked together
                                    expect(carlosChatReport?.iouReportID).toBe(carlosIOUReport?.reportID);
                                    expect(carlosIOUReport?.chatReportID).toBe(carlosChatReport?.reportID);
                                    Object.values(carlosIOUReport?.participants ?? {}).forEach((participant) => {
                                        expect(participant.notificationPreference).toBe(CONST.REPORT.NOTIFICATION_PREFERENCE.HIDDEN);
                                    });

                                    expect(julesChatReport?.iouReportID).toBe(julesIOUReport?.reportID);
                                    expect(julesIOUReport?.chatReportID).toBe(julesChatReport?.reportID);

                                    expect(vitChatReport?.iouReportID).toBe(vitIOUReport?.reportID);
                                    expect(vitIOUReport?.chatReportID).toBe(vitChatReport?.reportID);

                                    resolve();
                                },
                            });
                        }),
                )
                .then(
                    () =>
                        new Promise<void>((resolve) => {
                            const connection = Onyx.connect({
                                key: ONYXKEYS.COLLECTION.REPORT_ACTIONS,
                                waitForCollectionCallback: true,
                                callback: (allReportActions) => {
                                    Onyx.disconnect(connection);

                                    // There should be reportActions on all 7 chat reports + 3 IOU reports in each 1:1 chat
                                    expect(Object.values(allReportActions ?? {}).length).toBe(10);

                                    const carlosReportActions = allReportActions?.[`${ONYXKEYS.COLLECTION.REPORT_ACTIONS}${carlosChatReport?.iouReportID}`];
                                    const julesReportActions = allReportActions?.[`${ONYXKEYS.COLLECTION.REPORT_ACTIONS}${julesChatReport?.iouReportID}`];
                                    const vitReportActions = allReportActions?.[`${ONYXKEYS.COLLECTION.REPORT_ACTIONS}${vitChatReport?.iouReportID}`];
                                    const groupReportActions = allReportActions?.[`${ONYXKEYS.COLLECTION.REPORT_ACTIONS}${groupChat?.reportID}`];

                                    // Carlos DM should have two reportActions – the existing CREATED action and a pending IOU action
                                    expect(Object.values(carlosReportActions ?? {}).length).toBe(2);
                                    carlosIOUCreatedAction = Object.values(carlosReportActions ?? {}).find(
                                        (reportAction): reportAction is ReportAction<typeof CONST.REPORT.ACTIONS.TYPE.IOU> => reportAction.actionName === CONST.REPORT.ACTIONS.TYPE.CREATED,
                                    );
                                    carlosIOUAction = Object.values(carlosReportActions ?? {}).find((reportAction): reportAction is ReportAction<typeof CONST.REPORT.ACTIONS.TYPE.IOU> =>
                                        isMoneyRequestAction(reportAction),
                                    );
                                    const carlosOriginalMessage = carlosIOUAction ? getOriginalMessage(carlosIOUAction) : undefined;

                                    expect(carlosIOUAction?.pendingAction).toBe(CONST.RED_BRICK_ROAD_PENDING_ACTION.ADD);
                                    expect(carlosOriginalMessage?.IOUReportID).toBe(carlosIOUReport?.reportID);
                                    expect(carlosOriginalMessage?.amount).toBe(amount / 4);
                                    expect(carlosOriginalMessage?.comment).toBe(comment);
                                    expect(carlosOriginalMessage?.type).toBe(CONST.IOU.REPORT_ACTION_TYPE.CREATE);
                                    expect(Date.parse(carlosIOUCreatedAction?.created ?? '')).toBeLessThan(Date.parse(carlosIOUAction?.created ?? ''));

                                    // Jules DM should have three reportActions, the existing CREATED action, the existing IOU action, and a new pending IOU action
                                    expect(Object.values(julesReportActions ?? {}).length).toBe(3);
                                    expect(julesReportActions?.[julesCreatedAction.reportActionID]).toStrictEqual(julesCreatedAction);
                                    julesIOUCreatedAction = Object.values(julesReportActions ?? {}).find(
                                        (reportAction): reportAction is ReportAction<typeof CONST.REPORT.ACTIONS.TYPE.IOU> => reportAction.actionName === CONST.REPORT.ACTIONS.TYPE.CREATED,
                                    );
                                    julesIOUAction = Object.values(julesReportActions ?? {}).find(
                                        (reportAction): reportAction is ReportAction<typeof CONST.REPORT.ACTIONS.TYPE.IOU> =>
                                            reportAction.reportActionID !== julesCreatedAction.reportActionID && reportAction.reportActionID !== julesExistingIOUAction.reportActionID,
                                    );
                                    const julesOriginalMessage = julesIOUAction ? getOriginalMessage(julesIOUAction) : undefined;

                                    expect(julesIOUAction?.pendingAction).toBe(CONST.RED_BRICK_ROAD_PENDING_ACTION.ADD);
                                    expect(julesOriginalMessage?.IOUReportID).toBe(julesIOUReport?.reportID);
                                    expect(julesOriginalMessage?.amount).toBe(amount / 4);
                                    expect(julesOriginalMessage?.comment).toBe(comment);
                                    expect(julesOriginalMessage?.type).toBe(CONST.IOU.REPORT_ACTION_TYPE.CREATE);
                                    expect(Date.parse(julesIOUCreatedAction?.created ?? '')).toBeLessThan(Date.parse(julesIOUAction?.created ?? ''));

                                    // Vit DM should have two reportActions – a pending CREATED action and a pending IOU action
                                    expect(Object.values(vitReportActions ?? {}).length).toBe(2);
                                    vitCreatedAction = Object.values(vitReportActions ?? {}).find(
                                        (reportAction): reportAction is ReportAction<typeof CONST.REPORT.ACTIONS.TYPE.IOU> => reportAction.actionName === CONST.REPORT.ACTIONS.TYPE.CREATED,
                                    );
                                    vitIOUAction = Object.values(vitReportActions ?? {}).find((reportAction): reportAction is ReportAction<typeof CONST.REPORT.ACTIONS.TYPE.IOU> =>
                                        isMoneyRequestAction(reportAction),
                                    );
                                    const vitOriginalMessage = vitIOUAction ? getOriginalMessage(vitIOUAction) : undefined;

                                    expect(vitCreatedAction?.pendingAction).toBe(CONST.RED_BRICK_ROAD_PENDING_ACTION.ADD);
                                    expect(vitIOUAction?.pendingAction).toBe(CONST.RED_BRICK_ROAD_PENDING_ACTION.ADD);
                                    expect(vitOriginalMessage?.IOUReportID).toBe(vitIOUReport?.reportID);
                                    expect(vitOriginalMessage?.amount).toBe(amount / 4);
                                    expect(vitOriginalMessage?.comment).toBe(comment);
                                    expect(vitOriginalMessage?.type).toBe(CONST.IOU.REPORT_ACTION_TYPE.CREATE);
                                    expect(Date.parse(vitCreatedAction?.created ?? '')).toBeLessThan(Date.parse(vitIOUAction?.created ?? ''));

                                    // Group chat should have two reportActions – a pending CREATED action and a pending IOU action w/ type SPLIT
                                    expect(Object.values(groupReportActions ?? {}).length).toBe(2);
                                    groupCreatedAction = Object.values(groupReportActions ?? {}).find((reportAction) => reportAction.actionName === CONST.REPORT.ACTIONS.TYPE.CREATED);
                                    groupIOUAction = Object.values(groupReportActions ?? {}).find((reportAction): reportAction is ReportAction<typeof CONST.REPORT.ACTIONS.TYPE.IOU> =>
                                        isMoneyRequestAction(reportAction),
                                    );
                                    const groupOriginalMessage = groupIOUAction ? getOriginalMessage(groupIOUAction) : undefined;

                                    expect(groupCreatedAction?.pendingAction).toBe(CONST.RED_BRICK_ROAD_PENDING_ACTION.ADD);
                                    expect(groupIOUAction?.pendingAction).toBe(CONST.RED_BRICK_ROAD_PENDING_ACTION.ADD);
                                    expect(groupOriginalMessage).not.toHaveProperty('IOUReportID');
                                    expect(groupOriginalMessage?.type).toBe(CONST.IOU.REPORT_ACTION_TYPE.SPLIT);
                                    expect(Date.parse(groupCreatedAction?.created ?? '')).toBeLessThanOrEqual(Date.parse(groupIOUAction?.created ?? ''));

                                    resolve();
                                },
                            });
                        }),
                )
                .then(
                    () =>
                        new Promise<void>((resolve) => {
                            const connection = Onyx.connect({
                                key: ONYXKEYS.COLLECTION.TRANSACTION,
                                waitForCollectionCallback: true,
                                callback: (allTransactions) => {
                                    Onyx.disconnect(connection);

                                    /* There should be 5 transactions
                                     *   – one existing one with Jules
                                     *   - one for each of the three IOU reports
                                     *   - one on the group chat w/ deleted report
                                     */
                                    expect(Object.values(allTransactions ?? {}).length).toBe(5);
                                    expect(allTransactions?.[`${ONYXKEYS.COLLECTION.TRANSACTION}${julesExistingTransaction?.transactionID}`]).toBeTruthy();

                                    carlosTransaction = Object.values(allTransactions ?? {}).find(
                                        (transaction) => carlosIOUAction && transaction?.transactionID === getOriginalMessage(carlosIOUAction)?.IOUTransactionID,
                                    );
                                    julesTransaction = Object.values(allTransactions ?? {}).find(
                                        (transaction) => julesIOUAction && transaction?.transactionID === getOriginalMessage(julesIOUAction)?.IOUTransactionID,
                                    );
                                    vitTransaction = Object.values(allTransactions ?? {}).find(
                                        (transaction) => vitIOUAction && transaction?.transactionID === getOriginalMessage(vitIOUAction)?.IOUTransactionID,
                                    );
                                    groupTransaction = Object.values(allTransactions ?? {}).find((transaction) => transaction?.reportID === CONST.REPORT.SPLIT_REPORTID);

                                    expect(carlosTransaction?.reportID).toBe(carlosIOUReport?.reportID);
                                    expect(julesTransaction?.reportID).toBe(julesIOUReport?.reportID);
                                    expect(vitTransaction?.reportID).toBe(vitIOUReport?.reportID);
                                    expect(groupTransaction).toBeTruthy();

                                    expect(carlosTransaction?.amount).toBe(amount / 4);
                                    expect(julesTransaction?.amount).toBe(amount / 4);
                                    expect(vitTransaction?.amount).toBe(amount / 4);
                                    expect(groupTransaction?.amount).toBe(amount);

                                    expect(carlosTransaction?.comment?.comment).toBe(comment);
                                    expect(julesTransaction?.comment?.comment).toBe(comment);
                                    expect(vitTransaction?.comment?.comment).toBe(comment);
                                    expect(groupTransaction?.comment?.comment).toBe(comment);

                                    expect(carlosTransaction?.merchant).toBe(merchant);
                                    expect(julesTransaction?.merchant).toBe(merchant);
                                    expect(vitTransaction?.merchant).toBe(merchant);
                                    expect(groupTransaction?.merchant).toBe(merchant);

                                    expect(carlosTransaction?.comment?.source).toBe(CONST.IOU.TYPE.SPLIT);
                                    expect(julesTransaction?.comment?.source).toBe(CONST.IOU.TYPE.SPLIT);
                                    expect(vitTransaction?.comment?.source).toBe(CONST.IOU.TYPE.SPLIT);

                                    expect(carlosTransaction?.comment?.originalTransactionID).toBe(groupTransaction?.transactionID);
                                    expect(julesTransaction?.comment?.originalTransactionID).toBe(groupTransaction?.transactionID);
                                    expect(vitTransaction?.comment?.originalTransactionID).toBe(groupTransaction?.transactionID);

                                    expect(carlosTransaction?.pendingAction).toBe(CONST.RED_BRICK_ROAD_PENDING_ACTION.ADD);
                                    expect(julesTransaction?.pendingAction).toBe(CONST.RED_BRICK_ROAD_PENDING_ACTION.ADD);
                                    expect(vitTransaction?.pendingAction).toBe(CONST.RED_BRICK_ROAD_PENDING_ACTION.ADD);
                                    expect(groupTransaction?.pendingAction).toBe(CONST.RED_BRICK_ROAD_PENDING_ACTION.ADD);

                                    resolve();
                                },
                            });
                        }),
                )
                .then(
                    () =>
                        new Promise<void>((resolve) => {
                            const connection = Onyx.connect({
                                key: ONYXKEYS.PERSONAL_DETAILS_LIST,
                                waitForCollectionCallback: false,
                                callback: (allPersonalDetails) => {
                                    Onyx.disconnect(connection);
                                    expect(allPersonalDetails).toMatchObject({
                                        [VIT_ACCOUNT_ID]: {
                                            accountID: VIT_ACCOUNT_ID,
                                            displayName: VIT_EMAIL,
                                            login: VIT_EMAIL,
                                        },
                                    });
                                    resolve();
                                },
                            });
                        }),
                )
                .then(mockFetch?.resume)
                .then(waitForNetworkPromises)
                .then(
                    () =>
                        new Promise<void>((resolve) => {
                            const connection = Onyx.connect({
                                key: ONYXKEYS.COLLECTION.REPORT,
                                waitForCollectionCallback: true,
                                callback: (allReports) => {
                                    Onyx.disconnect(connection);
                                    Object.values(allReports ?? {}).forEach((report) => {
                                        if (!report?.pendingFields) {
                                            return;
                                        }
                                        Object.values(report?.pendingFields).forEach((pendingField) => expect(pendingField).toBeFalsy());
                                    });
                                    resolve();
                                },
                            });
                        }),
                )
                .then(
                    () =>
                        new Promise<void>((resolve) => {
                            const connection = Onyx.connect({
                                key: ONYXKEYS.COLLECTION.REPORT_ACTIONS,
                                waitForCollectionCallback: true,
                                callback: (allReportActions) => {
                                    Onyx.disconnect(connection);
                                    Object.values(allReportActions ?? {}).forEach((reportAction) => expect(reportAction?.pendingAction).toBeFalsy());
                                    resolve();
                                },
                            });
                        }),
                )
                .then(
                    () =>
                        new Promise<void>((resolve) => {
                            const connection = Onyx.connect({
                                key: ONYXKEYS.COLLECTION.TRANSACTION,
                                waitForCollectionCallback: true,
                                callback: (allTransactions) => {
                                    Onyx.disconnect(connection);
                                    Object.values(allTransactions ?? {}).forEach((transaction) => expect(transaction?.pendingAction).toBeFalsy());
                                    resolve();
                                },
                            });
                        }),
                );
        });
    });

    describe('payMoneyRequestElsewhere', () => {
        it('clears outstanding IOUReport', () => {
            const amount = 10000;
            const comment = 'Giv money plz';
            let chatReport: OnyxEntry<Report>;
            let iouReport: OnyxEntry<Report>;
            let createIOUAction: OnyxEntry<ReportAction<typeof CONST.REPORT.ACTIONS.TYPE.IOU>>;
            let payIOUAction: OnyxEntry<ReportAction>;
            let transaction: OnyxEntry<Transaction>;
            requestMoney({
                report: {reportID: ''},
                participantParams: {
                    payeeEmail: RORY_EMAIL,
                    payeeAccountID: RORY_ACCOUNT_ID,
                    participant: {login: CARLOS_EMAIL, accountID: CARLOS_ACCOUNT_ID},
                },
                transactionParams: {
                    amount,
                    attendees: [],
                    currency: CONST.CURRENCY.USD,
                    created: '',
                    merchant: '',
                    comment,
                },
            });
            return waitForBatchedUpdates()
                .then(
                    () =>
                        new Promise<void>((resolve) => {
                            const connection = Onyx.connect({
                                key: ONYXKEYS.COLLECTION.REPORT,
                                waitForCollectionCallback: true,
                                callback: (allReports) => {
                                    Onyx.disconnect(connection);

                                    expect(Object.values(allReports ?? {}).length).toBe(3);

                                    const chatReports = Object.values(allReports ?? {}).filter((report) => report?.type === CONST.REPORT.TYPE.CHAT);
                                    chatReport = chatReports.at(0);
                                    expect(chatReport).toBeTruthy();
                                    expect(chatReport).toHaveProperty('reportID');
                                    expect(chatReport).toHaveProperty('iouReportID');

                                    iouReport = Object.values(allReports ?? {}).find((report) => report?.type === CONST.REPORT.TYPE.IOU);
                                    expect(iouReport).toBeTruthy();
                                    expect(iouReport).toHaveProperty('reportID');
                                    expect(iouReport).toHaveProperty('chatReportID');

                                    expect(chatReport?.iouReportID).toBe(iouReport?.reportID);
                                    expect(iouReport?.chatReportID).toBe(chatReport?.reportID);

                                    expect(chatReport?.pendingFields).toBeFalsy();
                                    expect(iouReport?.pendingFields).toBeFalsy();

                                    resolve();
                                },
                            });
                        }),
                )
                .then(
                    () =>
                        new Promise<void>((resolve) => {
                            const connection = Onyx.connect({
                                key: ONYXKEYS.COLLECTION.REPORT_ACTIONS,
                                waitForCollectionCallback: true,
                                callback: (allReportActions) => {
                                    Onyx.disconnect(connection);

                                    const reportActionsForIOUReport = allReportActions?.[`${ONYXKEYS.COLLECTION.REPORT_ACTIONS}${chatReport?.iouReportID}`];

                                    createIOUAction = Object.values(reportActionsForIOUReport ?? {}).find(
                                        (reportAction): reportAction is ReportAction<typeof CONST.REPORT.ACTIONS.TYPE.IOU> => isMoneyRequestAction(reportAction),
                                    );
                                    expect(createIOUAction).toBeTruthy();
                                    expect(createIOUAction && getOriginalMessage(createIOUAction)?.IOUReportID).toBe(iouReport?.reportID);

                                    resolve();
                                },
                            });
                        }),
                )
                .then(
                    () =>
                        new Promise<void>((resolve) => {
                            const connection = Onyx.connect({
                                key: ONYXKEYS.COLLECTION.TRANSACTION,
                                waitForCollectionCallback: true,
                                callback: (allTransactions) => {
                                    Onyx.disconnect(connection);
                                    expect(Object.values(allTransactions ?? {}).length).toBe(1);
                                    transaction = Object.values(allTransactions ?? {}).find((t) => t);
                                    expect(transaction).toBeTruthy();
                                    expect(transaction?.amount).toBe(amount);
                                    expect(transaction?.reportID).toBe(iouReport?.reportID);
                                    expect(createIOUAction && getOriginalMessage(createIOUAction)?.IOUTransactionID).toBe(transaction?.transactionID);
                                    resolve();
                                },
                            });
                        }),
                )
                .then(() => {
                    mockFetch?.pause?.();
                    if (chatReport && iouReport) {
                        payMoneyRequest(CONST.IOU.PAYMENT_TYPE.ELSEWHERE, chatReport, iouReport);
                    }
                    return waitForBatchedUpdates();
                })
                .then(
                    () =>
                        new Promise<void>((resolve) => {
                            const connection = Onyx.connect({
                                key: ONYXKEYS.COLLECTION.REPORT,
                                waitForCollectionCallback: true,
                                callback: (allReports) => {
                                    Onyx.disconnect(connection);

                                    expect(Object.values(allReports ?? {}).length).toBe(3);

                                    chatReport = Object.values(allReports ?? {}).find((r) => r?.type === CONST.REPORT.TYPE.CHAT);
                                    iouReport = Object.values(allReports ?? {}).find((r) => r?.type === CONST.REPORT.TYPE.IOU);

                                    expect(chatReport?.iouReportID).toBeFalsy();

                                    // expect(iouReport.status).toBe(CONST.REPORT.STATUS_NUM.REIMBURSED);
                                    // expect(iouReport.stateNum).toBe(CONST.REPORT.STATE_NUM.APPROVED);

                                    resolve();
                                },
                            });
                        }),
                )
                .then(
                    () =>
                        new Promise<void>((resolve) => {
                            const connection = Onyx.connect({
                                key: ONYXKEYS.COLLECTION.REPORT_ACTIONS,
                                waitForCollectionCallback: true,
                                callback: (allReportActions) => {
                                    Onyx.disconnect(connection);

                                    const reportActionsForIOUReport = allReportActions?.[`${ONYXKEYS.COLLECTION.REPORT_ACTIONS}${iouReport?.reportID}`];
                                    expect(Object.values(reportActionsForIOUReport ?? {}).length).toBe(3);

                                    payIOUAction = Object.values(reportActionsForIOUReport ?? {}).find(
                                        (reportAction) => isMoneyRequestAction(reportAction) && getOriginalMessage(reportAction)?.type === CONST.IOU.REPORT_ACTION_TYPE.PAY,
                                    );
                                    expect(payIOUAction).toBeTruthy();
                                    expect(payIOUAction?.pendingAction).toBe(CONST.RED_BRICK_ROAD_PENDING_ACTION.ADD);

                                    resolve();
                                },
                            });
                        }),
                )
                .then(mockFetch?.resume)
                .then(
                    () =>
                        new Promise<void>((resolve) => {
                            const connection = Onyx.connect({
                                key: ONYXKEYS.COLLECTION.REPORT,
                                waitForCollectionCallback: true,
                                callback: (allReports) => {
                                    Onyx.disconnect(connection);

                                    expect(Object.values(allReports ?? {}).length).toBe(3);

                                    chatReport = Object.values(allReports ?? {}).find((r) => r?.type === CONST.REPORT.TYPE.CHAT);
                                    iouReport = Object.values(allReports ?? {}).find((r) => r?.type === CONST.REPORT.TYPE.IOU);

                                    expect(chatReport?.iouReportID).toBeFalsy();

                                    // expect(iouReport.status).toBe(CONST.REPORT.STATUS_NUM.REIMBURSED);
                                    // expect(iouReport.stateNum).toBe(CONST.REPORT.STATE_NUM.APPROVED);

                                    resolve();
                                },
                            });
                        }),
                )
                .then(
                    () =>
                        new Promise<void>((resolve) => {
                            const connection = Onyx.connect({
                                key: ONYXKEYS.COLLECTION.REPORT_ACTIONS,
                                waitForCollectionCallback: true,
                                callback: (allReportActions) => {
                                    Onyx.disconnect(connection);

                                    const reportActionsForIOUReport = allReportActions?.[`${ONYXKEYS.COLLECTION.REPORT_ACTIONS}${iouReport?.reportID}`];
                                    expect(Object.values(reportActionsForIOUReport ?? {}).length).toBe(3);

                                    payIOUAction = Object.values(reportActionsForIOUReport ?? {}).find(
                                        (reportAction) => isMoneyRequestAction(reportAction) && getOriginalMessage(reportAction)?.type === CONST.IOU.REPORT_ACTION_TYPE.PAY,
                                    );
                                    expect(payIOUAction).toBeTruthy();

                                    resolve();
                                },
                            });
                        }),
                );
        });
    });

    describe('pay expense report via ACH', () => {
        const amount = 10000;
        const comment = '💸💸💸💸';
        const merchant = 'NASDAQ';

        afterEach(() => {
            mockFetch?.resume?.();
        });

        it('updates the expense request and expense report when paid while offline', () => {
            let expenseReport: OnyxEntry<Report>;
            let chatReport: OnyxEntry<Report>;

            mockFetch?.pause?.();
            Onyx.set(ONYXKEYS.SESSION, {email: CARLOS_EMAIL, accountID: CARLOS_ACCOUNT_ID});
            return waitForBatchedUpdates()
                .then(() => {
                    createWorkspace(CARLOS_EMAIL, true, "Carlos's Workspace");
                    return waitForBatchedUpdates();
                })
                .then(
                    () =>
                        new Promise<void>((resolve) => {
                            const connection = Onyx.connect({
                                key: ONYXKEYS.COLLECTION.REPORT,
                                waitForCollectionCallback: true,
                                callback: (allReports) => {
                                    Onyx.disconnect(connection);
                                    chatReport = Object.values(allReports ?? {}).find((report) => report?.chatType === CONST.REPORT.CHAT_TYPE.POLICY_EXPENSE_CHAT);

                                    resolve();
                                },
                            });
                        }),
                )
                .then(() => {
                    if (chatReport) {
                        requestMoney({
                            report: chatReport,
                            participantParams: {
                                payeeEmail: RORY_EMAIL,
                                payeeAccountID: RORY_ACCOUNT_ID,
                                participant: {login: CARLOS_EMAIL, accountID: CARLOS_ACCOUNT_ID},
                            },
                            transactionParams: {
                                amount,
                                attendees: [],
                                currency: CONST.CURRENCY.USD,
                                created: '',
                                merchant,
                                comment,
                            },
                        });
                    }
                    return waitForBatchedUpdates();
                })
                .then(
                    () =>
                        new Promise<void>((resolve) => {
                            const connection = Onyx.connect({
                                key: ONYXKEYS.COLLECTION.REPORT,
                                waitForCollectionCallback: true,
                                callback: (allReports) => {
                                    Onyx.disconnect(connection);
                                    expenseReport = Object.values(allReports ?? {}).find((report) => report?.type === CONST.REPORT.TYPE.IOU);

                                    resolve();
                                },
                            });
                        }),
                )
                .then(() => {
                    if (chatReport && expenseReport) {
                        payMoneyRequest(CONST.IOU.PAYMENT_TYPE.VBBA, chatReport, expenseReport);
                    }
                    return waitForBatchedUpdates();
                })
                .then(
                    () =>
                        new Promise<void>((resolve) => {
                            const connection = Onyx.connect({
                                key: `${ONYXKEYS.COLLECTION.REPORT_ACTIONS}${expenseReport?.reportID}`,
                                waitForCollectionCallback: false,
                                callback: (allActions) => {
                                    Onyx.disconnect(connection);
                                    expect(Object.values(allActions ?? {})).toEqual(
                                        expect.arrayContaining([
                                            expect.objectContaining({
                                                message: expect.arrayContaining([
                                                    expect.objectContaining({
                                                        html: `paid $${amount / 100}.00 with Expensify`,
                                                        text: `paid $${amount / 100}.00 with Expensify`,
                                                    }),
                                                ]),
                                                originalMessage: expect.objectContaining({
                                                    amount,
                                                    paymentType: CONST.IOU.PAYMENT_TYPE.VBBA,
                                                    type: 'pay',
                                                }),
                                            }),
                                        ]),
                                    );
                                    resolve();
                                },
                            });
                        }),
                )
                .then(
                    () =>
                        new Promise<void>((resolve) => {
                            const connection = Onyx.connect({
                                key: ONYXKEYS.COLLECTION.REPORT,
                                waitForCollectionCallback: true,
                                callback: (allReports) => {
                                    Onyx.disconnect(connection);
                                    const updatedIOUReport = Object.values(allReports ?? {}).find((report) => report?.type === CONST.REPORT.TYPE.IOU);
                                    const updatedChatReport = Object.values(allReports ?? {}).find((report) => report?.reportID === expenseReport?.chatReportID);
                                    expect(updatedIOUReport).toEqual(
                                        expect.objectContaining({
                                            lastMessageHtml: `paid $${amount / 100}.00 with Expensify`,
                                            lastMessageText: `paid $${amount / 100}.00 with Expensify`,
                                            statusNum: CONST.REPORT.STATUS_NUM.REIMBURSED,
                                            stateNum: CONST.REPORT.STATE_NUM.SUBMITTED,
                                        }),
                                    );
                                    expect(updatedChatReport).toEqual(
                                        expect.objectContaining({
                                            lastMessageHtml: `paid $${amount / 100}.00 with Expensify`,
                                            lastMessageText: `paid $${amount / 100}.00 with Expensify`,
                                        }),
                                    );
                                    resolve();
                                },
                            });
                        }),
                );
        });

        it('shows an error when paying results in an error', () => {
            let expenseReport: OnyxEntry<Report>;
            let chatReport: OnyxEntry<Report>;

            Onyx.set(ONYXKEYS.SESSION, {email: CARLOS_EMAIL, accountID: CARLOS_ACCOUNT_ID});
            return waitForBatchedUpdates()
                .then(() => {
                    createWorkspace(CARLOS_EMAIL, true, "Carlos's Workspace");
                    return waitForBatchedUpdates();
                })
                .then(
                    () =>
                        new Promise<void>((resolve) => {
                            const connection = Onyx.connect({
                                key: ONYXKEYS.COLLECTION.REPORT,
                                waitForCollectionCallback: true,
                                callback: (allReports) => {
                                    Onyx.disconnect(connection);
                                    chatReport = Object.values(allReports ?? {}).find((report) => report?.chatType === CONST.REPORT.CHAT_TYPE.POLICY_EXPENSE_CHAT);

                                    resolve();
                                },
                            });
                        }),
                )
                .then(() => {
                    if (chatReport) {
                        requestMoney({
                            report: chatReport,
                            participantParams: {
                                payeeEmail: RORY_EMAIL,
                                payeeAccountID: RORY_ACCOUNT_ID,
                                participant: {login: CARLOS_EMAIL, accountID: CARLOS_ACCOUNT_ID},
                            },
                            transactionParams: {
                                amount,
                                attendees: [],
                                currency: CONST.CURRENCY.USD,
                                created: '',
                                merchant,
                                comment,
                            },
                        });
                    }
                    return waitForBatchedUpdates();
                })
                .then(
                    () =>
                        new Promise<void>((resolve) => {
                            const connection = Onyx.connect({
                                key: ONYXKEYS.COLLECTION.REPORT,
                                waitForCollectionCallback: true,
                                callback: (allReports) => {
                                    Onyx.disconnect(connection);
                                    expenseReport = Object.values(allReports ?? {}).find((report) => report?.type === CONST.REPORT.TYPE.IOU);

                                    resolve();
                                },
                            });
                        }),
                )
                .then(() => {
                    mockFetch?.fail?.();
                    if (chatReport && expenseReport) {
                        payMoneyRequest('ACH', chatReport, expenseReport);
                    }
                    return waitForBatchedUpdates();
                })
                .then(
                    () =>
                        new Promise<void>((resolve) => {
                            const connection = Onyx.connect({
                                key: `${ONYXKEYS.COLLECTION.REPORT_ACTIONS}${expenseReport?.reportID}`,
                                waitForCollectionCallback: false,
                                callback: (allActions) => {
                                    Onyx.disconnect(connection);
                                    const erroredAction = Object.values(allActions ?? {}).find((action) => !isEmptyObject(action?.errors));
                                    expect(Object.values(erroredAction?.errors ?? {}).at(0)).toEqual(translateLocal('iou.error.other'));
                                    resolve();
                                },
                            });
                        }),
                );
        });
    });

    describe('payMoneyRequest', () => {
        it('should apply optimistic data correctly', async () => {
            // Given an outstanding IOU report
            const chatReport = {
                ...createRandomReport(0),
                lastReadTime: DateUtils.getDBTime(),
                lastVisibleActionCreated: DateUtils.getDBTime(),
            };
            const iouReport = {
                ...createRandomReport(1),
                chatType: undefined,
                type: CONST.REPORT.TYPE.IOU,
                total: 10,
            };
            mockFetch?.pause?.();

            jest.advanceTimersByTime(10);

            // When paying the IOU report
            payMoneyRequest(CONST.IOU.PAYMENT_TYPE.ELSEWHERE, chatReport, iouReport);

            await waitForBatchedUpdates();

            // Then the optimistic data should be applied correctly
            const payReportAction = await new Promise<ReportAction | undefined>((resolve) => {
                const connection = Onyx.connect({
                    key: `${ONYXKEYS.COLLECTION.REPORT_ACTIONS}${iouReport.reportID}`,
                    callback: (reportActions) => {
                        Onyx.disconnect(connection);
                        resolve(Object.values(reportActions ?? {}).pop());
                    },
                });
            });

            await new Promise<void>((resolve) => {
                const connection = Onyx.connect({
                    key: `${ONYXKEYS.COLLECTION.REPORT}${chatReport.reportID}`,
                    callback: (report) => {
                        Onyx.disconnect(connection);
                        expect(report?.lastVisibleActionCreated).toBe(chatReport.lastVisibleActionCreated);
                        expect(report?.hasOutstandingChildRequest).toBe(false);
                        expect(report?.iouReportID).toBeUndefined();
                        expect(new Date(report?.lastReadTime ?? '').getTime()).toBeGreaterThan(new Date(chatReport?.lastReadTime ?? '').getTime());
                        expect(report?.lastMessageText).toBe(getReportActionText(payReportAction));
                        expect(report?.lastMessageHtml).toBe(getReportActionHtml(payReportAction));
                        resolve();
                    },
                });
            });

            await new Promise<void>((resolve) => {
                const connection = Onyx.connect({
                    key: `${ONYXKEYS.COLLECTION.REPORT}${iouReport.reportID}`,
                    callback: (report) => {
                        Onyx.disconnect(connection);
                        expect(report?.hasOutstandingChildRequest).toBe(false);
                        expect(report?.statusNum).toBe(CONST.REPORT.STATUS_NUM.REIMBURSED);
                        expect(report?.lastVisibleActionCreated).toBe(payReportAction?.created);
                        expect(report?.lastMessageText).toBe(getReportActionText(payReportAction));
                        expect(report?.lastMessageHtml).toBe(getReportActionHtml(payReportAction));
                        expect(report?.pendingFields).toEqual({
                            preview: CONST.RED_BRICK_ROAD_PENDING_ACTION.UPDATE,
                            reimbursed: CONST.RED_BRICK_ROAD_PENDING_ACTION.UPDATE,
                        });
                        resolve();
                    },
                });
            });

            mockFetch?.resume?.();
        });

        it('calls notifyNewAction for the top most report', () => {
            // Given two expenses in an iou report where one of them held
            const iouReport = buildOptimisticIOUReport(1, 2, 100, '1', 'USD');
            const transaction1 = buildOptimisticTransaction({
                transactionParams: {
                    amount: 100,
                    currency: 'USD',
                    reportID: iouReport.reportID,
                },
            });
            const transaction2 = buildOptimisticTransaction({
                transactionParams: {
                    amount: 100,
                    currency: 'USD',
                    reportID: iouReport.reportID,
                },
            });
            const transactionCollectionDataSet: TransactionCollectionDataSet = {
                [`${ONYXKEYS.COLLECTION.TRANSACTION}${transaction1.transactionID}`]: transaction1,
                [`${ONYXKEYS.COLLECTION.TRANSACTION}${transaction2.transactionID}`]: transaction2,
            };
            const iouActions: ReportAction[] = [];
            [transaction1, transaction2].forEach((transaction) =>
                iouActions.push(buildOptimisticIOUReportAction(CONST.IOU.REPORT_ACTION_TYPE.CREATE, transaction.amount, transaction.currency, '', [], transaction.transactionID)),
            );
            const actions: OnyxInputValue<ReportActions> = {};
            iouActions.forEach((iouAction) => (actions[`${ONYXKEYS.COLLECTION.REPORT_ACTIONS}${iouAction.reportActionID}`] = iouAction));
            const actionCollectionDataSet: ReportActionsCollectionDataSet = {[`${ONYXKEYS.COLLECTION.REPORT_ACTIONS}${iouReport.reportID}`]: actions};

            return waitForBatchedUpdates()
                .then(() => Onyx.multiSet({...transactionCollectionDataSet, ...actionCollectionDataSet}))
                .then(() => {
                    putOnHold(transaction1.transactionID, 'comment', iouReport.reportID);
                    return waitForBatchedUpdates();
                })
                .then(() => {
                    // When partially paying  an iou report from the chat report via the report preview
                    payMoneyRequest(CONST.IOU.PAYMENT_TYPE.ELSEWHERE, {reportID: topMostReportID}, iouReport, false);
                    return waitForBatchedUpdates();
                })
                .then(() => {
                    // Then notifyNewAction should be called on the top most report.
                    expect(notifyNewAction).toHaveBeenCalledWith(topMostReportID, expect.anything());
                });
        });
    });

    describe('a workspace chat with a cancelled payment', () => {
        const amount = 10000;
        const comment = '💸💸💸💸';
        const merchant = 'NASDAQ';

        afterEach(() => {
            mockFetch?.resume?.();
        });

        it("has an iouReportID of the cancelled payment's expense report", () => {
            let expenseReport: OnyxEntry<Report>;
            let chatReport: OnyxEntry<Report>;

            // Given a signed in account, which owns a workspace, and has a policy expense chat
            Onyx.set(ONYXKEYS.SESSION, {email: CARLOS_EMAIL, accountID: CARLOS_ACCOUNT_ID});
            return waitForBatchedUpdates()
                .then(() => {
                    // Which owns a workspace
                    createWorkspace(CARLOS_EMAIL, true, "Carlos's Workspace");
                    return waitForBatchedUpdates();
                })
                .then(() =>
                    getOnyxData({
                        key: ONYXKEYS.COLLECTION.REPORT,
                        waitForCollectionCallback: true,
                        callback: (allReports) => {
                            chatReport = Object.values(allReports ?? {}).find((report) => report?.chatType === CONST.REPORT.CHAT_TYPE.POLICY_EXPENSE_CHAT);
                        },
                    }),
                )
                .then(() => {
                    if (chatReport) {
                        // When an IOU expense is submitted to that policy expense chat
                        requestMoney({
                            report: chatReport,
                            participantParams: {
                                payeeEmail: RORY_EMAIL,
                                payeeAccountID: RORY_ACCOUNT_ID,
                                participant: {login: CARLOS_EMAIL, accountID: CARLOS_ACCOUNT_ID},
                            },
                            transactionParams: {
                                amount,
                                attendees: [],
                                currency: CONST.CURRENCY.USD,
                                created: '',
                                merchant,
                                comment,
                            },
                        });
                    }
                    return waitForBatchedUpdates();
                })
                .then(() =>
                    // And given an expense report has now been created which holds the IOU
                    getOnyxData({
                        key: ONYXKEYS.COLLECTION.REPORT,
                        waitForCollectionCallback: true,
                        callback: (allReports) => {
                            expenseReport = Object.values(allReports ?? {}).find((report) => report?.type === CONST.REPORT.TYPE.IOU);
                        },
                    }),
                )
                .then(() => {
                    // When the expense report is paid elsewhere (but really, any payment option would work)
                    if (chatReport && expenseReport) {
                        payMoneyRequest(CONST.IOU.PAYMENT_TYPE.ELSEWHERE, chatReport, expenseReport);
                    }
                    return waitForBatchedUpdates();
                })
                .then(() => {
                    if (chatReport && expenseReport) {
                        // And when the payment is cancelled
                        cancelPayment(expenseReport, chatReport);
                    }
                    return waitForBatchedUpdates();
                })
                .then(() =>
                    getOnyxData({
                        key: ONYXKEYS.COLLECTION.REPORT,
                        waitForCollectionCallback: true,
                        callback: (allReports) => {
                            const chatReportData = allReports?.[`${ONYXKEYS.COLLECTION.REPORT}${chatReport?.reportID}`];
                            // Then the policy expense chat report has the iouReportID of the IOU expense report
                            expect(chatReportData?.iouReportID).toBe(expenseReport?.reportID);
                        },
                    }),
                );
        });
    });

    describe('deleteMoneyRequest', () => {
        const amount = 10000;
        const comment = 'Send me money please';
        let chatReport: OnyxEntry<Report>;
        let iouReport: OnyxEntry<Report>;
        let createIOUAction: OnyxEntry<ReportAction<typeof CONST.REPORT.ACTIONS.TYPE.IOU>>;
        let transaction: OnyxEntry<Transaction>;
        let thread: OptimisticChatReport;
        const TEST_USER_ACCOUNT_ID = 1;
        const TEST_USER_LOGIN = 'test@test.com';
        let IOU_REPORT_ID: string | undefined;
        let reportActionID;
        const REPORT_ACTION: OnyxEntry<ReportAction> = {
            actionName: CONST.REPORT.ACTIONS.TYPE.ADD_COMMENT,
            actorAccountID: TEST_USER_ACCOUNT_ID,
            automatic: false,
            avatar: 'https://d2k5nsl2zxldvw.cloudfront.net/images/avatars/avatar_3.png',
            message: [{type: 'COMMENT', html: 'Testing a comment', text: 'Testing a comment', translationKey: ''}],
            person: [{type: 'TEXT', style: 'strong', text: 'Test User'}],
            shouldShow: true,
            created: DateUtils.getDBTime(),
            reportActionID: '1',
            originalMessage: {
                html: '',
                whisperedTo: [],
            },
        };

        let reportActions: OnyxCollection<ReportAction>;

        beforeEach(async () => {
            // Given mocks are cleared and helpers are set up
            jest.clearAllMocks();
            PusherHelper.setup();

            // Given a test user is signed in with Onyx setup and some initial data
            await signInWithTestUser(TEST_USER_ACCOUNT_ID, TEST_USER_LOGIN);
            subscribeToUserEvents();
            await waitForBatchedUpdates();
            await setPersonalDetails(TEST_USER_LOGIN, TEST_USER_ACCOUNT_ID);

            // When a submit IOU expense is made
            requestMoney({
                report: chatReport,
                participantParams: {
                    payeeEmail: TEST_USER_LOGIN,
                    payeeAccountID: TEST_USER_ACCOUNT_ID,
                    participant: {login: RORY_EMAIL, accountID: RORY_ACCOUNT_ID},
                },
                transactionParams: {
                    amount,
                    attendees: [],
                    currency: CONST.CURRENCY.USD,
                    created: '',
                    merchant: '',
                    comment,
                },
            });
            await waitForBatchedUpdates();

            // When fetching all reports from Onyx
            const allReports = await new Promise<OnyxCollection<Report>>((resolve) => {
                const connection = Onyx.connect({
                    key: ONYXKEYS.COLLECTION.REPORT,
                    waitForCollectionCallback: true,
                    callback: (reports) => {
                        Onyx.disconnect(connection);
                        resolve(reports);
                    },
                });
            });

            // Then we should have exactly 3 reports
            expect(Object.values(allReports ?? {}).length).toBe(3);

            // Then one of them should be a chat report with relevant properties
            chatReport = Object.values(allReports ?? {}).find((report) => report?.type === CONST.REPORT.TYPE.CHAT);
            expect(chatReport).toBeTruthy();
            expect(chatReport).toHaveProperty('reportID');
            expect(chatReport).toHaveProperty('iouReportID');

            // Then one of them should be an IOU report with relevant properties
            iouReport = Object.values(allReports ?? {}).find((report) => report?.type === CONST.REPORT.TYPE.IOU);
            expect(iouReport).toBeTruthy();
            expect(iouReport).toHaveProperty('reportID');
            expect(iouReport).toHaveProperty('chatReportID');

            // Then their IDs should reference each other
            expect(chatReport?.iouReportID).toBe(iouReport?.reportID);
            expect(iouReport?.chatReportID).toBe(chatReport?.reportID);

            // Storing IOU Report ID for further reference
            IOU_REPORT_ID = chatReport?.iouReportID;

            await waitForBatchedUpdates();

            // When fetching all report actions from Onyx
            const allReportActions = await new Promise<OnyxCollection<ReportActions>>((resolve) => {
                const connection = Onyx.connect({
                    key: ONYXKEYS.COLLECTION.REPORT_ACTIONS,
                    waitForCollectionCallback: true,
                    callback: (actions) => {
                        Onyx.disconnect(connection);
                        resolve(actions);
                    },
                });
            });

            // Then we should find an IOU action with specific properties
            const reportActionsForIOUReport = allReportActions?.[`${ONYXKEYS.COLLECTION.REPORT_ACTIONS}${chatReport?.iouReportID}`];
            createIOUAction = Object.values(reportActionsForIOUReport ?? {}).find((reportAction): reportAction is ReportAction<typeof CONST.REPORT.ACTIONS.TYPE.IOU> =>
                isMoneyRequestAction(reportAction),
            );
            expect(createIOUAction).toBeTruthy();
            expect(createIOUAction && getOriginalMessage(createIOUAction)?.IOUReportID).toBe(iouReport?.reportID);

            // When fetching all transactions from Onyx
            const allTransactions = await new Promise<OnyxCollection<Transaction>>((resolve) => {
                const connection = Onyx.connect({
                    key: ONYXKEYS.COLLECTION.TRANSACTION,
                    waitForCollectionCallback: true,
                    callback: (transactions) => {
                        Onyx.disconnect(connection);
                        resolve(transactions);
                    },
                });
            });

            // Then we should find a specific transaction with relevant properties
            transaction = Object.values(allTransactions ?? {}).find((t) => t);
            expect(transaction).toBeTruthy();
            expect(transaction?.amount).toBe(amount);
            expect(transaction?.reportID).toBe(iouReport?.reportID);
            expect(createIOUAction && getOriginalMessage(createIOUAction)?.IOUTransactionID).toBe(transaction?.transactionID);
        });

        afterEach(PusherHelper.teardown);

        it('delete an expense (IOU Action and transaction) successfully', async () => {
            // Given the fetch operations are paused and an expense is initiated
            mockFetch?.pause?.();

            if (transaction && createIOUAction) {
                // When the expense is deleted
                deleteMoneyRequest(transaction?.transactionID, createIOUAction, true);
            }
            await waitForBatchedUpdates();

            // Then we check if the IOU report action is removed from the report actions collection
            let reportActionsForReport = await new Promise<OnyxCollection<ReportAction>>((resolve) => {
                const connection = Onyx.connect({
                    key: `${ONYXKEYS.COLLECTION.REPORT_ACTIONS}${iouReport?.reportID}`,
                    waitForCollectionCallback: false,
                    callback: (actionsForReport) => {
                        Onyx.disconnect(connection);
                        resolve(actionsForReport);
                    },
                });
            });

            createIOUAction = Object.values(reportActionsForReport ?? {}).find((reportAction): reportAction is ReportAction<typeof CONST.REPORT.ACTIONS.TYPE.IOU> =>
                isMoneyRequestAction(reportAction),
            );
            // Then the IOU Action should be truthy for offline support.
            expect(createIOUAction).toBeTruthy();

            // Then we check if the transaction is removed from the transactions collection
            const t = await new Promise<OnyxEntry<Transaction>>((resolve) => {
                const connection = Onyx.connect({
                    key: `${ONYXKEYS.COLLECTION.TRANSACTION}${transaction?.transactionID}`,
                    waitForCollectionCallback: false,
                    callback: (transactionResult) => {
                        Onyx.disconnect(connection);
                        resolve(transactionResult);
                    },
                });
            });

            expect(t).toBeFalsy();

            // Given fetch operations are resumed
            mockFetch?.resume?.();
            await waitForBatchedUpdates();

            // Then we recheck the IOU report action from the report actions collection
            reportActionsForReport = await new Promise<OnyxCollection<ReportAction>>((resolve) => {
                const connection = Onyx.connect({
                    key: `${ONYXKEYS.COLLECTION.REPORT_ACTIONS}${iouReport?.reportID}`,
                    waitForCollectionCallback: false,
                    callback: (actionsForReport) => {
                        Onyx.disconnect(connection);
                        resolve(actionsForReport);
                    },
                });
            });

            createIOUAction = Object.values(reportActionsForReport ?? {}).find((reportAction): reportAction is ReportAction<typeof CONST.REPORT.ACTIONS.TYPE.IOU> =>
                isMoneyRequestAction(reportAction),
            );
            expect(createIOUAction).toBeFalsy();

            // Then we recheck the transaction from the transactions collection
            const tr = await new Promise<OnyxEntry<Transaction>>((resolve) => {
                const connection = Onyx.connect({
                    key: `${ONYXKEYS.COLLECTION.TRANSACTION}${transaction?.transactionID}`,
                    waitForCollectionCallback: false,
                    callback: (transactionResult) => {
                        Onyx.disconnect(connection);
                        resolve(transactionResult);
                    },
                });
            });

            expect(tr).toBeFalsy();
        });

        it('delete the IOU report when there are no visible comments left in the IOU report', async () => {
            // Given an IOU report and a paused fetch state
            mockFetch?.pause?.();

            if (transaction && createIOUAction) {
                // When the IOU expense is deleted
                deleteMoneyRequest(transaction?.transactionID, createIOUAction, true);
            }
            await waitForBatchedUpdates();

            let report = await new Promise<OnyxEntry<Report>>((resolve) => {
                const connection = Onyx.connect({
                    key: `${ONYXKEYS.COLLECTION.REPORT}${iouReport?.reportID}`,
                    waitForCollectionCallback: false,
                    callback: (res) => {
                        Onyx.disconnect(connection);
                        resolve(res);
                    },
                });
            });

            // Then the report should be truthy for offline support
            expect(report).toBeTruthy();

            // Given the resumed fetch state
            mockFetch?.resume?.();
            await waitForBatchedUpdates();

            report = await new Promise<OnyxEntry<Report>>((resolve) => {
                const connection = Onyx.connect({
                    key: `${ONYXKEYS.COLLECTION.REPORT}${iouReport?.reportID}`,
                    waitForCollectionCallback: false,
                    callback: (res) => {
                        Onyx.disconnect(connection);
                        resolve(res);
                    },
                });
            });

            // Then the report should be falsy so that there is no trace of the expense.
            expect(report).toBeFalsy();
        });

        it('does not delete the IOU report when there are visible comments left in the IOU report', async () => {
            // Given the initial setup is completed
            await waitForBatchedUpdates();

            Onyx.connect({
                key: `${ONYXKEYS.COLLECTION.REPORT_ACTIONS}${IOU_REPORT_ID}`,
                callback: (val) => (reportActions = val),
            });
            await waitForBatchedUpdates();

            jest.advanceTimersByTime(10);

            // When a comment is added to the IOU report
            if (IOU_REPORT_ID) {
                addComment(IOU_REPORT_ID, 'Testing a comment');
            }
            await waitForBatchedUpdates();

            // Then verify that the comment is correctly added
            const resultAction = Object.values(reportActions ?? {}).find((reportAction) => reportAction?.actionName === CONST.REPORT.ACTIONS.TYPE.ADD_COMMENT);
            reportActionID = resultAction?.reportActionID;

            expect(resultAction?.message).toEqual(REPORT_ACTION.message);
            expect(resultAction?.person).toEqual(REPORT_ACTION.person);
            expect(resultAction?.pendingAction).toBeUndefined();

            await waitForBatchedUpdates();

            // Verify there are three actions (created + iou + addcomment) and our optimistic comment has been removed
            expect(Object.values(reportActions ?? {}).length).toBe(3);

            // Then check the loading state of our action
            const resultActionAfterUpdate = reportActionID ? reportActions?.[reportActionID] : undefined;
            expect(resultActionAfterUpdate?.pendingAction).toBeUndefined();

            // When we attempt to delete an expense from the IOU report
            mockFetch?.pause?.();
            if (transaction && createIOUAction) {
                deleteMoneyRequest(transaction?.transactionID, createIOUAction, false);
            }
            await waitForBatchedUpdates();

            // Then expect that the IOU report still exists
            let allReports = await new Promise<OnyxCollection<Report>>((resolve) => {
                const connection = Onyx.connect({
                    key: ONYXKEYS.COLLECTION.REPORT,
                    waitForCollectionCallback: true,
                    callback: (reports) => {
                        Onyx.disconnect(connection);
                        resolve(reports);
                    },
                });
            });

            await waitForBatchedUpdates();

            iouReport = Object.values(allReports ?? {}).find((report) => isIOUReport(report));
            expect(iouReport).toBeTruthy();
            expect(iouReport).toHaveProperty('reportID');
            expect(iouReport).toHaveProperty('chatReportID');

            // Given the resumed fetch state
            mockFetch?.resume?.();

            allReports = await new Promise<OnyxCollection<Report>>((resolve) => {
                const connection = Onyx.connect({
                    key: ONYXKEYS.COLLECTION.REPORT,
                    waitForCollectionCallback: true,
                    callback: (reports) => {
                        Onyx.disconnect(connection);
                        resolve(reports);
                    },
                });
            });
            // Then expect that the IOU report still exists
            iouReport = Object.values(allReports ?? {}).find((report) => isIOUReport(report));
            expect(iouReport).toBeTruthy();
            expect(iouReport).toHaveProperty('reportID');
            expect(iouReport).toHaveProperty('chatReportID');
        });

        it('delete the transaction thread if there are no visible comments in the thread', async () => {
            // Given all promises are resolved
            await waitForBatchedUpdates();
            jest.advanceTimersByTime(10);

            // Given a transaction thread
            thread = buildTransactionThread(createIOUAction, iouReport);

            expect(thread.participants).toStrictEqual({[CARLOS_ACCOUNT_ID]: {notificationPreference: CONST.REPORT.NOTIFICATION_PREFERENCE.HIDDEN, role: CONST.REPORT.ROLE.ADMIN}});

            Onyx.connect({
                key: `${ONYXKEYS.COLLECTION.REPORT_ACTIONS}${thread.reportID}`,
                callback: (val) => (reportActions = val),
            });

            await waitForBatchedUpdates();

            jest.advanceTimersByTime(10);

            // Given User logins from the participant accounts
            const participantAccountIDs = Object.keys(thread.participants ?? {}).map(Number);
            const userLogins = getLoginsByAccountIDs(participantAccountIDs);

            // When Opening a thread report with the given details
            openReport(thread.reportID, '', userLogins, thread, createIOUAction?.reportActionID);
            await waitForBatchedUpdates();

            // Then The iou action has the transaction report id as a child report ID
            const allReportActions = await new Promise<OnyxCollection<ReportActions>>((resolve) => {
                const connection = Onyx.connect({
                    key: ONYXKEYS.COLLECTION.REPORT_ACTIONS,
                    waitForCollectionCallback: true,
                    callback: (actions) => {
                        Onyx.disconnect(connection);
                        resolve(actions);
                    },
                });
            });
            const reportActionsForIOUReport = allReportActions?.[`${ONYXKEYS.COLLECTION.REPORT_ACTIONS}${chatReport?.iouReportID}`];
            createIOUAction = Object.values(reportActionsForIOUReport ?? {}).find((reportAction): reportAction is ReportAction<typeof CONST.REPORT.ACTIONS.TYPE.IOU> =>
                isMoneyRequestAction(reportAction),
            );
            expect(createIOUAction?.childReportID).toBe(thread.reportID);

            await waitForBatchedUpdates();

            // Given Fetch is paused and timers have advanced
            mockFetch?.pause?.();
            jest.advanceTimersByTime(10);

            if (transaction && createIOUAction) {
                // When Deleting an expense
                deleteMoneyRequest(transaction?.transactionID, createIOUAction, false);
            }
            await waitForBatchedUpdates();

            // Then The report for the given thread ID does not exist
            let report = await new Promise<OnyxEntry<Report>>((resolve) => {
                const connection = Onyx.connect({
                    key: `${ONYXKEYS.COLLECTION.REPORT}${thread.reportID}`,
                    waitForCollectionCallback: false,
                    callback: (reportData) => {
                        Onyx.disconnect(connection);
                        resolve(reportData);
                    },
                });
            });

            expect(report?.reportID).toBeFalsy();
            mockFetch?.resume?.();

            // Then After resuming fetch, the report for the given thread ID still does not exist
            report = await new Promise<OnyxEntry<Report>>((resolve) => {
                const connection = Onyx.connect({
                    key: `${ONYXKEYS.COLLECTION.REPORT}${thread.reportID}`,
                    waitForCollectionCallback: false,
                    callback: (reportData) => {
                        Onyx.disconnect(connection);
                        resolve(reportData);
                    },
                });
            });

            expect(report?.reportID).toBeFalsy();
        });

        it('delete the transaction thread if there are only changelogs (i.e. MODIFIED_EXPENSE actions) in the thread', async () => {
            // Given all promises are resolved
            await waitForBatchedUpdates();
            jest.advanceTimersByTime(10);

            // Given a transaction thread
            thread = buildTransactionThread(createIOUAction, iouReport);

            Onyx.connect({
                key: `${ONYXKEYS.COLLECTION.REPORT_ACTIONS}${thread.reportID}`,
                callback: (val) => (reportActions = val),
            });

            await waitForBatchedUpdates();

            jest.advanceTimersByTime(10);

            // Given User logins from the participant accounts
            const participantAccountIDs = Object.keys(thread.participants ?? {}).map(Number);
            const userLogins = getLoginsByAccountIDs(participantAccountIDs);

            // When Opening a thread report with the given details
            openReport(thread.reportID, '', userLogins, thread, createIOUAction?.reportActionID);
            await waitForBatchedUpdates();

            // Then The iou action has the transaction report id as a child report ID
            const allReportActions = await new Promise<OnyxCollection<ReportActions>>((resolve) => {
                const connection = Onyx.connect({
                    key: ONYXKEYS.COLLECTION.REPORT_ACTIONS,
                    waitForCollectionCallback: true,
                    callback: (actions) => {
                        Onyx.disconnect(connection);
                        resolve(actions);
                    },
                });
            });
            const reportActionsForIOUReport = allReportActions?.[`${ONYXKEYS.COLLECTION.REPORT_ACTIONS}${chatReport?.iouReportID}`];
            createIOUAction = Object.values(reportActionsForIOUReport ?? {}).find((reportAction): reportAction is ReportAction<typeof CONST.REPORT.ACTIONS.TYPE.IOU> =>
                isMoneyRequestAction(reportAction),
            );
            expect(createIOUAction?.childReportID).toBe(thread.reportID);

            await waitForBatchedUpdates();

            jest.advanceTimersByTime(10);
            if (transaction && createIOUAction) {
                updateMoneyRequestAmountAndCurrency({
                    transactionID: transaction.transactionID,
                    transactionThreadReportID: thread.reportID,
                    amount: 20000,
                    currency: CONST.CURRENCY.USD,
                    taxAmount: 0,
                    taxCode: '',
                    policy: {
                        id: '123',
                        role: 'user',
                        type: CONST.POLICY.TYPE.TEAM,
                        name: '',
                        owner: '',
                        outputCurrency: '',
                        isPolicyExpenseChatEnabled: false,
                    },
                    policyTagList: {},
                    policyCategories: {},
                });
            }
            await waitForBatchedUpdates();

            // Verify there are two actions (created + changelog)
            expect(Object.values(reportActions ?? {}).length).toBe(2);

            // Fetch the updated IOU Action from Onyx
            await new Promise<void>((resolve) => {
                const connection = Onyx.connect({
                    key: `${ONYXKEYS.COLLECTION.REPORT_ACTIONS}${iouReport?.reportID}`,
                    waitForCollectionCallback: false,
                    callback: (reportActionsForReport) => {
                        Onyx.disconnect(connection);
                        createIOUAction = Object.values(reportActionsForReport ?? {}).find((reportAction): reportAction is ReportAction<typeof CONST.REPORT.ACTIONS.TYPE.IOU> =>
                            isMoneyRequestAction(reportAction),
                        );
                        resolve();
                    },
                });
            });

            if (transaction && createIOUAction) {
                // When Deleting an expense
                deleteMoneyRequest(transaction?.transactionID, createIOUAction, false);
            }
            await waitForBatchedUpdates();

            // Then, the report for the given thread ID does not exist
            const report = await new Promise<OnyxEntry<Report>>((resolve) => {
                const connection = Onyx.connect({
                    key: `${ONYXKEYS.COLLECTION.REPORT}${thread.reportID}`,
                    waitForCollectionCallback: false,
                    callback: (reportData) => {
                        Onyx.disconnect(connection);
                        resolve(reportData);
                    },
                });
            });

            expect(report?.reportID).toBeFalsy();
        });

        it('does not delete the transaction thread if there are visible comments in the thread', async () => {
            // Given initial environment is set up
            await waitForBatchedUpdates();

            // Given a transaction thread
            thread = buildTransactionThread(createIOUAction, iouReport);

            expect(thread.participants).toEqual({[CARLOS_ACCOUNT_ID]: {notificationPreference: CONST.REPORT.NOTIFICATION_PREFERENCE.HIDDEN, role: CONST.REPORT.ROLE.ADMIN}});

            const participantAccountIDs = Object.keys(thread.participants ?? {}).map(Number);
            const userLogins = getLoginsByAccountIDs(participantAccountIDs);
            jest.advanceTimersByTime(10);
            openReport(thread.reportID, '', userLogins, thread, createIOUAction?.reportActionID);
            await waitForBatchedUpdates();

            Onyx.connect({
                key: `${ONYXKEYS.COLLECTION.REPORT_ACTIONS}${thread.reportID}`,
                callback: (val) => (reportActions = val),
            });
            await waitForBatchedUpdates();

            await new Promise<void>((resolve) => {
                const connection = Onyx.connect({
                    key: `${ONYXKEYS.COLLECTION.REPORT}${thread.reportID}`,
                    callback: (report) => {
                        Onyx.disconnect(connection);
                        expect(report).toBeTruthy();
                        resolve();
                    },
                });
            });

            jest.advanceTimersByTime(10);

            // When a comment is added
            addComment(thread.reportID, 'Testing a comment');
            await waitForBatchedUpdates();

            // Then comment details should match the expected report action
            const resultAction = Object.values(reportActions ?? {}).find((reportAction) => reportAction?.actionName === CONST.REPORT.ACTIONS.TYPE.ADD_COMMENT);
            reportActionID = resultAction?.reportActionID;
            expect(resultAction?.message).toEqual(REPORT_ACTION.message);
            expect(resultAction?.person).toEqual(REPORT_ACTION.person);

            await waitForBatchedUpdates();

            // Then the report should have 2 actions
            expect(Object.values(reportActions ?? {}).length).toBe(2);
            const resultActionAfter = reportActionID ? reportActions?.[reportActionID] : undefined;
            expect(resultActionAfter?.pendingAction).toBeUndefined();

            mockFetch?.pause?.();

            if (transaction && createIOUAction) {
                // When deleting expense
                deleteMoneyRequest(transaction?.transactionID, createIOUAction, false);
            }
            await waitForBatchedUpdates();

            // Then the transaction thread report should still exist
            await new Promise<void>((resolve) => {
                const connection = Onyx.connect({
                    key: `${ONYXKEYS.COLLECTION.REPORT}${thread.reportID}`,
                    waitForCollectionCallback: false,
                    callback: (report) => {
                        Onyx.disconnect(connection);
                        expect(report).toBeTruthy();
                        resolve();
                    },
                });
            });

            // When fetch resumes
            // Then the transaction thread report should still exist
            mockFetch?.resume?.();
            await new Promise<void>((resolve) => {
                const connection = Onyx.connect({
                    key: `${ONYXKEYS.COLLECTION.REPORT}${thread.reportID}`,
                    callback: (report) => {
                        Onyx.disconnect(connection);
                        expect(report).toBeTruthy();
                        resolve();
                    },
                });
            });
        });

        it('update the moneyRequestPreview to show [Deleted expense] when appropriate', async () => {
            await waitForBatchedUpdates();

            // Given a thread report

            jest.advanceTimersByTime(10);
            thread = buildTransactionThread(createIOUAction, iouReport);

            expect(thread.participants).toStrictEqual({[CARLOS_ACCOUNT_ID]: {notificationPreference: CONST.REPORT.NOTIFICATION_PREFERENCE.HIDDEN, role: CONST.REPORT.ROLE.ADMIN}});

            Onyx.connect({
                key: `${ONYXKEYS.COLLECTION.REPORT_ACTIONS}${thread.reportID}`,
                callback: (val) => (reportActions = val),
            });
            await waitForBatchedUpdates();

            jest.advanceTimersByTime(10);
            const participantAccountIDs = Object.keys(thread.participants ?? {}).map(Number);
            const userLogins = getLoginsByAccountIDs(participantAccountIDs);
            openReport(thread.reportID, '', userLogins, thread, createIOUAction?.reportActionID);

            await waitForBatchedUpdates();

            const allReportActions = await new Promise<OnyxCollection<ReportActions>>((resolve) => {
                const connection = Onyx.connect({
                    key: ONYXKEYS.COLLECTION.REPORT_ACTIONS,
                    waitForCollectionCallback: true,
                    callback: (actions) => {
                        Onyx.disconnect(connection);
                        resolve(actions);
                    },
                });
            });

            const reportActionsForIOUReport = allReportActions?.[`${ONYXKEYS.COLLECTION.REPORT_ACTIONS}${chatReport?.iouReportID}`];
            createIOUAction = Object.values(reportActionsForIOUReport ?? {}).find((reportAction): reportAction is ReportAction<typeof CONST.REPORT.ACTIONS.TYPE.IOU> =>
                isMoneyRequestAction(reportAction),
            );
            expect(createIOUAction?.childReportID).toBe(thread.reportID);

            await waitForBatchedUpdates();

            // Given an added comment to the thread report

            jest.advanceTimersByTime(10);

            addComment(thread.reportID, 'Testing a comment');
            await waitForBatchedUpdates();

            // Fetch the updated IOU Action from Onyx due to addition of comment to transaction thread.
            // This needs to be fetched as `deleteMoneyRequest` depends on `childVisibleActionCount` in `createIOUAction`.
            await new Promise<void>((resolve) => {
                const connection = Onyx.connect({
                    key: `${ONYXKEYS.COLLECTION.REPORT_ACTIONS}${iouReport?.reportID}`,
                    waitForCollectionCallback: false,
                    callback: (reportActionsForReport) => {
                        Onyx.disconnect(connection);
                        createIOUAction = Object.values(reportActionsForReport ?? {}).find((reportAction): reportAction is ReportAction<typeof CONST.REPORT.ACTIONS.TYPE.IOU> =>
                            isMoneyRequestAction(reportAction),
                        );
                        resolve();
                    },
                });
            });

            let resultAction = Object.values(reportActions ?? {}).find((reportAction) => reportAction?.actionName === CONST.REPORT.ACTIONS.TYPE.ADD_COMMENT);
            reportActionID = resultAction?.reportActionID;

            expect(resultAction?.message).toEqual(REPORT_ACTION.message);
            expect(resultAction?.person).toEqual(REPORT_ACTION.person);
            expect(resultAction?.pendingAction).toBeUndefined();

            await waitForBatchedUpdates();

            // Verify there are three actions (created + addcomment) and our optimistic comment has been removed
            expect(Object.values(reportActions ?? {}).length).toBe(2);

            let resultActionAfterUpdate = reportActionID ? reportActions?.[reportActionID] : undefined;

            // Verify that our action is no longer in the loading state
            expect(resultActionAfterUpdate?.pendingAction).toBeUndefined();

            await waitForBatchedUpdates();

            // Given an added comment to the IOU report

            Onyx.connect({
                key: `${ONYXKEYS.COLLECTION.REPORT_ACTIONS}${IOU_REPORT_ID}`,
                callback: (val) => (reportActions = val),
            });
            await waitForBatchedUpdates();

            jest.advanceTimersByTime(10);

            if (IOU_REPORT_ID) {
                addComment(IOU_REPORT_ID, 'Testing a comment');
            }
            await waitForBatchedUpdates();

            resultAction = Object.values(reportActions ?? {}).find((reportAction) => reportAction?.actionName === CONST.REPORT.ACTIONS.TYPE.ADD_COMMENT);
            reportActionID = resultAction?.reportActionID;

            expect(resultAction?.message).toEqual(REPORT_ACTION.message);
            expect(resultAction?.person).toEqual(REPORT_ACTION.person);
            expect(resultAction?.pendingAction).toBeUndefined();

            await waitForBatchedUpdates();

            // Verify there are three actions (created + iou + addcomment) and our optimistic comment has been removed
            expect(Object.values(reportActions ?? {}).length).toBe(3);

            resultActionAfterUpdate = reportActionID ? reportActions?.[reportActionID] : undefined;

            // Verify that our action is no longer in the loading state
            expect(resultActionAfterUpdate?.pendingAction).toBeUndefined();

            mockFetch?.pause?.();
            if (transaction && createIOUAction) {
                // When we delete the expense
                deleteMoneyRequest(transaction.transactionID, createIOUAction, false);
            }
            await waitForBatchedUpdates();

            // Then we expect the moneyRequestPreview to show [Deleted expense]

            await new Promise<void>((resolve) => {
                const connection = Onyx.connect({
                    key: `${ONYXKEYS.COLLECTION.REPORT_ACTIONS}${iouReport?.reportID}`,
                    waitForCollectionCallback: false,
                    callback: (reportActionsForReport) => {
                        Onyx.disconnect(connection);
                        createIOUAction = Object.values(reportActionsForReport ?? {}).find((reportAction): reportAction is ReportAction<typeof CONST.REPORT.ACTIONS.TYPE.IOU> =>
                            isMoneyRequestAction(reportAction),
                        );
                        expect(getReportActionMessage(createIOUAction)?.isDeletedParentAction).toBeTruthy();
                        resolve();
                    },
                });
            });

            // When we resume fetch
            mockFetch?.resume?.();

            // Then we expect the moneyRequestPreview to show [Deleted expense]

            await new Promise<void>((resolve) => {
                const connection = Onyx.connect({
                    key: `${ONYXKEYS.COLLECTION.REPORT_ACTIONS}${iouReport?.reportID}`,
                    waitForCollectionCallback: false,
                    callback: (reportActionsForReport) => {
                        Onyx.disconnect(connection);
                        createIOUAction = Object.values(reportActionsForReport ?? {}).find((reportAction): reportAction is ReportAction<typeof CONST.REPORT.ACTIONS.TYPE.IOU> =>
                            isMoneyRequestAction(reportAction),
                        );
                        expect(getReportActionMessage(createIOUAction)?.isDeletedParentAction).toBeTruthy();
                        resolve();
                    },
                });
            });
        });

        it('update IOU report and reportPreview with new totals and messages if the IOU report is not deleted', async () => {
            await waitForBatchedUpdates();
            Onyx.connect({
                key: `${ONYXKEYS.COLLECTION.REPORT}${iouReport?.reportID}`,
                callback: (val) => (iouReport = val),
            });
            await waitForBatchedUpdates();

            // Given a second expense in addition to the first one

            jest.advanceTimersByTime(10);
            const amount2 = 20000;
            const comment2 = 'Send me money please 2';
            if (chatReport) {
                requestMoney({
                    report: chatReport,
                    participantParams: {
                        payeeEmail: TEST_USER_LOGIN,
                        payeeAccountID: TEST_USER_ACCOUNT_ID,
                        participant: {login: RORY_EMAIL, accountID: RORY_ACCOUNT_ID},
                    },
                    transactionParams: {
                        amount: amount2,
                        attendees: [],
                        currency: CONST.CURRENCY.USD,
                        created: '',
                        merchant: '',
                        comment: comment2,
                    },
                });
            }

            await waitForBatchedUpdates();

            // Then we expect the IOU report and reportPreview to update with new totals

            expect(iouReport).toBeTruthy();
            expect(iouReport).toHaveProperty('reportID');
            expect(iouReport).toHaveProperty('chatReportID');
            expect(iouReport?.total).toBe(30000);

            const ioupreview = chatReport?.reportID && iouReport?.reportID ? getReportPreviewAction(chatReport.reportID, iouReport.reportID) : undefined;
            expect(ioupreview).toBeTruthy();
            expect(getReportActionText(ioupreview)).toBe('rory@expensifail.com owes $300.00');

            // When we delete the first expense
            mockFetch?.pause?.();
            jest.advanceTimersByTime(10);
            if (transaction && createIOUAction) {
                deleteMoneyRequest(transaction.transactionID, createIOUAction, false);
            }
            await waitForBatchedUpdates();

            // Then we expect the IOU report and reportPreview to update with new totals

            expect(iouReport).toBeTruthy();
            expect(iouReport).toHaveProperty('reportID');
            expect(iouReport).toHaveProperty('chatReportID');
            expect(iouReport?.total).toBe(20000);

            // When we resume
            mockFetch?.resume?.();

            // Then we expect the IOU report and reportPreview to update with new totals
            expect(iouReport).toBeTruthy();
            expect(iouReport).toHaveProperty('reportID');
            expect(iouReport).toHaveProperty('chatReportID');
            expect(iouReport?.total).toBe(20000);
        });

        it('navigate the user correctly to the iou Report when appropriate', async () => {
            await waitForBatchedUpdates();

            Onyx.connect({
                key: `${ONYXKEYS.COLLECTION.REPORT_ACTIONS}${IOU_REPORT_ID}`,
                callback: (val) => (reportActions = val),
            });
            await waitForBatchedUpdates();

            // Given an added comment to the iou report

            jest.advanceTimersByTime(10);

            if (IOU_REPORT_ID) {
                addComment(IOU_REPORT_ID, 'Testing a comment');
            }
            await waitForBatchedUpdates();

            const resultAction = Object.values(reportActions ?? {}).find((reportAction) => reportAction?.actionName === CONST.REPORT.ACTIONS.TYPE.ADD_COMMENT);
            reportActionID = resultAction?.reportActionID;

            expect(resultAction?.message).toEqual(REPORT_ACTION.message);
            expect(resultAction?.person).toEqual(REPORT_ACTION.person);

            await waitForBatchedUpdates();

            // Verify there are three actions (created + iou + addcomment) and our optimistic comment has been removed
            expect(Object.values(reportActions ?? {}).length).toBe(3);

            await waitForBatchedUpdates();

            // Given a thread report

            jest.advanceTimersByTime(10);
            thread = buildTransactionThread(createIOUAction, iouReport);

            expect(thread.participants).toStrictEqual({[CARLOS_ACCOUNT_ID]: {notificationPreference: CONST.REPORT.NOTIFICATION_PREFERENCE.HIDDEN, role: CONST.REPORT.ROLE.ADMIN}});

            Onyx.connect({
                key: `${ONYXKEYS.COLLECTION.REPORT_ACTIONS}${thread.reportID}`,
                callback: (val) => (reportActions = val),
            });
            await waitForBatchedUpdates();

            jest.advanceTimersByTime(10);
            const participantAccountIDs = Object.keys(thread.participants ?? {}).map(Number);
            const userLogins = getLoginsByAccountIDs(participantAccountIDs);
            openReport(thread.reportID, '', userLogins, thread, createIOUAction?.reportActionID);
            await waitForBatchedUpdates();

            const allReportActions = await new Promise<OnyxCollection<ReportActions>>((resolve) => {
                const connection = Onyx.connect({
                    key: ONYXKEYS.COLLECTION.REPORT_ACTIONS,
                    waitForCollectionCallback: true,
                    callback: (actions) => {
                        Onyx.disconnect(connection);
                        resolve(actions);
                    },
                });
            });

            const reportActionsForIOUReport = allReportActions?.[`${ONYXKEYS.COLLECTION.REPORT_ACTIONS}${chatReport?.iouReportID}`];
            createIOUAction = Object.values(reportActionsForIOUReport ?? {}).find((reportAction): reportAction is ReportAction<typeof CONST.REPORT.ACTIONS.TYPE.IOU> =>
                isMoneyRequestAction(reportAction),
            );
            expect(createIOUAction?.childReportID).toBe(thread.reportID);

            await waitForBatchedUpdates();

            // When we delete the expense in SingleTransactionView and we should not delete the IOU report

            mockFetch?.pause?.();

            let navigateToAfterDelete;
            if (transaction && createIOUAction) {
                navigateToAfterDelete = deleteMoneyRequest(transaction.transactionID, createIOUAction, true);
            }
            await waitForBatchedUpdates();

            let allReports = await new Promise<OnyxCollection<Report>>((resolve) => {
                const connection = Onyx.connect({
                    key: ONYXKEYS.COLLECTION.REPORT,
                    waitForCollectionCallback: true,
                    callback: (reports) => {
                        Onyx.disconnect(connection);
                        resolve(reports);
                    },
                });
            });

            await waitForBatchedUpdates();

            iouReport = Object.values(allReports ?? {}).find((report) => isIOUReport(report));
            expect(iouReport).toBeTruthy();
            expect(iouReport).toHaveProperty('reportID');
            expect(iouReport).toHaveProperty('chatReportID');

            mockFetch?.resume?.();

            allReports = await new Promise<OnyxCollection<Report>>((resolve) => {
                const connection = Onyx.connect({
                    key: ONYXKEYS.COLLECTION.REPORT,
                    waitForCollectionCallback: true,
                    callback: (reports) => {
                        Onyx.disconnect(connection);
                        resolve(reports);
                    },
                });
            });

            iouReport = Object.values(allReports ?? {}).find((report) => isIOUReport(report));
            expect(iouReport).toBeTruthy();
            expect(iouReport).toHaveProperty('reportID');
            expect(iouReport).toHaveProperty('chatReportID');

            // Then we expect to navigate to the iou report

            expect(IOU_REPORT_ID).not.toBeUndefined();
            if (IOU_REPORT_ID) {
                expect(navigateToAfterDelete).toEqual(ROUTES.REPORT_WITH_ID.getRoute(IOU_REPORT_ID));
            }
        });

        it('navigate the user correctly to the chat Report when appropriate', () => {
            let navigateToAfterDelete;
            if (transaction && createIOUAction) {
                // When we delete the expense and we should delete the IOU report
                navigateToAfterDelete = deleteMoneyRequest(transaction.transactionID, createIOUAction, false);
            }
            // Then we expect to navigate to the chat report
            expect(chatReport?.reportID).not.toBeUndefined();

            if (chatReport?.reportID) {
                expect(navigateToAfterDelete).toEqual(ROUTES.REPORT_WITH_ID.getRoute(chatReport?.reportID));
            }
        });
    });

    describe('submitReport', () => {
        it('correctly submits a report', () => {
            const amount = 10000;
            const comment = '💸💸💸💸';
            const merchant = 'NASDAQ';
            let expenseReport: OnyxEntry<Report>;
            let chatReport: OnyxEntry<Report>;
            return waitForBatchedUpdates()
                .then(() => {
                    const policyID = generatePolicyID();
                    createWorkspace(CARLOS_EMAIL, true, "Carlos's Workspace", policyID);

                    // Change the approval mode for the policy since default is Submit and Close
                    setWorkspaceApprovalMode(policyID, CARLOS_EMAIL, CONST.POLICY.APPROVAL_MODE.BASIC);
                    return waitForBatchedUpdates();
                })
                .then(
                    () =>
                        new Promise<void>((resolve) => {
                            const connection = Onyx.connect({
                                key: ONYXKEYS.COLLECTION.REPORT,
                                waitForCollectionCallback: true,
                                callback: (allReports) => {
                                    Onyx.disconnect(connection);
                                    chatReport = Object.values(allReports ?? {}).find((report) => report?.chatType === CONST.REPORT.CHAT_TYPE.POLICY_EXPENSE_CHAT);

                                    resolve();
                                },
                            });
                        }),
                )
                .then(() => {
                    if (chatReport) {
                        requestMoney({
                            report: chatReport,
                            participantParams: {
                                payeeEmail: RORY_EMAIL,
                                payeeAccountID: RORY_ACCOUNT_ID,
                                participant: {login: CARLOS_EMAIL, accountID: CARLOS_ACCOUNT_ID, isPolicyExpenseChat: true, reportID: chatReport.reportID},
                            },
                            transactionParams: {
                                amount,
                                attendees: [],
                                currency: CONST.CURRENCY.USD,
                                created: '',
                                merchant,
                                comment,
                            },
                        });
                    }
                    return waitForBatchedUpdates();
                })
                .then(
                    () =>
                        new Promise<void>((resolve) => {
                            const connection = Onyx.connect({
                                key: ONYXKEYS.COLLECTION.REPORT,
                                waitForCollectionCallback: true,
                                callback: (allReports) => {
                                    Onyx.disconnect(connection);
                                    expenseReport = Object.values(allReports ?? {}).find((report) => report?.type === CONST.REPORT.TYPE.EXPENSE);
                                    Onyx.merge(`report_${expenseReport?.reportID}`, {
                                        statusNum: 0,
                                        stateNum: 0,
                                    });
                                    resolve();
                                },
                            });
                        }),
                )
                .then(
                    () =>
                        new Promise<void>((resolve) => {
                            const connection = Onyx.connect({
                                key: ONYXKEYS.COLLECTION.REPORT,
                                waitForCollectionCallback: true,
                                callback: (allReports) => {
                                    Onyx.disconnect(connection);
                                    expenseReport = Object.values(allReports ?? {}).find((report) => report?.type === CONST.REPORT.TYPE.EXPENSE);

                                    // Verify report is a draft
                                    expect(expenseReport?.stateNum).toBe(0);
                                    expect(expenseReport?.statusNum).toBe(0);
                                    resolve();
                                },
                            });
                        }),
                )
                .then(() => {
                    if (expenseReport) {
                        submitReport(expenseReport);
                    }
                    return waitForBatchedUpdates();
                })
                .then(
                    () =>
                        new Promise<void>((resolve) => {
                            const connection = Onyx.connect({
                                key: ONYXKEYS.COLLECTION.REPORT,
                                waitForCollectionCallback: true,
                                callback: (allReports) => {
                                    Onyx.disconnect(connection);
                                    expenseReport = Object.values(allReports ?? {}).find((report) => report?.type === CONST.REPORT.TYPE.EXPENSE);
                                    // Report was submitted correctly
                                    expect(expenseReport?.stateNum).toBe(1);
                                    expect(expenseReport?.statusNum).toBe(1);
                                    resolve();
                                },
                            });
                        }),
                );
        });
        it('correctly submits a report with Submit and Close approval mode', () => {
            const amount = 10000;
            const comment = '💸💸💸💸';
            const merchant = 'NASDAQ';
            let expenseReport: OnyxEntry<Report>;
            let chatReport: OnyxEntry<Report>;
            return waitForBatchedUpdates()
                .then(() => {
                    createWorkspace(CARLOS_EMAIL, true, "Carlos's Workspace");
                    return waitForBatchedUpdates();
                })
                .then(
                    () =>
                        new Promise<void>((resolve) => {
                            const connection = Onyx.connect({
                                key: ONYXKEYS.COLLECTION.REPORT,
                                waitForCollectionCallback: true,
                                callback: (allReports) => {
                                    Onyx.disconnect(connection);
                                    chatReport = Object.values(allReports ?? {}).find((report) => report?.chatType === CONST.REPORT.CHAT_TYPE.POLICY_EXPENSE_CHAT);

                                    resolve();
                                },
                            });
                        }),
                )
                .then(() => {
                    if (chatReport) {
                        requestMoney({
                            report: chatReport,
                            participantParams: {
                                payeeEmail: RORY_EMAIL,
                                payeeAccountID: RORY_ACCOUNT_ID,
                                participant: {login: CARLOS_EMAIL, accountID: CARLOS_ACCOUNT_ID, isPolicyExpenseChat: true, reportID: chatReport.reportID},
                            },
                            transactionParams: {
                                amount,
                                attendees: [],
                                currency: CONST.CURRENCY.USD,
                                created: '',
                                merchant,
                                comment,
                            },
                        });
                    }
                    return waitForBatchedUpdates();
                })
                .then(
                    () =>
                        new Promise<void>((resolve) => {
                            const connection = Onyx.connect({
                                key: ONYXKEYS.COLLECTION.REPORT,
                                waitForCollectionCallback: true,
                                callback: (allReports) => {
                                    Onyx.disconnect(connection);
                                    expenseReport = Object.values(allReports ?? {}).find((report) => report?.type === CONST.REPORT.TYPE.EXPENSE);
                                    Onyx.merge(`report_${expenseReport?.reportID}`, {
                                        statusNum: 0,
                                        stateNum: 0,
                                    });
                                    resolve();
                                },
                            });
                        }),
                )
                .then(
                    () =>
                        new Promise<void>((resolve) => {
                            const connection = Onyx.connect({
                                key: ONYXKEYS.COLLECTION.REPORT,
                                waitForCollectionCallback: true,
                                callback: (allReports) => {
                                    Onyx.disconnect(connection);
                                    expenseReport = Object.values(allReports ?? {}).find((report) => report?.type === CONST.REPORT.TYPE.EXPENSE);

                                    // Verify report is a draft
                                    expect(expenseReport?.stateNum).toBe(0);
                                    expect(expenseReport?.statusNum).toBe(0);
                                    resolve();
                                },
                            });
                        }),
                )
                .then(() => {
                    if (expenseReport) {
                        submitReport(expenseReport);
                    }
                    return waitForBatchedUpdates();
                })
                .then(
                    () =>
                        new Promise<void>((resolve) => {
                            const connection = Onyx.connect({
                                key: ONYXKEYS.COLLECTION.REPORT,
                                waitForCollectionCallback: true,
                                callback: (allReports) => {
                                    Onyx.disconnect(connection);
                                    expenseReport = Object.values(allReports ?? {}).find((report) => report?.type === CONST.REPORT.TYPE.EXPENSE);

                                    // Report is closed since the default policy settings is Submit and Close
                                    expect(expenseReport?.stateNum).toBe(2);
                                    expect(expenseReport?.statusNum).toBe(2);
                                    resolve();
                                },
                            });
                        }),
                );
        });
        it('correctly implements error handling', () => {
            const amount = 10000;
            const comment = '💸💸💸💸';
            const merchant = 'NASDAQ';
            let expenseReport: OnyxEntry<Report>;
            let chatReport: OnyxEntry<Report>;
            return waitForBatchedUpdates()
                .then(() => {
                    createWorkspace(CARLOS_EMAIL, true, "Carlos's Workspace");
                    return waitForBatchedUpdates();
                })
                .then(
                    () =>
                        new Promise<void>((resolve) => {
                            const connection = Onyx.connect({
                                key: ONYXKEYS.COLLECTION.REPORT,
                                waitForCollectionCallback: true,
                                callback: (allReports) => {
                                    Onyx.disconnect(connection);
                                    chatReport = Object.values(allReports ?? {}).find((report) => report?.chatType === CONST.REPORT.CHAT_TYPE.POLICY_EXPENSE_CHAT);

                                    resolve();
                                },
                            });
                        }),
                )
                .then(() => {
                    if (chatReport) {
                        requestMoney({
                            report: chatReport,
                            participantParams: {
                                payeeEmail: RORY_EMAIL,
                                payeeAccountID: RORY_ACCOUNT_ID,
                                participant: {login: CARLOS_EMAIL, accountID: CARLOS_ACCOUNT_ID, isPolicyExpenseChat: true, reportID: chatReport.reportID},
                            },
                            transactionParams: {
                                amount,
                                attendees: [],
                                currency: CONST.CURRENCY.USD,
                                created: '',
                                merchant,
                                comment,
                            },
                        });
                    }
                    return waitForBatchedUpdates();
                })
                .then(
                    () =>
                        new Promise<void>((resolve) => {
                            const connection = Onyx.connect({
                                key: ONYXKEYS.COLLECTION.REPORT,
                                waitForCollectionCallback: true,
                                callback: (allReports) => {
                                    Onyx.disconnect(connection);
                                    expenseReport = Object.values(allReports ?? {}).find((report) => report?.type === CONST.REPORT.TYPE.EXPENSE);
                                    Onyx.merge(`report_${expenseReport?.reportID}`, {
                                        statusNum: 0,
                                        stateNum: 0,
                                    });
                                    resolve();
                                },
                            });
                        }),
                )
                .then(
                    () =>
                        new Promise<void>((resolve) => {
                            const connection = Onyx.connect({
                                key: ONYXKEYS.COLLECTION.REPORT,
                                waitForCollectionCallback: true,
                                callback: (allReports) => {
                                    Onyx.disconnect(connection);
                                    expenseReport = Object.values(allReports ?? {}).find((report) => report?.type === CONST.REPORT.TYPE.EXPENSE);

                                    // Verify report is a draft
                                    expect(expenseReport?.stateNum).toBe(0);
                                    expect(expenseReport?.statusNum).toBe(0);
                                    resolve();
                                },
                            });
                        }),
                )
                .then(() => {
                    mockFetch?.fail?.();
                    if (expenseReport) {
                        submitReport(expenseReport);
                    }
                    return waitForBatchedUpdates();
                })
                .then(
                    () =>
                        new Promise<void>((resolve) => {
                            const connection = Onyx.connect({
                                key: ONYXKEYS.COLLECTION.REPORT,
                                waitForCollectionCallback: true,
                                callback: (allReports) => {
                                    Onyx.disconnect(connection);
                                    expenseReport = Object.values(allReports ?? {}).find((report) => report?.type === CONST.REPORT.TYPE.EXPENSE);

                                    // Report was submitted with some fail
                                    expect(expenseReport?.stateNum).toBe(0);
                                    expect(expenseReport?.statusNum).toBe(0);
                                    resolve();
                                },
                            });
                        }),
                );
        });
    });

    describe('resolveDuplicate', () => {
        test('Resolving duplicates of two transaction by keeping one of them should properly set the other one on hold even if the transaction thread reports do not exist in onyx', () => {
            // Given two duplicate transactions
            const iouReport = buildOptimisticIOUReport(1, 2, 100, '1', 'USD');
            const transaction1 = buildOptimisticTransaction({
                transactionParams: {
                    amount: 100,
                    currency: 'USD',
                    reportID: iouReport.reportID,
                },
            });
            const transaction2 = buildOptimisticTransaction({
                transactionParams: {
                    amount: 100,
                    currency: 'USD',
                    reportID: iouReport.reportID,
                },
            });
            const transactionCollectionDataSet: TransactionCollectionDataSet = {
                [`${ONYXKEYS.COLLECTION.TRANSACTION}${transaction1.transactionID}`]: transaction1,
                [`${ONYXKEYS.COLLECTION.TRANSACTION}${transaction2.transactionID}`]: transaction2,
            };
            const iouActions: ReportAction[] = [];
            [transaction1, transaction2].forEach((transaction) =>
                iouActions.push(buildOptimisticIOUReportAction(CONST.IOU.REPORT_ACTION_TYPE.CREATE, transaction.amount, transaction.currency, '', [], transaction.transactionID)),
            );
            const actions: OnyxInputValue<ReportActions> = {};
            iouActions.forEach((iouAction) => (actions[`${ONYXKEYS.COLLECTION.REPORT_ACTIONS}${iouAction.reportActionID}`] = iouAction));
            const actionCollectionDataSet: ReportActionsCollectionDataSet = {[`${ONYXKEYS.COLLECTION.REPORT_ACTIONS}${iouReport.reportID}`]: actions};

            return waitForBatchedUpdates()
                .then(() => Onyx.multiSet({...transactionCollectionDataSet, ...actionCollectionDataSet}))
                .then(() => {
                    // When resolving duplicates with transaction thread reports no existing in onyx
                    resolveDuplicates({
                        ...transaction1,
                        receiptID: 1,
                        category: '',
                        comment: '',
                        billable: false,
                        reimbursable: true,
                        tag: '',
                        transactionIDList: [transaction2.transactionID],
                    });
                    return waitForBatchedUpdates();
                })
                .then(() => {
                    return new Promise<void>((resolve) => {
                        const connection = Onyx.connect({
                            key: `${ONYXKEYS.COLLECTION.TRANSACTION}${transaction2.transactionID}`,
                            callback: (transaction) => {
                                Onyx.disconnect(connection);
                                // Then the duplicate transaction should correctly be set on hold.
                                expect(transaction?.comment?.hold).toBeDefined();
                                resolve();
                            },
                        });
                    });
                });
        });
    });

    describe('putOnHold', () => {
        test("should update the transaction thread report's lastVisibleActionCreated to the optimistically added hold comment report action created timestamp", () => {
            const iouReport = buildOptimisticIOUReport(1, 2, 100, '1', 'USD');
            const transaction = buildOptimisticTransaction({
                transactionParams: {
                    amount: 100,
                    currency: 'USD',
                    reportID: iouReport.reportID,
                },
            });

            const transactionCollectionDataSet: TransactionCollectionDataSet = {
                [`${ONYXKEYS.COLLECTION.TRANSACTION}${transaction.transactionID}`]: transaction,
            };
            const iouAction: ReportAction = buildOptimisticIOUReportAction(CONST.IOU.REPORT_ACTION_TYPE.CREATE, transaction.amount, transaction.currency, '', [], transaction.transactionID);
            const transactionThread = buildTransactionThread(iouAction, iouReport);

            const actions: OnyxInputValue<ReportActions> = {[`${ONYXKEYS.COLLECTION.REPORT_ACTIONS}${iouAction.reportActionID}`]: iouAction};
            const reportCollectionDataSet: ReportCollectionDataSet = {
                [`${ONYXKEYS.COLLECTION.REPORT}${transactionThread.reportID}`]: transactionThread,
                [`${ONYXKEYS.COLLECTION.REPORT}${iouReport.reportID}`]: iouReport,
            };
            const actionCollectionDataSet: ReportActionsCollectionDataSet = {[`${ONYXKEYS.COLLECTION.REPORT_ACTIONS}${iouReport.reportID}`]: actions};
            const comment = 'hold reason';

            return waitForBatchedUpdates()
                .then(() => Onyx.multiSet({...reportCollectionDataSet, ...transactionCollectionDataSet, ...actionCollectionDataSet}))
                .then(() => {
                    // When an expense is put on hold
                    putOnHold(transaction.transactionID, comment, transactionThread.reportID);
                    return waitForBatchedUpdates();
                })
                .then(() => {
                    return new Promise<void>((resolve) => {
                        const connection = Onyx.connect({
                            key: `${ONYXKEYS.COLLECTION.REPORT}${transactionThread.reportID}`,
                            callback: (report) => {
                                Onyx.disconnect(connection);
                                const lastVisibleActionCreated = report?.lastVisibleActionCreated;
                                const connection2 = Onyx.connect({
                                    key: `${ONYXKEYS.COLLECTION.REPORT_ACTIONS}${transactionThread.reportID}`,
                                    callback: (reportActions) => {
                                        Onyx.disconnect(connection2);
                                        resolve();
                                        const lastAction = getSortedReportActions(Object.values(reportActions ?? {}), true).at(0);
                                        const message = getReportActionMessage(lastAction);
                                        // Then the transaction thread report lastVisibleActionCreated should equal the hold comment action created timestamp.
                                        expect(message?.text).toBe(comment);
                                        expect(lastVisibleActionCreated).toBe(lastAction?.created);
                                    },
                                });
                            },
                        });
                    });
                });
        });
    });

    describe('unHoldRequest', () => {
        test("should update the transaction thread report's lastVisibleActionCreated to the optimistically added unhold report action created timestamp", () => {
            const iouReport = buildOptimisticIOUReport(1, 2, 100, '1', 'USD');
            const transaction = buildOptimisticTransaction({
                transactionParams: {
                    amount: 100,
                    currency: 'USD',
                    reportID: iouReport.reportID,
                },
            });

            const transactionCollectionDataSet: TransactionCollectionDataSet = {
                [`${ONYXKEYS.COLLECTION.TRANSACTION}${transaction.transactionID}`]: transaction,
            };
            const iouAction: ReportAction = buildOptimisticIOUReportAction(CONST.IOU.REPORT_ACTION_TYPE.CREATE, transaction.amount, transaction.currency, '', [], transaction.transactionID);
            const transactionThread = buildTransactionThread(iouAction, iouReport);

            const actions: OnyxInputValue<ReportActions> = {[`${ONYXKEYS.COLLECTION.REPORT_ACTIONS}${iouAction.reportActionID}`]: iouAction};
            const reportCollectionDataSet: ReportCollectionDataSet = {
                [`${ONYXKEYS.COLLECTION.REPORT}${transactionThread.reportID}`]: transactionThread,
                [`${ONYXKEYS.COLLECTION.REPORT}${iouReport.reportID}`]: iouReport,
            };
            const actionCollectionDataSet: ReportActionsCollectionDataSet = {[`${ONYXKEYS.COLLECTION.REPORT_ACTIONS}${iouReport.reportID}`]: actions};
            const comment = 'hold reason';

            return waitForBatchedUpdates()
                .then(() => Onyx.multiSet({...reportCollectionDataSet, ...transactionCollectionDataSet, ...actionCollectionDataSet}))
                .then(() => {
                    putOnHold(transaction.transactionID, comment, transactionThread.reportID);
                    return waitForBatchedUpdates();
                })
                .then(() => {
                    // When an expense is unhold
                    unholdRequest(transaction.transactionID, transactionThread.reportID);
                    return waitForBatchedUpdates();
                })
                .then(() => {
                    return new Promise<void>((resolve) => {
                        const connection = Onyx.connect({
                            key: `${ONYXKEYS.COLLECTION.REPORT}${transactionThread.reportID}`,
                            callback: (report) => {
                                Onyx.disconnect(connection);
                                const lastVisibleActionCreated = report?.lastVisibleActionCreated;
                                const connection2 = Onyx.connect({
                                    key: `${ONYXKEYS.COLLECTION.REPORT_ACTIONS}${transactionThread.reportID}`,
                                    callback: (reportActions) => {
                                        Onyx.disconnect(connection2);
                                        resolve();
                                        const lastAction = getSortedReportActions(Object.values(reportActions ?? {}), true).at(0);
                                        // Then the transaction thread report lastVisibleActionCreated should equal the unhold action created timestamp.
                                        expect(lastAction?.actionName).toBe(CONST.REPORT.ACTIONS.TYPE.UNHOLD);
                                        expect(lastVisibleActionCreated).toBe(lastAction?.created);
                                    },
                                });
                            },
                        });
                    });
                });
        });
    });

    describe('sendInvoice', () => {
        it('creates a new invoice chat when one has been converted from individual to business', async () => {
            // Mock API.write for this test
            const writeSpy = jest.spyOn(API, 'write').mockImplementation(jest.fn());

            // Given a convertedInvoiceReport is stored in Onyx
            const {policy, transaction, convertedInvoiceChat}: InvoiceTestData = InvoiceData;
            await Onyx.merge(`${ONYXKEYS.COLLECTION.REPORT}${convertedInvoiceChat?.reportID}`, convertedInvoiceChat ?? {});

            // And data for when a new invoice is sent to a user
            const currentUserAccountID = 32;
            const companyName = 'b1-53019';
            const companyWebsite = 'https://www.53019.com';

            // When the user sends a new invoice to an individual
            sendInvoice(currentUserAccountID, transaction, undefined, undefined, policy, undefined, undefined, companyName, companyWebsite);

            // Then a new invoice chat is created instead of incorrectly using the invoice chat which has been converted from individual to business
            expect(writeSpy).toHaveBeenCalledWith(
                expect.anything(),
                expect.objectContaining({
                    invoiceRoomReportID: expect.not.stringMatching(convertedInvoiceChat.reportID) as string,
                }),
                expect.anything(),
            );
            writeSpy.mockRestore();
        });

        it('should not clear transaction pending action when send invoice fails', async () => {
            // Given a send invoice request
            mockFetch?.pause?.();
            sendInvoice(1, createRandomTransaction(1));

            // When the request fails
            mockFetch?.fail?.();
            mockFetch?.resume?.();
            await waitForBatchedUpdates();

            // Then the pending action of the optimistic transaction shouldn't be cleared
            await new Promise<void>((resolve) => {
                const connection = Onyx.connect({
                    key: ONYXKEYS.COLLECTION.TRANSACTION,
                    waitForCollectionCallback: true,
                    callback: (transactions) => {
                        Onyx.disconnect(connection);
                        const transaction = Object.values(transactions).at(0);
                        expect(transaction?.errors).not.toBeUndefined();
                        expect(transaction?.pendingAction).toBe(CONST.RED_BRICK_ROAD_PENDING_ACTION.ADD);
                        resolve();
                    },
                });
            });
        });
    });

    describe('setMoneyRequestCategory', () => {
        it('should set the associated tax for the category based on the tax expense rules', async () => {
            // Given a policy with tax expense rules associated with category
            const transactionID = '1';
            const category = 'Advertising';
            const policyID = '2';
            const taxCode = 'id_TAX_EXEMPT';
            const ruleTaxCode = 'id_TAX_RATE_1';
            const fakePolicy: Policy = {
                ...createRandomPolicy(Number(policyID)),
                taxRates: CONST.DEFAULT_TAX,
                rules: {expenseRules: createCategoryTaxExpenseRules(category, ruleTaxCode)},
            };
            await Onyx.merge(`${ONYXKEYS.COLLECTION.TRANSACTION_DRAFT}${transactionID}`, {
                taxCode,
                taxAmount: 0,
                amount: 100,
            });
            await Onyx.merge(`${ONYXKEYS.COLLECTION.POLICY}${policyID}`, fakePolicy);

            // When setting the money request category
            setMoneyRequestCategory(transactionID, category, policyID);

            await waitForBatchedUpdates();

            // Then the transaction tax rate and amount should be updated based on the expense rules
            await new Promise<void>((resolve) => {
                const connection = Onyx.connect({
                    key: `${ONYXKEYS.COLLECTION.TRANSACTION_DRAFT}${transactionID}`,
                    callback: (transaction) => {
                        Onyx.disconnect(connection);
                        expect(transaction?.taxCode).toBe(ruleTaxCode);
                        expect(transaction?.taxAmount).toBe(5);
                        resolve();
                    },
                });
            });
        });

        describe('should not change the tax', () => {
            it('if the transaction type is distance', async () => {
                // Given a policy with tax expense rules associated with category and a distance transaction
                const transactionID = '1';
                const category = 'Advertising';
                const policyID = '2';
                const taxCode = 'id_TAX_EXEMPT';
                const ruleTaxCode = 'id_TAX_RATE_1';
                const taxAmount = 0;
                const fakePolicy: Policy = {
                    ...createRandomPolicy(Number(policyID)),
                    taxRates: CONST.DEFAULT_TAX,
                    rules: {expenseRules: createCategoryTaxExpenseRules(category, ruleTaxCode)},
                };
                await Onyx.merge(`${ONYXKEYS.COLLECTION.TRANSACTION_DRAFT}${transactionID}`, {
                    taxCode,
                    taxAmount,
                    amount: 100,
                    iouRequestType: CONST.IOU.REQUEST_TYPE.DISTANCE,
                });
                await Onyx.merge(`${ONYXKEYS.COLLECTION.POLICY}${policyID}`, fakePolicy);

                // When setting the money request category
                setMoneyRequestCategory(transactionID, category, policyID);

                await waitForBatchedUpdates();

                // Then the transaction tax rate and amount shouldn't be updated
                await new Promise<void>((resolve) => {
                    const connection = Onyx.connect({
                        key: `${ONYXKEYS.COLLECTION.TRANSACTION_DRAFT}${transactionID}`,
                        callback: (transaction) => {
                            Onyx.disconnect(connection);
                            expect(transaction?.taxCode).toBe(taxCode);
                            expect(transaction?.taxAmount).toBe(taxAmount);
                            resolve();
                        },
                    });
                });
            });

            it('if there are no tax expense rules', async () => {
                // Given a policy without tax expense rules
                const transactionID = '1';
                const category = 'Advertising';
                const policyID = '2';
                const taxCode = 'id_TAX_EXEMPT';
                const taxAmount = 0;
                const fakePolicy: Policy = {
                    ...createRandomPolicy(Number(policyID)),
                    taxRates: CONST.DEFAULT_TAX,
                    rules: {},
                };
                await Onyx.merge(`${ONYXKEYS.COLLECTION.TRANSACTION_DRAFT}${transactionID}`, {
                    taxCode,
                    taxAmount,
                    amount: 100,
                });
                await Onyx.merge(`${ONYXKEYS.COLLECTION.POLICY}${policyID}`, fakePolicy);

                // When setting the money request category
                setMoneyRequestCategory(transactionID, category, policyID);

                await waitForBatchedUpdates();

                // Then the transaction tax rate and amount shouldn't be updated
                await new Promise<void>((resolve) => {
                    const connection = Onyx.connect({
                        key: `${ONYXKEYS.COLLECTION.TRANSACTION_DRAFT}${transactionID}`,
                        callback: (transaction) => {
                            Onyx.disconnect(connection);
                            expect(transaction?.taxCode).toBe(taxCode);
                            expect(transaction?.taxAmount).toBe(taxAmount);
                            resolve();
                        },
                    });
                });
            });
        });

        it('should clear the tax when the policyID is empty', async () => {
            // Given a transaction with a tax
            const transactionID = '1';
            const taxCode = 'id_TAX_EXEMPT';
            const taxAmount = 0;
            await Onyx.merge(`${ONYXKEYS.COLLECTION.TRANSACTION_DRAFT}${transactionID}`, {
                taxCode,
                taxAmount,
                amount: 100,
            });

            // When setting the money request category without a policyID
            setMoneyRequestCategory(transactionID, '');
            await waitForBatchedUpdates();

            // Then the transaction tax should be cleared
            await new Promise<void>((resolve) => {
                const connection = Onyx.connect({
                    key: `${ONYXKEYS.COLLECTION.TRANSACTION_DRAFT}${transactionID}`,
                    callback: (transaction) => {
                        Onyx.disconnect(connection);
                        expect(transaction?.taxCode).toBe('');
                        expect(transaction?.taxAmount).toBeUndefined();
                        resolve();
                    },
                });
            });
        });
    });

    describe('updateMoneyRequestCategory', () => {
        it('should update the tax when there are tax expense rules', async () => {
            // Given a policy with tax expense rules associated with category
            const transactionID = '1';
            const policyID = '2';
            const transactionThreadReportID = '3';
            const category = 'Advertising';
            const taxCode = 'id_TAX_EXEMPT';
            const ruleTaxCode = 'id_TAX_RATE_1';
            const fakePolicy: Policy = {
                ...createRandomPolicy(Number(policyID)),
                taxRates: CONST.DEFAULT_TAX,
                rules: {expenseRules: createCategoryTaxExpenseRules(category, ruleTaxCode)},
            };
            await Onyx.merge(`${ONYXKEYS.COLLECTION.TRANSACTION}${transactionID}`, {
                taxCode,
                taxAmount: 0,
                amount: 100,
            });
            await Onyx.merge(`${ONYXKEYS.COLLECTION.POLICY}${policyID}`, fakePolicy);
            await Onyx.merge(`${ONYXKEYS.COLLECTION.REPORT}${transactionThreadReportID}`, {reportID: transactionThreadReportID});

            // When updating a money request category
            updateMoneyRequestCategory(transactionID, transactionThreadReportID, category, fakePolicy, undefined, undefined);

            await waitForBatchedUpdates();

            // Then the transaction tax rate and amount should be updated based on the expense rules
            await new Promise<void>((resolve) => {
                const connection = Onyx.connect({
                    key: `${ONYXKEYS.COLLECTION.TRANSACTION}${transactionID}`,
                    callback: (transaction) => {
                        Onyx.disconnect(connection);
                        expect(transaction?.taxCode).toBe(ruleTaxCode);
                        expect(transaction?.taxAmount).toBe(5);
                        resolve();
                    },
                });
            });

            // But the original message should only contains the old and new category data
            await new Promise<void>((resolve) => {
                const connection = Onyx.connect({
                    key: `${ONYXKEYS.COLLECTION.REPORT_ACTIONS}${transactionThreadReportID}`,
                    callback: (reportActions) => {
                        Onyx.disconnect(connection);
                        const reportAction = Object.values(reportActions ?? {}).at(0);
                        if (isActionOfType(reportAction, CONST.REPORT.ACTIONS.TYPE.MODIFIED_EXPENSE)) {
                            const originalMessage = getOriginalMessage(reportAction);
                            expect(originalMessage?.oldCategory).toBe('');
                            expect(originalMessage?.category).toBe(category);
                            expect(originalMessage?.oldTaxRate).toBeUndefined();
                            expect(originalMessage?.oldTaxAmount).toBeUndefined();
                            resolve();
                        }
                    },
                });
            });
        });

        describe('should not update the tax', () => {
            it('if the transaction type is distance', async () => {
                // Given a policy with tax expense rules associated with category and a distance transaction
                const transactionID = '1';
                const policyID = '2';
                const category = 'Advertising';
                const taxCode = 'id_TAX_EXEMPT';
                const taxAmount = 0;
                const ruleTaxCode = 'id_TAX_RATE_1';
                const fakePolicy: Policy = {
                    ...createRandomPolicy(Number(policyID)),
                    taxRates: CONST.DEFAULT_TAX,
                    rules: {expenseRules: createCategoryTaxExpenseRules(category, ruleTaxCode)},
                };
                await Onyx.merge(`${ONYXKEYS.COLLECTION.TRANSACTION}${transactionID}`, {
                    taxCode,
                    taxAmount,
                    amount: 100,
                    comment: {
                        type: CONST.TRANSACTION.TYPE.CUSTOM_UNIT,
                        customUnit: {
                            name: CONST.CUSTOM_UNITS.NAME_DISTANCE,
                        },
                    },
                });
                await Onyx.merge(`${ONYXKEYS.COLLECTION.POLICY}${policyID}`, fakePolicy);

                // When updating a money request category
                updateMoneyRequestCategory(transactionID, '3', category, fakePolicy, undefined, undefined);

                await waitForBatchedUpdates();

                // Then the transaction tax rate and amount shouldn't be updated
                await new Promise<void>((resolve) => {
                    const connection = Onyx.connect({
                        key: `${ONYXKEYS.COLLECTION.TRANSACTION}${transactionID}`,
                        callback: (transaction) => {
                            Onyx.disconnect(connection);
                            expect(transaction?.taxCode).toBe(taxCode);
                            expect(transaction?.taxAmount).toBe(taxAmount);
                            resolve();
                        },
                    });
                });
            });

            it('if there are no tax expense rules', async () => {
                // Given a policy without tax expense rules
                const transactionID = '1';
                const policyID = '2';
                const category = 'Advertising';
                const fakePolicy: Policy = {
                    ...createRandomPolicy(Number(policyID)),
                    taxRates: CONST.DEFAULT_TAX,
                    rules: {},
                };
                await Onyx.merge(`${ONYXKEYS.COLLECTION.TRANSACTION}${transactionID}`, {amount: 100});
                await Onyx.merge(`${ONYXKEYS.COLLECTION.POLICY}${policyID}`, fakePolicy);

                // When updating the money request category
                updateMoneyRequestCategory(transactionID, '3', category, fakePolicy, undefined, undefined);

                await waitForBatchedUpdates();

                // Then the transaction tax rate and amount shouldn't be updated
                await new Promise<void>((resolve) => {
                    const connection = Onyx.connect({
                        key: `${ONYXKEYS.COLLECTION.TRANSACTION}${transactionID}`,
                        callback: (transaction) => {
                            Onyx.disconnect(connection);
                            expect(transaction?.taxCode).toBeUndefined();
                            expect(transaction?.taxAmount).toBeUndefined();
                            resolve();
                        },
                    });
                });
            });
        });
    });

    describe('setDraftSplitTransaction', () => {
        it('should set the associated tax for the category based on the tax expense rules', async () => {
            // Given a policy with tax expense rules associated with category
            const transactionID = '1';
            const category = 'Advertising';
            const policyID = '2';
            const taxCode = 'id_TAX_EXEMPT';
            const ruleTaxCode = 'id_TAX_RATE_1';
            const fakePolicy: Policy = {
                ...createRandomPolicy(Number(policyID)),
                taxRates: CONST.DEFAULT_TAX,
                rules: {expenseRules: createCategoryTaxExpenseRules(category, ruleTaxCode)},
            };
            await Onyx.merge(`${ONYXKEYS.COLLECTION.SPLIT_TRANSACTION_DRAFT}${transactionID}`, {
                taxCode,
                taxAmount: 0,
                amount: 100,
            });
            await Onyx.merge(`${ONYXKEYS.COLLECTION.POLICY}${policyID}`, fakePolicy);

            // When setting a category of a draft split transaction
            setDraftSplitTransaction(transactionID, {category}, fakePolicy);

            await waitForBatchedUpdates();

            // Then the transaction tax rate and amount should be updated based on the expense rules
            await new Promise<void>((resolve) => {
                const connection = Onyx.connect({
                    key: `${ONYXKEYS.COLLECTION.SPLIT_TRANSACTION_DRAFT}${transactionID}`,
                    callback: (transaction) => {
                        Onyx.disconnect(connection);
                        expect(transaction?.taxCode).toBe(ruleTaxCode);
                        expect(transaction?.taxAmount).toBe(5);
                        resolve();
                    },
                });
            });
        });

        describe('should not change the tax', () => {
            it('if there are no tax expense rules', async () => {
                // Given a policy without tax expense rules
                const transactionID = '1';
                const category = 'Advertising';
                const policyID = '2';
                const taxCode = 'id_TAX_EXEMPT';
                const taxAmount = 0;
                const fakePolicy: Policy = {
                    ...createRandomPolicy(Number(policyID)),
                    taxRates: CONST.DEFAULT_TAX,
                    rules: {},
                };
                await Onyx.merge(`${ONYXKEYS.COLLECTION.SPLIT_TRANSACTION_DRAFT}${transactionID}`, {
                    taxCode,
                    taxAmount,
                    amount: 100,
                });
                await Onyx.merge(`${ONYXKEYS.COLLECTION.POLICY}${policyID}`, fakePolicy);

                // When setting a category of a draft split transaction
                setDraftSplitTransaction(transactionID, {category}, fakePolicy);

                await waitForBatchedUpdates();

                // Then the transaction tax rate and amount shouldn't be updated
                await new Promise<void>((resolve) => {
                    const connection = Onyx.connect({
                        key: `${ONYXKEYS.COLLECTION.SPLIT_TRANSACTION_DRAFT}${transactionID}`,
                        callback: (transaction) => {
                            Onyx.disconnect(connection);
                            expect(transaction?.taxCode).toBe(taxCode);
                            expect(transaction?.taxAmount).toBe(taxAmount);
                            resolve();
                        },
                    });
                });
            });

            it('if we are not updating category', async () => {
                // Given a policy with tax expense rules associated with category
                const transactionID = '1';
                const category = 'Advertising';
                const policyID = '2';
                const ruleTaxCode = 'id_TAX_RATE_1';
                const fakePolicy: Policy = {
                    ...createRandomPolicy(Number(policyID)),
                    taxRates: CONST.DEFAULT_TAX,
                    rules: {expenseRules: createCategoryTaxExpenseRules(category, ruleTaxCode)},
                };
                await Onyx.merge(`${ONYXKEYS.COLLECTION.SPLIT_TRANSACTION_DRAFT}${transactionID}`, {amount: 100});
                await Onyx.merge(`${ONYXKEYS.COLLECTION.POLICY}${policyID}`, fakePolicy);

                // When setting a draft split transaction without category update
                setDraftSplitTransaction(transactionID, {}, fakePolicy);

                await waitForBatchedUpdates();

                // Then the transaction tax rate and amount shouldn't be updated
                await new Promise<void>((resolve) => {
                    const connection = Onyx.connect({
                        key: `${ONYXKEYS.COLLECTION.SPLIT_TRANSACTION_DRAFT}${transactionID}`,
                        callback: (transaction) => {
                            Onyx.disconnect(connection);
                            expect(transaction?.taxCode).toBeUndefined();
                            expect(transaction?.taxAmount).toBeUndefined();
                            resolve();
                        },
                    });
                });
            });
        });
    });

    describe('should have valid parameters', () => {
        let writeSpy: jest.SpyInstance;
        const isValid = (value: unknown) => !value || typeof value !== 'object' || value instanceof Blob;

        beforeEach(() => {
            // eslint-disable-next-line rulesdir/no-multiple-api-calls
            writeSpy = jest.spyOn(API, 'write').mockImplementation(jest.fn());
        });

        afterEach(() => {
            writeSpy.mockRestore();
        });

        test.each([
            [WRITE_COMMANDS.REQUEST_MONEY, CONST.IOU.ACTION.CREATE],
            [WRITE_COMMANDS.CONVERT_TRACKED_EXPENSE_TO_REQUEST, CONST.IOU.ACTION.SUBMIT],
        ])('%s', async (expectedCommand: ApiCommand, action: IOUAction) => {
            // When an expense is created
            requestMoney({
                action,
                report: {reportID: ''},
                participantParams: {
                    payeeEmail: RORY_EMAIL,
                    payeeAccountID: RORY_ACCOUNT_ID,
                    participant: {login: CARLOS_EMAIL, accountID: CARLOS_ACCOUNT_ID},
                },
                transactionParams: {
                    amount: 10000,
                    attendees: [],
                    currency: CONST.CURRENCY.USD,
                    created: '',
                    merchant: 'KFC',
                    comment: '',
                    linkedTrackedExpenseReportAction: {
                        reportActionID: '',
                        actionName: CONST.REPORT.ACTIONS.TYPE.IOU,
                        created: '2024-10-30',
                    },
                    actionableWhisperReportActionID: '1',
                    linkedTrackedExpenseReportID: '1',
                },
            });

            await waitForBatchedUpdates();

            // Then the correct API request should be made
            expect(writeSpy).toHaveBeenCalledTimes(1);
            // eslint-disable-next-line @typescript-eslint/no-unsafe-assignment
            const [command, params] = writeSpy.mock.calls.at(0);
            expect(command).toBe(expectedCommand);

            // And the parameters should be supported by XMLHttpRequest
            Object.values(params as Record<string, unknown>).forEach((value) => {
                expect(Array.isArray(value) ? value.every(isValid) : isValid(value)).toBe(true);
            });
        });

        test.each([
            [WRITE_COMMANDS.TRACK_EXPENSE, CONST.IOU.ACTION.CREATE],
            [WRITE_COMMANDS.CATEGORIZE_TRACKED_EXPENSE, CONST.IOU.ACTION.CATEGORIZE],
            [WRITE_COMMANDS.SHARE_TRACKED_EXPENSE, CONST.IOU.ACTION.SHARE],
        ])('%s', async (expectedCommand: ApiCommand, action: IOUAction) => {
            // When a track expense is created
            trackExpense(
                {reportID: ''},
                10000,
                CONST.CURRENCY.USD,
                '2024-10-30',
                'KFC',
                RORY_EMAIL,
                RORY_ACCOUNT_ID,
                {login: CARLOS_EMAIL, accountID: CARLOS_ACCOUNT_ID},
                '',
                false,
                {},
                undefined,
                undefined,
                undefined,
                undefined,
                undefined,
                undefined,
                undefined,
                undefined,
                undefined,
                undefined,
                action,
                '1',
                {
                    reportActionID: '',
                    actionName: CONST.REPORT.ACTIONS.TYPE.IOU,
                    created: '2024-10-30',
                },
                '1',
            );

            await waitForBatchedUpdates();

            // Then the correct API request should be made
            expect(writeSpy).toHaveBeenCalledTimes(1);
            // eslint-disable-next-line @typescript-eslint/no-unsafe-assignment
            const [command, params] = writeSpy.mock.calls.at(0);
            expect(command).toBe(expectedCommand);

            // And the parameters should be supported by XMLHttpRequest
            Object.values(params as Record<string, unknown>).forEach((value) => {
                expect(Array.isArray(value) ? value.every(isValid) : isValid(value)).toBe(true);
            });
        });
    });
});<|MERGE_RESOLUTION|>--- conflicted
+++ resolved
@@ -79,9 +79,6 @@
     setNavigationActionToMicrotaskQueue: jest.fn(),
 }));
 
-<<<<<<< HEAD
-jest.mock('@libs/Navigation/helpers/isSearchTopmostFullScreenRoute', () => jest.fn());
-=======
 jest.mock('@src/libs/actions/Report', () => {
     // eslint-disable-next-line @typescript-eslint/no-unsafe-assignment
     const originalModule = jest.requireActual('@src/libs/actions/Report');
@@ -91,8 +88,7 @@
         notifyNewAction: jest.fn(),
     };
 });
-jest.mock('@src/libs/Navigation/isSearchTopmostCentralPane', () => jest.fn());
->>>>>>> 51330908
+jest.mock('@libs/Navigation/helpers/isSearchTopmostFullScreenRoute', () => jest.fn());
 
 const CARLOS_EMAIL = 'cmartins@expensifail.com';
 const CARLOS_ACCOUNT_ID = 1;

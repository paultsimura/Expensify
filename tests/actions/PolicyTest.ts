import type {OnyxCollection, OnyxEntry} from 'react-native-onyx';
import Onyx from 'react-native-onyx';
import CONST from '@src/CONST';
import OnyxUpdateManager from '@src/libs/actions/OnyxUpdateManager';
import * as Policy from '@src/libs/actions/Policy/Policy';
import ONYXKEYS from '@src/ONYXKEYS';
import type {Policy as PolicyType, Report, ReportAction, ReportActions} from '@src/types/onyx';
import type {Participant} from '@src/types/onyx/Report';
import createRandomPolicy from '../utils/collections/policies';
import createRandomReport from '../utils/collections/reports';
import * as TestHelper from '../utils/TestHelper';
import type {MockFetch} from '../utils/TestHelper';
import waitForBatchedUpdates from '../utils/waitForBatchedUpdates';

const ESH_EMAIL = 'eshgupta1217@gmail.com';
const ESH_ACCOUNT_ID = 1;
const ESH_PARTICIPANT_ADMINS_ROOM: Participant = {notificationPreference: CONST.REPORT.NOTIFICATION_PREFERENCE.ALWAYS};
const ESH_PARTICIPANT_EXPENSE_CHAT = {notificationPreference: CONST.REPORT.NOTIFICATION_PREFERENCE.ALWAYS};
const WORKSPACE_NAME = "Esh's Workspace";

OnyxUpdateManager();
describe('actions/Policy', () => {
    beforeAll(() => {
        Onyx.init({
            keys: ONYXKEYS,
        });
    });

    let mockFetch: MockFetch;
    beforeEach(() => {
        global.fetch = TestHelper.getGlobalFetchMock();
        mockFetch = fetch as MockFetch;
        return Onyx.clear().then(waitForBatchedUpdates);
    });

    describe('createWorkspace', () => {
        it('creates a new workspace', async () => {
            (fetch as MockFetch)?.pause?.();
            Onyx.set(ONYXKEYS.SESSION, {email: ESH_EMAIL, accountID: ESH_ACCOUNT_ID});
            const fakePolicy = createRandomPolicy(0, CONST.POLICY.TYPE.PERSONAL);
            Onyx.set(`${ONYXKEYS.COLLECTION.POLICY}${fakePolicy.id}`, fakePolicy);
            Onyx.set(`${ONYXKEYS.NVP_ACTIVE_POLICY_ID}`, fakePolicy.id);
            await waitForBatchedUpdates();

            let adminReportID;
            let expenseReportID;
            const policyID = Policy.generatePolicyID();

            Policy.createWorkspace(ESH_EMAIL, true, WORKSPACE_NAME, policyID);
            await waitForBatchedUpdates();

            let policy: OnyxEntry<PolicyType> | OnyxCollection<PolicyType> = await new Promise((resolve) => {
                const connection = Onyx.connect({
                    key: `${ONYXKEYS.COLLECTION.POLICY}${policyID}`,
                    callback: (workspace) => {
                        Onyx.disconnect(connection);
                        resolve(workspace);
                    },
                });
            });

            const activePolicyID: OnyxEntry<string> = await new Promise((resolve) => {
                const connection = Onyx.connect({
                    key: `${ONYXKEYS.NVP_ACTIVE_POLICY_ID}`,
                    callback: (id) => {
                        Onyx.disconnect(connection);
                        resolve(id);
                    },
                });
            });

            // check if NVP_ACTIVE_POLICY_ID is updated to created policy id
            expect(activePolicyID).toBe(policyID);

            // check if policy was created with correct values
            expect(policy?.id).toBe(policyID);
            expect(policy?.name).toBe(WORKSPACE_NAME);
            expect(policy?.type).toBe(CONST.POLICY.TYPE.TEAM);
            expect(policy?.role).toBe(CONST.POLICY.ROLE.ADMIN);
            expect(policy?.owner).toBe(ESH_EMAIL);
            expect(policy?.isPolicyExpenseChatEnabled).toBe(true);
            expect(policy?.pendingAction).toBe(CONST.RED_BRICK_ROAD_PENDING_ACTION.ADD);
            expect(policy?.employeeList).toEqual({[ESH_EMAIL]: {errors: {}, role: CONST.POLICY.ROLE.ADMIN}});

            let allReports: OnyxCollection<Report> = await new Promise((resolve) => {
                const connection = Onyx.connect({
                    key: ONYXKEYS.COLLECTION.REPORT,
                    waitForCollectionCallback: true,
                    callback: (reports) => {
                        Onyx.disconnect(connection);
                        resolve(reports);
                    },
                });
            });

            // Two reports should be created: #admins and expense report
            const workspaceReports = Object.values(allReports ?? {}).filter((report) => report?.policyID === policyID);
            expect(workspaceReports.length).toBe(2);
            workspaceReports.forEach((report) => {
                expect(report?.pendingFields?.addWorkspaceRoom).toBe(CONST.RED_BRICK_ROAD_PENDING_ACTION.ADD);
                switch (report?.chatType) {
                    case CONST.REPORT.CHAT_TYPE.POLICY_ADMINS: {
                        expect(report?.participants).toEqual({[ESH_ACCOUNT_ID]: ESH_PARTICIPANT_ADMINS_ROOM});
                        adminReportID = report.reportID;
                        break;
                    }
                    case CONST.REPORT.CHAT_TYPE.POLICY_EXPENSE_CHAT: {
                        expect(report?.participants).toEqual({[ESH_ACCOUNT_ID]: ESH_PARTICIPANT_EXPENSE_CHAT});
                        expenseReportID = report.reportID;
                        break;
                    }
                    default:
                        break;
                }
            });

            let reportActions: OnyxCollection<ReportActions> = await new Promise((resolve) => {
                const connection = Onyx.connect({
                    key: ONYXKEYS.COLLECTION.REPORT_ACTIONS,
                    waitForCollectionCallback: true,
                    callback: (actions) => {
                        Onyx.disconnect(connection);
                        resolve(actions);
                    },
                });
            });

            // Each of the three reports should have a a `CREATED` action.
            let adminReportActions: ReportAction[] = Object.values(reportActions?.[`${ONYXKEYS.COLLECTION.REPORT_ACTIONS}${adminReportID}`] ?? {});
            let expenseReportActions: ReportAction[] = Object.values(reportActions?.[`${ONYXKEYS.COLLECTION.REPORT_ACTIONS}${expenseReportID}`] ?? {});
            let workspaceReportActions: ReportAction[] = adminReportActions.concat(expenseReportActions);
            [adminReportActions, expenseReportActions].forEach((actions) => {
                expect(actions.length).toBe(1);
            });
            [...adminReportActions, ...expenseReportActions].forEach((reportAction) => {
                expect(reportAction.actionName).toBe(CONST.REPORT.ACTIONS.TYPE.CREATED);
                expect(reportAction.pendingAction).toBe(CONST.RED_BRICK_ROAD_PENDING_ACTION.ADD);
                expect(reportAction.actorAccountID).toBe(ESH_ACCOUNT_ID);
            });

            // Check for success data
            (fetch as MockFetch)?.resume?.();
            await waitForBatchedUpdates();

            policy = await new Promise((resolve) => {
                const connection = Onyx.connect({
                    key: ONYXKEYS.COLLECTION.POLICY,
                    waitForCollectionCallback: true,
                    callback: (workspace) => {
                        Onyx.disconnect(connection);
                        resolve(workspace);
                    },
                });
            });

            // Check if the policy pending action was cleared
            expect(policy?.pendingAction).toBeFalsy();

            allReports = await new Promise((resolve) => {
                const connection = Onyx.connect({
                    key: ONYXKEYS.COLLECTION.REPORT,
                    waitForCollectionCallback: true,
                    callback: (reports) => {
                        Onyx.disconnect(connection);
                        resolve(reports);
                    },
                });
            });

            // Check if the report pending action and fields were cleared
            Object.values(allReports ?? {}).forEach((report) => {
                expect(report?.pendingAction).toBeFalsy();
                expect(report?.pendingFields?.addWorkspaceRoom).toBeFalsy();
            });

            reportActions = await new Promise((resolve) => {
                const connection = Onyx.connect({
                    key: ONYXKEYS.COLLECTION.REPORT_ACTIONS,
                    waitForCollectionCallback: true,
                    callback: (actions) => {
                        Onyx.disconnect(connection);
                        resolve(actions);
                    },
                });
            });

            // Check if the report action pending action was cleared
            adminReportActions = Object.values(reportActions?.[`${ONYXKEYS.COLLECTION.REPORT_ACTIONS}${adminReportID}`] ?? {});
            expenseReportActions = Object.values(reportActions?.[`${ONYXKEYS.COLLECTION.REPORT_ACTIONS}${expenseReportID}`] ?? {});
            workspaceReportActions = adminReportActions.concat(expenseReportActions);
            workspaceReportActions.forEach((reportAction) => {
                expect(reportAction.pendingAction).toBeFalsy();
            });
        });
    });

<<<<<<< HEAD
    describe('deleteWorkspace', () => {
        it('should apply failure data when deleteWorkspace fails', async () => {
            // Given a policy
            const fakePolicy = createRandomPolicy(0);
            const fakeReport = {
                ...createRandomReport(0),
                stateNum: CONST.REPORT.STATE_NUM.OPEN,
                statusNum: CONST.REPORT.STATUS_NUM.OPEN,
                chatType: CONST.REPORT.CHAT_TYPE.POLICY_EXPENSE_CHAT,
                policyName: fakePolicy.name,
            };
            const fakeReimbursementAccount = {errors: {}};
            await Onyx.merge(`${ONYXKEYS.COLLECTION.POLICY}${fakePolicy.id}`, fakePolicy);
            await Onyx.merge(`${ONYXKEYS.COLLECTION.REPORT}${fakeReport.reportID}`, fakeReport);
            await Onyx.merge(ONYXKEYS.REIMBURSEMENT_ACCOUNT, fakeReimbursementAccount);

            // When deleting a workspace fails
            mockFetch?.fail?.();
            Policy.deleteWorkspace(fakePolicy.id, fakePolicy.name);

            await waitForBatchedUpdates();

            // Then it should apply the correct failure data
            await new Promise<void>((resolve) => {
                const connection = Onyx.connect({
                    key: `${ONYXKEYS.COLLECTION.POLICY}${fakePolicy.id}`,
                    callback: (policy) => {
                        Onyx.disconnect(connection);
                        expect(policy?.pendingAction).toBeUndefined();
                        expect(policy?.avatarURL).toBe(fakePolicy.avatarURL);
                        resolve();
                    },
                });
            });

            // Unarchive the report
            await new Promise<void>((resolve) => {
                const connection = Onyx.connect({
                    key: `${ONYXKEYS.COLLECTION.REPORT}${fakeReport.reportID}`,
                    callback: (report) => {
                        Onyx.disconnect(connection);
                        expect(report?.stateNum).toBe(fakeReport.stateNum);
                        expect(report?.statusNum).toBe(fakeReport.statusNum);
                        expect(report?.policyName).toBe(fakeReport.policyName);
                        expect(report?.oldPolicyName).toBe(fakePolicy.name);
                        expect(report?.private_isArchived).toBeUndefined();
                        resolve();
                    },
                });
            });

            // Restore the reimbursement account errors
            await new Promise<void>((resolve) => {
                const connection = Onyx.connect({
                    key: ONYXKEYS.REIMBURSEMENT_ACCOUNT,
                    callback: (reimbursementAccount) => {
                        Onyx.disconnect(connection);
                        expect(reimbursementAccount?.errors).not.toBeUndefined();
                        resolve();
                    },
                });
            });
=======
    describe('upgradeToCorporate', () => {
        it('upgradeToCorporate should not alter initial values of autoReporting and autoReportingFrequency', async () => {
            const autoReporting = true;
            const autoReportingFrequency = CONST.POLICY.AUTO_REPORTING_FREQUENCIES.INSTANT;
            // Given that a policy has autoReporting initially set to true and autoReportingFrequency set to instant.
            const fakePolicy: PolicyType = {
                ...createRandomPolicy(0, CONST.POLICY.TYPE.TEAM),
                autoReporting,
                autoReportingFrequency,
            };
            await Onyx.set(`${ONYXKEYS.COLLECTION.POLICY}${fakePolicy.id}`, fakePolicy);

            // When a policy is upgradeToCorporate
            Policy.upgradeToCorporate(fakePolicy.id);
            await waitForBatchedUpdates();

            const policy: OnyxEntry<PolicyType> = await new Promise((resolve) => {
                const connection = Onyx.connect({
                    key: `${ONYXKEYS.COLLECTION.POLICY}${fakePolicy.id}`,
                    callback: (workspace) => {
                        Onyx.disconnect(connection);
                        resolve(workspace);
                    },
                });
            });

            // Then the policy autoReporting and autoReportingFrequency should equal the initial value.
            expect(policy?.autoReporting).toBe(autoReporting);
            expect(policy?.autoReportingFrequency).toBe(autoReportingFrequency);
>>>>>>> 523edfed
        });
    });
});<|MERGE_RESOLUTION|>--- conflicted
+++ resolved
@@ -194,7 +194,38 @@
         });
     });
 
-<<<<<<< HEAD
+    describe('upgradeToCorporate', () => {
+        it('upgradeToCorporate should not alter initial values of autoReporting and autoReportingFrequency', async () => {
+            const autoReporting = true;
+            const autoReportingFrequency = CONST.POLICY.AUTO_REPORTING_FREQUENCIES.INSTANT;
+            // Given that a policy has autoReporting initially set to true and autoReportingFrequency set to instant.
+            const fakePolicy: PolicyType = {
+                ...createRandomPolicy(0, CONST.POLICY.TYPE.TEAM),
+                autoReporting,
+                autoReportingFrequency,
+            };
+            await Onyx.set(`${ONYXKEYS.COLLECTION.POLICY}${fakePolicy.id}`, fakePolicy);
+
+            // When a policy is upgradeToCorporate
+            Policy.upgradeToCorporate(fakePolicy.id);
+            await waitForBatchedUpdates();
+
+            const policy: OnyxEntry<PolicyType> = await new Promise((resolve) => {
+                const connection = Onyx.connect({
+                    key: `${ONYXKEYS.COLLECTION.POLICY}${fakePolicy.id}`,
+                    callback: (workspace) => {
+                        Onyx.disconnect(connection);
+                        resolve(workspace);
+                    },
+                });
+            });
+
+            // Then the policy autoReporting and autoReportingFrequency should equal the initial value.
+            expect(policy?.autoReporting).toBe(autoReporting);
+            expect(policy?.autoReportingFrequency).toBe(autoReportingFrequency);
+        });
+    });
+
     describe('deleteWorkspace', () => {
         it('should apply failure data when deleteWorkspace fails', async () => {
             // Given a policy
@@ -257,37 +288,6 @@
                     },
                 });
             });
-=======
-    describe('upgradeToCorporate', () => {
-        it('upgradeToCorporate should not alter initial values of autoReporting and autoReportingFrequency', async () => {
-            const autoReporting = true;
-            const autoReportingFrequency = CONST.POLICY.AUTO_REPORTING_FREQUENCIES.INSTANT;
-            // Given that a policy has autoReporting initially set to true and autoReportingFrequency set to instant.
-            const fakePolicy: PolicyType = {
-                ...createRandomPolicy(0, CONST.POLICY.TYPE.TEAM),
-                autoReporting,
-                autoReportingFrequency,
-            };
-            await Onyx.set(`${ONYXKEYS.COLLECTION.POLICY}${fakePolicy.id}`, fakePolicy);
-
-            // When a policy is upgradeToCorporate
-            Policy.upgradeToCorporate(fakePolicy.id);
-            await waitForBatchedUpdates();
-
-            const policy: OnyxEntry<PolicyType> = await new Promise((resolve) => {
-                const connection = Onyx.connect({
-                    key: `${ONYXKEYS.COLLECTION.POLICY}${fakePolicy.id}`,
-                    callback: (workspace) => {
-                        Onyx.disconnect(connection);
-                        resolve(workspace);
-                    },
-                });
-            });
-
-            // Then the policy autoReporting and autoReportingFrequency should equal the initial value.
-            expect(policy?.autoReporting).toBe(autoReporting);
-            expect(policy?.autoReportingFrequency).toBe(autoReportingFrequency);
->>>>>>> 523edfed
         });
     });
 });
--- conflicted
+++ resolved
@@ -53,12 +53,9 @@
     });
 
     it('should handle item press correctly', () => {
-<<<<<<< HEAD
         (NativeNavigation.useIsFocused as jest.Mock).mockReturnValue(true);
-        render(<BaseListItemRenderer sections={mockSections} />);
-=======
         render(<BaseListItemRenderer sections={[{data: mockSections}]} />);
->>>>>>> b10a56a7
+
         fireEvent.press(screen.getByTestId(`${CONST.BASE_LIST_ITEM_TEST_ID}1`));
         expect(onSelectRowMock).toHaveBeenCalledWith({
             ...mockSections.at(1),

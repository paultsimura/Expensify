import Onyx from 'react-native-onyx';
import * as IOUUtils from '../../src/libs/IOUUtils';
import * as ReportUtils from '../../src/libs/ReportUtils';
import * as NumberUtils from '../../src/libs/NumberUtils';
import CONST from '../../src/CONST';
import ONYXKEYS from '../../src/ONYXKEYS';
import waitForPromisesToResolve from '../utils/waitForPromisesToResolve';
import currencyList from './currencyList.json';

let iouReport;
let reportActions;
const ownerEmail = 'owner@iou.com';
const managerEmail = 'manager@iou.com';

<<<<<<< HEAD
function createIOUReportAction(type, amount, currency, {IOUTransactionID, isOnline} = {}) {
    const moneyRequestAction = ReportUtils.buildOptimisticIOUReportAction(type, amount, currency, 'Test comment', [managerEmail], '', IOUTransactionID, iouReport.reportID);
=======
function createIOUReportAction(type, amount, currency, isOffline = false, IOUTransactionID = NumberUtils.rand64()) {
    const moneyRequestAction = ReportUtils.buildOptimisticIOUReportAction(type, amount, currency, 'Test comment', [managerEmail], IOUTransactionID, '', iouReport.reportID);
>>>>>>> 6d17cc80

    // Default is to create requests online, if `isOffline` is not specified then we need to remove the pendingAction
    if (!isOffline) {
        moneyRequestAction.pendingAction = null;
    }

    reportActions.push(moneyRequestAction);
    return moneyRequestAction;
}

<<<<<<< HEAD
function cancelMoneyRequest(moneyRequestAction, {isOnline} = {}) {
    createIOUReportAction('cancel', moneyRequestAction.originalMessage.amount, moneyRequestAction.originalMessage.currency, {
        IOUTransactionID: moneyRequestAction.originalMessage.IOUTransactionID,
        isOnline,
    });
=======
function deleteMoneyRequest(moneyRequestAction, isOffline = false) {
    createIOUReportAction(
        CONST.IOU.REPORT_ACTION_TYPE.DELETE,
        moneyRequestAction.originalMessage.amount,
        moneyRequestAction.originalMessage.currency,
        isOffline,
        moneyRequestAction.originalMessage.IOUTransactionID,
    );
>>>>>>> 6d17cc80
}

function initCurrencyList() {
    Onyx.init({
        keys: ONYXKEYS,
        initialKeyStates: {
            [ONYXKEYS.CURRENCY_LIST]: currencyList,
        },
    });
    return waitForPromisesToResolve();
}

<<<<<<< HEAD
describe('isIOUReportPendingCurrencyConversion', () => {
    beforeEach(() => {
        reportActions = [];
        const chatReportID = ReportUtils.generateReportID();
        const amount = 1000;
        const currency = 'USD';

        iouReport = ReportUtils.buildOptimisticIOUReport(ownerEmail, managerEmail, amount, chatReportID, currency, CONST.LOCALES.EN);

        // The starting point of all tests is the IOUReport containing a single non-pending transaction in USD
        // All requests in the tests are assumed to be offline, unless isOnline is specified
        createIOUReportAction('create', amount, currency, {IOUTransactionID: '', isOnline: true});
    });
=======
describe('IOUUtils', () => {
    describe('isIOUReportPendingCurrencyConversion', () => {
        beforeEach(() => {
            reportActions = [];
            const chatReportID = ReportUtils.generateReportID();
            const amount = 1000;
            const currency = 'USD';
>>>>>>> 6d17cc80

            iouReport = ReportUtils.buildOptimisticIOUReport(ownerEmail, managerEmail, amount, chatReportID, currency);

            // The starting point of all tests is the IOUReport containing a single non-pending transaction in USD
            // All requests in the tests are assumed to be online, unless isOffline is specified
            createIOUReportAction('create', amount, currency);
        });

        test('Requesting money offline in a different currency will show the pending conversion message', () => {
            // Request money offline in AED
            createIOUReportAction('create', 100, 'AED', true);

            // We requested money offline in a different currency, we don't know the total of the iouReport until we're back online
            expect(IOUUtils.isIOUReportPendingCurrencyConversion(reportActions, iouReport)).toBe(true);
        });

        test('IOUReport is not pending conversion when all requests made offline have been deleted', () => {
            // Create two requests offline
            const moneyRequestA = createIOUReportAction('create', 1000, 'AED', true);
            const moneyRequestB = createIOUReportAction('create', 1000, 'AED', true);

            // Delete both requests
            deleteMoneyRequest(moneyRequestA, true);
            deleteMoneyRequest(moneyRequestB, true);

            // Both requests made offline have been deleted, total won't update so no need to show a pending conversion message
            expect(IOUUtils.isIOUReportPendingCurrencyConversion(reportActions, iouReport)).toBe(false);
        });

        test('Deleting a request made online shows the preview', () => {
            // Request money online in AED
            const moneyRequest = createIOUReportAction('create', 1000, 'AED');

<<<<<<< HEAD
    test("Cancelling a request made offline while there's a previous one made online will not show the pending conversion message", () => {
        // Request money online in AED
        createIOUReportAction('create', 1000, 'AED', {isOnline: true});
=======
            // Delete it offline
            deleteMoneyRequest(moneyRequest, true);
>>>>>>> 6d17cc80

            // We don't know what the total is because we need to subtract the converted amount of the offline request from the total
            expect(IOUUtils.isIOUReportPendingCurrencyConversion(reportActions, iouReport)).toBe(true);
        });

        test("Deleting a request made offline while there's a previous one made online will not show the pending conversion message", () => {
            // Request money online in AED
            createIOUReportAction('create', 1000, 'AED');

            // Another request offline
            const moneyRequestOffline = createIOUReportAction('create', 1000, 'AED', true);

            // Delete the request made offline
            deleteMoneyRequest(moneyRequestOffline, true);

            expect(IOUUtils.isIOUReportPendingCurrencyConversion(reportActions, iouReport)).toBe(false);
        });

        test('Deleting a request made online while we have one made offline will show the pending conversion message', () => {
            // Request money online in AED
            const moneyRequestOnline = createIOUReportAction('create', 1000, 'AED');

            // Request money again but offline
            createIOUReportAction('create', 1000, 'AED', true);

<<<<<<< HEAD
    test("Cancelling a request offline in the report's currency when we have requests in a different currency does not show the pending conversion message", () => {
        // Request money in the report's curreny (USD)
        const onlineMoneyRequestInUSD = createIOUReportAction('create', 1000, 'USD', {isOnline: true});
=======
            // Delete the request made online
            deleteMoneyRequest(moneyRequestOnline, true);
>>>>>>> 6d17cc80

            // We don't know what the total is because we need to subtract the converted amount of the offline request from the total
            expect(IOUUtils.isIOUReportPendingCurrencyConversion(reportActions, iouReport)).toBe(true);
        });

        test("Deleting a request offline in the report's currency when we have requests in a different currency does not show the pending conversion message", () => {
            // Request money in the report's currency (USD)
            const onlineMoneyRequestInUSD = createIOUReportAction('create', 1000, 'USD');

            // Request money online in a different currency
            createIOUReportAction('create', 2000, 'AED');

            // Delete the USD request offline
            deleteMoneyRequest(onlineMoneyRequestInUSD, true);

            expect(IOUUtils.isIOUReportPendingCurrencyConversion(reportActions, iouReport)).toBe(false);
        });
    });

    describe('calculateAmount', () => {
        beforeAll(() => initCurrencyList());

        test('103 JPY split among 3 participants including the default user should be [35, 34, 34]', () => {
            const participants = ['tonystark@expensify.com', 'reedrichards@expensify.com'];
            expect(IOUUtils.calculateAmount(participants, 103, true)).toBe(35);
            expect(IOUUtils.calculateAmount(participants, 103)).toBe(34);
        });

        test('10 AFN split among 4 participants including the default user should be [1, 3, 3, 3]', () => {
            const participants = ['tonystark@expensify.com', 'reedrichards@expensify.com', 'suestorm@expensify.com'];
            expect(IOUUtils.calculateAmount(participants, 10, true)).toBe(1);
            expect(IOUUtils.calculateAmount(participants, 10)).toBe(3);
        });

        test('0.02 USD split among 4 participants including the default user should be [-1, 1, 1, 1]', () => {
            const participants = ['tonystark@expensify.com', 'reedrichards@expensify.com', 'suestorm@expensify.com'];
            expect(IOUUtils.calculateAmount(participants, 2, true)).toBe(-1);
            expect(IOUUtils.calculateAmount(participants, 2)).toBe(1);
        });
    });
});<|MERGE_RESOLUTION|>--- conflicted
+++ resolved
@@ -12,13 +12,8 @@
 const ownerEmail = 'owner@iou.com';
 const managerEmail = 'manager@iou.com';
 
-<<<<<<< HEAD
-function createIOUReportAction(type, amount, currency, {IOUTransactionID, isOnline} = {}) {
-    const moneyRequestAction = ReportUtils.buildOptimisticIOUReportAction(type, amount, currency, 'Test comment', [managerEmail], '', IOUTransactionID, iouReport.reportID);
-=======
 function createIOUReportAction(type, amount, currency, isOffline = false, IOUTransactionID = NumberUtils.rand64()) {
     const moneyRequestAction = ReportUtils.buildOptimisticIOUReportAction(type, amount, currency, 'Test comment', [managerEmail], IOUTransactionID, '', iouReport.reportID);
->>>>>>> 6d17cc80
 
     // Default is to create requests online, if `isOffline` is not specified then we need to remove the pendingAction
     if (!isOffline) {
@@ -29,13 +24,6 @@
     return moneyRequestAction;
 }
 
-<<<<<<< HEAD
-function cancelMoneyRequest(moneyRequestAction, {isOnline} = {}) {
-    createIOUReportAction('cancel', moneyRequestAction.originalMessage.amount, moneyRequestAction.originalMessage.currency, {
-        IOUTransactionID: moneyRequestAction.originalMessage.IOUTransactionID,
-        isOnline,
-    });
-=======
 function deleteMoneyRequest(moneyRequestAction, isOffline = false) {
     createIOUReportAction(
         CONST.IOU.REPORT_ACTION_TYPE.DELETE,
@@ -44,7 +32,6 @@
         isOffline,
         moneyRequestAction.originalMessage.IOUTransactionID,
     );
->>>>>>> 6d17cc80
 }
 
 function initCurrencyList() {
@@ -57,21 +44,6 @@
     return waitForPromisesToResolve();
 }
 
-<<<<<<< HEAD
-describe('isIOUReportPendingCurrencyConversion', () => {
-    beforeEach(() => {
-        reportActions = [];
-        const chatReportID = ReportUtils.generateReportID();
-        const amount = 1000;
-        const currency = 'USD';
-
-        iouReport = ReportUtils.buildOptimisticIOUReport(ownerEmail, managerEmail, amount, chatReportID, currency, CONST.LOCALES.EN);
-
-        // The starting point of all tests is the IOUReport containing a single non-pending transaction in USD
-        // All requests in the tests are assumed to be offline, unless isOnline is specified
-        createIOUReportAction('create', amount, currency, {IOUTransactionID: '', isOnline: true});
-    });
-=======
 describe('IOUUtils', () => {
     describe('isIOUReportPendingCurrencyConversion', () => {
         beforeEach(() => {
@@ -79,7 +51,6 @@
             const chatReportID = ReportUtils.generateReportID();
             const amount = 1000;
             const currency = 'USD';
->>>>>>> 6d17cc80
 
             iouReport = ReportUtils.buildOptimisticIOUReport(ownerEmail, managerEmail, amount, chatReportID, currency);
 
@@ -113,14 +84,8 @@
             // Request money online in AED
             const moneyRequest = createIOUReportAction('create', 1000, 'AED');
 
-<<<<<<< HEAD
-    test("Cancelling a request made offline while there's a previous one made online will not show the pending conversion message", () => {
-        // Request money online in AED
-        createIOUReportAction('create', 1000, 'AED', {isOnline: true});
-=======
             // Delete it offline
             deleteMoneyRequest(moneyRequest, true);
->>>>>>> 6d17cc80
 
             // We don't know what the total is because we need to subtract the converted amount of the offline request from the total
             expect(IOUUtils.isIOUReportPendingCurrencyConversion(reportActions, iouReport)).toBe(true);
@@ -146,14 +111,8 @@
             // Request money again but offline
             createIOUReportAction('create', 1000, 'AED', true);
 
-<<<<<<< HEAD
-    test("Cancelling a request offline in the report's currency when we have requests in a different currency does not show the pending conversion message", () => {
-        // Request money in the report's curreny (USD)
-        const onlineMoneyRequestInUSD = createIOUReportAction('create', 1000, 'USD', {isOnline: true});
-=======
             // Delete the request made online
             deleteMoneyRequest(moneyRequestOnline, true);
->>>>>>> 6d17cc80
 
             // We don't know what the total is because we need to subtract the converted amount of the offline request from the total
             expect(IOUUtils.isIOUReportPendingCurrencyConversion(reportActions, iouReport)).toBe(true);

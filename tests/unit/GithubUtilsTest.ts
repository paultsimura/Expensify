--- conflicted
+++ resolved
@@ -469,16 +469,8 @@
             `${lineBreak}`;
 
         test('Test no verified PRs', () => {
-<<<<<<< HEAD
-            githubUtils.generateStagingDeployCashBody(tag, basePRList).then((issue) => {
-                if (typeof issue !== 'object') {
-                    return;
-                }
-                expect(issue.issueBody).toBe(
-=======
-            githubUtils.generateStagingDeployCashBody(tag, basePRList).then((issueBody: string) => {
-                expect(issueBody).toBe(
->>>>>>> b7a230ea
+            githubUtils.generateStagingDeployCashBody(tag, basePRList).then((issueBody) => {
+                expect(issueBody).toBe(
                     `${baseExpectedOutput}` +
                         `${openCheckbox}${basePRList[2]}` +
                         `${lineBreak}${openCheckbox}${basePRList[0]}` +
@@ -495,16 +487,8 @@
         });
 
         test('Test some verified PRs', () => {
-<<<<<<< HEAD
-            githubUtils.generateStagingDeployCashBody(tag, basePRList, [basePRList[0]]).then((issue) => {
-                if (typeof issue !== 'object') {
-                    return;
-                }
-                expect(issue.issueBody).toBe(
-=======
-            githubUtils.generateStagingDeployCashBody(tag, basePRList, [basePRList[0]]).then((issueBody: string) => {
-                expect(issueBody).toBe(
->>>>>>> b7a230ea
+            githubUtils.generateStagingDeployCashBody(tag, basePRList, [basePRList[0]]).then((issueBody) => {
+                expect(issueBody).toBe(
                     `${baseExpectedOutput}` +
                         `${openCheckbox}${basePRList[2]}` +
                         `${lineBreak}${closedCheckbox}${basePRList[0]}` +
@@ -521,16 +505,8 @@
         });
 
         test('Test all verified PRs', () => {
-<<<<<<< HEAD
-            githubUtils.generateStagingDeployCashBody(tag, basePRList, basePRList).then((issue) => {
-                if (typeof issue !== 'object') {
-                    return;
-                }
-                expect(issue.issueBody).toBe(
-=======
-            githubUtils.generateStagingDeployCashBody(tag, basePRList, basePRList).then((issueBody: string) => {
-                expect(issueBody).toBe(
->>>>>>> b7a230ea
+            githubUtils.generateStagingDeployCashBody(tag, basePRList, basePRList).then((issueBody) => {
+                expect(issueBody).toBe(
                     `${allVerifiedExpectedOutput}` +
                         `${lineBreak}${deployerVerificationsHeader}` +
                         `${lineBreak}${openCheckbox}${timingDashboardVerification}` +
@@ -542,16 +518,8 @@
         });
 
         test('Test no resolved deploy blockers', () => {
-<<<<<<< HEAD
-            githubUtils.generateStagingDeployCashBody(tag, basePRList, basePRList, baseDeployBlockerList).then((issue) => {
-                if (typeof issue !== 'object') {
-                    return;
-                }
-                expect(issue.issueBody).toBe(
-=======
-            githubUtils.generateStagingDeployCashBody(tag, basePRList, basePRList, baseDeployBlockerList).then((issueBody: string) => {
-                expect(issueBody).toBe(
->>>>>>> b7a230ea
+            githubUtils.generateStagingDeployCashBody(tag, basePRList, basePRList, baseDeployBlockerList).then((issueBody) => {
+                expect(issueBody).toBe(
                     `${allVerifiedExpectedOutput}` +
                         `${lineBreak}${deployBlockerHeader}` +
                         `${lineBreak}${openCheckbox}${baseDeployBlockerList[0]}` +
@@ -566,16 +534,8 @@
         });
 
         test('Test some resolved deploy blockers', () => {
-<<<<<<< HEAD
-            githubUtils.generateStagingDeployCashBody(tag, basePRList, basePRList, baseDeployBlockerList, [baseDeployBlockerList[0]]).then((issue) => {
-                if (typeof issue !== 'object') {
-                    return;
-                }
-                expect(issue.issueBody).toBe(
-=======
-            githubUtils.generateStagingDeployCashBody(tag, basePRList, basePRList, baseDeployBlockerList, [baseDeployBlockerList[0]]).then((issueBody: string) => {
-                expect(issueBody).toBe(
->>>>>>> b7a230ea
+            githubUtils.generateStagingDeployCashBody(tag, basePRList, basePRList, baseDeployBlockerList, [baseDeployBlockerList[0]]).then((issueBody) => {
+                expect(issueBody).toBe(
                     `${allVerifiedExpectedOutput}` +
                         `${lineBreak}${deployBlockerHeader}` +
                         `${lineBreak}${closedCheckbox}${baseDeployBlockerList[0]}` +
@@ -590,16 +550,8 @@
         });
 
         test('Test all resolved deploy blockers', () => {
-<<<<<<< HEAD
-            githubUtils.generateStagingDeployCashBody(tag, basePRList, basePRList, baseDeployBlockerList, baseDeployBlockerList).then((issue) => {
-                if (typeof issue !== 'object') {
-                    return;
-                }
-                expect(issue.issueBody).toBe(
-=======
-            githubUtils.generateStagingDeployCashBody(tag, basePRList, basePRList, baseDeployBlockerList, baseDeployBlockerList).then((issueBody: string) => {
-                expect(issueBody).toBe(
->>>>>>> b7a230ea
+            githubUtils.generateStagingDeployCashBody(tag, basePRList, basePRList, baseDeployBlockerList, baseDeployBlockerList).then((issueBody) => {
+                expect(issueBody).toBe(
                     `${baseExpectedOutput}` +
                         `${closedCheckbox}${basePRList[2]}` +
                         `${lineBreak}${closedCheckbox}${basePRList[0]}` +
@@ -619,16 +571,8 @@
         });
 
         test('Test internalQA PRs', () => {
-<<<<<<< HEAD
-            githubUtils.generateStagingDeployCashBody(tag, [...basePRList, ...internalQAPRList]).then((issue) => {
-                if (typeof issue !== 'object') {
-                    return;
-                }
-                expect(issue.issueBody).toBe(
-=======
-            githubUtils.generateStagingDeployCashBody(tag, [...basePRList, ...internalQAPRList]).then((issueBody: string) => {
-                expect(issueBody).toBe(
->>>>>>> b7a230ea
+            githubUtils.generateStagingDeployCashBody(tag, [...basePRList, ...internalQAPRList]).then((issueBody) => {
+                expect(issueBody).toBe(
                     `${baseExpectedOutput}` +
                         `${openCheckbox}${basePRList[2]}` +
                         `${lineBreak}${openCheckbox}${basePRList[0]}` +
@@ -648,16 +592,8 @@
         });
 
         test('Test some verified internalQA PRs', () => {
-<<<<<<< HEAD
-            githubUtils.generateStagingDeployCashBody(tag, [...basePRList, ...internalQAPRList], [], [], [], [internalQAPRList[0]]).then((issue) => {
-                if (typeof issue !== 'object') {
-                    return;
-                }
-                expect(issue.issueBody).toBe(
-=======
-            githubUtils.generateStagingDeployCashBody(tag, [...basePRList, ...internalQAPRList], [], [], [], [internalQAPRList[0]]).then((issueBody: string) => {
-                expect(issueBody).toBe(
->>>>>>> b7a230ea
+            githubUtils.generateStagingDeployCashBody(tag, [...basePRList, ...internalQAPRList], [], [], [], [internalQAPRList[0]]).then((issueBody) => {
+                expect(issueBody).toBe(
                     `${baseExpectedOutput}` +
                         `${openCheckbox}${basePRList[2]}` +
                         `${lineBreak}${openCheckbox}${basePRList[0]}` +

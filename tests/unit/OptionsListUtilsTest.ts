--- conflicted
+++ resolved
@@ -405,16 +405,11 @@
     it('getSearchOptions()', () => {
         // When we filter in the Search view without providing a searchValue
         const results = OptionsListUtils.getSearchOptions(OPTIONS, '', [CONST.BETAS.ALL]);
-<<<<<<< HEAD
-        // Then the 2 personalDetails that don't have reports should be returned
-        expect(results.personalDetails.length).toBe(2);
-=======
 
         // All 2 personalDetails (including those that have reports) should be returned
         // Filtering of personalDetails that have reports is done in filterOptions
         expect(results.personalDetails.length).toBe(9);
 
->>>>>>> 40e22304
         // Then all of the reports should be shown including the archived rooms.
         // - 1 because when we create the option list we also create a workspace chat optimistic options for the old oldot policies or polices with isPolicyExpenseChatEnabled: false, in this case we have a policy "Hero Policy" with isPolicyExpenseChatEnabled: false, More info:  https://github.com/Expensify/App/issues/49344
         expect(results.recentReports.length).toBe(Object.values(OPTIONS.reports).length - 1);

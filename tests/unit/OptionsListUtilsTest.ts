--- conflicted
+++ resolved
@@ -293,7 +293,6 @@
         },
     };
 
-<<<<<<< HEAD
     const REPORTS_WITH_WORKSPACE: OnyxCollection<Report> = {
         ...REPORTS,
         '15': {
@@ -302,8 +301,6 @@
             isPinned: false,
             isChatRoom: false,
             reportID: '15',
-            participantAccountIDs: [2, 1],
-            visibleChatMemberAccountIDs: [2, 1],
             participants: {
                 1: {},
                 2: {},
@@ -314,10 +311,7 @@
         },
     };
 
-    const REPORTS_WITH_CHAT_ROOM = {
-=======
     const REPORTS_WITH_CHAT_ROOM: OnyxCollection<Report> = {
->>>>>>> a5bd1f2f
         ...REPORTS,
         15: {
             lastReadTime: '2021-01-14 11:25:39.301',

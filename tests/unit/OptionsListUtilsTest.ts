--- conflicted
+++ resolved
@@ -148,14 +148,6 @@
             chatType: CONST.REPORT.CHAT_TYPE.POLICY_EXPENSE_CHAT,
             isOwnPolicyExpenseChat: true,
             type: CONST.REPORT.TYPE.CHAT,
-<<<<<<< HEAD
-=======
-
-            // This indicates that the report is archived
-            stateNum: 2,
-            statusNum: 2,
-            private_isArchived: DateUtils.getDBTime(),
->>>>>>> b805ab32
         },
     };
 

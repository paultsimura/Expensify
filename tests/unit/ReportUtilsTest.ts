--- conflicted
+++ resolved
@@ -653,7 +653,8 @@
                     type: CONST.REPORT.TYPE.CHAT,
                 };
                 const moneyRequestOptions = ReportUtils.getMoneyRequestOptions(report, null, [currentUserAccountID, participantsAccountIDs[0]]);
-                expect(moneyRequestOptions.length).toBe(2);
+                expect(moneyRequestOptions.length).toBe(3);
+                expect(moneyRequestOptions.includes(CONST.IOU.TYPE.SPLIT)).toBe(true);
                 expect(moneyRequestOptions.includes(CONST.IOU.TYPE.REQUEST)).toBe(true);
                 expect(moneyRequestOptions.includes(CONST.IOU.TYPE.SEND)).toBe(true);
             });
@@ -666,14 +667,8 @@
                     chatType: CONST.REPORT.CHAT_TYPE.POLICY_EXPENSE_CHAT,
                     isOwnPolicyExpenseChat: true,
                 };
-<<<<<<< HEAD
                 const moneyRequestOptions = ReportUtils.getMoneyRequestOptions(report, null, [currentUserAccountID, ...participantsAccountIDs]);
                 expect(moneyRequestOptions.length).toBe(3);
-=======
-                const moneyRequestOptions = ReportUtils.getMoneyRequestOptions(report, null, [currentUserAccountID, participantsAccountIDs[0]]);
-                expect(moneyRequestOptions.length).toBe(3);
-                expect(moneyRequestOptions.includes(CONST.IOU.TYPE.SPLIT)).toBe(true);
->>>>>>> ce063558
                 expect(moneyRequestOptions.includes(CONST.IOU.TYPE.REQUEST)).toBe(true);
                 expect(moneyRequestOptions.includes(CONST.IOU.TYPE.SPLIT)).toBe(true);
                 expect(moneyRequestOptions.includes(CONST.IOU.TYPE.TRACK_EXPENSE)).toBe(true);

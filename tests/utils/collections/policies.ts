--- conflicted
+++ resolved
@@ -11,11 +11,8 @@
         autoReporting: randBoolean(),
         isPolicyExpenseChatEnabled: randBoolean(),
         autoReportingFrequency: rand(Object.values(CONST.POLICY.AUTO_REPORTING_FREQUENCIES)),
-<<<<<<< HEAD
         isHarvestingEnabled: randBoolean(),
-=======
         submitsTo: index,
->>>>>>> 4a7014b9
         outputCurrency: randCurrencyCode(),
         role: rand(Object.values(CONST.POLICY.ROLE)),
         owner: randEmail(),

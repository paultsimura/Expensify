import {screen} from '@testing-library/react-native';
import type {ComponentType} from 'react';
import Onyx from 'react-native-onyx';
import {measureRenders} from 'reassure';
import type {WithCurrentUserPersonalDetailsProps} from '@components/withCurrentUserPersonalDetails';
import type Navigation from '@libs/Navigation/Navigation';
import ComposeProviders from '@src/components/ComposeProviders';
import {LocaleContextProvider} from '@src/components/LocaleContextProvider';
import OnyxProvider from '@src/components/OnyxProvider';
import ONYXKEYS from '@src/ONYXKEYS';
import ReportActionsList from '@src/pages/home/report/ReportActionsList';
import {ReportAttachmentsProvider} from '@src/pages/home/report/ReportAttachmentsContext';
import {ActionListContext, ReactionListContext} from '@src/pages/home/ReportScreenContext';
import type {PersonalDetailsList} from '@src/types/onyx';
import createRandomReportAction from '../utils/collections/reportActions';
import createRandomReport from '../utils/collections/reports';
import * as ReportTestUtils from '../utils/ReportTestUtils';
import * as TestHelper from '../utils/TestHelper';
import waitForBatchedUpdates from '../utils/waitForBatchedUpdates';
import wrapOnyxWithWaitForBatchedUpdates from '../utils/wrapOnyxWithWaitForBatchedUpdates';

type LazyLoadLHNTestUtils = {
    fakePersonalDetails: PersonalDetailsList;
};

const mockedNavigate = jest.fn();

// Mock Fullstory library dependency
jest.mock('@libs/Fullstory', () => ({
    default: {
        consentAndIdentify: jest.fn(),
    },
    getFSAttributes: jest.fn(),
    getChatFSAttributes: jest.fn().mockReturnValue(['mockTestID', 'mockFSClass']),
}));

jest.mock('@components/withCurrentUserPersonalDetails', () => {
    // Lazy loading of LHNTestUtils
    const lazyLoadLHNTestUtils = () => require<LazyLoadLHNTestUtils>('../utils/LHNTestUtils');

    return <TProps extends WithCurrentUserPersonalDetailsProps>(Component: ComponentType<TProps>) => {
        function WrappedComponent(props: Omit<TProps, keyof WithCurrentUserPersonalDetailsProps>) {
            const currentUserAccountID = 5;
            const LHNTestUtils = lazyLoadLHNTestUtils(); // Load LHNTestUtils here

            return (
                <Component
                    // eslint-disable-next-line react/jsx-props-no-spreading
                    {...(props as TProps)}
                    currentUserPersonalDetails={LHNTestUtils.fakePersonalDetails[currentUserAccountID]}
                />
            );
        }

        WrappedComponent.displayName = 'WrappedComponent';

        return WrappedComponent;
    };
});

jest.mock('@react-navigation/native', () => {
    const actualNav = jest.requireActual<typeof Navigation>('@react-navigation/native');
    return {
        ...actualNav,
        useRoute: () => mockedNavigate,
        useIsFocused: () => true,
    };
});

jest.mock('@src/components/ConfirmedRoute.tsx');

beforeAll(() =>
    Onyx.init({
        keys: ONYXKEYS,
        safeEvictionKeys: [ONYXKEYS.COLLECTION.REPORT_ACTIONS],
    }),
);

const mockOnLayout = jest.fn();
const mockOnScroll = jest.fn();
const mockLoadChats = jest.fn();
const mockRef = {current: null, flatListRef: null, scrollPosition: null, setScrollPosition: () => {}};

const TEST_USER_ACCOUNT_ID = 1;
const TEST_USER_LOGIN = 'test@test.com';

const signUpWithTestUser = () => {
    TestHelper.signInWithTestUser(TEST_USER_ACCOUNT_ID, TEST_USER_LOGIN);
};

const report = createRandomReport(1);
const parentReportAction = createRandomReportAction(1);

beforeEach(() => {
    // Initialize the network key for OfflineWithFeedback
    Onyx.merge(ONYXKEYS.NETWORK, {isOffline: false});
    wrapOnyxWithWaitForBatchedUpdates(Onyx);
    signUpWithTestUser();
});

afterEach(() => {
    Onyx.clear();
});

function ReportActionsListWrapper() {
    const reportActions = ReportTestUtils.getMockedSortedReportActions(500);
    return (
        <ComposeProviders components={[OnyxProvider, LocaleContextProvider, ReportAttachmentsProvider]}>
            <ReactionListContext.Provider value={mockRef}>
                <ActionListContext.Provider value={mockRef}>
                    <ReportActionsList
                        parentReportAction={parentReportAction}
                        parentReportActionForTransactionThread={undefined}
                        sortedReportActions={reportActions}
                        sortedVisibleReportActions={reportActions}
                        report={report}
                        onLayout={mockOnLayout}
                        onScroll={mockOnScroll}
                        onContentSizeChange={() => {}}
                        listID={1}
                        loadOlderChats={mockLoadChats}
                        loadNewerChats={mockLoadChats}
<<<<<<< HEAD
                        transactionThreadReport={LHNTestUtilsModule.getFakeReport()}
=======
                        transactionThreadReport={report}
                        reportActions={reportActions}
>>>>>>> 4491e856
                    />
                </ActionListContext.Provider>
            </ReactionListContext.Provider>
        </ComposeProviders>
    );
}

test('[ReportActionsList] should render ReportActionsList with 500 reportActions stored', async () => {
    const scenario = async () => {
        await screen.findByTestId('report-actions-list');
    };
    await waitForBatchedUpdates();
    await measureRenders(<ReportActionsListWrapper />, {scenario});
});<|MERGE_RESOLUTION|>--- conflicted
+++ resolved
@@ -120,12 +120,7 @@
                         listID={1}
                         loadOlderChats={mockLoadChats}
                         loadNewerChats={mockLoadChats}
-<<<<<<< HEAD
-                        transactionThreadReport={LHNTestUtilsModule.getFakeReport()}
-=======
                         transactionThreadReport={report}
-                        reportActions={reportActions}
->>>>>>> 4491e856
                     />
                 </ActionListContext.Provider>
             </ReactionListContext.Provider>

--- conflicted
+++ resolved
@@ -28,11 +28,7 @@
 import createPersonalDetails from '../utils/collections/personalDetails';
 import createRandomPolicy from '../utils/collections/policies';
 import createRandomReport from '../utils/collections/reports';
-<<<<<<< HEAD
 import createAddListenerMock from '../utils/createAddListenerMock';
-import PusherHelper from '../utils/PusherHelper';
-=======
->>>>>>> 3fab86f4
 import * as ReportTestUtils from '../utils/ReportTestUtils';
 import * as TestHelper from '../utils/TestHelper';
 import waitForBatchedUpdates from '../utils/waitForBatchedUpdates';
@@ -216,13 +212,8 @@
 const reportActions = ReportTestUtils.getMockedReportActionsMap(1000);
 const mockRoute = {params: {reportID: '1', reportActionID: ''}, key: 'Report', name: 'Report' as const};
 
-<<<<<<< HEAD
-test.skip('[ReportScreen] should render ReportScreen', () => {
-    const {triggerTransitionEnd, addListener} = createAddListenerMock();
-=======
 test('[ReportScreen] should render ReportScreen', async () => {
-    const {addListener} = TestHelper.createAddListenerMock();
->>>>>>> 3fab86f4
+    const {addListener} = createAddListenerMock();
     const scenario = async () => {
         await screen.findByTestId('ReportScreen');
     };
@@ -256,7 +247,7 @@
 });
 
 test('[ReportScreen] should render composer', async () => {
-    const {addListener} = TestHelper.createAddListenerMock();
+    const {addListener} = createAddListenerMock();
     const scenario = async () => {
         await screen.findByTestId('composer');
     };
@@ -291,7 +282,7 @@
 });
 
 test('[ReportScreen] should render report list', async () => {
-    const {addListener} = TestHelper.createAddListenerMock();
+    const {addListener} = createAddListenerMock();
     const scenario = async () => {
         await screen.findByTestId('report-actions-list');
     };

--- conflicted
+++ resolved
@@ -60,25 +60,15 @@
     "@onfido/react-native-sdk": "git+https://github.com/j-piasecki/onfido-react-native-sdk.git#75d4bbf16cb6ebf0a025efc42b3e9638cf57cb28",
     "@react-native-async-storage/async-storage": "1.19.0",
     "@react-native-camera-roll/camera-roll": "5.4.0",
-<<<<<<< HEAD
     "@react-native-clipboard/clipboard": "git+https://github.com/j-piasecki/react-native-clipboard.git#6377e106140124a24b0648c42d91d976dbbbdf26",
     "@react-native-community/datetimepicker": "^7.4.0",
     "@react-native-community/netinfo": "git+https://github.com/j-piasecki/react-native-netinfo.git#4da71a6fb7fbba87c120641fce057fe3818f9750",
-=======
-    "@react-native-community/clipboard": "^1.5.1",
-    "@react-native-community/datetimepicker": "^3.5.2",
-    "@react-native-community/netinfo": "^9.3.10",
->>>>>>> 157abce5
     "@react-native-firebase/analytics": "^12.3.0",
     "@react-native-firebase/app": "^12.3.0",
     "@react-native-firebase/crashlytics": "^12.3.0",
     "@react-native-firebase/perf": "^12.3.0",
-<<<<<<< HEAD
     "@react-native-picker/picker": "github:WoLewicki/picker#6fa09788d0394ae64f43a0f8d99e04800e316e84",
-=======
-    "@react-native-picker/picker": "^2.4.3",
     "@react-navigation/material-top-tabs": "^6.6.3",
->>>>>>> 157abce5
     "@react-navigation/native": "6.1.6",
     "@react-navigation/stack": "6.3.16",
     "@react-ng/bounds-observer": "^0.2.1",
@@ -97,11 +87,7 @@
     "localforage": "^1.10.0",
     "localforage-removeitems": "^1.4.0",
     "lodash": "4.17.21",
-<<<<<<< HEAD
-    "lottie-react-native": "^6.0.0-rc.8",
-=======
-    "lottie-react-native": "^5.1.6",
->>>>>>> 157abce5
+    "lottie-react-native": "^6.0.1",
     "metro-config": "^0.71.3",
     "moment": "^2.29.4",
     "moment-timezone": "^0.5.31",
@@ -132,14 +118,9 @@
     "react-native-key-command": "^1.0.1",
     "react-native-localize": "^2.2.6",
     "react-native-modal": "^13.0.0",
-<<<<<<< HEAD
-    "react-native-onyx": "1.0.56",
+    "react-native-onyx": "1.0.52",
     "react-native-pdf": "^6.7.1",
-=======
-    "react-native-onyx": "1.0.52",
     "react-native-pager-view": "^6.2.0",
-    "react-native-pdf": "^6.6.2",
->>>>>>> 157abce5
     "react-native-performance": "^4.0.0",
     "react-native-permissions": "^3.8.4",
     "react-native-picker-select": "git+https://github.com/Expensify/react-native-picker-select.git#107b3786ae6bc155dec05c7fc5ee525d3421dc21",
@@ -148,16 +129,10 @@
     "react-native-quick-sqlite": "^8.0.0-beta.2",
     "react-native-reanimated": "3.4.0",
     "react-native-render-html": "6.3.1",
-<<<<<<< HEAD
     "react-native-safe-area-context": "4.5.1",
     "react-native-screens": "3.21.0",
     "react-native-svg": "^13.10.0",
-=======
-    "react-native-safe-area-context": "4.4.1",
-    "react-native-screens": "3.21.0",
-    "react-native-svg": "^13.9.0",
     "react-native-tab-view": "^3.5.2",
->>>>>>> 157abce5
     "react-native-view-shot": "^3.6.0",
     "react-native-vision-camera": "^2.15.4",
     "react-native-web-lottie": "^1.4.4",
@@ -181,10 +156,6 @@
     "@babel/preset-react": "^7.10.4",
     "@babel/runtime": "^7.20.0",
     "@babel/preset-typescript": "^7.21.5",
-<<<<<<< HEAD
-    "@babel/runtime": "^7.20.0",
-=======
->>>>>>> 157abce5
     "@electron/notarize": "^1.2.3",
     "@jest/globals": "^29.5.0",
     "@octokit/core": "4.0.4",

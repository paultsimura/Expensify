{
  "name": "new.expensify",
  "version": "1.3.50-0",
  "author": "Expensify, Inc.",
  "homepage": "https://new.expensify.com",
  "description": "New Expensify is the next generation of Expensify: a reimagination of payments based atop a foundation of chat.",
  "license": "MIT",
  "private": true,
  "scripts": {
    "postinstall": "scripts/postInstall.sh",
    "clean": "npx react-native clean-project-auto",
    "android": "scripts/set-pusher-suffix.sh && npx react-native run-android",
    "ios": "scripts/set-pusher-suffix.sh && npx react-native run-ios",
    "pod-install": "cd ios && bundle exec pod install",
    "ipad": "concurrently \"npx react-native run-ios --simulator=\"iPad Pro (12.9-inch) (4th generation)\"\"",
    "ipad-sm": "concurrently \"npx react-native run-ios --simulator=\"iPad Pro (9.7-inch)\"\"",
    "start": "npx react-native start",
    "web": "scripts/set-pusher-suffix.sh && concurrently npm:web-proxy npm:web-server",
    "web-proxy": "node web/proxy.js",
    "web-server": "webpack-dev-server --open --config config/webpack/webpack.dev.js",
    "build": "webpack --config config/webpack/webpack.common.js --env envFile=.env.production",
    "build-staging": "webpack --config config/webpack/webpack.common.js --env envFile=.env.staging",
    "build-adhoc": "webpack --config config/webpack/webpack.common.js --env envFile=.env.adhoc",
    "desktop": "scripts/set-pusher-suffix.sh && node desktop/start.js",
    "desktop-build": "scripts/build-desktop.sh production",
    "desktop-build-staging": "scripts/build-desktop.sh staging",
    "createDocsRoutes": "node .github/scripts/createDocsRoutes.js",
    "desktop-build-adhoc": "scripts/build-desktop.sh adhoc",
    "ios-build": "fastlane ios build",
    "android-build": "fastlane android build",
    "android-build-e2e": "bundle exec fastlane android build_e2e",
    "test": "TZ=utc jest",
    "typecheck": "tsc",
    "lint": "eslint . --max-warnings=0 --cache --cache-location=node_modules/.cache/eslint",
    "lint-changed": "eslint --fix $(git diff --diff-filter=AM --name-only main -- \"*.js\" \"*.ts\" \"*.tsx\")",
    "lint-watch": "npx eslint-watch --watch --changed",
    "shellcheck": "./scripts/shellCheck.sh",
    "prettier": "prettier --write .",
    "prettier-watch": "onchange \"**/*.{js,ts,tsx}\" -- prettier --write --ignore-unknown {{changed}}",
    "print-version": "echo $npm_package_version",
    "storybook": "start-storybook -p 6006",
    "storybook-build": "ENV=production build-storybook -o dist/docs",
    "storybook-build-staging": "ENV=staging build-storybook -o dist/docs",
    "gh-actions-build": "./.github/scripts/buildActions.sh",
    "gh-actions-validate": "./.github/scripts/validateActionsAndWorkflows.sh",
    "analyze-packages": "ANALYZE_BUNDLE=true webpack --config config/webpack/webpack.common.js --env envFile=.env.production",
    "symbolicate:android": "npx metro-symbolicate android/app/build/generated/sourcemaps/react/release/index.android.bundle.map",
    "symbolicate:ios": "npx metro-symbolicate main.jsbundle.map",
    "test:e2e": "node tests/e2e/testRunner.js --development"
  },
  "dependencies": {
    "@expensify/react-native-web": "0.18.15",
    "@formatjs/intl-getcanonicallocales": "^2.2.0",
    "@formatjs/intl-listformat": "^7.2.2",
    "@formatjs/intl-locale": "^3.3.0",
    "@formatjs/intl-numberformat": "^8.5.0",
    "@formatjs/intl-pluralrules": "^5.2.2",
    "@gorhom/portal": "^1.0.14",
    "@oguzhnatly/react-native-image-manipulator": "github:Expensify/react-native-image-manipulator#5cdae3d4455b03a04c57f50be3863e2fe6c92c52",
    "@onfido/react-native-sdk": "7.4.0",
    "@react-native-async-storage/async-storage": "^1.17.10",
    "@react-native-camera-roll/camera-roll": "5.4.0",
    "@react-native-community/clipboard": "^1.5.1",
    "@react-native-community/datetimepicker": "^3.5.2",
    "@react-native-community/netinfo": "^9.3.10",
    "@react-native-firebase/analytics": "^12.3.0",
    "@react-native-firebase/app": "^12.3.0",
    "@react-native-firebase/crashlytics": "^12.3.0",
    "@react-native-firebase/perf": "^12.3.0",
    "@react-native-picker/picker": "^2.4.3",
    "@react-navigation/material-top-tabs": "^6.6.3",
    "@react-navigation/native": "6.1.6",
    "@react-navigation/stack": "6.3.16",
    "@react-ng/bounds-observer": "^0.2.1",
    "@ua/react-native-airship": "^15.2.6",
    "awesome-phonenumber": "^5.4.0",
    "babel-plugin-transform-remove-console": "^6.9.4",
    "babel-polyfill": "^6.26.0",
    "date-fns": "^2.30.0",
    "date-fns-tz": "^2.0.0",
    "dom-serializer": "^0.2.2",
    "domhandler": "^4.3.0",
<<<<<<< HEAD
    "expensify-common": "git+ssh://git@github.com/Expensify/expensify-common.git#56db2a0fc9df6b4270a99e4d3a9a7b0730ad2aa4",
=======
    "expensify-common": "git+ssh://git@github.com/Expensify/expensify-common.git#9940dd127c2d44809c98ee628a8057f08c93bfc9",
>>>>>>> 591dd1ad
    "fbjs": "^3.0.2",
    "htmlparser2": "^7.2.0",
    "jest-when": "^3.5.2",
    "localforage": "^1.10.0",
    "localforage-removeitems": "^1.4.0",
    "lodash": "4.17.21",
    "lottie-react-native": "^5.1.6",
    "metro-config": "^0.71.3",
    "moment": "^2.29.4",
    "moment-timezone": "^0.5.31",
    "onfido-sdk-ui": "13.1.0",
    "patch-package": "^8.0.0-canary.2",
    "process": "^0.11.10",
    "prop-types": "^15.7.2",
    "pusher-js": "7.4.0",
    "react": "18.2.0",
    "react-collapse": "^5.1.0",
    "react-content-loader": "^6.1.0",
    "react-dom": "18.1.0",
    "react-native": "0.72.1",
    "react-native-blob-util": "^0.17.3",
    "react-native-collapsible": "^1.6.0",
    "react-native-config": "^1.4.5",
    "react-native-dev-menu": "^4.1.1",
    "react-native-device-info": "^10.3.0",
    "react-native-document-picker": "^8.0.0",
    "react-native-fast-image": "^8.6.3",
    "react-native-fs": "^2.20.0",
    "react-native-gesture-handler": "2.12.0",
    "react-native-google-places-autocomplete": "git+https://github.com/Expensify/react-native-google-places-autocomplete.git#ee87343c3e827ff7818abc71b6bb04fcc1f120e0",
    "react-native-haptic-feedback": "^1.13.0",
    "react-native-image-pan-zoom": "^2.1.12",
    "react-native-image-picker": "^5.1.0",
    "react-native-image-size": "git+https://github.com/Expensify/react-native-image-size#8393b7e58df6ff65fd41f60aee8ece8822c91e2b",
    "react-native-key-command": "^1.0.1",
    "react-native-localize": "^2.2.6",
    "react-native-modal": "^13.0.0",
    "react-native-onyx": "1.0.52",
    "react-native-pager-view": "^6.2.0",
    "react-native-pdf": "^6.6.2",
    "react-native-performance": "^4.0.0",
    "react-native-permissions": "^3.0.1",
    "react-native-picker-select": "git+https://github.com/Expensify/react-native-picker-select.git#eae05855286dc699954415cc1d629bfd8e8e47e2",
    "react-native-plaid-link-sdk": "^10.0.0",
    "react-native-qrcode-svg": "^6.2.0",
    "react-native-quick-sqlite": "^8.0.0-beta.2",
    "react-native-reanimated": "3.4.0",
    "react-native-render-html": "6.3.1",
    "react-native-safe-area-context": "4.4.1",
    "react-native-screens": "3.21.0",
    "react-native-svg": "^13.9.0",
    "react-native-tab-view": "^3.5.2",
    "react-native-view-shot": "^3.6.0",
    "react-native-vision-camera": "^2.15.4",
    "react-native-web-lottie": "^1.4.4",
    "react-native-webview": "^11.17.2",
    "react-pdf": "^6.2.2",
    "react-plaid-link": "3.3.2",
    "react-web-config": "^1.0.0",
    "save": "^2.4.0",
    "semver": "^7.3.8",
    "shim-keyboard-event-key": "^1.0.3",
    "underscore": "^1.13.1"
  },
  "devDependencies": {
    "@actions/core": "1.10.0",
    "@actions/github": "5.1.1",
    "@babel/core": "^7.20.0",
    "@babel/plugin-proposal-class-properties": "^7.12.1",
    "@babel/plugin-proposal-export-namespace-from": "^7.18.9",
    "@babel/preset-env": "^7.20.0",
    "@babel/preset-flow": "^7.12.13",
    "@babel/preset-react": "^7.10.4",
    "@babel/runtime": "^7.20.0",
    "@babel/preset-typescript": "^7.21.5",
    "@electron/notarize": "^1.2.3",
    "@jest/globals": "^29.5.0",
    "@octokit/core": "4.0.4",
    "@octokit/plugin-paginate-rest": "3.1.0",
    "@octokit/plugin-throttling": "4.1.0",
    "@react-native-community/eslint-config": "3.0.0",
    "@react-native/metro-config": "^0.72.7",
    "@react-navigation/devtools": "^6.0.10",
    "@storybook/addon-a11y": "^6.5.9",
    "@storybook/addon-essentials": "^6.5.9",
    "@storybook/addon-react-native-web": "0.0.19--canary.37.cb55428.0",
    "@storybook/addons": "^6.5.9",
    "@storybook/builder-webpack5": "^6.5.10",
    "@storybook/manager-webpack5": "^6.5.10",
    "@storybook/react": "^6.5.9",
    "@storybook/theming": "^6.5.9",
    "@svgr/webpack": "^6.0.0",
    "@testing-library/jest-native": "5.4.1",
    "@testing-library/react-native": "11.5.1",
    "@types/metro-config": "^0.76.3",
    "@types/concurrently": "^7.0.0",
    "@types/jest": "^29.5.2",
    "@types/jest-when": "^3.5.2",
    "@types/js-yaml": "^4.0.5",
    "@types/lodash": "^4.14.195",
    "@types/mock-fs": "^4.13.1",
    "@types/pusher-js": "^5.1.0",
    "@types/react": "^18.2.12",
    "@types/react-collapse": "^5.0.1",
    "@types/react-dom": "^18.2.4",
    "@types/react-pdf": "^5.7.2",
    "@types/react-test-renderer": "^18.0.0",
    "@types/semver": "^7.5.0",
    "@types/setimmediate": "^1.0.2",
    "@types/underscore": "^1.11.5",
    "@typescript-eslint/eslint-plugin": "^6.2.1",
    "@typescript-eslint/parser": "^6.2.1",
    "@vercel/ncc": "^0.27.0",
    "@welldone-software/why-did-you-render": "7.0.1",
    "ajv-cli": "^5.0.0",
    "babel-eslint": "^10.1.0",
    "babel-jest": "29.4.1",
    "babel-loader": "^8.1.0",
    "babel-plugin-module-resolver": "^5.0.0",
    "babel-plugin-react-native-web": "^0.18.7",
    "babel-plugin-transform-class-properties": "^6.24.1",
    "babel-plugin-transform-remove-console": "^6.9.4",
    "clean-webpack-plugin": "^3.0.0",
    "concurrently": "^5.3.0",
    "copy-webpack-plugin": "^6.4.1",
    "css-loader": "^6.7.2",
    "diff-so-fancy": "^1.3.0",
    "dotenv": "^16.0.3",
    "electron": "^25.2.0",
    "electron-builder": "24.5.0",
    "eslint": "^7.6.0",
    "eslint-config-airbnb-typescript": "^17.1.0",
    "eslint-config-expensify": "^2.0.38",
    "eslint-config-prettier": "^8.8.0",
    "eslint-plugin-jest": "^24.1.0",
    "eslint-plugin-jsdoc": "^46.2.6",
    "eslint-plugin-jsx-a11y": "^6.6.1",
    "eslint-plugin-react-hooks": "^4.6.0",
    "eslint-plugin-react-native-a11y": "^3.3.0",
    "eslint-plugin-storybook": "^0.5.13",
    "eslint-plugin-you-dont-need-lodash-underscore": "^6.12.0",
    "flipper-plugin-bridgespy-client": "^0.1.9",
    "html-webpack-plugin": "^5.5.0",
    "jest": "29.4.1",
    "jest-circus": "29.4.1",
    "jest-cli": "29.4.1",
    "jest-environment-jsdom": "^29.4.1",
    "metro-react-native-babel-preset": "0.76.5",
    "mock-fs": "^4.13.0",
    "onchange": "^7.1.0",
    "portfinder": "^1.0.28",
    "prettier": "^2.8.8",
    "pusher-js-mock": "^0.3.3",
    "react-native-clean-project": "^4.0.0-alpha4.0",
    "react-native-flipper": "https://gitpkg.now.sh/facebook/flipper/react-native/react-native-flipper?9cacc9b59402550eae866e0e81e5f0c2f8203e6b",
    "react-native-performance-flipper-reporter": "^2.0.0",
    "react-native-svg-transformer": "^1.0.0",
    "react-test-renderer": "18.2.0",
    "reassure": "^0.9.0",
    "setimmediate": "^1.0.5",
    "shellcheck": "^1.1.0",
    "style-loader": "^2.0.0",
    "time-analytics-webpack-plugin": "^0.1.17",
    "type-fest": "^3.12.0",
    "typescript": "^4.8.4",
    "wait-port": "^0.2.9",
    "webpack": "^5.76.0",
    "webpack-bundle-analyzer": "^4.5.0",
    "webpack-cli": "^4.10.0",
    "webpack-dev-server": "^4.9.3",
    "webpack-font-preload-plugin": "^1.5.0",
    "webpack-merge": "^5.8.0"
  },
  "overrides": {
    "react-native": "$react-native"
  },
  "electronmon": {
    "patterns": [
      "!node_modules",
      "!node_modules/**/*",
      "!**/*.map",
      "!ios/**",
      "!android/**",
      "*.test.*",
      "*.spec.*"
    ]
  },
  "engines": {
    "node": "16.15.1",
    "npm": "8.11.0"
  }
}<|MERGE_RESOLUTION|>--- conflicted
+++ resolved
@@ -80,11 +80,7 @@
     "date-fns-tz": "^2.0.0",
     "dom-serializer": "^0.2.2",
     "domhandler": "^4.3.0",
-<<<<<<< HEAD
-    "expensify-common": "git+ssh://git@github.com/Expensify/expensify-common.git#56db2a0fc9df6b4270a99e4d3a9a7b0730ad2aa4",
-=======
-    "expensify-common": "git+ssh://git@github.com/Expensify/expensify-common.git#9940dd127c2d44809c98ee628a8057f08c93bfc9",
->>>>>>> 591dd1ad
+    "expensify-common": "git+ssh://git@github.com/Expensify/expensify-common.git#b60e464ca23e452eacffb93d471abed977b9abf0",
     "fbjs": "^3.0.2",
     "htmlparser2": "^7.2.0",
     "jest-when": "^3.5.2",

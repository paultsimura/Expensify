{
  "name": "expensify.cash",
  "version": "1.0.65-3",
  "author": "Expensify, Inc.",
  "homepage": "https://expensify.cash",
  "description": "Expensify.cash is the next generation of Expensify: a reimagination of payments based atop a foundation of chat.",
  "license": "MIT",
  "private": true,
  "scripts": {
    "android": "react-native run-android",
    "ios": "react-native run-ios",
    "ipad": "react-native run-ios --simulator=\"iPad Pro (12.9-inch) (4th generation)\"",
    "ipad-sm": "react-native run-ios --simulator=\"iPad Pro (9.7-inch)\"",
    "desktop": "node desktop/start.js",
    "start": "react-native start",
    "web": "node web/proxy.js & webpack-dev-server --open --config config/webpack/webpack.dev.js",
    "build": "webpack --config config/webpack/webpack.prod.js",
    "build-staging": "webpack --config config/webpack/webpack.staging.js",
    "desktop-build": "webpack --config config/webpack/webpack.prod.js --platform desktop && electron-builder --config config/electron.config.js",
    "desktop-build-staging": "webpack --config config/webpack/webpack.staging.js --platform desktop && electron-builder --config config/electron.config.js",
    "ios-build": "fastlane ios build",
    "android-build": "fastlane android build",
    "test": "jest",
    "lint": "eslint . --max-warnings=0",
    "print-version": "echo $npm_package_version",
    "detox-build": "detox build --configuration ios.sim.debug",
    "detox-test": "detox test --configuration ios.sim.debug",
    "storybook": "start-storybook -p 6006",
    "storybook-build": "build-storybook -o dist/docs",
    "gh-actions-build": "./.github/scripts/buildActions.sh",
    "gh-actions-validate": "./.github/scripts/validateActionsAndWorkflows.sh",
    "analyze-packages": "ANALYZE_BUNDLE=true webpack --config config/webpack/webpack.prod.js"
  },
  "dependencies": {
    "@formatjs/intl-getcanonicallocales": "^1.5.8",
    "@formatjs/intl-locale": "^2.4.21",
    "@formatjs/intl-numberformat": "^6.2.5",
    "@formatjs/intl-pluralrules": "^4.0.13",
    "@onfido/react-native-sdk": "^1.3.3",
    "@react-native-community/async-storage": "^1.11.0",
    "@react-native-community/cli": "4.13.1",
    "@react-native-community/clipboard": "^1.5.1",
    "@react-native-community/netinfo": "^5.9.10",
    "@react-native-community/progress-bar-android": "^1.0.4",
    "@react-native-community/progress-view": "^1.2.3",
    "@react-native-firebase/analytics": "^7.6.7",
    "@react-native-firebase/app": "^8.4.5",
    "@react-native-firebase/crashlytics": "^8.4.9",
    "@react-native-masked-view/masked-view": "^0.2.4",
    "@react-native-picker/picker": "^1.9.11",
    "@react-navigation/compat": "^5.3.15",
<<<<<<< HEAD
    "@react-navigation/drawer": "5.12.5",
    "@react-navigation/native": "5.9.2",
    "@react-navigation/stack": "5.14.2",
=======
    "@react-navigation/drawer": "^6.0.0-next.17",
    "@react-navigation/native": "^6.0.0-next.13",
    "@react-navigation/stack": "^6.0.0-next.25",
    "babel-plugin-transform-remove-console": "^6.9.4",
>>>>>>> 7745c8a8
    "dotenv": "^8.2.0",
    "electron-context-menu": "^2.3.0",
    "electron-log": "^4.3.5",
    "electron-serve": "^1.0.0",
    "electron-updater": "^4.3.4",
    "expensify-common": "^1.0.1",
    "file-loader": "^6.0.0",
    "html-entities": "^1.3.1",
    "lodash": "4.17.21",
    "metro-config": "^0.64.0",
    "moment": "^2.27.0",
    "moment-timezone": "^0.5.31",
    "onfido-sdk-ui": "^6.7.2",
    "prop-types": "^15.7.2",
    "pusher-js": "^7.0.0",
<<<<<<< HEAD
    "react": "^17.0.2",
    "react-dom": "^17.0.2",
    "react-native": "0.63.3",
=======
    "react": "^16.13.1",
    "react-dom": "^16.13.1",
    "react-native": "0.64.1",
>>>>>>> 7745c8a8
    "react-native-bootsplash": "^3.2.0",
    "react-native-config": "^1.4.0",
    "react-native-document-picker": "^4.0.0",
    "react-native-geolocation-service": "^5.2.0",
    "react-native-gesture-handler": "1.9.0",
    "react-native-image-pan-zoom": "^2.1.12",
    "react-native-image-picker": "^2.3.3",
    "react-native-keyboard-spacer": "^0.4.1",
    "react-native-modal": "^11.10.0",
    "react-native-onyx": "git+https://github.com/Expensify/react-native-onyx.git#4ff94b6c068582a75f50c6e159d3ff69fa123138",
    "react-native-pdf": "^6.2.2",
    "react-native-permissions": "^3.0.1",
    "react-native-picker-select": "8.0.4",
    "react-native-plaid-link-sdk": "^7.0.5",
    "react-native-reanimated": "^2.1.0",
    "react-native-render-html": "^6.0.0-alpha.10",
    "react-native-safe-area-context": "^3.1.4",
    "react-native-screens": "^3.0.0",
    "react-native-svg": "^12.1.0",
    "react-native-web": "0.15.7",
    "react-pdf": "^5.2.0",
    "react-plaid-link": "^3.1.0",
    "react-web-config": "^1.0.0",
    "rn-fetch-blob": "^0.12.0",
    "save": "^2.4.0",
    "underscore": "^1.10.2",
    "urbanairship-react-native": "^10.0.0"
  },
  "devDependencies": {
    "@actions/core": "^1.2.6",
    "@actions/github": "^4.0.0",
    "@babel/core": "^7.11.1",
    "@babel/plugin-proposal-class-properties": "^7.12.1",
    "@babel/preset-env": "^7.11.0",
    "@babel/preset-flow": "^7.12.13",
    "@babel/preset-react": "^7.10.4",
    "@babel/runtime": "^7.11.2",
    "@octokit/core": "^3.3.1",
    "@octokit/plugin-throttling": "^3.4.1",
    "@octokit/rest": "^18.3.5",
    "@react-native-community/eslint-config": "^2.0.0",
    "@storybook/addon-a11y": "^6.2.9",
    "@storybook/addon-essentials": "^6.2.9",
    "@storybook/react": "^6.2.9",
    "@svgr/webpack": "^5.5.0",
    "@testing-library/jest-native": "^3.4.2",
    "@testing-library/react-native": "^7.0.2",
    "@vercel/ncc": "^0.27.0",
    "ajv-cli": "^5.0.0",
    "babel-eslint": "^10.1.0",
    "babel-jest": "^26.2.2",
    "babel-loader": "^8.1.0",
    "babel-plugin-module-resolver": "^4.0.0",
    "babel-plugin-react-native-web": "^0.13.5",
    "babel-plugin-transform-class-properties": "^6.24.1",
    "babel-plugin-transform-remove-console": "^6.9.4",
    "clean-webpack-plugin": "^3.0.0",
    "concurrently": "^5.3.0",
    "copy-webpack-plugin": "^6.0.3",
    "css-loader": "^5.2.4",
    "detox": "^17.8.3",
    "diff-so-fancy": "^1.3.0",
    "electron": "^11.4.8",
    "electron-builder": "^22.8.0",
    "electron-notarize": "^1.0.0",
    "electron-reloader": "^1.2.0",
    "eslint": "^7.6.0",
    "eslint-config-expensify": "^2.0.15",
    "eslint-loader": "^4.0.2",
    "eslint-plugin-detox": "^1.0.0",
    "eslint-plugin-jest": "^24.1.0",
    "html-webpack-plugin": "^4.3.0",
    "jest": "^26.5.2",
    "jest-circus": "^26.5.2",
    "jest-cli": "^26.5.2",
    "metro-react-native-babel-preset": "^0.61.0",
    "mock-fs": "^4.13.0",
    "portfinder": "^1.0.28",
    "pusher-js-mock": "^0.3.3",
    "react-hot-loader": "^4.12.21",
    "react-native-svg-transformer": "^0.14.3",
    "react-test-renderer": "16.13.1",
    "semver": "^7.3.4",
    "style-loader": "^2.0.0",
    "wait-port": "^0.2.9",
    "webpack": "^4.44.1",
    "webpack-bundle-analyzer": "^4.4.0",
    "webpack-cli": "^3.3.12",
    "webpack-dev-server": "^3.11.0",
    "webpack-merge": "^5.1.1"
  },
  "jest": {
    "preset": "react-native",
    "transform": {
      "^.+\\.jsx?$": "babel-jest"
    },
    "transformIgnorePatterns": [
      "node_modules/(?!react-native)/"
    ],
    "testPathIgnorePatterns": [
      "<rootDir>/node_modules/"
    ],
    "testMatch": [
      "**/tests/unit/**/*.[jt]s?(x)",
      "**/tests/actions/**/*.[jt]s?(x)",
      "**/?(*.)+(spec|test).[jt]s?(x)"
    ],
    "globals": {
      "__DEV__": true,
      "WebSocket": {}
    },
    "timers": "fake",
    "testEnvironment": "jsdom",
    "setupFiles": [
      "<rootDir>/jest/setup.js"
    ],
    "setupFilesAfterEnv": [
      "@testing-library/jest-native/extend-expect"
    ]
  },
  "detox": {
    "testRunner": "jest",
    "runnerConfig": "tests/e2e/config.json",
    "configurations": {
      "ios.sim.debug": {
        "binaryPath": "ios/build/Build/Products/Debug-iphonesimulator/expensify.cash.app",
        "build": "xcodebuild -workspace ios/ExpensifyCash.xcworkspace -scheme ExpensifyCash -configuration Debug -sdk iphonesimulator -derivedDataPath ios/build | xcpretty",
        "type": "ios.simulator",
        "name": "iPhone 11"
      },
      "ios.sim.release": {
        "binaryPath": "ios/build/Build/Products/Release-iphonesimulator/expensify.cash.app",
        "build": "xcodebuild -workspace ios/ExpensifyCash.xcworkspace -scheme ExpensifyCash -configuration Release -sdk iphonesimulator -derivedDataPath ios/build | xcpretty",
        "type": "ios.simulator",
        "name": "iPhone 11"
      }
    }
  },
  "prettier": {
    "bracketSpacing": false,
    "jsxBracketSameLine": true,
    "singleQuote": true,
    "trailingComma": "all"
  }
}<|MERGE_RESOLUTION|>--- conflicted
+++ resolved
@@ -49,16 +49,10 @@
     "@react-native-masked-view/masked-view": "^0.2.4",
     "@react-native-picker/picker": "^1.9.11",
     "@react-navigation/compat": "^5.3.15",
-<<<<<<< HEAD
-    "@react-navigation/drawer": "5.12.5",
-    "@react-navigation/native": "5.9.2",
-    "@react-navigation/stack": "5.14.2",
-=======
     "@react-navigation/drawer": "^6.0.0-next.17",
     "@react-navigation/native": "^6.0.0-next.13",
     "@react-navigation/stack": "^6.0.0-next.25",
     "babel-plugin-transform-remove-console": "^6.9.4",
->>>>>>> 7745c8a8
     "dotenv": "^8.2.0",
     "electron-context-menu": "^2.3.0",
     "electron-log": "^4.3.5",
@@ -74,15 +68,9 @@
     "onfido-sdk-ui": "^6.7.2",
     "prop-types": "^15.7.2",
     "pusher-js": "^7.0.0",
-<<<<<<< HEAD
     "react": "^17.0.2",
     "react-dom": "^17.0.2",
-    "react-native": "0.63.3",
-=======
-    "react": "^16.13.1",
-    "react-dom": "^16.13.1",
     "react-native": "0.64.1",
->>>>>>> 7745c8a8
     "react-native-bootsplash": "^3.2.0",
     "react-native-config": "^1.4.0",
     "react-native-document-picker": "^4.0.0",

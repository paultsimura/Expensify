{
  "name": "new.expensify",
  "version": "9.0.16-0",
  "author": "Expensify, Inc.",
  "homepage": "https://new.expensify.com",
  "description": "New Expensify is the next generation of Expensify: a reimagination of payments based atop a foundation of chat.",
  "license": "MIT",
  "private": true,
  "scripts": {
    "configure-mapbox": "scripts/setup-mapbox-sdk-walkthrough.sh",
    "setupNewDotWebForEmulators": "scripts/setup-newdot-web-emulators.sh",
    "startAndroidEmulator": "scripts/start-android.sh",
    "postinstall": "scripts/postInstall.sh",
    "clean": "npx react-native clean-project-auto",
    "android": "scripts/set-pusher-suffix.sh && npx react-native run-android --mode=developmentDebug --appId=com.expensify.chat.dev --active-arch-only",
    "ios": "scripts/set-pusher-suffix.sh && npx react-native run-ios --list-devices --mode=\"DebugDevelopment\" --scheme=\"New Expensify Dev\"",
    "pod-install": "cd ios && bundle exec pod install",
    "ipad": "concurrently \"npx react-native run-ios --simulator=\\\"iPad Pro (12.9-inch) (6th generation)\\\" --mode=\\\"DebugDevelopment\\\" --scheme=\\\"New Expensify Dev\\\"\"",
    "ipad-sm": "concurrently \"npx react-native run-ios --simulator=\\\"iPad Pro (11-inch) (4th generation)\\\" --mode=\\\"DebugDevelopment\\\" --scheme=\\\"New Expensify Dev\\\"\"",
    "start": "npx react-native start",
    "web": "scripts/set-pusher-suffix.sh && concurrently npm:web-proxy npm:web-server",
    "web-proxy": "ts-node web/proxy.ts",
    "web-server": "webpack-dev-server --open --config config/webpack/webpack.dev.ts",
    "build": "webpack --config config/webpack/webpack.common.ts --env file=.env.production",
    "build-staging": "webpack --config config/webpack/webpack.common.ts --env file=.env.staging",
    "build-adhoc": "webpack --config config/webpack/webpack.common.ts --env file=.env.adhoc",
    "desktop": "scripts/set-pusher-suffix.sh && ts-node desktop/start.ts",
    "desktop-build": "scripts/build-desktop.sh production",
    "desktop-build-staging": "scripts/build-desktop.sh staging",
    "createDocsRoutes": "ts-node .github/scripts/createDocsRoutes.ts",
    "detectRedirectCycle": "ts-node .github/scripts/detectRedirectCycle.ts",
    "desktop-build-adhoc": "scripts/build-desktop.sh adhoc",
    "ios-build": "fastlane ios build",
    "android-build": "fastlane android build",
    "android-build-e2e": "bundle exec fastlane android build_e2e",
    "android-build-e2edelta": "bundle exec fastlane android build_e2edelta",
    "test": "TZ=utc NODE_OPTIONS=--experimental-vm-modules jest",
    "typecheck": "tsc",
    "lint": "NODE_OPTIONS=--max_old_space_size=8192 eslint . --max-warnings=0 --cache --cache-location=node_modules/.cache/eslint",
    "lint-changed": "eslint --fix $(git diff --diff-filter=AM --name-only main -- \"*.js\" \"*.ts\" \"*.tsx\")",
    "lint-watch": "npx eslint-watch --watch --changed",
    "shellcheck": "./scripts/shellCheck.sh",
    "prettier": "prettier --write .",
    "prettier-watch": "onchange \"**/*.{js,ts,tsx}\" -- prettier --write --ignore-unknown {{changed}}",
    "print-version": "echo $npm_package_version",
    "storybook": "storybook dev -p 6006",
    "storybook-build": "ENV=production storybook build -o dist/docs",
    "storybook-build-staging": "ENV=staging storybook build -o dist/docs",
    "gh-actions-build": "./.github/scripts/buildActions.sh",
    "gh-actions-validate": "./.github/scripts/validateActionsAndWorkflows.sh",
    "analyze-packages": "ANALYZE_BUNDLE=true webpack --config config/webpack/webpack.common.ts --env file=.env.production",
    "symbolicate:android": "npx metro-symbolicate android/app/build/generated/sourcemaps/react/release/index.android.bundle.map",
    "symbolicate:ios": "npx metro-symbolicate main.jsbundle.map",
    "symbolicate-release:ios": "scripts/release-profile.ts --platform=ios",
    "symbolicate-release:android": "scripts/release-profile.ts --platform=android",
    "symbolicate-profile": "scripts/symbolicate-profile.ts",
    "test:e2e": "ts-node tests/e2e/testRunner.ts --config ./config.local.ts",
    "test:e2e:dev": "ts-node tests/e2e/testRunner.ts --config ./config.dev.ts",
    "gh-actions-unused-styles": "./.github/scripts/findUnusedKeys.sh",
    "workflow-test": "./workflow_tests/scripts/runWorkflowTests.sh",
    "workflow-test:generate": "ts-node workflow_tests/utils/preGenerateTest.ts",
    "setup-https": "mkcert -install && mkcert -cert-file config/webpack/certificate.pem -key-file config/webpack/key.pem dev.new.expensify.com localhost 127.0.0.1",
    "e2e-test-runner-build": "node --max-old-space-size=8192 node_modules/.bin/ncc build tests/e2e/testRunner.ts -o tests/e2e/dist/",
    "react-compiler-healthcheck": "react-compiler-healthcheck --verbose",
    "generate-search-parser": "peggy --format es -o src/libs/SearchParser/searchParser.js src/libs/SearchParser/searchParser.peggy "
  },
  "dependencies": {
    "@babel/plugin-proposal-private-methods": "^7.18.6",
    "@babel/plugin-proposal-private-property-in-object": "^7.21.11",
    "@dotlottie/react-player": "^1.6.3",
<<<<<<< HEAD
    "@expensify/react-native-live-markdown": "file:lib/react-native-live-markdown/package.tgz",
=======
    "@expensify/react-native-live-markdown": "^0.1.107",
>>>>>>> 30cfaeff
    "@expo/metro-runtime": "~3.1.1",
    "@formatjs/intl-datetimeformat": "^6.10.0",
    "@formatjs/intl-listformat": "^7.2.2",
    "@formatjs/intl-locale": "^3.3.0",
    "@formatjs/intl-numberformat": "^8.5.0",
    "@formatjs/intl-pluralrules": "^5.2.2",
    "@fullstory/babel-plugin-annotate-react": "github:fullstorydev/fullstory-babel-plugin-annotate-react#ryanwang/react-native-web-demo",
    "@fullstory/babel-plugin-react-native": "^1.2.1",
    "@fullstory/browser": "^2.0.3",
    "@fullstory/react-native": "^1.4.2",
    "@gorhom/portal": "^1.0.14",
    "@invertase/react-native-apple-authentication": "^2.2.2",
    "@kie/act-js": "^2.6.2",
    "@kie/mock-github": "2.0.1",
    "@onfido/react-native-sdk": "10.6.0",
    "@react-native-camera-roll/camera-roll": "7.4.0",
    "@react-native-clipboard/clipboard": "^1.13.2",
    "@react-native-community/geolocation": "3.3.0",
    "@react-native-community/netinfo": "11.2.1",
    "@react-native-firebase/analytics": "^12.3.0",
    "@react-native-firebase/app": "^12.3.0",
    "@react-native-firebase/crashlytics": "^12.3.0",
    "@react-native-firebase/perf": "^12.3.0",
    "@react-native-google-signin/google-signin": "^10.0.1",
    "@react-native-picker/picker": "2.7.6",
    "@react-navigation/material-top-tabs": "^6.6.3",
    "@react-navigation/native": "6.1.12",
    "@react-navigation/stack": "6.3.29",
    "@react-ng/bounds-observer": "^0.2.1",
    "@rnmapbox/maps": "10.1.20",
    "@shopify/flash-list": "1.6.3",
    "@ua/react-native-airship": "17.2.1",
    "@vue/preload-webpack-plugin": "^2.0.0",
    "awesome-phonenumber": "^5.4.0",
    "babel-polyfill": "^6.26.0",
    "canvas-size": "^1.2.6",
    "core-js": "^3.32.0",
    "date-fns": "^2.30.0",
    "date-fns-tz": "^2.0.0",
    "dom-serializer": "^0.2.2",
    "domhandler": "^4.3.0",
    "expensify-common": "2.0.61",
    "expo": "^50.0.3",
    "expo-av": "~13.10.4",
    "expo-image": "1.11.0",
    "expo-image-manipulator": "11.8.0",
    "fast-equals": "^4.0.3",
    "focus-trap-react": "^10.2.3",
    "htmlparser2": "^7.2.0",
    "idb-keyval": "^6.2.1",
    "jest-expo": "50.0.1",
    "jest-when": "^3.5.2",
    "lodash": "4.17.21",
    "lottie-react-native": "6.5.1",
    "mapbox-gl": "^2.15.0",
    "onfido-sdk-ui": "14.15.0",
    "process": "^0.11.10",
    "pusher-js": "8.3.0",
    "react": "18.2.0",
    "react-beautiful-dnd": "^13.1.1",
    "react-collapse": "^5.1.0",
    "react-compiler-runtime": "file:./lib/react-compiler-runtime",
    "react-content-loader": "^7.0.0",
    "react-dom": "18.1.0",
    "react-error-boundary": "^4.0.11",
    "react-fast-pdf": "1.0.14",
    "react-map-gl": "^7.1.3",
    "react-native": "0.73.4",
    "react-native-android-location-enabler": "^2.0.1",
    "react-native-blob-util": "0.19.4",
    "react-native-collapsible": "^1.6.1",
    "react-native-config": "1.5.0",
    "react-native-dev-menu": "^4.1.1",
    "react-native-device-info": "10.3.1",
    "react-native-document-picker": "^9.1.1",
    "react-native-draggable-flatlist": "^4.0.1",
    "react-native-fs": "^2.20.0",
    "react-native-gesture-handler": "2.14.1",
    "react-native-google-places-autocomplete": "2.5.6",
    "react-native-haptic-feedback": "^2.2.0",
    "react-native-image-picker": "^7.0.3",
    "react-native-image-size": "git+https://github.com/Expensify/react-native-image-size#bf3ad41a61c4f6f80ed4d497599ef5247a2dd002",
    "react-native-key-command": "^1.0.8",
    "react-native-keyboard-controller": "^1.12.2",
    "react-native-launch-arguments": "^4.0.2",
    "react-native-linear-gradient": "^2.8.1",
    "react-native-localize": "^2.2.6",
    "react-native-modal": "^13.0.0",
    "react-native-onyx": "2.0.57",
    "react-native-pager-view": "6.2.3",
    "react-native-pdf": "6.7.3",
    "react-native-performance": "^5.1.0",
    "react-native-permissions": "^3.10.0",
    "react-native-picker-select": "git+https://github.com/Expensify/react-native-picker-select.git#da50d2c5c54e268499047f9cc98b8df4196c1ddf",
    "react-native-plaid-link-sdk": "11.11.0",
    "react-native-qrcode-svg": "git+https://github.com/Expensify/react-native-qrcode-svg",
    "react-native-quick-sqlite": "git+https://github.com/margelo/react-native-quick-sqlite#abc91857d4b3efb2020ec43abd2a508563b64316",
    "react-native-reanimated": "^3.8.0",
    "react-native-release-profiler": "^0.2.1",
    "react-native-render-html": "6.3.1",
    "react-native-safe-area-context": "4.8.2",
    "react-native-screens": "3.32.0",
    "react-native-share": "^10.0.2",
    "react-native-sound": "^0.11.2",
    "react-native-svg": "15.4.0",
    "react-native-tab-view": "^3.5.2",
    "react-native-url-polyfill": "^2.0.0",
    "react-native-view-shot": "3.8.0",
    "react-native-vision-camera": "^4.0.0-beta.13",
    "react-native-web": "^0.19.12",
    "react-native-web-linear-gradient": "^1.1.2",
    "react-native-web-sound": "^0.1.3",
    "react-native-webview": "13.6.4",
    "react-pdf": "^7.7.3",
    "react-plaid-link": "3.3.2",
    "react-web-config": "^1.0.0",
    "react-webcam": "^7.1.1",
    "react-window": "^1.8.9",
    "semver": "^7.5.2"
  },
  "devDependencies": {
    "@actions/core": "1.10.0",
    "@actions/github": "5.1.1",
    "@babel/core": "^7.20.0",
    "@babel/parser": "^7.22.16",
    "@babel/plugin-proposal-class-properties": "^7.12.1",
    "@babel/plugin-proposal-export-namespace-from": "^7.18.9",
    "@babel/preset-env": "^7.20.0",
    "@babel/preset-flow": "^7.12.13",
    "@babel/preset-react": "^7.10.4",
    "@babel/preset-typescript": "^7.21.5",
    "@babel/runtime": "^7.20.0",
    "@babel/traverse": "^7.22.20",
    "@babel/types": "^7.22.19",
    "@dword-design/eslint-plugin-import-alias": "^5.0.0",
    "@electron/notarize": "^2.1.0",
    "@jest/globals": "^29.5.0",
    "@ngneat/falso": "^7.1.1",
    "@octokit/core": "4.0.4",
    "@octokit/plugin-paginate-rest": "3.1.0",
    "@octokit/plugin-throttling": "4.1.0",
    "@octokit/webhooks-types": "^7.5.1",
    "@perf-profiler/profiler": "^0.10.10",
    "@perf-profiler/reporter": "^0.9.0",
    "@perf-profiler/types": "^0.8.0",
    "@react-native-community/eslint-config": "3.2.0",
    "@react-native/babel-preset": "^0.73.21",
    "@react-native/metro-config": "^0.73.5",
    "@react-navigation/devtools": "^6.0.10",
    "@storybook/addon-a11y": "^8.1.10",
    "@storybook/addon-essentials": "^8.1.10",
    "@storybook/addon-webpack5-compiler-babel": "^3.0.3",
    "@storybook/cli": "^8.1.10",
    "@storybook/react": "^8.1.10",
    "@storybook/react-webpack5": "^8.0.6",
    "@storybook/theming": "^8.1.10",
    "@svgr/webpack": "^6.0.0",
    "@testing-library/jest-native": "5.4.1",
    "@testing-library/react-native": "11.5.1",
    "@trivago/prettier-plugin-sort-imports": "^4.2.0",
    "@types/canvas-size": "^1.2.2",
    "@types/concurrently": "^7.0.0",
    "@types/jest": "^29.5.2",
    "@types/jest-when": "^3.5.2",
    "@types/js-yaml": "^4.0.5",
    "@types/lodash": "^4.14.195",
    "@types/mapbox-gl": "^2.7.13",
    "@types/node": "^20.11.5",
    "@types/pusher-js": "^5.1.0",
    "@types/react": "18.2.45",
    "@types/react-beautiful-dnd": "^13.1.4",
    "@types/react-collapse": "^5.0.1",
    "@types/react-dom": "^18.2.4",
    "@types/react-is": "^18.3.0",
    "@types/react-test-renderer": "^18.0.0",
    "@types/semver": "^7.5.4",
    "@types/setimmediate": "^1.0.2",
    "@types/webpack": "^5.28.5",
    "@types/webpack-bundle-analyzer": "^4.7.0",
    "@typescript-eslint/eslint-plugin": "^7.13.1",
    "@typescript-eslint/parser": "^7.13.1",
    "@vercel/ncc": "0.38.1",
    "@welldone-software/why-did-you-render": "7.0.1",
    "ajv-cli": "^5.0.0",
    "babel-jest": "29.4.1",
    "babel-loader": "^9.1.3",
    "babel-plugin-module-resolver": "^5.0.0",
    "babel-plugin-react-compiler": "0.0.0-experimental-696af53-20240625",
    "babel-plugin-react-native-web": "^0.18.7",
    "babel-plugin-transform-class-properties": "^6.24.1",
    "babel-plugin-transform-remove-console": "^6.9.4",
    "clean-webpack-plugin": "^4.0.0",
    "concurrently": "^8.2.2",
    "copy-webpack-plugin": "^10.1.0",
    "css-loader": "^6.7.2",
    "csv-parse": "^5.5.5",
    "diff-so-fancy": "^1.3.0",
    "dotenv": "^16.0.3",
    "electron": "^29.4.1",
    "electron-builder": "25.0.0",
    "eslint": "^8.57.0",
    "eslint-config-airbnb-typescript": "^18.0.0",
    "eslint-config-expensify": "^2.0.52",
    "eslint-config-prettier": "^9.1.0",
    "eslint-plugin-jest": "^28.6.0",
    "eslint-plugin-jsdoc": "^46.2.6",
    "eslint-plugin-react-compiler": "0.0.0-experimental-0998c1e-20240625",
    "eslint-plugin-react-native-a11y": "^3.3.0",
    "eslint-plugin-storybook": "^0.8.0",
    "eslint-plugin-testing-library": "^6.2.2",
    "eslint-plugin-you-dont-need-lodash-underscore": "^6.14.0",
    "html-webpack-plugin": "^5.5.0",
    "jest": "29.4.1",
    "jest-circus": "29.4.1",
    "jest-cli": "29.4.1",
    "jest-environment-jsdom": "^29.4.1",
    "jest-transformer-svg": "^2.0.1",
    "memfs": "^4.6.0",
    "onchange": "^7.1.0",
    "openai": "^4.47.2",
    "patch-package": "^8.0.0",
    "peggy": "^4.0.3",
    "portfinder": "^1.0.28",
    "prettier": "^2.8.8",
    "pusher-js-mock": "^0.3.3",
    "react-compiler-healthcheck": "^0.0.0-experimental-b130d5f-20240625",
    "react-is": "^18.3.1",
    "react-native-clean-project": "^4.0.0-alpha4.0",
    "react-test-renderer": "18.2.0",
    "reassure": "^0.10.1",
    "setimmediate": "^1.0.5",
    "shellcheck": "^1.1.0",
    "storybook": "^8.1.10",
    "style-loader": "^2.0.0",
    "time-analytics-webpack-plugin": "^0.1.17",
    "ts-jest": "^29.1.2",
    "ts-node": "^10.9.2",
    "tsconfig-paths": "^4.2.0",
    "type-fest": "4.20.0",
    "typescript": "^5.4.5",
    "wait-port": "^0.2.9",
    "webpack": "^5.76.0",
    "webpack-bundle-analyzer": "^4.5.0",
    "webpack-cli": "^5.0.4",
    "webpack-dev-server": "^5.0.4",
    "webpack-merge": "^5.8.0",
    "yaml": "^2.2.1"
  },
  "overrides": {
    "react-native": "0.73.4",
    "expo": "$expo",
    "react-native-svg": "$react-native-svg"
  },
  "expo": {
    "autolinking": {
      "exclude": [
        "expo-constants",
        "expo-file-system",
        "expo-font",
        "@react-native-google-signin/google-signin",
        "expo-keep-awake"
      ]
    }
  },
  "electronmon": {
    "patterns": [
      "!node_modules",
      "!node_modules/**/*",
      "!**/*.map",
      "!ios/**",
      "!android/**",
      "*.test.*",
      "*.spec.*"
    ]
  },
  "engines": {
    "node": "20.14.0",
    "npm": "10.7.0"
  }
}<|MERGE_RESOLUTION|>--- conflicted
+++ resolved
@@ -68,11 +68,7 @@
     "@babel/plugin-proposal-private-methods": "^7.18.6",
     "@babel/plugin-proposal-private-property-in-object": "^7.21.11",
     "@dotlottie/react-player": "^1.6.3",
-<<<<<<< HEAD
-    "@expensify/react-native-live-markdown": "file:lib/react-native-live-markdown/package.tgz",
-=======
     "@expensify/react-native-live-markdown": "^0.1.107",
->>>>>>> 30cfaeff
     "@expo/metro-runtime": "~3.1.1",
     "@formatjs/intl-datetimeformat": "^6.10.0",
     "@formatjs/intl-listformat": "^7.2.2",

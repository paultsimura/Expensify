--- conflicted
+++ resolved
@@ -109,11 +109,7 @@
     "react-native-key-command": "^1.0.0",
     "react-native-localize": "^2.2.6",
     "react-native-modal": "^13.0.0",
-<<<<<<< HEAD
     "react-native-onyx": "1.0.41",
-=======
-    "react-native-onyx": "^1.0.41",
->>>>>>> 1d6e7cee
     "react-native-pdf": "^6.6.2",
     "react-native-performance": "^4.0.0",
     "react-native-permissions": "^3.0.1",

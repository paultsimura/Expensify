--- conflicted
+++ resolved
@@ -103,6 +103,7 @@
     "awesome-phonenumber": "^5.4.0",
     "babel-polyfill": "^6.26.0",
     "canvas-size": "^1.2.6",
+    "contacts-nitro-module": "./modules/ContactsNitroModule",
     "core-js": "^3.32.0",
     "date-fns": "^4.1.0",
     "date-fns-tz": "^3.2.0",
@@ -152,15 +153,9 @@
     "react-native-launch-arguments": "^4.0.2",
     "react-native-localize": "^2.2.6",
     "react-native-modal": "^13.0.0",
-<<<<<<< HEAD
     "react-native-nitro-modules": "^0.15.0",
-    "contacts-nitro-module": "./modules/ContactsNitroModule",
-    "react-native-onyx": "2.0.78",
-    "react-native-pager-view": "6.4.1",
-=======
     "react-native-onyx": "2.0.79",
     "react-native-pager-view": "6.5.0",
->>>>>>> 9f83a411
     "react-native-pdf": "6.7.3",
     "react-native-performance": "^5.1.0",
     "react-native-permissions": "^3.10.0",
@@ -366,8 +361,16 @@
   },
   "expo": {
     "autolinking": {
-      "exclude": ["expo-constants", "expo-file-system", "expo-font", "@react-native-google-signin/google-signin", "expo-keep-awake"]
+      "exclude": [
+        "expo-constants",
+        "expo-file-system",
+        "expo-font",
+        "@react-native-google-signin/google-signin",
+        "expo-keep-awake"
+      ]
     }
   },
-  "workspaces": ["modules/ContactsNitroModule"]
+  "workspaces": [
+    "modules/ContactsNitroModule"
+  ]
 }
--- conflicted
+++ resolved
@@ -29,12 +29,8 @@
     "android-build": "fastlane android build",
     "android-build-e2e": "bundle exec fastlane android build_e2e",
     "test": "TZ=utc jest",
-<<<<<<< HEAD
-    "lint": "eslint . --max-warnings=0",
+    "lint": "eslint . --max-warnings=0 --cache --cache-location=node_modules/.cache/eslint",
     "lint-changed": "eslint --fix $(git diff --diff-filter=AM --name-only main -- \"*.js\")",
-=======
-    "lint": "eslint . --max-warnings=0 --cache --cache-location=node_modules/.cache/eslint",
->>>>>>> 45c32120
     "lint-watch": "npx eslint-watch --watch --changed",
     "shellcheck": "./scripts/shellCheck.sh",
     "prettier": "prettier --write \"**/*.js\"",

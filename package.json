--- conflicted
+++ resolved
@@ -1,10 +1,6 @@
 {
   "name": "new.expensify",
-<<<<<<< HEAD
-  "version": "1.1.41-0",
-=======
   "version": "1.1.41-4",
->>>>>>> 0e3bbe77
   "author": "Expensify, Inc.",
   "homepage": "https://new.expensify.com",
   "description": "New Expensify is the next generation of Expensify: a reimagination of payments based atop a foundation of chat.",

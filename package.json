--- conflicted
+++ resolved
@@ -142,11 +142,7 @@
     "react-native-plaid-link-sdk": "^10.0.0",
     "react-native-qrcode-svg": "^6.2.0",
     "react-native-quick-sqlite": "^8.0.0-beta.2",
-<<<<<<< HEAD
-    "react-native-reanimated": "3.4.2",
-=======
     "react-native-reanimated": "3.5.4",
->>>>>>> f5409e72
     "react-native-render-html": "6.3.1",
     "react-native-safe-area-context": "4.4.1",
     "react-native-screens": "3.21.0",

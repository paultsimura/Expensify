--- conflicted
+++ resolved
@@ -157,12 +157,8 @@
     "react-native-render-html": "6.3.1",
     "react-native-safe-area-context": "4.7.4",
     "react-native-screens": "3.29.0",
-<<<<<<< HEAD
     "react-native-sound": "^0.11.2",
-    "react-native-svg": "14.0.0",
-=======
     "react-native-svg": "14.1.0",
->>>>>>> eebd75e9
     "react-native-tab-view": "^3.5.2",
     "react-native-url-polyfill": "^2.0.0",
     "react-native-view-shot": "3.8.0",

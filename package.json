--- conflicted
+++ resolved
@@ -112,19 +112,11 @@
     "date-fns-tz": "^2.0.0",
     "dom-serializer": "^0.2.2",
     "domhandler": "^4.3.0",
-<<<<<<< HEAD
     "expensify-common": "2.0.77",
-    "expo": "^50.0.3",
-    "expo-av": "~13.10.4",
-    "expo-image": "1.11.0",
-    "expo-image-manipulator": "11.8.0",
-=======
-    "expensify-common": "2.0.76",
     "expo": "51.0.17",
     "expo-av": "14.0.6",
     "expo-image": "1.12.12",
     "expo-image-manipulator": "12.0.5",
->>>>>>> 6ca91cdd
     "fast-equals": "^4.0.3",
     "focus-trap-react": "^10.2.3",
     "htmlparser2": "^7.2.0",

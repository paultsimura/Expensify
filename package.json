--- conflicted
+++ resolved
@@ -118,11 +118,7 @@
     "expo-av": "~13.10.4",
     "expo-image": "1.11.0",
     "expo-image-manipulator": "11.8.0",
-<<<<<<< HEAD
-    "fast-equals": "^5.0.1",
-=======
     "fast-equals": "^4.0.3",
->>>>>>> 6294e7d3
     "focus-trap-react": "^10.2.3",
     "htmlparser2": "^7.2.0",
     "idb-keyval": "^6.2.1",

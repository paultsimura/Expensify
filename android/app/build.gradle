--- conflicted
+++ resolved
@@ -106,72 +106,8 @@
         minSdkVersion rootProject.ext.minSdkVersion
         targetSdkVersion rootProject.ext.targetSdkVersion
         multiDexEnabled rootProject.ext.multiDexEnabled
-<<<<<<< HEAD
-        versionCode 1001027704
-        versionName "1.2.77-4"
-=======
         versionCode 1001028801
         versionName "1.2.88-1"
-        buildConfigField "boolean", "IS_NEW_ARCHITECTURE_ENABLED", isNewArchitectureEnabled().toString()
-
-        if (isNewArchitectureEnabled()) {
-            // We configure the CMake build only if you decide to opt-in for the New Architecture.
-            externalNativeBuild {
-                cmake {
-                    arguments "-DPROJECT_BUILD_DIR=$buildDir",
-                        "-DREACT_ANDROID_DIR=$rootDir/../node_modules/react-native/ReactAndroid",
-                        "-DREACT_ANDROID_BUILD_DIR=$rootDir/../node_modules/react-native/ReactAndroid/build",
-                        "-DNODE_MODULES_DIR=$rootDir/../node_modules",
-                        "-DANDROID_STL=c++_shared"
-                }
-            }
-            if (!enableSeparateBuildPerCPUArchitecture) {
-                ndk {
-                    abiFilters (*reactNativeArchitectures())
-                }
-            }
-        }
-    }
-
-    if (isNewArchitectureEnabled()) {
-        // We configure the NDK build only if you decide to opt-in for the New Architecture.
-        externalNativeBuild {
-            cmake {
-                path "$projectDir/src/main/jni/CMakeLists.txt"
-            }
-        }
-        def reactAndroidProjectDir = project(':ReactAndroid').projectDir
-        def packageReactNdkDebugLibs = tasks.register("packageReactNdkDebugLibs", Copy) {
-            dependsOn(":ReactAndroid:packageReactNdkDebugLibsForBuck")
-            from("$reactAndroidProjectDir/src/main/jni/prebuilt/lib")
-            into("$buildDir/react-ndk/exported")
-        }
-        def packageReactNdkReleaseLibs = tasks.register("packageReactNdkReleaseLibs", Copy) {
-            dependsOn(":ReactAndroid:packageReactNdkReleaseLibsForBuck")
-            from("$reactAndroidProjectDir/src/main/jni/prebuilt/lib")
-            into("$buildDir/react-ndk/exported")
-        }
-        afterEvaluate {
-            // If you wish to add a custom TurboModule or component locally,
-            // you should uncomment this line.
-            // preBuild.dependsOn("generateCodegenArtifactsFromSchema")
-            preDebugBuild.dependsOn(packageReactNdkDebugLibs)
-            preReleaseBuild.dependsOn(packageReactNdkReleaseLibs)
-            // Due to a bug inside AGP, we have to explicitly set a dependency
-            // between configureCMakeDebug* tasks and the preBuild tasks.
-            // This can be removed once this is solved: https://issuetracker.google.com/issues/207403732
-            configureCMakeRelWithDebInfo.dependsOn(preReleaseBuild)
-            configureCMakeDebug.dependsOn(preDebugBuild)
-            reactNativeArchitectures().each { architecture ->
-                tasks.findByName("configureCMakeDebug[${architecture}]")?.configure {
-                    dependsOn("preDebugBuild")
-                }
-                tasks.findByName("configureCMakeRelWithDebInfo[${architecture}]")?.configure {
-                    dependsOn("preReleaseBuild")
-                }
-            }
-        }
->>>>>>> 55312152
     }
 
     splits {

apply plugin: "com.android.application"
apply plugin: "com.google.firebase.firebase-perf"
apply from: project(':react-native-config').projectDir.getPath() + "/dotenv.gradle"

import com.android.build.OutputFile

/**
 * The react.gradle file registers a task for each build variant (e.g. bundleDebugJsAndAssets
 * and bundleReleaseJsAndAssets).
 * These basically call `react-native bundle` with the correct arguments during the Android build
 * cycle. By default, bundleDebugJsAndAssets is skipped, as in debug/dev mode we prefer to load the
 * bundle directly from the development server. Below you can see all the possible configurations
 * and their defaults. If you decide to add a configuration block, make sure to add it before the
 * `apply from: "../../node_modules/react-native/react.gradle"` line.
 *
 * project.ext.react = [
 *   // the name of the generated asset file containing your JS bundle
 *   bundleAssetName: "index.android.bundle",
 *
 *   // the entry file for bundle generation. If none specified and
 *   // "index.android.js" exists, it will be used. Otherwise "index.js" is
 *   // default. Can be overridden with ENTRY_FILE environment variable.
 *   entryFile: "index.android.js",
 *
 *   // https://reactnative.dev/docs/performance#enable-the-ram-format
 *   bundleCommand: "ram-bundle",
 *
 *   // whether to bundle JS and assets in debug mode
 *   bundleInDebug: false,
 *
 *   // whether to bundle JS and assets in release mode
 *   bundleInRelease: true,
 *
 *   // whether to bundle JS and assets in another build variant (if configured).
 *   // See http://tools.android.com/tech-docs/new-build-system/user-guide#TOC-Build-Variants
 *   // The configuration property can be in the following formats
 *   //         'bundleIn${productFlavor}${buildType}'
 *   //         'bundleIn${buildType}'
 *   // bundleInFreeDebug: true,
 *   // bundleInPaidRelease: true,
 *   // bundleInBeta: true,
 *
 *   // whether to disable dev mode in custom build variants (by default only disabled in release)
 *   // for example: to disable dev mode in the staging build type (if configured)
 *   devDisabledInStaging: true,
 *   // The configuration property can be in the following formats
 *   //         'devDisabledIn${productFlavor}${buildType}'
 *   //         'devDisabledIn${buildType}'
 *
 *   // the root of your project, i.e. where "package.json" lives
 *   root: "../../",
 *
 *   // where to put the JS bundle asset in debug mode
 *   jsBundleDirDebug: "$buildDir/intermediates/assets/debug",
 *
 *   // where to put the JS bundle asset in release mode
 *   jsBundleDirRelease: "$buildDir/intermediates/assets/release",
 *
 *   // where to put drawable resources / React Native assets, e.g. the ones you use via
 *   // require('./image.png')), in debug mode
 *   resourcesDirDebug: "$buildDir/intermediates/res/merged/debug",
 *
 *   // where to put drawable resources / React Native assets, e.g. the ones you use via
 *   // require('./image.png')), in release mode
 *   resourcesDirRelease: "$buildDir/intermediates/res/merged/release",
 *
 *   // by default the gradle tasks are skipped if none of the JS files or assets change; this means
 *   // that we don't look at files in android/ or ios/ to determine whether the tasks are up to
 *   // date; if you have any other folders that you want to ignore for performance reasons (gradle
 *   // indexes the entire tree), add them here. Alternatively, if you have JS files in android/
 *   // for example, you might want to remove it from here.
 *   inputExcludes: ["android/**", "ios/**"],
 *
 *   // override which node gets called and with what additional arguments
 *   nodeExecutableAndArgs: ["node"],
 *
 *   // supply additional arguments to the packager
 *   extraPackagerArgs: []
 * ]
 */

project.ext.react = [
    enableHermes: true,  // clean and rebuild if changing
]

project.ext.envConfigFiles = [
    debug: ".env",
    release: ".env.production",
]

apply from: "../../node_modules/react-native/react.gradle"

/**
 * Set this to true to create two separate APKs instead of one:
 *   - An APK that only works on ARM devices
 *   - An APK that only works on x86 devices
 * The advantage is the size of the APK is reduced by about 4MB.
 * Upload all the APKs to the Play Store and people will download
 * the correct one based on the CPU architecture of their device.
 */
def enableSeparateBuildPerCPUArchitecture = false

/**
 * Run Proguard to shrink the Java bytecode in release builds.
 */
def enableProguardInReleaseBuilds = false

/**
 * The preferred build flavor of JavaScriptCore.
 *
 * For example, to use the international variant, you can use:
 * `def jscFlavor = 'org.webkit:android-jsc-intl:+'`
 *
 * The international variant includes ICU i18n library and necessary data
 * allowing to use e.g. `Date.toLocaleString` and `String.localeCompare` that
 * give correct results when using with locales other than en-US.  Note that
 * this variant is about 6MiB larger per architecture than default.
 */
def jscFlavor = 'org.webkit:android-jsc:+'

/**
 * Whether to enable the Hermes VM.
 *
 * This should be set on project.ext.react and mirrored here.  If it is not set
 * on project.ext.react, JavaScript will not be compiled to Hermes Bytecode
 * and the benefits of using Hermes will therefore be sharply reduced.
 */
def enableHermes = project.ext.react.get("enableHermes", false);

/**
 * Required in order to build native code for debug builds
 */
def nativeArchitectures = project.getProperties().get("reactNativeDebugArchitectures")

android {
    compileSdkVersion rootProject.ext.compileSdkVersion

    packagingOptions {
        pickFirst 'lib/x86/libc++_shared.so'
        pickFirst 'lib/x86_64/libjsc.so'
        pickFirst 'lib/arm64-v8a/libjsc.so'
        pickFirst 'lib/arm64-v8a/libc++_shared.so'
        pickFirst 'lib/x86_64/libc++_shared.so'
        pickFirst 'lib/armeabi-v7a/libc++_shared.so'

        // Exclude generated files from APK, to fix 'More than one file was found with path' error
        exclude 'META-INF/*'
    }

    defaultConfig {
        applicationId "com.expensify.chat"
        minSdkVersion rootProject.ext.minSdkVersion
        targetSdkVersion rootProject.ext.targetSdkVersion
        multiDexEnabled rootProject.ext.multiDexEnabled
<<<<<<< HEAD
        versionCode 1001016401
        versionName "1.1.64-1"
=======
        versionCode 1001016500
        versionName "1.1.65-0"
>>>>>>> 8efb5afb
    }
    splits {
        abi {
            reset()
            enable enableSeparateBuildPerCPUArchitecture
            universalApk false  // If true, also generate a universal APK
            include "armeabi-v7a", "x86", "arm64-v8a", "x86_64"
        }
    }
    signingConfigs {
        release {
            if (project.hasProperty('MYAPP_UPLOAD_STORE_FILE')) {
                storeFile file(MYAPP_UPLOAD_STORE_FILE)
                storePassword MYAPP_UPLOAD_STORE_PASSWORD
                keyAlias MYAPP_UPLOAD_KEY_ALIAS
                keyPassword MYAPP_UPLOAD_KEY_PASSWORD
            }
        }
        debug {
            storeFile file('debug.keystore')
            storePassword 'android'
            keyAlias 'androiddebugkey'
            keyPassword 'android'
        }
    }
    buildTypes {
        debug {
            signingConfig signingConfigs.debug
            if (nativeArchitectures) {
                ndk {
                    abiFilters nativeArchitectures.split(',')
                }
            }
        }
        release {
            signingConfig signingConfigs.release
            minifyEnabled enableProguardInReleaseBuilds
            proguardFiles getDefaultProguardFile("proguard-android.txt"), "proguard-rules.pro"
        }
    }

    // applicationVariants are e.g. debug, release
    applicationVariants.all { variant ->
        variant.outputs.each { output ->
            // For each separate APK per architecture, set a unique version code as described here:
            // https://developer.android.com/studio/build/configure-apk-splits.html
            def versionCodes = ["armeabi-v7a": 1, "x86": 2, "arm64-v8a": 3, "x86_64": 4]
            def abi = output.getFilter(OutputFile.ABI)
            if (abi != null) {  // null for the universal-debug, universal-release variants
                output.versionCodeOverride =
                        versionCodes.get(abi) * 1048576 + defaultConfig.versionCode
            }

        }
    }
}

dependencies {
    implementation fileTree(dir: "libs", include: ["*.jar"])
    //noinspection GradleDynamicVersion
    implementation "com.facebook.react:react-native:+"  // From node_modules

    implementation "androidx.swiperefreshlayout:swiperefreshlayout:1.0.0"

    debugImplementation("com.facebook.flipper:flipper:${FLIPPER_VERSION}") {
      exclude group:'com.facebook.fbjni'
    }

    debugImplementation("com.facebook.flipper:flipper-network-plugin:${FLIPPER_VERSION}") {
        exclude group:'com.facebook.flipper'
        exclude group:'com.squareup.okhttp3', module:'okhttp'
    }

    debugImplementation("com.facebook.flipper:flipper-fresco-plugin:${FLIPPER_VERSION}") {
        exclude group:'com.facebook.flipper'
    }

    if (enableHermes) {
        def hermesPath = "../../node_modules/hermes-engine/android/";
        debugImplementation files(hermesPath + "hermes-debug.aar")
        releaseImplementation files(hermesPath + "hermes-release.aar")
    } else {
        implementation jscFlavor
    }

    // Firebase libraries (using the Firebase BoM for consistency - see https://firebase.google.com/docs/android/learn-more#bom)
    implementation platform("com.google.firebase:firebase-bom:29.0.3")
    implementation "com.google.firebase:firebase-perf"
    implementation "com.google.firebase:firebase-crashlytics"

    // GIF support
    implementation 'com.facebook.fresco:fresco:2.5.0'
    implementation 'com.facebook.fresco:animated-gif:2.5.0'

    // Android support library
    implementation 'com.android.support:support-core-utils:28.0.0'

    // Multi Dex Support: https://developer.android.com/studio/build/multidex#mdex-gradle
    implementation 'com.android.support:multidex:1.0.3'

    // Plaid SDK
    implementation project(':react-native-plaid-link-sdk')
    // This okhttp3 dependency prevents the app from crashing - See https://github.com/plaid/react-native-plaid-link-sdk/issues/74#issuecomment-648435002
    implementation "com.squareup.okhttp3:okhttp-urlconnection:4.+"
}

// Run this once to be able to run the application with BUCK
// puts all compile dependencies into folder libs for BUCK to use
task copyDownloadableDepsToLibs(type: Copy) {
    from configurations.implementation
    into 'libs'
}

apply from: file("../../node_modules/@react-native-community/cli-platform-android/native_modules.gradle"); applyNativeModulesAppBuildGradle(project)
def googleServicesFile = rootProject.file('app/google-services.json')
if (googleServicesFile.exists()) {
    apply plugin: 'com.google.gms.google-services'  // Google Play services Gradle plugin
}
apply plugin: 'com.google.firebase.crashlytics'

<|MERGE_RESOLUTION|>--- conflicted
+++ resolved
@@ -152,13 +152,8 @@
         minSdkVersion rootProject.ext.minSdkVersion
         targetSdkVersion rootProject.ext.targetSdkVersion
         multiDexEnabled rootProject.ext.multiDexEnabled
-<<<<<<< HEAD
-        versionCode 1001016401
-        versionName "1.1.64-1"
-=======
-        versionCode 1001016500
-        versionName "1.1.65-0"
->>>>>>> 8efb5afb
+        versionCode 1001016501
+        versionName "1.1.65-1"
     }
     splits {
         abi {

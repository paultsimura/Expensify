--- conflicted
+++ resolved
@@ -138,14 +138,9 @@
         applicationId "com.expensify.chat"
         minSdkVersion rootProject.ext.minSdkVersion
         targetSdkVersion rootProject.ext.targetSdkVersion
-<<<<<<< HEAD
         multiDexEnabled rootProject.ext.multiDexEnabled
-        versionCode 116
-        versionName "1.0.1-115"
-=======
         versionCode 123
         versionName "1.0.1-122"
->>>>>>> f54c2557
     }
     splits {
         abi {

apply plugin: "com.android.application"
apply from: project(':react-native-config').projectDir.getPath() + "/dotenv.gradle"

import com.android.build.OutputFile

/**
 * The react.gradle file registers a task for each build variant (e.g. bundleDebugJsAndAssets
 * and bundleReleaseJsAndAssets).
 * These basically call `react-native bundle` with the correct arguments during the Android build
 * cycle. By default, bundleDebugJsAndAssets is skipped, as in debug/dev mode we prefer to load the
 * bundle directly from the development server. Below you can see all the possible configurations
 * and their defaults. If you decide to add a configuration block, make sure to add it before the
 * `apply from: "../../node_modules/react-native/react.gradle"` line.
 *
 * project.ext.react = [
 *   // the name of the generated asset file containing your JS bundle
 *   bundleAssetName: "index.android.bundle",
 *
 *   // the entry file for bundle generation. If none specified and
 *   // "index.android.js" exists, it will be used. Otherwise "index.js" is
 *   // default. Can be overridden with ENTRY_FILE environment variable.
 *   entryFile: "index.android.js",
 *
 *   // https://reactnative.dev/docs/performance#enable-the-ram-format
 *   bundleCommand: "ram-bundle",
 *
 *   // whether to bundle JS and assets in debug mode
 *   bundleInDebug: false,
 *
 *   // whether to bundle JS and assets in release mode
 *   bundleInRelease: true,
 *
 *   // whether to bundle JS and assets in another build variant (if configured).
 *   // See http://tools.android.com/tech-docs/new-build-system/user-guide#TOC-Build-Variants
 *   // The configuration property can be in the following formats
 *   //         'bundleIn${productFlavor}${buildType}'
 *   //         'bundleIn${buildType}'
 *   // bundleInFreeDebug: true,
 *   // bundleInPaidRelease: true,
 *   // bundleInBeta: true,
 *
 *   // whether to disable dev mode in custom build variants (by default only disabled in release)
 *   // for example: to disable dev mode in the staging build type (if configured)
 *   devDisabledInStaging: true,
 *   // The configuration property can be in the following formats
 *   //         'devDisabledIn${productFlavor}${buildType}'
 *   //         'devDisabledIn${buildType}'
 *
 *   // the root of your project, i.e. where "package.json" lives
 *   root: "../../",
 *
 *   // where to put the JS bundle asset in debug mode
 *   jsBundleDirDebug: "$buildDir/intermediates/assets/debug",
 *
 *   // where to put the JS bundle asset in release mode
 *   jsBundleDirRelease: "$buildDir/intermediates/assets/release",
 *
 *   // where to put drawable resources / React Native assets, e.g. the ones you use via
 *   // require('./image.png')), in debug mode
 *   resourcesDirDebug: "$buildDir/intermediates/res/merged/debug",
 *
 *   // where to put drawable resources / React Native assets, e.g. the ones you use via
 *   // require('./image.png')), in release mode
 *   resourcesDirRelease: "$buildDir/intermediates/res/merged/release",
 *
 *   // by default the gradle tasks are skipped if none of the JS files or assets change; this means
 *   // that we don't look at files in android/ or ios/ to determine whether the tasks are up to
 *   // date; if you have any other folders that you want to ignore for performance reasons (gradle
 *   // indexes the entire tree), add them here. Alternatively, if you have JS files in android/
 *   // for example, you might want to remove it from here.
 *   inputExcludes: ["android/**", "ios/**"],
 *
 *   // override which node gets called and with what additional arguments
 *   nodeExecutableAndArgs: ["node"],
 *
 *   // supply additional arguments to the packager
 *   extraPackagerArgs: []
 * ]
 */

project.ext.react = [
    enableHermes: true,  // clean and rebuild if changing
]

project.ext.envConfigFiles = [
    debug: ".env",
    release: ".env.production",
]

apply from: "../../node_modules/react-native/react.gradle"

/**
 * Set this to true to create two separate APKs instead of one:
 *   - An APK that only works on ARM devices
 *   - An APK that only works on x86 devices
 * The advantage is the size of the APK is reduced by about 4MB.
 * Upload all the APKs to the Play Store and people will download
 * the correct one based on the CPU architecture of their device.
 */
def enableSeparateBuildPerCPUArchitecture = false

/**
 * Run Proguard to shrink the Java bytecode in release builds.
 */
def enableProguardInReleaseBuilds = false

/**
 * The preferred build flavor of JavaScriptCore.
 *
 * For example, to use the international variant, you can use:
 * `def jscFlavor = 'org.webkit:android-jsc-intl:+'`
 *
 * The international variant includes ICU i18n library and necessary data
 * allowing to use e.g. `Date.toLocaleString` and `String.localeCompare` that
 * give correct results when using with locales other than en-US.  Note that
 * this variant is about 6MiB larger per architecture than default.
 */
def jscFlavor = 'org.webkit:android-jsc:+'

/**
 * Whether to enable the Hermes VM.
 *
 * This should be set on project.ext.react and mirrored here.  If it is not set
 * on project.ext.react, JavaScript will not be compiled to Hermes Bytecode
 * and the benefits of using Hermes will therefore be sharply reduced.
 */
def enableHermes = project.ext.react.get("enableHermes", false);

android {
    compileSdkVersion rootProject.ext.compileSdkVersion

    compileOptions {
        sourceCompatibility JavaVersion.VERSION_1_8
        targetCompatibility JavaVersion.VERSION_1_8
    }

    defaultConfig {
        applicationId "com.expensify.chat"
        minSdkVersion rootProject.ext.minSdkVersion
        targetSdkVersion rootProject.ext.targetSdkVersion
<<<<<<< HEAD
        multiDexEnabled rootProject.ext.multiDexEnabled
        versionCode 97
        versionName "1.0.1-96"
=======
        versionCode 102
        versionName "1.0.1-101"
>>>>>>> 980f4b5c
    }
    splits {
        abi {
            reset()
            enable enableSeparateBuildPerCPUArchitecture
            universalApk false  // If true, also generate a universal APK
            include "armeabi-v7a", "x86", "arm64-v8a", "x86_64"
        }
    }
    signingConfigs {
        release {
            if (project.hasProperty('MYAPP_UPLOAD_STORE_FILE')) {
                storeFile file(MYAPP_UPLOAD_STORE_FILE)
                storePassword MYAPP_UPLOAD_STORE_PASSWORD
                keyAlias MYAPP_UPLOAD_KEY_ALIAS
                keyPassword MYAPP_UPLOAD_KEY_PASSWORD
            }
        }
        debug {
            storeFile file('debug.keystore')
            storePassword 'android'
            keyAlias 'androiddebugkey'
            keyPassword 'android'
        }
    }
    buildTypes {
        debug {
            signingConfig signingConfigs.debug
        }
        release {
            signingConfig signingConfigs.release
            minifyEnabled enableProguardInReleaseBuilds
            proguardFiles getDefaultProguardFile("proguard-android.txt"), "proguard-rules.pro"
        }
    }

    // applicationVariants are e.g. debug, release
    applicationVariants.all { variant ->
        variant.outputs.each { output ->
            // For each separate APK per architecture, set a unique version code as described here:
            // https://developer.android.com/studio/build/configure-apk-splits.html
            def versionCodes = ["armeabi-v7a": 1, "x86": 2, "arm64-v8a": 3, "x86_64": 4]
            def abi = output.getFilter(OutputFile.ABI)
            if (abi != null) {  // null for the universal-debug, universal-release variants
                output.versionCodeOverride =
                        versionCodes.get(abi) * 1048576 + defaultConfig.versionCode
            }

        }
    }
}

dependencies {
    implementation fileTree(dir: "libs", include: ["*.jar"])
    //noinspection GradleDynamicVersion
    implementation "com.facebook.react:react-native:+"  // From node_modules

    implementation "androidx.swiperefreshlayout:swiperefreshlayout:1.0.0"

    debugImplementation("com.facebook.flipper:flipper:${FLIPPER_VERSION}") {
      exclude group:'com.facebook.fbjni'
    }

    debugImplementation("com.facebook.flipper:flipper-network-plugin:${FLIPPER_VERSION}") {
        exclude group:'com.facebook.flipper'
        exclude group:'com.squareup.okhttp3', module:'okhttp'
    }

    debugImplementation("com.facebook.flipper:flipper-fresco-plugin:${FLIPPER_VERSION}") {
        exclude group:'com.facebook.flipper'
    }

    if (enableHermes) {
        def hermesPath = "../../node_modules/hermes-engine/android/";
        debugImplementation files(hermesPath + "hermes-debug.aar")
        releaseImplementation files(hermesPath + "hermes-release.aar")
    } else {
        implementation jscFlavor
    }

    // GIF support
    implementation 'com.facebook.fresco:fresco:2.3.0'
    implementation 'com.facebook.fresco:animated-gif:2.3.0'

    // Android support library
    implementation 'com.android.support:support-core-utils:28.0.0'

    // Multi Dex Support: https://developer.android.com/studio/build/multidex#mdex-gradle
    implementation 'com.android.support:multidex:1.0.3'
}

// Run this once to be able to run the application with BUCK
// puts all compile dependencies into folder libs for BUCK to use
task copyDownloadableDepsToLibs(type: Copy) {
    from configurations.compile
    into 'libs'
}

apply from: file("../../node_modules/@react-native-community/cli-platform-android/native_modules.gradle"); applyNativeModulesAppBuildGradle(project)
apply plugin: 'com.google.gms.google-services'
apply plugin: 'com.google.firebase.crashlytics'<|MERGE_RESOLUTION|>--- conflicted
+++ resolved
@@ -138,14 +138,9 @@
         applicationId "com.expensify.chat"
         minSdkVersion rootProject.ext.minSdkVersion
         targetSdkVersion rootProject.ext.targetSdkVersion
-<<<<<<< HEAD
         multiDexEnabled rootProject.ext.multiDexEnabled
-        versionCode 97
-        versionName "1.0.1-96"
-=======
         versionCode 102
         versionName "1.0.1-101"
->>>>>>> 980f4b5c
     }
     splits {
         abi {

apply plugin: "com.android.application"
apply from: project(':react-native-config').projectDir.getPath() + "/dotenv.gradle"

import com.android.build.OutputFile

/**
 * The react.gradle file registers a task for each build variant (e.g. bundleDebugJsAndAssets
 * and bundleReleaseJsAndAssets).
 * These basically call `react-native bundle` with the correct arguments during the Android build
 * cycle. By default, bundleDebugJsAndAssets is skipped, as in debug/dev mode we prefer to load the
 * bundle directly from the development server. Below you can see all the possible configurations
 * and their defaults. If you decide to add a configuration block, make sure to add it before the
 * `apply from: "../../node_modules/react-native/react.gradle"` line.
 *
 * project.ext.react = [
 *   // the name of the generated asset file containing your JS bundle
 *   bundleAssetName: "index.android.bundle",
 *
 *   // the entry file for bundle generation. If none specified and
 *   // "index.android.js" exists, it will be used. Otherwise "index.js" is
 *   // default. Can be overridden with ENTRY_FILE environment variable.
 *   entryFile: "index.android.js",
 *
 *   // https://reactnative.dev/docs/performance#enable-the-ram-format
 *   bundleCommand: "ram-bundle",
 *
 *   // whether to bundle JS and assets in debug mode
 *   bundleInDebug: false,
 *
 *   // whether to bundle JS and assets in release mode
 *   bundleInRelease: true,
 *
 *   // whether to bundle JS and assets in another build variant (if configured).
 *   // See http://tools.android.com/tech-docs/new-build-system/user-guide#TOC-Build-Variants
 *   // The configuration property can be in the following formats
 *   //         'bundleIn${productFlavor}${buildType}'
 *   //         'bundleIn${buildType}'
 *   // bundleInFreeDebug: true,
 *   // bundleInPaidRelease: true,
 *   // bundleInBeta: true,
 *
 *   // whether to disable dev mode in custom build variants (by default only disabled in release)
 *   // for example: to disable dev mode in the staging build type (if configured)
 *   devDisabledInStaging: true,
 *   // The configuration property can be in the following formats
 *   //         'devDisabledIn${productFlavor}${buildType}'
 *   //         'devDisabledIn${buildType}'
 *
 *   // the root of your project, i.e. where "package.json" lives
 *   root: "../../",
 *
 *   // where to put the JS bundle asset in debug mode
 *   jsBundleDirDebug: "$buildDir/intermediates/assets/debug",
 *
 *   // where to put the JS bundle asset in release mode
 *   jsBundleDirRelease: "$buildDir/intermediates/assets/release",
 *
 *   // where to put drawable resources / React Native assets, e.g. the ones you use via
 *   // require('./image.png')), in debug mode
 *   resourcesDirDebug: "$buildDir/intermediates/res/merged/debug",
 *
 *   // where to put drawable resources / React Native assets, e.g. the ones you use via
 *   // require('./image.png')), in release mode
 *   resourcesDirRelease: "$buildDir/intermediates/res/merged/release",
 *
 *   // by default the gradle tasks are skipped if none of the JS files or assets change; this means
 *   // that we don't look at files in android/ or ios/ to determine whether the tasks are up to
 *   // date; if you have any other folders that you want to ignore for performance reasons (gradle
 *   // indexes the entire tree), add them here. Alternatively, if you have JS files in android/
 *   // for example, you might want to remove it from here.
 *   inputExcludes: ["android/**", "ios/**"],
 *
 *   // override which node gets called and with what additional arguments
 *   nodeExecutableAndArgs: ["node"],
 *
 *   // supply additional arguments to the packager
 *   extraPackagerArgs: []
 * ]
 */

project.ext.react = [
    enableHermes: true,  // clean and rebuild if changing
]

project.ext.envConfigFiles = [
    debug: ".env",
    release: ".env.production",
]

apply from: "../../node_modules/react-native/react.gradle"

/**
 * Set this to true to create two separate APKs instead of one:
 *   - An APK that only works on ARM devices
 *   - An APK that only works on x86 devices
 * The advantage is the size of the APK is reduced by about 4MB.
 * Upload all the APKs to the Play Store and people will download
 * the correct one based on the CPU architecture of their device.
 */
def enableSeparateBuildPerCPUArchitecture = false

/**
 * Run Proguard to shrink the Java bytecode in release builds.
 */
def enableProguardInReleaseBuilds = false

/**
 * The preferred build flavor of JavaScriptCore.
 *
 * For example, to use the international variant, you can use:
 * `def jscFlavor = 'org.webkit:android-jsc-intl:+'`
 *
 * The international variant includes ICU i18n library and necessary data
 * allowing to use e.g. `Date.toLocaleString` and `String.localeCompare` that
 * give correct results when using with locales other than en-US.  Note that
 * this variant is about 6MiB larger per architecture than default.
 */
def jscFlavor = 'org.webkit:android-jsc:+'

/**
 * Whether to enable the Hermes VM.
 *
 * This should be set on project.ext.react and mirrored here.  If it is not set
 * on project.ext.react, JavaScript will not be compiled to Hermes Bytecode
 * and the benefits of using Hermes will therefore be sharply reduced.
 */
def enableHermes = project.ext.react.get("enableHermes", false);

android {
    compileSdkVersion rootProject.ext.compileSdkVersion

    compileOptions {
        sourceCompatibility JavaVersion.VERSION_1_8
        targetCompatibility JavaVersion.VERSION_1_8
    }

    packagingOptions {
        pickFirst 'lib/x86/libc++_shared.so'
        pickFirst 'lib/x86_64/libjsc.so'
        pickFirst 'lib/arm64-v8a/libjsc.so'
        pickFirst 'lib/arm64-v8a/libc++_shared.so'
        pickFirst 'lib/x86_64/libc++_shared.so'
        pickFirst 'lib/armeabi-v7a/libc++_shared.so'
    }

    defaultConfig {
        applicationId "com.expensify.chat"
        minSdkVersion rootProject.ext.minSdkVersion
        targetSdkVersion rootProject.ext.targetSdkVersion
        multiDexEnabled rootProject.ext.multiDexEnabled
        versionCode 1001004700
        versionName "1.0.47-0"
    }
    splits {
        abi {
            reset()
            enable enableSeparateBuildPerCPUArchitecture
            universalApk false  // If true, also generate a universal APK
            include "armeabi-v7a", "x86", "arm64-v8a", "x86_64"
        }
    }
    signingConfigs {
        release {
            if (project.hasProperty('MYAPP_UPLOAD_STORE_FILE')) {
                storeFile file(MYAPP_UPLOAD_STORE_FILE)
                storePassword MYAPP_UPLOAD_STORE_PASSWORD
                keyAlias MYAPP_UPLOAD_KEY_ALIAS
                keyPassword MYAPP_UPLOAD_KEY_PASSWORD
            }
        }
        debug {
            storeFile file('debug.keystore')
            storePassword 'android'
            keyAlias 'androiddebugkey'
            keyPassword 'android'
        }
    }
    buildTypes {
        debug {
            signingConfig signingConfigs.debug
        }
        release {
            signingConfig signingConfigs.release
            minifyEnabled enableProguardInReleaseBuilds
            proguardFiles getDefaultProguardFile("proguard-android.txt"), "proguard-rules.pro"
        }
    }

    // applicationVariants are e.g. debug, release
    applicationVariants.all { variant ->
        variant.outputs.each { output ->
            // For each separate APK per architecture, set a unique version code as described here:
            // https://developer.android.com/studio/build/configure-apk-splits.html
            def versionCodes = ["armeabi-v7a": 1, "x86": 2, "arm64-v8a": 3, "x86_64": 4]
            def abi = output.getFilter(OutputFile.ABI)
            if (abi != null) {  // null for the universal-debug, universal-release variants
                output.versionCodeOverride =
                        versionCodes.get(abi) * 1048576 + defaultConfig.versionCode
            }

        }
    }
}

dependencies {
    implementation fileTree(dir: "libs", include: ["*.jar"])
    //noinspection GradleDynamicVersion
    implementation "com.facebook.react:react-native:+"  // From node_modules

    implementation "androidx.swiperefreshlayout:swiperefreshlayout:1.0.0"

    debugImplementation("com.facebook.flipper:flipper:${FLIPPER_VERSION}") {
      exclude group:'com.facebook.fbjni'
    }

    debugImplementation("com.facebook.flipper:flipper-network-plugin:${FLIPPER_VERSION}") {
        exclude group:'com.facebook.flipper'
        exclude group:'com.squareup.okhttp3', module:'okhttp'
    }

    debugImplementation("com.facebook.flipper:flipper-fresco-plugin:${FLIPPER_VERSION}") {
        exclude group:'com.facebook.flipper'
    }

    if (enableHermes) {
        def hermesPath = "../../node_modules/hermes-engine/android/";
        debugImplementation files(hermesPath + "hermes-debug.aar")
        releaseImplementation files(hermesPath + "hermes-release.aar")
    } else {
        implementation jscFlavor
    }

    // GIF support
    implementation 'com.facebook.fresco:fresco:2.3.0'
    implementation 'com.facebook.fresco:animated-gif:2.3.0'

    // Android support library
    implementation 'com.android.support:support-core-utils:28.0.0'

    // Multi Dex Support: https://developer.android.com/studio/build/multidex#mdex-gradle
    implementation 'com.android.support:multidex:1.0.3'

    // Crashlytics
    implementation 'com.google.firebase:firebase-crashlytics:17.2.2'

<<<<<<< HEAD
    implementation 'com.squareup.okhttp3:okhttp-urlconnection:4.+'
=======
    // Plaid SDK
    implementation project(':react-native-plaid-link-sdk')
    // This okhttp3 dependency prevents the app from crashing - See https://github.com/plaid/react-native-plaid-link-sdk/issues/74#issuecomment-648435002
    implementation "com.squareup.okhttp3:okhttp-urlconnection:4.+"
>>>>>>> 16a570fa
}

// Run this once to be able to run the application with BUCK
// puts all compile dependencies into folder libs for BUCK to use
task copyDownloadableDepsToLibs(type: Copy) {
    from configurations.compile
    into 'libs'
}

apply from: file("../../node_modules/@react-native-community/cli-platform-android/native_modules.gradle"); applyNativeModulesAppBuildGradle(project)
def googleServicesFile = rootProject.file('app/google-services.json')
if (googleServicesFile.exists()) {
    apply plugin: 'com.google.gms.google-services'  // Google Play services Gradle plugin
}
apply plugin: 'com.google.firebase.crashlytics'

<|MERGE_RESOLUTION|>--- conflicted
+++ resolved
@@ -243,14 +243,10 @@
     // Crashlytics
     implementation 'com.google.firebase:firebase-crashlytics:17.2.2'
 
-<<<<<<< HEAD
-    implementation 'com.squareup.okhttp3:okhttp-urlconnection:4.+'
-=======
     // Plaid SDK
     implementation project(':react-native-plaid-link-sdk')
     // This okhttp3 dependency prevents the app from crashing - See https://github.com/plaid/react-native-plaid-link-sdk/issues/74#issuecomment-648435002
     implementation "com.squareup.okhttp3:okhttp-urlconnection:4.+"
->>>>>>> 16a570fa
 }
 
 // Run this once to be able to run the application with BUCK

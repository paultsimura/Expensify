apply plugin: "com.android.application"
apply plugin: "org.jetbrains.kotlin.android"
apply plugin: "com.facebook.react"
apply plugin: "com.google.firebase.firebase-perf"
apply from: project(':react-native-config').projectDir.getPath() + "/dotenv.gradle"

/**
 * This is the configuration block to customize your React Native Android app.
 * By default you don't need to apply any configuration, just uncomment the lines you need.
 */
react {
    /* Folders */
    //   The root of your project, i.e. where "package.json" lives. Default is '..'
    // root = file("../")
    //   The folder where the react-native NPM package is. Default is ../node_modules/react-native
    // reactNativeDir = file("../node_modules/react-native")
    //   The folder where the react-native Codegen package is. Default is ../node_modules/@react-native/codegen
    // codegenDir = file("../node_modules/@react-native/codegen")
    //   The cli.js file which is the React Native CLI entrypoint. Default is ../node_modules/react-native/cli.js
    // cliFile = file("../node_modules/react-native/cli.js")

    /* Variants */
    //   The list of variants to that are debuggable. For those we're going to
    //   skip the bundling of the JS bundle and the assets. By default is just 'debug'.
    //   If you add flavors like lite, prod, etc. you'll have to list your debuggableVariants.
    debuggableVariants = ["developmentDebug", "productionDebug"]

    /* Bundling */
    //   A list containing the node command and its flags. Default is just 'node'.
    // nodeExecutableAndArgs = ["node"]
    //
    //   The command to run when bundling. By default is 'bundle'
    // bundleCommand = "ram-bundle"
    //
    //   The path to the CLI configuration file. Default is empty.
    // bundleConfig = file(../rn-cli.config.js)
    //
    //   The name of the generated asset file containing your JS bundle
    // bundleAssetName = "MyApplication.android.bundle"
    //
    //   The entry file for bundle generation. Default is 'index.android.js' or 'index.js'
    // entryFile = file("../js/MyApplication.android.js")
    //
    //   A list of extra flags to pass to the 'bundle' commands.
    //   See https://github.com/react-native-community/cli/blob/main/docs/commands.md#bundle
    // extraPackagerArgs = []

    /* Hermes Commands */
    //   The hermes compiler command to run. By default it is 'hermesc'
    // hermesCommand = "$rootDir/my-custom-hermesc/bin/hermesc"
    //
    //   The list of flags to pass to the Hermes compiler. By default is "-O", "-output-source-map"
    // hermesFlags = ["-O", "-output-source-map"]
    //
    // Added by install-expo-modules
    entryFile = file(["node", "-e", "require('expo/scripts/resolveAppEntry')", rootDir.getAbsoluteFile().getParentFile().getAbsolutePath(), "android", "absolute"].execute(null, rootDir).text.trim())
    cliFile = new File(["node", "--print", "require.resolve('@expo/cli')"].execute(null, rootDir).text.trim())
    bundleCommand = "export:embed"
}

project.ext.envConfigFiles = [
    productionDebug: ".env.production",
    productionRelease: ".env.production",
    adhocRelease: ".env.adhoc",
    developmentRelease: ".env",
    developmentDebug: ".env",
    e2eRelease: "tests/e2e/.env.e2e",
    e2edeltaRelease: "tests/e2e/.env.e2edelta"
]

/**
 * Set this to true to Run Proguard on Release builds to minify the Java bytecode.
 */
def enableProguardInReleaseBuilds = true

/**
 * The preferred build flavor of JavaScriptCore (JSC)
 *
 * For example, to use the international variant, you can use:
 * `def jscFlavor = 'org.webkit:android-jsc-intl:+'`
 *
 * The international variant includes ICU i18n library and necessary data
 * allowing to use e.g. `Date.toLocaleString` and `String.localeCompare` that
 * give correct results when using with locales other than en-US. Note that
 * this variant is about 6MiB larger per architecture than default.
 */
def jscFlavor = 'org.webkit:android-jsc:+'

android {
    ndkVersion rootProject.ext.ndkVersion

    buildToolsVersion rootProject.ext.buildToolsVersion
    compileSdkVersion rootProject.ext.compileSdkVersion

    namespace "com.expensify.chat"
    defaultConfig {
        applicationId "com.expensify.chat"
        minSdkVersion rootProject.ext.minSdkVersion
        targetSdkVersion rootProject.ext.targetSdkVersion
        multiDexEnabled rootProject.ext.multiDexEnabled
<<<<<<< HEAD
        versionCode 1001046013
        versionName "1.4.60-13"
        resConfigs "en", "es"
=======
        versionCode 1001046100
        versionName "1.4.61-0"
>>>>>>> 1371acf9
    }

    flavorDimensions "default"
    productFlavors {
        // we need to define a production flavor but since it has default config, we can leave it empty
        production
        e2e {
            // If  are building a version that won't be uploaded to the play store, we don't have to use production keys
            // applies all non-production flavors
            applicationIdSuffix ".e2e"
            signingConfig signingConfigs.debug
            resValue "string", "build_config_package", "com.expensify.chat"
        }
        e2edelta {
            // If  are building a version that won't be uploaded to the play store, we don't have to use production keys
            // applies all non-production flavors
            applicationIdSuffix ".e2edelta"
            signingConfig signingConfigs.debug
            resValue "string", "build_config_package", "com.expensify.chat"
        }
        adhoc {
            applicationIdSuffix ".adhoc"
            signingConfig signingConfigs.debug
            resValue "string", "build_config_package", "com.expensify.chat"
        }
        development {
            applicationIdSuffix ".dev"
            signingConfig signingConfigs.debug
            resValue "string", "build_config_package", "com.expensify.chat"
        }
    }

    signingConfigs {
        release {
            storeFile file(MYAPP_UPLOAD_STORE_FILE)
            storePassword System.getenv('MYAPP_UPLOAD_STORE_PASSWORD')
            keyAlias MYAPP_UPLOAD_KEY_ALIAS
            keyPassword System.getenv('MYAPP_UPLOAD_KEY_PASSWORD')
        }
        debug {
            storeFile file('debug.keystore')
            storePassword 'android'
            keyAlias 'androiddebugkey'
            keyPassword 'android'
        }
    }
    buildTypes {
        debug {
            signingConfig signingConfigs.debug
        }
        release {
            productFlavors.production.signingConfig signingConfigs.release
            shrinkResources enableProguardInReleaseBuilds
            minifyEnabled enableProguardInReleaseBuilds
            proguardFiles getDefaultProguardFile("proguard-android-optimize.txt"), "proguard-rules.pro"

            signingConfig null
            // buildTypes take precedence over productFlavors when it comes to the signing configuration,
            // thus we need to manually set the signing config, so that the e2e uses the debug config again.
            // In other words, the signingConfig setting above will be ignored when we build the flavor in release mode. 
            productFlavors.all { flavor ->
                // All release builds should be signed with the release config ...
                flavor.signingConfig signingConfigs.release
            }
            // ... except for the e2e flavor, which we maybe want to build locally:
            productFlavors.e2e.signingConfig signingConfigs.debug
            productFlavors.e2edelta.signingConfig signingConfigs.debug
        }
    }

    // since we don't need variants adhocDebug and e2eDebug, we can force gradle to ignore them
    variantFilter { variant ->
        if (variant.name == "adhocDebug" || variant.name == "e2eDebug" || variant.name == "e2edeltaDebug") {
            setIgnore(true)
        }
    }
}

dependencies {
    // The version of react-native is set by the React Native Gradle Plugin
    implementation("com.facebook.react:react-android")

    if (hermesEnabled.toBoolean()) {
        implementation("com.facebook.react:hermes-android")
    } else {
        implementation jscFlavor
    }

    // Firebase libraries (using the Firebase BoM for consistency - see https://firebase.google.com/docs/android/learn-more#bom)
    implementation platform("com.google.firebase:firebase-bom:29.0.3")
    implementation "com.google.firebase:firebase-perf"
    implementation "com.google.firebase:firebase-crashlytics"

    // GIF support
    implementation 'com.facebook.fresco:fresco:2.5.0'
    implementation 'com.facebook.fresco:animated-gif:2.5.0'

    // Android support library
    implementation 'com.android.support:support-core-utils:28.0.0'

    // Multi Dex Support: https://developer.android.com/studio/build/multidex#mdex-gradle
    implementation 'com.android.support:multidex:1.0.3'

    // Plaid SDK
    implementation project(':react-native-plaid-link-sdk')

    // Fixes a version conflict between airship and react-native-plaid-link-sdk
    // This may be fixed by a newer version of the plaid SDK (not working as of 10.0.0)
    implementation "androidx.work:work-runtime-ktx:2.8.0"

    // This okhttp3 dependency prevents the app from crashing - See https://github.com/plaid/react-native-plaid-link-sdk/issues/74#issuecomment-648435002
    implementation "com.squareup.okhttp3:okhttp-urlconnection:4.+"

    implementation("androidx.lifecycle:lifecycle-viewmodel-ktx:2.4.0")
}

apply from: file("../../node_modules/@react-native-community/cli-platform-android/native_modules.gradle"); applyNativeModulesAppBuildGradle(project)
apply plugin: 'com.google.gms.google-services'  // Google Play services Gradle plugin
apply plugin: 'com.google.firebase.crashlytics'<|MERGE_RESOLUTION|>--- conflicted
+++ resolved
@@ -98,14 +98,9 @@
         minSdkVersion rootProject.ext.minSdkVersion
         targetSdkVersion rootProject.ext.targetSdkVersion
         multiDexEnabled rootProject.ext.multiDexEnabled
-<<<<<<< HEAD
-        versionCode 1001046013
-        versionName "1.4.60-13"
-        resConfigs "en", "es"
-=======
         versionCode 1001046100
         versionName "1.4.61-0"
->>>>>>> 1371acf9
+        resConfigs "en", "es"
     }
 
     flavorDimensions "default"

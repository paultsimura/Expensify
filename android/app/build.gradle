apply plugin: "com.android.application"
apply plugin: "com.google.firebase.firebase-perf"
apply from: project(':react-native-config').projectDir.getPath() + "/dotenv.gradle"

import com.android.build.OutputFile
import org.apache.tools.ant.taskdefs.condition.Os

/**
 * The react.gradle file registers a task for each build variant (e.g. bundleDebugJsAndAssets
 * and bundleReleaseJsAndAssets).
 * These basically call `react-native bundle` with the correct arguments during the Android build
 * cycle. By default, bundleDebugJsAndAssets is skipped, as in debug/dev mode we prefer to load the
 * bundle directly from the development server. Below you can see all the possible configurations
 * and their defaults. If you decide to add a configuration block, make sure to add it before the
 * `apply from: "../../node_modules/react-native/react.gradle"` line.
 *
 * project.ext.react = [
 *   // the name of the generated asset file containing your JS bundle
 *   bundleAssetName: "index.android.bundle",
 *
 *   // the entry file for bundle generation. If none specified and
 *   // "index.android.js" exists, it will be used. Otherwise "index.js" is
 *   // default. Can be overridden with ENTRY_FILE environment variable.
 *   entryFile: "index.android.js",
 *
 *   // https://reactnative.dev/docs/performance#enable-the-ram-format
 *   bundleCommand: "ram-bundle",
 *
 *   // whether to bundle JS and assets in debug mode
 *   bundleInDebug: false,
 *
 *   // whether to bundle JS and assets in release mode
 *   bundleInRelease: true,
 *
 *   // whether to bundle JS and assets in another build variant (if configured).
 *   // See http://tools.android.com/tech-docs/new-build-system/user-guide#TOC-Build-Variants
 *   // The configuration property can be in the following formats
 *   //         'bundleIn${productFlavor}${buildType}'
 *   //         'bundleIn${buildType}'
 *   // bundleInFreeDebug: true,
 *   // bundleInPaidRelease: true,
 *   // bundleInBeta: true,
 *
 *   // whether to disable dev mode in custom build variants (by default only disabled in release)
 *   // for example: to disable dev mode in the staging build type (if configured)
 *   devDisabledInStaging: true,
 *   // The configuration property can be in the following formats
 *   //         'devDisabledIn${productFlavor}${buildType}'
 *   //         'devDisabledIn${buildType}'
 *
 *   // the root of your project, i.e. where "package.json" lives
 *   root: "../../",
 *
 *   // where to put the JS bundle asset in debug mode
 *   jsBundleDirDebug: "$buildDir/intermediates/assets/debug",
 *
 *   // where to put the JS bundle asset in release mode
 *   jsBundleDirRelease: "$buildDir/intermediates/assets/release",
 *
 *   // where to put drawable resources / React Native assets, e.g. the ones you use via
 *   // require('./image.png')), in debug mode
 *   resourcesDirDebug: "$buildDir/intermediates/res/merged/debug",
 *
 *   // where to put drawable resources / React Native assets, e.g. the ones you use via
 *   // require('./image.png')), in release mode
 *   resourcesDirRelease: "$buildDir/intermediates/res/merged/release",
 *
 *   // by default the gradle tasks are skipped if none of the JS files or assets change; this means
 *   // that we don't look at files in android/ or ios/ to determine whether the tasks are up to
 *   // date; if you have any other folders that you want to ignore for performance reasons (gradle
 *   // indexes the entire tree), add them here. Alternatively, if you have JS files in android/
 *   // for example, you might want to remove it from here.
 *   inputExcludes: ["android/**", "ios/**"],
 *
 *   // override which node gets called and with what additional arguments
 *   nodeExecutableAndArgs: ["node"],
 *
 *   // supply additional arguments to the packager
 *   extraPackagerArgs: []
 * ]
 */

project.ext.react = [
    enableHermes: true,  // clean and rebuild if changing
]

project.ext.envConfigFiles = [
    debug: ".env",
    release: ".env.production",
]

apply from: "../../node_modules/react-native/react.gradle"

/**
 * Set this to true to create two separate APKs instead of one:
 *   - An APK that only works on ARM devices
 *   - An APK that only works on x86 devices
 * The advantage is the size of the APK is reduced by about 4MB.
 * Upload all the APKs to the Play Store and people will download
 * the correct one based on the CPU architecture of their device.
 */
def enableSeparateBuildPerCPUArchitecture = false

/**
 * Run Proguard to shrink the Java bytecode in release builds.
 */
def enableProguardInReleaseBuilds = false

/**
 * The preferred build flavor of JavaScriptCore.
 *
 * For example, to use the international variant, you can use:
 * `def jscFlavor = 'org.webkit:android-jsc-intl:+'`
 *
 * The international variant includes ICU i18n library and necessary data
 * allowing to use e.g. `Date.toLocaleString` and `String.localeCompare` that
 * give correct results when using with locales other than en-US.  Note that
 * this variant is about 6MiB larger per architecture than default.
 */
def jscFlavor = 'org.webkit:android-jsc:+'

/**
 * Whether to enable the Hermes VM.
 *
 * This should be set on project.ext.react and that value will be read here. If it is not set
 * on project.ext.react, JavaScript will not be compiled to Hermes Bytecode
 * and the benefits of using Hermes will therefore be sharply reduced.
 */
def enableHermes = project.ext.react.get("enableHermes", false);

/**
 * Architectures to build native code for.
 */
def reactNativeArchitectures() {
    def value = project.getProperties().get("reactNativeArchitectures")
    return value ? value.split(",") : ["armeabi-v7a", "x86", "x86_64", "arm64-v8a"]
}

android {
    compileSdkVersion rootProject.ext.compileSdkVersion

    packagingOptions {
        pickFirst 'lib/x86/libc++_shared.so'
        pickFirst 'lib/x86_64/libjsc.so'
        pickFirst 'lib/arm64-v8a/libjsc.so'
        pickFirst 'lib/arm64-v8a/libc++_shared.so'
        pickFirst 'lib/x86_64/libc++_shared.so'
        pickFirst 'lib/armeabi-v7a/libc++_shared.so'

        // Exclude generated files from APK, to fix 'More than one file was found with path' error
        exclude 'META-INF/*'
    }

    defaultConfig {
        applicationId "com.expensify.chat"
        minSdkVersion rootProject.ext.minSdkVersion
        targetSdkVersion rootProject.ext.targetSdkVersion
        multiDexEnabled rootProject.ext.multiDexEnabled
<<<<<<< HEAD
        versionCode 1001026401
        versionName "1.2.64-1"
=======
        versionCode 1001026402
        versionName "1.2.64-2"
>>>>>>> 15fa85d2
        buildConfigField "boolean", "IS_NEW_ARCHITECTURE_ENABLED", isNewArchitectureEnabled().toString()

        if (isNewArchitectureEnabled()) {
            // We configure the CMake build only if you decide to opt-in for the New Architecture.
            externalNativeBuild {
                cmake {
                    arguments "-DPROJECT_BUILD_DIR=$buildDir",
                        "-DREACT_ANDROID_DIR=$rootDir/../node_modules/react-native/ReactAndroid",
                        "-DREACT_ANDROID_BUILD_DIR=$rootDir/../node_modules/react-native/ReactAndroid/build",
                        "-DNODE_MODULES_DIR=$rootDir/../node_modules",
                        "-DANDROID_STL=c++_shared"
                }
            }
            if (!enableSeparateBuildPerCPUArchitecture) {
                ndk {
                    abiFilters (*reactNativeArchitectures())
                }
            }
        }
    }

    if (isNewArchitectureEnabled()) {
        // We configure the NDK build only if you decide to opt-in for the New Architecture.
        externalNativeBuild {
            cmake {
                path "$projectDir/src/main/jni/CMakeLists.txt"
            }
        }
        def reactAndroidProjectDir = project(':ReactAndroid').projectDir
        def packageReactNdkDebugLibs = tasks.register("packageReactNdkDebugLibs", Copy) {
            dependsOn(":ReactAndroid:packageReactNdkDebugLibsForBuck")
            from("$reactAndroidProjectDir/src/main/jni/prebuilt/lib")
            into("$buildDir/react-ndk/exported")
        }
        def packageReactNdkReleaseLibs = tasks.register("packageReactNdkReleaseLibs", Copy) {
            dependsOn(":ReactAndroid:packageReactNdkReleaseLibsForBuck")
            from("$reactAndroidProjectDir/src/main/jni/prebuilt/lib")
            into("$buildDir/react-ndk/exported")
        }
        afterEvaluate {
            // If you wish to add a custom TurboModule or component locally,
            // you should uncomment this line.
            // preBuild.dependsOn("generateCodegenArtifactsFromSchema")
            preDebugBuild.dependsOn(packageReactNdkDebugLibs)
            preReleaseBuild.dependsOn(packageReactNdkReleaseLibs)
            // Due to a bug inside AGP, we have to explicitly set a dependency
            // between configureCMakeDebug* tasks and the preBuild tasks.
            // This can be removed once this is solved: https://issuetracker.google.com/issues/207403732
            configureCMakeRelWithDebInfo.dependsOn(preReleaseBuild)
            configureCMakeDebug.dependsOn(preDebugBuild)
            reactNativeArchitectures().each { architecture ->
                tasks.findByName("configureCMakeDebug[${architecture}]")?.configure {
                    dependsOn("preDebugBuild")
                }
                tasks.findByName("configureCMakeRelWithDebInfo[${architecture}]")?.configure {
                    dependsOn("preReleaseBuild")
                }
            }
        }
    }

    splits {
        abi {
            reset()
            enable enableSeparateBuildPerCPUArchitecture
            universalApk false  // If true, also generate a universal APK
            include (*reactNativeArchitectures())
        }
    }
    signingConfigs {
        release {
            if (project.hasProperty('MYAPP_UPLOAD_STORE_FILE')) {
                storeFile file(MYAPP_UPLOAD_STORE_FILE)
                storePassword System.getenv('MYAPP_UPLOAD_STORE_PASSWORD')
                keyAlias MYAPP_UPLOAD_KEY_ALIAS
                keyPassword System.getenv('MYAPP_UPLOAD_KEY_PASSWORD')
            }
        }
        debug {
            storeFile file('debug.keystore')
            storePassword 'android'
            keyAlias 'androiddebugkey'
            keyPassword 'android'
        }
    }
    buildTypes {
        debug {
            signingConfig signingConfigs.debug
        }
        release {
            signingConfig signingConfigs.release
            minifyEnabled enableProguardInReleaseBuilds
            proguardFiles getDefaultProguardFile("proguard-android.txt"), "proguard-rules.pro"
        }
        // We need a custom build type, so we can allow http clear text traffic in a release build:
        e2eRelease {
            initWith release
            matchingFallbacks = ['release']
            signingConfig signingConfigs.debug
        }
        internalRelease {
            initWith release
            matchingFallbacks = ['release']
            signingConfig signingConfigs.debug
        }
    }

    // applicationVariants are e.g. debug, release
    applicationVariants.all { variant ->
        variant.outputs.each { output ->
            // For each separate APK per architecture, set a unique version code as described here:
            // https://developer.android.com/studio/build/configure-apk-splits.html
            def versionCodes = ["armeabi-v7a": 1, "x86": 2, "arm64-v8a": 3, "x86_64": 4]
            def abi = output.getFilter(OutputFile.ABI)
            if (abi != null) {  // null for the universal-debug, universal-release variants
                output.versionCodeOverride =
                        versionCodes.get(abi) * 1048576 + defaultConfig.versionCode
            }

        }
    }
}

dependencies {
    implementation fileTree(dir: "libs", include: ["*.jar"])

    //noinspection GradleDynamicVersion
    implementation "com.facebook.react:react-native:+"  // From node_modules

    implementation "androidx.swiperefreshlayout:swiperefreshlayout:1.0.0"

    def lifecycle_version = "2.5.0"
    implementation "androidx.lifecycle:lifecycle-viewmodel:$lifecycle_version"
    implementation "androidx.lifecycle:lifecycle-viewmodel-ktx:$lifecycle_version"

    debugImplementation("com.facebook.flipper:flipper:${FLIPPER_VERSION}") {
      exclude group:'com.facebook.fbjni'
    }

    debugImplementation("com.facebook.flipper:flipper-network-plugin:${FLIPPER_VERSION}") {
        exclude group:'com.facebook.flipper'
        exclude group:'com.squareup.okhttp3', module:'okhttp'
    }

    debugImplementation("com.facebook.flipper:flipper-fresco-plugin:${FLIPPER_VERSION}") {
        exclude group:'com.facebook.flipper'
    }

    if (enableHermes) {
        //noinspection GradleDynamicVersion
        implementation("com.facebook.react:hermes-engine:+") { // From node_modules
            exclude group:'com.facebook.fbjni'
        }
    } else {
        implementation jscFlavor
    }

    // Firebase libraries (using the Firebase BoM for consistency - see https://firebase.google.com/docs/android/learn-more#bom)
    implementation platform("com.google.firebase:firebase-bom:29.0.3")
    implementation "com.google.firebase:firebase-perf"
    implementation "com.google.firebase:firebase-crashlytics"

    // GIF support
    implementation 'com.facebook.fresco:fresco:2.5.0'
    implementation 'com.facebook.fresco:animated-gif:2.5.0'

    // Android support library
    implementation 'com.android.support:support-core-utils:28.0.0'

    // Multi Dex Support: https://developer.android.com/studio/build/multidex#mdex-gradle
    implementation 'com.android.support:multidex:1.0.3'

    // Plaid SDK
    implementation project(':react-native-plaid-link-sdk')
    // This okhttp3 dependency prevents the app from crashing - See https://github.com/plaid/react-native-plaid-link-sdk/issues/74#issuecomment-648435002
    implementation "com.squareup.okhttp3:okhttp-urlconnection:4.+"
}

if (isNewArchitectureEnabled()) {
    // If new architecture is enabled, we let you build RN from source
    // Otherwise we fallback to a prebuilt .aar bundled in the NPM package.
    // This will be applied to all the imported transtitive dependency.
    configurations.all {
        resolutionStrategy.dependencySubstitution {
            substitute(module("com.facebook.react:react-native"))
                    .using(project(":ReactAndroid"))
                    .because("On New Architecture we're building React Native from source")
            substitute(module("com.facebook.react:hermes-engine"))
                    .using(project(":ReactAndroid:hermes-engine"))
                    .because("On New Architecture we're building Hermes from source")
        }
    }
}

// Run this once to be able to run the application with BUCK
// puts all compile dependencies into folder libs for BUCK to use
task copyDownloadableDepsToLibs(type: Copy) {
    from configurations.implementation
    into 'libs'
}

apply from: file("../../node_modules/@react-native-community/cli-platform-android/native_modules.gradle"); applyNativeModulesAppBuildGradle(project)
def googleServicesFile = rootProject.file('app/google-services.json')
if (googleServicesFile.exists()) {
    apply plugin: 'com.google.gms.google-services'  // Google Play services Gradle plugin
}
apply plugin: 'com.google.firebase.crashlytics'

def isNewArchitectureEnabled() {
    // To opt-in for the New Architecture, you can either:
    // - Set `newArchEnabled` to true inside the `gradle.properties` file
    // - Invoke gradle with `-newArchEnabled=true`
    // - Set an environment variable `ORG_GRADLE_PROJECT_newArchEnabled=true`
    return project.hasProperty("newArchEnabled") && project.newArchEnabled == "true"
}
<|MERGE_RESOLUTION|>--- conflicted
+++ resolved
@@ -156,13 +156,8 @@
         minSdkVersion rootProject.ext.minSdkVersion
         targetSdkVersion rootProject.ext.targetSdkVersion
         multiDexEnabled rootProject.ext.multiDexEnabled
-<<<<<<< HEAD
-        versionCode 1001026401
-        versionName "1.2.64-1"
-=======
         versionCode 1001026402
         versionName "1.2.64-2"
->>>>>>> 15fa85d2
         buildConfigField "boolean", "IS_NEW_ARCHITECTURE_ENABLED", isNewArchitectureEnabled().toString()
 
         if (isNewArchitectureEnabled()) {

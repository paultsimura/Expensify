apply plugin: "com.android.application"
apply plugin: "com.facebook.react"
apply plugin: "com.google.firebase.firebase-perf"
apply from: project(':react-native-config').projectDir.getPath() + "/dotenv.gradle"

/**
 * This is the configuration block to customize your React Native Android app.
 * By default you don't need to apply any configuration, just uncomment the lines you need.
 */
react {
    /* Folders */
    //   The root of your project, i.e. where "package.json" lives. Default is '..'
    // root = file("../")
    //   The folder where the react-native NPM package is. Default is ../node_modules/react-native
    // reactNativeDir = file("../node_modules/react-native")
    //   The folder where the react-native Codegen package is. Default is ../node_modules/@react-native/codegen
    // codegenDir = file("../node_modules/@react-native/codegen")
    //   The cli.js file which is the React Native CLI entrypoint. Default is ../node_modules/react-native/cli.js
    // cliFile = file("../node_modules/react-native/cli.js")

    /* Variants */
    //   The list of variants to that are debuggable. For those we're going to
    //   skip the bundling of the JS bundle and the assets. By default is just 'debug'.
    //   If you add flavors like lite, prod, etc. you'll have to list your debuggableVariants.
    debuggableVariants = ["developmentDebug", "productionDebug"]

    /* Bundling */
    //   A list containing the node command and its flags. Default is just 'node'.
    // nodeExecutableAndArgs = ["node"]
    //
    //   The command to run when bundling. By default is 'bundle'
    // bundleCommand = "ram-bundle"
    //
    //   The path to the CLI configuration file. Default is empty.
    // bundleConfig = file(../rn-cli.config.js)
    //
    //   The name of the generated asset file containing your JS bundle
    // bundleAssetName = "MyApplication.android.bundle"
    //
    //   The entry file for bundle generation. Default is 'index.android.js' or 'index.js'
    // entryFile = file("../js/MyApplication.android.js")
    //
    //   A list of extra flags to pass to the 'bundle' commands.
    //   See https://github.com/react-native-community/cli/blob/main/docs/commands.md#bundle
    // extraPackagerArgs = []

    /* Hermes Commands */
    //   The hermes compiler command to run. By default it is 'hermesc'
    // hermesCommand = "$rootDir/my-custom-hermesc/bin/hermesc"
    //
    //   The list of flags to pass to the Hermes compiler. By default is "-O", "-output-source-map"
    // hermesFlags = ["-O", "-output-source-map"]
}

project.ext.envConfigFiles = [
    productionDebug: ".env.production",
    productionRelease: ".env.production",
    adhocRelease: ".env.adhoc",
    developmentRelease: ".env",
    developmentDebug: ".env",
    e2eRelease: "tests/e2e/.env.e2e"
]

/**
 * Set this to true to Run Proguard on Release builds to minify the Java bytecode.
 */
def enableProguardInReleaseBuilds = false

/**
 * The preferred build flavor of JavaScriptCore (JSC)
 *
 * For example, to use the international variant, you can use:
 * `def jscFlavor = 'org.webkit:android-jsc-intl:+'`
 *
 * The international variant includes ICU i18n library and necessary data
 * allowing to use e.g. `Date.toLocaleString` and `String.localeCompare` that
 * give correct results when using with locales other than en-US. Note that
 * this variant is about 6MiB larger per architecture than default.
 */
def jscFlavor = 'org.webkit:android-jsc:+'

android {
    ndkVersion rootProject.ext.ndkVersion

    compileSdkVersion rootProject.ext.compileSdkVersion

    namespace "com.expensify.chat"
    defaultConfig {
        applicationId "com.expensify.chat"
        minSdkVersion rootProject.ext.minSdkVersion
        targetSdkVersion rootProject.ext.targetSdkVersion
        multiDexEnabled rootProject.ext.multiDexEnabled
<<<<<<< HEAD
        versionCode 1001038601
        versionName "1.3.86-1"
=======
        versionCode 1001038701
        versionName "1.3.87-1"
>>>>>>> ce892f7e
    }

    flavorDimensions "default"
    productFlavors {
        // we need to define a production flavor but since it has default config, we can leave it empty
        production
        e2e {
            // If  are building a version that won't be uploaded to the play store, we don't have to use production keys
            // applies all non-production flavors
            applicationIdSuffix ".adhoc"
            signingConfig signingConfigs.debug
            resValue "string", "build_config_package", "com.expensify.chat"
        }
        adhoc {
            applicationIdSuffix ".adhoc"
            signingConfig signingConfigs.debug
            resValue "string", "build_config_package", "com.expensify.chat"
        }
        development {
            applicationIdSuffix ".dev"
            signingConfig signingConfigs.debug
            resValue "string", "build_config_package", "com.expensify.chat"
        }
    }

    signingConfigs {
        release {
            storeFile file(MYAPP_UPLOAD_STORE_FILE)
            storePassword System.getenv('MYAPP_UPLOAD_STORE_PASSWORD')
            keyAlias MYAPP_UPLOAD_KEY_ALIAS
            keyPassword System.getenv('MYAPP_UPLOAD_KEY_PASSWORD')
        }
        debug {
            storeFile file('debug.keystore')
            storePassword 'android'
            keyAlias 'androiddebugkey'
            keyPassword 'android'
        }
    }
    buildTypes {
        debug {
            signingConfig signingConfigs.debug
        }
        release {
            productFlavors.production.signingConfig signingConfigs.release
            minifyEnabled enableProguardInReleaseBuilds
            proguardFiles getDefaultProguardFile("proguard-android.txt"), "proguard-rules.pro"

            signingConfig null
            // buildTypes take precedence over productFlavors when it comes to the signing configuration,
            // thus we need to manually set the signing config, so that the e2e uses the debug config again.
            // In other words, the signingConfig setting above will be ignored when we build the flavor in release mode. 
            productFlavors.all { flavor ->
                // All release builds should be signed with the release config ...
                flavor.signingConfig signingConfigs.release
            }
            // ... except for the e2e flavor, which we maybe want to build locally:
            productFlavors.e2e.signingConfig signingConfigs.debug
        }
    }

    // since we don't need variants adhocDebug and e2eDebug, we can force gradle to ignore them
    variantFilter { variant ->
        if (variant.name == "adhocDebug" || variant.name == "e2eDebug") {
            setIgnore(true)
        }
    }
}

dependencies {
    // The version of react-native is set by the React Native Gradle Plugin
    implementation("com.facebook.react:react-android")
    debugImplementation("com.facebook.flipper:flipper:${FLIPPER_VERSION}")

    debugImplementation("com.facebook.flipper:flipper:${FLIPPER_VERSION}") {
      exclude group:'com.facebook.fbjni'
    }

    debugImplementation("com.facebook.flipper:flipper-network-plugin:${FLIPPER_VERSION}") {
        exclude group:'com.squareup.okhttp3', module:'okhttp'
    }

    debugImplementation("com.facebook.flipper:flipper-fresco-plugin:${FLIPPER_VERSION}")
    if (hermesEnabled.toBoolean()) {
        implementation("com.facebook.react:hermes-android")
    } else {
        implementation jscFlavor
    }

    // Firebase libraries (using the Firebase BoM for consistency - see https://firebase.google.com/docs/android/learn-more#bom)
    implementation platform("com.google.firebase:firebase-bom:29.0.3")
    implementation "com.google.firebase:firebase-perf"
    implementation "com.google.firebase:firebase-crashlytics"

    // GIF support
    implementation 'com.facebook.fresco:fresco:2.5.0'
    implementation 'com.facebook.fresco:animated-gif:2.5.0'

    // Android support library
    implementation 'com.android.support:support-core-utils:28.0.0'

    // Multi Dex Support: https://developer.android.com/studio/build/multidex#mdex-gradle
    implementation 'com.android.support:multidex:1.0.3'

    // Plaid SDK
    implementation project(':react-native-plaid-link-sdk')

    // Fixes a version conflict between airship and react-native-plaid-link-sdk
    // This may be fixed by a newer version of the plaid SDK (not working as of 10.0.0)
    implementation "androidx.work:work-runtime-ktx:2.8.0"

    // This okhttp3 dependency prevents the app from crashing - See https://github.com/plaid/react-native-plaid-link-sdk/issues/74#issuecomment-648435002
    implementation "com.squareup.okhttp3:okhttp-urlconnection:4.+"

    implementation("androidx.lifecycle:lifecycle-viewmodel-ktx:2.4.0")
}

apply from: file("../../node_modules/@react-native-community/cli-platform-android/native_modules.gradle"); applyNativeModulesAppBuildGradle(project)
apply plugin: 'com.google.gms.google-services'  // Google Play services Gradle plugin
apply plugin: 'com.google.firebase.crashlytics'<|MERGE_RESOLUTION|>--- conflicted
+++ resolved
@@ -90,13 +90,8 @@
         minSdkVersion rootProject.ext.minSdkVersion
         targetSdkVersion rootProject.ext.targetSdkVersion
         multiDexEnabled rootProject.ext.multiDexEnabled
-<<<<<<< HEAD
-        versionCode 1001038601
-        versionName "1.3.86-1"
-=======
         versionCode 1001038701
         versionName "1.3.87-1"
->>>>>>> ce892f7e
     }
 
     flavorDimensions "default"

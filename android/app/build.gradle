apply plugin: "com.android.application"
apply plugin: "com.facebook.react"
apply plugin: "com.google.firebase.firebase-perf"
apply from: project(':react-native-config').projectDir.getPath() + "/dotenv.gradle"

import com.android.build.OutputFile
import org.apache.tools.ant.taskdefs.condition.Os

/**
 * This is the configuration block to customize your React Native Android app.
 * By default you don't need to apply any configuration, just uncomment the lines you need.
 */
react {
    /* Folders */
    //   The root of your project, i.e. where "package.json" lives. Default is '..'
    // root = file("../")
    //   The folder where the react-native NPM package is. Default is ../node_modules/react-native
    // reactNativeDir = file("../node_modules/react-native")
    //   The folder where the react-native Codegen package is. Default is ../node_modules/react-native-codegen
    // codegenDir = file("../node_modules/react-native-codegen")
    //   The cli.js file which is the React Native CLI entrypoint. Default is ../node_modules/react-native/cli.js
    // cliFile = file("../node_modules/react-native/cli.js")

    /* Variants */
    //   The list of variants to that are debuggable. For those we're going to
    //   skip the bundling of the JS bundle and the assets. By default is just 'debug'.
    //   If you add flavors like lite, prod, etc. you'll have to list your debuggableVariants.
    // debuggableVariants = ["liteDebug", "prodDebug"]

    /* Bundling */
    //   A list containing the node command and its flags. Default is just 'node'.
    // nodeExecutableAndArgs = ["node"]
    //
    //   The command to run when bundling. By default is 'bundle'
    // bundleCommand = "ram-bundle"
    //
    //   The path to the CLI configuration file. Default is empty.
    // bundleConfig = file(../rn-cli.config.js)
    //
    //   The name of the generated asset file containing your JS bundle
    // bundleAssetName = "MyApplication.android.bundle"
    //
    //   The entry file for bundle generation. Default is 'index.android.js' or 'index.js'
    // entryFile = file("../js/MyApplication.android.js")
    //
    //   A list of extra flags to pass to the 'bundle' commands.
    //   See https://github.com/react-native-community/cli/blob/main/docs/commands.md#bundle
    // extraPackagerArgs = []

    /* Hermes Commands */
    //   The hermes compiler command to run. By default it is 'hermesc'
    // hermesCommand = "$rootDir/my-custom-hermesc/bin/hermesc"
    //
    //   The list of flags to pass to the Hermes compiler. By default is "-O", "-output-source-map"
    // hermesFlags = ["-O", "-output-source-map"]
}

project.ext.envConfigFiles = [
    debug: ".env",
    release: ".env.production",
]

/**
 * Set this to true to create two separate APKs instead of one:
 *   - An APK that only works on ARM devices
 *   - An APK that only works on x86 devices
 * The advantage is the size of the APK is reduced by about 4MB.
 * Upload all the APKs to the Play Store and people will download
 * the correct one based on the CPU architecture of their device.
 */
def enableSeparateBuildPerCPUArchitecture = false

/**
 * Run Proguard to shrink the Java bytecode in release builds.
 */
def enableProguardInReleaseBuilds = false

/**
 * The preferred build flavor of JavaScriptCore.
 *
 * For example, to use the international variant, you can use:
 * `def jscFlavor = 'org.webkit:android-jsc-intl:+'`
 *
 * The international variant includes ICU i18n library and necessary data
 * allowing to use e.g. `Date.toLocaleString` and `String.localeCompare` that
 * give correct results when using with locales other than en-US.  Note that
 * this variant is about 6MiB larger per architecture than default.
 */
def jscFlavor = 'org.webkit:android-jsc:+'

/**
 * Architectures to build native code for.
 */
def reactNativeArchitectures() {
    def value = project.getProperties().get("reactNativeArchitectures")
    return value ? value.split(",") : ["armeabi-v7a", "x86", "x86_64", "arm64-v8a"]
}

android {
    ndkVersion rootProject.ext.ndkVersion

    compileSdkVersion rootProject.ext.compileSdkVersion

    namespace "com.expensify.chat"
    defaultConfig {
        applicationId "com.expensify.chat"
        minSdkVersion rootProject.ext.minSdkVersion
        targetSdkVersion rootProject.ext.targetSdkVersion
        multiDexEnabled rootProject.ext.multiDexEnabled
<<<<<<< HEAD
        versionCode 1001026000
        versionName "1.2.60-0"
=======
        versionCode 1001027400
        versionName "1.2.74-0"
        buildConfigField "boolean", "IS_NEW_ARCHITECTURE_ENABLED", isNewArchitectureEnabled().toString()

        if (isNewArchitectureEnabled()) {
            // We configure the CMake build only if you decide to opt-in for the New Architecture.
            externalNativeBuild {
                cmake {
                    arguments "-DPROJECT_BUILD_DIR=$buildDir",
                        "-DREACT_ANDROID_DIR=$rootDir/../node_modules/react-native/ReactAndroid",
                        "-DREACT_ANDROID_BUILD_DIR=$rootDir/../node_modules/react-native/ReactAndroid/build",
                        "-DNODE_MODULES_DIR=$rootDir/../node_modules",
                        "-DANDROID_STL=c++_shared"
                }
            }
            if (!enableSeparateBuildPerCPUArchitecture) {
                ndk {
                    abiFilters (*reactNativeArchitectures())
                }
            }
        }
    }

    if (isNewArchitectureEnabled()) {
        // We configure the NDK build only if you decide to opt-in for the New Architecture.
        externalNativeBuild {
            cmake {
                path "$projectDir/src/main/jni/CMakeLists.txt"
            }
        }
        def reactAndroidProjectDir = project(':ReactAndroid').projectDir
        def packageReactNdkDebugLibs = tasks.register("packageReactNdkDebugLibs", Copy) {
            dependsOn(":ReactAndroid:packageReactNdkDebugLibsForBuck")
            from("$reactAndroidProjectDir/src/main/jni/prebuilt/lib")
            into("$buildDir/react-ndk/exported")
        }
        def packageReactNdkReleaseLibs = tasks.register("packageReactNdkReleaseLibs", Copy) {
            dependsOn(":ReactAndroid:packageReactNdkReleaseLibsForBuck")
            from("$reactAndroidProjectDir/src/main/jni/prebuilt/lib")
            into("$buildDir/react-ndk/exported")
        }
        afterEvaluate {
            // If you wish to add a custom TurboModule or component locally,
            // you should uncomment this line.
            // preBuild.dependsOn("generateCodegenArtifactsFromSchema")
            preDebugBuild.dependsOn(packageReactNdkDebugLibs)
            preReleaseBuild.dependsOn(packageReactNdkReleaseLibs)
            // Due to a bug inside AGP, we have to explicitly set a dependency
            // between configureCMakeDebug* tasks and the preBuild tasks.
            // This can be removed once this is solved: https://issuetracker.google.com/issues/207403732
            configureCMakeRelWithDebInfo.dependsOn(preReleaseBuild)
            configureCMakeDebug.dependsOn(preDebugBuild)
            reactNativeArchitectures().each { architecture ->
                tasks.findByName("configureCMakeDebug[${architecture}]")?.configure {
                    dependsOn("preDebugBuild")
                }
                tasks.findByName("configureCMakeRelWithDebInfo[${architecture}]")?.configure {
                    dependsOn("preReleaseBuild")
                }
            }
        }
>>>>>>> 3c11ba51
    }

    splits {
        abi {
            reset()
            enable enableSeparateBuildPerCPUArchitecture
            universalApk false  // If true, also generate a universal APK
            include (*reactNativeArchitectures())
        }
    }
    signingConfigs {
        release {
            if (project.hasProperty('MYAPP_UPLOAD_STORE_FILE')) {
                storeFile file(MYAPP_UPLOAD_STORE_FILE)
                storePassword System.getenv('MYAPP_UPLOAD_STORE_PASSWORD')
                keyAlias MYAPP_UPLOAD_KEY_ALIAS
                keyPassword System.getenv('MYAPP_UPLOAD_KEY_PASSWORD')
            }
        }
        debug {
            storeFile file('debug.keystore')
            storePassword 'android'
            keyAlias 'androiddebugkey'
            keyPassword 'android'
        }
    }
    buildTypes {
        debug {
            signingConfig signingConfigs.debug
        }
        release {
            signingConfig signingConfigs.release
            minifyEnabled enableProguardInReleaseBuilds
            proguardFiles getDefaultProguardFile("proguard-android.txt"), "proguard-rules.pro"
        }
        // We need a custom build type, so we can allow http clear text traffic in a release build:
        e2eRelease {
            initWith release
            matchingFallbacks = ['release']
            signingConfig signingConfigs.debug
        }
        internalRelease {
            initWith release
            matchingFallbacks = ['release']
            signingConfig signingConfigs.debug
        }
    }

    // applicationVariants are e.g. debug, release
    applicationVariants.all { variant ->
        variant.outputs.each { output ->
            // For each separate APK per architecture, set a unique version code as described here:
            // https://developer.android.com/studio/build/configure-apk-splits.html
            def versionCodes = ["armeabi-v7a": 1, "x86": 2, "arm64-v8a": 3, "x86_64": 4]
            def abi = output.getFilter(OutputFile.ABI)
            if (abi != null) {  // null for the universal-debug, universal-release variants
                output.versionCodeOverride =
                        versionCodes.get(abi) * 1048576 + defaultConfig.versionCode
            }

        }
    }
}

dependencies {
    implementation fileTree(dir: "libs", include: ["*.jar"])

    // The version of react-native is set by the React Native Gradle Plugin
    implementation("com.facebook.react:react-android")

    implementation "androidx.swiperefreshlayout:swiperefreshlayout:1.0.0"

    def lifecycle_version = "2.5.0"
    implementation "androidx.lifecycle:lifecycle-viewmodel:$lifecycle_version"
    implementation "androidx.lifecycle:lifecycle-viewmodel-ktx:$lifecycle_version"

    debugImplementation("com.facebook.flipper:flipper:${FLIPPER_VERSION}") {
      exclude group:'com.facebook.fbjni'
    }

    debugImplementation("com.facebook.flipper:flipper-network-plugin:${FLIPPER_VERSION}") {
        exclude group:'com.facebook.flipper'
        exclude group:'com.squareup.okhttp3', module:'okhttp'
    }

    debugImplementation("com.facebook.flipper:flipper-fresco-plugin:${FLIPPER_VERSION}") {
        exclude group:'com.facebook.flipper'
    }

    if (hermesEnabled.toBoolean()) {
        implementation("com.facebook.react:hermes-android")
    } else {
        implementation jscFlavor
    }

    // Firebase libraries (using the Firebase BoM for consistency - see https://firebase.google.com/docs/android/learn-more#bom)
    implementation platform("com.google.firebase:firebase-bom:29.0.3")
    implementation "com.google.firebase:firebase-perf"
    implementation "com.google.firebase:firebase-crashlytics"

    // GIF support
    implementation 'com.facebook.fresco:fresco:2.5.0'
    implementation 'com.facebook.fresco:animated-gif:2.5.0'

    // Android support library
    implementation 'com.android.support:support-core-utils:28.0.0'

    // Multi Dex Support: https://developer.android.com/studio/build/multidex#mdex-gradle
    implementation 'com.android.support:multidex:1.0.3'

    // Plaid SDK
    implementation project(':react-native-plaid-link-sdk')
    // This okhttp3 dependency prevents the app from crashing - See https://github.com/plaid/react-native-plaid-link-sdk/issues/74#issuecomment-648435002
    implementation "com.squareup.okhttp3:okhttp-urlconnection:4.+"
}

apply from: file("../../node_modules/@react-native-community/cli-platform-android/native_modules.gradle"); applyNativeModulesAppBuildGradle(project)
def googleServicesFile = rootProject.file('app/google-services.json')
if (googleServicesFile.exists()) {
    apply plugin: 'com.google.gms.google-services'  // Google Play services Gradle plugin
}
apply plugin: 'com.google.firebase.crashlytics'<|MERGE_RESOLUTION|>--- conflicted
+++ resolved
@@ -107,10 +107,6 @@
         minSdkVersion rootProject.ext.minSdkVersion
         targetSdkVersion rootProject.ext.targetSdkVersion
         multiDexEnabled rootProject.ext.multiDexEnabled
-<<<<<<< HEAD
-        versionCode 1001026000
-        versionName "1.2.60-0"
-=======
         versionCode 1001027400
         versionName "1.2.74-0"
         buildConfigField "boolean", "IS_NEW_ARCHITECTURE_ENABLED", isNewArchitectureEnabled().toString()
@@ -172,7 +168,6 @@
                 }
             }
         }
->>>>>>> 3c11ba51
     }
 
     splits {

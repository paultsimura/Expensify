--- conflicted
+++ resolved
@@ -60,7 +60,6 @@
     ERROR: {
         API_OFFLINE: 'API is offline',
     },
-<<<<<<< HEAD
     MENU_ITEM_KEYS: {
         NEW_CHAT: 'NewChat',
         NEW_GROUP: 'NewGroup',
@@ -68,7 +67,6 @@
         SPLIT_BILL: 'SplitBill',
         ATTACHMENT_PICKER: 'AttachmentPicker',
     },
-=======
     NVP: {
         PAYPAL_ME_ADDRESS: 'expensify_payPalMeAddress',
         PRIORITY_MODE: 'priorityMode',
@@ -78,7 +76,6 @@
 
     // at least 8 characters, 1 capital letter, 1 lowercase number, 1 number
     PASSWORD_COMPLEXITY_REGEX_STRING: '^(?=.*[A-Z])(?=.*[0-9])(?=.*[a-z]).{8,}$',
->>>>>>> c220b187
 };
 
 export default CONST;
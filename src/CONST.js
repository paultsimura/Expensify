const CLOUDFRONT_URL = 'https://d2k5nsl2zxldvw.cloudfront.net';

const CONST = {
    BETAS: {
        ALL: 'all',
        CHRONOS_IN_CASH: 'chronosInCash',
    },
    BUTTON_STATES: {
        DEFAULT: 'default',
        HOVERED: 'hovered',
        PRESSED: 'pressed',
        COMPLETE: 'complete',
    },
    CLOUDFRONT_URL,
    NEW_ZOOM_MEETING_URL: 'https://zoom.us/start/videomeeting',
    NEW_GOOGLE_MEET_MEETING_URL: 'https://meet.google.com/new',
    PDF_VIEWER_URL: '/pdf/web/viewer.html',
    EXPENSIFY_ICON_URL: `${CLOUDFRONT_URL}/images/favicon-2019.png`,
    UPWORK_URL: 'https://www.upwork.com/ab/jobs/search/?q=Expensify%20React%20Native&user_location_match=2',
    TERMS_URL: 'https://use.expensify.com/terms',
    PRIVACY_URL: 'https://use.expensify.com/privacy',
    LICENSES_URL: 'https://use.expensify.com/licenses',
    OPTION_TYPE: {
        REPORT: 'report',
        PERSONAL_DETAIL: 'personalDetail',
    },
    REPORT: {
        MAXIMUM_PARTICIPANTS: 8,
        ACTIONS: {
            LIMIT: 50,
            TYPE: {
                IOU: 'IOU',
            },
        },
    },
    MODAL: {
        MODAL_TYPE: {
            CONFIRM: 'confirm',
            CENTERED: 'centered',
            BOTTOM_DOCKED: 'bottom_docked',
            POPOVER: 'popover',
            RIGHT_DOCKED: 'right_docked',
        },
        ANCHOR_ORIGIN_VERTICAL: {
            TOP: 'top',
            CENTER: 'center',
            BOTTOM: 'bottom',
        },
        ANCHOR_ORIGIN_HORIZONTAL: {
            LEFT: 'left',
            CENTER: 'center',
            RIGHT: 'right',
        },
    },
    TIMING: {
        SEARCH_RENDER: 'search_render',
        HOMEPAGE_INITIAL_RENDER: 'homepage_initial_render',
        HOMEPAGE_REPORTS_LOADED: 'homepage_reports_loaded',
        SWITCH_REPORT: 'switch_report',
        HOT: 'hot',
        COLD: 'cold',
    },
    MESSAGES: {
        // eslint-disable-next-line max-len
        NO_PHONE_NUMBER: 'Please enter a phone number including the country code e.g +447814266907',
        MAXIMUM_PARTICIPANTS_REACHED: 'You\'ve reached the maximum number of participants for a group chat.',
    },
    PRIORITY_MODE: {
        GSD: 'gsd',
        DEFAULT: 'default',
    },
    ERROR: {
        API_OFFLINE: 'API is offline',
    },
    NVP: {
        PAYPAL_ME_ADDRESS: 'expensify_payPalMeAddress',
        PRIORITY_MODE: 'priorityMode',
        TIMEZONE: 'timeZone',
    },
    DEFAULT_TIME_ZONE: {automatic: true, selected: 'America/Los_Angeles'},
    DEFAULT_ACCOUNT_DATA: {error: '', success: '', loading: false},
    PRONOUNS: {
        HE_HIM_HIS: 'He/him',
        SHE_HER_HERS: 'She/her',
        THEY_THEM_THEIRS: 'They/them',
        ZE_HIR_HIRS: 'Ze/hir',
        SELF_SELECT: 'Self-select',
        CALL_ME_BY_MY_NAME: 'Call me by my name',
    },
    APP_STATE: {
        ACTIVE: 'active',
        BACKGROUND: 'background',
        INACTIVE: 'inactive',
    },

    // at least 8 characters, 1 capital letter, 1 lowercase number, 1 number
    PASSWORD_COMPLEXITY_REGEX_STRING: '^(?=.*[A-Z])(?=.*[0-9])(?=.*[a-z]).{8,}$',

    EMOJI_SPACER: 'SPACER',

    LOGIN_TYPE: {
        PHONE: 'phone',
        EMAIL: 'email',
    },

    KEYBOARD_TYPE: {
        NUMERIC: 'numeric',
        PHONE_PAD: 'phone-pad',
    },
<<<<<<< HEAD
    EMAIL: {
        CHRONOS: 'chronos@expensify.com',
    },
=======

    EMOJI_PICKER_SIZE: 360,
>>>>>>> 07370d22
};

export default CONST;<|MERGE_RESOLUTION|>--- conflicted
+++ resolved
@@ -107,14 +107,12 @@
         NUMERIC: 'numeric',
         PHONE_PAD: 'phone-pad',
     },
-<<<<<<< HEAD
+
+    EMOJI_PICKER_SIZE: 360,
+
     EMAIL: {
         CHRONOS: 'chronos@expensify.com',
     },
-=======
-
-    EMOJI_PICKER_SIZE: 360,
->>>>>>> 07370d22
 };
 
 export default CONST;
import lodashGet from 'lodash/get';
import Config from 'react-native-config';
import * as Url from './libs/Url';

const CLOUDFRONT_URL = 'https://d2k5nsl2zxldvw.cloudfront.net';
const ACTIVE_EXPENSIFY_URL = Url.addTrailingForwardSlash(lodashGet(Config, 'NEW_EXPENSIFY_URL', 'https://new.expensify.com'));
const USE_EXPENSIFY_URL = 'https://use.expensify.com';
const PLATFORM_OS_MACOS = 'Mac OS';
const ANDROID_PACKAGE_NAME = 'com.expensify.chat';

const CONST = {
    ANDROID_PACKAGE_NAME,
    ANIMATED_TRANSITION: 300,

    API_ATTACHMENT_VALIDATIONS: {
        // Same as the PHP layer allows
        ALLOWED_EXTENSIONS: ['jpg', 'jpeg', 'png', 'gif', 'pdf', 'html', 'txt', 'rtf', 'doc', 'docx', 'htm', 'tiff', 'tif', 'xml', 'mp3', 'mp4', 'mov'],

        // 50 megabytes in bytes
        MAX_SIZE: 52428800,

        // An arbitrary size, but the same minimum as in the PHP layer
        MIN_SIZE: 240,
    },

    AVATAR_MAX_ATTACHMENT_SIZE: 6291456,

    // Minimum width and height size in px for a selected image
    AVATAR_MIN_WIDTH_PX: 80,
    AVATAR_MIN_HEIGHT_PX: 80,
    NEW_EXPENSIFY_URL: ACTIVE_EXPENSIFY_URL,
    APP_DOWNLOAD_LINKS: {
        ANDROID: `https://play.google.com/store/apps/details?id=${ANDROID_PACKAGE_NAME}`,
        IOS: 'https://apps.apple.com/us/app/expensify-cash/id1530278510',
        DESKTOP: `${ACTIVE_EXPENSIFY_URL}NewExpensify.dmg`,
    },
    DATE: {
        MOMENT_FORMAT_STRING: 'YYYY-MM-DD',
    },
    SMS: {
        DOMAIN: '@expensify.sms',
    },
    BANK_ACCOUNT: {
        PLAID: {
            ALLOWED_THROTTLED_COUNT: 2,
            ERROR: {
                TOO_MANY_ATTEMPTS: 'Too many attempts',
            },
        },
        ERROR: {
            MISSING_ROUTING_NUMBER: '402 Missing routingNumber',
            MAX_ROUTING_NUMBER: '402 Maximum Size Exceeded routingNumber',
            MISSING_INCORPORATION_STATE: '402 Missing incorporationState in additionalData',
            MISSING_INCORPORATION_TYPE: '402 Missing incorporationType in additionalData',
        },
        STEP: {
            // In the order they appear in the VBA flow
            BANK_ACCOUNT: 'BankAccountStep',
            COMPANY: 'CompanyStep',
            REQUESTOR: 'RequestorStep',
            ACH_CONTRACT: 'ACHContractStep',
            VALIDATION: 'ValidationStep',
            ENABLE: 'EnableStep',
        },
        SUBSTEP: {
            MANUAL: 'manual',
        },
        VERIFICATIONS: {
            ERROR_MESSAGE: 'verifications.errorMessage',
            EXTERNAL_API_RESPONSES: 'verifications.externalApiResponses',
            REQUESTOR_IDENTITY_ID: 'verifications.externalApiResponses.requestorIdentityID',
            REQUESTOR_IDENTITY_ONFIDO: 'verifications.externalApiResponses.requestorIdentityOnfido',
            THROTTLED: 'verifications.throttled',
        },
        FIELDS_TYPE: {
            LOCAL: 'local',
        },
        ONFIDO_RESPONSE: {
            SDK_TOKEN: 'apiResult.sdkToken',
            PASS: 'pass',
        },
        QUESTIONS: {
            QUESTION: 'apiResult.questions.question',
            DIFFERENTIATOR_QUESTION: 'apiResult.differentiator-question',
        },
        SETUP_TYPE: {
            MANUAL: 'manual',
            PLAID: 'plaid',
        },
        REGEX: {
            US_ACCOUNT_NUMBER: /^[0-9]{4,17}$/,
            SWIFT_BIC: /^[A-Za-z0-9]{8,11}$/,
        },
        VERIFICATION_MAX_ATTEMPTS: 7,
        STATE: {
            VERIFYING: 'VERIFYING',
            PENDING: 'PENDING',
            OPEN: 'OPEN',
        },
        MAX_LENGTH: {
            SSN: 4,
            ZIP_CODE: 5,
        },
    },
    INCORPORATION_TYPES: {
        LLC: 'LLC',
        CORPORATION: 'Corp',
        PARTNERSHIP: 'Partnership',
        COOPERATIVE: 'Cooperative',
        SOLE_PROPRIETORSHIP: 'Sole Proprietorship',
        OTHER: 'Other',
    },
    BETAS: {
        ALL: 'all',
        CHRONOS_IN_CASH: 'chronosInCash',
        IOU: 'IOU',
        PAY_WITH_EXPENSIFY: 'payWithExpensify',
        FREE_PLAN: 'freePlan',
        DEFAULT_ROOMS: 'defaultRooms',
        BETA_EXPENSIFY_WALLET: 'expensifyWallet',
        BETA_COMMENT_LINKING: 'commentLinking',
        INTERNATIONALIZATION: 'internationalization',
        IOU_SEND: 'sendMoney',
        POLICY_ROOMS: 'policyRooms',
        POLICY_EXPENSE_CHAT: 'policyExpenseChat',
    },
    BUTTON_STATES: {
        DEFAULT: 'default',
        ACTIVE: 'active',
        PRESSED: 'pressed',
        COMPLETE: 'complete',
        DISABLED: 'disabled',
    },
    BANK_ACCOUNT_TYPES: {
        WALLET: 'WALLET',
    },
    COUNTRY: {
        US: 'US',
        MX: 'MX',
        AU: 'AU',
        CA: 'CA',
    },
    PLATFORM: {
        IOS: 'ios',
        ANDROID: 'android',
        WEB: 'web',
        DESKTOP: 'desktop',
    },
    PLATFORM_SPECIFIC_KEYS: {
        CTRL: {
            DEFAULT: 'control',
            [PLATFORM_OS_MACOS]: 'meta',
        },
        SHIFT: {
            DEFAULT: 'shift',
        },
    },
    KEYBOARD_SHORTCUTS: {
        SEARCH: {
            descriptionKey: 'search',
            shortcutKey: 'K',
            modifiers: ['CTRL'],
        },
        NEW_GROUP: {
            descriptionKey: 'newGroup',
            shortcutKey: 'K',
            modifiers: ['CTRL', 'SHIFT'],
        },
        SHORTCUT_MODAL: {
            descriptionKey: 'openShortcutDialog',
            shortcutKey: 'I',
            modifiers: ['CTRL'],
        },
        ESCAPE: {
            descriptionKey: 'escape',
            shortcutKey: 'Escape',
            modifiers: [],
        },
        ENTER: {
            descriptionKey: null,
            shortcutKey: 'Enter',
            modifiers: [],
        },
        CTRL_ENTER: {
            descriptionKey: null,
            shortcutKey: 'Enter',
            modifiers: ['CTRL'],
        },
        COPY: {
            descriptionKey: 'copy',
            shortcutKey: 'C',
            modifiers: ['CTRL'],
        },
        ARROW_UP: {
            descriptionKey: null,
            shortcutKey: 'ArrowUp',
            modifiers: [],
        },
        ARROW_DOWN: {
            descriptionKey: null,
            shortcutKey: 'ArrowDown',
            modifiers: [],
        },
    },
    KEYBOARD_SHORTCUT_KEY_DISPLAY_NAME: {
        CONTROL: 'CTRL',
        ESCAPE: 'ESC',
        META: 'CMD',
        SHIFT: 'Shift',
    },
    CURRENCY: {
        USD: 'USD',
    },
    EXAMPLE_PHONE_NUMBER: '+15005550006',
    CONCIERGE_CHAT_NAME: 'Concierge',
    CLOUDFRONT_URL,
    USE_EXPENSIFY_URL,
    NEW_ZOOM_MEETING_URL: 'https://zoom.us/start/videomeeting',
    NEW_GOOGLE_MEET_MEETING_URL: 'https://meet.google.com/new',
    GOOGLE_MEET_URL_ANDROID: 'https://meet.google.com',
    DEEPLINK_BASE_URL: 'new-expensify://',
    PDF_VIEWER_URL: '/pdf/web/viewer.html',
    EXPENSIFY_ICON_URL: `${CLOUDFRONT_URL}/images/favicon-2019.png`,
    UPWORK_URL: 'https://github.com/Expensify/App/issues?q=is%3Aopen+is%3Aissue+label%3A%22Help+Wanted%22',
    GITHUB_URL: 'https://github.com/Expensify/App',
    TERMS_URL: `${USE_EXPENSIFY_URL}/terms`,
    PRIVACY_URL: `${USE_EXPENSIFY_URL}/privacy`,
    LICENSES_URL: `${USE_EXPENSIFY_URL}/licenses`,
    PLAY_STORE_URL: `https://play.google.com/store/apps/details?id=${ANDROID_PACKAGE_NAME}&hl=en`,
    ADD_SECONDARY_LOGIN_URL: encodeURI('settings?param={"section":"account","openModal":"secondaryLogin"}'),
    MANAGE_CARDS_URL: 'domain_companycards',
    FEES_URL: `${USE_EXPENSIFY_URL}/fees`,
    CFPB_PREPAID_URL: 'https://cfpb.gov/prepaid',
    STAGING_NEW_EXPENSIFY_URL: 'https://staging.new.expensify.com',

    // Use Environment.getEnvironmentURL to get the complete URL with port number
    DEV_NEW_EXPENSIFY_URL: 'http://localhost:',

    OPTION_TYPE: {
        REPORT: 'report',
        PERSONAL_DETAIL: 'personalDetail',
    },
    REPORT: {
        DROP_NATIVE_ID: 'report-dropzone',
        MAXIMUM_PARTICIPANTS: 8,
        ACTIONS: {
            LIMIT: 50,
            TYPE: {
                ADDCOMMENT: 'ADDCOMMENT',
                CLOSED: 'CLOSED',
                CREATED: 'CREATED',
                IOU: 'IOU',
                RENAMED: 'RENAMED',
            },
        },
        ARCHIVE_REASON: {
            DEFAULT: 'default',
            ACCOUNT_CLOSED: 'accountClosed',
            ACCOUNT_MERGED: 'accountMerged',
            REMOVED_FROM_POLICY: 'removedFromPolicy',
            POLICY_DELETED: 'policyDeleted',
        },
        ERROR: {
            INACCESSIBLE_REPORT: 'Report not found',
        },
        MESSAGE: {
            TYPE: {
                COMMENT: 'COMMENT',
                TEXT: 'TEXT',
            },
        },
        TYPE: {
            CHAT: 'chat',
            IOU: 'iou',
        },
        CHAT_TYPE: {
            POLICY_ANNOUNCE: 'policyAnnounce',
            POLICY_ADMINS: 'policyAdmins',
            DOMAIN_ALL: 'domainAll',
            POLICY_ROOM: 'policyRoom',
            POLICY_EXPENSE_CHAT: 'policyExpenseChat',
        },
        WORKSPACE_CHAT_ROOMS: {
            ANNOUNCE: '#announce',
            ADMINS: '#admins',
        },
        STATE: {
            SUBMITTED: 'SUBMITTED',
        },
        STATE_NUM: {
            OPEN: 0,
            PROCESSING: 1,
            SUBMITTED: 2,
        },
        STATUS: {
            OPEN: 0,
            SUBMITTED: 1,
            CLOSED: 2,
            APPROVED: 3,
            REIMBURSED: 4,
        },
        NOTIFICATION_PREFERENCE: {
            MUTE: 'mute',
            DAILY: 'daily',
            ALWAYS: 'always',
        },
        VISIBILITY: {
            RESTRICTED: 'restricted',
            PRIVATE: 'private',
        },
        RESERVED_ROOM_NAMES: ['#admins', '#announce'],
        MAX_PREVIEW_AVATARS: 4,
        MAX_ROOM_NAME_LENGTH: 80,
        LAST_MESSAGE_TEXT_MAX_LENGTH: 80,
    },
    COMPOSER: {
        MAX_LINES: 16,
        MAX_LINES_SMALL_SCREEN: 6,
        MAX_LINES_FULL: -1,

        // The minimum number of typed lines needed to enable the full screen composer
        FULL_COMPOSER_MIN_LINES: 3,
    },
    MODAL: {
        MODAL_TYPE: {
            CONFIRM: 'confirm',
            CENTERED: 'centered',
            CENTERED_UNSWIPEABLE: 'centered_unswipeable',
            BOTTOM_DOCKED: 'bottom_docked',
            POPOVER: 'popover',
            RIGHT_DOCKED: 'right_docked',
        },
        ANCHOR_ORIGIN_VERTICAL: {
            TOP: 'top',
            CENTER: 'center',
            BOTTOM: 'bottom',
        },
        ANCHOR_ORIGIN_HORIZONTAL: {
            LEFT: 'left',
            CENTER: 'center',
            RIGHT: 'right',
        },
    },
    TIMING: {
        SEARCH_RENDER: 'search_render',
        HOMEPAGE_INITIAL_RENDER: 'homepage_initial_render',
        REPORT_INITIAL_RENDER: 'report_initial_render',
        HOMEPAGE_REPORTS_LOADED: 'homepage_reports_loaded',
        SWITCH_REPORT: 'switch_report',
        SIDEBAR_LOADED: 'sidebar_loaded',
        PERSONAL_DETAILS_FORMATTED: 'personal_details_formatted',
        SIDEBAR_LINKS_FILTER_REPORTS: 'sidebar_links_filter_reports',
        COLD: 'cold',
        REPORT_ACTION_ITEM_LAYOUT_DEBOUNCE_TIME: 1500,
        TOOLTIP_SENSE: 1000,
        SPINNER_TIMEOUT: 15 * 1000,
    },
    PRIORITY_MODE: {
        GSD: 'gsd',
        DEFAULT: 'default',
    },
    JSON_CODE: {
        SUCCESS: 200,
        NOT_AUTHENTICATED: 407,
        EXP_ERROR: 666,
        UNABLE_TO_RETRY: 'unableToRetry',
    },
    ERROR: {
        XHR_FAILED: 'xhrFailed',
        UNKNOWN_ERROR: 'Unknown error',
        REQUEST_CANCELLED: 'AbortError',
        FAILED_TO_FETCH: 'Failed to fetch',
        ENSURE_BUGBOT: 'ENSURE_BUGBOT',
        PUSHER_ERROR: 'PusherError',
        WEB_SOCKET_ERROR: 'WebSocketError',
        NETWORK_REQUEST_FAILED: 'Network request failed',
        SAFARI_DOCUMENT_LOAD_ABORTED: 'cancelled',
        FIREFOX_DOCUMENT_LOAD_ABORTED: 'NetworkError when attempting to fetch resource.',
        IOS_NETWORK_CONNECTION_LOST: 'The network connection was lost.',
        IOS_NETWORK_CONNECTION_LOST_RUSSIAN: 'Сетевое соединение потеряно.',
        IOS_NETWORK_CONNECTION_LOST_SWEDISH: 'Nätverksanslutningen förlorades.',
        IOS_NETWORK_CONNECTION_LOST_SPANISH: 'La conexión a Internet parece estar desactivada.',
        IOS_LOAD_FAILED: 'Load failed',
        SAFARI_CANNOT_PARSE_RESPONSE: 'cannot parse response',
        GATEWAY_TIMEOUT: 'Gateway Timeout',
        EXPENSIFY_SERVICE_INTERRUPTED: 'Expensify service interrupted',
    },
    ERROR_TYPE: {
        SOCKET: 'Expensify\\Auth\\Error\\Socket',
    },
    ERROR_TITLE: {
        SOCKET: 'Issue connecting to database',
    },
    NETWORK: {
        METHOD: {
            POST: 'post',
        },
        MAX_REQUEST_RETRIES: 10,
        PROCESS_REQUEST_DELAY_MS: 1000,
        MAX_PENDING_TIME_MS: 10 * 1000,
    },
    NVP: {
        IS_FIRST_TIME_NEW_EXPENSIFY_USER: 'isFirstTimeNewExpensifyUser',
        BLOCKED_FROM_CONCIERGE: 'private_blockedFromConcierge',
        PAYPAL_ME_ADDRESS: 'expensify_payPalMeAddress',
        PRIORITY_MODE: 'priorityMode',
        TIMEZONE: 'timeZone',
        FREE_PLAN_BANK_ACCOUNT_ID: 'expensify_freePlanBankAccountID',
        ACH_DATA_THROTTLED: 'expensify_ACHData_throttled',
        FAILED_BANK_ACCOUNT_VALIDATIONS_PREFIX: 'private_failedBankValidations_',
        PLAID_THROTTLED: 'private_throttledHistory_openPlaidBankAccountSelector',
        PREFERRED_LOCALE: 'preferredLocale',
        KYC_MIGRATION: 'expensify_migration_2020_04_28_RunKycVerifications',
        PREFERRED_EMOJI_SKIN_TONE: 'expensify_preferredEmojiSkinTone',
        FREQUENTLY_USED_EMOJIS: 'expensify_frequentlyUsedEmojis',
    },
    DEFAULT_TIME_ZONE: {automatic: true, selected: 'America/Los_Angeles'},
<<<<<<< HEAD
    DEFAULT_ACCOUNT_DATA: {error: '', success: '', isLoading: false},
=======
    DEFAULT_ACCOUNT_DATA: {errors: null, success: '', loading: false},
>>>>>>> 7d2cdcd7
    APP_STATE: {
        ACTIVE: 'active',
        BACKGROUND: 'background',
        INACTIVE: 'inactive',
    },

    // at least 8 characters, 1 capital letter, 1 lowercase number, 1 number
    PASSWORD_COMPLEXITY_REGEX_STRING: '^(?=.*[A-Z])(?=.*[0-9])(?=.*[a-z]).{8,}$',

    PASSWORD_PAGE: {
        ERROR: {
            ALREADY_VALIDATED: 'Account already validated',
            VALIDATE_CODE_FAILED: 'Validate code failed',
        },
    },

    PUSHER: {
        PRIVATE_USER_CHANNEL_PREFIX: 'private-encrypted-user-accountID-',
        PRIVATE_REPORT_CHANNEL_PREFIX: 'private-report-reportID-',
    },

    EMOJI_SPACER: 'SPACER',

    EMOJI_NUM_PER_ROW: 8,

    EMOJI_FREQUENT_ROW_COUNT: 3,

    EMOJI_INVISIBLE_CODEPOINT: 'fe0f',

    TOOLTIP_MAX_LINES: 3,

    LOGIN_TYPE: {
        PHONE: 'phone',
        EMAIL: 'email',
    },

    KEYBOARD_TYPE: {
        PHONE_PAD: 'phone-pad',
        NUMBER_PAD: 'number-pad',
        DECIMAL_PAD: 'decimal-pad',
        VISIBLE_PASSWORD: 'visible-password',
    },

    ATTACHMENT_SOURCE_ATTRIBUTE: 'data-expensify-source',
    ATTACHMENT_PREVIEW_ATTRIBUTE: 'src',
    ATTACHMENT_ORIGINAL_FILENAME_ATTRIBUTE: 'data-name',

    ATTACHMENT_PICKER_TYPE: {
        FILE: 'file',
        IMAGE: 'image',
    },

    ATTACHMENT_FILE_TYPE: {
        FILE: 'file',
        IMAGE: 'image',
        VIDEO: 'video',
    },

    FILE_TYPE_REGEX: {
        IMAGE: /\.(jpg|jpeg|png|webp|avif|gif|tiff|wbmp|ico|jng|bmp|heic|svg|svg2)$/,
        VIDEO: /\.(3gp|h261|h263|h264|m4s|jpgv|jpm|jpgm|mp4|mp4v|mpg4|mpeg|mpg|ogv|ogg|mov|qt|webm|flv|mkv|wmv|wav|avi|movie|f4v|avchd|mp2|mpe|mpv|m4v|swf)$/,
    },
    IOS_CAMERAROLL_ACCESS_ERROR: 'Access to photo library was denied',
    ADD_PAYMENT_MENU_POSITION_Y: 226,
    ADD_PAYMENT_MENU_POSITION_X: 356,
    EMOJI_PICKER_SIZE: {
        WIDTH: 320,
        HEIGHT: 400,
    },
    NON_NATIVE_EMOJI_PICKER_LIST_HEIGHT: 300,
    EMOJI_PICKER_ITEM_HEIGHT: 40,
    EMOJI_PICKER_HEADER_HEIGHT: 38,
    COMPOSER_MAX_HEIGHT: 125,
    CHAT_FOOTER_MIN_HEIGHT: 65,
    CHAT_SKELETON_VIEW: {
        AVERAGE_ROW_HEIGHT: 80,
        HEIGHT_FOR_ROW_COUNT: {
            1: 60,
            2: 80,
            3: 100,
        },
    },
    EMAIL: {
        CONCIERGE: 'concierge@expensify.com',
        HELP: 'help@expensify.com',
        RECEIPTS: 'receipts@expensify.com',
        CHRONOS: 'chronos@expensify.com',
        QA: 'qa@expensify.com',
        CONTRIBUTORS: 'contributors@expensify.com',
        FIRST_RESPONDER: 'firstresponders@expensify.com',
        QA_TRAVIS: 'qa+travisreceipts@expensify.com',
        BILLS: 'bills@expensify.com',
        STUDENT_AMBASSADOR: 'studentambassadors@expensify.com',
        ACCOUNTING: 'accounting@expensify.com',
        PAYROLL: 'payroll@expensify.com',
        SVFG: 'svfg@expensify.com',
        INTEGRATION_TESTING_CREDS: 'integrationtestingcreds@expensify.com',
        ADMIN: 'admin@expensify.com',
        GUIDES_DOMAIN: 'team.expensify.com',
    },

    ENVIRONMENT: {
        DEV: 'development',
        STAGING: 'staging',
        PRODUCTION: 'production',
    },

    // Used to delay the initial fetching of reportActions when the app first inits or reconnects (e.g. returning
    // from backgound). The times are based on how long it generally seems to take for the app to become interactive
    // in each scenario.
    FETCH_ACTIONS_DELAY: {
        STARTUP: 8000,
        RECONNECT: 1000,
    },

    WALLET: {
        TRANSFER_METHOD_TYPE: {
            INSTANT: 'instant',
            ACH: 'ach',
        },
        TRANSFER_METHOD_TYPE_FEE: {
            INSTANT: {
                RATE: 1.5,
                MINIMUM_FEE: 25,
            },
            ACH: {
                RATE: 0,
                MINIMUM_FEE: 0,
            },
        },
        ERROR: {
            // If these get updated, we need to update the codes on the Web side too
            SSN: 'ssnError',
            KBA: 'kbaNeeded',
            KYC: 'kycFailed',
            FULL_SSN_NOT_FOUND: 'Full SSN not found',
            MISSING_FIELD: 'Missing required additional details fields',
            WRONG_ANSWERS: 'Wrong answers',
            ONFIDO_FIXABLE_ERROR: 'Onfido returned a fixable error',

            // KBA stands for Knowledge Based Answers (requiring us to show Idology questions)
            KBA_NEEDED: 'KBA needed',
            NO_ACCOUNT_TO_LINK: '405 No account to link to wallet',
            INVALID_WALLET: '405 Invalid wallet account',
            NOT_OWNER_OF_BANK_ACCOUNT: '401 Wallet owner does not own linked bank account',
            INVALID_BANK_ACCOUNT: '405 Attempting to link an invalid bank account to a wallet',
            NOT_OWNER_OF_FUND: '401 Wallet owner does not own linked fund',
            INVALID_FUND: '405 Attempting to link an invalid fund to a wallet',
        },
        STEP: {
            // In the order they appear in the Wallet flow
            ADDITIONAL_DETAILS: 'AdditionalDetailsStep',
            ONFIDO: 'OnfidoStep',
            TERMS: 'TermsStep',
            ACTIVATE: 'ActivateStep',
        },
        TIER_NAME: {
            GOLD: 'GOLD',
            SILVER: 'SILVER',
        },
    },

    PLAID: {
        EVENT: {
            ERROR: 'ERROR',
            EXIT: 'EXIT',
        },
    },

    ONFIDO: {
        CONTAINER_ID: 'onfido-mount',
        TYPE: {
            DOCUMENT: 'document',
            FACE: 'face',
        },
        VARIANT: {
            VIDEO: 'video',
        },
        SMS_NUMBER_COUNTRY_CODE: 'US',
        ERROR: {
            USER_CANCELLED: 'User canceled flow',
            USER_TAPPED_BACK: 'User exited by clicking the back button.',
            USER_CAMERA_DENINED: 'Onfido.OnfidoFlowError',
            USER_CAMERA_PERMISSION: 'Encountered an error: cameraPermission',
            // eslint-disable-next-line max-len
            USER_CAMERA_CONSENT_DENIED: 'Unexpected result Intent. It might be a result of incorrect integration, make sure you only pass Onfido intent to handleActivityResult. It might be due to unpredictable crash or error. Please report the problem to android-sdk@onfido.com. Intent: null \n resultCode: 0',
        },
    },

    OS: {
        WINDOWS: 'Windows',
        MAC_OS: PLATFORM_OS_MACOS,
        ANDROID: 'Android',
        IOS: 'iOS',
        LINUX: 'Linux',
        NATIVE: 'Native',
    },

    BROWSER: {
        CHROME: 'chrome',
        FIREFOX: 'firefox',
        IE: 'ie',
        EDGE: 'edge',
        Opera: 'opera',
        SAFARI: 'safari',
        OTHER: 'other',
    },

    PAYMENT_METHODS: {
        PAYPAL: 'payPalMe',
        DEBIT_CARD: 'debitCard',
        BANK_ACCOUNT: 'bankAccount',
    },

    PAYMENT_METHOD_ID_KEYS: {
        DEBIT_CARD: 'fundID',
        BANK_ACCOUNT: 'bankAccountID',
    },

    IOU: {
        // Note: These payment types are used when building IOU reportAction message values in the server and should
        // not be changed.
        PAYMENT_TYPE: {
            ELSEWHERE: 'Elsewhere',
            EXPENSIFY: 'Expensify',
            PAYPAL_ME: 'PayPal.me',
        },
        IOU_TYPE: {
            SEND: 'send',
            SPLIT: 'split',
            REQUEST: 'request',
        },
        REPORT_ACTION_TYPE: {
            PAY: 'pay',
        },
        AMOUNT_MAX_LENGTH: 10,
    },

    GROWL: {
        SUCCESS: 'success',
        ERROR: 'error',
        WARNING: 'warning',
        DURATION: 2000,
        DURATION_LONG: 3500,
    },

    DEFAULT_LOCALE: 'en',
    DEFAULT_SKIN_TONE: 'default',

    POLICY: {
        TYPE: {
            FREE: 'free',
            PERSONAL: 'personal',
            CORPORATE: 'corporate',
            TEAM: 'team',
        },
        ROLE: {
            ADMIN: 'admin',
        },
        ROOM_PREFIX: '#',
        CUSTOM_UNIT_RATE_BASE_OFFSET: 100,
    },

    CUSTOM_UNITS: {
        NAME_DISTANCE: 'Distance',
    },

    TERMS: {
        CFPB_PREPAID: 'cfpb.gov/prepaid',
        CFPB_COMPLAINT: 'cfpb.gov/complaint',
        FDIC_PREPAID: 'fdic.gov/deposit/deposits/prepaid.html',
        USE_EXPENSIFY_FEES: 'use.expensify.com/fees',
    },

    ICON_TYPE_ICON: 'icon',
    ICON_TYPE_AVATAR: 'avatar',
    AVATAR_SIZE: {
        LARGE: 'large',
        DEFAULT: 'default',
        SMALL: 'small',
        SUBSCRIPT: 'subscript',
        SMALL_SUBSCRIPT: 'small-subscript',
    },
    OPTION_MODE: {
        COMPACT: 'compact',
        DEFAULT: 'default',
    },
    REGEX: {
        SPECIAL_CHARS_WITHOUT_NEWLINE: /((?!\n)[()-\s\t])/g,
        US_PHONE: /^\+1\d{10}$/,
        US_PHONE_WITH_OPTIONAL_COUNTRY_CODE: /^(\+1)?\d{10}$/,
        DIGITS_AND_PLUS: /^\+?[0-9]*$/,
        PHONE_E164_PLUS: /^\+?[1-9]\d{1,14}$/,
        PHONE_WITH_SPECIAL_CHARS: /^[+]*[(]{0,1}[0-9]{1,3}[)]{0,1}[-\s\\./0-9]{0,12}$/,
        ALPHABETIC_CHARS: /[a-zA-Z]+/,
        POSITIVE_INTEGER: /^\d+$/,
        NON_ALPHA_NUMERIC: /[^A-Za-z0-9+]/g,
        PO_BOX: /\b[P|p]?(OST|ost)?\.?\s*[O|o|0]?(ffice|FFICE)?\.?\s*[B|b][O|o|0]?[X|x]?\.?\s+[#]?(\d+)\b/,
        ANY_VALUE: /^.+$/,
        ZIP_CODE: /[0-9]{5}(?:[- ][0-9]{4})?/,
        INDUSTRY_CODE: /^[0-9]{6}$/,
        SSN_LAST_FOUR: /^(?!0000)[0-9]{4}$/,
        SSN_FULL_NINE: /^(?!0000)[0-9]{9}$/,
        NUMBER: /^[0-9]+$/,
        CARD_NUMBER: /^[0-9]{15,16}$/,
        CARD_SECURITY_CODE: /^[0-9]{3,4}$/,
        CARD_EXPIRATION_DATE: /^(0[1-9]|1[0-2])([^0-9])?([0-9]{4}|([0-9]{2}))$/,
        PAYPAL_ME_USERNAME: /^[a-zA-Z0-9]+$/,

        // Adapted from: https://gist.github.com/dperini/729294
        // eslint-disable-next-line max-len
        HYPERLINK: /^(?:(?:(?:https?|ftp):\/\/)?)(?:\S+(?::\S*)?@)?(?:(?!(?:10|127)(?:\.\d{1,3}){3})(?!(?:169\.254|192\.168)(?:\.\d{1,3}){2})(?!172\.(?:1[6-9]|2\d|3[0-1])(?:\.\d{1,3}){2})(?:[1-9]\d?|1\d\d|2[01]\d|22[0-3])(?:\.(?:1?\d{1,2}|2[0-4]\d|25[0-5])){2}(?:\.(?:[1-9]\d?|1\d\d|2[0-4]\d|25[0-4]))|(?:(?:[a-z0-9\u00a1-\uffff][a-z0-9\u00a1-\uffff_-]{0,62})?[a-z0-9\u00a1-\uffff]\.)+(?:[a-z\u00a1-\uffff]{2,}\.?))(?::\d{2,5})?(?:[/?#]\S*)?$/i,

        // eslint-disable-next-line max-len, no-misleading-character-class
        EMOJIS: /(?:\uD83D(?:\uDC41\u200D\uD83D\uDDE8|\uDC68\u200D\uD83D[\uDC68\uDC69]\u200D\uD83D(?:\uDC66(?:\u200D\uD83D\uDC66)?|\uDC67(?:\u200D\uD83D[\uDC66\uDC67])?)|\uDC69\u200D\uD83D\uDC69\u200D\uD83D(?:\uDC66(?:\u200D\uD83D\uDC66)?|\uDC67(?:\u200D\uD83D[\uDC66\uDC67])?))|[\u2700-\u27bf]|(?:\ud83c[\udde6-\uddff]){2}|[\ud800-\udbff][\udc00-\udfff]|[\u0023-\u0039]\ufe0f?\u20e3|\u3299|\u3297|\u303d|\u3030|\u24c2|\ud83c[\udd70-\udd71]|\ud83c[\udd7e-\udd7f]|\ud83c\udd8e|\ud83c[\udd91-\udd9a]|\ud83c[\udde6-\uddff]|[\ud83c\ude01-\ude02]|\ud83c\ude1a|\ud83c\ude2f|[\ud83c\ude32-\ude3a]|[\ud83c\ude50-\ude51]|\u203c|\u2049|[\u25aa-\u25ab]|\u25b6|\u25c0|[\u25fb-\u25fe]|\u00a9|\u00ae|\u2122|\u2139|\ud83c\udc04|[\u2600-\u26FF]|\u2b05|\u2b06|\u2b07|\u2b1b|\u2b1c|\u2b50|\u2b55|\u231a|\u231b|\u2328|\u23cf|[\u23e9-\u23f3]|[\u23f8-\u23fa]|\ud83c\udccf|\u2934|\u2935|[\u2190-\u21ff])/g,
        TAX_ID: /^\d{9}$/,
        NON_NUMERIC: /\D/g,
    },

    PRONOUNS: {
        PREFIX: '__predefined_',
        SELF_SELECT: '__predefined_selfSelect',
    },
    GUIDES_CALL_TASK_IDS: {
        CONCIERGE_DM: 'NewExpensifyConciergeDM',
        WORKSPACE_INITIAL: 'WorkspaceHome',
        WORKSPACE_SETTINGS: 'WorkspaceGeneralSettings',
        WORKSPACE_CARD: 'WorkspaceCorporateCards',
        WORKSPACE_REIMBURSE: 'WorkspaceReimburseReceipts',
        WORKSPACE_BILLS: 'WorkspacePayBills',
        WORKSPACE_INVOICES: 'WorkspaceSendInvoices',
        WORKSPACE_TRAVEL: 'WorkspaceBookTravel',
        WORKSPACE_MEMBERS: 'WorkspaceManageMembers',
        WORKSPACE_BANK_ACCOUNT: 'WorkspaceBankAccount',
    },
    get EXPENSIFY_EMAILS() {
        return [
            this.EMAIL.CONCIERGE,
            this.EMAIL.HELP,
            this.EMAIL.RECEIPTS,
            this.EMAIL.CHRONOS,
            this.EMAIL.QA,
            this.EMAIL.CONTRIBUTORS,
            this.EMAIL.FIRST_RESPONDER,
            this.EMAIL.QA_TRAVIS,
            this.EMAIL.BILLS,
            this.EMAIL.STUDENT_AMBASSADOR,
            this.EMAIL.ACCOUNTING,
            this.EMAIL.PAYROLL,
            this.EMAIL.SVFG,
            this.EMAIL.INTEGRATION_TESTING_CREDS,
            this.EMAIL.ADMIN,
        ];
    },

    // There's a limit of 60k characters in Auth - https://github.com/Expensify/Auth/blob/198d59547f71fdee8121325e8bc9241fc9c3236a/auth/lib/Request.h#L28
    MAX_COMMENT_LENGTH: 60000,

    FORM_CHARACTER_LIMIT: 50,
    AVATAR_CROP_MODAL: {
        // The next two constants control what is min and max value of the image crop scale.
        // Values define in how many times the image can be bigger than its container.
        // Notice: that values less than 1 mean that the image won't cover the container fully.
        MAX_SCALE: 3, // 3x scale is used commonly in different apps.
        MIN_SCALE: 1, // 1x min scale means that the image covers the container completely

        // This const defines the initial container size, before layout measurement.
        // Since size cant be null, we have to define some initial value.
        INITIAL_SIZE: 1, // 1 was chosen because there is a very low probability that initialized component will have such size.
    },

    ONYX: {
        METHOD: {
            MERGE: 'merge',
            SET: 'set',
        },
    },
    MICROSECONDS_PER_MS: 1000,
    RED_BRICK_ROAD_PENDING_ACTION: {
        ADD: 'add',
        DELETE: 'delete',
        UPDATE: 'update',
    },
    BRICK_ROAD_INDICATOR_STATUS: {
        ERROR: 'error',
    },
    REPORT_DETAILS_MENU_ITEM: {
        MEMBERS: 'member',
        SETTINGS: 'settings',
        INVITE: 'invite',
        LEAVE_ROOM: 'leaveRoom',
    },
    PROFILE_SETTINGS_FORM: 'profileSettingsForm',

    // These split the maximum decimal value of a signed 64-bit number (9,223,372,036,854,775,807) into parts where none of them are too big to fit into a 32-bit number, so that we can
    // generate them each with a random number generator with only 32-bits of precision.
    MAX_64BIT_LEFT_PART: 92233,
    MAX_64BIT_MIDDLE_PART: 7203685,
    MAX_64BIT_RIGHT_PART: 4775807,

    // When generating a random value to fit in 7 digits (for the `middle` or `right` parts above), this is the maximum value to multiply by Math.random().
    MAX_INT_FOR_RANDOM_7_DIGIT_VALUE: 10000000,
    IOS_KEYBOARD_SPACE_OFFSET: -30,

    PDF_PASSWORD_FORM: {
        // Constants for password-related error responses received from react-pdf.
        REACT_PDF_PASSWORD_RESPONSES: {
            NEED_PASSWORD: 1,
            INCORRECT_PASSWORD: 2,
        },
    },
    TESTING: {
        SCREEN_SIZE: {
            SMALL: {
                width: 300, height: 700, scale: 1, fontScale: 1,
            },
        },
    },
};

export default CONST;<|MERGE_RESOLUTION|>--- conflicted
+++ resolved
@@ -415,11 +415,7 @@
         FREQUENTLY_USED_EMOJIS: 'expensify_frequentlyUsedEmojis',
     },
     DEFAULT_TIME_ZONE: {automatic: true, selected: 'America/Los_Angeles'},
-<<<<<<< HEAD
-    DEFAULT_ACCOUNT_DATA: {error: '', success: '', isLoading: false},
-=======
-    DEFAULT_ACCOUNT_DATA: {errors: null, success: '', loading: false},
->>>>>>> 7d2cdcd7
+    DEFAULT_ACCOUNT_DATA: {errors: null, success: '', isLoading: false},
     APP_STATE: {
         ACTIVE: 'active',
         BACKGROUND: 'background',

--- conflicted
+++ resolved
@@ -1061,16 +1061,14 @@
             DELETE: 'delete',
         },
         AMOUNT_MAX_LENGTH: 10,
-<<<<<<< HEAD
         RECEIPT_STATE: {
             SCANREADY: 'SCANREADY',
-=======
+        },
         FILE_TYPES: {
             HTML: 'html',
             DOC: 'doc',
             DOCX: 'docx',
             SVG: 'svg',
->>>>>>> 5a7791fe
         },
     },
 

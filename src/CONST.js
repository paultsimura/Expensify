const CLOUDFRONT_URL = 'https://d2k5nsl2zxldvw.cloudfront.net';

const CONST = {
    BETAS: {
        ALL: 'all',
        CHRONOS_IN_CASH: 'chronosInCash',
        IOU: 'IOU',
    },
    BUTTON_STATES: {
        DEFAULT: 'default',
        HOVERED: 'hovered',
        PRESSED: 'pressed',
        COMPLETE: 'complete',
    },
    CLOUDFRONT_URL,
    NEW_ZOOM_MEETING_URL: 'https://zoom.us/start/videomeeting',
    NEW_GOOGLE_MEET_MEETING_URL: 'https://meet.google.com/new',
    PDF_VIEWER_URL: '/pdf/web/viewer.html',
    EXPENSIFY_ICON_URL: `${CLOUDFRONT_URL}/images/favicon-2019.png`,
    UPWORK_URL: 'https://www.upwork.com/ab/jobs/search/?q=Expensify%20React%20Native&user_location_match=2',
    GITHUB_URL: 'https://github.com/Expensify/Expensify.cash',
    TERMS_URL: 'https://use.expensify.com/terms',
    PRIVACY_URL: 'https://use.expensify.com/privacy',
    LICENSES_URL: 'https://use.expensify.com/licenses',
    OPTION_TYPE: {
        REPORT: 'report',
        PERSONAL_DETAIL: 'personalDetail',
    },
    REPORT: {
        MAXIMUM_PARTICIPANTS: 8,
        ACTIONS: {
            LIMIT: 50,
            TYPE: {
                IOU: 'IOU',
            },
        },
        TYPE: {
            CHAT: 'chat',
            IOU: 'iou',
        },
    },
    MODAL: {
        MODAL_TYPE: {
            CONFIRM: 'confirm',
            CENTERED: 'centered',
            BOTTOM_DOCKED: 'bottom_docked',
            POPOVER: 'popover',
            RIGHT_DOCKED: 'right_docked',
        },
        ANCHOR_ORIGIN_VERTICAL: {
            TOP: 'top',
            CENTER: 'center',
            BOTTOM: 'bottom',
        },
        ANCHOR_ORIGIN_HORIZONTAL: {
            LEFT: 'left',
            CENTER: 'center',
            RIGHT: 'right',
        },
    },
    TIMING: {
        SEARCH_RENDER: 'search_render',
        HOMEPAGE_INITIAL_RENDER: 'homepage_initial_render',
        HOMEPAGE_REPORTS_LOADED: 'homepage_reports_loaded',
        SWITCH_REPORT: 'switch_report',
        COLD: 'cold',
        REPORT_ACTION_ITEM_LAYOUT_DEBOUNCE_TIME: 1500,
    },
    PRIORITY_MODE: {
        GSD: 'gsd',
        DEFAULT: 'default',
    },
    ERROR: {
        API_OFFLINE: 'API is offline',
    },
    NETWORK: {
        METHOD: {
            POST: 'post',
        },
    },
    NVP: {
        PAYPAL_ME_ADDRESS: 'expensify_payPalMeAddress',
        PRIORITY_MODE: 'priorityMode',
        TIMEZONE: 'timeZone',
    },
    DEFAULT_TIME_ZONE: {automatic: true, selected: 'America/Los_Angeles'},
    DEFAULT_ACCOUNT_DATA: {error: '', success: '', loading: false},
    APP_STATE: {
        ACTIVE: 'active',
        BACKGROUND: 'background',
        INACTIVE: 'inactive',
    },

    // at least 8 characters, 1 capital letter, 1 lowercase number, 1 number
    PASSWORD_COMPLEXITY_REGEX_STRING: '^(?=.*[A-Z])(?=.*[0-9])(?=.*[a-z]).{8,}$',

    EMOJI_SPACER: 'SPACER',

    LOGIN_TYPE: {
        PHONE: 'phone',
        EMAIL: 'email',
    },

    KEYBOARD_TYPE: {
        NUMERIC: 'numeric',
        PHONE_PAD: 'phone-pad',
    },

    EMOJI_PICKER_SIZE: 360,
    NON_NATIVE_EMOJI_PICKER_LIST_HEIGHT: 300,
    EMOJI_PICKER_ITEM_HEIGHT: 40,
    EMOJI_PICKER_HEADER_HEIGHT: 38,

    EMAIL: {
        CHRONOS: 'chronos@expensify.com',
    },

    ENVIRONMENT: {
        DEV: 'DEV',
        STAGING: 'STG',
        PRODUCTION: 'PROD',
    },

    // Used to delay the initial fetching of reportActions when the app first inits or reconnects (e.g. returning
    // from backgound). The times are based on how long it generally seems to take for the app to become interactive
    // in each scenario.
    FETCH_ACTIONS_DELAY: {
        STARTUP: 8000,
        RECONNECT: 1000,
    },

<<<<<<< HEAD
    PLAID: {
        EVENT: {
            ERROR: 'ERROR',
            EXIT: 'EXIT',
        },
=======
    OS: {
        WINDOWS: 'Windows',
        MAC_OS: 'Mac OS',
        ANDROID: 'Android',
        IOS: 'iOS',
        LINUX: 'Linux',
        NATIVE: 'Native',
>>>>>>> 51612b0e
    },
};

export default CONST;<|MERGE_RESOLUTION|>--- conflicted
+++ resolved
@@ -129,13 +129,13 @@
         RECONNECT: 1000,
     },
 
-<<<<<<< HEAD
     PLAID: {
         EVENT: {
             ERROR: 'ERROR',
             EXIT: 'EXIT',
         },
-=======
+    },
+
     OS: {
         WINDOWS: 'Windows',
         MAC_OS: 'Mac OS',
@@ -143,7 +143,6 @@
         IOS: 'iOS',
         LINUX: 'Linux',
         NATIVE: 'Native',
->>>>>>> 51612b0e
     },
 };
 

const CLOUDFRONT_URL = 'https://d2k5nsl2zxldvw.cloudfront.net';

const CONST = {
    CLOUDFRONT_URL,
    PDF_VIEWER_URL: '/pdf/web/viewer.html',
    EXPENSIFY_ICON_URL: `${CLOUDFRONT_URL}/images/favicon-2019.png`,
    REPORT: {
        SINGLE_USER_DM: 'singleUserDM',
        GROUP_USERS_DM: 'groupUsersDM',
    },
<<<<<<< HEAD
    TIMING: {
        HOMEPAGE_INITIAL_RENDER: 'homepage_initial_render',
        HOMEPAGE_REPORTS_LOADED: 'homepage_reports_loaded',
        SWITCH_REPORT: 'switch_report'
=======
    MODAL: {
        MODAL_TYPE: {
            CENTERED: 'centered',
        },
>>>>>>> 778867ba
    },
};

export default CONST;<|MERGE_RESOLUTION|>--- conflicted
+++ resolved
@@ -8,18 +8,16 @@
         SINGLE_USER_DM: 'singleUserDM',
         GROUP_USERS_DM: 'groupUsersDM',
     },
-<<<<<<< HEAD
+    MODAL: {
+        MODAL_TYPE: {
+            CENTERED: 'centered',
+        },
+    },
     TIMING: {
         HOMEPAGE_INITIAL_RENDER: 'homepage_initial_render',
         HOMEPAGE_REPORTS_LOADED: 'homepage_reports_loaded',
         SWITCH_REPORT: 'switch_report'
-=======
-    MODAL: {
-        MODAL_TYPE: {
-            CENTERED: 'centered',
-        },
->>>>>>> 778867ba
-    },
+    }
 };
 
 export default CONST;
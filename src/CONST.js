import lodashGet from 'lodash/get';
import Config from 'react-native-config';
import * as Url from './libs/Url';

const CLOUDFRONT_URL = 'https://d2k5nsl2zxldvw.cloudfront.net';
const ACTIVE_EXPENSIFY_URL = Url.addTrailingForwardSlash(lodashGet(Config, 'NEW_EXPENSIFY_URL', 'https://new.expensify.com'));
const USE_EXPENSIFY_URL = 'https://use.expensify.com';
const PLATFORM_OS_MACOS = 'Mac OS';
const ANDROID_PACKAGE_NAME = 'com.expensify.chat';

const CONST = {
    ANDROID_PACKAGE_NAME,
    ANIMATED_TRANSITION: 300,

    // 50 megabytes in bytes
    API_MAX_ATTACHMENT_SIZE: 52428800,
    AVATAR_MAX_ATTACHMENT_SIZE: 6291456,
    NEW_EXPENSIFY_URL: ACTIVE_EXPENSIFY_URL,
    APP_DOWNLOAD_LINKS: {
        ANDROID: `https://play.google.com/store/apps/details?id=${ANDROID_PACKAGE_NAME}`,
        IOS: 'https://apps.apple.com/us/app/expensify-cash/id1530278510',
        DESKTOP: `${ACTIVE_EXPENSIFY_URL}NewExpensify.dmg`,
    },
    DATE: {
        MOMENT_FORMAT_STRING: 'YYYY-MM-DD',
    },
    SMS: {
        DOMAIN: '@expensify.sms',
    },
    BANK_ACCOUNT: {
        PLAID: {
            ALLOWED_THROTTLED_COUNT: 2,
            ERROR: {
                TOO_MANY_ATTEMPTS: 'Too many attempts',
            },
        },
        ERROR: {
            MISSING_ROUTING_NUMBER: '402 Missing routingNumber',
            MAX_ROUTING_NUMBER: '402 Maximum Size Exceeded routingNumber',
            MISSING_INCORPORATION_STATE: '402 Missing incorporationState in additionalData',
            MISSING_INCORPORATION_TYPE: '402 Missing incorporationType in additionalData',
            MAX_VALIDATION_ATTEMPTS_REACHED: 'Validation for this bank account has been disabled due to too many incorrect attempts. Please contact us.',
            INCORRECT_VALIDATION_AMOUNTS: 'The validate code you entered is incorrect, please try again.',
        },
        STEP: {
            // In the order they appear in the VBA flow
            BANK_ACCOUNT: 'BankAccountStep',
            COMPANY: 'CompanyStep',
            REQUESTOR: 'RequestorStep',
            ACH_CONTRACT: 'ACHContractStep',
            VALIDATION: 'ValidationStep',
            ENABLE: 'EnableStep',
        },
        SUBSTEP: {
            MANUAL: 'manual',
        },
        VERIFICATIONS: {
            ERROR_MESSAGE: 'verifications.errorMessage',
            EXTERNAL_API_RESPONSES: 'verifications.externalApiResponses',
            REQUESTOR_IDENTITY_ID: 'verifications.externalApiResponses.requestorIdentityID',
            REQUESTOR_IDENTITY_ONFIDO: 'verifications.externalApiResponses.requestorIdentityOnfido',
            THROTTLED: 'verifications.throttled',
        },
        FIELDS_TYPE: {
            LOCAL: 'local',
        },
        ONFIDO_RESPONSE: {
            SDK_TOKEN: 'apiResult.sdkToken',
            PASS: 'pass',
        },
        QUESTIONS: {
            QUESTION: 'apiResult.questions.question',
            DIFFERENTIATOR_QUESTION: 'apiResult.differentiator-question',
        },
        SETUP_TYPE: {
            MANUAL: 'manual',
            PLAID: 'plaid',
        },
        REGEX: {
            US_ACCOUNT_NUMBER: /^[0-9]{4,17}$/,
            SWIFT_BIC: /^[A-Za-z0-9]{8,11}$/,
        },
        VERIFICATION_MAX_ATTEMPTS: 7,
        STATE: {
            VERIFYING: 'VERIFYING',
            PENDING: 'PENDING',
        },
        MAX_LENGTH: {
            SSN: 4,
            ZIP_CODE: 5,
        },
    },
    INCORPORATION_TYPES: {
        LLC: 'LLC',
        CORPORATION: 'Corp',
        PARTNERSHIP: 'Partnership',
        COOPERATIVE: 'Cooperative',
        SOLE_PROPRIETORSHIP: 'Sole Proprietorship',
        OTHER: 'Other',
    },
    BETAS: {
        ALL: 'all',
        CHRONOS_IN_CASH: 'chronosInCash',
        IOU: 'IOU',
        PAY_WITH_EXPENSIFY: 'payWithExpensify',
        FREE_PLAN: 'freePlan',
        DEFAULT_ROOMS: 'defaultRooms',
        BETA_EXPENSIFY_WALLET: 'expensifyWallet',
        INTERNATIONALIZATION: 'internationalization',
        IOU_SEND: 'sendMoney',
        POLICY_ROOMS: 'policyRooms',
        POLICY_EXPENSE_CHAT: 'policyExpenseChat',
    },
    BUTTON_STATES: {
        DEFAULT: 'default',
        ACTIVE: 'active',
        PRESSED: 'pressed',
        COMPLETE: 'complete',
        DISABLED: 'disabled',
    },
    BANK_ACCOUNT_TYPES: {
        WALLET: 'WALLET',
    },
    COUNTRY: {
        US: 'US',
        MX: 'MX',
        AU: 'AU',
        CA: 'CA',
    },
    PLATFORM: {
        IOS: 'ios',
        ANDROID: 'android',
        WEB: 'web',
        DESKTOP: 'desktop',
    },
    PLATFORM_SPECIFIC_KEYS: {
        CTRL: {
            DEFAULT: 'control',
            [PLATFORM_OS_MACOS]: 'meta',
        },
        SHIFT: {
            DEFAULT: 'shift',
        },
    },
    KEYBOARD_SHORTCUTS: {
        SEARCH: {
            descriptionKey: 'search',
            shortcutKey: 'K',
            modifiers: ['CTRL'],
        },
        NEW_GROUP: {
            descriptionKey: 'newGroup',
            shortcutKey: 'K',
            modifiers: ['CTRL', 'SHIFT'],
        },
        SHORTCUT_MODAL: {
            descriptionKey: 'openShortcutDialog',
            shortcutKey: 'I',
            modifiers: ['CTRL'],
        },
        ESCAPE: {
            descriptionKey: 'escape',
            shortcutKey: 'Escape',
            modifiers: [],
        },
        ENTER: {
            descriptionKey: null,
            shortcutKey: 'Enter',
            modifiers: [],
        },
        COPY: {
            descriptionKey: 'copy',
            shortcutKey: 'C',
            modifiers: ['CTRL'],
        },
    },
    KEYBOARD_SHORTCUT_KEY_DISPLAY_NAME: {
        CONTROL: 'CTRL',
        ESCAPE: 'ESC',
        META: 'CMD',
        SHIFT: 'Shift',
    },
    CURRENCY: {
        USD: 'USD',
    },
    CONCIERGE_CHAT_NAME: 'Concierge',
    CLOUDFRONT_URL,
    USE_EXPENSIFY_URL,
    NEW_ZOOM_MEETING_URL: 'https://zoom.us/start/videomeeting',
    NEW_GOOGLE_MEET_MEETING_URL: 'https://meet.google.com/new',
    DEEPLINK_BASE_URL: 'new-expensify://',
    PDF_VIEWER_URL: '/pdf/web/viewer.html',
    EXPENSIFY_ICON_URL: `${CLOUDFRONT_URL}/images/favicon-2019.png`,
    UPWORK_URL: 'https://github.com/Expensify/App/issues?q=is%3Aopen+is%3Aissue+label%3A%22Help+Wanted%22',
    GITHUB_URL: 'https://github.com/Expensify/App',
    TERMS_URL: `${USE_EXPENSIFY_URL}/terms`,
    PRIVACY_URL: `${USE_EXPENSIFY_URL}/privacy`,
    LICENSES_URL: `${USE_EXPENSIFY_URL}/licenses`,
    PLAY_STORE_URL: `https://play.google.com/store/apps/details?id=${ANDROID_PACKAGE_NAME}&hl=en`,
    ADD_SECONDARY_LOGIN_URL: encodeURI('settings?param={"section":"account","openModal":"secondaryLogin"}'),
    MANAGE_CARDS_URL: 'domain_companycards',
    FEES_URL: `${USE_EXPENSIFY_URL}/fees`,
    CFPB_PREPAID_URL: 'https://cfpb.gov/prepaid',
    STAGING_SECURE_URL: 'https://staging-secure.expensify.com/',
    STAGING_NEW_EXPENSIFY_URL: 'https://staging.new.expensify.com',
    OPTION_TYPE: {
        REPORT: 'report',
        PERSONAL_DETAIL: 'personalDetail',
    },
    REPORT: {
        DROP_NATIVE_ID: 'report-dropzone',
        MAXIMUM_PARTICIPANTS: 8,
        ACTIONS: {
            LIMIT: 50,
            TYPE: {
                ADDCOMMENT: 'ADDCOMMENT',
                CLOSED: 'CLOSED',
                CREATED: 'CREATED',
                IOU: 'IOU',
                RENAMED: 'RENAMED',
            },
        },
        ARCHIVE_REASON: {
            DEFAULT: 'default',
            ACCOUNT_CLOSED: 'accountClosed',
            ACCOUNT_MERGED: 'accountMerged',
            REMOVED_FROM_POLICY: 'removedFromPolicy',
            POLICY_DELETED: 'policyDeleted',
        },
        ERROR: {
            INACCESSIBLE_REPORT: 'Report not found',
        },
        MESSAGE: {
            TYPE: {
                COMMENT: 'COMMENT',
            },
        },
        TYPE: {
            CHAT: 'chat',
            IOU: 'iou',
        },
        CHAT_TYPE: {
            POLICY_ANNOUNCE: 'policyAnnounce',
            POLICY_ADMINS: 'policyAdmins',
            DOMAIN_ALL: 'domainAll',
            POLICY_ROOM: 'policyRoom',
            POLICY_EXPENSE_CHAT: 'policyExpenseChat',
        },
        STATE_NUM: {
            OPEN: 0,
            PROCESSING: 1,
            SUBMITTED: 2,
        },
        STATUS: {
            OPEN: 0,
            SUBMITTED: 1,
            CLOSED: 2,
            APPROVED: 3,
            REIMBURSED: 4,
        },
        NOTIFICATION_PREFERENCE: {
            MUTE: 'mute',
            DAILY: 'daily',
            ALWAYS: 'always',
        },
        VISIBILITY: {
            RESTRICTED: 'restricted',
            PRIVATE: 'private',
        },
        RESERVED_ROOM_NAMES: ['#admins', '#announce'],
        MAX_PREVIEW_AVATARS: 4,
        MAX_ROOM_NAME_LENGTH: 80,
        LAST_MESSAGE_TEXT_MAX_LENGTH: 80,
    },
    MODAL: {
        MODAL_TYPE: {
            CONFIRM: 'confirm',
            CENTERED: 'centered',
            CENTERED_UNSWIPEABLE: 'centered_unswipeable',
            BOTTOM_DOCKED: 'bottom_docked',
            POPOVER: 'popover',
            RIGHT_DOCKED: 'right_docked',
        },
        ANCHOR_ORIGIN_VERTICAL: {
            TOP: 'top',
            CENTER: 'center',
            BOTTOM: 'bottom',
        },
        ANCHOR_ORIGIN_HORIZONTAL: {
            LEFT: 'left',
            CENTER: 'center',
            RIGHT: 'right',
        },
    },
    TIMING: {
        SEARCH_RENDER: 'search_render',
        HOMEPAGE_INITIAL_RENDER: 'homepage_initial_render',
        REPORT_INITIAL_RENDER: 'report_initial_render',
        HOMEPAGE_REPORTS_LOADED: 'homepage_reports_loaded',
        SWITCH_REPORT: 'switch_report',
        SIDEBAR_LOADED: 'sidebar_loaded',
        PERSONAL_DETAILS_FORMATTED: 'personal_details_formatted',
        COLD: 'cold',
        REPORT_ACTION_ITEM_LAYOUT_DEBOUNCE_TIME: 1500,
        TOOLTIP_SENSE: 1000,
        SPINNER_TIMEOUT: 15 * 1000,
    },
    PRIORITY_MODE: {
        GSD: 'gsd',
        DEFAULT: 'default',
    },
    JSON_CODE: {
        SUCCESS: 200,
        NOT_AUTHENTICATED: 407,
        EXP_ERROR: 666,
<<<<<<< HEAD
        OFFLINE: 0,
=======
        UNABLE_TO_RETRY: 'unableToRetry',
>>>>>>> ab4bc54b
    },
    ERROR: {
        XHR_FAILED: 'xhrFailed',
        UNKNOWN_ERROR: 'Unknown error',
        REQUEST_CANCELLED: 'AbortError',
        FAILED_TO_FETCH: 'Failed to fetch',
        ENSURE_BUGBOT: 'ENSURE_BUGBOT',
        PUSHER_ERROR: 'PusherError',
        WEB_SOCKET_ERROR: 'WebSocketError',
        NETWORK_REQUEST_FAILED: 'Network request failed',
        SAFARI_DOCUMENT_LOAD_ABORTED: 'cancelled',
        FIREFOX_DOCUMENT_LOAD_ABORTED: 'NetworkError when attempting to fetch resource.',
        IOS_NETWORK_CONNECTION_LOST: 'The network connection was lost.',
        IOS_NETWORK_CONNECTION_LOST_RUSSIAN: 'Сетевое соединение потеряно.',
        IOS_NETWORK_CONNECTION_LOST_SWEDISH: 'Nätverksanslutningen förlorades.',
        IOS_LOAD_FAILED: 'Load failed',
        SAFARI_CANNOT_PARSE_RESPONSE: 'cannot parse response',
        GATEWAY_TIMEOUT: 'Gateway Timeout',
        EXPENSIFY_SERVICE_INTERRUPTED: 'Expensify service interrupted',
    },
    ERROR_TYPE: {
        SOCKET: 'Expensify\\Auth\\Error\\Socket',
    },
    ERROR_TITLE: {
        SOCKET: 'Issue connecting to database',
    },
    NETWORK: {
        METHOD: {
            POST: 'post',
        },
        MAX_REQUEST_RETRIES: 10,
        PROCESS_REQUEST_DELAY_MS: 1000,
        MAX_PENDING_TIME_MS: 10 * 1000,
    },
    NVP: {
        IS_FIRST_TIME_NEW_EXPENSIFY_USER: 'isFirstTimeNewExpensifyUser',
        BLOCKED_FROM_CONCIERGE: 'private_blockedFromConcierge',
        PAYPAL_ME_ADDRESS: 'expensify_payPalMeAddress',
        PRIORITY_MODE: 'priorityMode',
        TIMEZONE: 'timeZone',
        FREE_PLAN_BANK_ACCOUNT_ID: 'expensify_freePlanBankAccountID',
        ACH_DATA_THROTTLED: 'expensify_ACHData_throttled',
        FAILED_BANK_ACCOUNT_VALIDATIONS_PREFIX: 'private_failedBankValidations_',
        BANK_ACCOUNT_GET_THROTTLED: 'private_throttledHistory_BankAccount_Get',
        PREFERRED_LOCALE: 'preferredLocale',
        KYC_MIGRATION: 'expensify_migration_2020_04_28_RunKycVerifications',
        PREFERRED_EMOJI_SKIN_TONE: 'expensify_preferredEmojiSkinTone',
        FREQUENTLY_USED_EMOJIS: 'expensify_frequentlyUsedEmojis',
    },
    DEFAULT_TIME_ZONE: {automatic: true, selected: 'America/Los_Angeles'},
    DEFAULT_ACCOUNT_DATA: {error: '', success: '', loading: false},
    APP_STATE: {
        ACTIVE: 'active',
        BACKGROUND: 'background',
        INACTIVE: 'inactive',
    },

    // at least 8 characters, 1 capital letter, 1 lowercase number, 1 number
    PASSWORD_COMPLEXITY_REGEX_STRING: '^(?=.*[A-Z])(?=.*[0-9])(?=.*[a-z]).{8,}$',

    PASSWORD_PAGE: {
        ERROR: {
            ALREADY_VALIDATED: 'Account already validated',
            VALIDATE_CODE_FAILED: 'Validate code failed',
        },
    },

    EMOJI_SPACER: 'SPACER',

    EMOJI_NUM_PER_ROW: 8,

    EMOJI_FREQUENT_ROW_COUNT: 3,

    LOGIN_TYPE: {
        PHONE: 'phone',
        EMAIL: 'email',
    },

    KEYBOARD_TYPE: {
        PHONE_PAD: 'phone-pad',
        NUMBER_PAD: 'number-pad',
        DECIMAL_PAD: 'decimal-pad',
    },

    ATTACHMENT_SOURCE_ATTRIBUTE: 'data-expensify-source',
    ATTACHMENT_PREVIEW_ATTRIBUTE: 'src',
    ATTACHMENT_ORIGINAL_FILENAME_ATTRIBUTE: 'data-name',

    ATTACHMENT_PICKER_TYPE: {
        FILE: 'file',
        IMAGE: 'image',
    },

    ADD_PAYMENT_MENU_POSITION_Y: 226,
    ADD_PAYMENT_MENU_POSITION_X: 356,
    EMOJI_PICKER_SIZE: {
        WIDTH: 320,
        HEIGHT: 400,
    },
    NON_NATIVE_EMOJI_PICKER_LIST_HEIGHT: 300,
    EMOJI_PICKER_ITEM_HEIGHT: 40,
    EMOJI_PICKER_HEADER_HEIGHT: 38,

    COMPOSER_MAX_HEIGHT: 125,

    EMAIL: {
        CONCIERGE: 'concierge@expensify.com',
        HELP: 'help@expensify.com',
        RECEIPTS: 'receipts@expensify.com',
        CHRONOS: 'chronos@expensify.com',
        QA: 'qa@expensify.com',
        CONTRIBUTORS: 'contributors@expensify.com',
        FIRST_RESPONDER: 'firstresponders@expensify.com',
        QA_TRAVIS: 'qa+travisreceipts@expensify.com',
        BILLS: 'bills@expensify.com',
        STUDENT_AMBASSADOR: 'studentambassadors@expensify.com',
        ACCOUNTING: 'accounting@expensify.com',
        PAYROLL: 'payroll@expensify.com',
        SVFG: 'svfg@expensify.com',
        INTEGRATION_TESTING_CREDS: 'integrationtestingcreds@expensify.com',
        ADMIN: 'admin@expensify.com',
    },

    ENVIRONMENT: {
        DEV: 'development',
        STAGING: 'staging',
        PRODUCTION: 'production',
    },

    // Used to delay the initial fetching of reportActions when the app first inits or reconnects (e.g. returning
    // from backgound). The times are based on how long it generally seems to take for the app to become interactive
    // in each scenario.
    FETCH_ACTIONS_DELAY: {
        STARTUP: 8000,
        RECONNECT: 1000,
    },

    WALLET: {
        TRANSFER_METHOD_TYPE: {
            INSTANT: 'instant',
            ACH: 'ach',
        },
        TRANSFER_METHOD_TYPE_FEE: {
            INSTANT: {
                RATE: 1.5,
                MINIMUM_FEE: 25,
            },
            ACH: {
                RATE: 0,
                MINIMUM_FEE: 0,
            },
        },
        ERROR: {
            FULL_SSN_NOT_FOUND: 'Full SSN not found',
            MISSING_FIELD: 'Missing required additional details fields',
            WRONG_ANSWERS: 'Wrong answers',
            ONFIDO_FIXABLE_ERROR: 'Onfido returned a fixable error',

            // KBA stands for Knowledge Based Answers (requiring us to show Idology questions)
            KBA_NEEDED: 'KBA needed',
            NO_ACCOUNT_TO_LINK: '405 No account to link to wallet',
            INVALID_WALLET: '405 Invalid wallet account',
            NOT_OWNER_OF_BANK_ACCOUNT: '401 Wallet owner does not own linked bank account',
            INVALID_BANK_ACCOUNT: '405 Attempting to link an invalid bank account to a wallet',
            NOT_OWNER_OF_FUND: '401 Wallet owner does not own linked fund',
            INVALID_FUND: '405 Attempting to link an invalid fund to a wallet',
        },
        STEP: {
            // In the order they appear in the Wallet flow
            ADDITIONAL_DETAILS: 'AdditionalDetailsStep',
            ONFIDO: 'OnfidoStep',
            TERMS: 'TermsStep',
            ACTIVATE: 'ActivateStep',
        },
        TIER_NAME: {
            GOLD: 'GOLD',
            SILVER: 'SILVER',
        },
    },

    PLAID: {
        EVENT: {
            ERROR: 'ERROR',
            EXIT: 'EXIT',
        },
    },

    ONFIDO: {
        CONTAINER_ID: 'onfido-mount',
        TYPE: {
            DOCUMENT: 'document',
            FACE: 'face',
        },
        VARIANT: {
            VIDEO: 'video',
        },
        SMS_NUMBER_COUNTRY_CODE: 'US',
        ERROR: {
            USER_CANCELLED: 'User canceled flow',
            USER_TAPPED_BACK: 'User exited by clicking the back button.',
            USER_CAMERA_DENINED: 'Onfido.OnfidoFlowError',
            USER_CAMERA_PERMISSION: 'Encountered an error: cameraPermission',
            // eslint-disable-next-line max-len
            USER_CAMERA_CONSENT_DENIED: 'Unexpected result Intent. It might be a result of incorrect integration, make sure you only pass Onfido intent to handleActivityResult. It might be due to unpredictable crash or error. Please report the problem to android-sdk@onfido.com. Intent: null \n resultCode: 0',
        },
    },

    OS: {
        WINDOWS: 'Windows',
        MAC_OS: PLATFORM_OS_MACOS,
        ANDROID: 'Android',
        IOS: 'iOS',
        LINUX: 'Linux',
        NATIVE: 'Native',
    },

    BROWSER: {
        CHROME: 'chrome',
        FIREFOX: 'firefox',
        IE: 'ie',
        EDGE: 'edge',
        Opera: 'opera',
        SAFARI: 'safari',
        OTHER: 'other',
    },

    PAYMENT_METHODS: {
        PAYPAL: 'payPalMe',
        DEBIT_CARD: 'debitCard',
        BANK_ACCOUNT: 'bankAccount',
    },

    PAYMENT_METHOD_ID_KEYS: {
        DEBIT_CARD: 'fundID',
        BANK_ACCOUNT: 'bankAccountID',
    },

    IOU: {
        // Note: These payment types are used when building IOU reportAction message values in the server and should
        // not be changed.
        PAYMENT_TYPE: {
            ELSEWHERE: 'Elsewhere',
            EXPENSIFY: 'Expensify',
            PAYPAL_ME: 'PayPal.me',
            VENMO: 'Venmo',
        },
        IOU_TYPE: {
            SEND: 'send',
            SPLIT: 'split',
            REQUEST: 'request',
        },
        AMOUNT_MAX_LENGTH: 10,
    },

    GROWL: {
        SUCCESS: 'success',
        ERROR: 'error',
        WARNING: 'warning',
        DURATION: 2000,
        DURATION_LONG: 3500,
    },

    DEFAULT_LOCALE: 'en',
    DEFAULT_SKIN_TONE: 'default',

    POLICY: {
        TYPE: {
            FREE: 'free',
            PERSONAL: 'personal',
        },
        ROLE: {
            ADMIN: 'admin',
        },
        ROOM_PREFIX: '#',
    },

    TERMS: {
        CFPB_PREPAID: 'cfpb.gov/prepaid',
        CFPB_COMPLAINT: 'cfpb.gov/complaint',
        FDIC_PREPAID: 'fdic.gov/deposit/deposits/prepaid.html',
        USE_EXPENSIFY_FEES: 'use.expensify.com/fees',
    },

    ICON_TYPE_ICON: 'icon',
    ICON_TYPE_AVATAR: 'avatar',
    AVATAR_SIZE: {
        LARGE: 'large',
        DEFAULT: 'default',
        SMALL: 'small',
        SUBSCRIPT: 'subscript',
        SMALL_SUBSCRIPT: 'small-subscript',
    },
    OPTION_MODE: {
        COMPACT: 'compact',
        DEFAULT: 'default',
    },
    PHONE_MAX_LENGTH: 15,
    PHONE_MIN_LENGTH: 5,
    REGEX: {
        SPECIAL_CHARS_WITHOUT_NEWLINE: /((?!\n)[()-\s\t])/g,
        US_PHONE: /^\+1\d{10}$/,
        DIGITS_AND_PLUS: /^\+?[0-9]*$/,
        PHONE_E164_PLUS: /^\+?[1-9]\d{1,14}$/,
        PHONE_WITH_SPECIAL_CHARS: /^[+]*[(]{0,1}[0-9]{1,3}[)]{0,1}[-\s\\./0-9]{0,12}$/,
        ALPHABETIC_CHARS: /[a-zA-Z]+/,
        POSITIVE_INTEGER: /^\d+$/,
        NON_ALPHA_NUMERIC: /[^A-Za-z0-9+]/g,
        PO_BOX: /\b[P|p]?(OST|ost)?\.?\s*[O|o|0]?(ffice|FFICE)?\.?\s*[B|b][O|o|0]?[X|x]?\.?\s+[#]?(\d+)\b/,
        ANY_VALUE: /^.+$/,
        ZIP_CODE: /[0-9]{5}(?:[- ][0-9]{4})?/,
        INDUSTRY_CODE: /^[0-9]{6}$/,
        SSN_LAST_FOUR: /^(?!0000)[0-9]{4}$/,
        SSN_FULL_NINE: /^(?!0000)[0-9]{9}$/,
        NUMBER: /^[0-9]+$/,
        CARD_NUMBER: /^[0-9]{15,16}$/,
        CARD_SECURITY_CODE: /^[0-9]{3,4}$/,
        CARD_EXPIRATION_DATE: /^(0[1-9]|1[0-2])([^0-9])?([0-9]{4}|([0-9]{2}))$/,
        PAYPAL_ME_USERNAME: /^[a-zA-Z0-9]+$/,
        RATE_VALUE: /^\d{1,8}(\.\d*)?$/,

        // Adapted from: https://gist.github.com/dperini/729294
        // eslint-disable-next-line max-len
        HYPERLINK: /^(?:(?:(?:https?|ftp):\/\/)?)(?:\S+(?::\S*)?@)?(?:(?!(?:10|127)(?:\.\d{1,3}){3})(?!(?:169\.254|192\.168)(?:\.\d{1,3}){2})(?!172\.(?:1[6-9]|2\d|3[0-1])(?:\.\d{1,3}){2})(?:[1-9]\d?|1\d\d|2[01]\d|22[0-3])(?:\.(?:1?\d{1,2}|2[0-4]\d|25[0-5])){2}(?:\.(?:[1-9]\d?|1\d\d|2[0-4]\d|25[0-4]))|(?:(?:[a-z0-9\u00a1-\uffff][a-z0-9\u00a1-\uffff_-]{0,62})?[a-z0-9\u00a1-\uffff]\.)+(?:[a-z\u00a1-\uffff]{2,}\.?))(?::\d{2,5})?(?:[/?#]\S*)?$/i,

        // eslint-disable-next-line max-len, no-misleading-character-class
        EMOJIS: /(?:\uD83D(?:\uDC41\u200D\uD83D\uDDE8|\uDC68\u200D\uD83D[\uDC68\uDC69]\u200D\uD83D(?:\uDC66(?:\u200D\uD83D\uDC66)?|\uDC67(?:\u200D\uD83D[\uDC66\uDC67])?)|\uDC69\u200D\uD83D\uDC69\u200D\uD83D(?:\uDC66(?:\u200D\uD83D\uDC66)?|\uDC67(?:\u200D\uD83D[\uDC66\uDC67])?))|[\u2700-\u27bf]|(?:\ud83c[\udde6-\uddff]){2}|[\ud800-\udbff][\udc00-\udfff]|[\u0023-\u0039]\ufe0f?\u20e3|\u3299|\u3297|\u303d|\u3030|\u24c2|\ud83c[\udd70-\udd71]|\ud83c[\udd7e-\udd7f]|\ud83c\udd8e|\ud83c[\udd91-\udd9a]|\ud83c[\udde6-\uddff]|[\ud83c\ude01-\ude02]|\ud83c\ude1a|\ud83c\ude2f|[\ud83c\ude32-\ude3a]|[\ud83c\ude50-\ude51]|\u203c|\u2049|[\u25aa-\u25ab]|\u25b6|\u25c0|[\u25fb-\u25fe]|\u00a9|\u00ae|\u2122|\u2139|\ud83c\udc04|[\u2600-\u26FF]|\u2b05|\u2b06|\u2b07|\u2b1b|\u2b1c|\u2b50|\u2b55|\u231a|\u231b|\u2328|\u23cf|[\u23e9-\u23f3]|[\u23f8-\u23fa]|\ud83c\udccf|\u2934|\u2935|[\u2190-\u21ff])/g,
        TAX_ID: /^\d{9}$/,
        NON_NUMERIC: /\D/g,
    },

    PRONOUNS: {
        PREFIX: '__predefined_',
        SELF_SELECT: '__predefined_selfSelect',
    },
    GUIDES_CALL_TASK_IDS: {
        CONCIERGE_DM: 'NewExpensifyConciergeDM',
        WORKSPACE_INITIAL: 'WorkspaceHome',
        WORKSPACE_SETTINGS: 'WorkspaceGeneralSettings',
        WORKSPACE_CARD: 'WorkspaceCorporateCards',
        WORKSPACE_REIMBURSE: 'WorkspaceReimburseReceipts',
        WORKSPACE_BILLS: 'WorkspacePayBills',
        WORKSPACE_INVOICES: 'WorkspaceSendInvoices',
        WORKSPACE_TRAVEL: 'WorkspaceBookTravel',
        WORKSPACE_MEMBERS: 'WorkspaceManageMembers',
        WORKSPACE_BANK_ACCOUNT: 'WorkspaceBankAccount',
    },
    get EXPENSIFY_EMAILS() {
        return [
            this.EMAIL.CONCIERGE,
            this.EMAIL.HELP,
            this.EMAIL.RECEIPTS,
            this.EMAIL.CHRONOS,
            this.EMAIL.QA,
            this.EMAIL.CONTRIBUTORS,
            this.EMAIL.FIRST_RESPONDER,
            this.EMAIL.QA_TRAVIS,
            this.EMAIL.BILLS,
            this.EMAIL.STUDENT_AMBASSADOR,
            this.EMAIL.ACCOUNTING,
            this.EMAIL.PAYROLL,
            this.EMAIL.SVFG,
            this.EMAIL.INTEGRATION_TESTING_CREDS,
            this.EMAIL.ADMIN,
        ];
    },

    // There's a limit of 60k characters in Auth - https://github.com/Expensify/Auth/blob/198d59547f71fdee8121325e8bc9241fc9c3236a/auth/lib/Request.h#L28
    MAX_COMMENT_LENGTH: 60000,
};

export default CONST;<|MERGE_RESOLUTION|>--- conflicted
+++ resolved
@@ -313,11 +313,8 @@
         SUCCESS: 200,
         NOT_AUTHENTICATED: 407,
         EXP_ERROR: 666,
-<<<<<<< HEAD
-        OFFLINE: 0,
-=======
+        OFFLINE: 'offline',
         UNABLE_TO_RETRY: 'unableToRetry',
->>>>>>> ab4bc54b
     },
     ERROR: {
         XHR_FAILED: 'xhrFailed',

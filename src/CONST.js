--- conflicted
+++ resolved
@@ -2541,16 +2541,14 @@
         DISTANCE: 'distance',
     },
     STATUS_TEXT_MAX_LENGTH: 100,
-<<<<<<< HEAD
 
     DROPDOWN_BUTTON_SIZE: {
         LARGE: 'large',
         MEDIUM: 'medium',
     },
 
-=======
     SF_COORDINATES: [-122.4194, 37.7749],
->>>>>>> c435734d
+
     NAVIGATION: {
         TYPE: {
             FORCED_UP: 'FORCED_UP',

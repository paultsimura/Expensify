import lodashGet from 'lodash/get';
import Config from 'react-native-config';
import * as Url from './libs/Url';

const CLOUDFRONT_URL = 'https://d2k5nsl2zxldvw.cloudfront.net';
const ACTIVE_EXPENSIFY_URL = Url.addTrailingForwardSlash(lodashGet(Config, 'NEW_EXPENSIFY_URL', 'https://new.expensify.com'));
const USE_EXPENSIFY_URL = 'https://use.expensify.com';
const PLATFORM_OS_MACOS = 'Mac OS';
const ANDROID_PACKAGE_NAME = 'com.expensify.chat';

const CONST = {
    ANDROID_PACKAGE_NAME,
    ANIMATED_TRANSITION: 300,

    // 50 megabytes in bytes
    API_MAX_ATTACHMENT_SIZE: 52428800,
    AVATAR_MAX_ATTACHMENT_SIZE: 6291456,
    NEW_EXPENSIFY_URL: ACTIVE_EXPENSIFY_URL,
    APP_DOWNLOAD_LINKS: {
        ANDROID: `https://play.google.com/store/apps/details?id=${ANDROID_PACKAGE_NAME}`,
        IOS: 'https://apps.apple.com/us/app/expensify-cash/id1530278510',
        DESKTOP: `${ACTIVE_EXPENSIFY_URL}NewExpensify.dmg`,
    },
    DATE: {
        MOMENT_FORMAT_STRING: 'YYYY-MM-DD',
    },
    SMS: {
        DOMAIN: '@expensify.sms',
    },
    BANK_ACCOUNT: {
        PLAID: {
            ALLOWED_THROTTLED_COUNT: 2,
            ERROR: {
                TOO_MANY_ATTEMPTS: 'Too many attempts',
            },
        },
        ERROR: {
            MISSING_ROUTING_NUMBER: '402 Missing routingNumber',
            MAX_ROUTING_NUMBER: '402 Maximum Size Exceeded routingNumber',
            MISSING_INCORPORATION_STATE: '402 Missing incorporationState in additionalData',
            MISSING_INCORPORATION_TYPE: '402 Missing incorporationType in additionalData',
            MAX_VALIDATION_ATTEMPTS_REACHED: 'Validation for this bank account has been disabled due to too many incorrect attempts. Please contact us.',
            INCORRECT_VALIDATION_AMOUNTS: 'The validate code you entered is incorrect, please try again.',
        },
        STEP: {
            // In the order they appear in the VBA flow
            BANK_ACCOUNT: 'BankAccountStep',
            COMPANY: 'CompanyStep',
            REQUESTOR: 'RequestorStep',
            ACH_CONTRACT: 'ACHContractStep',
            VALIDATION: 'ValidationStep',
            ENABLE: 'EnableStep',
        },
        SUBSTEP: {
            MANUAL: 'manual',
        },
        VERIFICATIONS: {
            ERROR_MESSAGE: 'verifications.errorMessage',
            EXTERNAL_API_RESPONSES: 'verifications.externalApiResponses',
            REQUESTOR_IDENTITY_ID: 'verifications.externalApiResponses.requestorIdentityID',
            REQUESTOR_IDENTITY_ONFIDO: 'verifications.externalApiResponses.requestorIdentityOnfido',
            THROTTLED: 'verifications.throttled',
        },
        FIELDS_TYPE: {
            LOCAL: 'local',
        },
        ONFIDO_RESPONSE: {
            SDK_TOKEN: 'apiResult.sdkToken',
            PASS: 'pass',
        },
        QUESTIONS: {
            QUESTION: 'apiResult.questions.question',
            DIFFERENTIATOR_QUESTION: 'apiResult.differentiator-question',
        },
        SETUP_TYPE: {
            MANUAL: 'manual',
            PLAID: 'plaid',
        },
        REGEX: {
            US_ACCOUNT_NUMBER: /^[0-9]{4,17}$/,
            SWIFT_BIC: /^[A-Za-z0-9]{8,11}$/,
        },
        VERIFICATION_MAX_ATTEMPTS: 7,
        STATE: {
            VERIFYING: 'VERIFYING',
            PENDING: 'PENDING',
        },
        MAX_LENGTH: {
            TAX_ID_NUMBER: 9,
            SSN: 4,
            ZIP_CODE: 5,
        },
    },
    INCORPORATION_TYPES: {
        LLC: 'LLC',
        CORPORATION: 'Corp',
        PARTNERSHIP: 'Partnership',
        COOPERATIVE: 'Cooperative',
        SOLE_PROPRIETORSHIP: 'Sole Proprietorship',
        OTHER: 'Other',
    },
    BETAS: {
        ALL: 'all',
        CHRONOS_IN_CASH: 'chronosInCash',
        IOU: 'IOU',
        PAY_WITH_EXPENSIFY: 'payWithExpensify',
        FREE_PLAN: 'freePlan',
        DEFAULT_ROOMS: 'defaultRooms',
        BETA_EXPENSIFY_WALLET: 'expensifyWallet',
        INTERNATIONALIZATION: 'internationalization',
        IOU_SEND: 'sendMoney',
        POLICY_ROOMS: 'policyRooms',
        POLICY_EXPENSE_CHAT: 'policyExpenseChat',
        MONTHLY_SETTLEMENTS: 'monthlySettlements',
    },
    BUTTON_STATES: {
        DEFAULT: 'default',
        ACTIVE: 'active',
        PRESSED: 'pressed',
        COMPLETE: 'complete',
        DISABLED: 'disabled',
    },
    BANK_ACCOUNT_TYPES: {
        WALLET: 'WALLET',
    },
    COUNTRY: {
        US: 'US',
        MX: 'MX',
        AU: 'AU',
        CA: 'CA',
    },
    PLATFORM: {
        IOS: 'ios',
        ANDROID: 'android',
        WEB: 'web',
        DESKTOP: 'desktop',
    },
    PLATFORM_SPECIFIC_KEYS: {
        CTRL: {
            DEFAULT: 'control',
            [PLATFORM_OS_MACOS]: 'meta',
        },
        SHIFT: {
            DEFAULT: 'shift',
        },
    },
    KEYBOARD_SHORTCUTS: {
        SEARCH: {
            descriptionKey: 'search',
            shortcutKey: 'K',
            modifiers: ['CTRL'],
        },
        NEW_GROUP: {
            descriptionKey: 'newGroup',
            shortcutKey: 'K',
            modifiers: ['CTRL', 'SHIFT'],
        },
        SHORTCUT_MODAL: {
            descriptionKey: 'openShortcutDialog',
            shortcutKey: 'I',
            modifiers: ['CTRL'],
        },
        ESCAPE: {
            descriptionKey: 'escape',
            shortcutKey: 'Escape',
            modifiers: [],
        },
        ENTER: {
            descriptionKey: null,
            shortcutKey: 'Enter',
            modifiers: [],
        },
        COPY: {
            descriptionKey: 'copy',
            shortcutKey: 'C',
            modifiers: ['CTRL'],
        },
    },
    KEYBOARD_SHORTCUT_KEY_DISPLAY_NAME: {
        CONTROL: 'CTRL',
        ESCAPE: 'ESC',
        META: 'CMD',
        SHIFT: 'Shift',
    },
    CURRENCY: {
        USD: 'USD',
    },
    CONCIERGE_CHAT_NAME: 'Concierge',
    CLOUDFRONT_URL,
    USE_EXPENSIFY_URL,
    NEW_ZOOM_MEETING_URL: 'https://zoom.us/start/videomeeting',
    NEW_GOOGLE_MEET_MEETING_URL: 'https://meet.google.com/new',
    DEEPLINK_BASE_URL: 'new-expensify://',
    PDF_VIEWER_URL: '/pdf/web/viewer.html',
    EXPENSIFY_ICON_URL: `${CLOUDFRONT_URL}/images/favicon-2019.png`,
    UPWORK_URL: 'https://github.com/Expensify/App/issues?q=is%3Aopen+is%3Aissue+label%3A%22Help+Wanted%22',
    GITHUB_URL: 'https://github.com/Expensify/App',
    TERMS_URL: `${USE_EXPENSIFY_URL}/terms`,
    PRIVACY_URL: `${USE_EXPENSIFY_URL}/privacy`,
    LICENSES_URL: `${USE_EXPENSIFY_URL}/licenses`,
    PLAY_STORE_URL: `https://play.google.com/store/apps/details?id=${ANDROID_PACKAGE_NAME}&hl=en`,
    ADD_SECONDARY_LOGIN_URL: encodeURI('settings?param={"section":"account","openModal":"secondaryLogin"}'),
    MANAGE_CARDS_URL: 'domain_companycards',
    FEES_URL: `${USE_EXPENSIFY_URL}/fees`,
    CFPB_PREPAID_URL: 'https://cfpb.gov/prepaid',
    STAGING_SECURE_URL: 'https://staging-secure.expensify.com/',
    STAGING_NEW_EXPENSIFY_URL: 'https://staging.new.expensify.com',
    OPTION_TYPE: {
        REPORT: 'report',
        PERSONAL_DETAIL: 'personalDetail',
    },
    REPORT: {
        DROP_NATIVE_ID: 'report-dropzone',
        MAXIMUM_PARTICIPANTS: 8,
        ACTIONS: {
            LIMIT: 50,
            TYPE: {
                ADDCOMMENT: 'ADDCOMMENT',
                CLOSED: 'CLOSED',
                CREATED: 'CREATED',
                IOU: 'IOU',
                RENAMED: 'RENAMED',
            },
        },
        ARCHIVE_REASON: {
            DEFAULT: 'default',
            ACCOUNT_CLOSED: 'accountClosed',
            ACCOUNT_MERGED: 'accountMerged',
            REMOVED_FROM_POLICY: 'removedFromPolicy',
            POLICY_DELETED: 'policyDeleted',
        },
        ERROR: {
            INACCESSIBLE_REPORT: 'Report not found',
        },
        MESSAGE: {
            TYPE: {
                COMMENT: 'COMMENT',
            },
        },
        TYPE: {
            CHAT: 'chat',
            IOU: 'iou',
        },
        CHAT_TYPE: {
            POLICY_ANNOUNCE: 'policyAnnounce',
            POLICY_ADMINS: 'policyAdmins',
            DOMAIN_ALL: 'domainAll',
            POLICY_ROOM: 'policyRoom',
            POLICY_EXPENSE_CHAT: 'policyExpenseChat',
        },
        STATE_NUM: {
            OPEN: 0,
            PROCESSING: 1,
            SUBMITTED: 2,
        },
        STATUS: {
            OPEN: 0,
            SUBMITTED: 1,
            CLOSED: 2,
            APPROVED: 3,
            REIMBURSED: 4,
        },
        NOTIFICATION_PREFERENCE: {
            MUTE: 'mute',
            DAILY: 'daily',
            ALWAYS: 'always',
        },
        VISIBILITY: {
            RESTRICTED: 'restricted',
            PRIVATE: 'private',
        },
        RESERVED_ROOM_NAMES: ['#admins', '#announce'],
        MAX_PREVIEW_AVATARS: 4,
        MAX_ROOM_NAME_LENGTH: 80,
        LAST_MESSAGE_TEXT_MAX_LENGTH: 80,
    },
    MODAL: {
        MODAL_TYPE: {
            CONFIRM: 'confirm',
            CENTERED: 'centered',
            CENTERED_UNSWIPEABLE: 'centered_unswipeable',
            BOTTOM_DOCKED: 'bottom_docked',
            POPOVER: 'popover',
            RIGHT_DOCKED: 'right_docked',
        },
        ANCHOR_ORIGIN_VERTICAL: {
            TOP: 'top',
            CENTER: 'center',
            BOTTOM: 'bottom',
        },
        ANCHOR_ORIGIN_HORIZONTAL: {
            LEFT: 'left',
            CENTER: 'center',
            RIGHT: 'right',
        },
    },
    TIMING: {
        SEARCH_RENDER: 'search_render',
        HOMEPAGE_INITIAL_RENDER: 'homepage_initial_render',
        REPORT_INITIAL_RENDER: 'report_initial_render',
        HOMEPAGE_REPORTS_LOADED: 'homepage_reports_loaded',
        SWITCH_REPORT: 'switch_report',
        SIDEBAR_LOADED: 'sidebar_loaded',
        PERSONAL_DETAILS_FORMATTED: 'personal_details_formatted',
        COLD: 'cold',
        REPORT_ACTION_ITEM_LAYOUT_DEBOUNCE_TIME: 1500,
        TOOLTIP_SENSE: 1000,
        SPINNER_TIMEOUT: 15 * 1000,
    },
    PRIORITY_MODE: {
        GSD: 'gsd',
        DEFAULT: 'default',
    },
    JSON_CODE: {
        SUCCESS: 200,
        NOT_AUTHENTICATED: 407,
        EXP_ERROR: 666,
    },
    ERROR: {
        XHR_FAILED: 'xhrFailed',
        API_OFFLINE: 'session.offlineMessageRetry',
        UNKNOWN_ERROR: 'Unknown error',
        REQUEST_CANCELLED: 'AbortError',
        FAILED_TO_FETCH: 'Failed to fetch',
        ENSURE_BUGBOT: 'ENSURE_BUGBOT',
<<<<<<< HEAD
        PUSHER_ERROR: 'PusherError',
        WEB_SOCKET_ERROR: 'WebSocketError',
=======
        NETWORK_REQUEST_FAILED: 'Network request failed',
        SAFARI_DOCUMENT_LOAD_ABORTED: 'cancelled',
        FIREFOX_DOCUMENT_LOAD_ABORTED: 'NetworkError when attempting to fetch resource.',
        IOS_NETWORK_CONNECTION_LOST: 'The network connection was lost.',
        IOS_NETWORK_CONNECTION_LOST_RUSSIAN: 'Сетевое соединение потеряно.',
        IOS_NETWORK_CONNECTION_LOST_SWEDISH: 'Nätverksanslutningen förlorades.',
        IOS_LOAD_FAILED: 'Load failed',
        SAFARI_CANNOT_PARSE_RESPONSE: 'cannot parse response',
        GATEWAY_TIMEOUT: 'Gateway Timeout',
        EXPENSIFY_SERVICE_INTERRUPTED: 'Expensify service interrupted',
    },
    ERROR_TYPE: {
        SOCKET: 'Expensify\\Auth\\Error\\Socket',
    },
    ERROR_TITLE: {
        SOCKET: 'Issue connecting to database',
>>>>>>> 971566b8
    },
    NETWORK: {
        METHOD: {
            POST: 'post',
        },
        MAX_REQUEST_RETRIES: 10,
        PROCESS_REQUEST_DELAY_MS: 1000,
        MAX_PENDING_TIME_MS: 10 * 1000,
    },
    NVP: {
        IS_FIRST_TIME_NEW_EXPENSIFY_USER: 'isFirstTimeNewExpensifyUser',
        BLOCKED_FROM_CONCIERGE: 'private_blockedFromConcierge',
        PAYPAL_ME_ADDRESS: 'expensify_payPalMeAddress',
        PRIORITY_MODE: 'priorityMode',
        TIMEZONE: 'timeZone',
        FREE_PLAN_BANK_ACCOUNT_ID: 'expensify_freePlanBankAccountID',
        ACH_DATA_THROTTLED: 'expensify_ACHData_throttled',
        FAILED_BANK_ACCOUNT_VALIDATIONS_PREFIX: 'private_failedBankValidations_',
        BANK_ACCOUNT_GET_THROTTLED: 'private_throttledHistory_BankAccount_Get',
        PREFERRED_LOCALE: 'preferredLocale',
        KYC_MIGRATION: 'expensify_migration_2020_04_28_RunKycVerifications',
        PREFERRED_EMOJI_SKIN_TONE: 'expensify_preferredEmojiSkinTone',
        FREQUENTLY_USED_EMOJIS: 'expensify_frequentlyUsedEmojis',
    },
    DEFAULT_TIME_ZONE: {automatic: true, selected: 'America/Los_Angeles'},
    DEFAULT_ACCOUNT_DATA: {error: '', success: '', loading: false},
    APP_STATE: {
        ACTIVE: 'active',
        BACKGROUND: 'background',
        INACTIVE: 'inactive',
    },

    // at least 8 characters, 1 capital letter, 1 lowercase number, 1 number
    PASSWORD_COMPLEXITY_REGEX_STRING: '^(?=.*[A-Z])(?=.*[0-9])(?=.*[a-z]).{8,}$',

    PASSWORD_PAGE: {
        ERROR: {
            ALREADY_VALIDATED: 'Account already validated',
            VALIDATE_CODE_FAILED: 'Validate code failed',
        },
    },

    EMOJI_SPACER: 'SPACER',

    EMOJI_NUM_PER_ROW: 8,

    EMOJI_FREQUENT_ROW_COUNT: 3,

    LOGIN_TYPE: {
        PHONE: 'phone',
        EMAIL: 'email',
    },

    KEYBOARD_TYPE: {
        PHONE_PAD: 'phone-pad',
        NUMBER_PAD: 'number-pad',
        DECIMAL_PAD: 'decimal-pad',
    },

    ATTACHMENT_SOURCE_ATTRIBUTE: 'data-expensify-source',

    ATTACHMENT_PICKER_TYPE: {
        FILE: 'file',
        IMAGE: 'image',
    },

    ADD_PAYMENT_MENU_POSITION_Y: 226,
    ADD_PAYMENT_MENU_POSITION_X: 356,
    EMOJI_PICKER_SIZE: {
        WIDTH: 320,
        HEIGHT: 400,
    },
    NON_NATIVE_EMOJI_PICKER_LIST_HEIGHT: 300,
    EMOJI_PICKER_ITEM_HEIGHT: 40,
    EMOJI_PICKER_HEADER_HEIGHT: 38,

    COMPOSER_MAX_HEIGHT: 116,

    EMAIL: {
        CONCIERGE: 'concierge@expensify.com',
        HELP: 'help@expensify.com',
        RECEIPTS: 'receipts@expensify.com',
        CHRONOS: 'chronos@expensify.com',
        QA: 'qa@expensify.com',
        CONTRIBUTORS: 'contributors@expensify.com',
        FIRST_RESPONDER: 'firstresponders@expensify.com',
        QA_TRAVIS: 'qa+travisreceipts@expensify.com',
        BILLS: 'bills@expensify.com',
        STUDENT_AMBASSADOR: 'studentambassadors@expensify.com',
        ACCOUNTING: 'accounting@expensify.com',
        PAYROLL: 'payroll@expensify.com',
        SVFG: 'svfg@expensify.com',
        INTEGRATION_TESTING_CREDS: 'integrationtestingcreds@expensify.com',
        ADMIN: 'admin@expensify.com',
    },

    ENVIRONMENT: {
        DEV: 'development',
        STAGING: 'staging',
        PRODUCTION: 'production',
    },

    // Used to delay the initial fetching of reportActions when the app first inits or reconnects (e.g. returning
    // from backgound). The times are based on how long it generally seems to take for the app to become interactive
    // in each scenario.
    FETCH_ACTIONS_DELAY: {
        STARTUP: 8000,
        RECONNECT: 1000,
    },

    WALLET: {
        TRANSFER_METHOD_TYPE: {
            INSTANT: 'instant',
            ACH: 'ach',
        },
        TRANSFER_METHOD_TYPE_FEE: {
            INSTANT: {
                RATE: 1.5,
                MINIMUM_FEE: 25,
            },
            ACH: {
                RATE: 0,
                MINIMUM_FEE: 0,
            },
        },
        ERROR: {
            FULL_SSN_NOT_FOUND: 'Full SSN not found',
            MISSING_FIELD: 'Missing required additional details fields',
            WRONG_ANSWERS: 'Wrong answers',
            ONFIDO_FIXABLE_ERROR: 'Onfido returned a fixable error',

            // KBA stands for Knowledge Based Answers (requiring us to show Idology questions)
            KBA_NEEDED: 'KBA needed',
            NO_ACCOUNT_TO_LINK: '405 No account to link to wallet',
            INVALID_WALLET: '405 Invalid wallet account',
            NOT_OWNER_OF_BANK_ACCOUNT: '401 Wallet owner does not own linked bank account',
            INVALID_BANK_ACCOUNT: '405 Attempting to link an invalid bank account to a wallet',
            NOT_OWNER_OF_FUND: '401 Wallet owner does not own linked fund',
            INVALID_FUND: '405 Attempting to link an invalid fund to a wallet',
        },
        STEP: {
            // In the order they appear in the Wallet flow
            ADDITIONAL_DETAILS: 'AdditionalDetailsStep',
            ONFIDO: 'OnfidoStep',
            TERMS: 'TermsStep',
            ACTIVATE: 'ActivateStep',
        },
        TIER_NAME: {
            GOLD: 'GOLD',
            SILVER: 'SILVER',
        },
    },

    PLAID: {
        EVENT: {
            ERROR: 'ERROR',
            EXIT: 'EXIT',
        },
    },

    ONFIDO: {
        CONTAINER_ID: 'onfido-mount',
        TYPE: {
            DOCUMENT: 'document',
            FACE: 'face',
        },
        VARIANT: {
            VIDEO: 'video',
        },
        SMS_NUMBER_COUNTRY_CODE: 'US',
        ERROR: {
            USER_CANCELLED: 'User canceled flow',
            USER_TAPPED_BACK: 'User exited by clicking the back button.',
            USER_CAMERA_DENINED: 'Onfido.OnfidoFlowError',
            USER_CAMERA_PERMISSION: 'Encountered an error: cameraPermission',
            // eslint-disable-next-line max-len
            USER_CAMERA_CONSENT_DENIED: 'Unexpected result Intent. It might be a result of incorrect integration, make sure you only pass Onfido intent to handleActivityResult. It might be due to unpredictable crash or error. Please report the problem to android-sdk@onfido.com. Intent: null \n resultCode: 0',
        },
    },

    OS: {
        WINDOWS: 'Windows',
        MAC_OS: PLATFORM_OS_MACOS,
        ANDROID: 'Android',
        IOS: 'iOS',
        LINUX: 'Linux',
        NATIVE: 'Native',
    },

    BROWSER: {
        CHROME: 'chrome',
        FIREFOX: 'firefox',
        IE: 'ie',
        EDGE: 'edge',
        Opera: 'opera',
        SAFARI: 'safari',
        OTHER: 'other',
    },

    PAYMENT_METHODS: {
        PAYPAL: 'payPalMe',
        DEBIT_CARD: 'debitCard',
        BANK_ACCOUNT: 'bankAccount',
    },

    PAYMENT_METHOD_ID_KEYS: {
        DEBIT_CARD: 'fundID',
        BANK_ACCOUNT: 'bankAccountID',
    },

    IOU: {
        // Note: These payment types are used when building IOU reportAction message values in the server and should
        // not be changed.
        PAYMENT_TYPE: {
            ELSEWHERE: 'Elsewhere',
            EXPENSIFY: 'Expensify',
            PAYPAL_ME: 'PayPal.me',
            VENMO: 'Venmo',
        },
        IOU_TYPE: {
            SEND: 'send',
            SPLIT: 'split',
            REQUEST: 'request',
        },
        AMOUNT_MAX_LENGTH: 10,
    },

    GROWL: {
        SUCCESS: 'success',
        ERROR: 'error',
        WARNING: 'warning',
        DURATION: 2000,
        DURATION_LONG: 3500,
    },

    DEFAULT_LOCALE: 'en',
    DEFAULT_SKIN_TONE: 'default',

    POLICY: {
        TYPE: {
            FREE: 'free',
            PERSONAL: 'personal',
        },
        ROLE: {
            ADMIN: 'admin',
        },
        ROOM_PREFIX: '#',
    },

    TERMS: {
        CFPB_PREPAID: 'cfpb.gov/prepaid',
        CFPB_COMPLAINT: 'cfpb.gov/complaint',
        FDIC_PREPAID: 'fdic.gov/deposit/deposits/prepaid.html',
        USE_EXPENSIFY_FEES: 'use.expensify.com/fees',
    },

    ICON_TYPE_ICON: 'icon',
    ICON_TYPE_AVATAR: 'avatar',
    AVATAR_SIZE: {
        LARGE: 'large',
        DEFAULT: 'default',
        SMALL: 'small',
        SUBSCRIPT: 'subscript',
        SMALL_SUBSCRIPT: 'small-subscript',
    },
    OPTION_MODE: {
        COMPACT: 'compact',
        DEFAULT: 'default',
    },
    PHONE_MAX_LENGTH: 15,
    PHONE_MIN_LENGTH: 5,
    REGEX: {
        SPECIAL_CHARS_WITHOUT_NEWLINE: /((?!\n)[()-\s\t])/g,
        US_PHONE: /^\+1\d{10}$/,
        DIGITS_AND_PLUS: /^\+?[0-9]*$/,
        PHONE_E164_PLUS: /^\+?[1-9]\d{1,14}$/,
        PHONE_WITH_SPECIAL_CHARS: /^[+]*[(]{0,1}[0-9]{1,3}[)]{0,1}[-\s\\./0-9]{0,12}$/,
        ALPHABETIC_CHARS: /[a-zA-Z]+/,
        POSITIVE_INTEGER: /^\d+$/,
        NON_ALPHA_NUMERIC: /[^A-Za-z0-9+]/g,
        PO_BOX: /\b[P|p]?(OST|ost)?\.?\s*[O|o|0]?(ffice|FFICE)?\.?\s*[B|b][O|o|0]?[X|x]?\.?\s+[#]?(\d+)\b/,
        ANY_VALUE: /^.+$/,
        ZIP_CODE: /[0-9]{5}(?:[- ][0-9]{4})?/,
        INDUSTRY_CODE: /^[0-9]{6}$/,
        SSN_LAST_FOUR: /^(?!0000)[0-9]{4}$/,
        SSN_FULL_NINE: /^(?!0000)[0-9]{9}$/,
        NUMBER: /^[0-9]+$/,
        CARD_NUMBER: /^[0-9]{15,16}$/,
        CARD_SECURITY_CODE: /^[0-9]{3,4}$/,
        CARD_EXPIRATION_DATE: /^(0[1-9]|1[0-2])([^0-9])?([0-9]{4}|([0-9]{2}))$/,
        PAYPAL_ME_USERNAME: /^[a-zA-Z0-9]+$/,
        RATE_VALUE: /^\d+(\.\d*)?$/,

        // Adapted from: https://gist.github.com/dperini/729294
        // eslint-disable-next-line max-len
        HYPERLINK: /^(?:(?:(?:https?|ftp):\/\/)?)(?:\S+(?::\S*)?@)?(?:(?!(?:10|127)(?:\.\d{1,3}){3})(?!(?:169\.254|192\.168)(?:\.\d{1,3}){2})(?!172\.(?:1[6-9]|2\d|3[0-1])(?:\.\d{1,3}){2})(?:[1-9]\d?|1\d\d|2[01]\d|22[0-3])(?:\.(?:1?\d{1,2}|2[0-4]\d|25[0-5])){2}(?:\.(?:[1-9]\d?|1\d\d|2[0-4]\d|25[0-4]))|(?:(?:[a-z0-9\u00a1-\uffff][a-z0-9\u00a1-\uffff_-]{0,62})?[a-z0-9\u00a1-\uffff]\.)+(?:[a-z\u00a1-\uffff]{2,}\.?))(?::\d{2,5})?(?:[/?#]\S*)?$/i,

        // eslint-disable-next-line max-len, no-misleading-character-class
        EMOJIS: /(?:\uD83D(?:\uDC41\u200D\uD83D\uDDE8|\uDC68\u200D\uD83D[\uDC68\uDC69]\u200D\uD83D(?:\uDC66(?:\u200D\uD83D\uDC66)?|\uDC67(?:\u200D\uD83D[\uDC66\uDC67])?)|\uDC69\u200D\uD83D\uDC69\u200D\uD83D(?:\uDC66(?:\u200D\uD83D\uDC66)?|\uDC67(?:\u200D\uD83D[\uDC66\uDC67])?))|[\u2700-\u27bf]|(?:\ud83c[\udde6-\uddff]){2}|[\ud800-\udbff][\udc00-\udfff]|[\u0023-\u0039]\ufe0f?\u20e3|\u3299|\u3297|\u303d|\u3030|\u24c2|\ud83c[\udd70-\udd71]|\ud83c[\udd7e-\udd7f]|\ud83c\udd8e|\ud83c[\udd91-\udd9a]|\ud83c[\udde6-\uddff]|[\ud83c\ude01-\ude02]|\ud83c\ude1a|\ud83c\ude2f|[\ud83c\ude32-\ude3a]|[\ud83c\ude50-\ude51]|\u203c|\u2049|[\u25aa-\u25ab]|\u25b6|\u25c0|[\u25fb-\u25fe]|\u00a9|\u00ae|\u2122|\u2139|\ud83c\udc04|[\u2600-\u26FF]|\u2b05|\u2b06|\u2b07|\u2b1b|\u2b1c|\u2b50|\u2b55|\u231a|\u231b|\u2328|\u23cf|[\u23e9-\u23f3]|[\u23f8-\u23fa]|\ud83c\udccf|\u2934|\u2935|[\u2190-\u21ff])/g,
    },

    PRONOUNS: {
        PREFIX: '__predefined_',
        SELF_SELECT: '__predefined_selfSelect',
    },
    GUIDES_CALL_TASK_IDS: {
        CONCIERGE_DM: 'NewExpensifyConciergeDM',
        WORKSPACE_INITIAL: 'WorkspaceHome',
        WORKSPACE_SETTINGS: 'WorkspaceGeneralSettings',
        WORKSPACE_CARD: 'WorkspaceCorporateCards',
        WORKSPACE_REIMBURSE: 'WorkspaceReimburseReceipts',
        WORKSPACE_BILLS: 'WorkspacePayBills',
        WORKSPACE_INVOICES: 'WorkspaceSendInvoices',
        WORKSPACE_TRAVEL: 'WorkspaceBookTravel',
        WORKSPACE_MEMBERS: 'WorkspaceManageMembers',
        WORKSPACE_BANK_ACCOUNT: 'WorkspaceBankAccount',
    },
    get EXPENSIFY_EMAILS() {
        return [
            this.EMAIL.CONCIERGE,
            this.EMAIL.HELP,
            this.EMAIL.RECEIPTS,
            this.EMAIL.CHRONOS,
            this.EMAIL.QA,
            this.EMAIL.CONTRIBUTORS,
            this.EMAIL.FIRST_RESPONDER,
            this.EMAIL.QA_TRAVIS,
            this.EMAIL.BILLS,
            this.EMAIL.STUDENT_AMBASSADOR,
            this.EMAIL.ACCOUNTING,
            this.EMAIL.PAYROLL,
            this.EMAIL.SVFG,
            this.EMAIL.INTEGRATION_TESTING_CREDS,
            this.EMAIL.ADMIN,
        ];
    },
};

export default CONST;<|MERGE_RESOLUTION|>--- conflicted
+++ resolved
@@ -323,10 +323,8 @@
         REQUEST_CANCELLED: 'AbortError',
         FAILED_TO_FETCH: 'Failed to fetch',
         ENSURE_BUGBOT: 'ENSURE_BUGBOT',
-<<<<<<< HEAD
         PUSHER_ERROR: 'PusherError',
         WEB_SOCKET_ERROR: 'WebSocketError',
-=======
         NETWORK_REQUEST_FAILED: 'Network request failed',
         SAFARI_DOCUMENT_LOAD_ABORTED: 'cancelled',
         FIREFOX_DOCUMENT_LOAD_ABORTED: 'NetworkError when attempting to fetch resource.',
@@ -343,7 +341,6 @@
     },
     ERROR_TITLE: {
         SOCKET: 'Issue connecting to database',
->>>>>>> 971566b8
     },
     NETWORK: {
         METHOD: {

/* eslint-disable @typescript-eslint/naming-convention */
import Config from 'react-native-config';
import * as KeyCommand from 'react-native-key-command';
import * as Url from './libs/Url';
import SCREENS from './SCREENS';

// Creating a default array and object this way because objects ({}) and arrays ([]) are not stable types.
// Freezing the array ensures that it cannot be unintentionally modified.
const EMPTY_ARRAY = Object.freeze([]);
const EMPTY_OBJECT = Object.freeze({});

const CLOUDFRONT_DOMAIN = 'cloudfront.net';
const CLOUDFRONT_URL = `https://d2k5nsl2zxldvw.${CLOUDFRONT_DOMAIN}`;
const ACTIVE_EXPENSIFY_URL = Url.addTrailingForwardSlash(Config?.NEW_EXPENSIFY_URL ?? 'https://new.expensify.com');
const USE_EXPENSIFY_URL = 'https://use.expensify.com';
const PLATFORM_OS_MACOS = 'Mac OS';
const PLATFORM_IOS = 'iOS';
const ANDROID_PACKAGE_NAME = 'com.expensify.chat';
const CURRENT_YEAR = new Date().getFullYear();
const PULL_REQUEST_NUMBER = Config?.PULL_REQUEST_NUMBER ?? '';

const keyModifierControl = KeyCommand?.constants?.keyModifierControl ?? 'keyModifierControl';
const keyModifierCommand = KeyCommand?.constants?.keyModifierCommand ?? 'keyModifierCommand';
const keyModifierShiftControl = KeyCommand?.constants?.keyModifierShiftControl ?? 'keyModifierShiftControl';
const keyModifierShiftCommand = KeyCommand?.constants?.keyModifierShiftCommand ?? 'keyModifierShiftCommand';
const keyInputEscape = KeyCommand?.constants?.keyInputEscape ?? 'keyInputEscape';
const keyInputEnter = KeyCommand?.constants?.keyInputEnter ?? 'keyInputEnter';
const keyInputUpArrow = KeyCommand?.constants?.keyInputUpArrow ?? 'keyInputUpArrow';
const keyInputDownArrow = KeyCommand?.constants?.keyInputDownArrow ?? 'keyInputDownArrow';
const keyInputLeftArrow = KeyCommand?.constants?.keyInputLeftArrow ?? 'keyInputLeftArrow';
const keyInputRightArrow = KeyCommand?.constants?.keyInputRightArrow ?? 'keyInputRightArrow';

// describes if a shortcut key can cause navigation
const KEYBOARD_SHORTCUT_NAVIGATION_TYPE = 'NAVIGATION_SHORTCUT';

const CONST = {
    ANDROID_PACKAGE_NAME,
    ANIMATED_TRANSITION: 300,
    ANIMATED_TRANSITION_FROM_VALUE: 100,
    ANIMATION_IN_TIMING: 100,
    ANIMATION_DIRECTION: {
        IN: 'in',
        OUT: 'out',
    },
    ARROW_HIDE_DELAY: 3000,

    API_ATTACHMENT_VALIDATIONS: {
        // 24 megabytes in bytes, this is limit set on servers, do not update without wider internal discussion
        MAX_SIZE: 25165824,

        // An arbitrary size, but the same minimum as in the PHP layer
        MIN_SIZE: 240,
    },

    AUTO_AUTH_STATE: {
        NOT_STARTED: 'not-started',
        SIGNING_IN: 'signing-in',
        JUST_SIGNED_IN: 'just-signed-in',
        FAILED: 'failed',
    },

    AVATAR_MAX_ATTACHMENT_SIZE: 6291456,

    AVATAR_ALLOWED_EXTENSIONS: ['jpg', 'jpeg', 'png', 'gif', 'bmp', 'svg'],

    // Minimum width and height size in px for a selected image
    AVATAR_MIN_WIDTH_PX: 80,
    AVATAR_MIN_HEIGHT_PX: 80,

    // Maximum width and height size in px for a selected image
    AVATAR_MAX_WIDTH_PX: 4096,
    AVATAR_MAX_HEIGHT_PX: 4096,

    DEFAULT_AVATAR_COUNT: 24,
    OLD_DEFAULT_AVATAR_COUNT: 8,

    DISPLAY_NAME: {
        MAX_LENGTH: 50,
        RESERVED_FIRST_NAMES: ['Expensify', 'Concierge'],
    },

    LEGAL_NAME: {
        MAX_LENGTH: 40,
    },

    PULL_REQUEST_NUMBER,

    MERCHANT_NAME_MAX_LENGTH: 255,

    CALENDAR_PICKER: {
        // Numbers were arbitrarily picked.
        MIN_YEAR: CURRENT_YEAR - 100,
        MAX_YEAR: CURRENT_YEAR + 100,
    },

    DATE_BIRTH: {
        MIN_AGE: 5,
        MIN_AGE_FOR_PAYMENT: 18,
        MAX_AGE: 150,
    },

    DESKTOP_SHORTCUT_ACCELERATOR: {
        PASTE_AND_MATCH_STYLE: 'Option+Shift+CmdOrCtrl+V',
        PASTE_AS_PLAIN_TEXT: 'CmdOrCtrl+Shift+V',
    },

    // This is used to enable a rotation/transform style to any component.
    DIRECTION: {
        LEFT: 'left',
        RIGHT: 'right',
    },

    // Sizes needed for report empty state background image handling
    EMPTY_STATE_BACKGROUND: {
        ASPECT_RATIO: 3.72,
        SMALL_SCREEN: {
            IMAGE_HEIGHT: 300,
            CONTAINER_MINHEIGHT: 200,
            VIEW_HEIGHT: 185,
        },
        WIDE_SCREEN: {
            IMAGE_HEIGHT: 450,
            CONTAINER_MINHEIGHT: 500,
            VIEW_HEIGHT: 275,
        },
        MONEY_REPORT: {
            SMALL_SCREEN: {
                IMAGE_HEIGHT: 300,
                CONTAINER_MINHEIGHT: 280,
                VIEW_HEIGHT: 220,
            },
            WIDE_SCREEN: {
                IMAGE_HEIGHT: 450,
                CONTAINER_MINHEIGHT: 280,
                VIEW_HEIGHT: 275,
            },
        },
    },

    NEW_EXPENSIFY_URL: ACTIVE_EXPENSIFY_URL,
    APP_DOWNLOAD_LINKS: {
        ANDROID: `https://play.google.com/store/apps/details?id=${ANDROID_PACKAGE_NAME}`,
        IOS: 'https://apps.apple.com/us/app/expensify-cash/id1530278510',
        DESKTOP: `${ACTIVE_EXPENSIFY_URL}NewExpensify.dmg`,
    },
    DATE: {
        SQL_DATE_TIME: 'YYYY-MM-DD HH:mm:ss',
        FNS_FORMAT_STRING: 'yyyy-MM-dd',
        LOCAL_TIME_FORMAT: 'h:mm a',
        YEAR_MONTH_FORMAT: 'yyyyMM',
        MONTH_FORMAT: 'MMMM',
        WEEKDAY_TIME_FORMAT: 'eeee',
        MONTH_DAY_ABBR_FORMAT: 'MMM d',
        SHORT_DATE_FORMAT: 'MM-dd',
        MONTH_DAY_YEAR_ABBR_FORMAT: 'MMM d, yyyy',
        MONTH_DAY_YEAR_FORMAT: 'MMMM d, yyyy',
        FNS_TIMEZONE_FORMAT_STRING: "yyyy-MM-dd'T'HH:mm:ssXXX",
        FNS_DB_FORMAT_STRING: 'yyyy-MM-dd HH:mm:ss.SSS',
        LONG_DATE_FORMAT_WITH_WEEKDAY: 'eeee, MMMM d, yyyy',
        UNIX_EPOCH: '1970-01-01 00:00:00.000',
        MAX_DATE: '9999-12-31',
        MIN_DATE: '0001-01-01',
    },
    SMS: {
        DOMAIN: '@expensify.sms',
    },
    BANK_ACCOUNT: {
        PLAID: {
            ALLOWED_THROTTLED_COUNT: 2,
            ERROR: {
                TOO_MANY_ATTEMPTS: 'Too many attempts',
            },
            EVENTS_NAME: {
                OPEN: 'OPEN',
                EXIT: 'EXIT',
            },
        },
        ERROR: {
            MISSING_ROUTING_NUMBER: '402 Missing routingNumber',
            MAX_ROUTING_NUMBER: '402 Maximum Size Exceeded routingNumber',
            MISSING_INCORPORATION_STATE: '402 Missing incorporationState in additionalData',
            MISSING_INCORPORATION_TYPE: '402 Missing incorporationType in additionalData',
        },
        STEP: {
            // In the order they appear in the VBA flow
            BANK_ACCOUNT: 'BankAccountStep',
            COMPANY: 'CompanyStep',
            REQUESTOR: 'RequestorStep',
            ACH_CONTRACT: 'ACHContractStep',
            VALIDATION: 'ValidationStep',
            ENABLE: 'EnableStep',
        },
        SUBSTEP: {
            MANUAL: 'manual',
        },
        VERIFICATIONS: {
            ERROR_MESSAGE: 'verifications.errorMessage',
            THROTTLED: 'verifications.throttled',
        },
        FIELDS_TYPE: {
            LOCAL: 'local',
        },
        ONFIDO_RESPONSE: {
            SDK_TOKEN: 'apiResult.sdkToken',
            PASS: 'pass',
        },
        QUESTIONS: {
            QUESTION: 'apiResult.questions.question',
            DIFFERENTIATOR_QUESTION: 'apiResult.differentiator-question',
        },
        SETUP_TYPE: {
            MANUAL: 'manual',
            PLAID: 'plaid',
        },
        REGEX: {
            US_ACCOUNT_NUMBER: /^[0-9]{4,17}$/,

            // If the account number length is from 4 to 13 digits, we show the last 4 digits and hide the rest with X
            // If the length is longer than 13 digits, we show the first 6 and last 4 digits, hiding the rest with X
            MASKED_US_ACCOUNT_NUMBER: /^[X]{0,9}[0-9]{4}$|^[0-9]{6}[X]{4,7}[0-9]{4}$/,
            SWIFT_BIC: /^[A-Za-z0-9]{8,11}$/,
        },
        VERIFICATION_MAX_ATTEMPTS: 7,
        STATE: {
            VERIFYING: 'VERIFYING',
            PENDING: 'PENDING',
            OPEN: 'OPEN',
        },
        MAX_LENGTH: {
            SSN: 4,
            ZIP_CODE: 10,
        },
        TYPE: {
            BUSINESS: 'BUSINESS',
            PERSONAL: 'PERSONAL',
        },
    },
    INCORPORATION_TYPES: {
        LLC: 'LLC',
        CORPORATION: 'Corp',
        PARTNERSHIP: 'Partnership',
        COOPERATIVE: 'Cooperative',
        SOLE_PROPRIETORSHIP: 'Sole Proprietorship',
        OTHER: 'Other',
    },
    BETAS: {
        ALL: 'all',
        CHRONOS_IN_CASH: 'chronosInCash',
        PAY_WITH_EXPENSIFY: 'payWithExpensify',
        FREE_PLAN: 'freePlan',
        DEFAULT_ROOMS: 'defaultRooms',
        BETA_EXPENSIFY_WALLET: 'expensifyWallet',
        BETA_COMMENT_LINKING: 'commentLinking',
        INTERNATIONALIZATION: 'internationalization',
        POLICY_ROOMS: 'policyRooms',
        PASSWORDLESS: 'passwordless',
        TASKS: 'tasks',
        THREADS: 'threads',
        CUSTOM_STATUS: 'customStatus',
        NEW_DOT_TAGS: 'newDotTags',
        NEW_DOT_SAML: 'newDotSAML',
<<<<<<< HEAD
        PDF_META_STORE: 'pdfMetaStore',
        REPORT_ACTION_CONTEXT_MENU: 'reportActionContextMenu',
        SUBMIT_POLICY: 'submitPolicy',
        ATTENDEES: 'attendees',
        AUTO_EXPORT: 'autoExport',
        AUTO_EXPORT_INTACCT: 'autoExportIntacct',
        AUTO_EXPORT_QBO: 'autoExportQbo',
        AUTO_EXPORT_XERO: 'autoExportXero',
        AUTO_JOIN_POLICY: 'autoJoinPolicy',
        AUTOMATED_TAX_EXEMPTION: 'automatedTaxExemption',
        BILL_PAY: 'billPay',
        CATEGORY_DEFAULT_TAX: 'categoryDefaultTax',
        COLLECTABLE_DEPOSIT_ACCOUNTS: 'collectableDepositAccounts',
        CONCIERGE_TRAVEL: 'conciergeTravel',
        CONNECTED_CARDS: 'connectedCards',
        DISCREPANCY: 'discrepancy',
        DOMAIN_CONTACT_BILLING: 'domainContactBilling',
        DOMAIN_TWO_FACTOR_AUTH: 'domainTwoFactorAuth',
        DUPLICATE_DETECTION: 'duplicateDetection',
        EMAIL_SUPPRESSION_BETA: 'emailSuppressionBeta',
        EXPENSES_V2: 'expensesV2',
        EXPENSIFY_CARD: 'expensifyCard',
        EXPENSIFY_CARD_INTACCT_RECONCILIATION: 'expensifyCardIntacctReconciliation',
        EXPENSIFY_CARD_NETSUITE_RECONCILIATION: 'expensifyCardNetSuiteReconciliation',
        EXPENSIFY_CARD_QBO_RECONCILIATION: 'expensifyCardQBOReconciliation',
        EXPENSIFY_CARD_RAPID_INCREASE_FRAUD: 'expensifyCardRapidIncreaseFraud',
        EXPENSIFY_CARD_XERO_RECONCILIATION: 'expensifyCardXeroReconciliation',
        EXPENSIFY_ORG: 'expensifyOrg',
        FIX_VIOLATION_PUSH_NOTIFICATION: 'fixViolationPushNotification',
        FREE_PLAN_FULL_LAUNCH: 'freePlanFullLaunch',
        FREE_PLAN_SOFT_LAUNCH: 'freePlanSoftLaunch',
        GUSTO: 'gusto',
        INBOX_CACHE: 'inboxCache',
        INBOX_HIDDEN_TASKS: 'inboxHiddenTasks',
        INDIRECT_INTEGRATION_SETUP: 'indirectIntegrationSetup',
        IOU: 'IOU',
        JOIN_POLICY: 'joinPolicy',
        LOAD_POLICY_ASYNC: 'loadPolicyAsync',
        MAP_RECEIPT: 'mapReceipt',
        MERGE_API: 'mergeAPI',
        MOBILE_REALTIME_REPORT_COMMENTS: 'mobileRealtimeReportComments',
        MOBILE_SECURE_RECEIPTS: 'mobileSecureReceipts',
        MONTHLY_SETTLEMENT: 'monthlySettlement',
        NAMES_AND_AVATARS: 'namesAndAvatars',
        NATIVE_CHAT: 'nativeChat',
        NEW_PRICING: 'newPricing',
        NEWSLETTER_THREE: 'newsletterThree',
        NEXT_STEPS: 'nextSteps',
        OPEN_FACE_HAMBURGER: 'openFaceHamburger',
        PER_DIEM: 'perDiem',
        PER_DIEM_INTERNATIONAL: 'perDiemInternational',
        PRICING_COPY_CHANGES: 'pricingCopyChanges',
        QBO_INVOICES: 'qboInvoices',
        QUICKBOOKS_DESKTOP_V2: 'quickbooksDesktopV2',
        REALTIME_REPORT_COMMENTS: 'realtimeReportComments',
        S2W_ANNOUNCEMENT: 's2wAnnouncement',
        SCHEDULED_AUTO_REPORTING: 'scheduledAutoReporting',
        SECURE_RECEIPTS: 'secureReceipts',
        SECURE_RECEIPTS_REPORTS: 'secureReceiptsReports',
        SELF_SERVICE_HARD_LAUNCH: 'selfServiceHardLaunch',
        SEND_MONEY: 'sendMoney',
        SMART_SCAN_USER_DISPUTES: 'smartScanUserDisputes',
        SMS_SIGN_UP: 'smsSignUp',
        STRIPE_CONNECT: 'stripeConnect',
        SUMMARY_EMAIL: 'summaryEmail',
        SWIPE_TO_WIN: 'swipeToWin',
        TAX_FOR_MILEAGE: 'taxForMileage',
        TWO_FACTOR_AUTH: 'twoFactorAuth',
        VENMO_INTEGRATION: 'venmoIntegration',
        ZENEFITS_INTEGRATION: 'zenefitsIntegration',
=======
        VIOLATIONS: 'violations',
>>>>>>> f9cf18ed
    },
    BUTTON_STATES: {
        DEFAULT: 'default',
        ACTIVE: 'active',
        PRESSED: 'pressed',
        COMPLETE: 'complete',
        DISABLED: 'disabled',
    },
    BANK_ACCOUNT_TYPES: {
        WALLET: 'WALLET',
    },
    COUNTRY: {
        US: 'US',
        MX: 'MX',
        AU: 'AU',
        CA: 'CA',
        GB: 'GB',
    },
    DESKTOP_DEEPLINK_APP_STATE: {
        CHECKING: 'checking',
        INSTALLED: 'installed',
        NOT_INSTALLED: 'not-installed',
    },
    PLATFORM: {
        IOS: 'ios',
        ANDROID: 'android',
        WEB: 'web',
        DESKTOP: 'desktop',
    },
    PLATFORM_SPECIFIC_KEYS: {
        CTRL: {
            DEFAULT: 'control',
            [PLATFORM_OS_MACOS]: 'meta',
            [PLATFORM_IOS]: 'meta',
        },
        SHIFT: {
            DEFAULT: 'shift',
        },
    },
    KEYBOARD_SHORTCUTS: {
        SEARCH: {
            descriptionKey: 'search',
            shortcutKey: 'K',
            modifiers: ['CTRL'],
            trigger: {
                DEFAULT: {input: 'k', modifierFlags: keyModifierControl},
                [PLATFORM_OS_MACOS]: {input: 'k', modifierFlags: keyModifierCommand},
                [PLATFORM_IOS]: {input: 'k', modifierFlags: keyModifierCommand},
            },
            type: KEYBOARD_SHORTCUT_NAVIGATION_TYPE,
        },
        NEW_CHAT: {
            descriptionKey: 'newChat',
            shortcutKey: 'K',
            modifiers: ['CTRL', 'SHIFT'],
            trigger: {
                DEFAULT: {input: 'k', modifierFlags: keyModifierShiftControl},
                [PLATFORM_OS_MACOS]: {input: 'k', modifierFlags: keyModifierShiftCommand},
                [PLATFORM_IOS]: {input: 'k', modifierFlags: keyModifierShiftCommand},
            },
            type: KEYBOARD_SHORTCUT_NAVIGATION_TYPE,
        },
        SHORTCUTS: {
            descriptionKey: 'openShortcutDialog',
            shortcutKey: 'J',
            modifiers: ['CTRL'],
            trigger: {
                DEFAULT: {input: 'j', modifierFlags: keyModifierControl},
                [PLATFORM_OS_MACOS]: {input: 'j', modifierFlags: keyModifierCommand},
                [PLATFORM_IOS]: {input: 'j', modifierFlags: keyModifierCommand},
            },
        },
        ESCAPE: {
            descriptionKey: 'escape',
            shortcutKey: 'Escape',
            modifiers: [],
            trigger: {
                DEFAULT: {input: keyInputEscape},
                [PLATFORM_OS_MACOS]: {input: keyInputEscape},
                [PLATFORM_IOS]: {input: keyInputEscape},
            },
        },
        ENTER: {
            descriptionKey: null,
            shortcutKey: 'Enter',
            modifiers: [],
            trigger: {
                DEFAULT: {input: keyInputEnter},
                [PLATFORM_OS_MACOS]: {input: keyInputEnter},
                [PLATFORM_IOS]: {input: keyInputEnter},
            },
        },
        CTRL_ENTER: {
            descriptionKey: null,
            shortcutKey: 'Enter',
            modifiers: ['CTRL'],
            trigger: {
                DEFAULT: {input: keyInputEnter, modifierFlags: keyModifierControl},
                [PLATFORM_OS_MACOS]: {input: keyInputEnter, modifierFlags: keyModifierCommand},
                [PLATFORM_IOS]: {input: keyInputEnter, modifierFlags: keyModifierCommand},
            },
        },
        COPY: {
            descriptionKey: 'copy',
            shortcutKey: 'C',
            modifiers: ['CTRL'],
            trigger: {
                DEFAULT: {input: 'c', modifierFlags: keyModifierControl},
                [PLATFORM_OS_MACOS]: {input: 'c', modifierFlags: keyModifierCommand},
                [PLATFORM_IOS]: {input: 'c', modifierFlags: keyModifierCommand},
            },
        },
        ARROW_UP: {
            descriptionKey: null,
            shortcutKey: 'ArrowUp',
            modifiers: [],
            trigger: {
                DEFAULT: {input: keyInputUpArrow},
                [PLATFORM_OS_MACOS]: {input: keyInputUpArrow},
                [PLATFORM_IOS]: {input: keyInputUpArrow},
            },
        },
        ARROW_DOWN: {
            descriptionKey: null,
            shortcutKey: 'ArrowDown',
            modifiers: [],
            trigger: {
                DEFAULT: {input: keyInputDownArrow},
                [PLATFORM_OS_MACOS]: {input: keyInputDownArrow},
                [PLATFORM_IOS]: {input: keyInputDownArrow},
            },
        },
        ARROW_LEFT: {
            descriptionKey: null,
            shortcutKey: 'ArrowLeft',
            modifiers: [],
            trigger: {
                DEFAULT: {input: keyInputLeftArrow},
                [PLATFORM_OS_MACOS]: {input: keyInputLeftArrow},
                [PLATFORM_IOS]: {input: keyInputLeftArrow},
            },
        },
        ARROW_RIGHT: {
            descriptionKey: null,
            shortcutKey: 'ArrowRight',
            modifiers: [],
            trigger: {
                DEFAULT: {input: keyInputRightArrow},
                [PLATFORM_OS_MACOS]: {input: keyInputRightArrow},
                [PLATFORM_IOS]: {input: keyInputRightArrow},
            },
        },
        TAB: {
            descriptionKey: null,
            shortcutKey: 'Tab',
            modifiers: [],
        },
    },
    KEYBOARD_SHORTCUTS_TYPES: {
        NAVIGATION_SHORTCUT: KEYBOARD_SHORTCUT_NAVIGATION_TYPE,
    },
    KEYBOARD_SHORTCUT_KEY_DISPLAY_NAME: {
        CONTROL: 'CTRL',
        ESCAPE: 'ESC',
        META: 'CMD',
        SHIFT: 'Shift',
    },
    CURRENCY: {
        USD: 'USD',
    },
    EXAMPLE_PHONE_NUMBER: '+15005550006',
    CONCIERGE_CHAT_NAME: 'Concierge',
    CLOUDFRONT_URL,
    EMPTY_ARRAY,
    EMPTY_OBJECT,
    USE_EXPENSIFY_URL,
    NEW_ZOOM_MEETING_URL: 'https://zoom.us/start/videomeeting',
    NEW_GOOGLE_MEET_MEETING_URL: 'https://meet.google.com/new',
    GOOGLE_MEET_URL_ANDROID: 'https://meet.google.com',
    DEEPLINK_BASE_URL: 'new-expensify://',
    PDF_VIEWER_URL: '/pdf/web/viewer.html',
    CLOUDFRONT_DOMAIN_REGEX: /^https:\/\/\w+\.cloudfront\.net/i,
    EXPENSIFY_ICON_URL: `${CLOUDFRONT_URL}/images/favicon-2019.png`,
    CONCIERGE_ICON_URL_2021: `${CLOUDFRONT_URL}/images/icons/concierge_2021.png`,
    CONCIERGE_ICON_URL: `${CLOUDFRONT_URL}/images/icons/concierge_2022.png`,
    UPWORK_URL: 'https://github.com/Expensify/App/issues?q=is%3Aopen+is%3Aissue+label%3A%22Help+Wanted%22',
    GITHUB_URL: 'https://github.com/Expensify/App',
    TERMS_URL: `${USE_EXPENSIFY_URL}/terms`,
    PRIVACY_URL: `${USE_EXPENSIFY_URL}/privacy`,
    LICENSES_URL: `${USE_EXPENSIFY_URL}/licenses`,
    GITHUB_RELEASE_URL: 'https://api.github.com/repos/expensify/app/releases/latest',
    ADD_SECONDARY_LOGIN_URL: encodeURI('settings?param={"section":"account","openModal":"secondaryLogin"}'),
    MANAGE_CARDS_URL: 'domain_companycards',
    FEES_URL: `${USE_EXPENSIFY_URL}/fees`,
    CFPB_PREPAID_URL: 'https://cfpb.gov/prepaid',
    STAGING_NEW_EXPENSIFY_URL: 'https://staging.new.expensify.com',
    NEWHELP_URL: 'https://help.expensify.com',
    INTERNAL_DEV_EXPENSIFY_URL: 'https://www.expensify.com.dev',
    STAGING_EXPENSIFY_URL: 'https://staging.expensify.com',
    EXPENSIFY_URL: 'https://www.expensify.com',
    BANK_ACCOUNT_PERSONAL_DOCUMENTATION_INFO_URL:
        'https://community.expensify.com/discussion/6983/faq-why-do-i-need-to-provide-personal-documentation-when-setting-up-updating-my-bank-account',
    PERSONAL_DATA_PROTECTION_INFO_URL: 'https://community.expensify.com/discussion/5677/deep-dive-security-how-expensify-protects-your-information',
    ONFIDO_FACIAL_SCAN_POLICY_URL: 'https://onfido.com/facial-scan-policy-and-release/',
    ONFIDO_PRIVACY_POLICY_URL: 'https://onfido.com/privacy/',
    ONFIDO_TERMS_OF_SERVICE_URL: 'https://onfido.com/terms-of-service/',

    // Use Environment.getEnvironmentURL to get the complete URL with port number
    DEV_NEW_EXPENSIFY_URL: 'https://dev.new.expensify.com:',

    SIGN_IN_FORM_WIDTH: 300,

    DEEPLINK_PROMPT_DENYLIST: [SCREENS.HOME, SCREENS.SIGN_IN_WITH_APPLE_DESKTOP, SCREENS.SIGN_IN_WITH_GOOGLE_DESKTOP],

    SIGN_IN_METHOD: {
        APPLE: 'Apple',
        GOOGLE: 'Google',
    },

    OPTION_TYPE: {
        REPORT: 'report',
        PERSONAL_DETAIL: 'personalDetail',
    },
    RECEIPT: {
        ICON_SIZE: 164,
        PERMISSION_GRANTED: 'granted',
        HAND_ICON_HEIGHT: 152,
        HAND_ICON_WIDTH: 200,
        SHUTTER_SIZE: 90,
        MAX_REPORT_PREVIEW_RECEIPTS: 3,
    },
    REPORT: {
        MAXIMUM_PARTICIPANTS: 8,
        SPLIT_REPORTID: '-2',
        ACTIONS: {
            LIMIT: 50,
            TYPE: {
                ADDCOMMENT: 'ADDCOMMENT',
                APPROVED: 'APPROVED',
                CHRONOSOOOLIST: 'CHRONOSOOOLIST',
                CLOSED: 'CLOSED',
                CREATED: 'CREATED',
                IOU: 'IOU',
                MODIFIEDEXPENSE: 'MODIFIEDEXPENSE',
                REIMBURSEMENTQUEUED: 'REIMBURSEMENTQUEUED',
                RENAMED: 'RENAMED',
                REPORTPREVIEW: 'REPORTPREVIEW',
                SUBMITTED: 'SUBMITTED',
                TASKCANCELLED: 'TASKCANCELLED',
                TASKCOMPLETED: 'TASKCOMPLETED',
                TASKEDITED: 'TASKEDITED',
                TASKREOPENED: 'TASKREOPENED',
                POLICYCHANGELOG: {
                    ADD_APPROVER_RULE: 'POLICYCHANGELOG_ADD_APPROVER_RULE',
                    ADD_CATEGORY: 'POLICYCHANGELOG_ADD_CATEGORY',
                    ADD_CUSTOM_UNIT: 'POLICYCHANGELOG_ADD_CUSTOM_UNIT',
                    ADD_CUSTOM_UNIT_RATE: 'POLICYCHANGELOG_ADD_CUSTOM_UNIT_RATE',
                    ADD_EMPLOYEE: 'POLICYCHANGELOG_ADD_EMPLOYEE',
                    ADD_INTEGRATION: 'POLICYCHANGELOG_ADD_INTEGRATION',
                    ADD_REPORT_FIELD: 'POLICYCHANGELOG_ADD_REPORT_FIELD',
                    ADD_TAG: 'POLICYCHANGELOG_ADD_TAG',
                    DELETE_ALL_TAGS: 'POLICYCHANGELOG_DELETE_ALL_TAGS',
                    DELETE_APPROVER_RULE: 'POLICYCHANGELOG_DELETE_APPROVER_RULE',
                    DELETE_CATEGORY: 'POLICYCHANGELOG_DELETE_CATEGORY',
                    DELETE_CUSTOM_UNIT: 'POLICYCHANGELOG_DELETE_CUSTOM_UNIT',
                    DELETE_CUSTOM_UNIT_RATE: 'POLICYCHANGELOG_DELETE_CUSTOM_UNIT_RATE',
                    DELETE_CUSTOM_UNIT_SUB_RATE: 'POLICYCHANGELOG_DELETE_CUSTOM_UNIT_SUB_RATE',
                    DELETE_EMPLOYEE: 'POLICYCHANGELOG_DELETE_EMPLOYEE',
                    DELETE_INTEGRATION: 'POLICYCHANGELOG_DELETE_INTEGRATION',
                    DELETE_REPORT_FIELD: 'POLICYCHANGELOG_DELETE_REPORT_FIELD',
                    DELETE_TAG: 'POLICYCHANGELOG_DELETE_TAG',
                    IMPORT_CUSTOM_UNIT_RATES: 'POLICYCHANGELOG_IMPORT_CUSTOM_UNIT_RATES',
                    IMPORT_TAGS: 'POLICYCHANGELOG_IMPORT_TAGS',
                    INVITE_TO_ROOM: 'POLICYCHANGELOG_INVITETOROOM',
                    REMOVE_FROM_ROOM: 'POLICYCHANGELOG_REMOVEFROMROOM',
                    SET_AUTOREIMBURSEMENT: 'POLICYCHANGELOG_SET_AUTOREIMBURSEMENT',
                    SET_AUTO_JOIN: 'POLICYCHANGELOG_SET_AUTO_JOIN',
                    SET_CATEGORY_NAME: 'POLICYCHANGELOG_SET_CATEGORY_NAME',
                    UPDATE_ACH_ACCOUNT: 'POLICYCHANGELOG_UPDATE_ACH_ACCOUNT',
                    UPDATE_APPROVER_RULE: 'POLICYCHANGELOG_UPDATE_APPROVER_RULE',
                    UPDATE_AUDIT_RATE: 'POLICYCHANGELOG_UPDATE_AUDIT_RATE',
                    UPDATE_AUTOHARVESTING: 'POLICYCHANGELOG_UPDATE_AUTOHARVESTING',
                    UPDATE_AUTOREIMBURSEMENT: 'POLICYCHANGELOG_UPDATE_AUTOREIMBURSEMENT',
                    UPDATE_AUTOREPORTING_FREQUENCY: 'POLICYCHANGELOG_UPDATE_AUTOREPORTING_FREQUENCY',
                    UPDATE_CATEGORY: 'POLICYCHANGELOG_UPDATE_CATEGORY',
                    UPDATE_CURRENCY: 'POLICYCHANGELOG_UPDATE_CURRENCY',
                    UPDATE_CUSTOM_UNIT: 'POLICYCHANGELOG_UPDATE_CUSTOM_UNIT',
                    UPDATE_CUSTOM_UNIT_RATE: 'POLICYCHANGELOG_UPDATE_CUSTOM_UNIT_RATE',
                    UPDATE_CUSTOM_UNIT_SUB_RATE: 'POLICYCHANGELOG_UPDATE_CUSTOM_UNIT_SUB_RATE',
                    UPDATE_DEFAULT_BILLABLE: 'POLICYCHANGELOG_UPDATE_DEFAULT_BILLABLE',
                    UPDATE_DEFAULT_REIMBURSABLE: 'POLICYCHANGELOG_UPDATE_DEFAULT_REIMBURSABLE',
                    UPDATE_DEFAULT_TITLE: 'POLICYCHANGELOG_UPDATE_DEFAULT_TITLE',
                    UPDATE_DEFAULT_TITLE_ENFORCED: 'POLICYCHANGELOG_UPDATE_DEFAULT_TITLE_ENFORCED',
                    UPDATE_DISABLED_FIELDS: 'POLICYCHANGELOG_UPDATE_DISABLED_FIELDS',
                    UPDATE_EMPLOYEE: 'POLICYCHANGELOG_UPDATE_EMPLOYEE',
                    UPDATE_FIELD: 'POLICYCHANGELOG_UPDATE_FIELD',
                    UPDATE_MANUAL_APPROVAL_THRESHOLD: 'POLICYCHANGELOG_UPDATE_MANUAL_APPROVAL_THRESHOLD',
                    UPDATE_MAX_EXPENSE_AMOUNT: 'POLICYCHANGELOG_UPDATE_MAX_EXPENSE_AMOUNT',
                    UPDATE_MAX_EXPENSE_AMOUNT_NO_RECEIPT: 'POLICYCHANGELOG_UPDATE_MAX_EXPENSE_AMOUNT_NO_RECEIPT',
                    UPDATE_NAME: 'POLICYCHANGELOG_UPDATE_NAME',
                    UPDATE_OWNERSHIP: 'POLICYCHANGELOG_UPDATE_OWNERSHIP',
                    UPDATE_REIMBURSEMENT_CHOICE: 'POLICYCHANGELOG_UPDATE_REIMBURSEMENT_CHOICE',
                    UPDATE_REPORT_FIELD: 'POLICYCHANGELOG_UPDATE_REPORT_FIELD',
                    UPDATE_TAG: 'POLICYCHANGELOG_UPDATE_TAG',
                    UPDATE_TAG_LIST_NAME: 'POLICYCHANGELOG_UPDATE_TAG_LIST_NAME',
                    UPDATE_TAG_NAME: 'POLICYCHANGELOG_UPDATE_TAG_NAME',
                    UPDATE_TIME_ENABLED: 'POLICYCHANGELOG_UPDATE_TIME_ENABLED',
                    UPDATE_TIME_RATE: 'POLICYCHANGELOG_UPDATE_TIME_RATE',
                },
                ROOMCHANGELOG: {
                    INVITE_TO_ROOM: 'INVITETOROOM',
                    REMOVE_FROM_ROOM: 'REMOVEFROMROOM',
                    JOIN_ROOM: 'JOINROOM',
                },
            },
        },
        ARCHIVE_REASON: {
            DEFAULT: 'default',
            ACCOUNT_CLOSED: 'accountClosed',
            ACCOUNT_MERGED: 'accountMerged',
            REMOVED_FROM_POLICY: 'removedFromPolicy',
            POLICY_DELETED: 'policyDeleted',
        },
        MESSAGE: {
            TYPE: {
                COMMENT: 'COMMENT',
                TEXT: 'TEXT',
            },
        },
        TYPE: {
            CHAT: 'chat',
            EXPENSE: 'expense',
            IOU: 'iou',
            TASK: 'task',
        },
        CHAT_TYPE: {
            POLICY_ANNOUNCE: 'policyAnnounce',
            POLICY_ADMINS: 'policyAdmins',
            DOMAIN_ALL: 'domainAll',
            POLICY_ROOM: 'policyRoom',
            POLICY_EXPENSE_CHAT: 'policyExpenseChat',
        },
        WORKSPACE_CHAT_ROOMS: {
            ANNOUNCE: '#announce',
            ADMINS: '#admins',
        },
        STATE: {
            SUBMITTED: 'SUBMITTED',
            PROCESSING: 'PROCESSING',
        },
        STATE_NUM: {
            OPEN: 0,
            PROCESSING: 1,
            SUBMITTED: 2,
            BILLING: 3,
        },
        STATUS: {
            OPEN: 0,
            SUBMITTED: 1,
            CLOSED: 2,
            APPROVED: 3,
            REIMBURSED: 4,
        },
        NOTIFICATION_PREFERENCE: {
            MUTE: 'mute',
            DAILY: 'daily',
            ALWAYS: 'always',
            HIDDEN: 'hidden',
        },
        // Options for which room members can post
        WRITE_CAPABILITIES: {
            ALL: 'all',
            ADMINS: 'admins',
        },
        VISIBILITY: {
            PUBLIC: 'public',
            PUBLIC_ANNOUNCE: 'public_announce',
            PRIVATE: 'private',
            RESTRICTED: 'restricted',
        },
        RESERVED_ROOM_NAMES: ['#admins', '#announce'],
        MAX_PREVIEW_AVATARS: 4,
        MAX_ROOM_NAME_LENGTH: 79,
        LAST_MESSAGE_TEXT_MAX_LENGTH: 200,
        OWNER_EMAIL_FAKE: '__FAKE__',
        OWNER_ACCOUNT_ID_FAKE: 0,
        DEFAULT_REPORT_NAME: 'Chat Report',
    },
    COMPOSER: {
        MAX_LINES: 16,
        MAX_LINES_SMALL_SCREEN: 6,
        MAX_LINES_FULL: -1,

        // The minimum number of typed lines needed to enable the full screen composer
        FULL_COMPOSER_MIN_LINES: 3,
    },
    MODAL: {
        MODAL_TYPE: {
            CONFIRM: 'confirm',
            CENTERED: 'centered',
            CENTERED_UNSWIPEABLE: 'centered_unswipeable',
            CENTERED_SMALL: 'centered_small',
            BOTTOM_DOCKED: 'bottom_docked',
            POPOVER: 'popover',
            RIGHT_DOCKED: 'right_docked',
        },
        ANCHOR_ORIGIN_VERTICAL: {
            TOP: 'top',
            CENTER: 'center',
            BOTTOM: 'bottom',
        },
        ANCHOR_ORIGIN_HORIZONTAL: {
            LEFT: 'left',
            CENTER: 'center',
            RIGHT: 'right',
        },
        POPOVER_MENU_PADDING: 8,
    },
    TIMING: {
        CALCULATE_MOST_RECENT_LAST_MODIFIED_ACTION: 'calc_most_recent_last_modified_action',
        SEARCH_RENDER: 'search_render',
        HOMEPAGE_INITIAL_RENDER: 'homepage_initial_render',
        REPORT_INITIAL_RENDER: 'report_initial_render',
        SWITCH_REPORT: 'switch_report',
        SIDEBAR_LOADED: 'sidebar_loaded',
        COLD: 'cold',
        WARM: 'warm',
        REPORT_ACTION_ITEM_LAYOUT_DEBOUNCE_TIME: 1500,
        SHOW_LOADING_SPINNER_DEBOUNCE_TIME: 250,
        TEST_TOOLS_MODAL_THROTTLE_TIME: 800,
        TOOLTIP_SENSE: 1000,
        TRIE_INITIALIZATION: 'trie_initialization',
        COMMENT_LENGTH_DEBOUNCE_TIME: 500,
        SEARCH_FOR_REPORTS_DEBOUNCE_TIME: 300,
    },
    PRIORITY_MODE: {
        GSD: 'gsd',
        DEFAULT: 'default',
    },
    THEME: {
        DEFAULT: 'dark',
        LIGHT: 'light',
        DARK: 'dark',
        SYSTEM: 'system',
    },
    TRANSACTION: {
        DEFAULT_MERCHANT: 'Request',
        UNKNOWN_MERCHANT: 'Unknown Merchant',
        PARTIAL_TRANSACTION_MERCHANT: '(none)',
        TYPE: {
            CUSTOM_UNIT: 'customUnit',
        },
        STATUS: {
            PENDING: 'Pending',
            POSTED: 'Posted',
        },
    },
    MCC_GROUPS: {
        AIRLINES: 'Airlines',
        COMMUTER: 'Commuter',
        GAS: 'Gas',
        GOODS: 'Goods',
        GROCERIES: 'Groceries',
        HOTEL: 'Hotel',
        MAIL: 'Mail',
        MEALS: 'Meals',
        RENTAL: 'Rental',
        SERVICES: 'Services',
        TAXI: 'Taxi',
        MISCELLANEOUS: 'Miscellaneous',
        UTILITIES: 'Utilities',
    },
    JSON_CODE: {
        SUCCESS: 200,
        BAD_REQUEST: 400,
        NOT_AUTHENTICATED: 407,
        EXP_ERROR: 666,
        MANY_WRITES_ERROR: 665,
        UNABLE_TO_RETRY: 'unableToRetry',
    },
    HTTP_STATUS: {
        // When Cloudflare throttles
        TOO_MANY_REQUESTS: 429,
        INTERNAL_SERVER_ERROR: 500,
        BAD_GATEWAY: 502,
        GATEWAY_TIMEOUT: 504,
        UNKNOWN_ERROR: 520,
    },
    ERROR: {
        XHR_FAILED: 'xhrFailed',
        THROTTLED: 'throttled',
        UNKNOWN_ERROR: 'Unknown error',
        REQUEST_CANCELLED: 'AbortError',
        FAILED_TO_FETCH: 'Failed to fetch',
        ENSURE_BUGBOT: 'ENSURE_BUGBOT',
        PUSHER_ERROR: 'PusherError',
        WEB_SOCKET_ERROR: 'WebSocketError',
        NETWORK_REQUEST_FAILED: 'Network request failed',
        SAFARI_DOCUMENT_LOAD_ABORTED: 'cancelled',
        FIREFOX_DOCUMENT_LOAD_ABORTED: 'NetworkError when attempting to fetch resource.',
        IOS_NETWORK_CONNECTION_LOST: 'The network connection was lost.',
        IOS_NETWORK_CONNECTION_LOST_RUSSIAN: 'Сетевое соединение потеряно.',
        IOS_NETWORK_CONNECTION_LOST_SWEDISH: 'Nätverksanslutningen förlorades.',
        IOS_NETWORK_CONNECTION_LOST_SPANISH: 'La conexión a Internet parece estar desactivada.',
        IOS_LOAD_FAILED: 'Load failed',
        SAFARI_CANNOT_PARSE_RESPONSE: 'cannot parse response',
        GATEWAY_TIMEOUT: 'Gateway Timeout',
        EXPENSIFY_SERVICE_INTERRUPTED: 'Expensify service interrupted',
        DUPLICATE_RECORD: 'A record already exists with this ID',
    },
    ERROR_TYPE: {
        SOCKET: 'Expensify\\Auth\\Error\\Socket',
    },
    ERROR_TITLE: {
        SOCKET: 'Issue connecting to database',
        DUPLICATE_RECORD: '400 Unique Constraints Violation',
    },
    NETWORK: {
        METHOD: {
            POST: 'post',
        },
        MIN_RETRY_WAIT_TIME_MS: 10,
        MAX_RANDOM_RETRY_WAIT_TIME_MS: 100,
        MAX_RETRY_WAIT_TIME_MS: 10 * 1000,
        PROCESS_REQUEST_DELAY_MS: 1000,
        MAX_PENDING_TIME_MS: 10 * 1000,
        MAX_REQUEST_RETRIES: 10,
    },
    DEFAULT_TIME_ZONE: {automatic: true, selected: 'America/Los_Angeles'},
    DEFAULT_ACCOUNT_DATA: {errors: null, success: '', isLoading: false},
    DEFAULT_CLOSE_ACCOUNT_DATA: {errors: null, success: '', isLoading: false},
    FORMS: {
        LOGIN_FORM: 'LoginForm',
        VALIDATE_CODE_FORM: 'ValidateCodeForm',
        VALIDATE_TFA_CODE_FORM: 'ValidateTfaCodeForm',
        RESEND_VALIDATION_FORM: 'ResendValidationForm',
        UNLINK_LOGIN_FORM: 'UnlinkLoginForm',
        RESEND_VALIDATE_CODE_FORM: 'ResendValidateCodeForm',
    },
    APP_STATE: {
        ACTIVE: 'active',
        BACKGROUND: 'background',
        INACTIVE: 'inactive',
    },

    // at least 8 characters, 1 capital letter, 1 lowercase number, 1 number
    PASSWORD_COMPLEXITY_REGEX_STRING: '^(?=.*[A-Z])(?=.*[0-9])(?=.*[a-z]).{8,}$',

    // 6 numeric digits
    VALIDATE_CODE_REGEX_STRING: /^\d{6}$/,

    // 8 alphanumeric characters
    RECOVERY_CODE_REGEX_STRING: /^[a-zA-Z0-9]{8}$/,

    // The server has a WAF (Web Application Firewall) which will strip out HTML/XML tags using this regex pattern.
    // It's copied here so that the same regex pattern can be used in form validations to be consistent with the server.
    VALIDATE_FOR_HTML_TAG_REGEX: /<([^>\s]+)(?:[^>]*?)>/g,

    VALIDATE_FOR_LEADINGSPACES_HTML_TAG_REGEX: /<([\s]+[\s\w~!@#$%^&*(){}[\];':"`|?.,/\\+\-=<]+.*[\s]*)>/g,

    WHITELISTED_TAGS: [/<>/, /< >/, /<->/, /<-->/, /<br>/, /<br\/>/],

    PASSWORD_PAGE: {
        ERROR: {
            ALREADY_VALIDATED: 'Account already validated',
            VALIDATE_CODE_FAILED: 'Validate code failed',
        },
    },

    PUSHER: {
        PRIVATE_USER_CHANNEL_PREFIX: 'private-encrypted-user-accountID-',
        PRIVATE_REPORT_CHANNEL_PREFIX: 'private-report-reportID-',
    },

    EMOJI_SPACER: 'SPACER',

    // This is the number of columns in each row of the picker.
    // Because of how flatList implements these rows, each row is an index rather than each element
    // For this reason to make headers work, we need to have the header be the only rendered element in its row
    // If this number is changed, emojis.js will need to be updated to have the proper number of spacer elements
    // around each header.
    EMOJI_NUM_PER_ROW: 8,

    EMOJI_FREQUENT_ROW_COUNT: 3,

    EMOJI_DEFAULT_SKIN_TONE: -1,

    INVISIBLE_CODEPOINTS: ['fe0f', '200d', '2066'],

    UNICODE: {
        LTR: '\u2066',
    },

    TOOLTIP_MAX_LINES: 3,

    LOGIN_TYPE: {
        PHONE: 'phone',
        EMAIL: 'email',
    },

    MAGIC_CODE_LENGTH: 6,
    MAGIC_CODE_EMPTY_CHAR: ' ',

    RECOVERY_CODE_LENGTH: 8,

    KEYBOARD_TYPE: {
        PHONE_PAD: 'phone-pad',
        NUMBER_PAD: 'number-pad',
        DECIMAL_PAD: 'decimal-pad',
        VISIBLE_PASSWORD: 'visible-password',
        EMAIL_ADDRESS: 'email-address',
        ASCII_CAPABLE: 'ascii-capable',
        URL: 'url',
        DEFAULT: 'default',
    },

    YOUR_LOCATION_TEXT: 'Your Location',

    ATTACHMENT_MESSAGE_TEXT: '[Attachment]',
    // This is a placeholder for attachment which is uploading
    ATTACHMENT_UPLOADING_MESSAGE_HTML: 'Uploading attachment...',
    ATTACHMENT_SOURCE_ATTRIBUTE: 'data-expensify-source',
    ATTACHMENT_PREVIEW_ATTRIBUTE: 'src',
    ATTACHMENT_ORIGINAL_FILENAME_ATTRIBUTE: 'data-name',

    ATTACHMENT_PICKER_TYPE: {
        FILE: 'file',
        IMAGE: 'image',
    },

    ATTACHMENT_FILE_TYPE: {
        FILE: 'file',
        IMAGE: 'image',
        VIDEO: 'video',
    },

    FILE_TYPE_REGEX: {
        // Image MimeTypes allowed by iOS photos app.
        IMAGE: /\.(jpg|jpeg|png|webp|gif|tiff|bmp|heic|heif)$/,
        // Video MimeTypes allowed by iOS photos app.
        VIDEO: /\.(mov|mp4)$/,
    },
    IOS_CAMERAROLL_ACCESS_ERROR: 'Access to photo library was denied',
    ADD_PAYMENT_MENU_POSITION_Y: 226,
    ADD_PAYMENT_MENU_POSITION_X: 356,
    EMOJI_PICKER_SIZE: {
        WIDTH: 320,
        HEIGHT: 416,
    },
    DESKTOP_HEADER_PADDING: 12,
    CATEGORY_SHORTCUT_BAR_HEIGHT: 32,
    SMALL_EMOJI_PICKER_SIZE: {
        WIDTH: '100%',
    },
    NON_NATIVE_EMOJI_PICKER_LIST_HEIGHT: 300,
    NON_NATIVE_EMOJI_PICKER_LIST_HEIGHT_WEB: 200,
    EMOJI_PICKER_ITEM_HEIGHT: 32,
    EMOJI_PICKER_HEADER_HEIGHT: 32,
    RECIPIENT_LOCAL_TIME_HEIGHT: 25,
    AUTO_COMPLETE_SUGGESTER: {
        SUGGESTER_PADDING: 6,
        SUGGESTER_INNER_PADDING: 8,
        SUGGESTION_ROW_HEIGHT: 40,
        SMALL_CONTAINER_HEIGHT_FACTOR: 2.5,
        MIN_AMOUNT_OF_SUGGESTIONS: 3,
        MAX_AMOUNT_OF_SUGGESTIONS: 20,
        MAX_AMOUNT_OF_VISIBLE_SUGGESTIONS_IN_CONTAINER: 5,
        HERE_TEXT: '@here',
    },
    COMPOSER_MAX_HEIGHT: 125,
    CHAT_FOOTER_SECONDARY_ROW_HEIGHT: 15,
    CHAT_FOOTER_SECONDARY_ROW_PADDING: 5,
    CHAT_FOOTER_MIN_HEIGHT: 65,
    CHAT_SKELETON_VIEW: {
        AVERAGE_ROW_HEIGHT: 80,
        HEIGHT_FOR_ROW_COUNT: {
            1: 60,
            2: 80,
            3: 100,
        },
    },
    LHN_SKELETON_VIEW_ITEM_HEIGHT: 64,
    EXPENSIFY_PARTNER_NAME: 'expensify.com',
    EMAIL: {
        ACCOUNTING: 'accounting@expensify.com',
        ADMIN: 'admin@expensify.com',
        BILLS: 'bills@expensify.com',
        CHRONOS: 'chronos@expensify.com',
        CONCIERGE: 'concierge@expensify.com',
        CONTRIBUTORS: 'contributors@expensify.com',
        FIRST_RESPONDER: 'firstresponders@expensify.com',
        GUIDES_DOMAIN: 'team.expensify.com',
        HELP: 'help@expensify.com',
        INTEGRATION_TESTING_CREDS: 'integrationtestingcreds@expensify.com',
        PAYROLL: 'payroll@expensify.com',
        QA: 'qa@expensify.com',
        QA_TRAVIS: 'qa+travisreceipts@expensify.com',
        RECEIPTS: 'receipts@expensify.com',
        STUDENT_AMBASSADOR: 'studentambassadors@expensify.com',
        SVFG: 'svfg@expensify.com',
        EXPENSIFY_EMAIL_DOMAIN: '@expensify.com',
    },

    ACCOUNT_ID: {
        ACCOUNTING: Number(Config?.EXPENSIFY_ACCOUNT_ID_ACCOUNTING ?? 9645353),
        ADMIN: Number(Config?.EXPENSIFY_ACCOUNT_ID_ADMIN ?? -1),
        BILLS: Number(Config?.EXPENSIFY_ACCOUNT_ID_BILLS ?? 1371),
        CHRONOS: Number(Config?.EXPENSIFY_ACCOUNT_ID_CHRONOS ?? 10027416),
        CONCIERGE: Number(Config?.EXPENSIFY_ACCOUNT_ID_CONCIERGE ?? 8392101),
        CONTRIBUTORS: Number(Config?.EXPENSIFY_ACCOUNT_ID_CONTRIBUTORS ?? 9675014),
        FIRST_RESPONDER: Number(Config?.EXPENSIFY_ACCOUNT_ID_FIRST_RESPONDER ?? 9375152),
        HELP: Number(Config?.EXPENSIFY_ACCOUNT_ID_HELP ?? -1),
        INTEGRATION_TESTING_CREDS: Number(Config?.EXPENSIFY_ACCOUNT_ID_INTEGRATION_TESTING_CREDS ?? -1),
        PAYROLL: Number(Config?.EXPENSIFY_ACCOUNT_ID_PAYROLL ?? 9679724),
        QA: Number(Config?.EXPENSIFY_ACCOUNT_ID_QA ?? 3126513),
        QA_TRAVIS: Number(Config?.EXPENSIFY_ACCOUNT_ID_QA_TRAVIS ?? 8595733),
        RECEIPTS: Number(Config?.EXPENSIFY_ACCOUNT_ID_RECEIPTS ?? -1),
        REWARDS: Number(Config?.EXPENSIFY_ACCOUNT_ID_REWARDS ?? 11023767), // rewards@expensify.com
        STUDENT_AMBASSADOR: Number(Config?.EXPENSIFY_ACCOUNT_ID_STUDENT_AMBASSADOR ?? 10476956),
        SVFG: Number(Config?.EXPENSIFY_ACCOUNT_ID_SVFG ?? 2012843),
    },

    ENVIRONMENT: {
        DEV: 'development',
        STAGING: 'staging',
        PRODUCTION: 'production',
        ADHOC: 'adhoc',
    },

    // Used to delay the initial fetching of reportActions when the app first inits or reconnects (e.g. returning
    // from backgound). The times are based on how long it generally seems to take for the app to become interactive
    // in each scenario.
    FETCH_ACTIONS_DELAY: {
        STARTUP: 8000,
        RECONNECT: 1000,
    },

    WALLET: {
        TRANSFER_METHOD_TYPE: {
            INSTANT: 'instant',
            ACH: 'ach',
        },
        TRANSFER_METHOD_TYPE_FEE: {
            INSTANT: {
                RATE: 1.5,
                MINIMUM_FEE: 25,
            },
            ACH: {
                RATE: 0,
                MINIMUM_FEE: 0,
            },
        },
        ERROR: {
            // If these get updated, we need to update the codes on the Web side too
            SSN: 'ssnError',
            KBA: 'kbaNeeded',
            KYC: 'kycFailed',
            FULL_SSN_NOT_FOUND: 'Full SSN not found',
            MISSING_FIELD: 'Missing required additional details fields',
            WRONG_ANSWERS: 'Wrong answers',
            ONFIDO_FIXABLE_ERROR: 'Onfido returned a fixable error',

            // KBA stands for Knowledge Based Answers (requiring us to show Idology questions)
            KBA_NEEDED: 'KBA needed',
            NO_ACCOUNT_TO_LINK: '405 No account to link to wallet',
            INVALID_WALLET: '405 Invalid wallet account',
            NOT_OWNER_OF_BANK_ACCOUNT: '401 Wallet owner does not own linked bank account',
            INVALID_BANK_ACCOUNT: '405 Attempting to link an invalid bank account to a wallet',
            NOT_OWNER_OF_FUND: '401 Wallet owner does not own linked fund',
            INVALID_FUND: '405 Attempting to link an invalid fund to a wallet',
        },
        STEP: {
            // In the order they appear in the Wallet flow
            ADDITIONAL_DETAILS: 'AdditionalDetailsStep',
            ADDITIONAL_DETAILS_KBA: 'AdditionalDetailsKBAStep',
            ONFIDO: 'OnfidoStep',
            TERMS: 'TermsStep',
            ACTIVATE: 'ActivateStep',
        },
        TIER_NAME: {
            PLATINUM: 'PLATINUM',
            GOLD: 'GOLD',
            SILVER: 'SILVER',
            BRONZE: 'BRONZE',
        },
        WEB_MESSAGE_TYPE: {
            STATEMENT: 'STATEMENT_NAVIGATE',
            CONCIERGE: 'CONCIERGE_NAVIGATE',
        },
        MTL_WALLET_PROGRAM_ID: '760',
        PROGRAM_ISSUERS: {
            EXPENSIFY_PAYMENTS: 'Expensify Payments LLC',
            BANCORP_BANK: 'The Bancorp Bank',
        },
    },

    PLAID: {
        EVENT: {
            ERROR: 'ERROR',
            EXIT: 'EXIT',
        },
    },

    ONFIDO: {
        CONTAINER_ID: 'onfido-mount',
        TYPE: {
            DOCUMENT: 'document',
            FACE: 'face',
        },
        VARIANT: {
            VIDEO: 'video',
        },
        SMS_NUMBER_COUNTRY_CODE: 'US',
        ERROR: {
            USER_CANCELLED: 'User canceled flow.',
            USER_TAPPED_BACK: 'User exited by clicking the back button.',
            USER_EXITED: 'User exited by manual action.',
            USER_CAMERA_DENINED: 'Onfido.OnfidoFlowError',
            USER_CAMERA_PERMISSION: 'Encountered an error: cameraPermission',
            // eslint-disable-next-line max-len
            USER_CAMERA_CONSENT_DENIED:
                'Unexpected result Intent. It might be a result of incorrect integration, make sure you only pass Onfido intent to handleActivityResult. It might be due to unpredictable crash or error. Please report the problem to android-sdk@onfido.com. Intent: null \n resultCode: 0',
        },
    },

    KYC_WALL_SOURCE: {
        REPORT: 'REPORT', // The user attempted to pay a money request
        ENABLE_WALLET: 'ENABLE_WALLET', // The user clicked on the `Enable wallet` button on the Wallet page
        TRANSFER_BALANCE: 'TRANSFER_BALANCE', // The user attempted to transfer their wallet balance to their bank account or debit card
    },

    OS: {
        WINDOWS: 'Windows',
        MAC_OS: PLATFORM_OS_MACOS,
        ANDROID: 'Android',
        IOS: PLATFORM_IOS,
        LINUX: 'Linux',
        NATIVE: 'Native',
    },

    BROWSER: {
        CHROME: 'chrome',
        FIREFOX: 'firefox',
        IE: 'ie',
        EDGE: 'edge',
        Opera: 'opera',
        SAFARI: 'safari',
        OTHER: 'other',
    },

    PAYMENT_METHODS: {
        DEBIT_CARD: 'debitCard',
        BANK_ACCOUNT: 'bankAccount',
    },

    PAYMENT_METHOD_ID_KEYS: {
        DEBIT_CARD: 'fundID',
        BANK_ACCOUNT: 'bankAccountID',
    },

    IOU: {
        // Note: These payment types are used when building IOU reportAction message values in the server and should
        // not be changed.
        PAYMENT_TYPE: {
            ELSEWHERE: 'Elsewhere',
            EXPENSIFY: 'Expensify',
            VBBA: 'ACH',
        },
        TYPE: {
            SEND: 'send',
            SPLIT: 'split',
            REQUEST: 'request',
        },
        REPORT_ACTION_TYPE: {
            PAY: 'pay',
            CREATE: 'create',
            SPLIT: 'split',
            DECLINE: 'decline',
            CANCEL: 'cancel',
            DELETE: 'delete',
        },
        AMOUNT_MAX_LENGTH: 10,
        RECEIPT_STATE: {
            SCANREADY: 'SCANREADY',
            OPEN: 'OPEN',
            SCANNING: 'SCANNING',
            SCANCOMPLETE: 'SCANCOMPLETE',
            SCANFAILED: 'SCANFAILED',
        },
        FILE_TYPES: {
            HTML: 'html',
            DOC: 'doc',
            DOCX: 'docx',
            SVG: 'svg',
        },
    },

    GROWL: {
        SUCCESS: 'success',
        ERROR: 'error',
        WARNING: 'warning',
        DURATION: 2000,
        DURATION_LONG: 3500,
    },

    LOCALES: {
        EN: 'en',
        ES: 'es',
        ES_ES: 'es-ES',
        ES_ES_ONFIDO: 'es_ES',

        DEFAULT: 'en',
    },

    LANGUAGES: ['en', 'es'],

    PRONOUNS_LIST: [
        'coCos',
        'eEyEmEir',
        'heHimHis',
        'heHimHisTheyThemTheirs',
        'sheHerHers',
        'sheHerHersTheyThemTheirs',
        'merMers',
        'neNirNirs',
        'neeNerNers',
        'perPers',
        'theyThemTheirs',
        'thonThons',
        'veVerVis',
        'viVir',
        'xeXemXyr',
        'zeZieZirHir',
        'zeHirHirs',
        'callMeByMyName',
    ],

    POLICY: {
        TYPE: {
            FREE: 'free',
            PERSONAL: 'personal',
            CORPORATE: 'corporate',
            TEAM: 'team',
        },
        ROLE: {
            ADMIN: 'admin',
            AUDITOR: 'auditor',
            USER: 'user',
        },
        AUTO_REPORTING_FREQUENCIES: {
            IMMEDIATE: 'immediate',
            WEEKLY: 'weekly',
            SEMI_MONTHLY: 'semimonthly',
            MONTHLY: 'monthly',
            TRIP: 'trip',
            MANUAL: 'manual',
        },
        ROOM_PREFIX: '#',
        CUSTOM_UNIT_RATE_BASE_OFFSET: 100,
        OWNER_EMAIL_FAKE: '_FAKE_',
        OWNER_ACCOUNT_ID_FAKE: 0,
    },

    CUSTOM_UNITS: {
        NAME_DISTANCE: 'Distance',
        DISTANCE_UNIT_MILES: 'mi',
        DISTANCE_UNIT_KILOMETERS: 'km',
        MILEAGE_IRS_RATE: 0.655,
        DEFAULT_RATE: 'Default Rate',
        RATE_DECIMALS: 3,
    },

    TERMS: {
        CFPB_PREPAID: 'cfpb.gov/prepaid',
        CFPB_COMPLAINT: 'cfpb.gov/complaint',
        FDIC_PREPAID: 'fdic.gov/deposit/deposits/prepaid.html',
        USE_EXPENSIFY_FEES: 'use.expensify.com/fees',
    },

    ICON_TYPE_ICON: 'icon',
    ICON_TYPE_AVATAR: 'avatar',
    ICON_TYPE_WORKSPACE: 'workspace',

    ACTIVITY_INDICATOR_SIZE: {
        LARGE: 'large',
    },

    AVATAR_SIZE: {
        XLARGE: 'xlarge',
        LARGE: 'large',
        MEDIUM: 'medium',
        DEFAULT: 'default',
        SMALL: 'small',
        SMALLER: 'smaller',
        SUBSCRIPT: 'subscript',
        SMALL_SUBSCRIPT: 'small-subscript',
        MID_SUBSCRIPT: 'mid-subscript',
        LARGE_BORDERED: 'large-bordered',
        HEADER: 'header',
        MENTION_ICON: 'mention-icon',
        SMALL_NORMAL: 'small-normal',
    },
    EXPENSIFY_CARD: {
        BANK: 'Expensify Card',
        FRAUD_TYPES: {
            DOMAIN: 'domain',
            INDIVIDUAL: 'individual',
            NONE: 'none',
        },
        STATE: {
            STATE_NOT_ISSUED: 2,
            OPEN: 3,
            NOT_ACTIVATED: 4,
            STATE_DEACTIVATED: 5,
            CLOSED: 6,
            STATE_SUSPENDED: 7,
        },
        ACTIVE_STATES: [2, 3, 4, 7],
    },
    AVATAR_ROW_SIZE: {
        DEFAULT: 4,
        LARGE_SCREEN: 8,
    },
    OPTION_MODE: {
        COMPACT: 'compact',
        DEFAULT: 'default',
    },
    REGEX: {
        SPECIAL_CHARS_WITHOUT_NEWLINE: /((?!\n)[()-\s\t])/g,
        DIGITS_AND_PLUS: /^\+?[0-9]*$/,
        ALPHABETIC_AND_LATIN_CHARS: /^[\p{Script=Latin} ]*$/u,
        NON_ALPHABETIC_AND_NON_LATIN_CHARS: /[^\p{Script=Latin}]/gu,
        POSITIVE_INTEGER: /^\d+$/,
        PO_BOX: /\b[P|p]?(OST|ost)?\.?\s*[O|o|0]?(ffice|FFICE)?\.?\s*[B|b][O|o|0]?[X|x]?\.?\s+[#]?(\d+)\b/,
        ANY_VALUE: /^.+$/,
        ZIP_CODE: /^[0-9]{5}(?:[- ][0-9]{4})?$/,
        INDUSTRY_CODE: /^[0-9]{6}$/,
        SSN_LAST_FOUR: /^(?!0000)[0-9]{4}$/,
        SSN_FULL_NINE: /^(?!0000)[0-9]{9}$/,
        NUMBER: /^[0-9]+$/,
        CARD_NUMBER: /^[0-9]{15,16}$/,
        CARD_SECURITY_CODE: /^[0-9]{3,4}$/,
        CARD_EXPIRATION_DATE: /^(0[1-9]|1[0-2])([^0-9])?([0-9]{4}|([0-9]{2}))$/,
        ROOM_NAME: /^#[\p{Ll}0-9-]{1,80}$/u,

        // eslint-disable-next-line max-len, no-misleading-character-class
        EMOJI: /[\p{Extended_Pictographic}\u200d\u{1f1e6}-\u{1f1ff}\u{1f3fb}-\u{1f3ff}\u{e0020}-\u{e007f}\u20E3\uFE0F]|[#*0-9]\uFE0F?\u20E3/gu,
        // eslint-disable-next-line max-len, no-misleading-character-class
        EMOJIS: /[\p{Extended_Pictographic}](\u200D[\p{Extended_Pictographic}]|[\u{1F3FB}-\u{1F3FF}]|[\u{E0020}-\u{E007F}]|\uFE0F|\u20E3)*|[\u{1F1E6}-\u{1F1FF}]{2}|[#*0-9]\uFE0F?\u20E3/gu,

        TAX_ID: /^\d{9}$/,
        NON_NUMERIC: /\D/g,
        ANY_SPACE: /\s/g,

        // Extract attachment's source from the data's html string
        ATTACHMENT_DATA: /(data-expensify-source|data-name)="([^"]+)"/g,

        EMOJI_NAME: /:[\w+-]+:/g,
        EMOJI_SUGGESTIONS: /:[a-zA-Z0-9_+-]{1,40}$/,
        AFTER_FIRST_LINE_BREAK: /\n.*/g,
        LINE_BREAK: /\n/g,
        CODE_2FA: /^\d{6}$/,
        ATTACHMENT_ID: /chat-attachments\/(\d+)/,
        HAS_COLON_ONLY_AT_THE_BEGINNING: /^:[^:]+$/,
        HAS_AT_MOST_TWO_AT_SIGNS: /^@[^@]*@?[^@]*$/,

        SPECIAL_CHAR: /[,/?"{}[\]()&^%;`$=#<>!*]/g,

        get SPECIAL_CHAR_OR_EMOJI() {
            return new RegExp(`[~\\n\\s]|(_\\b(?!$))|${this.SPECIAL_CHAR.source}|${this.EMOJI.source}`, 'gu');
        },

        get SPACE_OR_EMOJI() {
            return new RegExp(`(\\s+|(?:${this.EMOJI.source})+)`, 'gu');
        },

        // Define the regular expression pattern to find a potential end of a mention suggestion:
        // It might be a space, a newline character, an emoji, or a special character (excluding underscores & tildes, which might be used in usernames)
        get MENTION_BREAKER() {
            return new RegExp(`[\\n\\s]|${this.SPECIAL_CHAR.source}|${this.EMOJI.source}`, 'gu');
        },

        // Define the regular expression pattern to match a string starting with an at sign and ending with a space or newline character
        get MENTION_REPLACER() {
            return new RegExp(`^@[^\\n\\r]*?(?=$|\\s|${this.SPECIAL_CHAR.source}|${this.EMOJI.source})`, 'u');
        },

        MERGED_ACCOUNT_PREFIX: /^(MERGED_\d+@)/,

        ROUTES: {
            VALIDATE_LOGIN: /\/v($|(\/\/*))/,
            UNLINK_LOGIN: /\/u($|(\/\/*))/,
        },

        TIME_STARTS_01: /^01:\d{2} [AP]M$/,
        TIME_FORMAT: /^\d{2}:\d{2} [AP]M$/,
        DATE_TIME_FORMAT: /^\d{2}-\d{2} \d{2}:\d{2} [AP]M$/,
        ATTACHMENT_ROUTE: /\/r\/(\d*)\/attachment/,
        ILLEGAL_FILENAME_CHARACTERS: /\/|<|>|\*|"|:|\?|\\|\|/g,

        ENCODE_PERCENT_CHARACTER: /%(25)+/g,
    },

    PRONOUNS: {
        PREFIX: '__predefined_',
        SELF_SELECT: '__predefined_selfSelect',
    },
    GUIDES_CALL_TASK_IDS: {
        CONCIERGE_DM: 'NewExpensifyConciergeDM',
        WORKSPACE_INITIAL: 'WorkspaceHome',
        WORKSPACE_SETTINGS: 'WorkspaceGeneralSettings',
        WORKSPACE_CARD: 'WorkspaceCorporateCards',
        WORKSPACE_REIMBURSE: 'WorkspaceReimburseReceipts',
        WORKSPACE_BILLS: 'WorkspacePayBills',
        WORKSPACE_INVOICES: 'WorkspaceSendInvoices',
        WORKSPACE_TRAVEL: 'WorkspaceBookTravel',
        WORKSPACE_MEMBERS: 'WorkspaceManageMembers',
        WORKSPACE_BANK_ACCOUNT: 'WorkspaceBankAccount',
    },
    get EXPENSIFY_EMAILS() {
        return [
            this.EMAIL.ACCOUNTING,
            this.EMAIL.ADMIN,
            this.EMAIL.BILLS,
            this.EMAIL.CHRONOS,
            this.EMAIL.CONCIERGE,
            this.EMAIL.CONTRIBUTORS,
            this.EMAIL.FIRST_RESPONDER,
            this.EMAIL.HELP,
            this.EMAIL.INTEGRATION_TESTING_CREDS,
            this.EMAIL.PAYROLL,
            this.EMAIL.QA,
            this.EMAIL.QA_TRAVIS,
            this.EMAIL.RECEIPTS,
            this.EMAIL.STUDENT_AMBASSADOR,
            this.EMAIL.SVFG,
        ];
    },
    get EXPENSIFY_ACCOUNT_IDS() {
        return [
            this.ACCOUNT_ID.ACCOUNTING,
            this.ACCOUNT_ID.ADMIN,
            this.ACCOUNT_ID.BILLS,
            this.ACCOUNT_ID.CHRONOS,
            this.ACCOUNT_ID.CONCIERGE,
            this.ACCOUNT_ID.CONTRIBUTORS,
            this.ACCOUNT_ID.FIRST_RESPONDER,
            this.ACCOUNT_ID.HELP,
            this.ACCOUNT_ID.INTEGRATION_TESTING_CREDS,
            this.ACCOUNT_ID.PAYROLL,
            this.ACCOUNT_ID.QA,
            this.ACCOUNT_ID.QA_TRAVIS,
            this.ACCOUNT_ID.RECEIPTS,
            this.ACCOUNT_ID.REWARDS,
            this.ACCOUNT_ID.STUDENT_AMBASSADOR,
            this.ACCOUNT_ID.SVFG,
        ];
    },

    // Auth limit is 60k for the column but we store edits and other metadata along the html so let's use a lower limit to accommodate for it.
    MAX_COMMENT_LENGTH: 10000,

    // Use the same value as MAX_COMMENT_LENGTH to ensure the entire comment is parsed. Note that applying markup is very resource-consuming.
    MAX_MARKUP_LENGTH: 10000,

    MAX_THREAD_REPLIES_PREVIEW: 99,

    FORM_CHARACTER_LIMIT: 50,
    LEGAL_NAMES_CHARACTER_LIMIT: 150,
    LOGIN_CHARACTER_LIMIT: 254,
    WORKSPACE_NAME_CHARACTER_LIMIT: 80,
    AVATAR_CROP_MODAL: {
        // The next two constants control what is min and max value of the image crop scale.
        // Values define in how many times the image can be bigger than its container.
        // Notice: that values less than 1 mean that the image won't cover the container fully.
        MAX_SCALE: 3, // 3x scale is used commonly in different apps.
        MIN_SCALE: 1, // 1x min scale means that the image covers the container completely

        // This const defines the initial container size, before layout measurement.
        // Since size cant be null, we have to define some initial value.
        INITIAL_SIZE: 1, // 1 was chosen because there is a very low probability that initialized component will have such size.
    },
    MICROSECONDS_PER_MS: 1000,
    RED_BRICK_ROAD_PENDING_ACTION: {
        ADD: 'add',
        DELETE: 'delete',
        UPDATE: 'update',
    },
    BRICK_ROAD_INDICATOR_STATUS: {
        ERROR: 'error',
        INFO: 'info',
    },
    REPORT_DETAILS_MENU_ITEM: {
        SHARE_CODE: 'shareCode',
        MEMBERS: 'member',
        INVITE: 'invite',
        SETTINGS: 'settings',
        LEAVE_ROOM: 'leaveRoom',
        WELCOME_MESSAGE: 'welcomeMessage',
        PRIVATE_NOTES: 'privateNotes',
    },
    EDIT_REQUEST_FIELD: {
        AMOUNT: 'amount',
        CURRENCY: 'currency',
        DATE: 'date',
        DESCRIPTION: 'description',
        MERCHANT: 'merchant',
        CATEGORY: 'category',
        RECEIPT: 'receipt',
        DISTANCE: 'distance',
        TAG: 'tag',
    },
    FOOTER: {
        EXPENSE_MANAGEMENT_URL: `${USE_EXPENSIFY_URL}/expense-management`,
        SPEND_MANAGEMENT_URL: `${USE_EXPENSIFY_URL}/spend-management`,
        EXPENSE_REPORTS_URL: `${USE_EXPENSIFY_URL}/expense-reports`,
        COMPANY_CARD_URL: `${USE_EXPENSIFY_URL}/company-credit-card`,
        RECIEPT_SCANNING_URL: `${USE_EXPENSIFY_URL}/receipt-scanning-app`,
        BILL_PAY_URL: `${USE_EXPENSIFY_URL}/bills`,
        INVOICES_URL: `${USE_EXPENSIFY_URL}/invoices`,
        PAYROLL_URL: `${USE_EXPENSIFY_URL}/payroll`,
        TRAVEL_URL: `${USE_EXPENSIFY_URL}/travel`,
        EXPENSIFY_APPROVED_URL: `${USE_EXPENSIFY_URL}/accountants`,
        PRESS_KIT_URL: 'https://we.are.expensify.com/press-kit',
        SUPPORT_URL: `${USE_EXPENSIFY_URL}/support`,
        COMMUNITY_URL: 'https://community.expensify.com/',
        PRIVACY_URL: `${USE_EXPENSIFY_URL}/privacy`,
        ABOUT_URL: 'https://we.are.expensify.com/how-we-got-here',
        BLOG_URL: 'https://blog.expensify.com/',
        JOBS_URL: 'https://we.are.expensify.com/apply',
        ORG_URL: 'https://expensify.org/',
        INVESTOR_RELATIONS_URL: 'https://ir.expensify.com/',
    },

    SOCIALS: {
        PODCAST: 'https://we.are.expensify.com/podcast',
        TWITTER: 'https://www.twitter.com/expensify',
        INSTAGRAM: 'https://www.instagram.com/expensify',
        FACEBOOK: 'https://www.facebook.com/expensify',
        LINKEDIN: 'https://www.linkedin.com/company/expensify',
    },

    // These split the maximum decimal value of a signed 64-bit number (9,223,372,036,854,775,807) into parts where none of them are too big to fit into a 32-bit number, so that we can
    // generate them each with a random number generator with only 32-bits of precision.
    MAX_64BIT_LEFT_PART: 92233,
    MAX_64BIT_MIDDLE_PART: 7203685,
    MAX_64BIT_RIGHT_PART: 4775807,

    // When generating a random value to fit in 7 digits (for the `middle` or `right` parts above), this is the maximum value to multiply by Math.random().
    MAX_INT_FOR_RANDOM_7_DIGIT_VALUE: 10000000,
    IOS_KEYBOARD_SPACE_OFFSET: -30,

    PDF_PASSWORD_FORM: {
        // Constants for password-related error responses received from react-pdf.
        REACT_PDF_PASSWORD_RESPONSES: {
            NEED_PASSWORD: 1,
            INCORRECT_PASSWORD: 2,
        },
    },
    API_REQUEST_TYPE: {
        READ: 'read',
        WRITE: 'write',
        MAKE_REQUEST_WITH_SIDE_EFFECTS: 'makeRequestWithSideEffects',
    },

    ERECEIPT_COLORS: {
        YELLOW: 'Yellow',
        ICE: 'Ice',
        BLUE: 'Blue',
        GREEN: 'Green',
        TANGERINE: 'Tangerine',
        PINK: 'Pink',
    },

    MAP_PADDING: 50,
    MAP_MARKER_SIZE: 20,

    QUICK_REACTIONS: [
        {
            name: '+1',
            code: '👍',
            types: ['👍🏿', '👍🏾', '👍🏽', '👍🏼', '👍🏻'],
        },
        {
            name: 'heart',
            code: '❤️',
        },
        {
            name: 'joy',
            code: '😂',
        },
        {
            name: 'fire',
            code: '🔥',
        },
    ],

    TFA_CODE_LENGTH: 6,
    CHAT_ATTACHMENT_TOKEN_KEY: 'X-Chat-Attachment-Token',

    SPACE_LENGTH: 1,

    ALL_COUNTRIES: {
        AF: 'Afghanistan',
        AX: 'Åland Islands',
        AL: 'Albania',
        DZ: 'Algeria',
        AS: 'American Samoa',
        AD: 'Andorra',
        AO: 'Angola',
        AI: 'Anguilla',
        AQ: 'Antarctica',
        AG: 'Antigua & Barbuda',
        AR: 'Argentina',
        AM: 'Armenia',
        AW: 'Aruba',
        AC: 'Ascension Island',
        AU: 'Australia',
        AT: 'Austria',
        AZ: 'Azerbaijan',
        BS: 'Bahamas',
        BH: 'Bahrain',
        BD: 'Bangladesh',
        BB: 'Barbados',
        BY: 'Belarus',
        BE: 'Belgium',
        BZ: 'Belize',
        BJ: 'Benin',
        BM: 'Bermuda',
        BT: 'Bhutan',
        BO: 'Bolivia',
        BA: 'Bosnia & Herzegovina',
        BW: 'Botswana',
        BR: 'Brazil',
        IO: 'British Indian Ocean Territory',
        VG: 'British Virgin Islands',
        BN: 'Brunei',
        BG: 'Bulgaria',
        BF: 'Burkina Faso',
        BI: 'Burundi',
        KH: 'Cambodia',
        CM: 'Cameroon',
        CA: 'Canada',
        CV: 'Cape Verde',
        BQ: 'Caribbean Netherlands',
        KY: 'Cayman Islands',
        CF: 'Central African Republic',
        TD: 'Chad',
        CL: 'Chile',
        CN: 'China',
        CX: 'Christmas Island',
        CC: 'Cocos (Keeling) Islands',
        CO: 'Colombia',
        KM: 'Comoros',
        CG: 'Congo - Brazzaville',
        CD: 'Congo - Kinshasa',
        CK: 'Cook Islands',
        CR: 'Costa Rica',
        CI: "Côte d'Ivoire",
        HR: 'Croatia',
        CU: 'Cuba',
        CW: 'Curaçao',
        CY: 'Cyprus',
        CZ: 'Czech Republic',
        DK: 'Denmark',
        DJ: 'Djibouti',
        DM: 'Dominica',
        DO: 'Dominican Republic',
        EC: 'Ecuador',
        EG: 'Egypt',
        SV: 'El Salvador',
        GQ: 'Equatorial Guinea',
        ER: 'Eritrea',
        EE: 'Estonia',
        ET: 'Ethiopia',
        FK: 'Falkland Islands',
        FO: 'Faroe Islands',
        FJ: 'Fiji',
        FI: 'Finland',
        FR: 'France',
        GF: 'French Guiana',
        PF: 'French Polynesia',
        TF: 'French Southern Territories',
        GA: 'Gabon',
        GM: 'Gambia',
        GE: 'Georgia',
        DE: 'Germany',
        GH: 'Ghana',
        GI: 'Gibraltar',
        GR: 'Greece',
        GL: 'Greenland',
        GD: 'Grenada',
        GP: 'Guadeloupe',
        GU: 'Guam',
        GT: 'Guatemala',
        GG: 'Guernsey',
        GN: 'Guinea',
        GW: 'Guinea-Bissau',
        GY: 'Guyana',
        HT: 'Haiti',
        HN: 'Honduras',
        HK: 'Hong Kong',
        HU: 'Hungary',
        IS: 'Iceland',
        IN: 'India',
        ID: 'Indonesia',
        IR: 'Iran',
        IQ: 'Iraq',
        IE: 'Ireland',
        IM: 'Isle of Man',
        IL: 'Israel',
        IT: 'Italy',
        JM: 'Jamaica',
        JP: 'Japan',
        JE: 'Jersey',
        JO: 'Jordan',
        KZ: 'Kazakhstan',
        KE: 'Kenya',
        KI: 'Kiribati',
        XK: 'Kosovo',
        KW: 'Kuwait',
        KG: 'Kyrgyzstan',
        LA: 'Laos',
        LV: 'Latvia',
        LB: 'Lebanon',
        LS: 'Lesotho',
        LR: 'Liberia',
        LY: 'Libya',
        LI: 'Liechtenstein',
        LT: 'Lithuania',
        LU: 'Luxembourg',
        MO: 'Macau',
        MK: 'Macedonia',
        MG: 'Madagascar',
        MW: 'Malawi',
        MY: 'Malaysia',
        MV: 'Maldives',
        ML: 'Mali',
        MT: 'Malta',
        MH: 'Marshall Islands',
        MQ: 'Martinique',
        MR: 'Mauritania',
        MU: 'Mauritius',
        YT: 'Mayotte',
        MX: 'Mexico',
        FM: 'Micronesia',
        MD: 'Moldova',
        MC: 'Monaco',
        MN: 'Mongolia',
        ME: 'Montenegro',
        MS: 'Montserrat',
        MA: 'Morocco',
        MZ: 'Mozambique',
        MM: 'Myanmar (Burma)',
        NA: 'Namibia',
        NR: 'Nauru',
        NP: 'Nepal',
        NL: 'Netherlands',
        NC: 'New Caledonia',
        NZ: 'New Zealand',
        NI: 'Nicaragua',
        NE: 'Niger',
        NG: 'Nigeria',
        NU: 'Niue',
        NF: 'Norfolk Island',
        KP: 'North Korea',
        MP: 'Northern Mariana Islands',
        NO: 'Norway',
        OM: 'Oman',
        PK: 'Pakistan',
        PW: 'Palau',
        PS: 'Palestinian Territories',
        PA: 'Panama',
        PG: 'Papua New Guinea',
        PY: 'Paraguay',
        PE: 'Peru',
        PH: 'Philippines',
        PN: 'Pitcairn Islands',
        PL: 'Poland',
        PT: 'Portugal',
        PR: 'Puerto Rico',
        QA: 'Qatar',
        RE: 'Réunion',
        RO: 'Romania',
        RU: 'Russia',
        RW: 'Rwanda',
        BL: 'Saint Barthélemy',
        WS: 'Samoa',
        SM: 'San Marino',
        ST: 'São Tomé & Príncipe',
        SA: 'Saudi Arabia',
        SN: 'Senegal',
        RS: 'Serbia',
        SC: 'Seychelles',
        SL: 'Sierra Leone',
        SG: 'Singapore',
        SX: 'Sint Maarten',
        SK: 'Slovakia',
        SI: 'Slovenia',
        SB: 'Solomon Islands',
        SO: 'Somalia',
        ZA: 'South Africa',
        GS: 'South Georgia & South Sandwich Islands',
        KR: 'South Korea',
        SS: 'South Sudan',
        ES: 'Spain',
        LK: 'Sri Lanka',
        SH: 'St. Helena',
        KN: 'St. Kitts & Nevis',
        LC: 'St. Lucia',
        MF: 'St. Martin',
        PM: 'St. Pierre & Miquelon',
        VC: 'St. Vincent & Grenadines',
        SD: 'Sudan',
        SR: 'Suriname',
        SJ: 'Svalbard & Jan Mayen',
        SZ: 'Swaziland',
        SE: 'Sweden',
        CH: 'Switzerland',
        SY: 'Syria',
        TW: 'Taiwan',
        TJ: 'Tajikistan',
        TZ: 'Tanzania',
        TH: 'Thailand',
        TL: 'Timor-Leste',
        TG: 'Togo',
        TK: 'Tokelau',
        TO: 'Tonga',
        TT: 'Trinidad & Tobago',
        TA: 'Tristan da Cunha',
        TN: 'Tunisia',
        TR: 'Turkey',
        TM: 'Turkmenistan',
        TC: 'Turks & Caicos Islands',
        TV: 'Tuvalu',
        UM: 'U.S. Outlying Islands',
        VI: 'U.S. Virgin Islands',
        UG: 'Uganda',
        UA: 'Ukraine',
        AE: 'United Arab Emirates',
        GB: 'United Kingdom',
        US: 'United States',
        UY: 'Uruguay',
        UZ: 'Uzbekistan',
        VU: 'Vanuatu',
        VA: 'Vatican City',
        VE: 'Venezuela',
        VN: 'Vietnam',
        WF: 'Wallis & Futuna',
        EH: 'Western Sahara',
        YE: 'Yemen',
        ZM: 'Zambia',
        ZW: 'Zimbabwe',
    },

    // Sources: https://github.com/Expensify/App/issues/14958#issuecomment-1442138427
    // https://github.com/Expensify/App/issues/14958#issuecomment-1456026810
    COUNTRY_ZIP_REGEX_DATA: {
        AC: {
            regex: /^ASCN 1ZZ$/,
            samples: 'ASCN 1ZZ',
        },
        AD: {
            regex: /^AD[1-7]0\d$/,
            samples: 'AD206, AD403, AD106, AD406',
        },

        // We have kept the empty object for the countries which do not have any zip code validation
        // to ensure consistency so that the amount of countries displayed and in this object are same
        AE: {},
        AF: {
            regex: /^\d{4}$/,
            samples: '9536, 1476, 3842, 7975',
        },
        AG: {},
        AI: {
            regex: /^AI-2640$/,
            samples: 'AI-2640',
        },
        AL: {
            regex: /^\d{4}$/,
            samples: '1631, 9721, 2360, 5574',
        },
        AM: {
            regex: /^\d{4}$/,
            samples: '5581, 7585, 8434, 2492',
        },
        AO: {},
        AQ: {},
        AR: {
            regex: /^((?:[A-HJ-NP-Z])?\d{4})([A-Z]{3})?$/,
            samples: 'Q7040GFQ, K2178ZHR, P6240EJG, J6070IAE',
        },
        AS: {
            regex: /^96799$/,
            samples: '96799',
        },
        AT: {
            regex: /^\d{4}$/,
            samples: '4223, 2052, 3544, 5488',
        },
        AU: {
            regex: /^\d{4}$/,
            samples: '7181, 7735, 9169, 8780',
        },
        AW: {},
        AX: {
            regex: /^22\d{3}$/,
            samples: '22270, 22889, 22906, 22284',
        },
        AZ: {
            regex: /^(AZ) (\d{4})$/,
            samples: 'AZ 6704, AZ 5332, AZ 3907, AZ 6892',
        },
        BA: {
            regex: /^\d{5}$/,
            samples: '62722, 80420, 44595, 74614',
        },
        BB: {
            regex: /^BB\d{5}$/,
            samples: 'BB64089, BB17494, BB73163, BB25752',
        },
        BD: {
            regex: /^\d{4}$/,
            samples: '8585, 8175, 7381, 0154',
        },
        BE: {
            regex: /^\d{4}$/,
            samples: '7944, 5303, 6746, 7921',
        },
        BF: {},
        BG: {
            regex: /^\d{4}$/,
            samples: '6409, 7657, 1206, 7908',
        },
        BH: {
            regex: /^\d{3}\d?$/,
            samples: '047, 1116, 490, 631',
        },
        BI: {},
        BJ: {},
        BL: {
            regex: /^97133$/,
            samples: '97133',
        },
        BM: {
            regex: /^[A-Z]{2} ?[A-Z0-9]{2}$/,
            samples: 'QV9P, OSJ1, PZ 3D, GR YK',
        },
        BN: {
            regex: /^[A-Z]{2} ?\d{4}$/,
            samples: 'PF 9925, TH1970, SC 4619, NF0781',
        },
        BO: {},
        BQ: {},
        BR: {
            regex: /^\d{5}-?\d{3}$/,
            samples: '18816-403, 95177-465, 43447-782, 39403-136',
        },
        BS: {},
        BT: {
            regex: /^\d{5}$/,
            samples: '28256, 52484, 30608, 93524',
        },
        BW: {},
        BY: {
            regex: /^\d{6}$/,
            samples: '504154, 360246, 741167, 895047',
        },
        BZ: {},
        CA: {
            regex: /^[ABCEGHJKLMNPRSTVXY]\d[ABCEGHJ-NPRSTV-Z] ?\d[ABCEGHJ-NPRSTV-Z]\d$/,
            samples: 'S1A7K8, Y5H 4G6, H9V0P2, H1A1B5',
        },
        CC: {
            regex: /^6799$/,
            samples: '6799',
        },
        CD: {},
        CF: {},
        CG: {},
        CH: {
            regex: /^\d{4}$/,
            samples: '6370, 5271, 7873, 8220',
        },
        CI: {},
        CK: {},
        CL: {
            regex: /^\d{7}$/,
            samples: '7565829, 8702008, 3161669, 1607703',
        },
        CM: {},
        CN: {
            regex: /^\d{6}$/,
            samples: '240543, 870138, 295528, 861683',
        },
        CO: {
            regex: /^\d{6}$/,
            samples: '678978, 775145, 823943, 913970',
        },
        CR: {
            regex: /^\d{5}$/,
            samples: '28256, 52484, 30608, 93524',
        },
        CU: {
            regex: /^(?:CP)?(\d{5})$/,
            samples: '28256, 52484, 30608, 93524',
        },
        CV: {
            regex: /^\d{4}$/,
            samples: '9056, 8085, 0491, 4627',
        },
        CW: {},
        CX: {
            regex: /^6798$/,
            samples: '6798',
        },
        CY: {
            regex: /^\d{4}$/,
            samples: '9301, 2478, 1981, 6162',
        },
        CZ: {
            regex: /^\d{3} ?\d{2}$/,
            samples: '150 56, 50694, 229 08, 82811',
        },
        DE: {
            regex: /^\d{5}$/,
            samples: '33185, 37198, 81711, 44262',
        },
        DJ: {},
        DK: {
            regex: /^\d{4}$/,
            samples: '1429, 2457, 0637, 5764',
        },
        DM: {},
        DO: {
            regex: /^\d{5}$/,
            samples: '11877, 95773, 93875, 98032',
        },
        DZ: {
            regex: /^\d{5}$/,
            samples: '26581, 64621, 57550, 72201',
        },
        EC: {
            regex: /^\d{6}$/,
            samples: '541124, 873848, 011495, 334509',
        },
        EE: {
            regex: /^\d{5}$/,
            samples: '87173, 01127, 73214, 52381',
        },
        EG: {
            regex: /^\d{5}$/,
            samples: '98394, 05129, 91463, 77359',
        },
        EH: {
            regex: /^\d{5}$/,
            samples: '30577, 60264, 16487, 38593',
        },
        ER: {},
        ES: {
            regex: /^\d{5}$/,
            samples: '03315, 00413, 23179, 89324',
        },
        ET: {
            regex: /^\d{4}$/,
            samples: '6269, 8498, 4514, 7820',
        },
        FI: {
            regex: /^\d{5}$/,
            samples: '21859, 72086, 22422, 03774',
        },
        FJ: {},
        FK: {
            regex: /^FIQQ 1ZZ$/,
            samples: 'FIQQ 1ZZ',
        },
        FM: {
            regex: /^(9694[1-4])(?:[ -](\d{4}))?$/,
            samples: '96942-9352, 96944-4935, 96941 9065, 96943-5369',
        },
        FO: {
            regex: /^\d{3}$/,
            samples: '334, 068, 741, 787',
        },
        FR: {
            regex: /^\d{2} ?\d{3}$/,
            samples: '25822, 53 637, 55354, 82522',
        },
        GA: {},
        GB: {
            regex: /^[A-Z]{1,2}[0-9R][0-9A-Z]?\s*[0-9][A-Z-CIKMOV]{2}$/,
            samples: 'LA102UX, BL2F8FX, BD1S9LU, WR4G 6LH',
        },
        GD: {},
        GE: {
            regex: /^\d{4}$/,
            samples: '1232, 9831, 4717, 9428',
        },
        GF: {
            regex: /^9[78]3\d{2}$/,
            samples: '98380, 97335, 98344, 97300',
        },
        GG: {
            regex: /^GY\d[\dA-Z]? ?\d[ABD-HJLN-UW-Z]{2}$/,
            samples: 'GY757LD, GY6D 6XL, GY3Y2BU, GY85 1YO',
        },
        GH: {},
        GI: {
            regex: /^GX11 1AA$/,
            samples: 'GX11 1AA',
        },
        GL: {
            regex: /^39\d{2}$/,
            samples: '3964, 3915, 3963, 3956',
        },
        GM: {},
        GN: {
            regex: /^\d{3}$/,
            samples: '465, 994, 333, 078',
        },
        GP: {
            regex: /^9[78][01]\d{2}$/,
            samples: '98069, 97007, 97147, 97106',
        },
        GQ: {},
        GR: {
            regex: /^\d{3} ?\d{2}$/,
            samples: '98654, 319 78, 127 09, 590 52',
        },
        GS: {
            regex: /^SIQQ 1ZZ$/,
            samples: 'SIQQ 1ZZ',
        },
        GT: {
            regex: /^\d{5}$/,
            samples: '30553, 69925, 09376, 83719',
        },
        GU: {
            regex: /^((969)[1-3][0-2])$/,
            samples: '96922, 96932, 96921, 96911',
        },
        GW: {
            regex: /^\d{4}$/,
            samples: '1742, 7941, 4437, 7728',
        },
        GY: {},
        HK: {
            regex: /^999077$|^$/,
            samples: '999077',
        },
        HN: {
            regex: /^\d{5}$/,
            samples: '86238, 78999, 03594, 30406',
        },
        HR: {
            regex: /^\d{5}$/,
            samples: '85240, 80710, 78235, 98766',
        },
        HT: {
            regex: /^(?:HT)?(\d{4})$/,
            samples: '5101, HT6991, HT3871, 1126',
        },
        HU: {
            regex: /^\d{4}$/,
            samples: '0360, 2604, 3362, 4775',
        },
        ID: {
            regex: /^\d{5}$/,
            samples: '60993, 52656, 16521, 34931',
        },
        IE: {},
        IL: {
            regex: /^\d{5}(?:\d{2})?$/,
            samples: '74213, 6978354, 2441689, 4971551',
        },
        IM: {
            regex: /^IM\d[\dA-Z]? ?\d[ABD-HJLN-UW-Z]{2}$/,
            samples: 'IM2X1JP, IM4V 9JU, IM3B1UP, IM8E 5XF',
        },
        IN: {
            regex: /^\d{6}$/,
            samples: '946956, 143659, 243258, 938385',
        },
        IO: {
            regex: /^BBND 1ZZ$/,
            samples: 'BBND 1ZZ',
        },
        IQ: {
            regex: /^\d{5}$/,
            samples: '63282, 87817, 38580, 47725',
        },
        IR: {
            regex: /^\d{5}-?\d{5}$/,
            samples: '0666174250, 6052682188, 02360-81920, 25102-08646',
        },
        IS: {
            regex: /^\d{3}$/,
            samples: '408, 013, 001, 936',
        },
        IT: {
            regex: /^\d{5}$/,
            samples: '31701, 61341, 92781, 45609',
        },
        JE: {
            regex: /^JE\d[\dA-Z]? ?\d[ABD-HJLN-UW-Z]{2}$/,
            samples: 'JE0D 2EX, JE59 2OF, JE1X1ZW, JE0V 1SO',
        },
        JM: {},
        JO: {
            regex: /^\d{5}$/,
            samples: '20789, 02128, 52170, 40284',
        },
        JP: {
            regex: /^\d{3}-?\d{4}$/,
            samples: '5429642, 046-1544, 6463599, 368-5362',
        },
        KE: {
            regex: /^\d{5}$/,
            samples: '33043, 98830, 59324, 42876',
        },
        KG: {
            regex: /^\d{6}$/,
            samples: '500371, 176592, 184133, 225279',
        },
        KH: {
            regex: /^\d{5,6}$/,
            samples: '220281, 18824, 35379, 09570',
        },
        KI: {
            regex: /^KI\d{4}$/,
            samples: 'KI0104, KI0109, KI0112, KI0306',
        },
        KM: {},
        KN: {
            regex: /^KN\d{4}(-\d{4})?$/,
            samples: 'KN2522, KN2560-3032, KN3507, KN4440',
        },
        KP: {},
        KR: {
            regex: /^\d{5}$/,
            samples: '67417, 66648, 08359, 93750',
        },
        KW: {
            regex: /^\d{5}$/,
            samples: '74840, 53309, 71276, 59262',
        },
        KY: {
            regex: /^KY\d-\d{4}$/,
            samples: 'KY0-3078, KY1-7812, KY8-3729, KY3-4664',
        },
        KZ: {
            regex: /^\d{6}$/,
            samples: '129113, 976562, 226811, 933781',
        },
        LA: {
            regex: /^\d{5}$/,
            samples: '08875, 50779, 87756, 75932',
        },
        LB: {
            regex: /^(?:\d{4})(?: ?(?:\d{4}))?$/,
            samples: '5436 1302, 9830 7470, 76911911, 9453 1306',
        },
        LC: {
            regex: /^(LC)?\d{2} ?\d{3}$/,
            samples: '21080, LC99127, LC24 258, 51 740',
        },
        LI: {
            regex: /^\d{4}$/,
            samples: '6644, 2852, 4630, 4541',
        },
        LK: {
            regex: /^\d{5}$/,
            samples: '44605, 27721, 90695, 65514',
        },
        LR: {
            regex: /^\d{4}$/,
            samples: '6644, 2852, 4630, 4541',
        },
        LS: {
            regex: /^\d{3}$/,
            samples: '779, 803, 104, 897',
        },
        LT: {
            regex: /^((LT)[-])?(\d{5})$/,
            samples: 'LT-22248, LT-12796, 69822, 37280',
        },
        LU: {
            regex: /^((L)[-])?(\d{4})$/,
            samples: '5469, L-4476, 6304, 9739',
        },
        LV: {
            regex: /^((LV)[-])?\d{4}$/,
            samples: '9344, LV-5030, LV-0132, 8097',
        },
        LY: {},
        MA: {
            regex: /^\d{5}$/,
            samples: '50219, 95871, 80907, 79804',
        },
        MC: {
            regex: /^980\d{2}$/,
            samples: '98084, 98041, 98070, 98062',
        },
        MD: {
            regex: /^(MD[-]?)?(\d{4})$/,
            samples: '6250, MD-9681, MD3282, MD-0652',
        },
        ME: {
            regex: /^\d{5}$/,
            samples: '87622, 92688, 23129, 59566',
        },
        MF: {
            regex: /^9[78][01]\d{2}$/,
            samples: '97169, 98180, 98067, 98043',
        },
        MG: {
            regex: /^\d{3}$/,
            samples: '854, 084, 524, 064',
        },
        MH: {
            regex: /^((969)[6-7][0-9])(-\d{4})?/,
            samples: '96962, 96969, 96970-8530, 96960-3226',
        },
        MK: {
            regex: /^\d{4}$/,
            samples: '8299, 6904, 6144, 9753',
        },
        ML: {},
        MM: {
            regex: /^\d{5}$/,
            samples: '59188, 93943, 40829, 69981',
        },
        MN: {
            regex: /^\d{5}$/,
            samples: '94129, 29906, 53374, 80141',
        },
        MO: {},
        MP: {
            regex: /^(9695[012])(?:[ -](\d{4}))?$/,
            samples: '96952 3162, 96950 1567, 96951 2994, 96950 8745',
        },
        MQ: {
            regex: /^9[78]2\d{2}$/,
            samples: '98297, 97273, 97261, 98282',
        },
        MR: {},
        MS: {
            regex: /^[Mm][Ss][Rr]\s{0,1}\d{4}$/,
            samples: 'MSR1110, MSR1230, MSR1250, MSR1330',
        },
        MT: {
            regex: /^[A-Z]{3} [0-9]{4}|[A-Z]{2}[0-9]{2}|[A-Z]{2} [0-9]{2}|[A-Z]{3}[0-9]{4}|[A-Z]{3}[0-9]{2}|[A-Z]{3} [0-9]{2}$/,
            samples: 'DKV 8196, KSU9264, QII0259, HKH 1020',
        },
        MU: {
            regex: /^([0-9A-R]\d{4})$/,
            samples: 'H8310, 52591, M9826, F5810',
        },
        MV: {
            regex: /^\d{5}$/,
            samples: '16354, 20857, 50991, 72527',
        },
        MW: {},
        MX: {
            regex: /^\d{5}$/,
            samples: '71530, 76424, 73811, 50503',
        },
        MY: {
            regex: /^\d{5}$/,
            samples: '75958, 15826, 86715, 37081',
        },
        MZ: {
            regex: /^\d{4}$/,
            samples: '0902, 6258, 7826, 7150',
        },
        NA: {
            regex: /^\d{5}$/,
            samples: '68338, 63392, 21820, 61211',
        },
        NC: {
            regex: /^988\d{2}$/,
            samples: '98865, 98813, 98820, 98855',
        },
        NE: {
            regex: /^\d{4}$/,
            samples: '9790, 3270, 2239, 0400',
        },
        NF: {
            regex: /^2899$/,
            samples: '2899',
        },
        NG: {
            regex: /^\d{6}$/,
            samples: '289096, 223817, 199970, 840648',
        },
        NI: {
            regex: /^\d{5}$/,
            samples: '86308, 60956, 49945, 15470',
        },
        NL: {
            regex: /^\d{4} ?[A-Z]{2}$/,
            samples: '6998 VY, 5390 CK, 2476 PS, 8873OX',
        },
        NO: {
            regex: /^\d{4}$/,
            samples: '0711, 4104, 2683, 5015',
        },
        NP: {
            regex: /^\d{5}$/,
            samples: '42438, 73964, 66400, 33976',
        },
        NR: {
            regex: /^(NRU68)$/,
            samples: 'NRU68',
        },
        NU: {
            regex: /^(9974)$/,
            samples: '9974',
        },
        NZ: {
            regex: /^\d{4}$/,
            samples: '7015, 0780, 4109, 1422',
        },
        OM: {
            regex: /^(?:PC )?\d{3}$/,
            samples: 'PC 851, PC 362, PC 598, PC 499',
        },
        PA: {
            regex: /^\d{4}$/,
            samples: '0711, 4104, 2683, 5015',
        },
        PE: {
            regex: /^\d{5}$/,
            samples: '10013, 12081, 14833, 24615',
        },
        PF: {
            regex: /^987\d{2}$/,
            samples: '98755, 98710, 98748, 98791',
        },
        PG: {
            regex: /^\d{3}$/,
            samples: '193, 166, 880, 553',
        },
        PH: {
            regex: /^\d{4}$/,
            samples: '0137, 8216, 2876, 0876',
        },
        PK: {
            regex: /^\d{5}$/,
            samples: '78219, 84497, 62102, 12564',
        },
        PL: {
            regex: /^\d{2}-\d{3}$/,
            samples: '63-825, 26-714, 05-505, 15-200',
        },
        PM: {
            regex: /^(97500)$/,
            samples: '97500',
        },
        PN: {
            regex: /^PCRN 1ZZ$/,
            samples: 'PCRN 1ZZ',
        },
        PR: {
            regex: /^(00[679]\d{2})(?:[ -](\d{4}))?$/,
            samples: '00989 3603, 00639 0720, 00707-9803, 00610 7362',
        },
        PS: {
            regex: /^(00[679]\d{2})(?:[ -](\d{4}))?$/,
            samples: '00748, 00663, 00779-4433, 00934 1559',
        },
        PT: {
            regex: /^\d{4}-\d{3}$/,
            samples: '0060-917, 4391-979, 5551-657, 9961-093',
        },
        PW: {
            regex: /^(969(?:39|40))(?:[ -](\d{4}))?$/,
            samples: '96940, 96939, 96939 6004, 96940-1871',
        },
        PY: {
            regex: /^\d{4}$/,
            samples: '7895, 5835, 8783, 5887',
        },
        QA: {},
        RE: {
            regex: /^9[78]4\d{2}$/,
            samples: '98445, 97404, 98421, 98434',
        },
        RO: {
            regex: /^\d{6}$/,
            samples: '935929, 407608, 637434, 174574',
        },
        RS: {
            regex: /^\d{5,6}$/,
            samples: '929863, 259131, 687739, 07011',
        },
        RU: {
            regex: /^\d{6}$/,
            samples: '138294, 617323, 307906, 981238',
        },
        RW: {},
        SA: {
            regex: /^\d{5}(-{1}\d{4})?$/,
            samples: '86020-1256, 72375, 70280, 96328',
        },
        SB: {},
        SC: {},
        SD: {
            regex: /^\d{5}$/,
            samples: '78219, 84497, 62102, 12564',
        },
        SE: {
            regex: /^\d{3} ?\d{2}$/,
            samples: '095 39, 41052, 84687, 563 66',
        },
        SG: {
            regex: /^\d{6}$/,
            samples: '606542, 233985, 036755, 265255',
        },
        SH: {
            regex: /^(?:ASCN|TDCU|STHL) 1ZZ$/,
            samples: 'STHL 1ZZ, ASCN 1ZZ, TDCU 1ZZ',
        },
        SI: {
            regex: /^\d{4}$/,
            samples: '6898, 3413, 2031, 5732',
        },
        SJ: {
            regex: /^\d{4}$/,
            samples: '7616, 3163, 5769, 0237',
        },
        SK: {
            regex: /^\d{3} ?\d{2}$/,
            samples: '594 52, 813 34, 867 67, 41814',
        },
        SL: {},
        SM: {
            regex: /^4789\d$/,
            samples: '47894, 47895, 47893, 47899',
        },
        SN: {
            regex: /^[1-8]\d{4}$/,
            samples: '48336, 23224, 33261, 82430',
        },
        SO: {},
        SR: {},
        SS: {
            regex: /^[A-Z]{2} ?\d{5}$/,
            samples: 'JQ 80186, CU 46474, DE33738, MS 59107',
        },
        ST: {},
        SV: {},
        SX: {},
        SY: {},
        SZ: {
            regex: /^[HLMS]\d{3}$/,
            samples: 'H458, L986, M477, S916',
        },
        TA: {
            regex: /^TDCU 1ZZ$/,
            samples: 'TDCU 1ZZ',
        },
        TC: {
            regex: /^TKCA 1ZZ$/,
            samples: 'TKCA 1ZZ',
        },
        TD: {},
        TF: {},
        TG: {},
        TH: {
            regex: /^\d{5}$/,
            samples: '30706, 18695, 21044, 42496',
        },
        TJ: {
            regex: /^\d{6}$/,
            samples: '381098, 961344, 519925, 667883',
        },
        TK: {},
        TL: {},
        TM: {
            regex: /^\d{6}$/,
            samples: '544985, 164362, 425224, 374603',
        },
        TN: {
            regex: /^\d{4}$/,
            samples: '6075, 7340, 2574, 8988',
        },
        TO: {},
        TR: {
            regex: /^\d{5}$/,
            samples: '42524, 81057, 50859, 42677',
        },
        TT: {
            regex: /^\d{6}$/,
            samples: '041238, 033990, 763476, 981118',
        },
        TV: {},
        TW: {
            regex: /^\d{3}(?:\d{2})?$/,
            samples: '21577, 76068, 68698, 08912',
        },
        TZ: {},
        UA: {
            regex: /^\d{5}$/,
            samples: '10629, 81138, 15668, 30055',
        },
        UG: {},
        UM: {},
        US: {
            regex: /^[0-9]{5}(?:[- ][0-9]{4})?$/,
            samples: '12345, 12345-1234, 12345 1234',
        },
        UY: {
            regex: /^\d{5}$/,
            samples: '40073, 30136, 06583, 00021',
        },
        UZ: {
            regex: /^\d{6}$/,
            samples: '205122, 219713, 441699, 287471',
        },
        VA: {
            regex: /^(00120)$/,
            samples: '00120',
        },
        VC: {
            regex: /^VC\d{4}$/,
            samples: 'VC0600, VC0176, VC0616, VC4094',
        },
        VE: {
            regex: /^\d{4}$/,
            samples: '9692, 1953, 6680, 8302',
        },
        VG: {
            regex: /^VG\d{4}$/,
            samples: 'VG1204, VG7387, VG3431, VG6021',
        },
        VI: {
            regex: /^(008(?:(?:[0-4]\d)|(?:5[01])))(?:[ -](\d{4}))?$/,
            samples: '00820, 00804 2036, 00825 3344, 00811-5900',
        },
        VN: {
            regex: /^\d{6}$/,
            samples: '133836, 748243, 894060, 020597',
        },
        VU: {},
        WF: {
            regex: /^986\d{2}$/,
            samples: '98692, 98697, 98698, 98671',
        },
        WS: {
            regex: /^WS[1-2]\d{3}$/,
            samples: 'WS1349, WS2798, WS1751, WS2090',
        },
        XK: {
            regex: /^[1-7]\d{4}$/,
            samples: '56509, 15863, 46644, 21896',
        },
        YE: {},
        YT: {
            regex: /^976\d{2}$/,
            samples: '97698, 97697, 97632, 97609',
        },
        ZA: {
            regex: /^\d{4}$/,
            samples: '6855, 5179, 6956, 7147',
        },
        ZM: {
            regex: /^\d{5}$/,
            samples: '77603, 97367, 80454, 94484',
        },
        ZW: {},
    },

    GENERIC_ZIP_CODE_REGEX: /^(?:(?![\s-])[\w -]{0,9}[\w])?$/,

    // Values for checking if polyfill is required on a platform
    POLYFILL_TEST: {
        STYLE: 'currency',
        CURRENCY: 'XAF',
        FORMAT: 'symbol',
        SAMPLE_INPUT: '123456.789',
        EXPECTED_OUTPUT: 'FCFA 123,457',
    },

    PATHS_TO_TREAT_AS_EXTERNAL: ['NewExpensify.dmg'],

    // Test tool menu parameters
    TEST_TOOL: {
        // Number of concurrent taps to open then the Test modal menu
        NUMBER_OF_TAPS: 4,
    },

    MENU_HELP_URLS: {
        LEARN_MORE: 'https://www.expensify.com',
        DOCUMENTATION: 'https://github.com/Expensify/App/blob/main/README.md',
        COMMUNITY_DISCUSSIONS: 'https://expensify.slack.com/archives/C01GTK53T8Q',
        SEARCH_ISSUES: 'https://github.com/Expensify/App/issues',
    },

    CONCIERGE_TRAVEL_URL: 'https://community.expensify.com/discussion/7066/introducing-concierge-travel',
    SCREEN_READER_STATES: {
        ALL: 'all',
        ACTIVE: 'active',
        DISABLED: 'disabled',
    },
    SPACE_CHARACTER_WIDTH: 4,

    // The attribute used in the SelectionScraper.js helper to query all the DOM elements
    // that should be removed from the copied contents in the getHTMLOfSelection() method
    SELECTION_SCRAPER_HIDDEN_ELEMENT: 'selection-scrapper-hidden-element',
    MODERATION: {
        MODERATOR_DECISION_PENDING: 'pending',
        MODERATOR_DECISION_PENDING_HIDE: 'pendingHide',
        MODERATOR_DECISION_PENDING_REMOVE: 'pendingRemove',
        MODERATOR_DECISION_APPROVED: 'approved',
        MODERATOR_DECISION_HIDDEN: 'hidden',
        FLAG_SEVERITY_SPAM: 'spam',
        FLAG_SEVERITY_INCONSIDERATE: 'inconsiderate',
        FLAG_SEVERITY_INTIMIDATION: 'intimidation',
        FLAG_SEVERITY_BULLYING: 'bullying',
        FLAG_SEVERITY_HARASSMENT: 'harassment',
        FLAG_SEVERITY_ASSAULT: 'assault',
    },
    EMOJI_PICKER_TEXT_INPUT_SIZES: 152,
    QR: {
        DEFAULT_LOGO_SIZE_RATIO: 0.25,
        DEFAULT_LOGO_MARGIN_RATIO: 0.02,
        EXPENSIFY_LOGO_SIZE_RATIO: 0.22,
        EXPENSIFY_LOGO_MARGIN_RATIO: 0.03,
    },
    ACCESSIBILITY_ROLE: {
        BUTTON: 'button',
        LINK: 'link',
        MENUITEM: 'menuitem',
        TEXT: 'text',
        RADIO: 'radio',
        IMAGEBUTTON: 'imagebutton',
        CHECKBOX: 'checkbox',
        SWITCH: 'switch',
        ADJUSTABLE: 'adjustable',
        IMAGE: 'image',
    },
    TRANSLATION_KEYS: {
        ATTACHMENT: 'common.attachment',
    },
    TEACHERS_UNITE: {
        PUBLIC_ROOM_ID: '7470147100835202',
        POLICY_ID: 'B795B6319125BDF2',
        POLICY_NAME: 'Expensify.org / Teachers Unite!',
        PUBLIC_ROOM_NAME: '#teachers-unite',
    },
    CUSTOM_STATUS_TYPES: {
        NEVER: 'never',
        THIRTY_MINUTES: 'thirtyMinutes',
        ONE_HOUR: 'oneHour',
        AFTER_TODAY: 'afterToday',
        AFTER_WEEK: 'afterWeek',
        CUSTOM: 'custom',
    },
    TWO_FACTOR_AUTH_STEPS: {
        CODES: 'CODES',
        VERIFY: 'VERIFY',
        SUCCESS: 'SUCCESS',
        ENABLED: 'ENABLED',
        DISABLED: 'DISABLED',
    },
    TAB: {
        NEW_CHAT_TAB_ID: 'NewChatTab',
        NEW_CHAT: 'chat',
        NEW_ROOM: 'room',
        RECEIPT_TAB_ID: 'ReceiptTab',
        MANUAL: 'manual',
        SCAN: 'scan',
        DISTANCE: 'distance',
    },
    STATUS_TEXT_MAX_LENGTH: 100,

    DROPDOWN_BUTTON_SIZE: {
        LARGE: 'large',
        MEDIUM: 'medium',
    },

    SF_COORDINATES: [-122.4194, 37.7749],

    NAVIGATION: {
        TYPE: {
            FORCED_UP: 'FORCED_UP',
            UP: 'UP',
        },
        ACTION_TYPE: {
            REPLACE: 'REPLACE',
            PUSH: 'PUSH',
            NAVIGATE: 'NAVIGATE',
        },
    },
    INDENTS: '    ',
    PARENT_CHILD_SEPARATOR: ': ',
    CATEGORY_LIST_THRESHOLD: 8,
    TAG_LIST_THRESHOLD: 8,
    DEMO_PAGES: {
        SAASTR: 'SaaStrDemoSetup',
        SBE: 'SbeDemoSetup',
        MONEY2020: 'Money2020DemoSetup',
    },

    MAPBOX: {
        PADDING: 50,
        DEFAULT_ZOOM: 10,
        DEFAULT_COORDINATE: [-122.4021, 37.7911],
        STYLE_URL: 'mapbox://styles/expensify/cllcoiqds00cs01r80kp34tmq',
    },

    ONYX_UPDATE_TYPES: {
        HTTPS: 'https',
        PUSHER: 'pusher',
    },

    EVENTS: {
        SCROLLING: 'scrolling',
    },

    CHAT_HEADER_LOADER_HEIGHT: 36,

    HORIZONTAL_SPACER: {
        DEFAULT_BORDER_BOTTOM_WIDTH: 1,
        DEFAULT_MARGIN_VERTICAL: 8,
        HIDDEN_MARGIN_VERTICAL: 0,
        HIDDEN_BORDER_BOTTOM_WIDTH: 0,
    },

    LIST_COMPONENTS: {
        HEADER: 'header',
        FOOTER: 'footer',
    },

    GLOBAL_NAVIGATION_OPTION: {
        HOME: 'home',
        CHATS: 'chats',
        SPEND: 'spend',
        WORKSPACES: 'workspaces',
    },

    MISSING_TRANSLATION: 'MISSING TRANSLATION',
    SEARCH_MAX_LENGTH: 500,

    /**
     * The count of characters we'll allow the user to type after reaching SEARCH_MAX_LENGTH in an input.
     */
    ADDITIONAL_ALLOWED_CHARACTERS: 20,
} as const;

export default CONST;<|MERGE_RESOLUTION|>--- conflicted
+++ resolved
@@ -259,7 +259,6 @@
         CUSTOM_STATUS: 'customStatus',
         NEW_DOT_TAGS: 'newDotTags',
         NEW_DOT_SAML: 'newDotSAML',
-<<<<<<< HEAD
         PDF_META_STORE: 'pdfMetaStore',
         REPORT_ACTION_CONTEXT_MENU: 'reportActionContextMenu',
         SUBMIT_POLICY: 'submitPolicy',
@@ -330,9 +329,7 @@
         TWO_FACTOR_AUTH: 'twoFactorAuth',
         VENMO_INTEGRATION: 'venmoIntegration',
         ZENEFITS_INTEGRATION: 'zenefitsIntegration',
-=======
         VIOLATIONS: 'violations',
->>>>>>> f9cf18ed
     },
     BUTTON_STATES: {
         DEFAULT: 'default',

--- conflicted
+++ resolved
@@ -1920,7 +1920,6 @@
             ARE_EXPENSIFY_CARDS_ENABLED: 'areExpensifyCardsEnabled',
             ARE_TAXES_ENABLED: 'tax',
         },
-<<<<<<< HEAD
         CATEGORIES_BULK_ACTION_TYPES: {
             DELETE: 'delete',
             DISABLE: 'disable',
@@ -1939,8 +1938,6 @@
             DISABLE: 'disable',
             ENABLE: 'enable',
         },
-=======
->>>>>>> 51dd814b
         DEFAULT_CATEGORIES: [
             'Advertising',
             'Benefits',

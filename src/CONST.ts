--- conflicted
+++ resolved
@@ -1301,9 +1301,7 @@
         SYNC: 'sync',
         IMPORT_CUSTOMERS: 'importCustomers',
         IMPORT_TAX_RATES: 'importTaxRates',
-<<<<<<< HEAD
         EXPORT: 'export',
-=======
         IMPORT_TRACKING_CATEGORIES: 'importTrackingCategories',
         MAPPINGS: 'mappings',
         TRACKING_CATEGORY_PREFIX: 'trackingCategory_',
@@ -1315,7 +1313,6 @@
             DEFAULT: 'DEFAULT',
             TAG: 'TAG',
         },
->>>>>>> e0b6a06d
     },
 
     QUICKBOOKS_REIMBURSABLE_ACCOUNT_TYPE: {

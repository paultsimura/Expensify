/* eslint-disable @typescript-eslint/naming-convention */
import dateAdd from 'date-fns/add';
import dateSubtract from 'date-fns/sub';
import Config from 'react-native-config';
import * as KeyCommand from 'react-native-key-command';
import type {ValueOf} from 'type-fest';
import BankAccount from './libs/models/BankAccount';
import * as Url from './libs/Url';
import SCREENS from './SCREENS';
import type PlaidBankAccount from './types/onyx/PlaidBankAccount';
import type {Unit} from './types/onyx/Policy';

type RateAndUnit = {
    unit: Unit;
    rate: number;
};
type CurrencyDefaultMileageRate = Record<string, RateAndUnit>;

// Creating a default array and object this way because objects ({}) and arrays ([]) are not stable types.
// Freezing the array ensures that it cannot be unintentionally modified.
const EMPTY_ARRAY = Object.freeze([]);
const EMPTY_OBJECT = Object.freeze({});

const CLOUDFRONT_DOMAIN = 'cloudfront.net';
const CLOUDFRONT_URL = `https://d2k5nsl2zxldvw.${CLOUDFRONT_DOMAIN}`;
const ACTIVE_EXPENSIFY_URL = Url.addTrailingForwardSlash(Config?.NEW_EXPENSIFY_URL ?? 'https://new.expensify.com');
const USE_EXPENSIFY_URL = 'https://use.expensify.com';
const PLATFORM_OS_MACOS = 'Mac OS';
const PLATFORM_IOS = 'iOS';
const ANDROID_PACKAGE_NAME = 'com.expensify.chat';
const CURRENT_YEAR = new Date().getFullYear();
const PULL_REQUEST_NUMBER = Config?.PULL_REQUEST_NUMBER ?? '';
const MAX_DATE = dateAdd(new Date(), {years: 1});
const MIN_DATE = dateSubtract(new Date(), {years: 20});

const keyModifierControl = KeyCommand?.constants?.keyModifierControl ?? 'keyModifierControl';
const keyModifierCommand = KeyCommand?.constants?.keyModifierCommand ?? 'keyModifierCommand';
const keyModifierShiftControl = KeyCommand?.constants?.keyModifierShiftControl ?? 'keyModifierShiftControl';
const keyModifierShiftCommand = KeyCommand?.constants?.keyModifierShiftCommand ?? 'keyModifierShiftCommand';
const keyInputEscape = KeyCommand?.constants?.keyInputEscape ?? 'keyInputEscape';
const keyInputEnter = KeyCommand?.constants?.keyInputEnter ?? 'keyInputEnter';
const keyInputUpArrow = KeyCommand?.constants?.keyInputUpArrow ?? 'keyInputUpArrow';
const keyInputDownArrow = KeyCommand?.constants?.keyInputDownArrow ?? 'keyInputDownArrow';
const keyInputLeftArrow = KeyCommand?.constants?.keyInputLeftArrow ?? 'keyInputLeftArrow';
const keyInputRightArrow = KeyCommand?.constants?.keyInputRightArrow ?? 'keyInputRightArrow';

// describes if a shortcut key can cause navigation
const KEYBOARD_SHORTCUT_NAVIGATION_TYPE = 'NAVIGATION_SHORTCUT';

const chatTypes = {
    POLICY_ANNOUNCE: 'policyAnnounce',
    POLICY_ADMINS: 'policyAdmins',
    GROUP: 'group',
    DOMAIN_ALL: 'domainAll',
    POLICY_ROOM: 'policyRoom',
    POLICY_EXPENSE_CHAT: 'policyExpenseChat',
    SELF_DM: 'selfDM',
    INVOICE: 'invoice',
    SYSTEM: 'system',
} as const;

// Explicit type annotation is required
const cardActiveStates: number[] = [2, 3, 4, 7];

const onboardingChoices = {
    PERSONAL_SPEND: 'newDotPersonalSpend',
    MANAGE_TEAM: 'newDotManageTeam',
    EMPLOYER: 'newDotEmployer',
    CHAT_SPLIT: 'newDotSplitChat',
    LOOKING_AROUND: 'newDotLookingAround',
};

type OnboardingPurposeType = ValueOf<typeof onboardingChoices>;

const CONST = {
    MERGED_ACCOUNT_PREFIX: 'MERGED_',
    DEFAULT_POLICY_ROOM_CHAT_TYPES: [chatTypes.POLICY_ADMINS, chatTypes.POLICY_ANNOUNCE, chatTypes.DOMAIN_ALL],

    // Note: Group and Self-DM excluded as these are not tied to a Workspace
    WORKSPACE_ROOM_TYPES: [chatTypes.POLICY_ADMINS, chatTypes.POLICY_ANNOUNCE, chatTypes.DOMAIN_ALL, chatTypes.POLICY_ROOM, chatTypes.POLICY_EXPENSE_CHAT],
    ANDROID_PACKAGE_NAME,
    ANIMATED_HIGHLIGHT_DELAY: 500,
    ANIMATED_HIGHLIGHT_DURATION: 500,
    ANIMATED_TRANSITION: 300,
    ANIMATED_TRANSITION_FROM_VALUE: 100,
    ANIMATION_IN_TIMING: 100,
    ANIMATION_DIRECTION: {
        IN: 'in',
        OUT: 'out',
    },
    // Multiplier for gyroscope animation in order to make it a bit more subtle
    ANIMATION_GYROSCOPE_VALUE: 0.4,
    BACKGROUND_IMAGE_TRANSITION_DURATION: 1000,
    ARROW_HIDE_DELAY: 3000,

    API_ATTACHMENT_VALIDATIONS: {
        // 24 megabytes in bytes, this is limit set on servers, do not update without wider internal discussion
        MAX_SIZE: 25165824,

        // An arbitrary size, but the same minimum as in the PHP layer
        MIN_SIZE: 240,

        // Allowed extensions for receipts
        ALLOWED_RECEIPT_EXTENSIONS: ['jpg', 'jpeg', 'gif', 'png', 'pdf', 'htm', 'html', 'text', 'rtf', 'doc', 'tif', 'tiff', 'msword', 'zip', 'xml', 'message'],
    },

    // This is limit set on servers, do not update without wider internal discussion
    API_TRANSACTION_CATEGORY_MAX_LENGTH: 255,

    AUTO_AUTH_STATE: {
        NOT_STARTED: 'not-started',
        SIGNING_IN: 'signing-in',
        JUST_SIGNED_IN: 'just-signed-in',
        FAILED: 'failed',
    },

    AUTH_TOKEN_TYPES: {
        ANONYMOUS: 'anonymousAccount',
        SUPPORT: 'support',
    },

    AVATAR_MAX_ATTACHMENT_SIZE: 6291456,

    AVATAR_ALLOWED_EXTENSIONS: ['jpg', 'jpeg', 'png', 'gif', 'bmp', 'svg'],

    // Minimum width and height size in px for a selected image
    AVATAR_MIN_WIDTH_PX: 80,
    AVATAR_MIN_HEIGHT_PX: 80,

    // Maximum width and height size in px for a selected image
    AVATAR_MAX_WIDTH_PX: 4096,
    AVATAR_MAX_HEIGHT_PX: 4096,

    LOGO_MAX_SCALE: 1.5,

    BREADCRUMB_TYPE: {
        ROOT: 'root',
        STRONG: 'strong',
        NORMAL: 'normal',
    },

    DEFAULT_GROUP_AVATAR_COUNT: 18,
    DEFAULT_AVATAR_COUNT: 24,
    OLD_DEFAULT_AVATAR_COUNT: 8,

    DISPLAY_NAME: {
        MAX_LENGTH: 50,
        RESERVED_NAMES: ['Expensify', 'Concierge'],
    },

    GPS: {
        // It's OK to get a cached location that is up to an hour old because the only accuracy needed is the country the user is in
        MAX_AGE: 3600000,

        // 15 seconds, don't wait too long because the server can always fall back to using the IP address
        TIMEOUT: 15000,
    },

    LEGAL_NAME: {
        MAX_LENGTH: 40,
    },

    REPORT_DESCRIPTION: {
        MAX_LENGTH: 500,
    },

    PULL_REQUEST_NUMBER,

    MERCHANT_NAME_MAX_LENGTH: 255,

    REQUEST_PREVIEW: {
        MAX_LENGTH: 83,
    },

    CALENDAR_PICKER: {
        // Numbers were arbitrarily picked.
        MIN_YEAR: CURRENT_YEAR - 100,
        MAX_YEAR: CURRENT_YEAR + 100,
        MAX_DATE,
        MIN_DATE,
    },

    DATE_BIRTH: {
        MIN_AGE: 0,
        MIN_AGE_FOR_PAYMENT: 18,
        MAX_AGE: 150,
    },

    DESKTOP_SHORTCUT_ACCELERATOR: {
        PASTE_AND_MATCH_STYLE: 'Option+Shift+CmdOrCtrl+V',
        PASTE_AS_PLAIN_TEXT: 'CmdOrCtrl+Shift+V',
    },

    // This is used to enable a rotation/transform style to any component.
    DIRECTION: {
        LEFT: 'left',
        RIGHT: 'right',
    },

    // Sizes needed for report empty state background image handling
    EMPTY_STATE_BACKGROUND: {
        ASPECT_RATIO: 3.72,
        SMALL_SCREEN: {
            IMAGE_HEIGHT: 300,
            CONTAINER_MINHEIGHT: 200,
            VIEW_HEIGHT: 240,
        },
        WIDE_SCREEN: {
            IMAGE_HEIGHT: 450,
            CONTAINER_MINHEIGHT: 500,
            VIEW_HEIGHT: 390,
        },
        MONEY_OR_TASK_REPORT: {
            SMALL_SCREEN: {
                IMAGE_HEIGHT: 300,
                CONTAINER_MINHEIGHT: 280,
                VIEW_HEIGHT: 240,
            },
            WIDE_SCREEN: {
                IMAGE_HEIGHT: 450,
                CONTAINER_MINHEIGHT: 280,
                VIEW_HEIGHT: 390,
            },
        },
    },

    NEW_EXPENSIFY_URL: ACTIVE_EXPENSIFY_URL,
    APP_DOWNLOAD_LINKS: {
        ANDROID: `https://play.google.com/store/apps/details?id=${ANDROID_PACKAGE_NAME}`,
        IOS: 'https://apps.apple.com/us/app/expensify-cash/id1530278510',
        DESKTOP: `${ACTIVE_EXPENSIFY_URL}NewExpensify.dmg`,
    },
    DATE: {
        SQL_DATE_TIME: 'YYYY-MM-DD HH:mm:ss',
        FNS_FORMAT_STRING: 'yyyy-MM-dd',
        FNS_DATE_TIME_FORMAT_STRING: 'yyyy-MM-dd HH:mm:ss',
        LOCAL_TIME_FORMAT: 'h:mm a',
        YEAR_MONTH_FORMAT: 'yyyyMM',
        MONTH_FORMAT: 'MMMM',
        WEEKDAY_TIME_FORMAT: 'eeee',
        MONTH_DAY_ABBR_FORMAT: 'MMM d',
        SHORT_DATE_FORMAT: 'MM-dd',
        MONTH_DAY_YEAR_ABBR_FORMAT: 'MMM d, yyyy',
        MONTH_DAY_YEAR_FORMAT: 'MMMM d, yyyy',
        FNS_TIMEZONE_FORMAT_STRING: "yyyy-MM-dd'T'HH:mm:ssXXX",
        FNS_DB_FORMAT_STRING: 'yyyy-MM-dd HH:mm:ss.SSS',
        LONG_DATE_FORMAT_WITH_WEEKDAY: 'eeee, MMMM d, yyyy',
        UNIX_EPOCH: '1970-01-01 00:00:00.000',
        MAX_DATE: '9999-12-31',
        MIN_DATE: '0001-01-01',
        ORDINAL_DAY_OF_MONTH: 'do',
    },
    SMS: {
        DOMAIN: '@expensify.sms',
    },
    BANK_ACCOUNT: {
        BENEFICIAL_OWNER_INFO_STEP: {
            SUBSTEP: {
                IS_USER_UBO: 1,
                IS_ANYONE_ELSE_UBO: 2,
                UBO_DETAILS_FORM: 3,
                ARE_THERE_MORE_UBOS: 4,
                UBOS_LIST: 5,
            },
            BENEFICIAL_OWNER_DATA: {
                BENEFICIAL_OWNER_KEYS: 'beneficialOwnerKeys',
                PREFIX: 'beneficialOwner',
                FIRST_NAME: 'firstName',
                LAST_NAME: 'lastName',
                DOB: 'dob',
                SSN_LAST_4: 'ssnLast4',
                STREET: 'street',
                CITY: 'city',
                STATE: 'state',
                ZIP_CODE: 'zipCode',
            },
        },
        PLAID: {
            ALLOWED_THROTTLED_COUNT: 2,
            ERROR: {
                TOO_MANY_ATTEMPTS: 'Too many attempts',
            },
            EVENTS_NAME: {
                OPEN: 'OPEN',
                EXIT: 'EXIT',
            },
        },
        ERROR: {
            MISSING_ROUTING_NUMBER: '402 Missing routingNumber',
            MAX_ROUTING_NUMBER: '402 Maximum Size Exceeded routingNumber',
            MISSING_INCORPORATION_STATE: '402 Missing incorporationState in additionalData',
            MISSING_INCORPORATION_TYPE: '402 Missing incorporationType in additionalData',
        },
        STEP: {
            // In the order they appear in the VBA flow
            BANK_ACCOUNT: 'BankAccountStep',
            REQUESTOR: 'RequestorStep',
            COMPANY: 'CompanyStep',
            BENEFICIAL_OWNERS: 'BeneficialOwnersStep',
            ACH_CONTRACT: 'ACHContractStep',
            VALIDATION: 'ValidationStep',
            ENABLE: 'EnableStep',
        },
        STEP_NAMES: ['1', '2', '3', '4', '5'],
        STEPS_HEADER_HEIGHT: 40,
        SUBSTEP: {
            MANUAL: 'manual',
            PLAID: 'plaid',
        },
        VERIFICATIONS: {
            ERROR_MESSAGE: 'verifications.errorMessage',
            THROTTLED: 'verifications.throttled',
        },
        FIELDS_TYPE: {
            LOCAL: 'local',
        },
        ONFIDO_RESPONSE: {
            SDK_TOKEN: 'apiResult.sdkToken',
            PASS: 'pass',
        },
        QUESTIONS: {
            QUESTION: 'apiResult.questions.question',
            DIFFERENTIATOR_QUESTION: 'apiResult.differentiator-question',
        },
        SETUP_TYPE: {
            MANUAL: 'manual',
            PLAID: 'plaid',
        },
        REGEX: {
            US_ACCOUNT_NUMBER: /^[0-9]{4,17}$/,

            // The back-end is always returning account number with 4 last digits and mask the rest with X
            MASKED_US_ACCOUNT_NUMBER: /^[X]{0,13}[0-9]{4}$/,
            SWIFT_BIC: /^[A-Za-z0-9]{8,11}$/,
        },
        VERIFICATION_MAX_ATTEMPTS: 7,
        STATE: {
            VERIFYING: 'VERIFYING',
            PENDING: 'PENDING',
            OPEN: 'OPEN',
        },
        MAX_LENGTH: {
            SSN: 4,
            ZIP_CODE: 10,
        },
        TYPE: {
            BUSINESS: 'BUSINESS',
            PERSONAL: 'PERSONAL',
        },
    },
    INCORPORATION_TYPES: {
        LLC: 'LLC',
        CORPORATION: 'Corp',
        PARTNERSHIP: 'Partnership',
        COOPERATIVE: 'Cooperative',
        SOLE_PROPRIETORSHIP: 'Sole Proprietorship',
        OTHER: 'Other',
    },
    BETAS: {
        ALL: 'all',
        CHRONOS_IN_CASH: 'chronosInCash',
        DEFAULT_ROOMS: 'defaultRooms',
        VIOLATIONS: 'violations',
        REPORT_FIELDS: 'reportFields',
        P2P_DISTANCE_REQUESTS: 'p2pDistanceRequests',
        WORKFLOWS_DELAYED_SUBMISSION: 'workflowsDelayedSubmission',
        SPOTNANA_TRAVEL: 'spotnanaTravel',
        ACCOUNTING_ON_NEW_EXPENSIFY: 'accountingOnNewExpensify',
        XERO_ON_NEW_EXPENSIFY: 'xeroOnNewExpensify',
    },
    BUTTON_STATES: {
        DEFAULT: 'default',
        ACTIVE: 'active',
        PRESSED: 'pressed',
        COMPLETE: 'complete',
        DISABLED: 'disabled',
    },
    BANK_ACCOUNT_TYPES: {
        WALLET: 'WALLET',
    },
    COUNTRY: {
        US: 'US',
        MX: 'MX',
        AU: 'AU',
        CA: 'CA',
        GB: 'GB',
    },
    DESKTOP_DEEPLINK_APP_STATE: {
        CHECKING: 'checking',
        INSTALLED: 'installed',
        NOT_INSTALLED: 'not-installed',
    },
    TAX_RATES: {
        CUSTOM_NAME_MAX_LENGTH: 8,
        NAME_MAX_LENGTH: 50,
    },
    PLATFORM: {
        IOS: 'ios',
        ANDROID: 'android',
        WEB: 'web',
        DESKTOP: 'desktop',
    },
    PLATFORM_SPECIFIC_KEYS: {
        CTRL: {
            DEFAULT: 'control',
            [PLATFORM_OS_MACOS]: 'meta',
            [PLATFORM_IOS]: 'meta',
        },
        SHIFT: {
            DEFAULT: 'shift',
        },
    },
    KEYBOARD_SHORTCUTS: {
        SEARCH: {
            descriptionKey: 'search',
            shortcutKey: 'K',
            modifiers: ['CTRL'],
            trigger: {
                DEFAULT: {input: 'k', modifierFlags: keyModifierControl},
                [PLATFORM_OS_MACOS]: {input: 'k', modifierFlags: keyModifierCommand},
                [PLATFORM_IOS]: {input: 'k', modifierFlags: keyModifierCommand},
            },
            type: KEYBOARD_SHORTCUT_NAVIGATION_TYPE,
        },
        NEW_CHAT: {
            descriptionKey: 'newChat',
            shortcutKey: 'K',
            modifiers: ['CTRL', 'SHIFT'],
            trigger: {
                DEFAULT: {input: 'k', modifierFlags: keyModifierShiftControl},
                [PLATFORM_OS_MACOS]: {input: 'k', modifierFlags: keyModifierShiftCommand},
                [PLATFORM_IOS]: {input: 'k', modifierFlags: keyModifierShiftCommand},
            },
            type: KEYBOARD_SHORTCUT_NAVIGATION_TYPE,
        },
        SHORTCUTS: {
            descriptionKey: 'openShortcutDialog',
            shortcutKey: 'J',
            modifiers: ['CTRL'],
            trigger: {
                DEFAULT: {input: 'j', modifierFlags: keyModifierControl},
                [PLATFORM_OS_MACOS]: {input: 'j', modifierFlags: keyModifierCommand},
                [PLATFORM_IOS]: {input: 'j', modifierFlags: keyModifierCommand},
            },
        },
        ESCAPE: {
            descriptionKey: 'escape',
            shortcutKey: 'Escape',
            modifiers: [],
            trigger: {
                DEFAULT: {input: keyInputEscape},
                [PLATFORM_OS_MACOS]: {input: keyInputEscape},
                [PLATFORM_IOS]: {input: keyInputEscape},
            },
        },
        ENTER: {
            descriptionKey: null,
            shortcutKey: 'Enter',
            modifiers: [],
            trigger: {
                DEFAULT: {input: keyInputEnter},
                [PLATFORM_OS_MACOS]: {input: keyInputEnter},
                [PLATFORM_IOS]: {input: keyInputEnter},
            },
        },
        CTRL_ENTER: {
            descriptionKey: null,
            shortcutKey: 'Enter',
            modifiers: ['CTRL'],
            trigger: {
                DEFAULT: {input: keyInputEnter, modifierFlags: keyModifierControl},
                [PLATFORM_OS_MACOS]: {input: keyInputEnter, modifierFlags: keyModifierCommand},
                [PLATFORM_IOS]: {input: keyInputEnter, modifierFlags: keyModifierCommand},
            },
        },
        COPY: {
            descriptionKey: 'copy',
            shortcutKey: 'C',
            modifiers: ['CTRL'],
            trigger: {
                DEFAULT: {input: 'c', modifierFlags: keyModifierControl},
                [PLATFORM_OS_MACOS]: {input: 'c', modifierFlags: keyModifierCommand},
                [PLATFORM_IOS]: {input: 'c', modifierFlags: keyModifierCommand},
            },
        },
        ARROW_UP: {
            descriptionKey: null,
            shortcutKey: 'ArrowUp',
            modifiers: [],
            trigger: {
                DEFAULT: {input: keyInputUpArrow},
                [PLATFORM_OS_MACOS]: {input: keyInputUpArrow},
                [PLATFORM_IOS]: {input: keyInputUpArrow},
            },
        },
        ARROW_DOWN: {
            descriptionKey: null,
            shortcutKey: 'ArrowDown',
            modifiers: [],
            trigger: {
                DEFAULT: {input: keyInputDownArrow},
                [PLATFORM_OS_MACOS]: {input: keyInputDownArrow},
                [PLATFORM_IOS]: {input: keyInputDownArrow},
            },
        },
        ARROW_LEFT: {
            descriptionKey: null,
            shortcutKey: 'ArrowLeft',
            modifiers: [],
            trigger: {
                DEFAULT: {input: keyInputLeftArrow},
                [PLATFORM_OS_MACOS]: {input: keyInputLeftArrow},
                [PLATFORM_IOS]: {input: keyInputLeftArrow},
            },
        },
        ARROW_RIGHT: {
            descriptionKey: null,
            shortcutKey: 'ArrowRight',
            modifiers: [],
            trigger: {
                DEFAULT: {input: keyInputRightArrow},
                [PLATFORM_OS_MACOS]: {input: keyInputRightArrow},
                [PLATFORM_IOS]: {input: keyInputRightArrow},
            },
        },
        TAB: {
            descriptionKey: null,
            shortcutKey: 'Tab',
            modifiers: [],
        },
    },
    KEYBOARD_SHORTCUTS_TYPES: {
        NAVIGATION_SHORTCUT: KEYBOARD_SHORTCUT_NAVIGATION_TYPE,
    },
    KEYBOARD_SHORTCUT_KEY_DISPLAY_NAME: {
        CONTROL: 'CTRL',
        ESCAPE: 'ESC',
        META: 'CMD',
        SHIFT: 'Shift',
    },
    CURRENCY: {
        USD: 'USD',
        AUD: 'AUD',
        CAD: 'CAD',
        GBP: 'GBP',
        NZD: 'NZD',
        EUR: 'EUR',
    },
    get DIRECT_REIMBURSEMENT_CURRENCIES() {
        return [this.CURRENCY.USD, this.CURRENCY.AUD, this.CURRENCY.CAD, this.CURRENCY.GBP, this.CURRENCY.EUR];
    },
    EXAMPLE_PHONE_NUMBER: '+15005550006',
    CONCIERGE_CHAT_NAME: 'Concierge',
    CLOUDFRONT_URL,
    EMPTY_ARRAY,
    EMPTY_OBJECT,
    USE_EXPENSIFY_URL,
    STATUS_EXPENSIFY_URL: 'https://status.expensify.com',
    GOOGLE_MEET_URL_ANDROID: 'https://meet.google.com',
    GOOGLE_DOC_IMAGE_LINK_MATCH: 'googleusercontent.com',
    GOOGLE_CLOUD_URL: 'https://clients3.google.com/generate_204',
    IMAGE_BASE64_MATCH: 'base64',
    DEEPLINK_BASE_URL: 'new-expensify://',
    PDF_VIEWER_URL: '/pdf/web/viewer.html',
    CLOUDFRONT_DOMAIN_REGEX: /^https:\/\/\w+\.cloudfront\.net/i,
    EXPENSIFY_ICON_URL: `${CLOUDFRONT_URL}/images/favicon-2019.png`,
    CONCIERGE_ICON_URL_2021: `${CLOUDFRONT_URL}/images/icons/concierge_2021.png`,
    CONCIERGE_ICON_URL: `${CLOUDFRONT_URL}/images/icons/concierge_2022.png`,
    UPWORK_URL: 'https://github.com/Expensify/App/issues?q=is%3Aopen+is%3Aissue+label%3A%22Help+Wanted%22',
    DEEP_DIVE_EXPENSIFY_CARD: 'https://community.expensify.com/discussion/4848/deep-dive-expensify-card-and-quickbooks-online-auto-reconciliation-how-it-works',
    GITHUB_URL: 'https://github.com/Expensify/App',
    TERMS_URL: `${USE_EXPENSIFY_URL}/terms`,
    PRIVACY_URL: `${USE_EXPENSIFY_URL}/privacy`,
    LICENSES_URL: `${USE_EXPENSIFY_URL}/licenses`,
    ACH_TERMS_URL: `${USE_EXPENSIFY_URL}/achterms`,
    WALLET_AGREEMENT_URL: `${USE_EXPENSIFY_URL}/walletagreement`,
    HELP_LINK_URL: `${USE_EXPENSIFY_URL}/usa-patriot-act`,
    ELECTRONIC_DISCLOSURES_URL: `${USE_EXPENSIFY_URL}/esignagreement`,
    GITHUB_RELEASE_URL: 'https://api.github.com/repos/expensify/app/releases/latest',
    ADD_SECONDARY_LOGIN_URL: encodeURI('settings?param={"section":"account","openModal":"secondaryLogin"}'),
    MANAGE_CARDS_URL: 'domain_companycards',
    FEES_URL: `${USE_EXPENSIFY_URL}/fees`,
    CFPB_PREPAID_URL: 'https://cfpb.gov/prepaid',
    STAGING_NEW_EXPENSIFY_URL: 'https://staging.new.expensify.com',
    NEWHELP_URL: 'https://help.expensify.com',
    INTERNAL_DEV_EXPENSIFY_URL: 'https://www.expensify.com.dev',
    STAGING_EXPENSIFY_URL: 'https://staging.expensify.com',
    EXPENSIFY_URL: 'https://www.expensify.com',
    BANK_ACCOUNT_PERSONAL_DOCUMENTATION_INFO_URL:
        'https://community.expensify.com/discussion/6983/faq-why-do-i-need-to-provide-personal-documentation-when-setting-up-updating-my-bank-account',
    PERSONAL_DATA_PROTECTION_INFO_URL: 'https://community.expensify.com/discussion/5677/deep-dive-security-how-expensify-protects-your-information',
    ONFIDO_FACIAL_SCAN_POLICY_URL: 'https://onfido.com/facial-scan-policy-and-release/',
    ONFIDO_PRIVACY_POLICY_URL: 'https://onfido.com/privacy/',
    ONFIDO_TERMS_OF_SERVICE_URL: 'https://onfido.com/terms-of-service/',
    LIST_OF_RESTRICTED_BUSINESSES: 'https://community.expensify.com/discussion/6191/list-of-restricted-businesses',
    TRAVEL_TERMS_URL: `${USE_EXPENSIFY_URL}/travelterms`,

    // Use Environment.getEnvironmentURL to get the complete URL with port number
    DEV_NEW_EXPENSIFY_URL: 'https://dev.new.expensify.com:',
    OLDDOT_URLS: {
        ADMIN_POLICIES_URL: 'admin_policies',
        ADMIN_DOMAINS_URL: 'admin_domains',
        INBOX: 'inbox',
        DISMMISSED_REASON: '?dismissedReason=missingFeatures',
    },

    SIGN_IN_FORM_WIDTH: 300,

    DEEPLINK_PROMPT_DENYLIST: [SCREENS.HOME, SCREENS.SIGN_IN_WITH_APPLE_DESKTOP, SCREENS.SIGN_IN_WITH_GOOGLE_DESKTOP],

    SIGN_IN_METHOD: {
        APPLE: 'Apple',
        GOOGLE: 'Google',
    },

    OPTION_TYPE: {
        REPORT: 'report',
        PERSONAL_DETAIL: 'personalDetail',
    },

    QUICK_ACTIONS: {
        REQUEST_MANUAL: 'requestManual',
        REQUEST_SCAN: 'requestScan',
        REQUEST_DISTANCE: 'requestDistance',
        SPLIT_MANUAL: 'splitManual',
        SPLIT_SCAN: 'splitScan',
        SPLIT_DISTANCE: 'splitDistance',
        TRACK_MANUAL: 'trackManual',
        TRACK_SCAN: 'trackScan',
        TRACK_DISTANCE: 'trackDistance',
        ASSIGN_TASK: 'assignTask',
        SEND_MONEY: 'sendMoney',
    },

    RECEIPT: {
        ICON_SIZE: 164,
        PERMISSION_GRANTED: 'granted',
        HAND_ICON_HEIGHT: 152,
        HAND_ICON_WIDTH: 200,
        SHUTTER_SIZE: 90,
        MAX_REPORT_PREVIEW_RECEIPTS: 3,
    },
    REPORT: {
        ROLE: {
            ADMIN: 'admin',
            MEMBER: 'member',
        },
        MAX_COUNT_BEFORE_FOCUS_UPDATE: 30,
        SPLIT_REPORTID: '-2',
        ACTIONS: {
            LIMIT: 50,
            // OldDot Actions render getMessage from Web-Expensify/lib/Report/Action PHP files via getMessageOfOldDotReportAction in ReportActionsUtils.ts
            TYPE: {
                ACTIONABLE_JOIN_REQUEST: 'ACTIONABLEJOINREQUEST',
                ACTIONABLE_MENTION_WHISPER: 'ACTIONABLEMENTIONWHISPER',
                ACTIONABLE_REPORT_MENTION_WHISPER: 'ACTIONABLEREPORTMENTIONWHISPER',
                ACTIONABLE_TRACK_EXPENSE_WHISPER: 'ACTIONABLETRACKEXPENSEWHISPER',
                ADD_COMMENT: 'ADDCOMMENT',
                APPROVED: 'APPROVED',
                CHANGE_FIELD: 'CHANGEFIELD', // OldDot Action
                CHANGE_POLICY: 'CHANGEPOLICY', // OldDot Action
                CHANGE_TYPE: 'CHANGETYPE', // OldDot Action
                CHRONOS_OOO_LIST: 'CHRONOSOOOLIST',
                CLOSED: 'CLOSED',
                CREATED: 'CREATED',
                DELEGATE_SUBMIT: 'DELEGATESUBMIT', // OldDot Action
                DELETED_ACCOUNT: 'DELETEDACCOUNT', // OldDot Action
                DISMISSED_VIOLATION: 'DISMISSEDVIOLATION',
                DONATION: 'DONATION', // OldDot Action
                EXPORTED_TO_CSV: 'EXPORTEDTOCSV', // OldDot Action
                EXPORTED_TO_INTEGRATION: 'EXPORTEDTOINTEGRATION', // OldDot Action
                EXPORTED_TO_QUICK_BOOKS: 'EXPORTEDTOQUICKBOOKS', // OldDot Action
                FORWARDED: 'FORWARDED', // OldDot Action
                HOLD: 'HOLD',
                HOLD_COMMENT: 'HOLDCOMMENT',
                IOU: 'IOU',
                INTEGRATIONS_MESSAGE: 'INTEGRATIONSMESSAGE', // OldDot Action
                MANAGER_ATTACH_RECEIPT: 'MANAGERATTACHRECEIPT', // OldDot Action
                MANAGER_DETACH_RECEIPT: 'MANAGERDETACHRECEIPT', // OldDot Action
                MARKED_REIMBURSED: 'MARKEDREIMBURSED', // OldDot Action
                MARK_REIMBURSED_FROM_INTEGRATION: 'MARKREIMBURSEDFROMINTEGRATION', // OldDot Action
                MERGED_WITH_CASH_TRANSACTION: 'MERGEDWITHCASHTRANSACTION',
                MODIFIED_EXPENSE: 'MODIFIEDEXPENSE',
                MOVED: 'MOVED',
                OUTDATED_BANK_ACCOUNT: 'OUTDATEDBANKACCOUNT', // OldDot Action
                REIMBURSEMENT_ACH_BOUNCE: 'REIMBURSEMENTACHBOUNCE', // OldDot Action
                REIMBURSEMENT_ACH_CANCELLED: 'REIMBURSEMENTACHCANCELLED', // OldDot Action
                REIMBURSEMENT_ACCOUNT_CHANGED: 'REIMBURSEMENTACCOUNTCHANGED', // OldDot Action
                REIMBURSEMENT_DELAYED: 'REIMBURSEMENTDELAYED', // OldDot Action
                REIMBURSEMENT_QUEUED: 'REIMBURSEMENTQUEUED',
                REIMBURSEMENT_DEQUEUED: 'REIMBURSEMENTDEQUEUED',
                REIMBURSEMENT_REQUESTED: 'REIMBURSEMENTREQUESTED', // OldDot Action
                REIMBURSEMENT_SETUP: 'REIMBURSEMENTSETUP', // OldDot Action
                RENAMED: 'RENAMED',
                REPORT_PREVIEW: 'REPORTPREVIEW',
                SELECTED_FOR_RANDOM_AUDIT: 'SELECTEDFORRANDOMAUDIT', // OldDot Action
                SHARE: 'SHARE', // OldDot Action
                STRIPE_PAID: 'STRIPEPAID', // OldDot Action
                SUBMITTED: 'SUBMITTED',
                TAKE_CONTROL: 'TAKECONTROL', // OldDot Action
                TASK_CANCELLED: 'TASKCANCELLED',
                TASK_COMPLETED: 'TASKCOMPLETED',
                TASK_EDITED: 'TASKEDITED',
                TASK_REOPENED: 'TASKREOPENED',
                UNAPPROVED: 'UNAPPROVED', // OldDot Action
                UNHOLD: 'UNHOLD',
                UNSHARE: 'UNSHARE', // OldDot Action
                UPDATE_GROUP_CHAT_MEMBER_ROLE: 'UPDATEGROUPCHATMEMBERROLE',
                POLICY_CHANGE_LOG: {
                    ADD_APPROVER_RULE: 'POLICYCHANGELOG_ADD_APPROVER_RULE',
                    ADD_BUDGET: 'POLICYCHANGELOG_ADD_BUDGET',
                    ADD_CATEGORY: 'POLICYCHANGELOG_ADD_CATEGORY',
                    ADD_CUSTOM_UNIT: 'POLICYCHANGELOG_ADD_CUSTOM_UNIT',
                    ADD_CUSTOM_UNIT_RATE: 'POLICYCHANGELOG_ADD_CUSTOM_UNIT_RATE',
                    ADD_EMPLOYEE: 'POLICYCHANGELOG_ADD_EMPLOYEE',
                    ADD_INTEGRATION: 'POLICYCHANGELOG_ADD_INTEGRATION',
                    ADD_REPORT_FIELD: 'POLICYCHANGELOG_ADD_REPORT_FIELD',
                    ADD_TAG: 'POLICYCHANGELOG_ADD_TAG',
                    DELETE_ALL_TAGS: 'POLICYCHANGELOG_DELETE_ALL_TAGS',
                    DELETE_APPROVER_RULE: 'POLICYCHANGELOG_DELETE_APPROVER_RULE',
                    DELETE_BUDGET: 'POLICYCHANGELOG_DELETE_BUDGET',
                    DELETE_CATEGORY: 'POLICYCHANGELOG_DELETE_CATEGORY',
                    DELETE_CUSTOM_UNIT: 'POLICYCHANGELOG_DELETE_CUSTOM_UNIT',
                    DELETE_CUSTOM_UNIT_RATE: 'POLICYCHANGELOG_DELETE_CUSTOM_UNIT_RATE',
                    DELETE_CUSTOM_UNIT_SUB_RATE: 'POLICYCHANGELOG_DELETE_CUSTOM_UNIT_SUB_RATE',
                    DELETE_EMPLOYEE: 'POLICYCHANGELOG_DELETE_EMPLOYEE',
                    DELETE_INTEGRATION: 'POLICYCHANGELOG_DELETE_INTEGRATION',
                    DELETE_REPORT_FIELD: 'POLICYCHANGELOG_DELETE_REPORT_FIELD',
                    DELETE_TAG: 'POLICYCHANGELOG_DELETE_TAG',
                    IMPORT_CUSTOM_UNIT_RATES: 'POLICYCHANGELOG_IMPORT_CUSTOM_UNIT_RATES',
                    IMPORT_TAGS: 'POLICYCHANGELOG_IMPORT_TAGS',
                    INDIVIDUAL_BUDGET_NOTIFICATION: 'POLICYCHANGELOG_INDIVIDUAL_BUDGET_NOTIFICATION',
                    INVITE_TO_ROOM: 'POLICYCHANGELOG_INVITETOROOM',
                    REMOVE_FROM_ROOM: 'POLICYCHANGELOG_REMOVEFROMROOM',
                    LEAVE_ROOM: 'POLICYCHANGELOG_LEAVEROOM',
                    REPLACE_CATEGORIES: 'POLICYCHANGELOG_REPLACE_CATEGORIES',
                    SET_AUTO_REIMBURSEMENT: 'POLICYCHANGELOG_SET_AUTOREIMBURSEMENT',
                    SET_AUTO_JOIN: 'POLICYCHANGELOG_SET_AUTO_JOIN',
                    SET_CATEGORY_NAME: 'POLICYCHANGELOG_SET_CATEGORY_NAME',
                    SHARED_BUDGET_NOTIFICATION: 'POLICYCHANGELOG_SHARED_BUDGET_NOTIFICATION',
                    UPDATE_ACH_ACCOUNT: 'POLICYCHANGELOG_UPDATE_ACH_ACCOUNT',
                    UPDATE_APPROVER_RULE: 'POLICYCHANGELOG_UPDATE_APPROVER_RULE',
                    UPDATE_AUDIT_RATE: 'POLICYCHANGELOG_UPDATE_AUDIT_RATE',
                    UPDATE_AUTO_HARVESTING: 'POLICYCHANGELOG_UPDATE_AUTOHARVESTING',
                    UPDATE_AUTO_REIMBURSEMENT: 'POLICYCHANGELOG_UPDATE_AUTOREIMBURSEMENT',
                    UPDATE_AUTO_REPORTING_FREQUENCY: 'POLICYCHANGELOG_UPDATE_AUTOREPORTING_FREQUENCY',
                    UPDATE_BUDGET: 'POLICYCHANGELOG_UPDATE_BUDGET',
                    UPDATE_CATEGORY: 'POLICYCHANGELOG_UPDATE_CATEGORY',
                    UPDATE_CURRENCY: 'POLICYCHANGELOG_UPDATE_CURRENCY',
                    UPDATE_CUSTOM_UNIT: 'POLICYCHANGELOG_UPDATE_CUSTOM_UNIT',
                    UPDATE_CUSTOM_UNIT_RATE: 'POLICYCHANGELOG_UPDATE_CUSTOM_UNIT_RATE',
                    UPDATE_CUSTOM_UNIT_SUB_RATE: 'POLICYCHANGELOG_UPDATE_CUSTOM_UNIT_SUB_RATE',
                    UPDATE_DEFAULT_BILLABLE: 'POLICYCHANGELOG_UPDATE_DEFAULT_BILLABLE',
                    UPDATE_DEFAULT_REIMBURSABLE: 'POLICYCHANGELOG_UPDATE_DEFAULT_REIMBURSABLE',
                    UPDATE_DEFAULT_TITLE: 'POLICYCHANGELOG_UPDATE_DEFAULT_TITLE',
                    UPDATE_DEFAULT_TITLE_ENFORCED: 'POLICYCHANGELOG_UPDATE_DEFAULT_TITLE_ENFORCED',
                    UPDATE_DISABLED_FIELDS: 'POLICYCHANGELOG_UPDATE_DISABLED_FIELDS',
                    UPDATE_EMPLOYEE: 'POLICYCHANGELOG_UPDATE_EMPLOYEE',
                    UPDATE_FIELD: 'POLICYCHANGELOG_UPDATE_FIELD',
                    UPDATE_MANUAL_APPROVAL_THRESHOLD: 'POLICYCHANGELOG_UPDATE_MANUAL_APPROVAL_THRESHOLD',
                    UPDATE_MAX_EXPENSE_AMOUNT: 'POLICYCHANGELOG_UPDATE_MAX_EXPENSE_AMOUNT',
                    UPDATE_MAX_EXPENSE_AMOUNT_NO_RECEIPT: 'POLICYCHANGELOG_UPDATE_MAX_EXPENSE_AMOUNT_NO_RECEIPT',
                    UPDATE_NAME: 'POLICYCHANGELOG_UPDATE_NAME',
                    UPDATE_DESCRIPTION: 'POLICYCHANGELOG_UPDATE_DESCRIPTION',
                    UPDATE_OWNERSHIP: 'POLICYCHANGELOG_UPDATE_OWNERSHIP',
                    UPDATE_REIMBURSEMENT_CHOICE: 'POLICYCHANGELOG_UPDATE_REIMBURSEMENT_CHOICE',
                    UPDATE_REPORT_FIELD: 'POLICYCHANGELOG_UPDATE_REPORT_FIELD',
                    UPDATE_TAG: 'POLICYCHANGELOG_UPDATE_TAG',
                    UPDATE_TAG_ENABLED: 'POLICYCHANGELOG_UPDATE_TAG_ENABLED',
                    UPDATE_TAG_LIST: 'POLICYCHANGELOG_UPDATE_TAG_LIST',
                    UPDATE_TAG_LIST_NAME: 'POLICYCHANGELOG_UPDATE_TAG_LIST_NAME',
                    UPDATE_TAG_NAME: 'POLICYCHANGELOG_UPDATE_TAG_NAME',
                    UPDATE_TIME_ENABLED: 'POLICYCHANGELOG_UPDATE_TIME_ENABLED',
                    UPDATE_TIME_RATE: 'POLICYCHANGELOG_UPDATE_TIME_RATE',
                    LEAVE_POLICY: 'POLICYCHANGELOG_LEAVE_POLICY',
                },
                ROOM_CHANGE_LOG: {
                    INVITE_TO_ROOM: 'INVITETOROOM',
                    REMOVE_FROM_ROOM: 'REMOVEFROMROOM',
                    LEAVE_ROOM: 'LEAVEROOM',
                    UPDATE_ROOM_DESCRIPTION: 'UPDATEROOMDESCRIPTION',
                },
            },
            THREAD_DISABLED: ['CREATED'],
        },
        CANCEL_PAYMENT_REASONS: {
            ADMIN: 'CANCEL_REASON_ADMIN',
        },
        ACTIONABLE_MENTION_WHISPER_RESOLUTION: {
            INVITE: 'invited',
            NOTHING: 'nothing',
        },
        ACTIONABLE_TRACK_EXPENSE_WHISPER_RESOLUTION: {
            NOTHING: 'nothing',
        },
        ACTIONABLE_REPORT_MENTION_WHISPER_RESOLUTION: {
            CREATE: 'created',
            NOTHING: 'nothing',
        },
        ACTIONABLE_MENTION_JOIN_WORKSPACE_RESOLUTION: {
            ACCEPT: 'accept',
            DECLINE: 'decline',
        },
        ARCHIVE_REASON: {
            DEFAULT: 'default',
            ACCOUNT_CLOSED: 'accountClosed',
            ACCOUNT_MERGED: 'accountMerged',
            REMOVED_FROM_POLICY: 'removedFromPolicy',
            POLICY_DELETED: 'policyDeleted',
        },
        MESSAGE: {
            TYPE: {
                COMMENT: 'COMMENT',
                TEXT: 'TEXT',
            },
        },
        TYPE: {
            CHAT: 'chat',
            EXPENSE: 'expense',
            IOU: 'iou',
            TASK: 'task',
            INVOICE: 'invoice',
        },
        CHAT_TYPE: chatTypes,
        WORKSPACE_CHAT_ROOMS: {
            ANNOUNCE: '#announce',
            ADMINS: '#admins',
        },
        STATE_NUM: {
            OPEN: 0,
            SUBMITTED: 1,
            APPROVED: 2,
            BILLING: 3,
        },
        STATUS_NUM: {
            OPEN: 0,
            SUBMITTED: 1,
            CLOSED: 2,
            APPROVED: 3,
            REIMBURSED: 4,
        },
        NOTIFICATION_PREFERENCE: {
            MUTE: 'mute',
            DAILY: 'daily',
            ALWAYS: 'always',
            HIDDEN: 'hidden',
        },
        // Options for which room members can post
        WRITE_CAPABILITIES: {
            ALL: 'all',
            ADMINS: 'admins',
        },
        VISIBILITY: {
            PUBLIC: 'public',
            PUBLIC_ANNOUNCE: 'public_announce',
            PRIVATE: 'private',
            RESTRICTED: 'restricted',
        },
        RESERVED_ROOM_NAMES: ['#admins', '#announce'],
        MAX_PREVIEW_AVATARS: 4,
        MAX_ROOM_NAME_LENGTH: 99,
        LAST_MESSAGE_TEXT_MAX_LENGTH: 200,
        OWNER_EMAIL_FAKE: '__FAKE__',
        OWNER_ACCOUNT_ID_FAKE: 0,
        DEFAULT_REPORT_NAME: 'Chat Report',
        PERMISSIONS: {
            READ: 'read',
            WRITE: 'write',
            SHARE: 'share',
            OWN: 'own',
        },
        INVOICE_RECEIVER_TYPE: {
            INDIVIDUAL: 'individual',
            BUSINESS: 'policy',
        },
    },
    NEXT_STEP: {
        FINISHED: 'Finished!',
    },
    COMPOSER: {
        MAX_LINES: 16,
        MAX_LINES_SMALL_SCREEN: 6,
        MAX_LINES_FULL: -1,
        // The minimum height needed to enable the full screen composer
        FULL_COMPOSER_MIN_HEIGHT: 60,
    },
    MODAL: {
        MODAL_TYPE: {
            CONFIRM: 'confirm',
            CENTERED: 'centered',
            CENTERED_UNSWIPEABLE: 'centered_unswipeable',
            CENTERED_SMALL: 'centered_small',
            BOTTOM_DOCKED: 'bottom_docked',
            POPOVER: 'popover',
            RIGHT_DOCKED: 'right_docked',
            ONBOARDING: 'onboarding',
        },
        ANCHOR_ORIGIN_VERTICAL: {
            TOP: 'top',
            CENTER: 'center',
            BOTTOM: 'bottom',
        },
        ANCHOR_ORIGIN_HORIZONTAL: {
            LEFT: 'left',
            CENTER: 'center',
            RIGHT: 'right',
        },
        POPOVER_MENU_PADDING: 8,
        RESTORE_FOCUS_TYPE: {
            DEFAULT: 'default',
            DELETE: 'delete',
            PRESERVE: 'preserve',
        },
    },
    TIMING: {
        CALCULATE_MOST_RECENT_LAST_MODIFIED_ACTION: 'calc_most_recent_last_modified_action',
        CHAT_FINDER_RENDER: 'search_render',
        CHAT_RENDER: 'chat_render',
        OPEN_REPORT: 'open_report',
        HOMEPAGE_INITIAL_RENDER: 'homepage_initial_render',
        REPORT_INITIAL_RENDER: 'report_initial_render',
        SWITCH_REPORT: 'switch_report',
        SIDEBAR_LOADED: 'sidebar_loaded',
        LOAD_SEARCH_OPTIONS: 'load_search_options',
        COLD: 'cold',
        WARM: 'warm',
        REPORT_ACTION_ITEM_LAYOUT_DEBOUNCE_TIME: 1500,
        SHOW_LOADING_SPINNER_DEBOUNCE_TIME: 250,
        TEST_TOOLS_MODAL_THROTTLE_TIME: 800,
        TOOLTIP_SENSE: 1000,
        TRIE_INITIALIZATION: 'trie_initialization',
        COMMENT_LENGTH_DEBOUNCE_TIME: 500,
        SEARCH_OPTION_LIST_DEBOUNCE_TIME: 300,
        RESIZE_DEBOUNCE_TIME: 100,
    },
    SEARCH_TABLE_COLUMNS: {
        DATE: 'date',
        MERCHANT: 'merchant',
        FROM: 'from',
        TO: 'to',
        CATEGORY: 'category',
        TAG: 'tag',
        TOTAL: 'total',
        TYPE: 'type',
        ACTION: 'action',
        TAX_AMOUNT: 'taxAmount',
    },
    PRIORITY_MODE: {
        GSD: 'gsd',
        DEFAULT: 'default',
    },
    THEME: {
        DEFAULT: 'system',
        FALLBACK: 'dark',
        DARK: 'dark',
        LIGHT: 'light',
        SYSTEM: 'system',
    },
    COLOR_SCHEME: {
        LIGHT: 'light',
        DARK: 'dark',
    },
    STATUS_BAR_STYLE: {
        LIGHT_CONTENT: 'light-content',
        DARK_CONTENT: 'dark-content',
    },
    TRANSACTION: {
        DEFAULT_MERCHANT: 'Request',
        UNKNOWN_MERCHANT: 'Unknown Merchant',
        PARTIAL_TRANSACTION_MERCHANT: '(none)',
        TYPE: {
            CUSTOM_UNIT: 'customUnit',
        },
        STATUS: {
            PENDING: 'Pending',
            POSTED: 'Posted',
        },
    },
    MCC_GROUPS: {
        AIRLINES: 'Airlines',
        COMMUTER: 'Commuter',
        GAS: 'Gas',
        GOODS: 'Goods',
        GROCERIES: 'Groceries',
        HOTEL: 'Hotel',
        MAIL: 'Mail',
        MEALS: 'Meals',
        RENTAL: 'Rental',
        SERVICES: 'Services',
        TAXI: 'Taxi',
        MISCELLANEOUS: 'Miscellaneous',
        UTILITIES: 'Utilities',
    },
    JSON_CODE: {
        SUCCESS: 200,
        BAD_REQUEST: 400,
        NOT_AUTHENTICATED: 407,
        EXP_ERROR: 666,
        MANY_WRITES_ERROR: 665,
        UNABLE_TO_RETRY: 'unableToRetry',
        UPDATE_REQUIRED: 426,
    },
    HTTP_STATUS: {
        // When Cloudflare throttles
        TOO_MANY_REQUESTS: 429,
        INTERNAL_SERVER_ERROR: 500,
        BAD_GATEWAY: 502,
        GATEWAY_TIMEOUT: 504,
        UNKNOWN_ERROR: 520,
    },
    ERROR: {
        XHR_FAILED: 'xhrFailed',
        THROTTLED: 'throttled',
        UNKNOWN_ERROR: 'Unknown error',
        REQUEST_CANCELLED: 'AbortError',
        FAILED_TO_FETCH: 'Failed to fetch',
        ENSURE_BUGBOT: 'ENSURE_BUGBOT',
        PUSHER_ERROR: 'PusherError',
        WEB_SOCKET_ERROR: 'WebSocketError',
        NETWORK_REQUEST_FAILED: 'Network request failed',
        SAFARI_DOCUMENT_LOAD_ABORTED: 'cancelled',
        FIREFOX_DOCUMENT_LOAD_ABORTED: 'NetworkError when attempting to fetch resource.',
        IOS_NETWORK_CONNECTION_LOST: 'The network connection was lost.',
        IOS_NETWORK_CONNECTION_LOST_RUSSIAN: 'Сетевое соединение потеряно.',
        IOS_NETWORK_CONNECTION_LOST_SWEDISH: 'Nätverksanslutningen förlorades.',
        IOS_NETWORK_CONNECTION_LOST_SPANISH: 'La conexión a Internet parece estar desactivada.',
        IOS_LOAD_FAILED: 'Load failed',
        SAFARI_CANNOT_PARSE_RESPONSE: 'cannot parse response',
        GATEWAY_TIMEOUT: 'Gateway Timeout',
        EXPENSIFY_SERVICE_INTERRUPTED: 'Expensify service interrupted',
        DUPLICATE_RECORD: 'A record already exists with this ID',

        // The "Upgrade" is intentional as the 426 HTTP code means "Upgrade Required" and sent by the API. We use the "Update" language everywhere else in the front end when this gets returned.
        UPDATE_REQUIRED: 'Upgrade Required',
    },
    ERROR_TYPE: {
        SOCKET: 'Expensify\\Auth\\Error\\Socket',
    },
    ERROR_TITLE: {
        SOCKET: 'Issue connecting to database',
        DUPLICATE_RECORD: '400 Unique Constraints Violation',
    },
    NETWORK: {
        METHOD: {
            POST: 'post',
        },
        MIN_RETRY_WAIT_TIME_MS: 10,
        MAX_RANDOM_RETRY_WAIT_TIME_MS: 100,
        MAX_RETRY_WAIT_TIME_MS: 10 * 1000,
        PROCESS_REQUEST_DELAY_MS: 1000,
        MAX_PENDING_TIME_MS: 10 * 1000,
        BACKEND_CHECK_INTERVAL_MS: 60 * 1000,
        MAX_REQUEST_RETRIES: 10,
        NETWORK_STATUS: {
            ONLINE: 'online',
            OFFLINE: 'offline',
            UNKNOWN: 'unknown',
        },
    },
    WEEK_STARTS_ON: 1, // Monday
    DEFAULT_TIME_ZONE: {automatic: true, selected: 'America/Los_Angeles'},
    DEFAULT_ACCOUNT_DATA: {errors: null, success: '', isLoading: false},
    DEFAULT_CLOSE_ACCOUNT_DATA: {errors: null, success: '', isLoading: false},
    DEFAULT_NETWORK_DATA: {isOffline: false, isBackendReachable: true},
    FORMS: {
        LOGIN_FORM: 'LoginForm',
        VALIDATE_CODE_FORM: 'ValidateCodeForm',
        VALIDATE_TFA_CODE_FORM: 'ValidateTfaCodeForm',
        RESEND_VALIDATION_FORM: 'ResendValidationForm',
        UNLINK_LOGIN_FORM: 'UnlinkLoginForm',
        RESEND_VALIDATE_CODE_FORM: 'ResendValidateCodeForm',
    },
    APP_STATE: {
        ACTIVE: 'active',
        BACKGROUND: 'background',
        INACTIVE: 'inactive',
    },

    // at least 8 characters, 1 capital letter, 1 lowercase number, 1 number
    PASSWORD_COMPLEXITY_REGEX_STRING: '^(?=.*[A-Z])(?=.*[0-9])(?=.*[a-z]).{8,}$',

    // 6 numeric digits
    VALIDATE_CODE_REGEX_STRING: /^\d{6}$/,

    // 8 alphanumeric characters
    RECOVERY_CODE_REGEX_STRING: /^[a-zA-Z0-9]{8}$/,

    // The server has a WAF (Web Application Firewall) which will strip out HTML/XML tags using this regex pattern.
    // It's copied here so that the same regex pattern can be used in form validations to be consistent with the server.
    VALIDATE_FOR_HTML_TAG_REGEX: /<([^>\s]+)(?:[^>]*?)>/g,

    VALIDATE_FOR_LEADINGSPACES_HTML_TAG_REGEX: /<([\s]+.+[\s]*)>/g,

    WHITELISTED_TAGS: [/<>/, /< >/, /<->/, /<-->/, /<br>/, /<br\/>/],

    PASSWORD_PAGE: {
        ERROR: {
            ALREADY_VALIDATED: 'Account already validated',
            VALIDATE_CODE_FAILED: 'Validate code failed',
        },
    },

    PUSHER: {
        PRIVATE_USER_CHANNEL_PREFIX: 'private-encrypted-user-accountID-',
        PRIVATE_REPORT_CHANNEL_PREFIX: 'private-report-reportID-',
    },

    EMOJI_SPACER: 'SPACER',

    // This is the number of columns in each row of the picker.
    // Because of how flatList implements these rows, each row is an index rather than each element
    // For this reason to make headers work, we need to have the header be the only rendered element in its row
    // If this number is changed, emojis.js will need to be updated to have the proper number of spacer elements
    // around each header.
    EMOJI_NUM_PER_ROW: 8,

    EMOJI_FREQUENT_ROW_COUNT: 3,

    EMOJI_DEFAULT_SKIN_TONE: -1,

    // Amount of emojis to render ahead at the end of the update cycle
    EMOJI_DRAW_AMOUNT: 250,

    INVISIBLE_CODEPOINTS: ['fe0f', '200d', '2066'],

    UNICODE: {
        LTR: '\u2066',
    },

    TOOLTIP_MAX_LINES: 3,

    LOGIN_TYPE: {
        PHONE: 'phone',
        EMAIL: 'email',
    },

    MAGIC_CODE_LENGTH: 6,
    MAGIC_CODE_EMPTY_CHAR: ' ',

    KEYBOARD_TYPE: {
        VISIBLE_PASSWORD: 'visible-password',
        ASCII_CAPABLE: 'ascii-capable',
        NUMBER_PAD: 'number-pad',
    },

    INPUT_MODE: {
        NONE: 'none',
        TEXT: 'text',
        DECIMAL: 'decimal',
        NUMERIC: 'numeric',
        TEL: 'tel',
        SEARCH: 'search',
        EMAIL: 'email',
        URL: 'url',
    },

    INPUT_AUTOGROW_DIRECTION: {
        LEFT: 'left',
        RIGHT: 'right',
    },

    YOUR_LOCATION_TEXT: 'Your Location',

    ATTACHMENT_MESSAGE_TEXT: '[Attachment]',
    // This is a placeholder for attachment which is uploading
    ATTACHMENT_UPLOADING_MESSAGE_HTML: 'Uploading attachment...',
    ATTACHMENT_SOURCE_ATTRIBUTE: 'data-expensify-source',
    ATTACHMENT_PREVIEW_ATTRIBUTE: 'src',
    ATTACHMENT_ORIGINAL_FILENAME_ATTRIBUTE: 'data-name',
    ATTACHMENT_LOCAL_URL_PREFIX: ['blob:', 'file:'],
    ATTACHMENT_THUMBNAIL_URL_ATTRIBUTE: 'data-expensify-thumbnail-url',
    ATTACHMENT_THUMBNAIL_WIDTH_ATTRIBUTE: 'data-expensify-width',
    ATTACHMENT_THUMBNAIL_HEIGHT_ATTRIBUTE: 'data-expensify-height',
    ATTACHMENT_DURATION_ATTRIBUTE: 'data-expensify-duration',

    ATTACHMENT_PICKER_TYPE: {
        FILE: 'file',
        IMAGE: 'image',
    },

    ATTACHMENT_FILE_TYPE: {
        FILE: 'file',
        IMAGE: 'image',
        VIDEO: 'video',
    },

    IMAGE_FILE_FORMAT: {
        PNG: 'image/png',
        WEBP: 'image/webp',
        JPEG: 'image/jpeg',
    },

    IMAGE_OBJECT_POSITION: {
        TOP: 'top',
        INITIAL: 'initial',
    },

    FILE_TYPE_REGEX: {
        // Image MimeTypes allowed by iOS photos app.
        IMAGE: /\.(jpg|jpeg|png|webp|gif|tiff|bmp|heic|heif)$/,
        // Video MimeTypes allowed by iOS photos app.
        VIDEO: /\.(mov|mp4)$/,
    },
    IOS_CAMERAROLL_ACCESS_ERROR: 'Access to photo library was denied',
    ADD_PAYMENT_MENU_POSITION_Y: 226,
    ADD_PAYMENT_MENU_POSITION_X: 356,
    EMOJI_PICKER_ITEM_TYPES: {
        HEADER: 'header',
        EMOJI: 'emoji',
        SPACER: 'spacer',
    },
    EMOJI_PICKER_SIZE: {
        WIDTH: 320,
        HEIGHT: 416,
    },
    DESKTOP_HEADER_PADDING: 12,
    CATEGORY_SHORTCUT_BAR_HEIGHT: 32,
    SMALL_EMOJI_PICKER_SIZE: {
        WIDTH: '100%',
    },
    MENU_POSITION_REPORT_ACTION_COMPOSE_BOTTOM: 83,
    NON_NATIVE_EMOJI_PICKER_LIST_HEIGHT: 300,
    NON_NATIVE_EMOJI_PICKER_LIST_HEIGHT_WEB: 200,
    EMOJI_PICKER_ITEM_HEIGHT: 32,
    EMOJI_PICKER_HEADER_HEIGHT: 32,
    RECIPIENT_LOCAL_TIME_HEIGHT: 25,
    AUTO_COMPLETE_SUGGESTER: {
        SUGGESTER_PADDING: 6,
        SUGGESTER_INNER_PADDING: 8,
        SUGGESTION_ROW_HEIGHT: 40,
        SMALL_CONTAINER_HEIGHT_FACTOR: 2.5,
        MAX_AMOUNT_OF_SUGGESTIONS: 20,
        MAX_AMOUNT_OF_VISIBLE_SUGGESTIONS_IN_CONTAINER: 5,
        HERE_TEXT: '@here',
    },
    COMPOSER_MAX_HEIGHT: 125,
    CHAT_FOOTER_SECONDARY_ROW_HEIGHT: 15,
    CHAT_FOOTER_SECONDARY_ROW_PADDING: 5,
    CHAT_FOOTER_MIN_HEIGHT: 65,
    CHAT_FOOTER_HORIZONTAL_PADDING: 40,
    CHAT_SKELETON_VIEW: {
        AVERAGE_ROW_HEIGHT: 80,
        HEIGHT_FOR_ROW_COUNT: {
            1: 60,
            2: 80,
            3: 100,
        },
    },
    CENTRAL_PANE_ANIMATION_HEIGHT: 200,
    LHN_SKELETON_VIEW_ITEM_HEIGHT: 64,
    EXPENSIFY_PARTNER_NAME: 'expensify.com',
    EMAIL: {
        ACCOUNTING: 'accounting@expensify.com',
        ADMIN: 'admin@expensify.com',
        BILLS: 'bills@expensify.com',
        CHRONOS: 'chronos@expensify.com',
        CONCIERGE: 'concierge@expensify.com',
        CONTRIBUTORS: 'contributors@expensify.com',
        FIRST_RESPONDER: 'firstresponders@expensify.com',
        GUIDES_DOMAIN: 'team.expensify.com',
        HELP: 'help@expensify.com',
        INTEGRATION_TESTING_CREDS: 'integrationtestingcreds@expensify.com',
        NOTIFICATIONS: 'notifications@expensify.com',
        PAYROLL: 'payroll@expensify.com',
        QA: 'qa@expensify.com',
        QA_TRAVIS: 'qa+travisreceipts@expensify.com',
        RECEIPTS: 'receipts@expensify.com',
        STUDENT_AMBASSADOR: 'studentambassadors@expensify.com',
        SVFG: 'svfg@expensify.com',
        EXPENSIFY_EMAIL_DOMAIN: '@expensify.com',
    },

    INTEGRATION_ENTITY_MAP_TYPES: {
        DEFAULT: 'DEFAULT',
        NONE: 'NONE',
        TAG: 'TAG',
        REPORT_FIELD: 'REPORT_FIELD',
        NOT_IMPORTED: 'NOT_IMPORTED',
        IMPORTED: 'IMPORTED',
    },
    QUICKBOOKS_ONLINE: 'quickbooksOnline',

    QUICK_BOOKS_CONFIG: {
        SYNC_CLASSES: 'syncClasses',
        ENABLE_NEW_CATEGORIES: 'enableNewCategories',
        SYNC_CUSTOMERS: 'syncCustomers',
        SYNC_LOCATIONS: 'syncLocations',
        SYNC_TAX: 'syncTax',
        EXPORT: 'export',
        EXPORT_DATE: 'exportDate',
        NON_REIMBURSABLE_EXPENSES_ACCOUNT: 'nonReimbursableExpensesAccount',
        NON_REIMBURSABLE_EXPENSES_EXPORT_DESTINATION: 'nonReimbursableExpensesExportDestination',
        REIMBURSABLE_EXPENSES_ACCOUNT: 'reimbursableExpensesAccount',
        REIMBURSABLE_EXPENSES_EXPORT_DESTINATION: 'reimbursableExpensesExportDestination',
        NON_REIMBURSABLE_BILL_DEFAULT_VENDOR: 'nonReimbursableBillDefaultVendor',
        RECEIVABLE_ACCOUNT: 'receivableAccount',
        AUTO_SYNC: 'autoSync',
        SYNC_PEOPLE: 'syncPeople',
        AUTO_CREATE_VENDOR: 'autoCreateVendor',
        REIMBURSEMENT_ACCOUNT_ID: 'reimbursementAccountID',
        COLLECTION_ACCOUNT_ID: 'collectionAccountID',
    },

    XERO_CONFIG: {
        AUTO_SYNC: 'autoSync',
        SYNC: 'sync',
        ENABLE_NEW_CATEGORIES: 'enableNewCategories',
        EXPORT: 'export',
        IMPORT_CUSTOMERS: 'importCustomers',
        IMPORT_TAX_RATES: 'importTaxRates',
        INVOICE_STATUS: {
            AWAITING_PAYMENT: 'AWT_PAYMENT',
            DRAFT: 'DRAFT',
            AWAITING_APPROVAL: 'AWT_APPROVAL',
        },
        IMPORT_TRACKING_CATEGORIES: 'importTrackingCategories',
        MAPPINGS: 'mappings',
        TRACKING_CATEGORY_PREFIX: 'trackingCategory_',
        TRACKING_CATEGORY_FIELDS: {
            COST_CENTERS: 'cost centers',
            REGION: 'region',
        },
        TRACKING_CATEGORY_OPTIONS: {
            DEFAULT: 'DEFAULT',
            TAG: 'TAG',
        },
    },

    QUICKBOOKS_REIMBURSABLE_ACCOUNT_TYPE: {
        VENDOR_BILL: 'bill',
        CHECK: 'check',
        JOURNAL_ENTRY: 'journal_entry',
    },

    XERO_EXPORT_DATE: {
        LAST_EXPENSE: 'LAST_EXPENSE',
        REPORT_EXPORTED: 'REPORT_EXPORTED',
        REPORT_SUBMITTED: 'REPORT_SUBMITTED',
    },

    QUICKBOOKS_EXPORT_DATE: {
        LAST_EXPENSE: 'LAST_EXPENSE',
        REPORT_EXPORTED: 'REPORT_EXPORTED',
        REPORT_SUBMITTED: 'REPORT_SUBMITTED',
    },

    QUICKBOOKS_NON_REIMBURSABLE_EXPORT_ACCOUNT_TYPE: {
        CREDIT_CARD: 'credit_card',
        DEBIT_CARD: 'debit_card',
        VENDOR_BILL: 'bill',
    },

    ACCOUNT_ID: {
        ACCOUNTING: Number(Config?.EXPENSIFY_ACCOUNT_ID_ACCOUNTING ?? 9645353),
        ADMIN: Number(Config?.EXPENSIFY_ACCOUNT_ID_ADMIN ?? -1),
        BILLS: Number(Config?.EXPENSIFY_ACCOUNT_ID_BILLS ?? 1371),
        CHRONOS: Number(Config?.EXPENSIFY_ACCOUNT_ID_CHRONOS ?? 10027416),
        CONCIERGE: Number(Config?.EXPENSIFY_ACCOUNT_ID_CONCIERGE ?? 8392101),
        CONTRIBUTORS: Number(Config?.EXPENSIFY_ACCOUNT_ID_CONTRIBUTORS ?? 9675014),
        FIRST_RESPONDER: Number(Config?.EXPENSIFY_ACCOUNT_ID_FIRST_RESPONDER ?? 9375152),
        HELP: Number(Config?.EXPENSIFY_ACCOUNT_ID_HELP ?? -1),
        INTEGRATION_TESTING_CREDS: Number(Config?.EXPENSIFY_ACCOUNT_ID_INTEGRATION_TESTING_CREDS ?? -1),
        NOTIFICATIONS: Number(Config?.EXPENSIFY_ACCOUNT_ID_NOTIFICATIONS ?? 11665625),
        PAYROLL: Number(Config?.EXPENSIFY_ACCOUNT_ID_PAYROLL ?? 9679724),
        QA: Number(Config?.EXPENSIFY_ACCOUNT_ID_QA ?? 3126513),
        QA_TRAVIS: Number(Config?.EXPENSIFY_ACCOUNT_ID_QA_TRAVIS ?? 8595733),
        RECEIPTS: Number(Config?.EXPENSIFY_ACCOUNT_ID_RECEIPTS ?? -1),
        REWARDS: Number(Config?.EXPENSIFY_ACCOUNT_ID_REWARDS ?? 11023767), // rewards@expensify.com
        STUDENT_AMBASSADOR: Number(Config?.EXPENSIFY_ACCOUNT_ID_STUDENT_AMBASSADOR ?? 10476956),
        SVFG: Number(Config?.EXPENSIFY_ACCOUNT_ID_SVFG ?? 2012843),
    },

    ENVIRONMENT: {
        DEV: 'development',
        STAGING: 'staging',
        PRODUCTION: 'production',
        ADHOC: 'adhoc',
    },

    // Used to delay the initial fetching of reportActions when the app first inits or reconnects (e.g. returning
    // from backgound). The times are based on how long it generally seems to take for the app to become interactive
    // in each scenario.
    FETCH_ACTIONS_DELAY: {
        STARTUP: 8000,
        RECONNECT: 1000,
    },

    WALLET: {
        TRANSFER_METHOD_TYPE: {
            INSTANT: 'instant',
            ACH: 'ach',
        },
        TRANSFER_METHOD_TYPE_FEE: {
            INSTANT: {
                RATE: 1.5,
                MINIMUM_FEE: 25,
            },
            ACH: {
                RATE: 0,
                MINIMUM_FEE: 0,
            },
        },
        ERROR: {
            // If these get updated, we need to update the codes on the Web side too
            SSN: 'ssnError',
            KBA: 'kbaNeeded',
            KYC: 'kycFailed',
            FULL_SSN_NOT_FOUND: 'Full SSN not found',
            MISSING_FIELD: 'Missing required additional details fields',
            WRONG_ANSWERS: 'Wrong answers',
            ONFIDO_FIXABLE_ERROR: 'Onfido returned a fixable error',
            ONFIDO_USER_CONSENT_DENIED: 'user_consent_denied',

            // KBA stands for Knowledge Based Answers (requiring us to show Idology questions)
            KBA_NEEDED: 'KBA needed',
            NO_ACCOUNT_TO_LINK: '405 No account to link to wallet',
            INVALID_WALLET: '405 Invalid wallet account',
            NOT_OWNER_OF_BANK_ACCOUNT: '401 Wallet owner does not own linked bank account',
            INVALID_BANK_ACCOUNT: '405 Attempting to link an invalid bank account to a wallet',
            NOT_OWNER_OF_FUND: '401 Wallet owner does not own linked fund',
            INVALID_FUND: '405 Attempting to link an invalid fund to a wallet',
        },
        STEP: {
            // In the order they appear in the Wallet flow
            ADDITIONAL_DETAILS: 'AdditionalDetailsStep',
            ADDITIONAL_DETAILS_KBA: 'AdditionalDetailsKBAStep',
            ONFIDO: 'OnfidoStep',
            TERMS: 'TermsStep',
            ACTIVATE: 'ActivateStep',
        },
        STEP_REFACTOR: {
            ADD_BANK_ACCOUNT: 'AddBankAccountStep',
            ADDITIONAL_DETAILS: 'AdditionalDetailsStep',
            VERIFY_IDENTITY: 'VerifyIdentityStep',
            TERMS_AND_FEES: 'TermsAndFeesStep',
        },
        STEP_NAMES: ['1', '2', '3', '4'],
        SUBSTEP_INDEXES: {
            BANK_ACCOUNT: {
                ACCOUNT_NUMBERS: 0,
            },
            PERSONAL_INFO: {
                LEGAL_NAME: 0,
                DATE_OF_BIRTH: 1,
                ADDRESS: 2,
                PHONE_NUMBER: 3,
                SSN: 4,
            },
        },
        TIER_NAME: {
            PLATINUM: 'PLATINUM',
            GOLD: 'GOLD',
            SILVER: 'SILVER',
            BRONZE: 'BRONZE',
        },
        WEB_MESSAGE_TYPE: {
            STATEMENT: 'STATEMENT_NAVIGATE',
            CONCIERGE: 'CONCIERGE_NAVIGATE',
        },
        MTL_WALLET_PROGRAM_ID: '760',
        PROGRAM_ISSUERS: {
            EXPENSIFY_PAYMENTS: 'Expensify Payments LLC',
            BANCORP_BANK: 'The Bancorp Bank',
        },
    },

    PLAID: {
        EVENT: {
            ERROR: 'ERROR',
            EXIT: 'EXIT',
        },
        DEFAULT_DATA: {
            bankName: '',
            plaidAccessToken: '',
            bankAccounts: [] as PlaidBankAccount[],
            isLoading: false,
            errors: {},
        },
    },

    ONFIDO: {
        CONTAINER_ID: 'onfido-mount',
        TYPE: {
            DOCUMENT: 'document',
            FACE: 'face',
        },
        VARIANT: {
            VIDEO: 'video',
        },
        SMS_NUMBER_COUNTRY_CODE: 'US',
        ERROR: {
            USER_CANCELLED: 'User canceled flow.',
            USER_TAPPED_BACK: 'User exited by clicking the back button.',
            USER_EXITED: 'User exited by manual action.',
        },
    },

    KYC_WALL_SOURCE: {
        REPORT: 'REPORT', // The user attempted to pay an expense
        ENABLE_WALLET: 'ENABLE_WALLET', // The user clicked on the `Enable wallet` button on the Wallet page
        TRANSFER_BALANCE: 'TRANSFER_BALANCE', // The user attempted to transfer their wallet balance to their bank account or debit card
    },

    OS: {
        WINDOWS: 'Windows',
        MAC_OS: PLATFORM_OS_MACOS,
        ANDROID: 'Android',
        IOS: PLATFORM_IOS,
        LINUX: 'Linux',
        NATIVE: 'Native',
    },

    BROWSER: {
        CHROME: 'chrome',
        FIREFOX: 'firefox',
        IE: 'ie',
        EDGE: 'edge',
        Opera: 'opera',
        SAFARI: 'safari',
        OTHER: 'other',
    },

    PAYMENT_METHODS: {
        DEBIT_CARD: 'debitCard',
        PERSONAL_BANK_ACCOUNT: 'bankAccount',
        BUSINESS_BANK_ACCOUNT: 'businessBankAccount',
    },

    PAYMENT_METHOD_ID_KEYS: {
        DEBIT_CARD: 'fundID',
        BANK_ACCOUNT: 'bankAccountID',
    },

    IOU: {
        // This is the transactionID used when going through the create expense flow so that it mimics a real transaction (like the edit flow)
        OPTIMISTIC_TRANSACTION_ID: '1',
        // Note: These payment types are used when building IOU reportAction message values in the server and should
        // not be changed.
        PAYMENT_TYPE: {
            ELSEWHERE: 'Elsewhere',
            EXPENSIFY: 'Expensify',
            VBBA: 'ACH',
        },
        ACTION: {
            EDIT: 'edit',
            CREATE: 'create',
            SUBMIT: 'submit',
            CATEGORIZE: 'categorize',
            SHARE: 'share',
        },
        DEFAULT_AMOUNT: 0,
        TYPE: {
            SEND: 'send',
            PAY: 'pay',
            SPLIT: 'split',
            REQUEST: 'request',
            INVOICE: 'invoice',
            SUBMIT: 'submit',
            TRACK: 'track',
        },
        REQUEST_TYPE: {
            DISTANCE: 'distance',
            MANUAL: 'manual',
            SCAN: 'scan',
        },
        REPORT_ACTION_TYPE: {
            PAY: 'pay',
            CREATE: 'create',
            SPLIT: 'split',
            DECLINE: 'decline',
            CANCEL: 'cancel',
            DELETE: 'delete',
            APPROVE: 'approve',
            TRACK: 'track',
        },
        AMOUNT_MAX_LENGTH: 10,
        RECEIPT_STATE: {
            SCANREADY: 'SCANREADY',
            OPEN: 'OPEN',
            SCANNING: 'SCANNING',
            SCANCOMPLETE: 'SCANCOMPLETE',
            SCANFAILED: 'SCANFAILED',
        },
        FILE_TYPES: {
            HTML: 'html',
            DOC: 'doc',
            DOCX: 'docx',
            SVG: 'svg',
        },
        RECEIPT_ERROR: 'receiptError',
        CANCEL_REASON: {
            PAYMENT_EXPIRED: 'CANCEL_REASON_PAYMENT_EXPIRED',
        },
        SHARE: {
            ROLE: {
                ACCOUNTANT: 'accountant',
            },
        },
    },

    GROWL: {
        SUCCESS: 'success',
        ERROR: 'error',
        WARNING: 'warning',
        DURATION: 2000,
        DURATION_LONG: 3500,
    },

    LOCALES: {
        EN: 'en',
        ES: 'es',
        ES_ES: 'es-ES',
        ES_ES_ONFIDO: 'es_ES',

        DEFAULT: 'en',
    },

    LANGUAGES: ['en', 'es'],

    PRONOUNS_LIST: [
        'coCos',
        'eEyEmEir',
        'heHimHis',
        'heHimHisTheyThemTheirs',
        'sheHerHers',
        'sheHerHersTheyThemTheirs',
        'merMers',
        'neNirNirs',
        'neeNerNers',
        'perPers',
        'theyThemTheirs',
        'thonThons',
        'veVerVis',
        'viVir',
        'xeXemXyr',
        'zeZieZirHir',
        'zeHirHirs',
        'callMeByMyName',
    ],

    // Map updated pronouns key to deprecated pronouns
    DEPRECATED_PRONOUNS_LIST: {
        heHimHis: 'He/him',
        sheHerHers: 'She/her',
        theyThemTheirs: 'They/them',
        zeHirHirs: 'Ze/hir',
        callMeByMyName: 'Call me by my name',
    },

    POLICY: {
        TYPE: {
            FREE: 'free',
            PERSONAL: 'personal',

            // Often referred to as "control" workspaces
            CORPORATE: 'corporate',

            // Often referred to as "collect" workspaces
            TEAM: 'team',
        },
        ROLE: {
            ADMIN: 'admin',
            AUDITOR: 'auditor',
            USER: 'user',
        },
        AUTO_REPORTING_FREQUENCIES: {
            INSTANT: 'instant',
            IMMEDIATE: 'immediate',
            WEEKLY: 'weekly',
            SEMI_MONTHLY: 'semimonthly',
            MONTHLY: 'monthly',
            TRIP: 'trip',
            MANUAL: 'manual',
        },
        AUTO_REPORTING_OFFSET: {
            LAST_BUSINESS_DAY_OF_MONTH: 'lastBusinessDayOfMonth',
            LAST_DAY_OF_MONTH: 'lastDayOfMonth',
        },
        APPROVAL_MODE: {
            OPTIONAL: 'OPTIONAL',
            BASIC: 'BASIC',
            ADVANCED: 'ADVANCED',
            DYNAMICEXTERNAL: 'DYNAMIC_EXTERNAL',
            SMARTREPORT: 'SMARTREPORT',
            BILLCOM: 'BILLCOM',
        },
        ROOM_PREFIX: '#',
        CUSTOM_UNIT_RATE_BASE_OFFSET: 100,
        OWNER_EMAIL_FAKE: '_FAKE_',
        OWNER_ACCOUNT_ID_FAKE: 0,
        REIMBURSEMENT_CHOICES: {
            REIMBURSEMENT_YES: 'reimburseYes', // Direct
            REIMBURSEMENT_NO: 'reimburseNo', // None
            REIMBURSEMENT_MANUAL: 'reimburseManual', // Indirect
        },
        ID_FAKE: '_FAKE_',
        EMPTY: 'EMPTY',
        MEMBERS_BULK_ACTION_TYPES: {
            REMOVE: 'remove',
            MAKE_MEMBER: 'makeMember',
            MAKE_ADMIN: 'makeAdmin',
        },
        MORE_FEATURES: {
            ARE_CATEGORIES_ENABLED: 'areCategoriesEnabled',
            ARE_TAGS_ENABLED: 'areTagsEnabled',
            ARE_DISTANCE_RATES_ENABLED: 'areDistanceRatesEnabled',
            ARE_WORKFLOWS_ENABLED: 'areWorkflowsEnabled',
            ARE_REPORTFIELDS_ENABLED: 'areReportFieldsEnabled',
            ARE_CONNECTIONS_ENABLED: 'areConnectionsEnabled',
            ARE_TAXES_ENABLED: 'tax',
        },
        CATEGORIES_BULK_ACTION_TYPES: {
            DELETE: 'delete',
            DISABLE: 'disable',
            ENABLE: 'enable',
        },
        TAGS_BULK_ACTION_TYPES: {
            DELETE: 'delete',
            DISABLE: 'disable',
            ENABLE: 'enable',
        },
        DISTANCE_RATES_BULK_ACTION_TYPES: {
            DELETE: 'delete',
            DISABLE: 'disable',
            ENABLE: 'enable',
        },
        DEFAULT_CATEGORIES: [
            'Advertising',
            'Benefits',
            'Car',
            'Equipment',
            'Fees',
            'Home Office',
            'Insurance',
            'Interest',
            'Labor',
            'Maintenance',
            'Materials',
            'Meals and Entertainment',
            'Office Supplies',
            'Other',
            'Professional Services',
            'Rent',
            'Taxes',
            'Travel',
            'Utilities',
        ],
        OWNERSHIP_ERRORS: {
            NO_BILLING_CARD: 'noBillingCard',
            AMOUNT_OWED: 'amountOwed',
            HAS_FAILED_SETTLEMENTS: 'hasFailedSettlements',
            OWNER_OWES_AMOUNT: 'ownerOwesAmount',
            SUBSCRIPTION: 'subscription',
            DUPLICATE_SUBSCRIPTION: 'duplicateSubscription',
            FAILED_TO_CLEAR_BALANCE: 'failedToClearBalance',
        },
        TAX_RATES_BULK_ACTION_TYPES: {
            DELETE: 'delete',
            DISABLE: 'disable',
            ENABLE: 'enable',
        },
        COLLECTION_KEYS: {
            DESCRIPTION: 'description',
            REIMBURSER: 'reimburser',
            REIMBURSEMENT_CHOICE: 'reimbursementChoice',
            APPROVAL_MODE: 'approvalMode',
            AUTOREPORTING: 'autoReporting',
            AUTOREPORTING_FREQUENCY: 'autoReportingFrequency',
            AUTOREPORTING_OFFSET: 'autoReportingOffset',
            GENERAL_SETTINGS: 'generalSettings',
        },
        CONNECTIONS: {
            NAME: {
                // Here we will add other connections names when we add support for them
                QBO: 'quickbooksOnline',
                XERO: 'xero',
            },
            SYNC_STAGE_NAME: {
                STARTING_IMPORT: 'startingImport',
                QBO_IMPORT_MAIN: 'quickbooksOnlineImportMain',
                QBO_IMPORT_CUSTOMERS: 'quickbooksOnlineImportCustomers',
                QBO_IMPORT_EMPLOYEES: 'quickbooksOnlineImportEmployees',
                QBO_IMPORT_ACCOUNTS: 'quickbooksOnlineImportAccounts',
                QBO_IMPORT_CLASSES: 'quickbooksOnlineImportClasses',
                QBO_IMPORT_LOCATIONS: 'quickbooksOnlineImportLocations',
                QBO_IMPORT_PROCESSING: 'quickbooksOnlineImportProcessing',
                QBO_SYNC_PAYMENTS: 'quickbooksOnlineSyncBillPayments',
                QBO_IMPORT_TAX_CODES: 'quickbooksOnlineSyncTaxCodes',
                QBO_CHECK_CONNECTION: 'quickbooksOnlineCheckConnection',
                QBO_SYNC_TITLE: 'quickbooksOnlineSyncTitle',
                QBO_SYNC_LOAD_DATA: 'quickbooksOnlineSyncLoadData',
                QBO_SYNC_APPLY_CATEGORIES: 'quickbooksOnlineSyncApplyCategories',
                QBO_SYNC_APPLY_CUSTOMERS: 'quickbooksOnlineSyncApplyCustomers',
                QBO_SYNC_APPLY_PEOPLE: 'quickbooksOnlineSyncApplyEmployees',
                QBO_SYNC_APPLY_CLASSES_LOCATIONS: 'quickbooksOnlineSyncApplyClassesLocations',
                JOB_DONE: 'jobDone',
                XERO_SYNC_STEP: 'xeroSyncStep',
                XERO_SYNC_XERO_REIMBURSED_REPORTS: 'xeroSyncXeroReimbursedReports',
                XERO_SYNC_EXPENSIFY_REIMBURSED_REPORTS: 'xeroSyncExpensifyReimbursedReports',
                XERO_SYNC_IMPORT_CHART_OF_ACCOUNTS: 'xeroSyncImportChartOfAccounts',
                XERO_SYNC_IMPORT_CATEGORIES: 'xeroSyncImportCategories',
                XERO_SYNC_IMPORT_TRACKING_CATEGORIES: 'xeroSyncImportTrackingCategories',
                XERO_SYNC_IMPORT_CUSTOMERS: 'xeroSyncImportCustomers',
                XERO_SYNC_IMPORT_BANK_ACCOUNTS: 'xeroSyncImportBankAccounts',
                XERO_SYNC_IMPORT_TAX_RATES: 'xeroSyncImportTaxRates',
                XERO_CHECK_CONNECTION: 'xeroCheckConnection',
                XERO_SYNC_TITLE: 'xeroSyncTitle',
            },
        },
        ACCESS_VARIANTS: {
            PAID: 'paid',
            ADMIN: 'admin',
        },
    },

    CUSTOM_UNITS: {
        NAME_DISTANCE: 'Distance',
        DISTANCE_UNIT_MILES: 'mi',
        DISTANCE_UNIT_KILOMETERS: 'km',
        MILEAGE_IRS_RATE: 0.655,
        DEFAULT_RATE: 'Default Rate',
        RATE_DECIMALS: 3,
        FAKE_P2P_ID: '_FAKE_P2P_ID_',
    },

    TERMS: {
        CFPB_PREPAID: 'cfpb.gov/prepaid',
        CFPB_COMPLAINT: 'cfpb.gov/complaint',
        FDIC_PREPAID: 'fdic.gov/deposit/deposits/prepaid.html',
        USE_EXPENSIFY_FEES: 'use.expensify.com/fees',
    },

    LAYOUT_WIDTH: {
        WIDE: 'wide',
        NARROW: 'narrow',
        NONE: 'none',
    },

    ICON_TYPE_ICON: 'icon',
    ICON_TYPE_AVATAR: 'avatar',
    ICON_TYPE_WORKSPACE: 'workspace',

    ACTIVITY_INDICATOR_SIZE: {
        LARGE: 'large',
    },

    AVATAR_SIZE: {
        XLARGE: 'xlarge',
        LARGE: 'large',
        MEDIUM: 'medium',
        DEFAULT: 'default',
        SMALL: 'small',
        SMALLER: 'smaller',
        SUBSCRIPT: 'subscript',
        SMALL_SUBSCRIPT: 'small-subscript',
        MID_SUBSCRIPT: 'mid-subscript',
        LARGE_BORDERED: 'large-bordered',
        HEADER: 'header',
        MENTION_ICON: 'mention-icon',
        SMALL_NORMAL: 'small-normal',
    },
    EXPENSIFY_CARD: {
        BANK: 'Expensify Card',
        FRAUD_TYPES: {
            DOMAIN: 'domain',
            INDIVIDUAL: 'individual',
            NONE: 'none',
        },
        STATE: {
            STATE_NOT_ISSUED: 2,
            OPEN: 3,
            NOT_ACTIVATED: 4,
            STATE_DEACTIVATED: 5,
            CLOSED: 6,
            STATE_SUSPENDED: 7,
        },
        ACTIVE_STATES: cardActiveStates,
        LIMIT_TYPES: {
            SMART: 'smart',
            MONTHLY: 'monthly',
            FIXED: 'fixed',
        },
    },
    AVATAR_ROW_SIZE: {
        DEFAULT: 4,
        LARGE_SCREEN: 8,
    },
    OPTION_MODE: {
        COMPACT: 'compact',
        DEFAULT: 'default',
    },
    REGEX: {
        SPECIAL_CHARS_WITHOUT_NEWLINE: /((?!\n)[()-\s\t])/g,
        DIGITS_AND_PLUS: /^\+?[0-9]*$/,
        ALPHABETIC_AND_LATIN_CHARS: /^[\p{Script=Latin} ]*$/u,
        NON_ALPHABETIC_AND_NON_LATIN_CHARS: /[^\p{Script=Latin}]/gu,
        ACCENT_LATIN_CHARS: /[\u00C0-\u017F]/g,
        POSITIVE_INTEGER: /^\d+$/,
        PO_BOX: /\b[P|p]?(OST|ost)?\.?\s*[O|o|0]?(ffice|FFICE)?\.?\s*[B|b][O|o|0]?[X|x]?\.?\s+[#]?(\d+)\b/,
        ANY_VALUE: /^.+$/,
        ZIP_CODE: /^[0-9]{5}(?:[- ][0-9]{4})?$/,
        INDUSTRY_CODE: /^[0-9]{6}$/,
        SSN_LAST_FOUR: /^(?!0000)[0-9]{4}$/,
        SSN_FULL_NINE: /^(?!0000)[0-9]{9}$/,
        NUMBER: /^[0-9]+$/,
        CARD_NUMBER: /^[0-9]{15,16}$/,
        CARD_SECURITY_CODE: /^[0-9]{3,4}$/,
        CARD_EXPIRATION_DATE: /^(0[1-9]|1[0-2])([^0-9])?([0-9]{4}|([0-9]{2}))$/,
        ROOM_NAME: /^#[\p{Ll}0-9-]{1,100}$/u,

        // eslint-disable-next-line max-len, no-misleading-character-class
        EMOJI: /[\p{Extended_Pictographic}\u200d\u{1f1e6}-\u{1f1ff}\u{1f3fb}-\u{1f3ff}\u{e0020}-\u{e007f}\u20E3\uFE0F]|[#*0-9]\uFE0F?\u20E3/gu,
        // eslint-disable-next-line max-len, no-misleading-character-class
        EMOJIS: /[\p{Extended_Pictographic}](\u200D[\p{Extended_Pictographic}]|[\u{1F3FB}-\u{1F3FF}]|[\u{E0020}-\u{E007F}]|\uFE0F|\u20E3)*|[\u{1F1E6}-\u{1F1FF}]{2}|[#*0-9]\uFE0F?\u20E3/gu,
        // eslint-disable-next-line max-len, no-misleading-character-class
        EMOJI_SKIN_TONES: /[\u{1f3fb}-\u{1f3ff}]/gu,

        TAX_ID: /^\d{9}$/,
        NON_NUMERIC: /\D/g,
        ANY_SPACE: /\s/g,

        // Extract attachment's source from the data's html string
        ATTACHMENT_DATA: /(data-expensify-source|data-name)="([^"]+)"/g,

        EMOJI_NAME: /:[\w+-]+:/g,
        EMOJI_SUGGESTIONS: /:[a-zA-Z0-9_+-]{1,40}$/,
        AFTER_FIRST_LINE_BREAK: /\n.*/g,
        LINE_BREAK: /\r|\n/g,
        CODE_2FA: /^\d{6}$/,
        ATTACHMENT_ID: /chat-attachments\/(\d+)/,
        HAS_COLON_ONLY_AT_THE_BEGINNING: /^:[^:]+$/,
        HAS_AT_MOST_TWO_AT_SIGNS: /^@[^@]*@?[^@]*$/,

        SPECIAL_CHAR: /[,/?"{}[\]()&^%;`$=#<>!*]/g,

        FIRST_SPACE: /.+?(?=\s)/,

        get SPECIAL_CHAR_OR_EMOJI() {
            return new RegExp(`[~\\n\\s]|(_\\b(?!$))|${this.SPECIAL_CHAR.source}|${this.EMOJI.source}`, 'gu');
        },

        get SPACE_OR_EMOJI() {
            return new RegExp(`(\\s+|(?:${this.EMOJI.source})+)`, 'gu');
        },

        // Define the regular expression pattern to find a potential end of a mention suggestion:
        // It might be a space, a newline character, an emoji, or a special character (excluding underscores & tildes, which might be used in usernames)
        get MENTION_BREAKER() {
            return new RegExp(`[\\n\\s]|${this.SPECIAL_CHAR.source}|${this.EMOJI.source}`, 'gu');
        },

        MERGED_ACCOUNT_PREFIX: /^(MERGED_\d+@)/,

        ROUTES: {
            VALIDATE_LOGIN: /\/v($|(\/\/*))/,
            UNLINK_LOGIN: /\/u($|(\/\/*))/,
            REDUNDANT_SLASHES: /(\/{2,})|(\/$)/g,
        },

        TIME_STARTS_01: /^01:\d{2} [AP]M$/,
        TIME_FORMAT: /^\d{2}:\d{2} [AP]M$/,
        DATE_TIME_FORMAT: /^\d{2}-\d{2} \d{2}:\d{2} [AP]M$/,
        ILLEGAL_FILENAME_CHARACTERS: /\/|<|>|\*|"|:|\?|\\|\|/g,

        ENCODE_PERCENT_CHARACTER: /%(25)+/g,

        INVISIBLE_CHARACTERS_GROUPS: /[\p{C}\p{Z}]/gu,

        OTHER_INVISIBLE_CHARACTERS: /[\u3164]/g,

        REPORT_FIELD_TITLE: /{report:([a-zA-Z]+)}/g,

        PATH_WITHOUT_POLICY_ID: /\/w\/[a-zA-Z0-9]+(\/|$)/,

        POLICY_ID_FROM_PATH: /\/w\/([a-zA-Z0-9]+)(\/|$)/,

        SHORT_MENTION: new RegExp(`@[\\w\\-\\+\\'#@]+(?:\\.[\\w\\-\\'\\+]+)*(?![^\`]*\`)`, 'gim'),
    },

    PRONOUNS: {
        PREFIX: '__predefined_',
        SELF_SELECT: '__predefined_selfSelect',
    },
    GUIDES_CALL_TASK_IDS: {
        CONCIERGE_DM: 'NewExpensifyConciergeDM',
        WORKSPACE_INITIAL: 'WorkspaceHome',
        WORKSPACE_PROFILE: 'WorkspaceProfile',
        WORKSPACE_CARD: 'WorkspaceCorporateCards',
        WORKSPACE_REIMBURSE: 'WorkspaceReimburseReceipts',
        WORKSPACE_BILLS: 'WorkspacePayBills',
        WORKSPACE_INVOICES: 'WorkspaceSendInvoices',
        WORKSPACE_TRAVEL: 'WorkspaceBookTravel',
        WORKSPACE_MEMBERS: 'WorkspaceManageMembers',
        WORKSPACE_WORKFLOWS: 'WorkspaceWorkflows',
        WORKSPACE_BANK_ACCOUNT: 'WorkspaceBankAccount',
        WORKSPACE_SETTINGS: 'WorkspaceSettings',
    },
    get EXPENSIFY_EMAILS() {
        return [
            this.EMAIL.ACCOUNTING,
            this.EMAIL.ADMIN,
            this.EMAIL.BILLS,
            this.EMAIL.CHRONOS,
            this.EMAIL.CONCIERGE,
            this.EMAIL.CONTRIBUTORS,
            this.EMAIL.FIRST_RESPONDER,
            this.EMAIL.HELP,
            this.EMAIL.INTEGRATION_TESTING_CREDS,
            this.EMAIL.NOTIFICATIONS,
            this.EMAIL.PAYROLL,
            this.EMAIL.QA,
            this.EMAIL.QA_TRAVIS,
            this.EMAIL.RECEIPTS,
            this.EMAIL.STUDENT_AMBASSADOR,
            this.EMAIL.SVFG,
        ];
    },
    get EXPENSIFY_ACCOUNT_IDS() {
        return [
            this.ACCOUNT_ID.ACCOUNTING,
            this.ACCOUNT_ID.ADMIN,
            this.ACCOUNT_ID.BILLS,
            this.ACCOUNT_ID.CHRONOS,
            this.ACCOUNT_ID.CONCIERGE,
            this.ACCOUNT_ID.CONTRIBUTORS,
            this.ACCOUNT_ID.FIRST_RESPONDER,
            this.ACCOUNT_ID.HELP,
            this.ACCOUNT_ID.INTEGRATION_TESTING_CREDS,
            this.ACCOUNT_ID.PAYROLL,
            this.ACCOUNT_ID.QA,
            this.ACCOUNT_ID.QA_TRAVIS,
            this.ACCOUNT_ID.RECEIPTS,
            this.ACCOUNT_ID.REWARDS,
            this.ACCOUNT_ID.STUDENT_AMBASSADOR,
            this.ACCOUNT_ID.SVFG,
        ];
    },

    // Emails that profile view is prohibited
    get RESTRICTED_EMAILS(): readonly string[] {
        return [this.EMAIL.NOTIFICATIONS];
    },
    // Account IDs that profile view is prohibited
    get RESTRICTED_ACCOUNT_IDS() {
        return [this.ACCOUNT_ID.NOTIFICATIONS];
    },

    // Auth limit is 60k for the column but we store edits and other metadata along the html so let's use a lower limit to accommodate for it.
    MAX_COMMENT_LENGTH: 10000,

    // Use the same value as MAX_COMMENT_LENGTH to ensure the entire comment is parsed. Note that applying markup is very resource-consuming.
    MAX_MARKUP_LENGTH: 10000,

    MAX_THREAD_REPLIES_PREVIEW: 99,

    // Character Limits
    FORM_CHARACTER_LIMIT: 50,
    LEGAL_NAMES_CHARACTER_LIMIT: 150,
    LOGIN_CHARACTER_LIMIT: 254,
    CATEGORY_NAME_LIMIT: 256,
    TAG_NAME_LIMIT: 256,
    REPORT_NAME_LIMIT: 256,
    TITLE_CHARACTER_LIMIT: 100,
    DESCRIPTION_LIMIT: 500,
    WORKSPACE_NAME_CHARACTER_LIMIT: 80,

    AVATAR_CROP_MODAL: {
        // The next two constants control what is min and max value of the image crop scale.
        // Values define in how many times the image can be bigger than its container.
        // Notice: that values less than 1 mean that the image won't cover the container fully.
        MAX_SCALE: 3, // 3x scale is used commonly in different apps.
        MIN_SCALE: 1, // 1x min scale means that the image covers the container completely

        // This const defines the initial container size, before layout measurement.
        // Since size cant be null, we have to define some initial value.
        INITIAL_SIZE: 1, // 1 was chosen because there is a very low probability that initialized component will have such size.
    },
    MICROSECONDS_PER_MS: 1000,
    RED_BRICK_ROAD_PENDING_ACTION: {
        ADD: 'add',
        DELETE: 'delete',
        UPDATE: 'update',
    },
    BRICK_ROAD_INDICATOR_STATUS: {
        ERROR: 'error',
        INFO: 'info',
    },
    REPORT_DETAILS_MENU_ITEM: {
        SHARE_CODE: 'shareCode',
        MEMBERS: 'member',
        INVITE: 'invite',
        SETTINGS: 'settings',
        LEAVE_ROOM: 'leaveRoom',
        PRIVATE_NOTES: 'privateNotes',
    },
    EDIT_REQUEST_FIELD: {
        AMOUNT: 'amount',
        CURRENCY: 'currency',
        DATE: 'date',
        DESCRIPTION: 'description',
        MERCHANT: 'merchant',
        CATEGORY: 'category',
        RECEIPT: 'receipt',
        DISTANCE: 'distance',
        TAG: 'tag',
        TAX_RATE: 'taxRate',
        TAX_AMOUNT: 'taxAmount',
    },
    FOOTER: {
        EXPENSE_MANAGEMENT_URL: `${USE_EXPENSIFY_URL}/expense-management`,
        SPEND_MANAGEMENT_URL: `${USE_EXPENSIFY_URL}/spend-management`,
        EXPENSE_REPORTS_URL: `${USE_EXPENSIFY_URL}/expense-reports`,
        COMPANY_CARD_URL: `${USE_EXPENSIFY_URL}/company-credit-card`,
        RECIEPT_SCANNING_URL: `${USE_EXPENSIFY_URL}/receipt-scanning-app`,
        BILL_PAY_URL: `${USE_EXPENSIFY_URL}/bills`,
        INVOICES_URL: `${USE_EXPENSIFY_URL}/invoices`,
        PAYROLL_URL: `${USE_EXPENSIFY_URL}/payroll`,
        TRAVEL_URL: `${USE_EXPENSIFY_URL}/travel`,
        EXPENSIFY_APPROVED_URL: `${USE_EXPENSIFY_URL}/accountants`,
        PRESS_KIT_URL: 'https://we.are.expensify.com/press-kit',
        SUPPORT_URL: `${USE_EXPENSIFY_URL}/support`,
        COMMUNITY_URL: 'https://community.expensify.com/',
        PRIVACY_URL: `${USE_EXPENSIFY_URL}/privacy`,
        ABOUT_URL: 'https://we.are.expensify.com/how-we-got-here',
        BLOG_URL: 'https://blog.expensify.com/',
        JOBS_URL: 'https://we.are.expensify.com/apply',
        ORG_URL: 'https://expensify.org/',
        INVESTOR_RELATIONS_URL: 'https://ir.expensify.com/',
    },

    SOCIALS: {
        PODCAST: 'https://we.are.expensify.com/podcast',
        TWITTER: 'https://www.twitter.com/expensify',
        INSTAGRAM: 'https://www.instagram.com/expensify',
        FACEBOOK: 'https://www.facebook.com/expensify',
        LINKEDIN: 'https://www.linkedin.com/company/expensify',
    },

    // These split the maximum decimal value of a signed 64-bit number (9,223,372,036,854,775,807) into parts where none of them are too big to fit into a 32-bit number, so that we can
    // generate them each with a random number generator with only 32-bits of precision.
    MAX_64BIT_LEFT_PART: 92233,
    MAX_64BIT_MIDDLE_PART: 7203685,
    MAX_64BIT_RIGHT_PART: 4775807,
    INVALID_CATEGORY_NAME: '###',

    // When generating a random value to fit in 7 digits (for the `middle` or `right` parts above), this is the maximum value to multiply by Math.random().
    MAX_INT_FOR_RANDOM_7_DIGIT_VALUE: 10000000,
    IOS_KEYBOARD_SPACE_OFFSET: -30,

    API_REQUEST_TYPE: {
        READ: 'read',
        WRITE: 'write',
        MAKE_REQUEST_WITH_SIDE_EFFECTS: 'makeRequestWithSideEffects',
    },

    ERECEIPT_COLORS: {
        YELLOW: 'Yellow',
        ICE: 'Ice',
        BLUE: 'Blue',
        GREEN: 'Green',
        TANGERINE: 'Tangerine',
        PINK: 'Pink',
    },

    MAP_PADDING: 50,
    MAP_MARKER_SIZE: 20,

    QUICK_REACTIONS: [
        {
            name: '+1',
            code: '👍',
            types: ['👍🏿', '👍🏾', '👍🏽', '👍🏼', '👍🏻'],
        },
        {
            name: 'heart',
            code: '❤️',
        },
        {
            name: 'joy',
            code: '😂',
        },
        {
            name: 'fire',
            code: '🔥',
        },
    ],

    TFA_CODE_LENGTH: 6,
    CHAT_ATTACHMENT_TOKEN_KEY: 'X-Chat-Attachment-Token',

    SPACE_LENGTH: 1,

    ALL_COUNTRIES: {
        AF: 'Afghanistan',
        AX: 'Åland Islands',
        AL: 'Albania',
        DZ: 'Algeria',
        AS: 'American Samoa',
        AD: 'Andorra',
        AO: 'Angola',
        AI: 'Anguilla',
        AQ: 'Antarctica',
        AG: 'Antigua & Barbuda',
        AR: 'Argentina',
        AM: 'Armenia',
        AW: 'Aruba',
        AC: 'Ascension Island',
        AU: 'Australia',
        AT: 'Austria',
        AZ: 'Azerbaijan',
        BS: 'Bahamas',
        BH: 'Bahrain',
        BD: 'Bangladesh',
        BB: 'Barbados',
        BY: 'Belarus',
        BE: 'Belgium',
        BZ: 'Belize',
        BJ: 'Benin',
        BM: 'Bermuda',
        BT: 'Bhutan',
        BO: 'Bolivia',
        BA: 'Bosnia & Herzegovina',
        BW: 'Botswana',
        BR: 'Brazil',
        IO: 'British Indian Ocean Territory',
        VG: 'British Virgin Islands',
        BN: 'Brunei',
        BG: 'Bulgaria',
        BF: 'Burkina Faso',
        BI: 'Burundi',
        KH: 'Cambodia',
        CM: 'Cameroon',
        CA: 'Canada',
        CV: 'Cape Verde',
        BQ: 'Caribbean Netherlands',
        KY: 'Cayman Islands',
        CF: 'Central African Republic',
        TD: 'Chad',
        CL: 'Chile',
        CN: 'China',
        CX: 'Christmas Island',
        CC: 'Cocos (Keeling) Islands',
        CO: 'Colombia',
        KM: 'Comoros',
        CG: 'Congo - Brazzaville',
        CD: 'Congo - Kinshasa',
        CK: 'Cook Islands',
        CR: 'Costa Rica',
        CI: "Côte d'Ivoire",
        HR: 'Croatia',
        CU: 'Cuba',
        CW: 'Curaçao',
        CY: 'Cyprus',
        CZ: 'Czech Republic',
        DK: 'Denmark',
        DJ: 'Djibouti',
        DM: 'Dominica',
        DO: 'Dominican Republic',
        EC: 'Ecuador',
        EG: 'Egypt',
        SV: 'El Salvador',
        GQ: 'Equatorial Guinea',
        ER: 'Eritrea',
        EE: 'Estonia',
        ET: 'Ethiopia',
        FK: 'Falkland Islands',
        FO: 'Faroe Islands',
        FJ: 'Fiji',
        FI: 'Finland',
        FR: 'France',
        GF: 'French Guiana',
        PF: 'French Polynesia',
        TF: 'French Southern Territories',
        GA: 'Gabon',
        GM: 'Gambia',
        GE: 'Georgia',
        DE: 'Germany',
        GH: 'Ghana',
        GI: 'Gibraltar',
        GR: 'Greece',
        GL: 'Greenland',
        GD: 'Grenada',
        GP: 'Guadeloupe',
        GU: 'Guam',
        GT: 'Guatemala',
        GG: 'Guernsey',
        GN: 'Guinea',
        GW: 'Guinea-Bissau',
        GY: 'Guyana',
        HT: 'Haiti',
        HN: 'Honduras',
        HK: 'Hong Kong',
        HU: 'Hungary',
        IS: 'Iceland',
        IN: 'India',
        ID: 'Indonesia',
        IR: 'Iran',
        IQ: 'Iraq',
        IE: 'Ireland',
        IM: 'Isle of Man',
        IL: 'Israel',
        IT: 'Italy',
        JM: 'Jamaica',
        JP: 'Japan',
        JE: 'Jersey',
        JO: 'Jordan',
        KZ: 'Kazakhstan',
        KE: 'Kenya',
        KI: 'Kiribati',
        XK: 'Kosovo',
        KW: 'Kuwait',
        KG: 'Kyrgyzstan',
        LA: 'Laos',
        LV: 'Latvia',
        LB: 'Lebanon',
        LS: 'Lesotho',
        LR: 'Liberia',
        LY: 'Libya',
        LI: 'Liechtenstein',
        LT: 'Lithuania',
        LU: 'Luxembourg',
        MO: 'Macau',
        MK: 'Macedonia',
        MG: 'Madagascar',
        MW: 'Malawi',
        MY: 'Malaysia',
        MV: 'Maldives',
        ML: 'Mali',
        MT: 'Malta',
        MH: 'Marshall Islands',
        MQ: 'Martinique',
        MR: 'Mauritania',
        MU: 'Mauritius',
        YT: 'Mayotte',
        MX: 'Mexico',
        FM: 'Micronesia',
        MD: 'Moldova',
        MC: 'Monaco',
        MN: 'Mongolia',
        ME: 'Montenegro',
        MS: 'Montserrat',
        MA: 'Morocco',
        MZ: 'Mozambique',
        MM: 'Myanmar (Burma)',
        NA: 'Namibia',
        NR: 'Nauru',
        NP: 'Nepal',
        NL: 'Netherlands',
        NC: 'New Caledonia',
        NZ: 'New Zealand',
        NI: 'Nicaragua',
        NE: 'Niger',
        NG: 'Nigeria',
        NU: 'Niue',
        NF: 'Norfolk Island',
        KP: 'North Korea',
        MP: 'Northern Mariana Islands',
        NO: 'Norway',
        OM: 'Oman',
        PK: 'Pakistan',
        PW: 'Palau',
        PS: 'Palestinian Territories',
        PA: 'Panama',
        PG: 'Papua New Guinea',
        PY: 'Paraguay',
        PE: 'Peru',
        PH: 'Philippines',
        PN: 'Pitcairn Islands',
        PL: 'Poland',
        PT: 'Portugal',
        PR: 'Puerto Rico',
        QA: 'Qatar',
        RE: 'Réunion',
        RO: 'Romania',
        RU: 'Russia',
        RW: 'Rwanda',
        BL: 'Saint Barthélemy',
        WS: 'Samoa',
        SM: 'San Marino',
        ST: 'São Tomé & Príncipe',
        SA: 'Saudi Arabia',
        SN: 'Senegal',
        RS: 'Serbia',
        SC: 'Seychelles',
        SL: 'Sierra Leone',
        SG: 'Singapore',
        SX: 'Sint Maarten',
        SK: 'Slovakia',
        SI: 'Slovenia',
        SB: 'Solomon Islands',
        SO: 'Somalia',
        ZA: 'South Africa',
        GS: 'South Georgia & South Sandwich Islands',
        KR: 'South Korea',
        SS: 'South Sudan',
        ES: 'Spain',
        LK: 'Sri Lanka',
        SH: 'St. Helena',
        KN: 'St. Kitts & Nevis',
        LC: 'St. Lucia',
        MF: 'St. Martin',
        PM: 'St. Pierre & Miquelon',
        VC: 'St. Vincent & Grenadines',
        SD: 'Sudan',
        SR: 'Suriname',
        SJ: 'Svalbard & Jan Mayen',
        SZ: 'Swaziland',
        SE: 'Sweden',
        CH: 'Switzerland',
        SY: 'Syria',
        TW: 'Taiwan',
        TJ: 'Tajikistan',
        TZ: 'Tanzania',
        TH: 'Thailand',
        TL: 'Timor-Leste',
        TG: 'Togo',
        TK: 'Tokelau',
        TO: 'Tonga',
        TT: 'Trinidad & Tobago',
        TA: 'Tristan da Cunha',
        TN: 'Tunisia',
        TR: 'Turkey',
        TM: 'Turkmenistan',
        TC: 'Turks & Caicos Islands',
        TV: 'Tuvalu',
        UM: 'U.S. Outlying Islands',
        VI: 'U.S. Virgin Islands',
        UG: 'Uganda',
        UA: 'Ukraine',
        AE: 'United Arab Emirates',
        GB: 'United Kingdom',
        US: 'United States',
        UY: 'Uruguay',
        UZ: 'Uzbekistan',
        VU: 'Vanuatu',
        VA: 'Vatican City',
        VE: 'Venezuela',
        VN: 'Vietnam',
        WF: 'Wallis & Futuna',
        EH: 'Western Sahara',
        YE: 'Yemen',
        ZM: 'Zambia',
        ZW: 'Zimbabwe',
    },

    // Sources: https://github.com/Expensify/App/issues/14958#issuecomment-1442138427
    // https://github.com/Expensify/App/issues/14958#issuecomment-1456026810
    COUNTRY_ZIP_REGEX_DATA: {
        AC: {
            regex: /^ASCN 1ZZ$/,
            samples: 'ASCN 1ZZ',
        },
        AD: {
            regex: /^AD[1-7]0\d$/,
            samples: 'AD206, AD403, AD106, AD406',
        },

        // We have kept the empty object for the countries which do not have any zip code validation
        // to ensure consistency so that the amount of countries displayed and in this object are same
        AE: {},
        AF: {
            regex: /^\d{4}$/,
            samples: '9536, 1476, 3842, 7975',
        },
        AG: {},
        AI: {
            regex: /^AI-2640$/,
            samples: 'AI-2640',
        },
        AL: {
            regex: /^\d{4}$/,
            samples: '1631, 9721, 2360, 5574',
        },
        AM: {
            regex: /^\d{4}$/,
            samples: '5581, 7585, 8434, 2492',
        },
        AO: {},
        AQ: {},
        AR: {
            regex: /^((?:[A-HJ-NP-Z])?\d{4})([A-Z]{3})?$/,
            samples: 'Q7040GFQ, K2178ZHR, P6240EJG, J6070IAE',
        },
        AS: {
            regex: /^96799$/,
            samples: '96799',
        },
        AT: {
            regex: /^\d{4}$/,
            samples: '4223, 2052, 3544, 5488',
        },
        AU: {
            regex: /^\d{4}$/,
            samples: '7181, 7735, 9169, 8780',
        },
        AW: {},
        AX: {
            regex: /^22\d{3}$/,
            samples: '22270, 22889, 22906, 22284',
        },
        AZ: {
            regex: /^(AZ) (\d{4})$/,
            samples: 'AZ 6704, AZ 5332, AZ 3907, AZ 6892',
        },
        BA: {
            regex: /^\d{5}$/,
            samples: '62722, 80420, 44595, 74614',
        },
        BB: {
            regex: /^BB\d{5}$/,
            samples: 'BB64089, BB17494, BB73163, BB25752',
        },
        BD: {
            regex: /^\d{4}$/,
            samples: '8585, 8175, 7381, 0154',
        },
        BE: {
            regex: /^\d{4}$/,
            samples: '7944, 5303, 6746, 7921',
        },
        BF: {},
        BG: {
            regex: /^\d{4}$/,
            samples: '6409, 7657, 1206, 7908',
        },
        BH: {
            regex: /^\d{3}\d?$/,
            samples: '047, 1116, 490, 631',
        },
        BI: {},
        BJ: {},
        BL: {
            regex: /^97133$/,
            samples: '97133',
        },
        BM: {
            regex: /^[A-Z]{2} ?[A-Z0-9]{2}$/,
            samples: 'QV9P, OSJ1, PZ 3D, GR YK',
        },
        BN: {
            regex: /^[A-Z]{2} ?\d{4}$/,
            samples: 'PF 9925, TH1970, SC 4619, NF0781',
        },
        BO: {},
        BQ: {},
        BR: {
            regex: /^\d{5}-?\d{3}$/,
            samples: '18816-403, 95177-465, 43447-782, 39403-136',
        },
        BS: {},
        BT: {
            regex: /^\d{5}$/,
            samples: '28256, 52484, 30608, 93524',
        },
        BW: {},
        BY: {
            regex: /^\d{6}$/,
            samples: '504154, 360246, 741167, 895047',
        },
        BZ: {},
        CA: {
            regex: /^[ABCEGHJKLMNPRSTVXY]\d[ABCEGHJ-NPRSTV-Z] ?\d[ABCEGHJ-NPRSTV-Z]\d$/,
            samples: 'S1A7K8, Y5H 4G6, H9V0P2, H1A1B5',
        },
        CC: {
            regex: /^6799$/,
            samples: '6799',
        },
        CD: {},
        CF: {},
        CG: {},
        CH: {
            regex: /^\d{4}$/,
            samples: '6370, 5271, 7873, 8220',
        },
        CI: {},
        CK: {},
        CL: {
            regex: /^\d{7}$/,
            samples: '7565829, 8702008, 3161669, 1607703',
        },
        CM: {},
        CN: {
            regex: /^\d{6}$/,
            samples: '240543, 870138, 295528, 861683',
        },
        CO: {
            regex: /^\d{6}$/,
            samples: '678978, 775145, 823943, 913970',
        },
        CR: {
            regex: /^\d{5}$/,
            samples: '28256, 52484, 30608, 93524',
        },
        CU: {
            regex: /^(?:CP)?(\d{5})$/,
            samples: '28256, 52484, 30608, 93524',
        },
        CV: {
            regex: /^\d{4}$/,
            samples: '9056, 8085, 0491, 4627',
        },
        CW: {},
        CX: {
            regex: /^6798$/,
            samples: '6798',
        },
        CY: {
            regex: /^\d{4}$/,
            samples: '9301, 2478, 1981, 6162',
        },
        CZ: {
            regex: /^\d{3} ?\d{2}$/,
            samples: '150 56, 50694, 229 08, 82811',
        },
        DE: {
            regex: /^\d{5}$/,
            samples: '33185, 37198, 81711, 44262',
        },
        DJ: {},
        DK: {
            regex: /^\d{4}$/,
            samples: '1429, 2457, 0637, 5764',
        },
        DM: {},
        DO: {
            regex: /^\d{5}$/,
            samples: '11877, 95773, 93875, 98032',
        },
        DZ: {
            regex: /^\d{5}$/,
            samples: '26581, 64621, 57550, 72201',
        },
        EC: {
            regex: /^\d{6}$/,
            samples: '541124, 873848, 011495, 334509',
        },
        EE: {
            regex: /^\d{5}$/,
            samples: '87173, 01127, 73214, 52381',
        },
        EG: {
            regex: /^\d{5}$/,
            samples: '98394, 05129, 91463, 77359',
        },
        EH: {
            regex: /^\d{5}$/,
            samples: '30577, 60264, 16487, 38593',
        },
        ER: {},
        ES: {
            regex: /^\d{5}$/,
            samples: '03315, 00413, 23179, 89324',
        },
        ET: {
            regex: /^\d{4}$/,
            samples: '6269, 8498, 4514, 7820',
        },
        FI: {
            regex: /^\d{5}$/,
            samples: '21859, 72086, 22422, 03774',
        },
        FJ: {},
        FK: {
            regex: /^FIQQ 1ZZ$/,
            samples: 'FIQQ 1ZZ',
        },
        FM: {
            regex: /^(9694[1-4])(?:[ -](\d{4}))?$/,
            samples: '96942-9352, 96944-4935, 96941 9065, 96943-5369',
        },
        FO: {
            regex: /^\d{3}$/,
            samples: '334, 068, 741, 787',
        },
        FR: {
            regex: /^\d{2} ?\d{3}$/,
            samples: '25822, 53 637, 55354, 82522',
        },
        GA: {},
        GB: {
            regex: /^[A-Z]{1,2}[0-9R][0-9A-Z]?\s*[0-9][A-Z-CIKMOV]{2}$/,
            samples: 'LA102UX, BL2F8FX, BD1S9LU, WR4G 6LH',
        },
        GD: {},
        GE: {
            regex: /^\d{4}$/,
            samples: '1232, 9831, 4717, 9428',
        },
        GF: {
            regex: /^9[78]3\d{2}$/,
            samples: '98380, 97335, 98344, 97300',
        },
        GG: {
            regex: /^GY\d[\dA-Z]? ?\d[ABD-HJLN-UW-Z]{2}$/,
            samples: 'GY757LD, GY6D 6XL, GY3Y2BU, GY85 1YO',
        },
        GH: {},
        GI: {
            regex: /^GX11 1AA$/,
            samples: 'GX11 1AA',
        },
        GL: {
            regex: /^39\d{2}$/,
            samples: '3964, 3915, 3963, 3956',
        },
        GM: {},
        GN: {
            regex: /^\d{3}$/,
            samples: '465, 994, 333, 078',
        },
        GP: {
            regex: /^9[78][01]\d{2}$/,
            samples: '98069, 97007, 97147, 97106',
        },
        GQ: {},
        GR: {
            regex: /^\d{3} ?\d{2}$/,
            samples: '98654, 319 78, 127 09, 590 52',
        },
        GS: {
            regex: /^SIQQ 1ZZ$/,
            samples: 'SIQQ 1ZZ',
        },
        GT: {
            regex: /^\d{5}$/,
            samples: '30553, 69925, 09376, 83719',
        },
        GU: {
            regex: /^((969)[1-3][0-2])$/,
            samples: '96922, 96932, 96921, 96911',
        },
        GW: {
            regex: /^\d{4}$/,
            samples: '1742, 7941, 4437, 7728',
        },
        GY: {},
        HK: {
            regex: /^999077$|^$/,
            samples: '999077',
        },
        HN: {
            regex: /^\d{5}$/,
            samples: '86238, 78999, 03594, 30406',
        },
        HR: {
            regex: /^\d{5}$/,
            samples: '85240, 80710, 78235, 98766',
        },
        HT: {
            regex: /^(?:HT)?(\d{4})$/,
            samples: '5101, HT6991, HT3871, 1126',
        },
        HU: {
            regex: /^\d{4}$/,
            samples: '0360, 2604, 3362, 4775',
        },
        ID: {
            regex: /^\d{5}$/,
            samples: '60993, 52656, 16521, 34931',
        },
        IE: {},
        IL: {
            regex: /^\d{5}(?:\d{2})?$/,
            samples: '74213, 6978354, 2441689, 4971551',
        },
        IM: {
            regex: /^IM\d[\dA-Z]? ?\d[ABD-HJLN-UW-Z]{2}$/,
            samples: 'IM2X1JP, IM4V 9JU, IM3B1UP, IM8E 5XF',
        },
        IN: {
            regex: /^\d{6}$/,
            samples: '946956, 143659, 243258, 938385',
        },
        IO: {
            regex: /^BBND 1ZZ$/,
            samples: 'BBND 1ZZ',
        },
        IQ: {
            regex: /^\d{5}$/,
            samples: '63282, 87817, 38580, 47725',
        },
        IR: {
            regex: /^\d{5}-?\d{5}$/,
            samples: '0666174250, 6052682188, 02360-81920, 25102-08646',
        },
        IS: {
            regex: /^\d{3}$/,
            samples: '408, 013, 001, 936',
        },
        IT: {
            regex: /^\d{5}$/,
            samples: '31701, 61341, 92781, 45609',
        },
        JE: {
            regex: /^JE\d[\dA-Z]? ?\d[ABD-HJLN-UW-Z]{2}$/,
            samples: 'JE0D 2EX, JE59 2OF, JE1X1ZW, JE0V 1SO',
        },
        JM: {},
        JO: {
            regex: /^\d{5}$/,
            samples: '20789, 02128, 52170, 40284',
        },
        JP: {
            regex: /^\d{3}-?\d{4}$/,
            samples: '5429642, 046-1544, 6463599, 368-5362',
        },
        KE: {
            regex: /^\d{5}$/,
            samples: '33043, 98830, 59324, 42876',
        },
        KG: {
            regex: /^\d{6}$/,
            samples: '500371, 176592, 184133, 225279',
        },
        KH: {
            regex: /^\d{5,6}$/,
            samples: '220281, 18824, 35379, 09570',
        },
        KI: {
            regex: /^KI\d{4}$/,
            samples: 'KI0104, KI0109, KI0112, KI0306',
        },
        KM: {},
        KN: {
            regex: /^KN\d{4}(-\d{4})?$/,
            samples: 'KN2522, KN2560-3032, KN3507, KN4440',
        },
        KP: {},
        KR: {
            regex: /^\d{5}$/,
            samples: '67417, 66648, 08359, 93750',
        },
        KW: {
            regex: /^\d{5}$/,
            samples: '74840, 53309, 71276, 59262',
        },
        KY: {
            regex: /^KY\d-\d{4}$/,
            samples: 'KY0-3078, KY1-7812, KY8-3729, KY3-4664',
        },
        KZ: {
            regex: /^\d{6}$/,
            samples: '129113, 976562, 226811, 933781',
        },
        LA: {
            regex: /^\d{5}$/,
            samples: '08875, 50779, 87756, 75932',
        },
        LB: {
            regex: /^(?:\d{4})(?: ?(?:\d{4}))?$/,
            samples: '5436 1302, 9830 7470, 76911911, 9453 1306',
        },
        LC: {
            regex: /^(LC)?\d{2} ?\d{3}$/,
            samples: '21080, LC99127, LC24 258, 51 740',
        },
        LI: {
            regex: /^\d{4}$/,
            samples: '6644, 2852, 4630, 4541',
        },
        LK: {
            regex: /^\d{5}$/,
            samples: '44605, 27721, 90695, 65514',
        },
        LR: {
            regex: /^\d{4}$/,
            samples: '6644, 2852, 4630, 4541',
        },
        LS: {
            regex: /^\d{3}$/,
            samples: '779, 803, 104, 897',
        },
        LT: {
            regex: /^((LT)[-])?(\d{5})$/,
            samples: 'LT-22248, LT-12796, 69822, 37280',
        },
        LU: {
            regex: /^((L)[-])?(\d{4})$/,
            samples: '5469, L-4476, 6304, 9739',
        },
        LV: {
            regex: /^((LV)[-])?\d{4}$/,
            samples: '9344, LV-5030, LV-0132, 8097',
        },
        LY: {},
        MA: {
            regex: /^\d{5}$/,
            samples: '50219, 95871, 80907, 79804',
        },
        MC: {
            regex: /^980\d{2}$/,
            samples: '98084, 98041, 98070, 98062',
        },
        MD: {
            regex: /^(MD[-]?)?(\d{4})$/,
            samples: '6250, MD-9681, MD3282, MD-0652',
        },
        ME: {
            regex: /^\d{5}$/,
            samples: '87622, 92688, 23129, 59566',
        },
        MF: {
            regex: /^9[78][01]\d{2}$/,
            samples: '97169, 98180, 98067, 98043',
        },
        MG: {
            regex: /^\d{3}$/,
            samples: '854, 084, 524, 064',
        },
        MH: {
            regex: /^((969)[6-7][0-9])(-\d{4})?/,
            samples: '96962, 96969, 96970-8530, 96960-3226',
        },
        MK: {
            regex: /^\d{4}$/,
            samples: '8299, 6904, 6144, 9753',
        },
        ML: {},
        MM: {
            regex: /^\d{5}$/,
            samples: '59188, 93943, 40829, 69981',
        },
        MN: {
            regex: /^\d{5}$/,
            samples: '94129, 29906, 53374, 80141',
        },
        MO: {},
        MP: {
            regex: /^(9695[012])(?:[ -](\d{4}))?$/,
            samples: '96952 3162, 96950 1567, 96951 2994, 96950 8745',
        },
        MQ: {
            regex: /^9[78]2\d{2}$/,
            samples: '98297, 97273, 97261, 98282',
        },
        MR: {},
        MS: {
            regex: /^[Mm][Ss][Rr]\s{0,1}\d{4}$/,
            samples: 'MSR1110, MSR1230, MSR1250, MSR1330',
        },
        MT: {
            regex: /^[A-Z]{3} [0-9]{4}|[A-Z]{2}[0-9]{2}|[A-Z]{2} [0-9]{2}|[A-Z]{3}[0-9]{4}|[A-Z]{3}[0-9]{2}|[A-Z]{3} [0-9]{2}$/,
            samples: 'DKV 8196, KSU9264, QII0259, HKH 1020',
        },
        MU: {
            regex: /^([0-9A-R]\d{4})$/,
            samples: 'H8310, 52591, M9826, F5810',
        },
        MV: {
            regex: /^\d{5}$/,
            samples: '16354, 20857, 50991, 72527',
        },
        MW: {},
        MX: {
            regex: /^\d{5}$/,
            samples: '71530, 76424, 73811, 50503',
        },
        MY: {
            regex: /^\d{5}$/,
            samples: '75958, 15826, 86715, 37081',
        },
        MZ: {
            regex: /^\d{4}$/,
            samples: '0902, 6258, 7826, 7150',
        },
        NA: {
            regex: /^\d{5}$/,
            samples: '68338, 63392, 21820, 61211',
        },
        NC: {
            regex: /^988\d{2}$/,
            samples: '98865, 98813, 98820, 98855',
        },
        NE: {
            regex: /^\d{4}$/,
            samples: '9790, 3270, 2239, 0400',
        },
        NF: {
            regex: /^2899$/,
            samples: '2899',
        },
        NG: {
            regex: /^\d{6}$/,
            samples: '289096, 223817, 199970, 840648',
        },
        NI: {
            regex: /^\d{5}$/,
            samples: '86308, 60956, 49945, 15470',
        },
        NL: {
            regex: /^\d{4} ?[A-Z]{2}$/,
            samples: '6998 VY, 5390 CK, 2476 PS, 8873OX',
        },
        NO: {
            regex: /^\d{4}$/,
            samples: '0711, 4104, 2683, 5015',
        },
        NP: {
            regex: /^\d{5}$/,
            samples: '42438, 73964, 66400, 33976',
        },
        NR: {
            regex: /^(NRU68)$/,
            samples: 'NRU68',
        },
        NU: {
            regex: /^(9974)$/,
            samples: '9974',
        },
        NZ: {
            regex: /^\d{4}$/,
            samples: '7015, 0780, 4109, 1422',
        },
        OM: {
            regex: /^(?:PC )?\d{3}$/,
            samples: 'PC 851, PC 362, PC 598, PC 499',
        },
        PA: {
            regex: /^\d{4}$/,
            samples: '0711, 4104, 2683, 5015',
        },
        PE: {
            regex: /^\d{5}$/,
            samples: '10013, 12081, 14833, 24615',
        },
        PF: {
            regex: /^987\d{2}$/,
            samples: '98755, 98710, 98748, 98791',
        },
        PG: {
            regex: /^\d{3}$/,
            samples: '193, 166, 880, 553',
        },
        PH: {
            regex: /^\d{4}$/,
            samples: '0137, 8216, 2876, 0876',
        },
        PK: {
            regex: /^\d{5}$/,
            samples: '78219, 84497, 62102, 12564',
        },
        PL: {
            regex: /^\d{2}-\d{3}$/,
            samples: '63-825, 26-714, 05-505, 15-200',
        },
        PM: {
            regex: /^(97500)$/,
            samples: '97500',
        },
        PN: {
            regex: /^PCRN 1ZZ$/,
            samples: 'PCRN 1ZZ',
        },
        PR: {
            regex: /^(00[679]\d{2})(?:[ -](\d{4}))?$/,
            samples: '00989 3603, 00639 0720, 00707-9803, 00610 7362',
        },
        PS: {
            regex: /^(00[679]\d{2})(?:[ -](\d{4}))?$/,
            samples: '00748, 00663, 00779-4433, 00934 1559',
        },
        PT: {
            regex: /^\d{4}-\d{3}$/,
            samples: '0060-917, 4391-979, 5551-657, 9961-093',
        },
        PW: {
            regex: /^(969(?:39|40))(?:[ -](\d{4}))?$/,
            samples: '96940, 96939, 96939 6004, 96940-1871',
        },
        PY: {
            regex: /^\d{4}$/,
            samples: '7895, 5835, 8783, 5887',
        },
        QA: {},
        RE: {
            regex: /^9[78]4\d{2}$/,
            samples: '98445, 97404, 98421, 98434',
        },
        RO: {
            regex: /^\d{6}$/,
            samples: '935929, 407608, 637434, 174574',
        },
        RS: {
            regex: /^\d{5,6}$/,
            samples: '929863, 259131, 687739, 07011',
        },
        RU: {
            regex: /^\d{6}$/,
            samples: '138294, 617323, 307906, 981238',
        },
        RW: {},
        SA: {
            regex: /^\d{5}(-{1}\d{4})?$/,
            samples: '86020-1256, 72375, 70280, 96328',
        },
        SB: {},
        SC: {},
        SD: {
            regex: /^\d{5}$/,
            samples: '78219, 84497, 62102, 12564',
        },
        SE: {
            regex: /^\d{3} ?\d{2}$/,
            samples: '095 39, 41052, 84687, 563 66',
        },
        SG: {
            regex: /^\d{6}$/,
            samples: '606542, 233985, 036755, 265255',
        },
        SH: {
            regex: /^(?:ASCN|TDCU|STHL) 1ZZ$/,
            samples: 'STHL 1ZZ, ASCN 1ZZ, TDCU 1ZZ',
        },
        SI: {
            regex: /^\d{4}$/,
            samples: '6898, 3413, 2031, 5732',
        },
        SJ: {
            regex: /^\d{4}$/,
            samples: '7616, 3163, 5769, 0237',
        },
        SK: {
            regex: /^\d{3} ?\d{2}$/,
            samples: '594 52, 813 34, 867 67, 41814',
        },
        SL: {},
        SM: {
            regex: /^4789\d$/,
            samples: '47894, 47895, 47893, 47899',
        },
        SN: {
            regex: /^[1-8]\d{4}$/,
            samples: '48336, 23224, 33261, 82430',
        },
        SO: {},
        SR: {},
        SS: {
            regex: /^[A-Z]{2} ?\d{5}$/,
            samples: 'JQ 80186, CU 46474, DE33738, MS 59107',
        },
        ST: {},
        SV: {},
        SX: {},
        SY: {},
        SZ: {
            regex: /^[HLMS]\d{3}$/,
            samples: 'H458, L986, M477, S916',
        },
        TA: {
            regex: /^TDCU 1ZZ$/,
            samples: 'TDCU 1ZZ',
        },
        TC: {
            regex: /^TKCA 1ZZ$/,
            samples: 'TKCA 1ZZ',
        },
        TD: {},
        TF: {},
        TG: {},
        TH: {
            regex: /^\d{5}$/,
            samples: '30706, 18695, 21044, 42496',
        },
        TJ: {
            regex: /^\d{6}$/,
            samples: '381098, 961344, 519925, 667883',
        },
        TK: {},
        TL: {},
        TM: {
            regex: /^\d{6}$/,
            samples: '544985, 164362, 425224, 374603',
        },
        TN: {
            regex: /^\d{4}$/,
            samples: '6075, 7340, 2574, 8988',
        },
        TO: {},
        TR: {
            regex: /^\d{5}$/,
            samples: '42524, 81057, 50859, 42677',
        },
        TT: {
            regex: /^\d{6}$/,
            samples: '041238, 033990, 763476, 981118',
        },
        TV: {},
        TW: {
            regex: /^\d{3}(?:\d{2})?$/,
            samples: '21577, 76068, 68698, 08912',
        },
        TZ: {},
        UA: {
            regex: /^\d{5}$/,
            samples: '10629, 81138, 15668, 30055',
        },
        UG: {},
        UM: {},
        US: {
            regex: /^[0-9]{5}(?:[- ][0-9]{4})?$/,
            samples: '12345, 12345-1234, 12345 1234',
        },
        UY: {
            regex: /^\d{5}$/,
            samples: '40073, 30136, 06583, 00021',
        },
        UZ: {
            regex: /^\d{6}$/,
            samples: '205122, 219713, 441699, 287471',
        },
        VA: {
            regex: /^(00120)$/,
            samples: '00120',
        },
        VC: {
            regex: /^VC\d{4}$/,
            samples: 'VC0600, VC0176, VC0616, VC4094',
        },
        VE: {
            regex: /^\d{4}$/,
            samples: '9692, 1953, 6680, 8302',
        },
        VG: {
            regex: /^VG\d{4}$/,
            samples: 'VG1204, VG7387, VG3431, VG6021',
        },
        VI: {
            regex: /^(008(?:(?:[0-4]\d)|(?:5[01])))(?:[ -](\d{4}))?$/,
            samples: '00820, 00804 2036, 00825 3344, 00811-5900',
        },
        VN: {
            regex: /^\d{6}$/,
            samples: '133836, 748243, 894060, 020597',
        },
        VU: {},
        WF: {
            regex: /^986\d{2}$/,
            samples: '98692, 98697, 98698, 98671',
        },
        WS: {
            regex: /^WS[1-2]\d{3}$/,
            samples: 'WS1349, WS2798, WS1751, WS2090',
        },
        XK: {
            regex: /^[1-7]\d{4}$/,
            samples: '56509, 15863, 46644, 21896',
        },
        YE: {},
        YT: {
            regex: /^976\d{2}$/,
            samples: '97698, 97697, 97632, 97609',
        },
        ZA: {
            regex: /^\d{4}$/,
            samples: '6855, 5179, 6956, 7147',
        },
        ZM: {
            regex: /^\d{5}$/,
            samples: '77603, 97367, 80454, 94484',
        },
        ZW: {},
    },

    GENERIC_ZIP_CODE_REGEX: /^(?:(?![\s-])[\w -]{0,9}[\w])?$/,

    // Values for checking if polyfill is required on a platform
    POLYFILL_TEST: {
        STYLE: 'currency',
        CURRENCY: 'XAF',
        FORMAT: 'symbol',
        SAMPLE_INPUT: '123456.789',
        EXPECTED_OUTPUT: 'FCFA 123,457',
    },

    PATHS_TO_TREAT_AS_EXTERNAL: ['NewExpensify.dmg', 'docs/index.html'],

    // Test tool menu parameters
    TEST_TOOL: {
        // Number of concurrent taps to open then the Test modal menu
        NUMBER_OF_TAPS: 4,
    },

    MENU_HELP_URLS: {
        LEARN_MORE: 'https://www.expensify.com',
        DOCUMENTATION: 'https://github.com/Expensify/App/blob/main/README.md',
        COMMUNITY_DISCUSSIONS: 'https://expensify.slack.com/archives/C01GTK53T8Q',
        SEARCH_ISSUES: 'https://github.com/Expensify/App/issues',
    },

    CONCIERGE_TRAVEL_URL: 'https://community.expensify.com/discussion/7066/introducing-concierge-travel',
    SCREEN_READER_STATES: {
        ALL: 'all',
        ACTIVE: 'active',
        DISABLED: 'disabled',
    },
    SPACE_CHARACTER_WIDTH: 4,

    // The attribute used in the SelectionScraper.js helper to query all the DOM elements
    // that should be removed from the copied contents in the getHTMLOfSelection() method
    SELECTION_SCRAPER_HIDDEN_ELEMENT: 'selection-scrapper-hidden-element',
    MODERATION: {
        MODERATOR_DECISION_PENDING: 'pending',
        MODERATOR_DECISION_PENDING_HIDE: 'pendingHide',
        MODERATOR_DECISION_PENDING_REMOVE: 'pendingRemove',
        MODERATOR_DECISION_APPROVED: 'approved',
        MODERATOR_DECISION_HIDDEN: 'hidden',
        FLAG_SEVERITY_SPAM: 'spam',
        FLAG_SEVERITY_INCONSIDERATE: 'inconsiderate',
        FLAG_SEVERITY_INTIMIDATION: 'intimidation',
        FLAG_SEVERITY_BULLYING: 'bullying',
        FLAG_SEVERITY_HARASSMENT: 'harassment',
        FLAG_SEVERITY_ASSAULT: 'assault',
    },
    EMOJI_PICKER_TEXT_INPUT_SIZES: 152,
    QR: {
        DEFAULT_LOGO_SIZE_RATIO: 0.25,
        DEFAULT_LOGO_MARGIN_RATIO: 0.02,
        EXPENSIFY_LOGO_SIZE_RATIO: 0.22,
        EXPENSIFY_LOGO_MARGIN_RATIO: 0.03,
    },
    /**
     * Acceptable values for the `accessibilityRole` prop on react native components.
     *
     * **IMPORTANT:** Do not use with the `role` prop as it can cause errors.
     *
     * @deprecated ACCESSIBILITY_ROLE is deprecated. Please use CONST.ROLE instead.
     */
    ACCESSIBILITY_ROLE: {
        /**
         * @deprecated Please stop using the accessibilityRole prop and use the role prop instead.
         */
        BUTTON: 'button',

        /**
         * @deprecated Please stop using the accessibilityRole prop and use the role prop instead.
         */
        LINK: 'link',

        /**
         * @deprecated Please stop using the accessibilityRole prop and use the role prop instead.
         */
        MENUITEM: 'menuitem',

        /**
         * @deprecated Please stop using the accessibilityRole prop and use the role prop instead.
         */
        TEXT: 'text',

        /**
         * @deprecated Please stop using the accessibilityRole prop and use the role prop instead.
         */
        RADIO: 'radio',

        /**
         * @deprecated Please stop using the accessibilityRole prop and use the role prop instead.
         */
        IMAGEBUTTON: 'imagebutton',

        /**
         * @deprecated Please stop using the accessibilityRole prop and use the role prop instead.
         */
        CHECKBOX: 'checkbox',

        /**
         * @deprecated Please stop using the accessibilityRole prop and use the role prop instead.
         */
        SWITCH: 'switch',

        /**
         * @deprecated Please stop using the accessibilityRole prop and use the role prop instead.
         */
        ADJUSTABLE: 'adjustable',

        /**
         * @deprecated Please stop using the accessibilityRole prop and use the role prop instead.
         */
        IMAGE: 'image',
    },
    /**
     * Acceptable values for the `role` attribute on react native components.
     *
     * **IMPORTANT:** Not for use with the `accessibilityRole` prop, as it accepts different values, and new components
     * should use the `role` prop instead.
     */
    ROLE: {
        /** Use for elements with important, time-sensitive information. */
        ALERT: 'alert',
        /** Use for elements that act as buttons. */
        BUTTON: 'button',
        /** Use for elements representing checkboxes. */
        CHECKBOX: 'checkbox',
        /** Use for elements that allow a choice from multiple options. */
        COMBOBOX: 'combobox',
        /** Use with scrollable lists to represent a grid layout. */
        GRID: 'grid',
        /** Use for section headers or titles. */
        HEADING: 'heading',
        /** Use for image elements. */
        IMG: 'img',
        /** Use for elements that navigate to other pages or content. */
        LINK: 'link',
        /** Use to identify a list of items. */
        LIST: 'list',
        /** Use for a list of choices or options. */
        MENU: 'menu',
        /** Use for a container of multiple menus. */
        MENUBAR: 'menubar',
        /** Use for items within a menu. */
        MENUITEM: 'menuitem',
        /** Use when no specific role is needed. */
        NONE: 'none',
        /** Use for elements that don't require a specific role. */
        PRESENTATION: 'presentation',
        /** Use for elements showing progress of a task. */
        PROGRESSBAR: 'progressbar',
        /** Use for radio buttons. */
        RADIO: 'radio',
        /** Use for groups of radio buttons. */
        RADIOGROUP: 'radiogroup',
        /** Use for scrollbar elements. */
        SCROLLBAR: 'scrollbar',
        /** Use for text fields that are used for searching. */
        SEARCHBOX: 'searchbox',
        /** Use for adjustable elements like sliders. */
        SLIDER: 'slider',
        /** Use for a button that opens a list of choices. */
        SPINBUTTON: 'spinbutton',
        /** Use for elements providing a summary of app conditions. */
        SUMMARY: 'summary',
        /** Use for on/off switch elements. */
        SWITCH: 'switch',
        /** Use for tab elements in a tab list. */
        TAB: 'tab',
        /** Use for a list of tabs. */
        TABLIST: 'tablist',
        /** Use for timer elements. */
        TIMER: 'timer',
        /** Use for toolbars containing action buttons or components. */
        TOOLBAR: 'toolbar',
    },
    TRANSLATION_KEYS: {
        ATTACHMENT: 'common.attachment',
    },
    TEACHERS_UNITE: {
        PROD_PUBLIC_ROOM_ID: '7470147100835202',
        PROD_POLICY_ID: 'B795B6319125BDF2',
        TEST_PUBLIC_ROOM_ID: '207591744844000',
        TEST_POLICY_ID: 'ABD1345ED7293535',
        POLICY_NAME: 'Expensify.org / Teachers Unite!',
        PUBLIC_ROOM_NAME: '#teachers-unite',
    },
    CUSTOM_STATUS_TYPES: {
        NEVER: 'never',
        THIRTY_MINUTES: 'thirtyMinutes',
        ONE_HOUR: 'oneHour',
        AFTER_TODAY: 'afterToday',
        AFTER_WEEK: 'afterWeek',
        CUSTOM: 'custom',
    },
    TWO_FACTOR_AUTH_STEPS: {
        CODES: 'CODES',
        VERIFY: 'VERIFY',
        SUCCESS: 'SUCCESS',
        ENABLED: 'ENABLED',
        DISABLED: 'DISABLED',
    },
    TAB: {
        NEW_CHAT_TAB_ID: 'NewChatTab',
        NEW_CHAT: 'chat',
        NEW_ROOM: 'room',
        RECEIPT_TAB_ID: 'ReceiptTab',
        IOU_REQUEST_TYPE: 'iouRequestType',
    },
    TAB_REQUEST: {
        MANUAL: 'manual',
        SCAN: 'scan',
        DISTANCE: 'distance',
    },
    TAB_SEARCH: {
        ALL: 'all',
    },
    STATUS_TEXT_MAX_LENGTH: 100,

    DROPDOWN_BUTTON_SIZE: {
        LARGE: 'large',
        MEDIUM: 'medium',
    },

    SF_COORDINATES: [-122.4194, 37.7749],

    NAVIGATION: {
        TYPE: {
            FORCED_UP: 'FORCED_UP',
            UP: 'UP',
        },
        ACTION_TYPE: {
            REPLACE: 'REPLACE',
            PUSH: 'PUSH',
            NAVIGATE: 'NAVIGATE',
        },
    },
    TIME_PERIOD: {
        AM: 'AM',
        PM: 'PM',
    },
    INDENTS: '    ',
    PARENT_CHILD_SEPARATOR: ': ',
    CATEGORY_LIST_THRESHOLD: 8,
    TAG_LIST_THRESHOLD: 8,
    TAX_RATES_LIST_THRESHOLD: 8,
    COLON: ':',
    MAPBOX: {
        PADDING: 50,
        DEFAULT_ZOOM: 10,
        SINGLE_MARKER_ZOOM: 15,
        DEFAULT_COORDINATE: [-122.4021, 37.7911],
        STYLE_URL: 'mapbox://styles/expensify/cllcoiqds00cs01r80kp34tmq',
    },
    ONYX_UPDATE_TYPES: {
        HTTPS: 'https',
        PUSHER: 'pusher',
        AIRSHIP: 'airship',
    },
    EVENTS: {
        SCROLLING: 'scrolling',
    },

    CHAT_HEADER_LOADER_HEIGHT: 36,

    HORIZONTAL_SPACER: {
        DEFAULT_BORDER_BOTTOM_WIDTH: 1,
        DEFAULT_MARGIN_VERTICAL: 8,
        HIDDEN_MARGIN_VERTICAL: 4,
        HIDDEN_BORDER_BOTTOM_WIDTH: 0,
    },

    LIST_COMPONENTS: {
        HEADER: 'header',
        FOOTER: 'footer',
    },

    MISSING_TRANSLATION: 'MISSING TRANSLATION',
    SEARCH_MAX_LENGTH: 500,

    /**
     * The count of characters we'll allow the user to type after reaching SEARCH_MAX_LENGTH in an input.
     */
    ADDITIONAL_ALLOWED_CHARACTERS: 20,

    VALIDATION_REIMBURSEMENT_INPUT_LIMIT: 20,

    REFERRAL_PROGRAM: {
        CONTENT_TYPES: {
            SUBMIT_EXPENSE: 'submitExpense',
            START_CHAT: 'startChat',
            PAY_SOMEONE: 'paySomeone',
            REFER_FRIEND: 'referralFriend',
            SHARE_CODE: 'shareCode',
        },
        REVENUE: 250,
        LEARN_MORE_LINK: 'https://help.expensify.com/articles/new-expensify/expenses/Referral-Program',
        LINK: 'https://join.my.expensify.com',
    },

    FEATURE_TRAINING: {
        CONTENT_TYPES: {
            TRACK_EXPENSE: 'track-expenses',
        },
        'track-expenses': {
            VIDEO_URL: `${CLOUDFRONT_URL}/videos/guided-setup-track-business.mp4`,
            LEARN_MORE_LINK: `${USE_EXPENSIFY_URL}/track-expenses`,
        },
    },

    /**
     * native IDs for close buttons in Overlay component
     */
    OVERLAY: {
        TOP_BUTTON_NATIVE_ID: 'overLayTopButton',
        BOTTOM_BUTTON_NATIVE_ID: 'overLayBottomButton',
    },

    BACK_BUTTON_NATIVE_ID: 'backButton',

    /**
     * The maximum count of items per page for OptionsSelector.
     * When paginate, it multiplies by page number.
     */
    MAX_OPTIONS_SELECTOR_PAGE_LENGTH: 500,

    /**
     * Bank account names
     */
    BANK_NAMES: {
        EXPENSIFY: 'expensify',
        AMERICAN_EXPRESS: 'americanexpress',
        BANK_OF_AMERICA: 'bank of america',
        BB_T: 'bbt',
        CAPITAL_ONE: 'capital one',
        CHASE: 'chase',
        CHARLES_SCHWAB: 'charles schwab',
        CITIBANK: 'citibank',
        CITIZENS_BANK: 'citizens bank',
        DISCOVER: 'discover',
        FIDELITY: 'fidelity',
        GENERIC_BANK: 'generic bank',
        HUNTINGTON_BANK: 'huntington bank',
        HUNTINGTON_NATIONAL: 'huntington national',
        NAVY_FEDERAL_CREDIT_UNION: 'navy federal credit union',
        PNC: 'pnc',
        REGIONS_BANK: 'regions bank',
        SUNTRUST: 'suntrust',
        TD_BANK: 'td bank',
        US_BANK: 'us bank',
        USAA: 'usaa',
    },

    /**
     * Constants for maxToRenderPerBatch parameter that is used for FlatList or SectionList. This controls the amount of items rendered per batch, which is the next chunk of items
     * rendered on every scroll.
     */
    MAX_TO_RENDER_PER_BATCH: {
        DEFAULT: 5,
        CAROUSEL: 3,
    },

    /**
     * Constants for types of violation.
     */
    VIOLATION_TYPES: {
        VIOLATION: 'violation',
        NOTICE: 'notice',
        WARNING: 'warning',
    },

    /**
     * Constants for types of violation names.
     * Defined here because they need to be referenced by the type system to generate the
     * ViolationNames type.
     */
    VIOLATIONS: {
        ALL_TAG_LEVELS_REQUIRED: 'allTagLevelsRequired',
        AUTO_REPORTED_REJECTED_EXPENSE: 'autoReportedRejectedExpense',
        BILLABLE_EXPENSE: 'billableExpense',
        CASH_EXPENSE_WITH_NO_RECEIPT: 'cashExpenseWithNoReceipt',
        CATEGORY_OUT_OF_POLICY: 'categoryOutOfPolicy',
        CONVERSION_SURCHARGE: 'conversionSurcharge',
        CUSTOM_UNIT_OUT_OF_POLICY: 'customUnitOutOfPolicy',
        DUPLICATED_TRANSACTION: 'duplicatedTransaction',
        FIELD_REQUIRED: 'fieldRequired',
        FUTURE_DATE: 'futureDate',
        INVOICE_MARKUP: 'invoiceMarkup',
        MAX_AGE: 'maxAge',
        MISSING_CATEGORY: 'missingCategory',
        MISSING_COMMENT: 'missingComment',
        MISSING_TAG: 'missingTag',
        MODIFIED_AMOUNT: 'modifiedAmount',
        MODIFIED_DATE: 'modifiedDate',
        NON_EXPENSIWORKS_EXPENSE: 'nonExpensiworksExpense',
        OVER_AUTO_APPROVAL_LIMIT: 'overAutoApprovalLimit',
        OVER_CATEGORY_LIMIT: 'overCategoryLimit',
        OVER_LIMIT: 'overLimit',
        OVER_LIMIT_ATTENDEE: 'overLimitAttendee',
        PER_DAY_LIMIT: 'perDayLimit',
        RECEIPT_NOT_SMART_SCANNED: 'receiptNotSmartScanned',
        RECEIPT_REQUIRED: 'receiptRequired',
        RTER: 'rter',
        SMARTSCAN_FAILED: 'smartscanFailed',
        SOME_TAG_LEVELS_REQUIRED: 'someTagLevelsRequired',
        TAG_OUT_OF_POLICY: 'tagOutOfPolicy',
        TAX_AMOUNT_CHANGED: 'taxAmountChanged',
        TAX_OUT_OF_POLICY: 'taxOutOfPolicy',
        TAX_RATE_CHANGED: 'taxRateChanged',
        TAX_REQUIRED: 'taxRequired',
    },

    /** Context menu types */
    CONTEXT_MENU_TYPES: {
        LINK: 'LINK',
        REPORT_ACTION: 'REPORT_ACTION',
        EMAIL: 'EMAIL',
        REPORT: 'REPORT',
    },

    THUMBNAIL_IMAGE: {
        SMALL_SCREEN: {
            SIZE: 250,
        },
        WIDE_SCREEN: {
            SIZE: 350,
        },
        NAN_ASPECT_RATIO: 1.5,
    },

    VIDEO_PLAYER: {
        POPOVER_Y_OFFSET: -30,
        PLAYBACK_SPEEDS: [0.25, 0.5, 1, 1.5, 2],
        HIDE_TIME_TEXT_WIDTH: 250,
        MIN_WIDTH: 170,
        MIN_HEIGHT: 120,
        CONTROLS_STATUS: {
            SHOW: 'show',
            HIDE: 'hide',
            VOLUME_ONLY: 'volumeOnly',
        },
        CONTROLS_POSITION: {
            NATIVE: 32,
            NORMAL: 8,
        },
        DEFAULT_VIDEO_DIMENSIONS: {width: 1900, height: 1400},
    },

    INTRO_CHOICES: {
        SUBMIT: 'newDotSubmit',
        MANAGE_TEAM: 'newDotManageTeam',
        CHAT_SPLIT: 'newDotSplitChat',
    },

    MANAGE_TEAMS_CHOICE: {
        MULTI_LEVEL: 'multiLevelApproval',
        CUSTOM_EXPENSE: 'customExpenseCoding',
        CARD_TRACKING: 'companyCardTracking',
        ACCOUNTING: 'accountingIntegrations',
        RULE: 'ruleEnforcement',
    },

    MINI_CONTEXT_MENU_MAX_ITEMS: 4,

    WORKSPACE_SWITCHER: {
        NAME: 'Expensify',
        SUBSCRIPT_ICON_SIZE: 8,
        MINIMUM_WORKSPACES_TO_SHOW_SEARCH: 8,
    },

    WELCOME_VIDEO_URL: `${CLOUDFRONT_URL}/videos/intro-1280.mp4`,

    ONBOARDING_CHOICES: {...onboardingChoices},

    ONBOARDING_CONCIERGE: {
        [onboardingChoices.EMPLOYER]:
            '# Expensify is the fastest way to get paid back!\n' +
            '\n' +
            'To submit expenses for reimbursement:\n' +
            '1. From the home screen, click the green + button > *Request money*.\n' +
            "2. Enter an amount or scan a receipt, then input your boss's email.\n" +
            '\n' +
            "That'll send a request to get you paid back. Let me know if you have any questions!",
        [onboardingChoices.MANAGE_TEAM]:
            "# Let's start managing your team's expenses!\n" +
            '\n' +
            "To manage your team's expenses, create a workspace to keep everything in one place. Here's how:\n" +
            '1. From the home screen, click the green + button > *New Workspace*\n' +
            '2. Give your workspace a name (e.g. "Sales team expenses").\n' +
            '\n' +
            'Then, invite your team to your workspace via the Members pane and [connect a business bank account](https://help.expensify.com/articles/new-expensify/bank-accounts/Connect-a-Bank-Account) to reimburse them. Let me know if you have any questions!',
        [onboardingChoices.PERSONAL_SPEND]:
            "# Let's start tracking your expenses! \n" +
            '\n' +
            "To track your expenses, create a workspace to keep everything in one place. Here's how:\n" +
            '1. From the home screen, click the green + button > *New Workspace*\n' +
            '2. Give your workspace a name (e.g. "My expenses").\n' +
            '\n' +
            'Then, add expenses to your workspace:\n' +
            '1. Find your workspace using the search field.\n' +
            '2. Click the gray + button next to the message field.\n' +
            '3. Click Request money, then add your expense type.\n' +
            '\n' +
            "We'll store all expenses in your new workspace for easy access. Let me know if you have any questions!",
        [onboardingChoices.CHAT_SPLIT]:
            '# Splitting the bill is as easy as a conversation!\n' +
            '\n' +
            'To split an expense:\n' +
            '1. From the home screen, click the green + button > *Request money*.\n' +
            '2. Enter an amount or scan a receipt, then choose who you want to split it with.\n' +
            '\n' +
            "We'll send a request to each person so they can pay you back. Let me know if you have any questions!",
    },

    ONBOARDING_MESSAGES: {
        [onboardingChoices.EMPLOYER]: {
            message: 'Getting paid back is as easy as sending a message. Let’s go over the basics.',
            video: {
                url: `${CLOUDFRONT_URL}/videos/guided-setup-get-paid-back.mp4`,
                thumbnailUrl: `${CLOUDFRONT_URL}/images/guided-setup-get-paid-back.jpg`,
                duration: 55,
                width: 1280,
                height: 960,
            },
            tasks: [
                {
                    type: 'submitExpense',
                    autoCompleted: false,
                    title: 'Submit an expense',
                    description:
                        '*Submit an expense* by entering an amount or scanning a receipt.\n' +
                        '\n' +
                        'Here’s how to submit an expense:\n' +
                        '\n' +
                        '1. Click the green *+* button.\n' +
                        '2. Choose *Submit expense*.\n' +
                        '3. Enter an amount or scan a receipt.\n' +
                        '4. Add your reimburser to the request.\n' +
                        '\n' +
                        'Then, send your request and wait for that sweet “Cha-ching!” when it’s complete.',
                },
                {
                    type: 'enableWallet',
                    autoCompleted: false,
                    title: 'Enable your wallet',
                    description:
                        'You’ll need to *enable your Expensify Wallet* to get paid back. Don’t worry, it’s easy!\n' +
                        '\n' +
                        'Here’s how to set up your wallet:\n' +
                        '\n' +
                        '1. Click your profile picture.\n' +
                        '2. Click *Wallet* > *Enable wallet*.\n' +
                        '3. Connect your bank account.\n' +
                        '\n' +
                        'Once that’s done, you can request money from anyone and get paid back right into your personal bank account.',
                },
            ],
        },
        [onboardingChoices.MANAGE_TEAM]: {
            message: 'Here are some important tasks to help get your team’s expenses under control.',
            video: {
                url: `${CLOUDFRONT_URL}/videos/guided-setup-manage-team.mp4`,
                thumbnailUrl: `${CLOUDFRONT_URL}/images/guided-setup-manage-team.jpg`,
                duration: 55,
                width: 1280,
                height: 960,
            },
            tasks: [
                {
                    type: 'createWorkspace',
                    autoCompleted: true,
                    title: 'Create a workspace',
                    description:
                        '*Create a workspace* to track expenses, scan receipts, chat, and more.\n' +
                        '\n' +
                        'Here’s how to create a workspace:\n' +
                        '\n' +
                        '1. Click your profile picture.\n' +
                        '2. Click *Workspaces* > *New workspace*.\n' +
                        '\n' +
                        '*Your new workspace is ready! It’ll keep all of your spend (and chats) in one place.*',
                },
                {
                    type: 'meetGuide',
                    autoCompleted: false,
                    title: 'Meet your setup specialist',
                    description: ({adminsRoomLink, guideCalendarLink}: {adminsRoomLink: string; guideCalendarLink: string}) =>
                        `Meet your setup specialist, who can answer any questions as you get started with Expensify. Yes, a real human!\n` +
                        '\n' +
                        `Chat with the specialist in your [#admins room](${adminsRoomLink}) or [schedule a call](${guideCalendarLink}) today.`,
                },
                {
                    type: 'setupCategories',
                    autoCompleted: false,
                    title: 'Set up categories',
                    description:
                        '*Set up categories* so your team can code expenses for easy reporting.\n' +
                        '\n' +
                        'Here’s how to set up categories:\n' +
                        '\n' +
                        '1. Click your profile picture.\n' +
                        '2. Go to *Workspaces* > [your workspace].\n' +
                        '3. Click *Categories*.\n' +
                        '4. Enable and disable default categories.\n' +
                        '5. Click *Add categories* to make your own.\n' +
                        '\n' +
                        'For more controls like requiring a category for every expense, click *Settings*.',
                },
                {
                    type: 'addExpenseApprovals',
                    autoCompleted: false,
                    title: 'Add expense approvals',
                    description:
                        '*Add expense approvals* to review your team’s spend and keep it under control.\n' +
                        '\n' +
                        'Here’s how to add expense approvals:\n' +
                        '\n' +
                        '1. Click your profile picture.\n' +
                        '2. Go to *Workspaces* > [your workspace].\n' +
                        '3. Click *More features*.\n' +
                        '4. Enable *Workflows*.\n' +
                        '5. In *Workflows*, enable *Add approvals*.\n' +
                        '\n' +
                        'You’ll be set as the expense approver. You can change this to any admin once you invite your team.',
                },
                {
                    type: 'inviteTeam',
                    autoCompleted: false,
                    title: 'Invite your team',
                    description:
                        '*Invite your team* to Expensify so they can start tracking expenses today.\n' +
                        '\n' +
                        'Here’s how to invite your team:\n' +
                        '\n' +
                        '1. Click your profile picture.\n' +
                        '2. Go to *Workspaces* > [your workspace].\n' +
                        '3. Click *Members* > *Invite member*.\n' +
                        '4. Enter emails or phone numbers. \n' +
                        '5. Add an invite message if you want.\n' +
                        '\n' +
                        'That’s it! Happy expensing :)',
                },
            ],
        },
        [onboardingChoices.PERSONAL_SPEND]: {
            message: 'Here’s how to track your spend in a few clicks.',
            video: {
                url: `${CLOUDFRONT_URL}/videos/guided-setup-track-personal.mp4`,
                thumbnailUrl: `${CLOUDFRONT_URL}/images/guided-setup-track-personal.jpg`,
                duration: 55,
                width: 1280,
                height: 960,
            },
            tasks: [
                {
                    type: 'trackExpense',
                    autoCompleted: false,
                    title: 'Track an expense',
                    description:
                        '*Track an expense* in any currency, whether you have a receipt or not.\n' +
                        '\n' +
                        'Here’s how to track an expense:\n' +
                        '\n' +
                        '1. Click the green *+* button.\n' +
                        '2. Choose *Track expense*.\n' +
                        '3. Enter an amount or scan a receipt.\n' +
                        '4. Click *Track*.\n' +
                        '\n' +
                        'And you’re done! Yep, it’s that easy.',
                },
            ],
        },
        [onboardingChoices.CHAT_SPLIT]: {
            message: 'Splitting bills with friends is as easy as sending a message. Here’s how.',
            video: {
                url: `${CLOUDFRONT_URL}/videos/guided-setup-chat-split-bills.mp4`,
                thumbnailUrl: `${CLOUDFRONT_URL}/images/guided-setup-chat-split-bills.jpg`,
                duration: 55,
                width: 1280,
                height: 960,
            },
            tasks: [
                {
                    type: 'startChat',
                    autoCompleted: false,
                    title: 'Start a chat',
                    description:
                        '*Start a chat* with a friend or group using their email or phone number.\n' +
                        '\n' +
                        'Here’s how to start a chat:\n' +
                        '\n' +
                        '1. Click the green *+* button.\n' +
                        '2. Choose *Start chat*.\n' +
                        '3. Enter emails or phone numbers.\n' +
                        '\n' +
                        'If any of your friends aren’t using Expensify already, they’ll be invited automatically.\n' +
                        '\n' +
                        'Every chat will also turn into an email or text that they can respond to directly.',
                },
                {
                    type: 'splitExpense',
                    autoCompleted: false,
                    title: 'Split an expense',
                    description:
                        '*Split an expense* right in your chat with one or more friends.\n' +
                        '\n' +
                        'Here’s how to request money:\n' +
                        '\n' +
                        '1. Click the green *+* button.\n' +
                        '2. Choose *Split expense*.\n' +
                        '3. Scan a receipt or enter an amount.\n' +
                        '4. Add your friend(s) to the request.\n' +
                        '\n' +
                        'Feel free to add more details if you want, or just send it off. Let’s get you paid back!',
                },
                {
                    type: 'enableWallet',
                    autoCompleted: false,
                    title: 'Enable your wallet',
                    description:
                        'You’ll need to *enable your Expensify Wallet* to get paid back. Don’t worry, it’s easy!\n' +
                        '\n' +
                        'Here’s how to enable your wallet:\n' +
                        '\n' +
                        '1. Click your profile picture.\n' +
                        '2. *Click Wallet* > *Enable wallet*.\n' +
                        '3. Add your bank account.\n' +
                        '\n' +
                        'Once that’s done, you can request money from anyone and get paid right into your personal bank account.',
                },
            ],
        },
        [onboardingChoices.LOOKING_AROUND]: {
            message:
                "Expensify is best known for expense and corporate card management, but we do a lot more than that. Let me know what you're interested in and I'll help get you started.",
            tasks: [],
        },
    },

    REPORT_FIELD_TITLE_FIELD_ID: 'text_title',

    MOBILE_PAGINATION_SIZE: 15,
    WEB_PAGINATION_SIZE: 50,

    /** Dimensions for illustration shown in Confirmation Modal */
    CONFIRM_CONTENT_SVG_SIZE: {
        HEIGHT: 220,
        WIDTH: 130,
    },

    DEBUG_CONSOLE: {
        LEVELS: {
            INFO: 'INFO',
            ERROR: 'ERROR',
            RESULT: 'RESULT',
            DEBUG: 'DEBUG',
        },
    },
    REIMBURSEMENT_ACCOUNT: {
        DEFAULT_DATA: {
            achData: {
                state: BankAccount.STATE.SETUP,
            },
            isLoading: false,
            errorFields: {},
            errors: {},
            maxAttemptsReached: false,
            shouldShowResetModal: false,
        },
        SUBSTEP_INDEX: {
            BANK_ACCOUNT: {
                ACCOUNT_NUMBERS: 0,
            },
            PERSONAL_INFO: {
                LEGAL_NAME: 0,
                DATE_OF_BIRTH: 1,
                SSN: 2,
                ADDRESS: 3,
            },
            BUSINESS_INFO: {
                BUSINESS_NAME: 0,
                TAX_ID_NUMBER: 1,
                COMPANY_WEBSITE: 2,
                PHONE_NUMBER: 3,
                COMPANY_ADDRESS: 4,
                COMPANY_TYPE: 5,
                INCORPORATION_DATE: 6,
                INCORPORATION_STATE: 7,
            },
            UBO: {
                LEGAL_NAME: 0,
                DATE_OF_BIRTH: 1,
                SSN: 2,
                ADDRESS: 3,
            },
        },
    },
    CURRENCY_TO_DEFAULT_MILEAGE_RATE: JSON.parse(`{
        "AED": {
            "rate": 396,
            "unit": "km"
        },
        "AFN": {
            "rate": 8369,
            "unit": "km"
        },
        "ALL": {
            "rate": 11104,
            "unit": "km"
        },
        "AMD": {
            "rate": 56842,
            "unit": "km"
        },
        "ANG": {
            "rate": 193,
            "unit": "km"
        },
        "AOA": {
            "rate": 67518,
            "unit": "km"
        },
        "ARS": {
            "rate": 9873,
            "unit": "km"
        },
        "AUD": {
            "rate": 85,
            "unit": "km"
        },
        "AWG": {
            "rate": 195,
            "unit": "km"
        },
        "AZN": {
            "rate": 183,
            "unit": "km"
        },
        "BAM": {
            "rate": 177,
            "unit": "km"
        },
        "BBD": {
            "rate": 216,
            "unit": "km"
        },
        "BDT": {
            "rate": 9130,
            "unit": "km"
        },
        "BGN": {
            "rate": 177,
            "unit": "km"
        },
        "BHD": {
            "rate": 40,
            "unit": "km"
        },
        "BIF": {
            "rate": 210824,
            "unit": "km"
        },
        "BMD": {
            "rate": 108,
            "unit": "km"
        },
        "BND": {
            "rate": 145,
            "unit": "km"
        },
        "BOB": {
            "rate": 745,
            "unit": "km"
        },
        "BRL": {
            "rate": 594,
            "unit": "km"
        },
        "BSD": {
            "rate": 108,
            "unit": "km"
        },
        "BTN": {
            "rate": 7796,
            "unit": "km"
        },
        "BWP": {
            "rate": 1180,
            "unit": "km"
        },
        "BYN": {
            "rate": 280,
            "unit": "km"
        },
        "BYR": {
            "rate": 2159418,
            "unit": "km"
        },
        "BZD": {
            "rate": 217,
            "unit": "km"
        },
        "CAD": {
            "rate": 70,
            "unit": "km"
        },
        "CDF": {
            "rate": 213674,
            "unit": "km"
        },
        "CHF": {
            "rate": 70,
            "unit": "km"
        },
        "CLP": {
            "rate": 77249,
            "unit": "km"
        },
        "CNY": {
            "rate": 702,
            "unit": "km"
        },
        "COP": {
            "rate": 383668,
            "unit": "km"
        },
        "CRC": {
            "rate": 65899,
            "unit": "km"
        },
        "CUC": {
            "rate": 108,
            "unit": "km"
        },
        "CUP": {
            "rate": 2776,
            "unit": "km"
        },
        "CVE": {
            "rate": 6112,
            "unit": "km"
        },
        "CZK": {
            "rate": 2356,
            "unit": "km"
        },
        "DJF": {
            "rate": 19151,
            "unit": "km"
        },
        "DKK": {
            "rate": 379,
            "unit": "km"
        },
        "DOP": {
            "rate": 6144,
            "unit": "km"
        },
        "DZD": {
            "rate": 14375,
            "unit": "km"
        },
        "EEK": {
            "rate": 1576,
            "unit": "km"
        },
        "EGP": {
            "rate": 1696,
            "unit": "km"
        },
        "ERN": {
            "rate": 1617,
            "unit": "km"
        },
        "ETB": {
            "rate": 4382,
            "unit": "km"
        },
        "EUR": {
            "rate": 30,
            "unit": "km"
        },
        "FJD": {
            "rate": 220,
            "unit": "km"
        },
        "FKP": {
            "rate": 77,
            "unit": "km"
        },
        "GBP": {
            "rate": 45,
            "unit": "mi"
        },
        "GEL": {
            "rate": 359,
            "unit": "km"
        },
        "GHS": {
            "rate": 620,
            "unit": "km"
        },
        "GIP": {
            "rate": 77,
            "unit": "km"
        },
        "GMD": {
            "rate": 5526,
            "unit": "km"
        },
        "GNF": {
            "rate": 1081319,
            "unit": "km"
        },
        "GTQ": {
            "rate": 832,
            "unit": "km"
        },
        "GYD": {
            "rate": 22537,
            "unit": "km"
        },
        "HKD": {
            "rate": 837,
            "unit": "km"
        },
        "HNL": {
            "rate": 2606,
            "unit": "km"
        },
        "HRK": {
            "rate": 684,
            "unit": "km"
        },
        "HTG": {
            "rate": 8563,
            "unit": "km"
        },
        "HUF": {
            "rate": 33091,
            "unit": "km"
        },
        "IDR": {
            "rate": 1555279,
            "unit": "km"
        },
        "ILS": {
            "rate": 540,
            "unit": "km"
        },
        "INR": {
            "rate": 7805,
            "unit": "km"
        },
        "IQD": {
            "rate": 157394,
            "unit": "km"
        },
        "IRR": {
            "rate": 4539961,
            "unit": "km"
        },
        "ISK": {
            "rate": 13518,
            "unit": "km"
        },
        "JMD": {
            "rate": 15794,
            "unit": "km"
        },
        "JOD": {
            "rate": 77,
            "unit": "km"
        },
        "JPY": {
            "rate": 11748,
            "unit": "km"
        },
        "KES": {
            "rate": 11845,
            "unit": "km"
        },
        "KGS": {
            "rate": 9144,
            "unit": "km"
        },
        "KHR": {
            "rate": 437658,
            "unit": "km"
        },
        "KMF": {
            "rate": 44418,
            "unit": "km"
        },
        "KPW": {
            "rate": 97043,
            "unit": "km"
        },
        "KRW": {
            "rate": 121345,
            "unit": "km"
        },
        "KWD": {
            "rate": 32,
            "unit": "km"
        },
        "KYD": {
            "rate": 90,
            "unit": "km"
        },
        "KZT": {
            "rate": 45396,
            "unit": "km"
        },
        "LAK": {
            "rate": 1010829,
            "unit": "km"
        },
        "LBP": {
            "rate": 164153,
            "unit": "km"
        },
        "LKR": {
            "rate": 21377,
            "unit": "km"
        },
        "LRD": {
            "rate": 18709,
            "unit": "km"
        },
        "LSL": {
            "rate": 1587,
            "unit": "km"
        },
        "LTL": {
            "rate": 348,
            "unit": "km"
        },
        "LVL": {
            "rate": 71,
            "unit": "km"
        },
        "LYD": {
            "rate": 486,
            "unit": "km"
        },
        "MAD": {
            "rate": 967,
            "unit": "km"
        },
        "MDL": {
            "rate": 1910,
            "unit": "km"
        },
        "MGA": {
            "rate": 406520,
            "unit": "km"
        },
        "MKD": {
            "rate": 5570,
            "unit": "km"
        },
        "MMK": {
            "rate": 152083,
            "unit": "km"
        },
        "MNT": {
            "rate": 306788,
            "unit": "km"
        },
        "MOP": {
            "rate": 863,
            "unit": "km"
        },
        "MRO": {
            "rate": 38463,
            "unit": "km"
        },
        "MRU": {
            "rate": 3862,
            "unit": "km"
        },
        "MUR": {
            "rate": 4340,
            "unit": "km"
        },
        "MVR": {
            "rate": 1667,
            "unit": "km"
        },
        "MWK": {
            "rate": 84643,
            "unit": "km"
        },
        "MXN": {
            "rate": 93,
            "unit": "km"
        },
        "MYR": {
            "rate": 444,
            "unit": "km"
        },
        "MZN": {
            "rate": 7772,
            "unit": "km"
        },
        "NAD": {
            "rate": 1587,
            "unit": "km"
        },
        "NGN": {
            "rate": 42688,
            "unit": "km"
        },
        "NIO": {
            "rate": 3772,
            "unit": "km"
        },
        "NOK": {
            "rate": 350,
            "unit": "km"
        },
        "NPR": {
            "rate": 12474,
            "unit": "km"
        },
        "NZD": {
            "rate": 95,
            "unit": "km"
        },
        "OMR": {
            "rate": 42,
            "unit": "km"
        },
        "PAB": {
            "rate": 108,
            "unit": "km"
        },
        "PEN": {
            "rate": 401,
            "unit": "km"
        },
        "PGK": {
            "rate": 380,
            "unit": "km"
        },
        "PHP": {
            "rate": 5234,
            "unit": "km"
        },
        "PKR": {
            "rate": 16785,
            "unit": "km"
        },
        "PLN": {
            "rate": 89,
            "unit": "km"
        },
        "PYG": {
            "rate": 704732,
            "unit": "km"
        },
        "QAR": {
            "rate": 393,
            "unit": "km"
        },
        "RON": {
            "rate": 443,
            "unit": "km"
        },
        "RSD": {
            "rate": 10630,
            "unit": "km"
        },
        "RUB": {
            "rate": 8074,
            "unit": "km"
        },
        "RWF": {
            "rate": 107182,
            "unit": "km"
        },
        "SAR": {
            "rate": 404,
            "unit": "km"
        },
        "SBD": {
            "rate": 859,
            "unit": "km"
        },
        "SCR": {
            "rate": 2287,
            "unit": "km"
        },
        "SDG": {
            "rate": 41029,
            "unit": "km"
        },
        "SEK": {
            "rate": 250,
            "unit": "km"
        },
        "SGD": {
            "rate": 145,
            "unit": "km"
        },
        "SHP": {
            "rate": 77,
            "unit": "km"
        },
        "SLL": {
            "rate": 1102723,
            "unit": "km"
        },
        "SOS": {
            "rate": 62604,
            "unit": "km"
        },
        "SRD": {
            "rate": 1526,
            "unit": "km"
        },
        "STD": {
            "rate": 2223309,
            "unit": "km"
        },
        "STN": {
            "rate": 2232,
            "unit": "km"
        },
        "SVC": {
            "rate": 943,
            "unit": "km"
        },
        "SYP": {
            "rate": 82077,
            "unit": "km"
        },
        "SZL": {
            "rate": 1585,
            "unit": "km"
        },
        "THB": {
            "rate": 3328,
            "unit": "km"
        },
        "TJS": {
            "rate": 1230,
            "unit": "km"
        },
        "TMT": {
            "rate": 378,
            "unit": "km"
        },
        "TND": {
            "rate": 295,
            "unit": "km"
        },
        "TOP": {
            "rate": 245,
            "unit": "km"
        },
        "TRY": {
            "rate": 845,
            "unit": "km"
        },
        "TTD": {
            "rate": 732,
            "unit": "km"
        },
        "TWD": {
            "rate": 3055,
            "unit": "km"
        },
        "TZS": {
            "rate": 250116,
            "unit": "km"
        },
        "UAH": {
            "rate": 2985,
            "unit": "km"
        },
        "UGX": {
            "rate": 395255,
            "unit": "km"
        },
        "USD": {
            "rate": 67,
            "unit": "mi"
        },
        "UYU": {
            "rate": 4777,
            "unit": "km"
        },
        "UZS": {
            "rate": 1131331,
            "unit": "km"
        },
        "VEB": {
            "rate": 679346,
            "unit": "km"
        },
        "VEF": {
            "rate": 26793449,
            "unit": "km"
        },
        "VES": {
            "rate": 194381905,
            "unit": "km"
        },
        "VND": {
            "rate": 2487242,
            "unit": "km"
        },
        "VUV": {
            "rate": 11748,
            "unit": "km"
        },
        "WST": {
            "rate": 272,
            "unit": "km"
        },
        "XAF": {
            "rate": 59224,
            "unit": "km"
        },
        "XCD": {
            "rate": 291,
            "unit": "km"
        },
        "XOF": {
            "rate": 59224,
            "unit": "km"
        },
        "XPF": {
            "rate": 10783,
            "unit": "km"
        },
        "YER": {
            "rate": 27037,
            "unit": "km"
        },
        "ZAR": {
            "rate": 464,
            "unit": "km"
        },
        "ZMK": {
            "rate": 566489,
            "unit": "km"
        },
        "ZMW": {
            "rate": 2377,
            "unit": "km"
        }
    }`) as CurrencyDefaultMileageRate,

    EXIT_SURVEY: {
        REASONS: {
            FEATURE_NOT_AVAILABLE: 'featureNotAvailable',
            DONT_UNDERSTAND: 'dontUnderstand',
            PREFER_CLASSIC: 'preferClassic',
        },
    },

    SESSION_STORAGE_KEYS: {
        INITIAL_URL: 'INITIAL_URL',
    },

    DOT_SEPARATOR: '•',

    DEFAULT_TAX: {
        defaultExternalID: 'id_TAX_EXEMPT',
        defaultValue: '0%',
        foreignTaxDefault: 'id_TAX_EXEMPT',
        name: 'Tax',
        taxes: {
            id_TAX_EXEMPT: {
                name: 'Tax exempt',
                value: '0%',
            },
            id_TAX_RATE_1: {
                name: 'Tax Rate 1',
                value: '5%',
            },
        },
    },

    MAX_TAX_RATE_INTEGER_PLACES: 4,
    MAX_TAX_RATE_DECIMAL_PLACES: 4,

    DOWNLOADS_PATH: '/Downloads',
    NEW_EXPENSIFY_PATH: '/New Expensify',

    ENVIRONMENT_SUFFIX: {
        DEV: ' Dev',
        ADHOC: ' AdHoc',
    },

    SEARCH_TRANSACTION_TYPE: {
        CASH: 'cash',
        CARD: 'card',
        DISTANCE: 'distance',
    },

<<<<<<< HEAD
    SEARCH_RESULTS_PAGE_SIZE: 50,
=======
    SEARCH_BOTTOM_TAB_URL: '/Search_Bottom_Tab',

>>>>>>> 43e75ad4
    SEARCH_DATA_TYPES: {
        TRANSACTION: 'transaction',
    },

    REFERRER: {
        NOTIFICATION: 'notification',
    },
} as const;

type Country = keyof typeof CONST.ALL_COUNTRIES;

type IOUType = ValueOf<typeof CONST.IOU.TYPE>;
type IOUAction = ValueOf<typeof CONST.IOU.ACTION>;
type IOURequestType = ValueOf<typeof CONST.IOU.REQUEST_TYPE>;

export type {Country, IOUAction, IOUType, RateAndUnit, OnboardingPurposeType, IOURequestType};

export default CONST;<|MERGE_RESOLUTION|>--- conflicted
+++ resolved
@@ -4767,12 +4767,9 @@
         DISTANCE: 'distance',
     },
 
-<<<<<<< HEAD
     SEARCH_RESULTS_PAGE_SIZE: 50,
-=======
     SEARCH_BOTTOM_TAB_URL: '/Search_Bottom_Tab',
 
->>>>>>> 43e75ad4
     SEARCH_DATA_TYPES: {
         TRANSACTION: 'transaction',
     },

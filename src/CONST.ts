/* eslint-disable @typescript-eslint/naming-convention */
import Config from 'react-native-config';
import * as KeyCommand from 'react-native-key-command';
import * as Url from './libs/Url';
import SCREENS from './SCREENS';

// Creating a default array and object this way because objects ({}) and arrays ([]) are not stable types.
// Freezing the array ensures that it cannot be unintentionally modified.
const EMPTY_ARRAY = Object.freeze([]);
const EMPTY_OBJECT = Object.freeze({});

const CLOUDFRONT_DOMAIN = 'cloudfront.net';
const CLOUDFRONT_URL = `https://d2k5nsl2zxldvw.${CLOUDFRONT_DOMAIN}`;
const ACTIVE_EXPENSIFY_URL = Url.addTrailingForwardSlash(Config?.NEW_EXPENSIFY_URL ?? 'https://new.expensify.com');
const USE_EXPENSIFY_URL = 'https://use.expensify.com';
const PLATFORM_OS_MACOS = 'Mac OS';
const PLATFORM_IOS = 'iOS';
const ANDROID_PACKAGE_NAME = 'com.expensify.chat';
const CURRENT_YEAR = new Date().getFullYear();
const PULL_REQUEST_NUMBER = Config?.PULL_REQUEST_NUMBER ?? '';

const keyModifierControl = KeyCommand?.constants?.keyModifierControl ?? 'keyModifierControl';
const keyModifierCommand = KeyCommand?.constants?.keyModifierCommand ?? 'keyModifierCommand';
const keyModifierShiftControl = KeyCommand?.constants?.keyModifierShiftControl ?? 'keyModifierShiftControl';
const keyModifierShiftCommand = KeyCommand?.constants?.keyModifierShiftCommand ?? 'keyModifierShiftCommand';
const keyInputEscape = KeyCommand?.constants?.keyInputEscape ?? 'keyInputEscape';
const keyInputEnter = KeyCommand?.constants?.keyInputEnter ?? 'keyInputEnter';
const keyInputUpArrow = KeyCommand?.constants?.keyInputUpArrow ?? 'keyInputUpArrow';
const keyInputDownArrow = KeyCommand?.constants?.keyInputDownArrow ?? 'keyInputDownArrow';
const keyInputLeftArrow = KeyCommand?.constants?.keyInputLeftArrow ?? 'keyInputLeftArrow';
const keyInputRightArrow = KeyCommand?.constants?.keyInputRightArrow ?? 'keyInputRightArrow';

// describes if a shortcut key can cause navigation
const KEYBOARD_SHORTCUT_NAVIGATION_TYPE = 'NAVIGATION_SHORTCUT';

const CONST = {
    ANDROID_PACKAGE_NAME,
    ANIMATED_TRANSITION: 300,
    ANIMATED_TRANSITION_FROM_VALUE: 100,
    ANIMATION_IN_TIMING: 100,
    ANIMATION_DIRECTION: {
        IN: 'in',
        OUT: 'out',
    },
    ARROW_HIDE_DELAY: 3000,

    API_ATTACHMENT_VALIDATIONS: {
        // 24 megabytes in bytes, this is limit set on servers, do not update without wider internal discussion
        MAX_SIZE: 25165824,

        // An arbitrary size, but the same minimum as in the PHP layer
        MIN_SIZE: 240,
    },

    AUTO_AUTH_STATE: {
        NOT_STARTED: 'not-started',
        SIGNING_IN: 'signing-in',
        JUST_SIGNED_IN: 'just-signed-in',
        FAILED: 'failed',
    },

    AVATAR_MAX_ATTACHMENT_SIZE: 6291456,

    AVATAR_ALLOWED_EXTENSIONS: ['jpg', 'jpeg', 'png', 'gif', 'bmp', 'svg'],

    // Minimum width and height size in px for a selected image
    AVATAR_MIN_WIDTH_PX: 80,
    AVATAR_MIN_HEIGHT_PX: 80,

    // Maximum width and height size in px for a selected image
    AVATAR_MAX_WIDTH_PX: 4096,
    AVATAR_MAX_HEIGHT_PX: 4096,

    DEFAULT_AVATAR_COUNT: 24,
    OLD_DEFAULT_AVATAR_COUNT: 8,

    DISPLAY_NAME: {
        MAX_LENGTH: 50,
        RESERVED_FIRST_NAMES: ['Expensify', 'Concierge'],
    },

    PULL_REQUEST_NUMBER,

    MERCHANT_NAME_MAX_LENGTH: 255,

    CALENDAR_PICKER: {
        // Numbers were arbitrarily picked.
        MIN_YEAR: CURRENT_YEAR - 100,
        MAX_YEAR: CURRENT_YEAR + 100,
    },

    DATE_BIRTH: {
        MIN_AGE: 5,
        MIN_AGE_FOR_PAYMENT: 18,
        MAX_AGE: 150,
    },

    DESKTOP_SHORTCUT_ACCELERATOR: {
        PASTE_AND_MATCH_STYLE: 'Option+Shift+CmdOrCtrl+V',
        PASTE_AS_PLAIN_TEXT: 'CmdOrCtrl+Shift+V',
    },

    // This is used to enable a rotation/transform style to any component.
    DIRECTION: {
        LEFT: 'left',
        RIGHT: 'right',
    },

    // Sizes needed for report empty state background image handling
    EMPTY_STATE_BACKGROUND: {
        SMALL_SCREEN: {
            IMAGE_HEIGHT: 300,
            CONTAINER_MINHEIGHT: 200,
            VIEW_HEIGHT: 185,
        },
        WIDE_SCREEN: {
            IMAGE_HEIGHT: 450,
            CONTAINER_MINHEIGHT: 500,
            VIEW_HEIGHT: 275,
        },
        MONEY_REPORT: {
            MIN_HEIGHT: 280,
        },
    },

    NEW_EXPENSIFY_URL: ACTIVE_EXPENSIFY_URL,
    APP_DOWNLOAD_LINKS: {
        ANDROID: `https://play.google.com/store/apps/details?id=${ANDROID_PACKAGE_NAME}`,
        IOS: 'https://apps.apple.com/us/app/expensify-cash/id1530278510',
        DESKTOP: `${ACTIVE_EXPENSIFY_URL}NewExpensify.dmg`,
    },
    DATE: {
        MOMENT_FORMAT_STRING: 'YYYY-MM-DD',
        SQL_DATE_TIME: 'YYYY-MM-DD HH:mm:ss',
        FNS_FORMAT_STRING: 'yyyy-MM-dd',
        LOCAL_TIME_FORMAT: 'h:mm a',
        WEEKDAY_TIME_FORMAT: 'eeee',
        MONTH_DAY_ABBR_FORMAT: 'MMM d',
        SHORT_DATE_FORMAT: 'MM-dd',
        MONTH_DAY_YEAR_ABBR_FORMAT: 'MMM d, yyyy',
        FNS_TIMEZONE_FORMAT_STRING: "yyyy-MM-dd'T'HH:mm:ssXXX",
        FNS_DB_FORMAT_STRING: 'yyyy-MM-dd HH:mm:ss.SSS',
        LONG_DATE_FORMAT_WITH_WEEKDAY: 'eeee, MMMM d, yyyy',
        UNIX_EPOCH: '1970-01-01 00:00:00.000',
        MAX_DATE: '9999-12-31',
        MIN_DATE: '0001-01-01',
    },
    SMS: {
        DOMAIN: '@expensify.sms',
    },
    BANK_ACCOUNT: {
        PLAID: {
            ALLOWED_THROTTLED_COUNT: 2,
            ERROR: {
                TOO_MANY_ATTEMPTS: 'Too many attempts',
            },
        },
        ERROR: {
            MISSING_ROUTING_NUMBER: '402 Missing routingNumber',
            MAX_ROUTING_NUMBER: '402 Maximum Size Exceeded routingNumber',
            MISSING_INCORPORATION_STATE: '402 Missing incorporationState in additionalData',
            MISSING_INCORPORATION_TYPE: '402 Missing incorporationType in additionalData',
        },
        STEP: {
            // In the order they appear in the VBA flow
            BANK_ACCOUNT: 'BankAccountStep',
            COMPANY: 'CompanyStep',
            REQUESTOR: 'RequestorStep',
            ACH_CONTRACT: 'ACHContractStep',
            VALIDATION: 'ValidationStep',
            ENABLE: 'EnableStep',
        },
        SUBSTEP: {
            MANUAL: 'manual',
        },
        VERIFICATIONS: {
            ERROR_MESSAGE: 'verifications.errorMessage',
            THROTTLED: 'verifications.throttled',
        },
        FIELDS_TYPE: {
            LOCAL: 'local',
        },
        ONFIDO_RESPONSE: {
            SDK_TOKEN: 'apiResult.sdkToken',
            PASS: 'pass',
        },
        QUESTIONS: {
            QUESTION: 'apiResult.questions.question',
            DIFFERENTIATOR_QUESTION: 'apiResult.differentiator-question',
        },
        SETUP_TYPE: {
            MANUAL: 'manual',
            PLAID: 'plaid',
        },
        REGEX: {
            US_ACCOUNT_NUMBER: /^[0-9]{4,17}$/,

            // If the account number length is from 4 to 13 digits, we show the last 4 digits and hide the rest with X
            // If the length is longer than 13 digits, we show the first 6 and last 4 digits, hiding the rest with X
            MASKED_US_ACCOUNT_NUMBER: /^[X]{0,9}[0-9]{4}$|^[0-9]{6}[X]{4,7}[0-9]{4}$/,
            SWIFT_BIC: /^[A-Za-z0-9]{8,11}$/,
        },
        VERIFICATION_MAX_ATTEMPTS: 7,
        STATE: {
            VERIFYING: 'VERIFYING',
            PENDING: 'PENDING',
            OPEN: 'OPEN',
        },
        MAX_LENGTH: {
            SSN: 4,
            ZIP_CODE: 10,
        },
        TYPE: {
            BUSINESS: 'BUSINESS',
            PERSONAL: 'PERSONAL',
        },
    },
    INCORPORATION_TYPES: {
        LLC: 'LLC',
        CORPORATION: 'Corp',
        PARTNERSHIP: 'Partnership',
        COOPERATIVE: 'Cooperative',
        SOLE_PROPRIETORSHIP: 'Sole Proprietorship',
        OTHER: 'Other',
    },
    BETAS: {
        ALL: 'all',
        CHRONOS_IN_CASH: 'chronosInCash',
        PAY_WITH_EXPENSIFY: 'payWithExpensify',
        FREE_PLAN: 'freePlan',
        DEFAULT_ROOMS: 'defaultRooms',
        BETA_EXPENSIFY_WALLET: 'expensifyWallet',
        BETA_COMMENT_LINKING: 'commentLinking',
        INTERNATIONALIZATION: 'internationalization',
        IOU_SEND: 'sendMoney',
        POLICY_ROOMS: 'policyRooms',
        PASSWORDLESS: 'passwordless',
        TASKS: 'tasks',
        THREADS: 'threads',
        CUSTOM_STATUS: 'customStatus',
        NEW_DOT_CATEGORIES: 'newDotCategories',
        NEW_DOT_TAGS: 'newDotTags',
    },
    BUTTON_STATES: {
        DEFAULT: 'default',
        ACTIVE: 'active',
        PRESSED: 'pressed',
        COMPLETE: 'complete',
        DISABLED: 'disabled',
    },
    BANK_ACCOUNT_TYPES: {
        WALLET: 'WALLET',
    },
    COUNTRY: {
        US: 'US',
        MX: 'MX',
        AU: 'AU',
        CA: 'CA',
        GB: 'GB',
    },
    DESKTOP_DEEPLINK_APP_STATE: {
        CHECKING: 'checking',
        INSTALLED: 'installed',
        NOT_INSTALLED: 'not-installed',
    },
    PLATFORM: {
        IOS: 'ios',
        ANDROID: 'android',
        WEB: 'web',
        DESKTOP: 'desktop',
    },
    PLATFORM_SPECIFIC_KEYS: {
        CTRL: {
            DEFAULT: 'control',
            [PLATFORM_OS_MACOS]: 'meta',
            [PLATFORM_IOS]: 'meta',
        },
        SHIFT: {
            DEFAULT: 'shift',
        },
    },
    KEYBOARD_SHORTCUTS: {
        SEARCH: {
            descriptionKey: 'search',
            shortcutKey: 'K',
            modifiers: ['CTRL'],
            trigger: {
                DEFAULT: {input: 'k', modifierFlags: keyModifierControl},
                [PLATFORM_OS_MACOS]: {input: 'k', modifierFlags: keyModifierCommand},
                [PLATFORM_IOS]: {input: 'k', modifierFlags: keyModifierCommand},
            },
            type: KEYBOARD_SHORTCUT_NAVIGATION_TYPE,
        },
        NEW_CHAT: {
            descriptionKey: 'newChat',
            shortcutKey: 'K',
            modifiers: ['CTRL', 'SHIFT'],
            trigger: {
                DEFAULT: {input: 'k', modifierFlags: keyModifierShiftControl},
                [PLATFORM_OS_MACOS]: {input: 'k', modifierFlags: keyModifierShiftCommand},
                [PLATFORM_IOS]: {input: 'k', modifierFlags: keyModifierShiftCommand},
            },
            type: KEYBOARD_SHORTCUT_NAVIGATION_TYPE,
        },
        SHORTCUT_MODAL: {
            descriptionKey: 'openShortcutDialog',
            shortcutKey: 'J',
            modifiers: ['CTRL'],
            trigger: {
                DEFAULT: {input: 'j', modifierFlags: keyModifierControl},
                [PLATFORM_OS_MACOS]: {input: 'j', modifierFlags: keyModifierCommand},
                [PLATFORM_IOS]: {input: 'j', modifierFlags: keyModifierCommand},
            },
        },
        ESCAPE: {
            descriptionKey: 'escape',
            shortcutKey: 'Escape',
            modifiers: [],
            trigger: {
                DEFAULT: {input: keyInputEscape},
                [PLATFORM_OS_MACOS]: {input: keyInputEscape},
                [PLATFORM_IOS]: {input: keyInputEscape},
            },
        },
        ENTER: {
            descriptionKey: null,
            shortcutKey: 'Enter',
            modifiers: [],
            trigger: {
                DEFAULT: {input: keyInputEnter},
                [PLATFORM_OS_MACOS]: {input: keyInputEnter},
                [PLATFORM_IOS]: {input: keyInputEnter},
            },
        },
        CTRL_ENTER: {
            descriptionKey: null,
            shortcutKey: 'Enter',
            modifiers: ['CTRL'],
            trigger: {
                DEFAULT: {input: keyInputEnter, modifierFlags: keyModifierControl},
                [PLATFORM_OS_MACOS]: {input: keyInputEnter, modifierFlags: keyModifierCommand},
                [PLATFORM_IOS]: {input: keyInputEnter, modifierFlags: keyModifierCommand},
            },
        },
        COPY: {
            descriptionKey: 'copy',
            shortcutKey: 'C',
            modifiers: ['CTRL'],
            trigger: {
                DEFAULT: {input: 'c', modifierFlags: keyModifierControl},
                [PLATFORM_OS_MACOS]: {input: 'c', modifierFlags: keyModifierCommand},
                [PLATFORM_IOS]: {input: 'c', modifierFlags: keyModifierCommand},
            },
        },
        ARROW_UP: {
            descriptionKey: null,
            shortcutKey: 'ArrowUp',
            modifiers: [],
            trigger: {
                DEFAULT: {input: keyInputUpArrow},
                [PLATFORM_OS_MACOS]: {input: keyInputUpArrow},
                [PLATFORM_IOS]: {input: keyInputUpArrow},
            },
        },
        ARROW_DOWN: {
            descriptionKey: null,
            shortcutKey: 'ArrowDown',
            modifiers: [],
            trigger: {
                DEFAULT: {input: keyInputDownArrow},
                [PLATFORM_OS_MACOS]: {input: keyInputDownArrow},
                [PLATFORM_IOS]: {input: keyInputDownArrow},
            },
        },
        ARROW_LEFT: {
            descriptionKey: null,
            shortcutKey: 'ArrowLeft',
            modifiers: [],
            trigger: {
                DEFAULT: {input: keyInputLeftArrow},
                [PLATFORM_OS_MACOS]: {input: keyInputLeftArrow},
                [PLATFORM_IOS]: {input: keyInputLeftArrow},
            },
        },
        ARROW_RIGHT: {
            descriptionKey: null,
            shortcutKey: 'ArrowRight',
            modifiers: [],
            trigger: {
                DEFAULT: {input: keyInputRightArrow},
                [PLATFORM_OS_MACOS]: {input: keyInputRightArrow},
                [PLATFORM_IOS]: {input: keyInputRightArrow},
            },
        },
        TAB: {
            descriptionKey: null,
            shortcutKey: 'Tab',
            modifiers: [],
        },
    },
    KEYBOARD_SHORTCUTS_TYPES: {
        NAVIGATION_SHORTCUT: KEYBOARD_SHORTCUT_NAVIGATION_TYPE,
    },
    KEYBOARD_SHORTCUT_KEY_DISPLAY_NAME: {
        CONTROL: 'CTRL',
        ESCAPE: 'ESC',
        META: 'CMD',
        SHIFT: 'Shift',
    },
    CURRENCY: {
        USD: 'USD',
    },
    EXAMPLE_PHONE_NUMBER: '+15005550006',
    CONCIERGE_CHAT_NAME: 'Concierge',
    CLOUDFRONT_URL,
    EMPTY_ARRAY,
    EMPTY_OBJECT,
    USE_EXPENSIFY_URL,
    NEW_ZOOM_MEETING_URL: 'https://zoom.us/start/videomeeting',
    NEW_GOOGLE_MEET_MEETING_URL: 'https://meet.google.com/new',
    GOOGLE_MEET_URL_ANDROID: 'https://meet.google.com',
    DEEPLINK_BASE_URL: 'new-expensify://',
    PDF_VIEWER_URL: '/pdf/web/viewer.html',
    CLOUDFRONT_DOMAIN_REGEX: /^https:\/\/\w+\.cloudfront\.net/i,
    EXPENSIFY_ICON_URL: `${CLOUDFRONT_URL}/images/favicon-2019.png`,
    CONCIERGE_ICON_URL_2021: `${CLOUDFRONT_URL}/images/icons/concierge_2021.png`,
    CONCIERGE_ICON_URL: `${CLOUDFRONT_URL}/images/icons/concierge_2022.png`,
    UPWORK_URL: 'https://github.com/Expensify/App/issues?q=is%3Aopen+is%3Aissue+label%3A%22Help+Wanted%22',
    GITHUB_URL: 'https://github.com/Expensify/App',
    TERMS_URL: `${USE_EXPENSIFY_URL}/terms`,
    PRIVACY_URL: `${USE_EXPENSIFY_URL}/privacy`,
    LICENSES_URL: `${USE_EXPENSIFY_URL}/licenses`,
    GITHUB_RELEASE_URL: 'https://api.github.com/repos/expensify/app/releases/latest',
    ADD_SECONDARY_LOGIN_URL: encodeURI('settings?param={"section":"account","openModal":"secondaryLogin"}'),
    MANAGE_CARDS_URL: 'domain_companycards',
    FEES_URL: `${USE_EXPENSIFY_URL}/fees`,
    CFPB_PREPAID_URL: 'https://cfpb.gov/prepaid',
    STAGING_NEW_EXPENSIFY_URL: 'https://staging.new.expensify.com',
    NEWHELP_URL: 'https://help.expensify.com',
    INTERNAL_DEV_EXPENSIFY_URL: 'https://www.expensify.com.dev',
    STAGING_EXPENSIFY_URL: 'https://staging.expensify.com',
    EXPENSIFY_URL: 'https://www.expensify.com',

    // Use Environment.getEnvironmentURL to get the complete URL with port number
    DEV_NEW_EXPENSIFY_URL: 'http://localhost:',

    SIGN_IN_FORM_WIDTH: 300,

    DEEPLINK_PROMPT_DENYLIST: [SCREENS.HOME, SCREENS.SIGN_IN_WITH_APPLE_DESKTOP, SCREENS.SIGN_IN_WITH_GOOGLE_DESKTOP],

    SIGN_IN_METHOD: {
        APPLE: 'Apple',
        GOOGLE: 'Google',
    },

    OPTION_TYPE: {
        REPORT: 'report',
        PERSONAL_DETAIL: 'personalDetail',
    },
    RECEIPT: {
        ICON_SIZE: 164,
        PERMISSION_GRANTED: 'granted',
        HAND_ICON_HEIGHT: 152,
        HAND_ICON_WIDTH: 200,
        SHUTTER_SIZE: 90,
    },
    REPORT: {
        MAXIMUM_PARTICIPANTS: 8,
        SPLIT_REPORTID: '-2',
        ACTIONS: {
            LIMIT: 50,
            TYPE: {
                APPROVED: 'APPROVED',
                ADDCOMMENT: 'ADDCOMMENT',
                CLOSED: 'CLOSED',
                CREATED: 'CREATED',
                TASKEDITED: 'TASKEDITED',
                TASKCANCELLED: 'TASKCANCELLED',
                IOU: 'IOU',
                MODIFIEDEXPENSE: 'MODIFIEDEXPENSE',
                REIMBURSEMENTQUEUED: 'REIMBURSEMENTQUEUED',
                RENAMED: 'RENAMED',
                CHRONOSOOOLIST: 'CHRONOSOOOLIST',
                TASKCOMPLETED: 'TASKCOMPLETED',
                TASKREOPENED: 'TASKREOPENED',
                REPORTPREVIEW: 'REPORTPREVIEW',
                POLICYCHANGELOG: {
                    ADD_APPROVER_RULE: 'POLICYCHANGELOG_ADD_APPROVER_RULE',
                    ADD_CATEGORY: 'POLICYCHANGELOG_ADD_CATEGORY',
                    ADD_CUSTOM_UNIT: 'POLICYCHANGELOG_ADD_CUSTOM_UNIT',
                    ADD_CUSTOM_UNIT_RATE: 'POLICYCHANGELOG_ADD_CUSTOM_UNIT_RATE',
                    ADD_EMPLOYEE: 'POLICYCHANGELOG_ADD_EMPLOYEE',
                    ADD_INTEGRATION: 'POLICYCHANGELOG_ADD_INTEGRATION',
                    ADD_REPORT_FIELD: 'POLICYCHANGELOG_ADD_REPORT_FIELD',
                    ADD_TAG: 'POLICYCHANGELOG_ADD_TAG',
                    DELETE_ALL_TAGS: 'POLICYCHANGELOG_DELETE_ALL_TAGS',
                    DELETE_APPROVER_RULE: 'POLICYCHANGELOG_DELETE_APPROVER_RULE',
                    DELETE_CATEGORY: 'POLICYCHANGELOG_DELETE_CATEGORY',
                    DELETE_CUSTOM_UNIT: 'POLICYCHANGELOG_DELETE_CUSTOM_UNIT',
                    DELETE_CUSTOM_UNIT_RATE: 'POLICYCHANGELOG_DELETE_CUSTOM_UNIT_RATE',
                    DELETE_CUSTOM_UNIT_SUB_RATE: 'POLICYCHANGELOG_DELETE_CUSTOM_UNIT_SUB_RATE',
                    DELETE_EMPLOYEE: 'POLICYCHANGELOG_DELETE_EMPLOYEE',
                    DELETE_INTEGRATION: 'POLICYCHANGELOG_DELETE_INTEGRATION',
                    DELETE_REPORT_FIELD: 'POLICYCHANGELOG_DELETE_REPORT_FIELD',
                    DELETE_TAG: 'POLICYCHANGELOG_DELETE_TAG',
                    IMPORT_CUSTOM_UNIT_RATES: 'POLICYCHANGELOG_IMPORT_CUSTOM_UNIT_RATES',
                    IMPORT_TAGS: 'POLICYCHANGELOG_IMPORT_TAGS',
                    SET_AUTOREIMBURSEMENT: 'POLICYCHANGELOG_SET_AUTOREIMBURSEMENT',
                    SET_AUTO_JOIN: 'POLICYCHANGELOG_SET_AUTO_JOIN',
                    SET_CATEGORY_NAME: 'POLICYCHANGELOG_SET_CATEGORY_NAME',
                    UPDATE_ACH_ACCOUNT: 'POLICYCHANGELOG_UPDATE_ACH_ACCOUNT',
                    UPDATE_APPROVER_RULE: 'POLICYCHANGELOG_UPDATE_APPROVER_RULE',
                    UPDATE_AUDIT_RATE: 'POLICYCHANGELOG_UPDATE_AUDIT_RATE',
                    UPDATE_AUTOHARVESTING: 'POLICYCHANGELOG_UPDATE_AUTOHARVESTING',
                    UPDATE_AUTOREIMBURSEMENT: 'POLICYCHANGELOG_UPDATE_AUTOREIMBURSEMENT',
                    UPDATE_AUTOREPORTING_FREQUENCY: 'POLICYCHANGELOG_UPDATE_AUTOREPORTING_FREQUENCY',
                    UPDATE_CATEGORY: 'POLICYCHANGELOG_UPDATE_CATEGORY',
                    UPDATE_CURRENCY: 'POLICYCHANGELOG_UPDATE_CURRENCY',
                    UPDATE_CUSTOM_UNIT: 'POLICYCHANGELOG_UPDATE_CUSTOM_UNIT',
                    UPDATE_CUSTOM_UNIT_RATE: 'POLICYCHANGELOG_UPDATE_CUSTOM_UNIT_RATE',
                    UPDATE_CUSTOM_UNIT_SUB_RATE: 'POLICYCHANGELOG_UPDATE_CUSTOM_UNIT_SUB_RATE',
                    UPDATE_DEFAULT_BILLABLE: 'POLICYCHANGELOG_UPDATE_DEFAULT_BILLABLE',
                    UPDATE_DEFAULT_REIMBURSABLE: 'POLICYCHANGELOG_UPDATE_DEFAULT_REIMBURSABLE',
                    UPDATE_DEFAULT_TITLE: 'POLICYCHANGELOG_UPDATE_DEFAULT_TITLE',
                    UPDATE_DEFAULT_TITLE_ENFORCED: 'POLICYCHANGELOG_UPDATE_DEFAULT_TITLE_ENFORCED',
                    UPDATE_DISABLED_FIELDS: 'POLICYCHANGELOG_UPDATE_DISABLED_FIELDS',
                    UPDATE_EMPLOYEE: 'POLICYCHANGELOG_UPDATE_EMPLOYEE',
                    UPDATE_FIELD: 'POLICYCHANGELOG_UPDATE_FIELD',
                    UPDATE_MANUAL_APPROVAL_THRESHOLD: 'POLICYCHANGELOG_UPDATE_MANUAL_APPROVAL_THRESHOLD',
                    UPDATE_MAX_EXPENSE_AMOUNT: 'POLICYCHANGELOG_UPDATE_MAX_EXPENSE_AMOUNT',
                    UPDATE_MAX_EXPENSE_AMOUNT_NO_RECEIPT: 'POLICYCHANGELOG_UPDATE_MAX_EXPENSE_AMOUNT_NO_RECEIPT',
                    UPDATE_NAME: 'POLICYCHANGELOG_UPDATE_NAME',
                    UPDATE_OWNERSHIP: 'POLICYCHANGELOG_UPDATE_OWNERSHIP',
                    UPDATE_REIMBURSEMENT_CHOICE: 'POLICYCHANGELOG_UPDATE_REIMBURSEMENT_CHOICE',
                    UPDATE_REPORT_FIELD: 'POLICYCHANGELOG_UPDATE_REPORT_FIELD',
                    UPDATE_TAG: 'POLICYCHANGELOG_UPDATE_TAG',
                    UPDATE_TAG_LIST_NAME: 'POLICYCHANGELOG_UPDATE_TAG_LIST_NAME',
                    UPDATE_TAG_NAME: 'POLICYCHANGELOG_UPDATE_TAG_NAME',
                    UPDATE_TIME_ENABLED: 'POLICYCHANGELOG_UPDATE_TIME_ENABLED',
                    UPDATE_TIME_RATE: 'POLICYCHANGELOG_UPDATE_TIME_RATE',
                },
            },
        },
        ARCHIVE_REASON: {
            DEFAULT: 'default',
            ACCOUNT_CLOSED: 'accountClosed',
            ACCOUNT_MERGED: 'accountMerged',
            REMOVED_FROM_POLICY: 'removedFromPolicy',
            POLICY_DELETED: 'policyDeleted',
        },
        MESSAGE: {
            TYPE: {
                COMMENT: 'COMMENT',
                TEXT: 'TEXT',
            },
        },
        TYPE: {
            CHAT: 'chat',
            EXPENSE: 'expense',
            IOU: 'iou',
            TASK: 'task',
        },
        CHAT_TYPE: {
            POLICY_ANNOUNCE: 'policyAnnounce',
            POLICY_ADMINS: 'policyAdmins',
            DOMAIN_ALL: 'domainAll',
            POLICY_ROOM: 'policyRoom',
            POLICY_EXPENSE_CHAT: 'policyExpenseChat',
        },
        WORKSPACE_CHAT_ROOMS: {
            ANNOUNCE: '#announce',
            ADMINS: '#admins',
        },
        STATE: {
            SUBMITTED: 'SUBMITTED',
            PROCESSING: 'PROCESSING',
        },
        STATE_NUM: {
            OPEN: 0,
            PROCESSING: 1,
            SUBMITTED: 2,
            BILLING: 3,
        },
        STATUS: {
            OPEN: 0,
            SUBMITTED: 1,
            CLOSED: 2,
            APPROVED: 3,
            REIMBURSED: 4,
        },
        NOTIFICATION_PREFERENCE: {
            MUTE: 'mute',
            DAILY: 'daily',
            ALWAYS: 'always',
            HIDDEN: 'hidden',
        },
        // Options for which room members can post
        WRITE_CAPABILITIES: {
            ALL: 'all',
            ADMINS: 'admins',
        },
        VISIBILITY: {
            PUBLIC: 'public',
            PUBLIC_ANNOUNCE: 'public_announce',
            PRIVATE: 'private',
            RESTRICTED: 'restricted',
        },
        RESERVED_ROOM_NAMES: ['#admins', '#announce'],
        MAX_PREVIEW_AVATARS: 4,
        MAX_ROOM_NAME_LENGTH: 79,
        LAST_MESSAGE_TEXT_MAX_LENGTH: 200,
        OWNER_EMAIL_FAKE: '__FAKE__',
        OWNER_ACCOUNT_ID_FAKE: 0,
        DEFAULT_REPORT_NAME: 'Chat Report',
    },
    COMPOSER: {
        MAX_LINES: 16,
        MAX_LINES_SMALL_SCREEN: 6,
        MAX_LINES_FULL: -1,

        // The minimum number of typed lines needed to enable the full screen composer
        FULL_COMPOSER_MIN_LINES: 3,
    },
    MODAL: {
        MODAL_TYPE: {
            CONFIRM: 'confirm',
            CENTERED: 'centered',
            CENTERED_UNSWIPEABLE: 'centered_unswipeable',
            CENTERED_SMALL: 'centered_small',
            BOTTOM_DOCKED: 'bottom_docked',
            POPOVER: 'popover',
            RIGHT_DOCKED: 'right_docked',
        },
        ANCHOR_ORIGIN_VERTICAL: {
            TOP: 'top',
            CENTER: 'center',
            BOTTOM: 'bottom',
        },
        ANCHOR_ORIGIN_HORIZONTAL: {
            LEFT: 'left',
            CENTER: 'center',
            RIGHT: 'right',
        },
        POPOVER_MENU_PADDING: 8,
    },
    TIMING: {
        CALCULATE_MOST_RECENT_LAST_MODIFIED_ACTION: 'calc_most_recent_last_modified_action',
        SEARCH_RENDER: 'search_render',
        HOMEPAGE_INITIAL_RENDER: 'homepage_initial_render',
        REPORT_INITIAL_RENDER: 'report_initial_render',
        SWITCH_REPORT: 'switch_report',
        SIDEBAR_LOADED: 'sidebar_loaded',
        COLD: 'cold',
        WARM: 'warm',
        REPORT_ACTION_ITEM_LAYOUT_DEBOUNCE_TIME: 1500,
        SHOW_LOADING_SPINNER_DEBOUNCE_TIME: 250,
        TEST_TOOLS_MODAL_THROTTLE_TIME: 800,
        TOOLTIP_SENSE: 1000,
        TRIE_INITIALIZATION: 'trie_initialization',
        COMMENT_LENGTH_DEBOUNCE_TIME: 500,
    },
    PRIORITY_MODE: {
        GSD: 'gsd',
        DEFAULT: 'default',
    },
    THEME: {
        DEFAULT: 'dark',
        LIGHT: 'light',
        DARK: 'dark',
        SYSTEM: 'system',
    },
    TRANSACTION: {
        DEFAULT_MERCHANT: 'Request',
        UNKNOWN_MERCHANT: 'Unknown Merchant',
        PARTIAL_TRANSACTION_MERCHANT: '(none)',
        TYPE: {
            CUSTOM_UNIT: 'customUnit',
        },
    },
    JSON_CODE: {
        SUCCESS: 200,
        BAD_REQUEST: 400,
        NOT_AUTHENTICATED: 407,
        EXP_ERROR: 666,
        MANY_WRITES_ERROR: 665,
        UNABLE_TO_RETRY: 'unableToRetry',
    },
    HTTP_STATUS: {
        // When Cloudflare throttles
        TOO_MANY_REQUESTS: 429,
        INTERNAL_SERVER_ERROR: 500,
        BAD_GATEWAY: 502,
        GATEWAY_TIMEOUT: 504,
        UNKNOWN_ERROR: 520,
    },
    ERROR: {
        XHR_FAILED: 'xhrFailed',
        THROTTLED: 'throttled',
        UNKNOWN_ERROR: 'Unknown error',
        REQUEST_CANCELLED: 'AbortError',
        FAILED_TO_FETCH: 'Failed to fetch',
        ENSURE_BUGBOT: 'ENSURE_BUGBOT',
        PUSHER_ERROR: 'PusherError',
        WEB_SOCKET_ERROR: 'WebSocketError',
        NETWORK_REQUEST_FAILED: 'Network request failed',
        SAFARI_DOCUMENT_LOAD_ABORTED: 'cancelled',
        FIREFOX_DOCUMENT_LOAD_ABORTED: 'NetworkError when attempting to fetch resource.',
        IOS_NETWORK_CONNECTION_LOST: 'The network connection was lost.',
        IOS_NETWORK_CONNECTION_LOST_RUSSIAN: 'Сетевое соединение потеряно.',
        IOS_NETWORK_CONNECTION_LOST_SWEDISH: 'Nätverksanslutningen förlorades.',
        IOS_NETWORK_CONNECTION_LOST_SPANISH: 'La conexión a Internet parece estar desactivada.',
        IOS_LOAD_FAILED: 'Load failed',
        SAFARI_CANNOT_PARSE_RESPONSE: 'cannot parse response',
        GATEWAY_TIMEOUT: 'Gateway Timeout',
        EXPENSIFY_SERVICE_INTERRUPTED: 'Expensify service interrupted',
        DUPLICATE_RECORD: 'A record already exists with this ID',
    },
    ERROR_TYPE: {
        SOCKET: 'Expensify\\Auth\\Error\\Socket',
    },
    ERROR_TITLE: {
        SOCKET: 'Issue connecting to database',
        DUPLICATE_RECORD: '400 Unique Constraints Violation',
    },
    NETWORK: {
        METHOD: {
            POST: 'post',
        },
        MIN_RETRY_WAIT_TIME_MS: 10,
        MAX_RANDOM_RETRY_WAIT_TIME_MS: 100,
        MAX_RETRY_WAIT_TIME_MS: 10 * 1000,
        PROCESS_REQUEST_DELAY_MS: 1000,
        MAX_PENDING_TIME_MS: 10 * 1000,
    },
    DEFAULT_TIME_ZONE: {automatic: true, selected: 'America/Los_Angeles'},
    DEFAULT_ACCOUNT_DATA: {errors: null, success: '', isLoading: false},
    DEFAULT_CLOSE_ACCOUNT_DATA: {errors: {}, success: '', isLoading: false},
    FORMS: {
        LOGIN_FORM: 'LoginForm',
        VALIDATE_CODE_FORM: 'ValidateCodeForm',
        VALIDATE_TFA_CODE_FORM: 'ValidateTfaCodeForm',
        RESEND_VALIDATION_FORM: 'ResendValidationForm',
        UNLINK_LOGIN_FORM: 'UnlinkLoginForm',
        RESEND_VALIDATE_CODE_FORM: 'ResendValidateCodeForm',
    },
    APP_STATE: {
        ACTIVE: 'active',
        BACKGROUND: 'background',
        INACTIVE: 'inactive',
    },

    // at least 8 characters, 1 capital letter, 1 lowercase number, 1 number
    PASSWORD_COMPLEXITY_REGEX_STRING: '^(?=.*[A-Z])(?=.*[0-9])(?=.*[a-z]).{8,}$',

    // 6 numeric digits
    VALIDATE_CODE_REGEX_STRING: /^\d{6}$/,

    // 8 alphanumeric characters
    RECOVERY_CODE_REGEX_STRING: /^[a-zA-Z0-9]{8}$/,

    // The server has a WAF (Web Application Firewall) which will strip out HTML/XML tags using this regex pattern.
    // It's copied here so that the same regex pattern can be used in form validations to be consistent with the server.
    VALIDATE_FOR_HTML_TAG_REGEX: /<([^>\s]+)(?:[^>]*?)>/g,

    VALIDATE_FOR_LEADINGSPACES_HTML_TAG_REGEX: /<([\s]+[\s\w~!@#$%^&*(){}[\];':"`|?.,/\\+\-=<]+.*[\s]*)>/g,

    WHITELISTED_TAGS: [/<>/, /< >/, /<->/, /<-->/, /<br>/, /<br\/>/],

    PASSWORD_PAGE: {
        ERROR: {
            ALREADY_VALIDATED: 'Account already validated',
            VALIDATE_CODE_FAILED: 'Validate code failed',
        },
    },

    PUSHER: {
        PRIVATE_USER_CHANNEL_PREFIX: 'private-encrypted-user-accountID-',
        PRIVATE_REPORT_CHANNEL_PREFIX: 'private-report-reportID-',
    },

    EMOJI_SPACER: 'SPACER',

    // This is the number of columns in each row of the picker.
    // Because of how flatList implements these rows, each row is an index rather than each element
    // For this reason to make headers work, we need to have the header be the only rendered element in its row
    // If this number is changed, emojis.js will need to be updated to have the proper number of spacer elements
    // around each header.
    EMOJI_NUM_PER_ROW: 8,

    EMOJI_FREQUENT_ROW_COUNT: 3,

    EMOJI_DEFAULT_SKIN_TONE: -1,

    INVISIBLE_CODEPOINTS: ['fe0f', '200d', '2066'],

    UNICODE: {
        LTR: '\u2066',
    },

    TOOLTIP_MAX_LINES: 3,

    LOGIN_TYPE: {
        PHONE: 'phone',
        EMAIL: 'email',
    },

    MAGIC_CODE_LENGTH: 6,
    MAGIC_CODE_EMPTY_CHAR: ' ',

    RECOVERY_CODE_LENGTH: 8,

    KEYBOARD_TYPE: {
        PHONE_PAD: 'phone-pad',
        NUMBER_PAD: 'number-pad',
        DECIMAL_PAD: 'decimal-pad',
        VISIBLE_PASSWORD: 'visible-password',
        EMAIL_ADDRESS: 'email-address',
        ASCII_CAPABLE: 'ascii-capable',
        URL: 'url',
        DEFAULT: 'default',
    },

    ATTACHMENT_MESSAGE_TEXT: '[Attachment]',
    // This is a placeholder for attachment which is uploading
    ATTACHMENT_UPLOADING_MESSAGE_HTML: 'Uploading attachment...',
    ATTACHMENT_SOURCE_ATTRIBUTE: 'data-expensify-source',
    ATTACHMENT_PREVIEW_ATTRIBUTE: 'src',
    ATTACHMENT_ORIGINAL_FILENAME_ATTRIBUTE: 'data-name',

    ATTACHMENT_PICKER_TYPE: {
        FILE: 'file',
        IMAGE: 'image',
    },

    ATTACHMENT_FILE_TYPE: {
        FILE: 'file',
        IMAGE: 'image',
        VIDEO: 'video',
    },

    FILE_TYPE_REGEX: {
        // Image MimeTypes allowed by iOS photos app.
        IMAGE: /\.(jpg|jpeg|png|webp|gif|tiff|bmp|heic|heif)$/,
        // Video MimeTypes allowed by iOS photos app.
        VIDEO: /\.(mov|mp4)$/,
    },
    IOS_CAMERAROLL_ACCESS_ERROR: 'Access to photo library was denied',
    ADD_PAYMENT_MENU_POSITION_Y: 226,
    ADD_PAYMENT_MENU_POSITION_X: 356,
    EMOJI_PICKER_SIZE: {
        WIDTH: 320,
        HEIGHT: 416,
    },
    DESKTOP_HEADER_PADDING: 12,
    CATEGORY_SHORTCUT_BAR_HEIGHT: 32,
    SMALL_EMOJI_PICKER_SIZE: {
        WIDTH: '100%',
    },
    NON_NATIVE_EMOJI_PICKER_LIST_HEIGHT: 300,
    NON_NATIVE_EMOJI_PICKER_LIST_HEIGHT_WEB: 200,
    EMOJI_PICKER_ITEM_HEIGHT: 32,
    EMOJI_PICKER_HEADER_HEIGHT: 32,
    RECIPIENT_LOCAL_TIME_HEIGHT: 25,
    AUTO_COMPLETE_SUGGESTER: {
        SUGGESTER_PADDING: 6,
        SUGGESTER_INNER_PADDING: 8,
        SUGGESTION_ROW_HEIGHT: 40,
        SMALL_CONTAINER_HEIGHT_FACTOR: 2.5,
        MIN_AMOUNT_OF_SUGGESTIONS: 3,
        MAX_AMOUNT_OF_SUGGESTIONS: 20,
        MAX_AMOUNT_OF_VISIBLE_SUGGESTIONS_IN_CONTAINER: 5,
        HERE_TEXT: '@here',
    },
    COMPOSER_MAX_HEIGHT: 125,
    CHAT_FOOTER_MIN_HEIGHT: 65,
    CHAT_SKELETON_VIEW: {
        AVERAGE_ROW_HEIGHT: 80,
        HEIGHT_FOR_ROW_COUNT: {
            1: 60,
            2: 80,
            3: 100,
        },
    },
    LHN_SKELETON_VIEW_ITEM_HEIGHT: 64,
    EXPENSIFY_PARTNER_NAME: 'expensify.com',
    EMAIL: {
        ACCOUNTING: 'accounting@expensify.com',
        ADMIN: 'admin@expensify.com',
        BILLS: 'bills@expensify.com',
        CHRONOS: 'chronos@expensify.com',
        CONCIERGE: 'concierge@expensify.com',
        CONTRIBUTORS: 'contributors@expensify.com',
        FIRST_RESPONDER: 'firstresponders@expensify.com',
        GUIDES_DOMAIN: 'team.expensify.com',
        HELP: 'help@expensify.com',
        INTEGRATION_TESTING_CREDS: 'integrationtestingcreds@expensify.com',
        PAYROLL: 'payroll@expensify.com',
        QA: 'qa@expensify.com',
        QA_TRAVIS: 'qa+travisreceipts@expensify.com',
        RECEIPTS: 'receipts@expensify.com',
        STUDENT_AMBASSADOR: 'studentambassadors@expensify.com',
        SVFG: 'svfg@expensify.com',
    },

    ACCOUNT_ID: {
        ACCOUNTING: Number(Config?.EXPENSIFY_ACCOUNT_ID_ACCOUNTING ?? 9645353),
        ADMIN: Number(Config?.EXPENSIFY_ACCOUNT_ID_ADMIN ?? -1),
        BILLS: Number(Config?.EXPENSIFY_ACCOUNT_ID_BILLS ?? 1371),
        CHRONOS: Number(Config?.EXPENSIFY_ACCOUNT_ID_CHRONOS ?? 10027416),
        CONCIERGE: Number(Config?.EXPENSIFY_ACCOUNT_ID_CONCIERGE ?? 8392101),
        CONTRIBUTORS: Number(Config?.EXPENSIFY_ACCOUNT_ID_CONTRIBUTORS ?? 9675014),
        FIRST_RESPONDER: Number(Config?.EXPENSIFY_ACCOUNT_ID_FIRST_RESPONDER ?? 9375152),
        HELP: Number(Config?.EXPENSIFY_ACCOUNT_ID_HELP ?? -1),
        INTEGRATION_TESTING_CREDS: Number(Config?.EXPENSIFY_ACCOUNT_ID_INTEGRATION_TESTING_CREDS ?? -1),
        PAYROLL: Number(Config?.EXPENSIFY_ACCOUNT_ID_PAYROLL ?? 9679724),
        QA: Number(Config?.EXPENSIFY_ACCOUNT_ID_QA ?? 3126513),
        QA_TRAVIS: Number(Config?.EXPENSIFY_ACCOUNT_ID_QA_TRAVIS ?? 8595733),
        RECEIPTS: Number(Config?.EXPENSIFY_ACCOUNT_ID_RECEIPTS ?? -1),
        REWARDS: Number(Config?.EXPENSIFY_ACCOUNT_ID_REWARDS ?? 11023767), // rewards@expensify.com
        STUDENT_AMBASSADOR: Number(Config?.EXPENSIFY_ACCOUNT_ID_STUDENT_AMBASSADOR ?? 10476956),
        SVFG: Number(Config?.EXPENSIFY_ACCOUNT_ID_SVFG ?? 2012843),
    },

    ENVIRONMENT: {
        DEV: 'development',
        STAGING: 'staging',
        PRODUCTION: 'production',
        ADHOC: 'adhoc',
    },

    // Used to delay the initial fetching of reportActions when the app first inits or reconnects (e.g. returning
    // from backgound). The times are based on how long it generally seems to take for the app to become interactive
    // in each scenario.
    FETCH_ACTIONS_DELAY: {
        STARTUP: 8000,
        RECONNECT: 1000,
    },

    WALLET: {
        TRANSFER_METHOD_TYPE: {
            INSTANT: 'instant',
            ACH: 'ach',
        },
        TRANSFER_METHOD_TYPE_FEE: {
            INSTANT: {
                RATE: 1.5,
                MINIMUM_FEE: 25,
            },
            ACH: {
                RATE: 0,
                MINIMUM_FEE: 0,
            },
        },
        ERROR: {
            // If these get updated, we need to update the codes on the Web side too
            SSN: 'ssnError',
            KBA: 'kbaNeeded',
            KYC: 'kycFailed',
            FULL_SSN_NOT_FOUND: 'Full SSN not found',
            MISSING_FIELD: 'Missing required additional details fields',
            WRONG_ANSWERS: 'Wrong answers',
            ONFIDO_FIXABLE_ERROR: 'Onfido returned a fixable error',

            // KBA stands for Knowledge Based Answers (requiring us to show Idology questions)
            KBA_NEEDED: 'KBA needed',
            NO_ACCOUNT_TO_LINK: '405 No account to link to wallet',
            INVALID_WALLET: '405 Invalid wallet account',
            NOT_OWNER_OF_BANK_ACCOUNT: '401 Wallet owner does not own linked bank account',
            INVALID_BANK_ACCOUNT: '405 Attempting to link an invalid bank account to a wallet',
            NOT_OWNER_OF_FUND: '401 Wallet owner does not own linked fund',
            INVALID_FUND: '405 Attempting to link an invalid fund to a wallet',
        },
        STEP: {
            // In the order they appear in the Wallet flow
            ADDITIONAL_DETAILS: 'AdditionalDetailsStep',
            ADDITIONAL_DETAILS_KBA: 'AdditionalDetailsKBAStep',
            ONFIDO: 'OnfidoStep',
            TERMS: 'TermsStep',
            ACTIVATE: 'ActivateStep',
        },
        TIER_NAME: {
            GOLD: 'GOLD',
            SILVER: 'SILVER',
        },
    },

    PLAID: {
        EVENT: {
            ERROR: 'ERROR',
            EXIT: 'EXIT',
        },
    },

    ONFIDO: {
        CONTAINER_ID: 'onfido-mount',
        TYPE: {
            DOCUMENT: 'document',
            FACE: 'face',
        },
        VARIANT: {
            VIDEO: 'video',
        },
        SMS_NUMBER_COUNTRY_CODE: 'US',
        ERROR: {
            USER_CANCELLED: 'User canceled flow.',
            USER_TAPPED_BACK: 'User exited by clicking the back button.',
            USER_EXITED: 'User exited by manual action.',
            USER_CAMERA_DENINED: 'Onfido.OnfidoFlowError',
            USER_CAMERA_PERMISSION: 'Encountered an error: cameraPermission',
            // eslint-disable-next-line max-len
            USER_CAMERA_CONSENT_DENIED:
                'Unexpected result Intent. It might be a result of incorrect integration, make sure you only pass Onfido intent to handleActivityResult. It might be due to unpredictable crash or error. Please report the problem to android-sdk@onfido.com. Intent: null \n resultCode: 0',
        },
    },

    OS: {
        WINDOWS: 'Windows',
        MAC_OS: PLATFORM_OS_MACOS,
        ANDROID: 'Android',
        IOS: PLATFORM_IOS,
        LINUX: 'Linux',
        NATIVE: 'Native',
    },

    BROWSER: {
        CHROME: 'chrome',
        FIREFOX: 'firefox',
        IE: 'ie',
        EDGE: 'edge',
        Opera: 'opera',
        SAFARI: 'safari',
        OTHER: 'other',
    },

    PAYMENT_METHODS: {
        DEBIT_CARD: 'debitCard',
        BANK_ACCOUNT: 'bankAccount',
    },

    PAYMENT_METHOD_ID_KEYS: {
        DEBIT_CARD: 'fundID',
        BANK_ACCOUNT: 'bankAccountID',
    },

    IOU: {
        // Note: These payment types are used when building IOU reportAction message values in the server and should
        // not be changed.
        PAYMENT_TYPE: {
            ELSEWHERE: 'Elsewhere',
            EXPENSIFY: 'Expensify',
            VBBA: 'ACH',
        },
        MONEY_REQUEST_TYPE: {
            SEND: 'send',
            SPLIT: 'split',
            REQUEST: 'request',
        },
        REPORT_ACTION_TYPE: {
            PAY: 'pay',
            CREATE: 'create',
            SPLIT: 'split',
            DECLINE: 'decline',
            CANCEL: 'cancel',
            DELETE: 'delete',
        },
        AMOUNT_MAX_LENGTH: 10,
        RECEIPT_STATE: {
            SCANREADY: 'SCANREADY',
            OPEN: 'OPEN',
            SCANNING: 'SCANNING',
            SCANCOMPLETE: 'SCANCOMPLETE',
            SCANFAILED: 'SCANFAILED',
        },
        FILE_TYPES: {
            HTML: 'html',
            DOC: 'doc',
            DOCX: 'docx',
            SVG: 'svg',
        },
    },

    GROWL: {
        SUCCESS: 'success',
        ERROR: 'error',
        WARNING: 'warning',
        DURATION: 2000,
        DURATION_LONG: 3500,
    },

    LOCALES: {
        EN: 'en',
        ES: 'es',
        ES_ES: 'es-ES',
        ES_ES_ONFIDO: 'es_ES',

        DEFAULT: 'en',
    },

    LANGUAGES: ['en', 'es'],

    PRONOUNS_LIST: [
        'coCos',
        'eEyEmEir',
        'heHimHis',
        'heHimHisTheyThemTheirs',
        'sheHerHers',
        'sheHerHersTheyThemTheirs',
        'merMers',
        'neNirNirs',
        'neeNerNers',
        'perPers',
        'theyThemTheirs',
        'thonThons',
        'veVerVis',
        'viVir',
        'xeXemXyr',
        'zeZieZirHir',
        'zeHirHirs',
        'callMeByMyName',
    ],

    POLICY: {
        TYPE: {
            FREE: 'free',
            PERSONAL: 'personal',
            CORPORATE: 'corporate',
            TEAM: 'team',
        },
        ROLE: {
            ADMIN: 'admin',
            AUDITOR: 'auditor',
            USER: 'user',
        },
        ROOM_PREFIX: '#',
        CUSTOM_UNIT_RATE_BASE_OFFSET: 100,
        OWNER_EMAIL_FAKE: '_FAKE_',
        OWNER_ACCOUNT_ID_FAKE: 0,
    },

    CUSTOM_UNITS: {
        NAME_DISTANCE: 'Distance',
        DISTANCE_UNIT_MILES: 'mi',
        DISTANCE_UNIT_KILOMETERS: 'km',
        MILEAGE_IRS_RATE: 0.655,
        DEFAULT_RATE: 'Default Rate',
        RATE_DECIMALS: 3,
    },

    TERMS: {
        CFPB_PREPAID: 'cfpb.gov/prepaid',
        CFPB_COMPLAINT: 'cfpb.gov/complaint',
        FDIC_PREPAID: 'fdic.gov/deposit/deposits/prepaid.html',
        USE_EXPENSIFY_FEES: 'use.expensify.com/fees',
    },

    ICON_TYPE_ICON: 'icon',
    ICON_TYPE_AVATAR: 'avatar',
    ICON_TYPE_WORKSPACE: 'workspace',

    ACTIVITY_INDICATOR_SIZE: {
        LARGE: 'large',
    },

    AVATAR_SIZE: {
        XLARGE: 'xlarge',
        LARGE: 'large',
        MEDIUM: 'medium',
        DEFAULT: 'default',
        SMALL: 'small',
        SMALLER: 'smaller',
        SUBSCRIPT: 'subscript',
        SMALL_SUBSCRIPT: 'small-subscript',
        MID_SUBSCRIPT: 'mid-subscript',
        LARGE_BORDERED: 'large-bordered',
        HEADER: 'header',
        MENTION_ICON: 'mention-icon',
        SMALL_NORMAL: 'small-normal',
    },
    EXPENSIFY_CARD: {
        BANK: 'Expensify Card',
        FRAUD_TYPES: {
            DOMAIN: 'domain',
            INDIVIDUAL: 'individal',
            NONE: 'none',
        },
    },
    AVATAR_ROW_SIZE: {
        DEFAULT: 4,
        LARGE_SCREEN: 8,
    },
    OPTION_MODE: {
        COMPACT: 'compact',
        DEFAULT: 'default',
    },
    REGEX: {
        SPECIAL_CHARS_WITHOUT_NEWLINE: /((?!\n)[()-\s\t])/g,
        DIGITS_AND_PLUS: /^\+?[0-9]*$/,
        ALPHABETIC_AND_LATIN_CHARS: /^[\p{Script=Latin} ]*$/u,
        NON_ALPHABETIC_AND_NON_LATIN_CHARS: /[^\p{Script=Latin}]/gu,
        POSITIVE_INTEGER: /^\d+$/,
        PO_BOX: /\b[P|p]?(OST|ost)?\.?\s*[O|o|0]?(ffice|FFICE)?\.?\s*[B|b][O|o|0]?[X|x]?\.?\s+[#]?(\d+)\b/,
        ANY_VALUE: /^.+$/,
        ZIP_CODE: /^[0-9]{5}(?:[- ][0-9]{4})?$/,
        INDUSTRY_CODE: /^[0-9]{6}$/,
        SSN_LAST_FOUR: /^(?!0000)[0-9]{4}$/,
        SSN_FULL_NINE: /^(?!0000)[0-9]{9}$/,
        NUMBER: /^[0-9]+$/,
        CARD_NUMBER: /^[0-9]{15,16}$/,
        CARD_SECURITY_CODE: /^[0-9]{3,4}$/,
        CARD_EXPIRATION_DATE: /^(0[1-9]|1[0-2])([^0-9])?([0-9]{4}|([0-9]{2}))$/,
        ROOM_NAME: /^#[a-z0-9à-ÿ-]{1,80}$/,

        // eslint-disable-next-line max-len, no-misleading-character-class
        EMOJIS: /[\p{Extended_Pictographic}](\u200D[\p{Extended_Pictographic}]|[\u{1F3FB}-\u{1F3FF}]|[\u{E0020}-\u{E007F}]|\uFE0F|\u20E3)*|[\u{1F1E6}-\u{1F1FF}]{2}|[#*0-9]\uFE0F?\u20E3/gu,

        TAX_ID: /^\d{9}$/,
        NON_NUMERIC: /\D/g,

        // Extract attachment's source from the data's html string
        ATTACHMENT_DATA: /(data-expensify-source|data-name)="([^"]+)"/g,

        EMOJI_NAME: /:[\w+-]+:/g,
        EMOJI_SUGGESTIONS: /:[a-zA-Z0-9_+-]{1,40}$/,
        AFTER_FIRST_LINE_BREAK: /\n.*/g,
        CODE_2FA: /^\d{6}$/,
        ATTACHMENT_ID: /chat-attachments\/(\d+)/,
        HAS_COLON_ONLY_AT_THE_BEGINNING: /^:[^:]+$/,
        HAS_AT_MOST_TWO_AT_SIGNS: /^@[^@]*@?[^@]*$/,

        SPECIAL_CHAR_OR_EMOJI:
            // eslint-disable-next-line no-misleading-character-class
            /[\n\s,/?"{}[\]()&^%\\;`$=#<>!*\p{Extended_Pictographic}\u200d\u{1f1e6}-\u{1f1ff}\u{1f3fb}-\u{1f3ff}\u{e0020}-\u{e007f}\u20E3\uFE0F]|[#*0-9]\uFE0F?\u20E3/gu,

        SPACE_OR_EMOJI:
            // eslint-disable-next-line no-misleading-character-class
            /(\s+|(?:[\p{Extended_Pictographic}\u200d\u{1f1e6}-\u{1f1ff}\u{1f3fb}-\u{1f3ff}\u{e0020}-\u{e007f}\u20E3\uFE0F]|[#*0-9]\uFE0F?\u20E3)+)/gu,

        // Define the regular expression pattern to match a string starting with an at sign and ending with a space or newline character
        MENTION_REPLACER:
            // eslint-disable-next-line no-misleading-character-class
            /^@[^\n\r]*?(?=$|[\s,/?"{}[\]()&^%\\;`$=#<>!*\p{Extended_Pictographic}\u200d\u{1f1e6}-\u{1f1ff}\u{1f3fb}-\u{1f3ff}\u{e0020}-\u{e007f}\u20E3\uFE0F]|[#*0-9]\uFE0F?\u20E3)/u,

        MERGED_ACCOUNT_PREFIX: /^(MERGED_\d+@)/,

        ROUTES: {
            VALIDATE_LOGIN: /\/v($|(\/\/*))/,
            UNLINK_LOGIN: /\/u($|(\/\/*))/,
        },

        TIME_STARTS_01: /^01:\d{2} [AP]M$/,
        TIME_FORMAT: /^\d{2}:\d{2} [AP]M$/,
        DATE_TIME_FORMAT: /^\d{2}-\d{2} \d{2}:\d{2} [AP]M$/,
        ATTACHMENT_ROUTE: /\/r\/(\d*)\/attachment/,
        ILLEGAL_FILENAME_CHARACTERS: /\/|<|>|\*|"|:|\?|\\|\|/g,
    },

    PRONOUNS: {
        PREFIX: '__predefined_',
        SELF_SELECT: '__predefined_selfSelect',
    },
    GUIDES_CALL_TASK_IDS: {
        CONCIERGE_DM: 'NewExpensifyConciergeDM',
        WORKSPACE_INITIAL: 'WorkspaceHome',
        WORKSPACE_SETTINGS: 'WorkspaceGeneralSettings',
        WORKSPACE_CARD: 'WorkspaceCorporateCards',
        WORKSPACE_REIMBURSE: 'WorkspaceReimburseReceipts',
        WORKSPACE_BILLS: 'WorkspacePayBills',
        WORKSPACE_INVOICES: 'WorkspaceSendInvoices',
        WORKSPACE_TRAVEL: 'WorkspaceBookTravel',
        WORKSPACE_MEMBERS: 'WorkspaceManageMembers',
        WORKSPACE_BANK_ACCOUNT: 'WorkspaceBankAccount',
    },
    get EXPENSIFY_EMAILS() {
        return [
            this.EMAIL.ACCOUNTING,
            this.EMAIL.ADMIN,
            this.EMAIL.BILLS,
            this.EMAIL.CHRONOS,
            this.EMAIL.CONCIERGE,
            this.EMAIL.CONTRIBUTORS,
            this.EMAIL.FIRST_RESPONDER,
            this.EMAIL.HELP,
            this.EMAIL.INTEGRATION_TESTING_CREDS,
            this.EMAIL.PAYROLL,
            this.EMAIL.QA,
            this.EMAIL.QA_TRAVIS,
            this.EMAIL.RECEIPTS,
            this.EMAIL.STUDENT_AMBASSADOR,
            this.EMAIL.SVFG,
        ];
    },
    get EXPENSIFY_ACCOUNT_IDS() {
        return [
            this.ACCOUNT_ID.ACCOUNTING,
            this.ACCOUNT_ID.ADMIN,
            this.ACCOUNT_ID.BILLS,
            this.ACCOUNT_ID.CHRONOS,
            this.ACCOUNT_ID.CONCIERGE,
            this.ACCOUNT_ID.CONTRIBUTORS,
            this.ACCOUNT_ID.FIRST_RESPONDER,
            this.ACCOUNT_ID.HELP,
            this.ACCOUNT_ID.INTEGRATION_TESTING_CREDS,
            this.ACCOUNT_ID.PAYROLL,
            this.ACCOUNT_ID.QA,
            this.ACCOUNT_ID.QA_TRAVIS,
            this.ACCOUNT_ID.RECEIPTS,
            this.ACCOUNT_ID.REWARDS,
            this.ACCOUNT_ID.STUDENT_AMBASSADOR,
            this.ACCOUNT_ID.SVFG,
        ];
    },

    // Auth limit is 60k for the column but we store edits and other metadata along the html so let's use a lower limit to accommodate for it.
    MAX_COMMENT_LENGTH: 10000,

    // Use the same value as MAX_COMMENT_LENGTH to ensure the entire comment is parsed. Note that applying markup is very resource-consuming.
    MAX_MARKUP_LENGTH: 10000,

    MAX_THREAD_REPLIES_PREVIEW: 99,

    FORM_CHARACTER_LIMIT: 50,
    LEGAL_NAMES_CHARACTER_LIMIT: 150,
    LOGIN_CHARACTER_LIMIT: 254,
    WORKSPACE_NAME_CHARACTER_LIMIT: 80,
    AVATAR_CROP_MODAL: {
        // The next two constants control what is min and max value of the image crop scale.
        // Values define in how many times the image can be bigger than its container.
        // Notice: that values less than 1 mean that the image won't cover the container fully.
        MAX_SCALE: 3, // 3x scale is used commonly in different apps.
        MIN_SCALE: 1, // 1x min scale means that the image covers the container completely

        // This const defines the initial container size, before layout measurement.
        // Since size cant be null, we have to define some initial value.
        INITIAL_SIZE: 1, // 1 was chosen because there is a very low probability that initialized component will have such size.
    },
    MICROSECONDS_PER_MS: 1000,
    RED_BRICK_ROAD_PENDING_ACTION: {
        ADD: 'add',
        DELETE: 'delete',
        UPDATE: 'update',
    },
    BRICK_ROAD_INDICATOR_STATUS: {
        ERROR: 'error',
        INFO: 'info',
    },
    REPORT_DETAILS_MENU_ITEM: {
        SHARE_CODE: 'shareCode',
        MEMBERS: 'member',
        SETTINGS: 'settings',
        LEAVE_ROOM: 'leaveRoom',
        WELCOME_MESSAGE: 'welcomeMessage',
        PRIVATE_NOTES: 'privateNotes',
    },
    EDIT_REQUEST_FIELD: {
        AMOUNT: 'amount',
        CURRENCY: 'currency',
        DATE: 'date',
        DESCRIPTION: 'description',
        MERCHANT: 'merchant',
        CATEGORY: 'category',
        RECEIPT: 'receipt',
<<<<<<< HEAD
        DISTANCE: 'distance',
=======
        TAG: 'tag',
>>>>>>> c72462f5
    },
    FOOTER: {
        EXPENSE_MANAGEMENT_URL: `${USE_EXPENSIFY_URL}/expense-management`,
        SPEND_MANAGEMENT_URL: `${USE_EXPENSIFY_URL}/spend-management`,
        EXPENSE_REPORTS_URL: `${USE_EXPENSIFY_URL}/expense-reports`,
        COMPANY_CARD_URL: `${USE_EXPENSIFY_URL}/company-credit-card`,
        RECIEPT_SCANNING_URL: `${USE_EXPENSIFY_URL}/receipt-scanning-app`,
        BILL_PAY_URL: `${USE_EXPENSIFY_URL}/bills`,
        INVOICES_URL: `${USE_EXPENSIFY_URL}/invoices`,
        CPA_CARD_URL: `${USE_EXPENSIFY_URL}/cpa-card`,
        PAYROLL_URL: `${USE_EXPENSIFY_URL}/payroll`,
        TRAVEL_URL: `${USE_EXPENSIFY_URL}/travel`,
        EXPENSIFY_APPROVED_URL: `${USE_EXPENSIFY_URL}/accountants`,
        PRESS_KIT_URL: 'https://we.are.expensify.com/press-kit',
        SUPPORT_URL: `${USE_EXPENSIFY_URL}/support`,
        COMMUNITY_URL: 'https://community.expensify.com/',
        PRIVACY_URL: `${USE_EXPENSIFY_URL}/privacy`,
        ABOUT_URL: 'https://we.are.expensify.com/how-we-got-here',
        BLOG_URL: 'https://blog.expensify.com/',
        JOBS_URL: 'https://we.are.expensify.com/apply',
        ORG_URL: 'https://expensify.org/',
        INVESTOR_RELATIONS_URL: 'https://ir.expensify.com/',
    },

    SOCIALS: {
        PODCAST: 'https://we.are.expensify.com/podcast',
        TWITTER: 'https://www.twitter.com/expensify',
        INSTAGRAM: 'https://www.instagram.com/expensify',
        FACEBOOK: 'https://www.facebook.com/expensify',
        LINKEDIN: 'https://www.linkedin.com/company/expensify',
    },

    // These split the maximum decimal value of a signed 64-bit number (9,223,372,036,854,775,807) into parts where none of them are too big to fit into a 32-bit number, so that we can
    // generate them each with a random number generator with only 32-bits of precision.
    MAX_64BIT_LEFT_PART: 92233,
    MAX_64BIT_MIDDLE_PART: 7203685,
    MAX_64BIT_RIGHT_PART: 4775807,

    // When generating a random value to fit in 7 digits (for the `middle` or `right` parts above), this is the maximum value to multiply by Math.random().
    MAX_INT_FOR_RANDOM_7_DIGIT_VALUE: 10000000,
    IOS_KEYBOARD_SPACE_OFFSET: -30,

    PDF_PASSWORD_FORM: {
        // Constants for password-related error responses received from react-pdf.
        REACT_PDF_PASSWORD_RESPONSES: {
            NEED_PASSWORD: 1,
            INCORRECT_PASSWORD: 2,
        },
    },
    API_REQUEST_TYPE: {
        READ: 'read',
        WRITE: 'write',
        MAKE_REQUEST_WITH_SIDE_EFFECTS: 'makeRequestWithSideEffects',
    },

    MAP_PADDING: 50,
    MAP_MARKER_SIZE: 20,

    QUICK_REACTIONS: [
        {
            name: '+1',
            code: '👍',
            types: ['👍🏿', '👍🏾', '👍🏽', '👍🏼', '👍🏻'],
        },
        {
            name: 'heart',
            code: '❤️',
        },
        {
            name: 'joy',
            code: '😂',
        },
        {
            name: 'fire',
            code: '🔥',
        },
    ],

    TFA_CODE_LENGTH: 6,
    CHAT_ATTACHMENT_TOKEN_KEY: 'X-Chat-Attachment-Token',

    SPACE_LENGTH: 1,

    ALL_COUNTRIES: {
        AF: 'Afghanistan',
        AX: 'Åland Islands',
        AL: 'Albania',
        DZ: 'Algeria',
        AS: 'American Samoa',
        AD: 'Andorra',
        AO: 'Angola',
        AI: 'Anguilla',
        AQ: 'Antarctica',
        AG: 'Antigua & Barbuda',
        AR: 'Argentina',
        AM: 'Armenia',
        AW: 'Aruba',
        AC: 'Ascension Island',
        AU: 'Australia',
        AT: 'Austria',
        AZ: 'Azerbaijan',
        BS: 'Bahamas',
        BH: 'Bahrain',
        BD: 'Bangladesh',
        BB: 'Barbados',
        BY: 'Belarus',
        BE: 'Belgium',
        BZ: 'Belize',
        BJ: 'Benin',
        BM: 'Bermuda',
        BT: 'Bhutan',
        BO: 'Bolivia',
        BA: 'Bosnia & Herzegovina',
        BW: 'Botswana',
        BR: 'Brazil',
        IO: 'British Indian Ocean Territory',
        VG: 'British Virgin Islands',
        BN: 'Brunei',
        BG: 'Bulgaria',
        BF: 'Burkina Faso',
        BI: 'Burundi',
        KH: 'Cambodia',
        CM: 'Cameroon',
        CA: 'Canada',
        CV: 'Cape Verde',
        BQ: 'Caribbean Netherlands',
        KY: 'Cayman Islands',
        CF: 'Central African Republic',
        TD: 'Chad',
        CL: 'Chile',
        CN: 'China',
        CX: 'Christmas Island',
        CC: 'Cocos (Keeling) Islands',
        CO: 'Colombia',
        KM: 'Comoros',
        CG: 'Congo - Brazzaville',
        CD: 'Congo - Kinshasa',
        CK: 'Cook Islands',
        CR: 'Costa Rica',
        CI: "Côte d'Ivoire",
        HR: 'Croatia',
        CU: 'Cuba',
        CW: 'Curaçao',
        CY: 'Cyprus',
        CZ: 'Czech Republic',
        DK: 'Denmark',
        DJ: 'Djibouti',
        DM: 'Dominica',
        DO: 'Dominican Republic',
        EC: 'Ecuador',
        EG: 'Egypt',
        SV: 'El Salvador',
        GQ: 'Equatorial Guinea',
        ER: 'Eritrea',
        EE: 'Estonia',
        ET: 'Ethiopia',
        FK: 'Falkland Islands',
        FO: 'Faroe Islands',
        FJ: 'Fiji',
        FI: 'Finland',
        FR: 'France',
        GF: 'French Guiana',
        PF: 'French Polynesia',
        TF: 'French Southern Territories',
        GA: 'Gabon',
        GM: 'Gambia',
        GE: 'Georgia',
        DE: 'Germany',
        GH: 'Ghana',
        GI: 'Gibraltar',
        GR: 'Greece',
        GL: 'Greenland',
        GD: 'Grenada',
        GP: 'Guadeloupe',
        GU: 'Guam',
        GT: 'Guatemala',
        GG: 'Guernsey',
        GN: 'Guinea',
        GW: 'Guinea-Bissau',
        GY: 'Guyana',
        HT: 'Haiti',
        HN: 'Honduras',
        HK: 'Hong Kong',
        HU: 'Hungary',
        IS: 'Iceland',
        IN: 'India',
        ID: 'Indonesia',
        IR: 'Iran',
        IQ: 'Iraq',
        IE: 'Ireland',
        IM: 'Isle of Man',
        IL: 'Israel',
        IT: 'Italy',
        JM: 'Jamaica',
        JP: 'Japan',
        JE: 'Jersey',
        JO: 'Jordan',
        KZ: 'Kazakhstan',
        KE: 'Kenya',
        KI: 'Kiribati',
        XK: 'Kosovo',
        KW: 'Kuwait',
        KG: 'Kyrgyzstan',
        LA: 'Laos',
        LV: 'Latvia',
        LB: 'Lebanon',
        LS: 'Lesotho',
        LR: 'Liberia',
        LY: 'Libya',
        LI: 'Liechtenstein',
        LT: 'Lithuania',
        LU: 'Luxembourg',
        MO: 'Macau',
        MK: 'Macedonia',
        MG: 'Madagascar',
        MW: 'Malawi',
        MY: 'Malaysia',
        MV: 'Maldives',
        ML: 'Mali',
        MT: 'Malta',
        MH: 'Marshall Islands',
        MQ: 'Martinique',
        MR: 'Mauritania',
        MU: 'Mauritius',
        YT: 'Mayotte',
        MX: 'Mexico',
        FM: 'Micronesia',
        MD: 'Moldova',
        MC: 'Monaco',
        MN: 'Mongolia',
        ME: 'Montenegro',
        MS: 'Montserrat',
        MA: 'Morocco',
        MZ: 'Mozambique',
        MM: 'Myanmar (Burma)',
        NA: 'Namibia',
        NR: 'Nauru',
        NP: 'Nepal',
        NL: 'Netherlands',
        NC: 'New Caledonia',
        NZ: 'New Zealand',
        NI: 'Nicaragua',
        NE: 'Niger',
        NG: 'Nigeria',
        NU: 'Niue',
        NF: 'Norfolk Island',
        KP: 'North Korea',
        MP: 'Northern Mariana Islands',
        NO: 'Norway',
        OM: 'Oman',
        PK: 'Pakistan',
        PW: 'Palau',
        PS: 'Palestinian Territories',
        PA: 'Panama',
        PG: 'Papua New Guinea',
        PY: 'Paraguay',
        PE: 'Peru',
        PH: 'Philippines',
        PN: 'Pitcairn Islands',
        PL: 'Poland',
        PT: 'Portugal',
        PR: 'Puerto Rico',
        QA: 'Qatar',
        RE: 'Réunion',
        RO: 'Romania',
        RU: 'Russia',
        RW: 'Rwanda',
        BL: 'Saint Barthélemy',
        WS: 'Samoa',
        SM: 'San Marino',
        ST: 'São Tomé & Príncipe',
        SA: 'Saudi Arabia',
        SN: 'Senegal',
        RS: 'Serbia',
        SC: 'Seychelles',
        SL: 'Sierra Leone',
        SG: 'Singapore',
        SX: 'Sint Maarten',
        SK: 'Slovakia',
        SI: 'Slovenia',
        SB: 'Solomon Islands',
        SO: 'Somalia',
        ZA: 'South Africa',
        GS: 'South Georgia & South Sandwich Islands',
        KR: 'South Korea',
        SS: 'South Sudan',
        ES: 'Spain',
        LK: 'Sri Lanka',
        SH: 'St. Helena',
        KN: 'St. Kitts & Nevis',
        LC: 'St. Lucia',
        MF: 'St. Martin',
        PM: 'St. Pierre & Miquelon',
        VC: 'St. Vincent & Grenadines',
        SD: 'Sudan',
        SR: 'Suriname',
        SJ: 'Svalbard & Jan Mayen',
        SZ: 'Swaziland',
        SE: 'Sweden',
        CH: 'Switzerland',
        SY: 'Syria',
        TW: 'Taiwan',
        TJ: 'Tajikistan',
        TZ: 'Tanzania',
        TH: 'Thailand',
        TL: 'Timor-Leste',
        TG: 'Togo',
        TK: 'Tokelau',
        TO: 'Tonga',
        TT: 'Trinidad & Tobago',
        TA: 'Tristan da Cunha',
        TN: 'Tunisia',
        TR: 'Turkey',
        TM: 'Turkmenistan',
        TC: 'Turks & Caicos Islands',
        TV: 'Tuvalu',
        UM: 'U.S. Outlying Islands',
        VI: 'U.S. Virgin Islands',
        UG: 'Uganda',
        UA: 'Ukraine',
        AE: 'United Arab Emirates',
        GB: 'United Kingdom',
        US: 'United States',
        UY: 'Uruguay',
        UZ: 'Uzbekistan',
        VU: 'Vanuatu',
        VA: 'Vatican City',
        VE: 'Venezuela',
        VN: 'Vietnam',
        WF: 'Wallis & Futuna',
        EH: 'Western Sahara',
        YE: 'Yemen',
        ZM: 'Zambia',
        ZW: 'Zimbabwe',
    },

    // Sources: https://github.com/Expensify/App/issues/14958#issuecomment-1442138427
    // https://github.com/Expensify/App/issues/14958#issuecomment-1456026810
    COUNTRY_ZIP_REGEX_DATA: {
        AC: {
            regex: /^ASCN 1ZZ$/,
            samples: 'ASCN 1ZZ',
        },
        AD: {
            regex: /^AD[1-7]0\d$/,
            samples: 'AD206, AD403, AD106, AD406',
        },

        // We have kept the empty object for the countries which do not have any zip code validation
        // to ensure consistency so that the amount of countries displayed and in this object are same
        AE: {},
        AF: {
            regex: /^\d{4}$/,
            samples: '9536, 1476, 3842, 7975',
        },
        AG: {},
        AI: {
            regex: /^AI-2640$/,
            samples: 'AI-2640',
        },
        AL: {
            regex: /^\d{4}$/,
            samples: '1631, 9721, 2360, 5574',
        },
        AM: {
            regex: /^\d{4}$/,
            samples: '5581, 7585, 8434, 2492',
        },
        AO: {},
        AQ: {},
        AR: {
            regex: /^((?:[A-HJ-NP-Z])?\d{4})([A-Z]{3})?$/,
            samples: 'Q7040GFQ, K2178ZHR, P6240EJG, J6070IAE',
        },
        AS: {
            regex: /^96799$/,
            samples: '96799',
        },
        AT: {
            regex: /^\d{4}$/,
            samples: '4223, 2052, 3544, 5488',
        },
        AU: {
            regex: /^\d{4}$/,
            samples: '7181, 7735, 9169, 8780',
        },
        AW: {},
        AX: {
            regex: /^22\d{3}$/,
            samples: '22270, 22889, 22906, 22284',
        },
        AZ: {
            regex: /^(AZ) (\d{4})$/,
            samples: 'AZ 6704, AZ 5332, AZ 3907, AZ 6892',
        },
        BA: {
            regex: /^\d{5}$/,
            samples: '62722, 80420, 44595, 74614',
        },
        BB: {
            regex: /^BB\d{5}$/,
            samples: 'BB64089, BB17494, BB73163, BB25752',
        },
        BD: {
            regex: /^\d{4}$/,
            samples: '8585, 8175, 7381, 0154',
        },
        BE: {
            regex: /^\d{4}$/,
            samples: '7944, 5303, 6746, 7921',
        },
        BF: {},
        BG: {
            regex: /^\d{4}$/,
            samples: '6409, 7657, 1206, 7908',
        },
        BH: {
            regex: /^\d{3}\d?$/,
            samples: '047, 1116, 490, 631',
        },
        BI: {},
        BJ: {},
        BL: {
            regex: /^97133$/,
            samples: '97133',
        },
        BM: {
            regex: /^[A-Z]{2} ?[A-Z0-9]{2}$/,
            samples: 'QV9P, OSJ1, PZ 3D, GR YK',
        },
        BN: {
            regex: /^[A-Z]{2} ?\d{4}$/,
            samples: 'PF 9925, TH1970, SC 4619, NF0781',
        },
        BO: {},
        BQ: {},
        BR: {
            regex: /^\d{5}-?\d{3}$/,
            samples: '18816-403, 95177-465, 43447-782, 39403-136',
        },
        BS: {},
        BT: {
            regex: /^\d{5}$/,
            samples: '28256, 52484, 30608, 93524',
        },
        BW: {},
        BY: {
            regex: /^\d{6}$/,
            samples: '504154, 360246, 741167, 895047',
        },
        BZ: {},
        CA: {
            regex: /^[ABCEGHJKLMNPRSTVXY]\d[ABCEGHJ-NPRSTV-Z] ?\d[ABCEGHJ-NPRSTV-Z]\d$/,
            samples: 'S1A7K8, Y5H 4G6, H9V0P2, H1A1B5',
        },
        CC: {
            regex: /^6799$/,
            samples: '6799',
        },
        CD: {},
        CF: {},
        CG: {},
        CH: {
            regex: /^\d{4}$/,
            samples: '6370, 5271, 7873, 8220',
        },
        CI: {},
        CK: {},
        CL: {
            regex: /^\d{7}$/,
            samples: '7565829, 8702008, 3161669, 1607703',
        },
        CM: {},
        CN: {
            regex: /^\d{6}$/,
            samples: '240543, 870138, 295528, 861683',
        },
        CO: {
            regex: /^\d{6}$/,
            samples: '678978, 775145, 823943, 913970',
        },
        CR: {
            regex: /^\d{5}$/,
            samples: '28256, 52484, 30608, 93524',
        },
        CU: {
            regex: /^(?:CP)?(\d{5})$/,
            samples: '28256, 52484, 30608, 93524',
        },
        CV: {
            regex: /^\d{4}$/,
            samples: '9056, 8085, 0491, 4627',
        },
        CW: {},
        CX: {
            regex: /^6798$/,
            samples: '6798',
        },
        CY: {
            regex: /^\d{4}$/,
            samples: '9301, 2478, 1981, 6162',
        },
        CZ: {
            regex: /^\d{3} ?\d{2}$/,
            samples: '150 56, 50694, 229 08, 82811',
        },
        DE: {
            regex: /^\d{5}$/,
            samples: '33185, 37198, 81711, 44262',
        },
        DJ: {},
        DK: {
            regex: /^\d{4}$/,
            samples: '1429, 2457, 0637, 5764',
        },
        DM: {},
        DO: {
            regex: /^\d{5}$/,
            samples: '11877, 95773, 93875, 98032',
        },
        DZ: {
            regex: /^\d{5}$/,
            samples: '26581, 64621, 57550, 72201',
        },
        EC: {
            regex: /^\d{6}$/,
            samples: '541124, 873848, 011495, 334509',
        },
        EE: {
            regex: /^\d{5}$/,
            samples: '87173, 01127, 73214, 52381',
        },
        EG: {
            regex: /^\d{5}$/,
            samples: '98394, 05129, 91463, 77359',
        },
        EH: {
            regex: /^\d{5}$/,
            samples: '30577, 60264, 16487, 38593',
        },
        ER: {},
        ES: {
            regex: /^\d{5}$/,
            samples: '03315, 00413, 23179, 89324',
        },
        ET: {
            regex: /^\d{4}$/,
            samples: '6269, 8498, 4514, 7820',
        },
        FI: {
            regex: /^\d{5}$/,
            samples: '21859, 72086, 22422, 03774',
        },
        FJ: {},
        FK: {
            regex: /^FIQQ 1ZZ$/,
            samples: 'FIQQ 1ZZ',
        },
        FM: {
            regex: /^(9694[1-4])(?:[ -](\d{4}))?$/,
            samples: '96942-9352, 96944-4935, 96941 9065, 96943-5369',
        },
        FO: {
            regex: /^\d{3}$/,
            samples: '334, 068, 741, 787',
        },
        FR: {
            regex: /^\d{2} ?\d{3}$/,
            samples: '25822, 53 637, 55354, 82522',
        },
        GA: {},
        GB: {
            regex: /^[A-Z]{1,2}[0-9R][0-9A-Z]?\s*[0-9][A-Z-CIKMOV]{2}$/,
            samples: 'LA102UX, BL2F8FX, BD1S9LU, WR4G 6LH',
        },
        GD: {},
        GE: {
            regex: /^\d{4}$/,
            samples: '1232, 9831, 4717, 9428',
        },
        GF: {
            regex: /^9[78]3\d{2}$/,
            samples: '98380, 97335, 98344, 97300',
        },
        GG: {
            regex: /^GY\d[\dA-Z]? ?\d[ABD-HJLN-UW-Z]{2}$/,
            samples: 'GY757LD, GY6D 6XL, GY3Y2BU, GY85 1YO',
        },
        GH: {},
        GI: {
            regex: /^GX11 1AA$/,
            samples: 'GX11 1AA',
        },
        GL: {
            regex: /^39\d{2}$/,
            samples: '3964, 3915, 3963, 3956',
        },
        GM: {},
        GN: {
            regex: /^\d{3}$/,
            samples: '465, 994, 333, 078',
        },
        GP: {
            regex: /^9[78][01]\d{2}$/,
            samples: '98069, 97007, 97147, 97106',
        },
        GQ: {},
        GR: {
            regex: /^\d{3} ?\d{2}$/,
            samples: '98654, 319 78, 127 09, 590 52',
        },
        GS: {
            regex: /^SIQQ 1ZZ$/,
            samples: 'SIQQ 1ZZ',
        },
        GT: {
            regex: /^\d{5}$/,
            samples: '30553, 69925, 09376, 83719',
        },
        GU: {
            regex: /^((969)[1-3][0-2])$/,
            samples: '96922, 96932, 96921, 96911',
        },
        GW: {
            regex: /^\d{4}$/,
            samples: '1742, 7941, 4437, 7728',
        },
        GY: {},
        HK: {
            regex: /^999077$|^$/,
            samples: '999077',
        },
        HN: {
            regex: /^\d{5}$/,
            samples: '86238, 78999, 03594, 30406',
        },
        HR: {
            regex: /^\d{5}$/,
            samples: '85240, 80710, 78235, 98766',
        },
        HT: {
            regex: /^(?:HT)?(\d{4})$/,
            samples: '5101, HT6991, HT3871, 1126',
        },
        HU: {
            regex: /^\d{4}$/,
            samples: '0360, 2604, 3362, 4775',
        },
        ID: {
            regex: /^\d{5}$/,
            samples: '60993, 52656, 16521, 34931',
        },
        IE: {},
        IL: {
            regex: /^\d{5}(?:\d{2})?$/,
            samples: '74213, 6978354, 2441689, 4971551',
        },
        IM: {
            regex: /^IM\d[\dA-Z]? ?\d[ABD-HJLN-UW-Z]{2}$/,
            samples: 'IM2X1JP, IM4V 9JU, IM3B1UP, IM8E 5XF',
        },
        IN: {
            regex: /^\d{6}$/,
            samples: '946956, 143659, 243258, 938385',
        },
        IO: {
            regex: /^BBND 1ZZ$/,
            samples: 'BBND 1ZZ',
        },
        IQ: {
            regex: /^\d{5}$/,
            samples: '63282, 87817, 38580, 47725',
        },
        IR: {
            regex: /^\d{5}-?\d{5}$/,
            samples: '0666174250, 6052682188, 02360-81920, 25102-08646',
        },
        IS: {
            regex: /^\d{3}$/,
            samples: '408, 013, 001, 936',
        },
        IT: {
            regex: /^\d{5}$/,
            samples: '31701, 61341, 92781, 45609',
        },
        JE: {
            regex: /^JE\d[\dA-Z]? ?\d[ABD-HJLN-UW-Z]{2}$/,
            samples: 'JE0D 2EX, JE59 2OF, JE1X1ZW, JE0V 1SO',
        },
        JM: {},
        JO: {
            regex: /^\d{5}$/,
            samples: '20789, 02128, 52170, 40284',
        },
        JP: {
            regex: /^\d{3}-?\d{4}$/,
            samples: '5429642, 046-1544, 6463599, 368-5362',
        },
        KE: {
            regex: /^\d{5}$/,
            samples: '33043, 98830, 59324, 42876',
        },
        KG: {
            regex: /^\d{6}$/,
            samples: '500371, 176592, 184133, 225279',
        },
        KH: {
            regex: /^\d{5,6}$/,
            samples: '220281, 18824, 35379, 09570',
        },
        KI: {
            regex: /^KI\d{4}$/,
            samples: 'KI0104, KI0109, KI0112, KI0306',
        },
        KM: {},
        KN: {
            regex: /^KN\d{4}(-\d{4})?$/,
            samples: 'KN2522, KN2560-3032, KN3507, KN4440',
        },
        KP: {},
        KR: {
            regex: /^\d{5}$/,
            samples: '67417, 66648, 08359, 93750',
        },
        KW: {
            regex: /^\d{5}$/,
            samples: '74840, 53309, 71276, 59262',
        },
        KY: {
            regex: /^KY\d-\d{4}$/,
            samples: 'KY0-3078, KY1-7812, KY8-3729, KY3-4664',
        },
        KZ: {
            regex: /^\d{6}$/,
            samples: '129113, 976562, 226811, 933781',
        },
        LA: {
            regex: /^\d{5}$/,
            samples: '08875, 50779, 87756, 75932',
        },
        LB: {
            regex: /^(?:\d{4})(?: ?(?:\d{4}))?$/,
            samples: '5436 1302, 9830 7470, 76911911, 9453 1306',
        },
        LC: {
            regex: /^(LC)?\d{2} ?\d{3}$/,
            samples: '21080, LC99127, LC24 258, 51 740',
        },
        LI: {
            regex: /^\d{4}$/,
            samples: '6644, 2852, 4630, 4541',
        },
        LK: {
            regex: /^\d{5}$/,
            samples: '44605, 27721, 90695, 65514',
        },
        LR: {
            regex: /^\d{4}$/,
            samples: '6644, 2852, 4630, 4541',
        },
        LS: {
            regex: /^\d{3}$/,
            samples: '779, 803, 104, 897',
        },
        LT: {
            regex: /^((LT)[-])?(\d{5})$/,
            samples: 'LT-22248, LT-12796, 69822, 37280',
        },
        LU: {
            regex: /^((L)[-])?(\d{4})$/,
            samples: '5469, L-4476, 6304, 9739',
        },
        LV: {
            regex: /^((LV)[-])?\d{4}$/,
            samples: '9344, LV-5030, LV-0132, 8097',
        },
        LY: {},
        MA: {
            regex: /^\d{5}$/,
            samples: '50219, 95871, 80907, 79804',
        },
        MC: {
            regex: /^980\d{2}$/,
            samples: '98084, 98041, 98070, 98062',
        },
        MD: {
            regex: /^(MD[-]?)?(\d{4})$/,
            samples: '6250, MD-9681, MD3282, MD-0652',
        },
        ME: {
            regex: /^\d{5}$/,
            samples: '87622, 92688, 23129, 59566',
        },
        MF: {
            regex: /^9[78][01]\d{2}$/,
            samples: '97169, 98180, 98067, 98043',
        },
        MG: {
            regex: /^\d{3}$/,
            samples: '854, 084, 524, 064',
        },
        MH: {
            regex: /^((969)[6-7][0-9])(-\d{4})?/,
            samples: '96962, 96969, 96970-8530, 96960-3226',
        },
        MK: {
            regex: /^\d{4}$/,
            samples: '8299, 6904, 6144, 9753',
        },
        ML: {},
        MM: {
            regex: /^\d{5}$/,
            samples: '59188, 93943, 40829, 69981',
        },
        MN: {
            regex: /^\d{5}$/,
            samples: '94129, 29906, 53374, 80141',
        },
        MO: {},
        MP: {
            regex: /^(9695[012])(?:[ -](\d{4}))?$/,
            samples: '96952 3162, 96950 1567, 96951 2994, 96950 8745',
        },
        MQ: {
            regex: /^9[78]2\d{2}$/,
            samples: '98297, 97273, 97261, 98282',
        },
        MR: {},
        MS: {
            regex: /^[Mm][Ss][Rr]\s{0,1}\d{4}$/,
            samples: 'MSR1110, MSR1230, MSR1250, MSR1330',
        },
        MT: {
            regex: /^[A-Z]{3} [0-9]{4}|[A-Z]{2}[0-9]{2}|[A-Z]{2} [0-9]{2}|[A-Z]{3}[0-9]{4}|[A-Z]{3}[0-9]{2}|[A-Z]{3} [0-9]{2}$/,
            samples: 'DKV 8196, KSU9264, QII0259, HKH 1020',
        },
        MU: {
            regex: /^([0-9A-R]\d{4})$/,
            samples: 'H8310, 52591, M9826, F5810',
        },
        MV: {
            regex: /^\d{5}$/,
            samples: '16354, 20857, 50991, 72527',
        },
        MW: {},
        MX: {
            regex: /^\d{5}$/,
            samples: '71530, 76424, 73811, 50503',
        },
        MY: {
            regex: /^\d{5}$/,
            samples: '75958, 15826, 86715, 37081',
        },
        MZ: {
            regex: /^\d{4}$/,
            samples: '0902, 6258, 7826, 7150',
        },
        NA: {
            regex: /^\d{5}$/,
            samples: '68338, 63392, 21820, 61211',
        },
        NC: {
            regex: /^988\d{2}$/,
            samples: '98865, 98813, 98820, 98855',
        },
        NE: {
            regex: /^\d{4}$/,
            samples: '9790, 3270, 2239, 0400',
        },
        NF: {
            regex: /^2899$/,
            samples: '2899',
        },
        NG: {
            regex: /^\d{6}$/,
            samples: '289096, 223817, 199970, 840648',
        },
        NI: {
            regex: /^\d{5}$/,
            samples: '86308, 60956, 49945, 15470',
        },
        NL: {
            regex: /^\d{4} ?[A-Z]{2}$/,
            samples: '6998 VY, 5390 CK, 2476 PS, 8873OX',
        },
        NO: {
            regex: /^\d{4}$/,
            samples: '0711, 4104, 2683, 5015',
        },
        NP: {
            regex: /^\d{5}$/,
            samples: '42438, 73964, 66400, 33976',
        },
        NR: {
            regex: /^(NRU68)$/,
            samples: 'NRU68',
        },
        NU: {
            regex: /^(9974)$/,
            samples: '9974',
        },
        NZ: {
            regex: /^\d{4}$/,
            samples: '7015, 0780, 4109, 1422',
        },
        OM: {
            regex: /^(?:PC )?\d{3}$/,
            samples: 'PC 851, PC 362, PC 598, PC 499',
        },
        PA: {
            regex: /^\d{4}$/,
            samples: '0711, 4104, 2683, 5015',
        },
        PE: {
            regex: /^\d{5}$/,
            samples: '10013, 12081, 14833, 24615',
        },
        PF: {
            regex: /^987\d{2}$/,
            samples: '98755, 98710, 98748, 98791',
        },
        PG: {
            regex: /^\d{3}$/,
            samples: '193, 166, 880, 553',
        },
        PH: {
            regex: /^\d{4}$/,
            samples: '0137, 8216, 2876, 0876',
        },
        PK: {
            regex: /^\d{5}$/,
            samples: '78219, 84497, 62102, 12564',
        },
        PL: {
            regex: /^\d{2}-\d{3}$/,
            samples: '63-825, 26-714, 05-505, 15-200',
        },
        PM: {
            regex: /^(97500)$/,
            samples: '97500',
        },
        PN: {
            regex: /^PCRN 1ZZ$/,
            samples: 'PCRN 1ZZ',
        },
        PR: {
            regex: /^(00[679]\d{2})(?:[ -](\d{4}))?$/,
            samples: '00989 3603, 00639 0720, 00707-9803, 00610 7362',
        },
        PS: {
            regex: /^(00[679]\d{2})(?:[ -](\d{4}))?$/,
            samples: '00748, 00663, 00779-4433, 00934 1559',
        },
        PT: {
            regex: /^\d{4}-\d{3}$/,
            samples: '0060-917, 4391-979, 5551-657, 9961-093',
        },
        PW: {
            regex: /^(969(?:39|40))(?:[ -](\d{4}))?$/,
            samples: '96940, 96939, 96939 6004, 96940-1871',
        },
        PY: {
            regex: /^\d{4}$/,
            samples: '7895, 5835, 8783, 5887',
        },
        QA: {},
        RE: {
            regex: /^9[78]4\d{2}$/,
            samples: '98445, 97404, 98421, 98434',
        },
        RO: {
            regex: /^\d{6}$/,
            samples: '935929, 407608, 637434, 174574',
        },
        RS: {
            regex: /^\d{5,6}$/,
            samples: '929863, 259131, 687739, 07011',
        },
        RU: {
            regex: /^\d{6}$/,
            samples: '138294, 617323, 307906, 981238',
        },
        RW: {},
        SA: {
            regex: /^\d{5}(-{1}\d{4})?$/,
            samples: '86020-1256, 72375, 70280, 96328',
        },
        SB: {},
        SC: {},
        SD: {
            regex: /^\d{5}$/,
            samples: '78219, 84497, 62102, 12564',
        },
        SE: {
            regex: /^\d{3} ?\d{2}$/,
            samples: '095 39, 41052, 84687, 563 66',
        },
        SG: {
            regex: /^\d{6}$/,
            samples: '606542, 233985, 036755, 265255',
        },
        SH: {
            regex: /^(?:ASCN|TDCU|STHL) 1ZZ$/,
            samples: 'STHL 1ZZ, ASCN 1ZZ, TDCU 1ZZ',
        },
        SI: {
            regex: /^\d{4}$/,
            samples: '6898, 3413, 2031, 5732',
        },
        SJ: {
            regex: /^\d{4}$/,
            samples: '7616, 3163, 5769, 0237',
        },
        SK: {
            regex: /^\d{3} ?\d{2}$/,
            samples: '594 52, 813 34, 867 67, 41814',
        },
        SL: {},
        SM: {
            regex: /^4789\d$/,
            samples: '47894, 47895, 47893, 47899',
        },
        SN: {
            regex: /^[1-8]\d{4}$/,
            samples: '48336, 23224, 33261, 82430',
        },
        SO: {},
        SR: {},
        SS: {
            regex: /^[A-Z]{2} ?\d{5}$/,
            samples: 'JQ 80186, CU 46474, DE33738, MS 59107',
        },
        ST: {},
        SV: {},
        SX: {},
        SY: {},
        SZ: {
            regex: /^[HLMS]\d{3}$/,
            samples: 'H458, L986, M477, S916',
        },
        TA: {
            regex: /^TDCU 1ZZ$/,
            samples: 'TDCU 1ZZ',
        },
        TC: {
            regex: /^TKCA 1ZZ$/,
            samples: 'TKCA 1ZZ',
        },
        TD: {},
        TF: {},
        TG: {},
        TH: {
            regex: /^\d{5}$/,
            samples: '30706, 18695, 21044, 42496',
        },
        TJ: {
            regex: /^\d{6}$/,
            samples: '381098, 961344, 519925, 667883',
        },
        TK: {},
        TL: {},
        TM: {
            regex: /^\d{6}$/,
            samples: '544985, 164362, 425224, 374603',
        },
        TN: {
            regex: /^\d{4}$/,
            samples: '6075, 7340, 2574, 8988',
        },
        TO: {},
        TR: {
            regex: /^\d{5}$/,
            samples: '42524, 81057, 50859, 42677',
        },
        TT: {
            regex: /^\d{6}$/,
            samples: '041238, 033990, 763476, 981118',
        },
        TV: {},
        TW: {
            regex: /^\d{3}(?:\d{2})?$/,
            samples: '21577, 76068, 68698, 08912',
        },
        TZ: {},
        UA: {
            regex: /^\d{5}$/,
            samples: '10629, 81138, 15668, 30055',
        },
        UG: {},
        UM: {},
        US: {
            regex: /^[0-9]{5}(?:[- ][0-9]{4})?$/,
            samples: '12345, 12345-1234, 12345 1234',
        },
        UY: {
            regex: /^\d{5}$/,
            samples: '40073, 30136, 06583, 00021',
        },
        UZ: {
            regex: /^\d{6}$/,
            samples: '205122, 219713, 441699, 287471',
        },
        VA: {
            regex: /^(00120)$/,
            samples: '00120',
        },
        VC: {
            regex: /^VC\d{4}$/,
            samples: 'VC0600, VC0176, VC0616, VC4094',
        },
        VE: {
            regex: /^\d{4}$/,
            samples: '9692, 1953, 6680, 8302',
        },
        VG: {
            regex: /^VG\d{4}$/,
            samples: 'VG1204, VG7387, VG3431, VG6021',
        },
        VI: {
            regex: /^(008(?:(?:[0-4]\d)|(?:5[01])))(?:[ -](\d{4}))?$/,
            samples: '00820, 00804 2036, 00825 3344, 00811-5900',
        },
        VN: {
            regex: /^\d{6}$/,
            samples: '133836, 748243, 894060, 020597',
        },
        VU: {},
        WF: {
            regex: /^986\d{2}$/,
            samples: '98692, 98697, 98698, 98671',
        },
        WS: {
            regex: /^WS[1-2]\d{3}$/,
            samples: 'WS1349, WS2798, WS1751, WS2090',
        },
        XK: {
            regex: /^[1-7]\d{4}$/,
            samples: '56509, 15863, 46644, 21896',
        },
        YE: {},
        YT: {
            regex: /^976\d{2}$/,
            samples: '97698, 97697, 97632, 97609',
        },
        ZA: {
            regex: /^\d{4}$/,
            samples: '6855, 5179, 6956, 7147',
        },
        ZM: {
            regex: /^\d{5}$/,
            samples: '77603, 97367, 80454, 94484',
        },
        ZW: {},
    },

    GENERIC_ZIP_CODE_REGEX: /^(?:(?![\s-])[\w -]{0,9}[\w])?$/,

    // Values for checking if polyfill is required on a platform
    POLYFILL_TEST: {
        STYLE: 'currency',
        CURRENCY: 'XAF',
        FORMAT: 'symbol',
        SAMPLE_INPUT: '123456.789',
        EXPECTED_OUTPUT: 'FCFA 123,457',
    },

    PATHS_TO_TREAT_AS_EXTERNAL: ['NewExpensify.dmg'],

    // Test tool menu parameters
    TEST_TOOL: {
        // Number of concurrent taps to open then the Test modal menu
        NUMBER_OF_TAPS: 4,
    },

    MENU_HELP_URLS: {
        LEARN_MORE: 'https://www.expensify.com',
        DOCUMENTATION: 'https://github.com/Expensify/App/blob/main/README.md',
        COMMUNITY_DISCUSSIONS: 'https://expensify.slack.com/archives/C01GTK53T8Q',
        SEARCH_ISSUES: 'https://github.com/Expensify/App/issues',
    },

    CONCIERGE_TRAVEL_URL: 'https://community.expensify.com/discussion/7066/introducing-concierge-travel',
    SCREEN_READER_STATES: {
        ALL: 'all',
        ACTIVE: 'active',
        DISABLED: 'disabled',
    },
    SPACE_CHARACTER_WIDTH: 4,

    // The attribute used in the SelectionScraper.js helper to query all the DOM elements
    // that should be removed from the copied contents in the getHTMLOfSelection() method
    SELECTION_SCRAPER_HIDDEN_ELEMENT: 'selection-scrapper-hidden-element',
    MODERATION: {
        MODERATOR_DECISION_PENDING: 'pending',
        MODERATOR_DECISION_PENDING_HIDE: 'pendingHide',
        MODERATOR_DECISION_PENDING_REMOVE: 'pendingRemove',
        MODERATOR_DECISION_APPROVED: 'approved',
        MODERATOR_DECISION_HIDDEN: 'hidden',
        FLAG_SEVERITY_SPAM: 'spam',
        FLAG_SEVERITY_INCONSIDERATE: 'inconsiderate',
        FLAG_SEVERITY_INTIMIDATION: 'intimidation',
        FLAG_SEVERITY_BULLYING: 'bullying',
        FLAG_SEVERITY_HARASSMENT: 'harassment',
        FLAG_SEVERITY_ASSAULT: 'assault',
    },
    EMOJI_PICKER_TEXT_INPUT_SIZES: 152,
    QR: {
        DEFAULT_LOGO_SIZE_RATIO: 0.25,
        DEFAULT_LOGO_MARGIN_RATIO: 0.02,
        EXPENSIFY_LOGO_SIZE_RATIO: 0.22,
        EXPENSIFY_LOGO_MARGIN_RATIO: 0.03,
    },
    ACCESSIBILITY_ROLE: {
        BUTTON: 'button',
        LINK: 'link',
        MENUITEM: 'menuitem',
        TEXT: 'text',
        RADIO: 'radio',
        IMAGEBUTTON: 'imagebutton',
        CHECKBOX: 'checkbox',
        SWITCH: 'switch',
        ADJUSTABLE: 'adjustable',
        IMAGE: 'image',
    },
    TRANSLATION_KEYS: {
        ATTACHMENT: 'common.attachment',
    },
    TEACHERS_UNITE: {
        PUBLIC_ROOM_ID: '207591744844000',
        POLICY_ID: 'ABD1345ED7293535',
        POLICY_NAME: 'Expensify.org / Teachers Unite!',
        PUBLIC_ROOM_NAME: '#teachers-unite',
    },
    CUSTOM_STATUS_TYPES: {
        NEVER: 'never',
        THIRTY_MINUTES: 'thirtyMinutes',
        ONE_HOUR: 'oneHour',
        AFTER_TODAY: 'afterToday',
        AFTER_WEEK: 'afterWeek',
        CUSTOM: 'custom',
    },
    TWO_FACTOR_AUTH_STEPS: {
        CODES: 'CODES',
        VERIFY: 'VERIFY',
        SUCCESS: 'SUCCESS',
        ENABLED: 'ENABLED',
        DISABLED: 'DISABLED',
    },
    TAB: {
        NEW_CHAT_TAB_ID: 'NewChatTab',
        NEW_CHAT: 'chat',
        NEW_ROOM: 'room',
        RECEIPT_TAB_ID: 'ReceiptTab',
        MANUAL: 'manual',
        SCAN: 'scan',
        DISTANCE: 'distance',
    },
    STATUS_TEXT_MAX_LENGTH: 100,

    DROPDOWN_BUTTON_SIZE: {
        LARGE: 'large',
        MEDIUM: 'medium',
    },

    SF_COORDINATES: [-122.4194, 37.7749],

    NAVIGATION: {
        TYPE: {
            FORCED_UP: 'FORCED_UP',
            UP: 'UP',
        },
        ACTION_TYPE: {
            REPLACE: 'REPLACE',
            PUSH: 'PUSH',
            NAVIGATE: 'NAVIGATE',
        },
    },
    INDENTS: '    ',
    PARENT_CHILD_SEPARATOR: ': ',
    CATEGORY_LIST_THRESHOLD: 8,
    TAG_LIST_THRESHOLD: 8,
    DEMO_PAGES: {
        SAASTR: 'SaaStrDemoSetup',
        SBE: 'SbeDemoSetup',
    },

    MAPBOX: {
        PADDING: 50,
        DEFAULT_ZOOM: 10,
        DEFAULT_COORDINATE: [-122.4021, 37.7911],
        STYLE_URL: 'mapbox://styles/expensify/cllcoiqds00cs01r80kp34tmq',
    },
    ONYX_UPDATE_TYPES: {
        HTTPS: 'https',
        PUSHER: 'pusher',
    },
    EVENTS: {
        SCROLLING: 'scrolling',
    },
    HORIZONTAL_SPACER: {
        DEFAULT_BORDER_BOTTOM_WIDTH: 1,
        DEFAULT_MARGIN_VERTICAL: 8,
        HIDDEN_MARGIN_VERTICAL: 0,
        HIDDEN_BORDER_BOTTOM_WIDTH: 0,
    },
} as const;

export default CONST;<|MERGE_RESOLUTION|>--- conflicted
+++ resolved
@@ -1359,11 +1359,8 @@
         MERCHANT: 'merchant',
         CATEGORY: 'category',
         RECEIPT: 'receipt',
-<<<<<<< HEAD
         DISTANCE: 'distance',
-=======
         TAG: 'tag',
->>>>>>> c72462f5
     },
     FOOTER: {
         EXPENSE_MANAGEMENT_URL: `${USE_EXPENSIFY_URL}/expense-management`,

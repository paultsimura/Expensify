/* eslint-disable @typescript-eslint/naming-convention */
import dateAdd from 'date-fns/add';
import dateSubtract from 'date-fns/sub';
import Config from 'react-native-config';
import * as KeyCommand from 'react-native-key-command';
import type {ValueOf} from 'type-fest';
import BankAccount from './libs/models/BankAccount';
import * as Url from './libs/Url';
import SCREENS from './SCREENS';
import type PlaidBankAccount from './types/onyx/PlaidBankAccount';
import type {Unit} from './types/onyx/Policy';

type RateAndUnit = {
    unit: Unit;
    rate: number;
};
type CurrencyDefaultMileageRate = Record<string, RateAndUnit>;

// Creating a default array and object this way because objects ({}) and arrays ([]) are not stable types.
// Freezing the array ensures that it cannot be unintentionally modified.
const EMPTY_ARRAY = Object.freeze([]);
const EMPTY_OBJECT = Object.freeze({});

const CLOUDFRONT_DOMAIN = 'cloudfront.net';
const CLOUDFRONT_URL = `https://d2k5nsl2zxldvw.${CLOUDFRONT_DOMAIN}`;
const ACTIVE_EXPENSIFY_URL = Url.addTrailingForwardSlash(Config?.NEW_EXPENSIFY_URL ?? 'https://new.expensify.com');
const USE_EXPENSIFY_URL = 'https://use.expensify.com';
const PLATFORM_OS_MACOS = 'Mac OS';
const PLATFORM_IOS = 'iOS';
const ANDROID_PACKAGE_NAME = 'com.expensify.chat';
const CURRENT_YEAR = new Date().getFullYear();
const PULL_REQUEST_NUMBER = Config?.PULL_REQUEST_NUMBER ?? '';
const MAX_DATE = dateAdd(new Date(), {years: 1});
const MIN_DATE = dateSubtract(new Date(), {years: 20});

const keyModifierControl = KeyCommand?.constants?.keyModifierControl ?? 'keyModifierControl';
const keyModifierCommand = KeyCommand?.constants?.keyModifierCommand ?? 'keyModifierCommand';
const keyModifierShiftControl = KeyCommand?.constants?.keyModifierShiftControl ?? 'keyModifierShiftControl';
const keyModifierShiftCommand = KeyCommand?.constants?.keyModifierShiftCommand ?? 'keyModifierShiftCommand';
const keyInputEscape = KeyCommand?.constants?.keyInputEscape ?? 'keyInputEscape';
const keyInputEnter = KeyCommand?.constants?.keyInputEnter ?? 'keyInputEnter';
const keyInputUpArrow = KeyCommand?.constants?.keyInputUpArrow ?? 'keyInputUpArrow';
const keyInputDownArrow = KeyCommand?.constants?.keyInputDownArrow ?? 'keyInputDownArrow';
const keyInputLeftArrow = KeyCommand?.constants?.keyInputLeftArrow ?? 'keyInputLeftArrow';
const keyInputRightArrow = KeyCommand?.constants?.keyInputRightArrow ?? 'keyInputRightArrow';

// describes if a shortcut key can cause navigation
const KEYBOARD_SHORTCUT_NAVIGATION_TYPE = 'NAVIGATION_SHORTCUT';

const chatTypes = {
    POLICY_ANNOUNCE: 'policyAnnounce',
    POLICY_ADMINS: 'policyAdmins',
    TRIP_ROOM: 'tripRoom',
    GROUP: 'group',
    DOMAIN_ALL: 'domainAll',
    POLICY_ROOM: 'policyRoom',
    POLICY_EXPENSE_CHAT: 'policyExpenseChat',
    SELF_DM: 'selfDM',
    INVOICE: 'invoice',
    SYSTEM: 'system',
} as const;

// Explicit type annotation is required
const cardActiveStates: number[] = [2, 3, 4, 7];

const onboardingChoices = {
    PERSONAL_SPEND: 'newDotPersonalSpend',
    MANAGE_TEAM: 'newDotManageTeam',
    EMPLOYER: 'newDotEmployer',
    CHAT_SPLIT: 'newDotSplitChat',
    LOOKING_AROUND: 'newDotLookingAround',
};

type OnboardingPurposeType = ValueOf<typeof onboardingChoices>;

const CONST = {
    DEFAULT_POLICY_ROOM_CHAT_TYPES: [chatTypes.POLICY_ADMINS, chatTypes.POLICY_ANNOUNCE, chatTypes.DOMAIN_ALL],

    // Note: Group and Self-DM excluded as these are not tied to a Workspace
    WORKSPACE_ROOM_TYPES: [chatTypes.POLICY_ADMINS, chatTypes.POLICY_ANNOUNCE, chatTypes.DOMAIN_ALL, chatTypes.POLICY_ROOM, chatTypes.POLICY_EXPENSE_CHAT],
    ANDROID_PACKAGE_NAME,
    WORKSPACE_ENABLE_FEATURE_REDIRECT_DELAY: 100,
    ANIMATED_HIGHLIGHT_ENTRY_DELAY: 50,
    ANIMATED_HIGHLIGHT_ENTRY_DURATION: 300,
    ANIMATED_HIGHLIGHT_START_DELAY: 10,
    ANIMATED_HIGHLIGHT_START_DURATION: 300,
    ANIMATED_HIGHLIGHT_END_DELAY: 800,
    ANIMATED_HIGHLIGHT_END_DURATION: 2000,
    ANIMATED_TRANSITION: 300,
    ANIMATED_TRANSITION_FROM_VALUE: 100,
    ANIMATION_IN_TIMING: 100,
    ANIMATION_DIRECTION: {
        IN: 'in',
        OUT: 'out',
    },
    // Multiplier for gyroscope animation in order to make it a bit more subtle
    ANIMATION_GYROSCOPE_VALUE: 0.4,
    BACKGROUND_IMAGE_TRANSITION_DURATION: 1000,
    SCREEN_TRANSITION_END_TIMEOUT: 1000,
    ARROW_HIDE_DELAY: 3000,

    API_ATTACHMENT_VALIDATIONS: {
        // 24 megabytes in bytes, this is limit set on servers, do not update without wider internal discussion
        MAX_SIZE: 25165824,

        // An arbitrary size, but the same minimum as in the PHP layer
        MIN_SIZE: 240,

        // Allowed extensions for receipts
        ALLOWED_RECEIPT_EXTENSIONS: ['jpg', 'jpeg', 'gif', 'png', 'pdf', 'htm', 'html', 'text', 'rtf', 'doc', 'tif', 'tiff', 'msword', 'zip', 'xml', 'message'],
    },

    // This is limit set on servers, do not update without wider internal discussion
    API_TRANSACTION_CATEGORY_MAX_LENGTH: 255,

    AUTO_AUTH_STATE: {
        NOT_STARTED: 'not-started',
        SIGNING_IN: 'signing-in',
        JUST_SIGNED_IN: 'just-signed-in',
        FAILED: 'failed',
    },

    AUTH_TOKEN_TYPES: {
        ANONYMOUS: 'anonymousAccount',
        SUPPORT: 'support',
    },

    AVATAR_MAX_ATTACHMENT_SIZE: 6291456,

    AVATAR_ALLOWED_EXTENSIONS: ['jpg', 'jpeg', 'png', 'gif', 'bmp', 'svg'],

    // Minimum width and height size in px for a selected image
    AVATAR_MIN_WIDTH_PX: 80,
    AVATAR_MIN_HEIGHT_PX: 80,

    // Maximum width and height size in px for a selected image
    AVATAR_MAX_WIDTH_PX: 4096,
    AVATAR_MAX_HEIGHT_PX: 4096,

    LOGO_MAX_SCALE: 1.5,

    BREADCRUMB_TYPE: {
        ROOT: 'root',
        STRONG: 'strong',
        NORMAL: 'normal',
    },

    DEFAULT_GROUP_AVATAR_COUNT: 18,
    DEFAULT_AVATAR_COUNT: 24,
    OLD_DEFAULT_AVATAR_COUNT: 8,

    DISPLAY_NAME: {
        MAX_LENGTH: 50,
        RESERVED_NAMES: ['Expensify', 'Concierge'],
        EXPENSIFY_CONCIERGE: 'Expensify Concierge',
    },

    GPS: {
        // It's OK to get a cached location that is up to an hour old because the only accuracy needed is the country the user is in
        MAX_AGE: 3600000,

        // 15 seconds, don't wait too long because the server can always fall back to using the IP address
        TIMEOUT: 15000,
    },

    LEGAL_NAME: {
        MAX_LENGTH: 40,
    },

    REPORT_DESCRIPTION: {
        MAX_LENGTH: 500,
    },

    PULL_REQUEST_NUMBER,

    // Regex to get link in href prop inside of <a/> component
    REGEX_LINK_IN_ANCHOR: /<a\s+(?:[^>]*?\s+)?href="([^"]*)"/gi,

    MERCHANT_NAME_MAX_LENGTH: 255,

    REQUEST_PREVIEW: {
        MAX_LENGTH: 83,
    },

    CALENDAR_PICKER: {
        // Numbers were arbitrarily picked.
        MIN_YEAR: CURRENT_YEAR - 100,
        MAX_YEAR: CURRENT_YEAR + 100,
        MAX_DATE,
        MIN_DATE,
    },

    DATE_BIRTH: {
        MIN_AGE: 0,
        MIN_AGE_FOR_PAYMENT: 18,
        MAX_AGE: 150,
    },

    DESKTOP_SHORTCUT_ACCELERATOR: {
        PASTE_AND_MATCH_STYLE: 'Option+Shift+CmdOrCtrl+V',
        PASTE_AS_PLAIN_TEXT: 'CmdOrCtrl+Shift+V',
    },

    // This is used to enable a rotation/transform style to any component.
    DIRECTION: {
        LEFT: 'left',
        RIGHT: 'right',
    },

    // Sizes needed for report empty state background image handling
    EMPTY_STATE_BACKGROUND: {
        ASPECT_RATIO: 3.72,
        OVERLAP: 60,
        SMALL_SCREEN: {
            IMAGE_HEIGHT: 300,
        },
        WIDE_SCREEN: {
            IMAGE_HEIGHT: 450,
        },
    },

    NEW_EXPENSIFY_URL: ACTIVE_EXPENSIFY_URL,
    APP_DOWNLOAD_LINKS: {
        ANDROID: `https://play.google.com/store/apps/details?id=${ANDROID_PACKAGE_NAME}`,
        IOS: 'https://apps.apple.com/us/app/expensify-cash/id1530278510',
        DESKTOP: `${ACTIVE_EXPENSIFY_URL}NewExpensify.dmg`,
    },
    DATE: {
        SQL_DATE_TIME: 'YYYY-MM-DD HH:mm:ss',
        FNS_FORMAT_STRING: 'yyyy-MM-dd',
        FNS_DATE_TIME_FORMAT_STRING: 'yyyy-MM-dd HH:mm:ss',
        LOCAL_TIME_FORMAT: 'h:mm a',
        YEAR_MONTH_FORMAT: 'yyyyMM',
        MONTH_FORMAT: 'MMMM',
        WEEKDAY_TIME_FORMAT: 'eeee',
        MONTH_DAY_ABBR_FORMAT: 'MMM d',
        SHORT_DATE_FORMAT: 'MM-dd',
        MONTH_DAY_YEAR_ABBR_FORMAT: 'MMM d, yyyy',
        MONTH_DAY_YEAR_FORMAT: 'MMMM d, yyyy',
        FNS_TIMEZONE_FORMAT_STRING: "yyyy-MM-dd'T'HH:mm:ssXXX",
        FNS_DB_FORMAT_STRING: 'yyyy-MM-dd HH:mm:ss.SSS',
        LONG_DATE_FORMAT_WITH_WEEKDAY: 'eeee, MMMM d, yyyy',
        UNIX_EPOCH: '1970-01-01 00:00:00.000',
        MAX_DATE: '9999-12-31',
        MIN_DATE: '0001-01-01',
        ORDINAL_DAY_OF_MONTH: 'do',
    },
    SMS: {
        DOMAIN: '@expensify.sms',
    },
    BANK_ACCOUNT: {
        BENEFICIAL_OWNER_INFO_STEP: {
            SUBSTEP: {
                IS_USER_UBO: 1,
                IS_ANYONE_ELSE_UBO: 2,
                UBO_DETAILS_FORM: 3,
                ARE_THERE_MORE_UBOS: 4,
                UBOS_LIST: 5,
            },
            BENEFICIAL_OWNER_DATA: {
                BENEFICIAL_OWNER_KEYS: 'beneficialOwnerKeys',
                PREFIX: 'beneficialOwner',
                FIRST_NAME: 'firstName',
                LAST_NAME: 'lastName',
                DOB: 'dob',
                SSN_LAST_4: 'ssnLast4',
                STREET: 'street',
                CITY: 'city',
                STATE: 'state',
                ZIP_CODE: 'zipCode',
            },
        },
        PLAID: {
            ALLOWED_THROTTLED_COUNT: 2,
            ERROR: {
                TOO_MANY_ATTEMPTS: 'Too many attempts',
            },
            EVENTS_NAME: {
                OPEN: 'OPEN',
                EXIT: 'EXIT',
            },
        },
        ERROR: {
            MISSING_ROUTING_NUMBER: '402 Missing routingNumber',
            MAX_ROUTING_NUMBER: '402 Maximum Size Exceeded routingNumber',
            MISSING_INCORPORATION_STATE: '402 Missing incorporationState in additionalData',
            MISSING_INCORPORATION_TYPE: '402 Missing incorporationType in additionalData',
        },
        STEP: {
            // In the order they appear in the VBA flow
            BANK_ACCOUNT: 'BankAccountStep',
            REQUESTOR: 'RequestorStep',
            COMPANY: 'CompanyStep',
            BENEFICIAL_OWNERS: 'BeneficialOwnersStep',
            ACH_CONTRACT: 'ACHContractStep',
            VALIDATION: 'ValidationStep',
            ENABLE: 'EnableStep',
        },
        STEP_NAMES: ['1', '2', '3', '4', '5'],
        STEPS_HEADER_HEIGHT: 40,
        SUBSTEP: {
            MANUAL: 'manual',
            PLAID: 'plaid',
        },
        VERIFICATIONS: {
            ERROR_MESSAGE: 'verifications.errorMessage',
            THROTTLED: 'verifications.throttled',
        },
        FIELDS_TYPE: {
            LOCAL: 'local',
        },
        ONFIDO_RESPONSE: {
            SDK_TOKEN: 'apiResult.sdkToken',
            PASS: 'pass',
        },
        QUESTIONS: {
            QUESTION: 'apiResult.questions.question',
            DIFFERENTIATOR_QUESTION: 'apiResult.differentiator-question',
        },
        SETUP_TYPE: {
            MANUAL: 'manual',
            PLAID: 'plaid',
        },
        REGEX: {
            US_ACCOUNT_NUMBER: /^[0-9]{4,17}$/,

            // The back-end is always returning account number with 4 last digits and mask the rest with X
            MASKED_US_ACCOUNT_NUMBER: /^[X]{0,13}[0-9]{4}$/,
            SWIFT_BIC: /^[A-Za-z0-9]{8,11}$/,
        },
        VERIFICATION_MAX_ATTEMPTS: 7,
        STATE: {
            VERIFYING: 'VERIFYING',
            PENDING: 'PENDING',
            OPEN: 'OPEN',
        },
        MAX_LENGTH: {
            SSN: 4,
            ZIP_CODE: 10,
        },
        TYPE: {
            BUSINESS: 'BUSINESS',
            PERSONAL: 'PERSONAL',
        },
    },
    INCORPORATION_TYPES: {
        LLC: 'LLC',
        CORPORATION: 'Corp',
        PARTNERSHIP: 'Partnership',
        COOPERATIVE: 'Cooperative',
        SOLE_PROPRIETORSHIP: 'Sole Proprietorship',
        OTHER: 'Other',
    },
    BETAS: {
        ALL: 'all',
        CHRONOS_IN_CASH: 'chronosInCash',
        DEFAULT_ROOMS: 'defaultRooms',
        VIOLATIONS: 'violations',
        DUPE_DETECTION: 'dupeDetection',
        REPORT_FIELDS: 'reportFields',
        P2P_DISTANCE_REQUESTS: 'p2pDistanceRequests',
        WORKFLOWS_DELAYED_SUBMISSION: 'workflowsDelayedSubmission',
        SPOTNANA_TRAVEL: 'spotnanaTravel',
        NETSUITE_ON_NEW_EXPENSIFY: 'netsuiteOnNewExpensify',
        REPORT_FIELDS_FEATURE: 'reportFieldsFeature',
        WORKSPACE_FEEDS: 'workspaceFeeds',
        NETSUITE_USA_TAX: 'netsuiteUsaTax',
    },
    BUTTON_STATES: {
        DEFAULT: 'default',
        ACTIVE: 'active',
        PRESSED: 'pressed',
        COMPLETE: 'complete',
        DISABLED: 'disabled',
    },
    BANK_ACCOUNT_TYPES: {
        WALLET: 'WALLET',
    },
    COUNTRY: {
        US: 'US',
        MX: 'MX',
        AU: 'AU',
        CA: 'CA',
        GB: 'GB',
    },
    DESKTOP_DEEPLINK_APP_STATE: {
        CHECKING: 'checking',
        INSTALLED: 'installed',
        NOT_INSTALLED: 'not-installed',
    },
    TAX_RATES: {
        CUSTOM_NAME_MAX_LENGTH: 8,
        NAME_MAX_LENGTH: 50,
    },
    PLATFORM: {
        IOS: 'ios',
        ANDROID: 'android',
        WEB: 'web',
        DESKTOP: 'desktop',
    },
    PLATFORM_SPECIFIC_KEYS: {
        CTRL: {
            DEFAULT: 'control',
            [PLATFORM_OS_MACOS]: 'meta',
            [PLATFORM_IOS]: 'meta',
        },
        SHIFT: {
            DEFAULT: 'shift',
        },
    },
    KEYBOARD_SHORTCUTS: {
        SEARCH: {
            descriptionKey: 'search',
            shortcutKey: 'K',
            modifiers: ['CTRL'],
            trigger: {
                DEFAULT: {input: 'k', modifierFlags: keyModifierControl},
                [PLATFORM_OS_MACOS]: {input: 'k', modifierFlags: keyModifierCommand},
                [PLATFORM_IOS]: {input: 'k', modifierFlags: keyModifierCommand},
            },
            type: KEYBOARD_SHORTCUT_NAVIGATION_TYPE,
        },
        NEW_CHAT: {
            descriptionKey: 'newChat',
            shortcutKey: 'K',
            modifiers: ['CTRL', 'SHIFT'],
            trigger: {
                DEFAULT: {input: 'k', modifierFlags: keyModifierShiftControl},
                [PLATFORM_OS_MACOS]: {input: 'k', modifierFlags: keyModifierShiftCommand},
                [PLATFORM_IOS]: {input: 'k', modifierFlags: keyModifierShiftCommand},
            },
            type: KEYBOARD_SHORTCUT_NAVIGATION_TYPE,
        },
        SHORTCUTS: {
            descriptionKey: 'openShortcutDialog',
            shortcutKey: 'J',
            modifiers: ['CTRL'],
            trigger: {
                DEFAULT: {input: 'j', modifierFlags: keyModifierControl},
                [PLATFORM_OS_MACOS]: {input: 'j', modifierFlags: keyModifierCommand},
                [PLATFORM_IOS]: {input: 'j', modifierFlags: keyModifierCommand},
            },
        },
        ESCAPE: {
            descriptionKey: 'escape',
            shortcutKey: 'Escape',
            modifiers: [],
            trigger: {
                DEFAULT: {input: keyInputEscape},
                [PLATFORM_OS_MACOS]: {input: keyInputEscape},
                [PLATFORM_IOS]: {input: keyInputEscape},
            },
        },
        ENTER: {
            descriptionKey: null,
            shortcutKey: 'Enter',
            modifiers: [],
            trigger: {
                DEFAULT: {input: keyInputEnter},
                [PLATFORM_OS_MACOS]: {input: keyInputEnter},
                [PLATFORM_IOS]: {input: keyInputEnter},
            },
        },
        CTRL_ENTER: {
            descriptionKey: null,
            shortcutKey: 'Enter',
            modifiers: ['CTRL'],
            trigger: {
                DEFAULT: {input: keyInputEnter, modifierFlags: keyModifierControl},
                [PLATFORM_OS_MACOS]: {input: keyInputEnter, modifierFlags: keyModifierCommand},
                [PLATFORM_IOS]: {input: keyInputEnter, modifierFlags: keyModifierCommand},
            },
        },
        COPY: {
            descriptionKey: 'copy',
            shortcutKey: 'C',
            modifiers: ['CTRL'],
            trigger: {
                DEFAULT: {input: 'c', modifierFlags: keyModifierControl},
                [PLATFORM_OS_MACOS]: {input: 'c', modifierFlags: keyModifierCommand},
                [PLATFORM_IOS]: {input: 'c', modifierFlags: keyModifierCommand},
            },
        },
        ARROW_UP: {
            descriptionKey: null,
            shortcutKey: 'ArrowUp',
            modifiers: [],
            trigger: {
                DEFAULT: {input: keyInputUpArrow},
                [PLATFORM_OS_MACOS]: {input: keyInputUpArrow},
                [PLATFORM_IOS]: {input: keyInputUpArrow},
            },
        },
        ARROW_DOWN: {
            descriptionKey: null,
            shortcutKey: 'ArrowDown',
            modifiers: [],
            trigger: {
                DEFAULT: {input: keyInputDownArrow},
                [PLATFORM_OS_MACOS]: {input: keyInputDownArrow},
                [PLATFORM_IOS]: {input: keyInputDownArrow},
            },
        },
        ARROW_LEFT: {
            descriptionKey: null,
            shortcutKey: 'ArrowLeft',
            modifiers: [],
            trigger: {
                DEFAULT: {input: keyInputLeftArrow},
                [PLATFORM_OS_MACOS]: {input: keyInputLeftArrow},
                [PLATFORM_IOS]: {input: keyInputLeftArrow},
            },
        },
        ARROW_RIGHT: {
            descriptionKey: null,
            shortcutKey: 'ArrowRight',
            modifiers: [],
            trigger: {
                DEFAULT: {input: keyInputRightArrow},
                [PLATFORM_OS_MACOS]: {input: keyInputRightArrow},
                [PLATFORM_IOS]: {input: keyInputRightArrow},
            },
        },
        TAB: {
            descriptionKey: null,
            shortcutKey: 'Tab',
            modifiers: [],
        },
        DEBUG: {
            descriptionKey: 'openDebug',
            shortcutKey: 'D',
            modifiers: ['CTRL'],
            trigger: {
                DEFAULT: {input: 'd', modifierFlags: keyModifierControl},
                [PLATFORM_OS_MACOS]: {input: 'd', modifierFlags: keyModifierCommand},
                [PLATFORM_IOS]: {input: 'd', modifierFlags: keyModifierCommand},
            },
        },
    },
    KEYBOARD_SHORTCUTS_TYPES: {
        NAVIGATION_SHORTCUT: KEYBOARD_SHORTCUT_NAVIGATION_TYPE,
    },
    KEYBOARD_SHORTCUT_KEY_DISPLAY_NAME: {
        CONTROL: 'CTRL',
        ESCAPE: 'ESC',
        META: 'CMD',
        SHIFT: 'Shift',
    },
    CURRENCY: {
        USD: 'USD',
        AUD: 'AUD',
        CAD: 'CAD',
        GBP: 'GBP',
        NZD: 'NZD',
        EUR: 'EUR',
    },
    get DIRECT_REIMBURSEMENT_CURRENCIES() {
        return [this.CURRENCY.USD, this.CURRENCY.AUD, this.CURRENCY.CAD, this.CURRENCY.GBP, this.CURRENCY.EUR];
    },
    EXAMPLE_PHONE_NUMBER: '+15005550006',
    CONCIERGE_CHAT_NAME: 'Concierge',
    CLOUDFRONT_URL,
    EMPTY_ARRAY,
    EMPTY_OBJECT,
    USE_EXPENSIFY_URL,
    GOOGLE_MEET_URL_ANDROID: 'https://meet.google.com',
    GOOGLE_DOC_IMAGE_LINK_MATCH: 'googleusercontent.com',
    IMAGE_BASE64_MATCH: 'base64',
    DEEPLINK_BASE_URL: 'new-expensify://',
    PDF_VIEWER_URL: '/pdf/web/viewer.html',
    CLOUDFRONT_DOMAIN_REGEX: /^https:\/\/\w+\.cloudfront\.net/i,
    EXPENSIFY_ICON_URL: `${CLOUDFRONT_URL}/images/favicon-2019.png`,
    CONCIERGE_ICON_URL_2021: `${CLOUDFRONT_URL}/images/icons/concierge_2021.png`,
    CONCIERGE_ICON_URL: `${CLOUDFRONT_URL}/images/icons/concierge_2022.png`,
    UPWORK_URL: 'https://github.com/Expensify/App/issues?q=is%3Aopen+is%3Aissue+label%3A%22Help+Wanted%22',
    DEEP_DIVE_EXPENSIFY_CARD: 'https://community.expensify.com/discussion/4848/deep-dive-expensify-card-and-quickbooks-online-auto-reconciliation-how-it-works',
    GITHUB_URL: 'https://github.com/Expensify/App',
    TERMS_URL: `${USE_EXPENSIFY_URL}/terms`,
    PRIVACY_URL: `${USE_EXPENSIFY_URL}/privacy`,
    LICENSES_URL: `${USE_EXPENSIFY_URL}/licenses`,
    ACH_TERMS_URL: `${USE_EXPENSIFY_URL}/achterms`,
    WALLET_AGREEMENT_URL: `${USE_EXPENSIFY_URL}/walletagreement`,
    BANCORP_WALLET_AGREEMENT_URL: `${USE_EXPENSIFY_URL}/bancorp-bank-wallet-terms-of-service`,
    HELP_LINK_URL: `${USE_EXPENSIFY_URL}/usa-patriot-act`,
    ELECTRONIC_DISCLOSURES_URL: `${USE_EXPENSIFY_URL}/esignagreement`,
    GITHUB_RELEASE_URL: 'https://api.github.com/repos/expensify/app/releases/latest',
    ADD_SECONDARY_LOGIN_URL: encodeURI('settings?param={"section":"account","openModal":"secondaryLogin"}'),
    MANAGE_CARDS_URL: 'domain_companycards',
    FEES_URL: `${USE_EXPENSIFY_URL}/fees`,
    SAVE_WITH_EXPENSIFY_URL: `${USE_EXPENSIFY_URL}/savings-calculator`,
    CFPB_PREPAID_URL: 'https://cfpb.gov/prepaid',
    STAGING_NEW_EXPENSIFY_URL: 'https://staging.new.expensify.com',
    NEWHELP_URL: 'https://help.expensify.com',
    INTERNAL_DEV_EXPENSIFY_URL: 'https://www.expensify.com.dev',
    STAGING_EXPENSIFY_URL: 'https://staging.expensify.com',
    EXPENSIFY_URL: 'https://www.expensify.com',
    BANK_ACCOUNT_PERSONAL_DOCUMENTATION_INFO_URL:
        'https://community.expensify.com/discussion/6983/faq-why-do-i-need-to-provide-personal-documentation-when-setting-up-updating-my-bank-account',
    PERSONAL_DATA_PROTECTION_INFO_URL: 'https://community.expensify.com/discussion/5677/deep-dive-security-how-expensify-protects-your-information',
    ONFIDO_FACIAL_SCAN_POLICY_URL: 'https://onfido.com/facial-scan-policy-and-release/',
    ONFIDO_PRIVACY_POLICY_URL: 'https://onfido.com/privacy/',
    ONFIDO_TERMS_OF_SERVICE_URL: 'https://onfido.com/terms-of-service/',
    LIST_OF_RESTRICTED_BUSINESSES: 'https://community.expensify.com/discussion/6191/list-of-restricted-businesses',
    TRAVEL_TERMS_URL: `${USE_EXPENSIFY_URL}/travelterms`,
    EXPENSIFY_PACKAGE_FOR_SAGE_INTACCT: 'https://www.expensify.com/tools/integrations/downloadPackage',
    EXPENSIFY_PACKAGE_FOR_SAGE_INTACCT_FILE_NAME: 'ExpensifyPackageForSageIntacct',
    HOW_TO_CONNECT_TO_SAGE_INTACCT: 'https://help.expensify.com/articles/expensify-classic/integrations/accounting-integrations/Sage-Intacct#how-to-connect-to-sage-intacct',
    PRICING: `https://www.expensify.com/pricing`,

    // Use Environment.getEnvironmentURL to get the complete URL with port number
    DEV_NEW_EXPENSIFY_URL: 'https://dev.new.expensify.com:',
    OLDDOT_URLS: {
        ADMIN_POLICIES_URL: 'admin_policies',
        ADMIN_DOMAINS_URL: 'admin_domains',
        INBOX: 'inbox',
    },

    SIGN_IN_FORM_WIDTH: 300,

    DEEPLINK_PROMPT_DENYLIST: [SCREENS.HOME, SCREENS.SIGN_IN_WITH_APPLE_DESKTOP, SCREENS.SIGN_IN_WITH_GOOGLE_DESKTOP],

    SIGN_IN_METHOD: {
        APPLE: 'Apple',
        GOOGLE: 'Google',
    },

    OPTION_TYPE: {
        REPORT: 'report',
        PERSONAL_DETAIL: 'personalDetail',
    },

    QUICK_ACTIONS: {
        REQUEST_MANUAL: 'requestManual',
        REQUEST_SCAN: 'requestScan',
        REQUEST_DISTANCE: 'requestDistance',
        SPLIT_MANUAL: 'splitManual',
        SPLIT_SCAN: 'splitScan',
        SPLIT_DISTANCE: 'splitDistance',
        TRACK_MANUAL: 'trackManual',
        TRACK_SCAN: 'trackScan',
        TRACK_DISTANCE: 'trackDistance',
        ASSIGN_TASK: 'assignTask',
        SEND_MONEY: 'sendMoney',
    },

    RECEIPT: {
        ICON_SIZE: 164,
        PERMISSION_GRANTED: 'granted',
        HAND_ICON_HEIGHT: 152,
        HAND_ICON_WIDTH: 200,
        SHUTTER_SIZE: 90,
        MAX_REPORT_PREVIEW_RECEIPTS: 3,
    },
    REPORT: {
        ROLE: {
            ADMIN: 'admin',
            MEMBER: 'member',
        },
        MAX_COUNT_BEFORE_FOCUS_UPDATE: 30,
        SPLIT_REPORTID: '-2',
        ACTIONS: {
            LIMIT: 50,
            // OldDot Actions render getMessage from Web-Expensify/lib/Report/Action PHP files via getMessageOfOldDotReportAction in ReportActionsUtils.ts
            TYPE: {
                ACTIONABLE_JOIN_REQUEST: 'ACTIONABLEJOINREQUEST',
                ACTIONABLE_MENTION_WHISPER: 'ACTIONABLEMENTIONWHISPER',
                ACTIONABLE_REPORT_MENTION_WHISPER: 'ACTIONABLEREPORTMENTIONWHISPER',
                ACTIONABLE_TRACK_EXPENSE_WHISPER: 'ACTIONABLETRACKEXPENSEWHISPER',
                ADD_COMMENT: 'ADDCOMMENT',
                APPROVED: 'APPROVED',
                CHANGE_FIELD: 'CHANGEFIELD', // OldDot Action
                CHANGE_POLICY: 'CHANGEPOLICY', // OldDot Action
                CHANGE_TYPE: 'CHANGETYPE', // OldDot Action
                CHRONOS_OOO_LIST: 'CHRONOSOOOLIST',
                CLOSED: 'CLOSED',
                CREATED: 'CREATED',
                DELEGATE_SUBMIT: 'DELEGATESUBMIT', // OldDot Action
                DELETED_ACCOUNT: 'DELETEDACCOUNT', // Deprecated OldDot Action
                DISMISSED_VIOLATION: 'DISMISSEDVIOLATION',
                DONATION: 'DONATION', // Deprecated OldDot Action
                EXPORTED_TO_CSV: 'EXPORTCSV', // OldDot Action
                EXPORTED_TO_INTEGRATION: 'EXPORTINTEGRATION', // OldDot Action
                EXPORTED_TO_QUICK_BOOKS: 'EXPORTED', // Deprecated OldDot Action
                FORWARDED: 'FORWARDED', // OldDot Action
                HOLD: 'HOLD',
                HOLD_COMMENT: 'HOLDCOMMENT',
                IOU: 'IOU',
                INTEGRATIONS_MESSAGE: 'INTEGRATIONSMESSAGE', // OldDot Action
                MANAGER_ATTACH_RECEIPT: 'MANAGERATTACHRECEIPT', // OldDot Action
                MANAGER_DETACH_RECEIPT: 'MANAGERDETACHRECEIPT', // OldDot Action
                MARKED_REIMBURSED: 'MARKEDREIMBURSED', // OldDot Action
                MARK_REIMBURSED_FROM_INTEGRATION: 'MARKREIMBURSEDFROMINTEGRATION', // OldDot Action
                MERGED_WITH_CASH_TRANSACTION: 'MERGEDWITHCASHTRANSACTION',
                MODIFIED_EXPENSE: 'MODIFIEDEXPENSE',
                MOVED: 'MOVED',
                OUTDATED_BANK_ACCOUNT: 'OUTDATEDBANKACCOUNT', // OldDot Action
                REIMBURSEMENT_ACH_BOUNCE: 'REIMBURSEMENTACHBOUNCE', // OldDot Action
                REIMBURSEMENT_ACH_CANCELLED: 'REIMBURSEMENTACHCANCELLED', // OldDot Action
                REIMBURSEMENT_ACCOUNT_CHANGED: 'REIMBURSEMENTACCOUNTCHANGED', // OldDot Action
                REIMBURSEMENT_DELAYED: 'REIMBURSEMENTDELAYED', // OldDot Action
                REIMBURSEMENT_QUEUED: 'REIMBURSEMENTQUEUED',
                REIMBURSEMENT_DEQUEUED: 'REIMBURSEMENTDEQUEUED',
                REIMBURSEMENT_REQUESTED: 'REIMBURSEMENTREQUESTED', // Deprecated OldDot Action
                REIMBURSEMENT_SETUP: 'REIMBURSEMENTSETUP', // Deprecated OldDot Action
                REIMBURSEMENT_SETUP_REQUESTED: 'REIMBURSEMENTSETUPREQUESTED', // Deprecated OldDot Action
                RENAMED: 'RENAMED',
                REPORT_PREVIEW: 'REPORTPREVIEW',
                SELECTED_FOR_RANDOM_AUDIT: 'SELECTEDFORRANDOMAUDIT', // OldDot Action
                SHARE: 'SHARE', // OldDot Action
                STRIPE_PAID: 'STRIPEPAID', // OldDot Action
                SUBMITTED: 'SUBMITTED',
                TAKE_CONTROL: 'TAKECONTROL', // OldDot Action
                TASK_CANCELLED: 'TASKCANCELLED',
                TASK_COMPLETED: 'TASKCOMPLETED',
                TASK_EDITED: 'TASKEDITED',
                TASK_REOPENED: 'TASKREOPENED',
                TRIPPREVIEW: 'TRIPPREVIEW',
                UNAPPROVED: 'UNAPPROVED', // OldDot Action
                UNHOLD: 'UNHOLD',
                UNSHARE: 'UNSHARE', // OldDot Action
                UPDATE_GROUP_CHAT_MEMBER_ROLE: 'UPDATEGROUPCHATMEMBERROLE',
                POLICY_CHANGE_LOG: {
                    ADD_APPROVER_RULE: 'POLICYCHANGELOG_ADD_APPROVER_RULE',
                    ADD_BUDGET: 'POLICYCHANGELOG_ADD_BUDGET',
                    ADD_CATEGORY: 'POLICYCHANGELOG_ADD_CATEGORY',
                    ADD_CUSTOM_UNIT: 'POLICYCHANGELOG_ADD_CUSTOM_UNIT',
                    ADD_CUSTOM_UNIT_RATE: 'POLICYCHANGELOG_ADD_CUSTOM_UNIT_RATE',
                    ADD_EMPLOYEE: 'POLICYCHANGELOG_ADD_EMPLOYEE',
                    ADD_INTEGRATION: 'POLICYCHANGELOG_ADD_INTEGRATION',
                    ADD_REPORT_FIELD: 'POLICYCHANGELOG_ADD_REPORT_FIELD',
                    ADD_TAG: 'POLICYCHANGELOG_ADD_TAG',
                    DELETE_ALL_TAGS: 'POLICYCHANGELOG_DELETE_ALL_TAGS',
                    DELETE_APPROVER_RULE: 'POLICYCHANGELOG_DELETE_APPROVER_RULE',
                    DELETE_BUDGET: 'POLICYCHANGELOG_DELETE_BUDGET',
                    DELETE_CATEGORY: 'POLICYCHANGELOG_DELETE_CATEGORY',
                    DELETE_CUSTOM_UNIT: 'POLICYCHANGELOG_DELETE_CUSTOM_UNIT',
                    DELETE_CUSTOM_UNIT_RATE: 'POLICYCHANGELOG_DELETE_CUSTOM_UNIT_RATE',
                    DELETE_CUSTOM_UNIT_SUB_RATE: 'POLICYCHANGELOG_DELETE_CUSTOM_UNIT_SUB_RATE',
                    DELETE_EMPLOYEE: 'POLICYCHANGELOG_DELETE_EMPLOYEE',
                    DELETE_INTEGRATION: 'POLICYCHANGELOG_DELETE_INTEGRATION',
                    DELETE_REPORT_FIELD: 'POLICYCHANGELOG_DELETE_REPORT_FIELD',
                    DELETE_TAG: 'POLICYCHANGELOG_DELETE_TAG',
                    IMPORT_CUSTOM_UNIT_RATES: 'POLICYCHANGELOG_IMPORT_CUSTOM_UNIT_RATES',
                    IMPORT_TAGS: 'POLICYCHANGELOG_IMPORT_TAGS',
                    INDIVIDUAL_BUDGET_NOTIFICATION: 'POLICYCHANGELOG_INDIVIDUAL_BUDGET_NOTIFICATION',
                    INVITE_TO_ROOM: 'POLICYCHANGELOG_INVITETOROOM',
                    REMOVE_FROM_ROOM: 'POLICYCHANGELOG_REMOVEFROMROOM',
                    LEAVE_ROOM: 'POLICYCHANGELOG_LEAVEROOM',
                    REPLACE_CATEGORIES: 'POLICYCHANGELOG_REPLACE_CATEGORIES',
                    SET_AUTO_REIMBURSEMENT: 'POLICYCHANGELOG_SET_AUTOREIMBURSEMENT',
                    SET_AUTO_JOIN: 'POLICYCHANGELOG_SET_AUTO_JOIN',
                    SET_CATEGORY_NAME: 'POLICYCHANGELOG_SET_CATEGORY_NAME',
                    SHARED_BUDGET_NOTIFICATION: 'POLICYCHANGELOG_SHARED_BUDGET_NOTIFICATION',
                    UPDATE_ACH_ACCOUNT: 'POLICYCHANGELOG_UPDATE_ACH_ACCOUNT',
                    UPDATE_APPROVER_RULE: 'POLICYCHANGELOG_UPDATE_APPROVER_RULE',
                    UPDATE_AUDIT_RATE: 'POLICYCHANGELOG_UPDATE_AUDIT_RATE',
                    UPDATE_AUTO_HARVESTING: 'POLICYCHANGELOG_UPDATE_AUTOHARVESTING',
                    UPDATE_AUTO_REIMBURSEMENT: 'POLICYCHANGELOG_UPDATE_AUTOREIMBURSEMENT',
                    UPDATE_AUTO_REPORTING_FREQUENCY: 'POLICYCHANGELOG_UPDATE_AUTOREPORTING_FREQUENCY',
                    UPDATE_BUDGET: 'POLICYCHANGELOG_UPDATE_BUDGET',
                    UPDATE_CATEGORY: 'POLICYCHANGELOG_UPDATE_CATEGORY',
                    UPDATE_CURRENCY: 'POLICYCHANGELOG_UPDATE_CURRENCY',
                    UPDATE_CUSTOM_UNIT: 'POLICYCHANGELOG_UPDATE_CUSTOM_UNIT',
                    UPDATE_CUSTOM_UNIT_RATE: 'POLICYCHANGELOG_UPDATE_CUSTOM_UNIT_RATE',
                    UPDATE_CUSTOM_UNIT_SUB_RATE: 'POLICYCHANGELOG_UPDATE_CUSTOM_UNIT_SUB_RATE',
                    UPDATE_DEFAULT_BILLABLE: 'POLICYCHANGELOG_UPDATE_DEFAULT_BILLABLE',
                    UPDATE_DEFAULT_REIMBURSABLE: 'POLICYCHANGELOG_UPDATE_DEFAULT_REIMBURSABLE',
                    UPDATE_DEFAULT_TITLE: 'POLICYCHANGELOG_UPDATE_DEFAULT_TITLE',
                    UPDATE_DEFAULT_TITLE_ENFORCED: 'POLICYCHANGELOG_UPDATE_DEFAULT_TITLE_ENFORCED',
                    UPDATE_DISABLED_FIELDS: 'POLICYCHANGELOG_UPDATE_DISABLED_FIELDS',
                    UPDATE_EMPLOYEE: 'POLICYCHANGELOG_UPDATE_EMPLOYEE',
                    UPDATE_FIELD: 'POLICYCHANGELOG_UPDATE_FIELD',
                    UPDATE_MANUAL_APPROVAL_THRESHOLD: 'POLICYCHANGELOG_UPDATE_MANUAL_APPROVAL_THRESHOLD',
                    UPDATE_MAX_EXPENSE_AMOUNT: 'POLICYCHANGELOG_UPDATE_MAX_EXPENSE_AMOUNT',
                    UPDATE_MAX_EXPENSE_AMOUNT_NO_RECEIPT: 'POLICYCHANGELOG_UPDATE_MAX_EXPENSE_AMOUNT_NO_RECEIPT',
                    UPDATE_NAME: 'POLICYCHANGELOG_UPDATE_NAME',
                    UPDATE_DESCRIPTION: 'POLICYCHANGELOG_UPDATE_DESCRIPTION',
                    UPDATE_OWNERSHIP: 'POLICYCHANGELOG_UPDATE_OWNERSHIP',
                    UPDATE_REIMBURSEMENT_CHOICE: 'POLICYCHANGELOG_UPDATE_REIMBURSEMENT_CHOICE',
                    UPDATE_REPORT_FIELD: 'POLICYCHANGELOG_UPDATE_REPORT_FIELD',
                    UPDATE_TAG: 'POLICYCHANGELOG_UPDATE_TAG',
                    UPDATE_TAG_ENABLED: 'POLICYCHANGELOG_UPDATE_TAG_ENABLED',
                    UPDATE_TAG_LIST: 'POLICYCHANGELOG_UPDATE_TAG_LIST',
                    UPDATE_TAG_LIST_NAME: 'POLICYCHANGELOG_UPDATE_TAG_LIST_NAME',
                    UPDATE_TAG_NAME: 'POLICYCHANGELOG_UPDATE_TAG_NAME',
                    UPDATE_TIME_ENABLED: 'POLICYCHANGELOG_UPDATE_TIME_ENABLED',
                    UPDATE_TIME_RATE: 'POLICYCHANGELOG_UPDATE_TIME_RATE',
                    LEAVE_POLICY: 'POLICYCHANGELOG_LEAVE_POLICY',
                },
                ROOM_CHANGE_LOG: {
                    INVITE_TO_ROOM: 'INVITETOROOM',
                    REMOVE_FROM_ROOM: 'REMOVEFROMROOM',
                    LEAVE_ROOM: 'LEAVEROOM',
                    UPDATE_ROOM_DESCRIPTION: 'UPDATEROOMDESCRIPTION',
                },
            },
            THREAD_DISABLED: ['CREATED'],
        },
        CANCEL_PAYMENT_REASONS: {
            ADMIN: 'CANCEL_REASON_ADMIN',
        },
        ACTIONABLE_MENTION_WHISPER_RESOLUTION: {
            INVITE: 'invited',
            NOTHING: 'nothing',
        },
        ACTIONABLE_TRACK_EXPENSE_WHISPER_RESOLUTION: {
            NOTHING: 'nothing',
        },
        ACTIONABLE_REPORT_MENTION_WHISPER_RESOLUTION: {
            CREATE: 'created',
            NOTHING: 'nothing',
        },
        ACTIONABLE_MENTION_JOIN_WORKSPACE_RESOLUTION: {
            ACCEPT: 'accept',
            DECLINE: 'decline',
        },
        ARCHIVE_REASON: {
            DEFAULT: 'default',
            ACCOUNT_CLOSED: 'accountClosed',
            ACCOUNT_MERGED: 'accountMerged',
            REMOVED_FROM_POLICY: 'removedFromPolicy',
            POLICY_DELETED: 'policyDeleted',
        },
        MESSAGE: {
            TYPE: {
                COMMENT: 'COMMENT',
                TEXT: 'TEXT',
            },
        },
        TYPE: {
            CHAT: 'chat',
            EXPENSE: 'expense',
            IOU: 'iou',
            TASK: 'task',
            INVOICE: 'invoice',
        },
        CHAT_TYPE: chatTypes,
        WORKSPACE_CHAT_ROOMS: {
            ANNOUNCE: '#announce',
            ADMINS: '#admins',
        },
        STATE_NUM: {
            OPEN: 0,
            SUBMITTED: 1,
            APPROVED: 2,
            BILLING: 3,
        },
        STATUS_NUM: {
            OPEN: 0,
            SUBMITTED: 1,
            CLOSED: 2,
            APPROVED: 3,
            REIMBURSED: 4,
        },
        NOTIFICATION_PREFERENCE: {
            MUTE: 'mute',
            DAILY: 'daily',
            ALWAYS: 'always',
            HIDDEN: 'hidden',
        },
        // Options for which room members can post
        WRITE_CAPABILITIES: {
            ALL: 'all',
            ADMINS: 'admins',
        },
        VISIBILITY: {
            PUBLIC: 'public',
            PUBLIC_ANNOUNCE: 'public_announce',
            PRIVATE: 'private',
            RESTRICTED: 'restricted',
        },
        RESERVED_ROOM_NAMES: ['#admins', '#announce'],
        MAX_PREVIEW_AVATARS: 4,
        MAX_ROOM_NAME_LENGTH: 99,
        LAST_MESSAGE_TEXT_MAX_LENGTH: 200,
        OWNER_EMAIL_FAKE: '__FAKE__',
        OWNER_ACCOUNT_ID_FAKE: 0,
        DEFAULT_REPORT_NAME: 'Chat Report',
        PERMISSIONS: {
            READ: 'read',
            WRITE: 'write',
            SHARE: 'share',
            OWN: 'own',
        },
        INVOICE_RECEIVER_TYPE: {
            INDIVIDUAL: 'individual',
            BUSINESS: 'policy',
        },
    },
    NEXT_STEP: {
        FINISHED: 'Finished!',
    },
    COMPOSER: {
        MAX_LINES: 16,
        MAX_LINES_SMALL_SCREEN: 6,
        MAX_LINES_FULL: -1,
        // The minimum height needed to enable the full screen composer
        FULL_COMPOSER_MIN_HEIGHT: 60,
    },
    MODAL: {
        MODAL_TYPE: {
            CONFIRM: 'confirm',
            CENTERED: 'centered',
            CENTERED_UNSWIPEABLE: 'centered_unswipeable',
            CENTERED_SMALL: 'centered_small',
            BOTTOM_DOCKED: 'bottom_docked',
            POPOVER: 'popover',
            RIGHT_DOCKED: 'right_docked',
            ONBOARDING: 'onboarding',
        },
        ANCHOR_ORIGIN_VERTICAL: {
            TOP: 'top',
            CENTER: 'center',
            BOTTOM: 'bottom',
        },
        ANCHOR_ORIGIN_HORIZONTAL: {
            LEFT: 'left',
            CENTER: 'center',
            RIGHT: 'right',
        },
        POPOVER_MENU_PADDING: 8,
        RESTORE_FOCUS_TYPE: {
            DEFAULT: 'default',
            DELETE: 'delete',
            PRESERVE: 'preserve',
        },
    },
    TIMING: {
        CALCULATE_MOST_RECENT_LAST_MODIFIED_ACTION: 'calc_most_recent_last_modified_action',
        CHAT_FINDER_RENDER: 'search_render',
        CHAT_RENDER: 'chat_render',
        OPEN_REPORT: 'open_report',
        HOMEPAGE_INITIAL_RENDER: 'homepage_initial_render',
        REPORT_INITIAL_RENDER: 'report_initial_render',
        SWITCH_REPORT: 'switch_report',
        SIDEBAR_LOADED: 'sidebar_loaded',
        LOAD_SEARCH_OPTIONS: 'load_search_options',
        COLD: 'cold',
        WARM: 'warm',
        REPORT_ACTION_ITEM_LAYOUT_DEBOUNCE_TIME: 1500,
        SHOW_LOADING_SPINNER_DEBOUNCE_TIME: 250,
        TEST_TOOLS_MODAL_THROTTLE_TIME: 800,
        TOOLTIP_SENSE: 1000,
        TRIE_INITIALIZATION: 'trie_initialization',
        COMMENT_LENGTH_DEBOUNCE_TIME: 500,
        SEARCH_OPTION_LIST_DEBOUNCE_TIME: 300,
        RESIZE_DEBOUNCE_TIME: 100,
        UNREAD_UPDATE_DEBOUNCE_TIME: 300,
    },
    PRIORITY_MODE: {
        GSD: 'gsd',
        DEFAULT: 'default',
    },
    THEME: {
        DEFAULT: 'system',
        FALLBACK: 'dark',
        DARK: 'dark',
        LIGHT: 'light',
        SYSTEM: 'system',
    },
    COLOR_SCHEME: {
        LIGHT: 'light',
        DARK: 'dark',
    },
    STATUS_BAR_STYLE: {
        LIGHT_CONTENT: 'light-content',
        DARK_CONTENT: 'dark-content',
    },
    TRANSACTION: {
        DEFAULT_MERCHANT: 'Expense',
        UNKNOWN_MERCHANT: 'Unknown Merchant',
        PARTIAL_TRANSACTION_MERCHANT: '(none)',
        TYPE: {
            CUSTOM_UNIT: 'customUnit',
        },
        STATUS: {
            PENDING: 'Pending',
            POSTED: 'Posted',
        },
    },
    MCC_GROUPS: {
        AIRLINES: 'Airlines',
        COMMUTER: 'Commuter',
        GAS: 'Gas',
        GOODS: 'Goods',
        GROCERIES: 'Groceries',
        HOTEL: 'Hotel',
        MAIL: 'Mail',
        MEALS: 'Meals',
        RENTAL: 'Rental',
        SERVICES: 'Services',
        TAXI: 'Taxi',
        MISCELLANEOUS: 'Miscellaneous',
        UTILITIES: 'Utilities',
    },
    JSON_CODE: {
        SUCCESS: 200,
        BAD_REQUEST: 400,
        NOT_AUTHENTICATED: 407,
        EXP_ERROR: 666,
        MANY_WRITES_ERROR: 665,
        UNABLE_TO_RETRY: 'unableToRetry',
        UPDATE_REQUIRED: 426,
    },
    HTTP_STATUS: {
        // When Cloudflare throttles
        TOO_MANY_REQUESTS: 429,
        INTERNAL_SERVER_ERROR: 500,
        BAD_GATEWAY: 502,
        GATEWAY_TIMEOUT: 504,
        UNKNOWN_ERROR: 520,
    },
    ERROR: {
        XHR_FAILED: 'xhrFailed',
        THROTTLED: 'throttled',
        UNKNOWN_ERROR: 'Unknown error',
        REQUEST_CANCELLED: 'AbortError',
        FAILED_TO_FETCH: 'Failed to fetch',
        ENSURE_BUGBOT: 'ENSURE_BUGBOT',
        PUSHER_ERROR: 'PusherError',
        WEB_SOCKET_ERROR: 'WebSocketError',
        NETWORK_REQUEST_FAILED: 'Network request failed',
        SAFARI_DOCUMENT_LOAD_ABORTED: 'cancelled',
        FIREFOX_DOCUMENT_LOAD_ABORTED: 'NetworkError when attempting to fetch resource.',
        IOS_NETWORK_CONNECTION_LOST: 'The network connection was lost.',
        IOS_NETWORK_CONNECTION_LOST_RUSSIAN: 'Сетевое соединение потеряно.',
        IOS_NETWORK_CONNECTION_LOST_SWEDISH: 'Nätverksanslutningen förlorades.',
        IOS_NETWORK_CONNECTION_LOST_SPANISH: 'La conexión a Internet parece estar desactivada.',
        IOS_LOAD_FAILED: 'Load failed',
        SAFARI_CANNOT_PARSE_RESPONSE: 'cannot parse response',
        GATEWAY_TIMEOUT: 'Gateway Timeout',
        EXPENSIFY_SERVICE_INTERRUPTED: 'Expensify service interrupted',
        DUPLICATE_RECORD: 'A record already exists with this ID',

        // The "Upgrade" is intentional as the 426 HTTP code means "Upgrade Required" and sent by the API. We use the "Update" language everywhere else in the front end when this gets returned.
        UPDATE_REQUIRED: 'Upgrade Required',
    },
    ERROR_TYPE: {
        SOCKET: 'Expensify\\Auth\\Error\\Socket',
    },
    ERROR_TITLE: {
        SOCKET: 'Issue connecting to database',
        DUPLICATE_RECORD: '400 Unique Constraints Violation',
    },
    NETWORK: {
        METHOD: {
            POST: 'post',
        },
        MIN_RETRY_WAIT_TIME_MS: 10,
        MAX_RANDOM_RETRY_WAIT_TIME_MS: 100,
        MAX_RETRY_WAIT_TIME_MS: 10 * 1000,
        PROCESS_REQUEST_DELAY_MS: 1000,
        MAX_PENDING_TIME_MS: 10 * 1000,
        RECHECK_INTERVAL_MS: 60 * 1000,
        MAX_REQUEST_RETRIES: 10,
        NETWORK_STATUS: {
            ONLINE: 'online',
            OFFLINE: 'offline',
            UNKNOWN: 'unknown',
        },
    },
    WEEK_STARTS_ON: 1, // Monday
    DEFAULT_TIME_ZONE: {automatic: true, selected: 'America/Los_Angeles'},
    DEFAULT_ACCOUNT_DATA: {errors: null, success: '', isLoading: false},
    DEFAULT_CLOSE_ACCOUNT_DATA: {errors: null, success: '', isLoading: false},
    DEFAULT_NETWORK_DATA: {isOffline: false},
    FORMS: {
        LOGIN_FORM: 'LoginForm',
        VALIDATE_CODE_FORM: 'ValidateCodeForm',
        VALIDATE_TFA_CODE_FORM: 'ValidateTfaCodeForm',
        RESEND_VALIDATION_FORM: 'ResendValidationForm',
        UNLINK_LOGIN_FORM: 'UnlinkLoginForm',
        RESEND_VALIDATE_CODE_FORM: 'ResendValidateCodeForm',
    },
    APP_STATE: {
        ACTIVE: 'active',
        BACKGROUND: 'background',
        INACTIVE: 'inactive',
    },

    // at least 8 characters, 1 capital letter, 1 lowercase number, 1 number
    PASSWORD_COMPLEXITY_REGEX_STRING: '^(?=.*[A-Z])(?=.*[0-9])(?=.*[a-z]).{8,}$',

    // 6 numeric digits
    VALIDATE_CODE_REGEX_STRING: /^\d{6}$/,

    // 8 alphanumeric characters
    RECOVERY_CODE_REGEX_STRING: /^[a-zA-Z0-9]{8}$/,

    // The server has a WAF (Web Application Firewall) which will strip out HTML/XML tags using this regex pattern.
    // It's copied here so that the same regex pattern can be used in form validations to be consistent with the server.
    VALIDATE_FOR_HTML_TAG_REGEX: /<([^>\s]+)(?:[^>]*?)>/g,

    VALIDATE_FOR_LEADINGSPACES_HTML_TAG_REGEX: /<([\s]+.+[\s]*)>/g,

    WHITELISTED_TAGS: [/<>/, /< >/, /<->/, /<-->/, /<br>/, /<br\/>/],

    PASSWORD_PAGE: {
        ERROR: {
            ALREADY_VALIDATED: 'Account already validated',
            VALIDATE_CODE_FAILED: 'Validate code failed',
        },
    },

    PUSHER: {
        PRIVATE_USER_CHANNEL_PREFIX: 'private-encrypted-user-accountID-',
        PRIVATE_REPORT_CHANNEL_PREFIX: 'private-report-reportID-',
    },

    EMOJI_SPACER: 'SPACER',

    // This is the number of columns in each row of the picker.
    // Because of how flatList implements these rows, each row is an index rather than each element
    // For this reason to make headers work, we need to have the header be the only rendered element in its row
    // If this number is changed, emojis.js will need to be updated to have the proper number of spacer elements
    // around each header.
    EMOJI_NUM_PER_ROW: 8,

    EMOJI_FREQUENT_ROW_COUNT: 3,

    EMOJI_DEFAULT_SKIN_TONE: -1,

    // Amount of emojis to render ahead at the end of the update cycle
    EMOJI_DRAW_AMOUNT: 250,

    INVISIBLE_CODEPOINTS: ['fe0f', '200d', '2066'],

    UNICODE: {
        LTR: '\u2066',
    },

    TOOLTIP_MAX_LINES: 3,

    LOGIN_TYPE: {
        PHONE: 'phone',
        EMAIL: 'email',
    },

    MAGIC_CODE_LENGTH: 6,
    MAGIC_CODE_EMPTY_CHAR: ' ',

    KEYBOARD_TYPE: {
        VISIBLE_PASSWORD: 'visible-password',
        ASCII_CAPABLE: 'ascii-capable',
        NUMBER_PAD: 'number-pad',
    },

    INPUT_MODE: {
        NONE: 'none',
        TEXT: 'text',
        DECIMAL: 'decimal',
        NUMERIC: 'numeric',
        TEL: 'tel',
        SEARCH: 'search',
        EMAIL: 'email',
        URL: 'url',
    },

    INPUT_AUTOGROW_DIRECTION: {
        LEFT: 'left',
        RIGHT: 'right',
    },

    YOUR_LOCATION_TEXT: 'Your Location',

    ATTACHMENT_MESSAGE_TEXT: '[Attachment]',
    // This is a placeholder for attachment which is uploading
    ATTACHMENT_UPLOADING_MESSAGE_HTML: 'Uploading attachment...',
    ATTACHMENT_SOURCE_ATTRIBUTE: 'data-expensify-source',
    ATTACHMENT_PREVIEW_ATTRIBUTE: 'src',
    ATTACHMENT_ORIGINAL_FILENAME_ATTRIBUTE: 'data-name',
    ATTACHMENT_LOCAL_URL_PREFIX: ['blob:', 'file:'],
    ATTACHMENT_THUMBNAIL_URL_ATTRIBUTE: 'data-expensify-thumbnail-url',
    ATTACHMENT_THUMBNAIL_WIDTH_ATTRIBUTE: 'data-expensify-width',
    ATTACHMENT_THUMBNAIL_HEIGHT_ATTRIBUTE: 'data-expensify-height',
    ATTACHMENT_DURATION_ATTRIBUTE: 'data-expensify-duration',

    ATTACHMENT_PICKER_TYPE: {
        FILE: 'file',
        IMAGE: 'image',
    },

    ATTACHMENT_FILE_TYPE: {
        FILE: 'file',
        IMAGE: 'image',
        VIDEO: 'video',
    },

    IMAGE_FILE_FORMAT: {
        PNG: 'image/png',
        WEBP: 'image/webp',
        JPEG: 'image/jpeg',
    },
    ATTACHMENT_TYPE: {
        REPORT: 'r',
        NOTE: 'n',
    },

    IMAGE_OBJECT_POSITION: {
        TOP: 'top',
        INITIAL: 'initial',
    },

    FILE_TYPE_REGEX: {
        // Image MimeTypes allowed by iOS photos app.
        IMAGE: /\.(jpg|jpeg|png|webp|gif|tiff|bmp|heic|heif)$/,
        // Video MimeTypes allowed by iOS photos app.
        VIDEO: /\.(mov|mp4)$/,
    },
    IOS_CAMERAROLL_ACCESS_ERROR: 'Access to photo library was denied',
    ADD_PAYMENT_MENU_POSITION_Y: 226,
    ADD_PAYMENT_MENU_POSITION_X: 356,
    EMOJI_PICKER_ITEM_TYPES: {
        HEADER: 'header',
        EMOJI: 'emoji',
        SPACER: 'spacer',
    },
    EMOJI_PICKER_SIZE: {
        WIDTH: 320,
        HEIGHT: 416,
    },
    DESKTOP_HEADER_PADDING: 12,
    CATEGORY_SHORTCUT_BAR_HEIGHT: 32,
    SMALL_EMOJI_PICKER_SIZE: {
        WIDTH: '100%',
    },
    MENU_POSITION_REPORT_ACTION_COMPOSE_BOTTOM: 83,
    NON_NATIVE_EMOJI_PICKER_LIST_HEIGHT: 300,
    NON_NATIVE_EMOJI_PICKER_LIST_HEIGHT_WEB: 200,
    EMOJI_PICKER_ITEM_HEIGHT: 32,
    EMOJI_PICKER_HEADER_HEIGHT: 32,
    RECIPIENT_LOCAL_TIME_HEIGHT: 25,
    AUTO_COMPLETE_SUGGESTER: {
        SUGGESTER_PADDING: 6,
        SUGGESTER_INNER_PADDING: 8,
        SUGGESTION_ROW_HEIGHT: 40,
        SMALL_CONTAINER_HEIGHT_FACTOR: 2.5,
        MAX_AMOUNT_OF_SUGGESTIONS: 20,
        MAX_AMOUNT_OF_VISIBLE_SUGGESTIONS_IN_CONTAINER: 5,
        HERE_TEXT: '@here',
        SUGGESTION_BOX_MAX_SAFE_DISTANCE: 38,
        BIG_SCREEN_SUGGESTION_WIDTH: 300,
    },
    COMPOSER_MAX_HEIGHT: 125,
    CHAT_FOOTER_SECONDARY_ROW_HEIGHT: 15,
    CHAT_FOOTER_SECONDARY_ROW_PADDING: 5,
    CHAT_FOOTER_MIN_HEIGHT: 65,
    CHAT_FOOTER_HORIZONTAL_PADDING: 40,
    CHAT_SKELETON_VIEW: {
        AVERAGE_ROW_HEIGHT: 80,
        HEIGHT_FOR_ROW_COUNT: {
            1: 60,
            2: 80,
            3: 100,
        },
    },
    CENTRAL_PANE_ANIMATION_HEIGHT: 200,
    LHN_SKELETON_VIEW_ITEM_HEIGHT: 64,
    SEARCH_SKELETON_VIEW_ITEM_HEIGHT: 108,
    EXPENSIFY_PARTNER_NAME: 'expensify.com',
    EMAIL: {
        ACCOUNTING: 'accounting@expensify.com',
        ADMIN: 'admin@expensify.com',
        BILLS: 'bills@expensify.com',
        CHRONOS: 'chronos@expensify.com',
        CONCIERGE: 'concierge@expensify.com',
        CONTRIBUTORS: 'contributors@expensify.com',
        FIRST_RESPONDER: 'firstresponders@expensify.com',
        GUIDES_DOMAIN: 'team.expensify.com',
        HELP: 'help@expensify.com',
        INTEGRATION_TESTING_CREDS: 'integrationtestingcreds@expensify.com',
        NOTIFICATIONS: 'notifications@expensify.com',
        PAYROLL: 'payroll@expensify.com',
        QA: 'qa@expensify.com',
        QA_TRAVIS: 'qa+travisreceipts@expensify.com',
        RECEIPTS: 'receipts@expensify.com',
        STUDENT_AMBASSADOR: 'studentambassadors@expensify.com',
        SVFG: 'svfg@expensify.com',
        EXPENSIFY_EMAIL_DOMAIN: '@expensify.com',
    },

    CONCIERGE_DISPLAY_NAME: 'Concierge',

    INTEGRATION_ENTITY_MAP_TYPES: {
        DEFAULT: 'DEFAULT',
        NONE: 'NONE',
        TAG: 'TAG',
        REPORT_FIELD: 'REPORT_FIELD',
        NOT_IMPORTED: 'NOT_IMPORTED',
        IMPORTED: 'IMPORTED',
    },
    QUICKBOOKS_ONLINE: 'quickbooksOnline',

    QUICK_BOOKS_CONFIG: {
        SYNC_CLASSES: 'syncClasses',
        ENABLE_NEW_CATEGORIES: 'enableNewCategories',
        SYNC_CUSTOMERS: 'syncCustomers',
        SYNC_LOCATIONS: 'syncLocations',
        SYNC_TAX: 'syncTax',
        EXPORT: 'export',
        EXPORT_DATE: 'exportDate',
        NON_REIMBURSABLE_EXPENSES_ACCOUNT: 'nonReimbursableExpensesAccount',
        NON_REIMBURSABLE_EXPENSES_EXPORT_DESTINATION: 'nonReimbursableExpensesExportDestination',
        REIMBURSABLE_EXPENSES_ACCOUNT: 'reimbursableExpensesAccount',
        REIMBURSABLE_EXPENSES_EXPORT_DESTINATION: 'reimbursableExpensesExportDestination',
        NON_REIMBURSABLE_BILL_DEFAULT_VENDOR: 'nonReimbursableBillDefaultVendor',
        RECEIVABLE_ACCOUNT: 'receivableAccount',
        AUTO_SYNC: 'autoSync',
        SYNC_PEOPLE: 'syncPeople',
        AUTO_CREATE_VENDOR: 'autoCreateVendor',
        REIMBURSEMENT_ACCOUNT_ID: 'reimbursementAccountID',
        COLLECTION_ACCOUNT_ID: 'collectionAccountID',
    },

    XERO_CONFIG: {
        AUTO_SYNC: 'autoSync',
        SYNC: 'sync',
        ENABLE_NEW_CATEGORIES: 'enableNewCategories',
        EXPORT: 'export',
        TENANT_ID: 'tenantID',
        IMPORT_CUSTOMERS: 'importCustomers',
        IMPORT_TAX_RATES: 'importTaxRates',
        INVOICE_STATUS: {
            DRAFT: 'DRAFT',
            AWAITING_APPROVAL: 'AWT_APPROVAL',
            AWAITING_PAYMENT: 'AWT_PAYMENT',
        },
        IMPORT_TRACKING_CATEGORIES: 'importTrackingCategories',
        MAPPINGS: 'mappings',
        TRACKING_CATEGORY_PREFIX: 'trackingCategory_',
        TRACKING_CATEGORY_FIELDS: {
            COST_CENTERS: 'cost centers',
            REGION: 'region',
        },
        TRACKING_CATEGORY_OPTIONS: {
            DEFAULT: 'DEFAULT',
            TAG: 'TAG',
        },
    },

<<<<<<< HEAD
    NETSUITE_CONFIG: {
        SUBSIDIARY: 'subsidiary',
    },

    SAGE_INTACCT_CONFIG: {
        EXPORT: 'export',
        EXPORT_DATE: 'exportDate',
        NON_REIMBURSABLE_CREDIT_CARD_VENDOR: 'nonReimbursableCreditCardChargeDefaultVendor',
        NON_REIMBURSABLE_VENDOR: 'nonReimbursableVendor',
        REIMBURSABLE_VENDOR: 'reimbursableExpenseReportDefaultVendor',
        NON_REIMBURSABLE_ACCOUNT: 'nonReimbursableAccount',
        NON_REIMBURSABLE: 'nonReimbursable',
        EXPORTER: 'exporter',
        REIMBURSABLE: 'reimbursable',
    },

=======
>>>>>>> 551c6cbf
    QUICKBOOKS_REIMBURSABLE_ACCOUNT_TYPE: {
        VENDOR_BILL: 'bill',
        CHECK: 'check',
        JOURNAL_ENTRY: 'journal_entry',
    },

    SAGE_INTACCT_REIMBURSABLE_EXPENSE_TYPE: {
        EXPENSE_REPORT: 'EXPENSE_REPORT',
        VENDOR_BILL: 'VENDOR_BILL',
    },

    SAGE_INTACCT_NON_REIMBURSABLE_EXPENSE_TYPE: {
        CREDIT_CARD_CHARGE: 'CREDIT_CARD_CHARGE',
        VENDOR_BILL: 'VENDOR_BILL',
    },

    XERO_EXPORT_DATE: {
        LAST_EXPENSE: 'LAST_EXPENSE',
        REPORT_EXPORTED: 'REPORT_EXPORTED',
        REPORT_SUBMITTED: 'REPORT_SUBMITTED',
    },

<<<<<<< HEAD
    SAGE_INTACCT_EXPORT_DATE: {
        LAST_EXPENSE: 'LAST_EXPENSE',
        REPORT_EXPORTED: 'REPORT_EXPORTED',
        REPORT_SUBMITTED: 'REPORT_SUBMITTED',
    },

=======
    NETSUITE_CONFIG: {
        SUBSIDIARY: 'subsidiary',
        EXPORTER: 'exporter',
        EXPORT_DATE: 'exportDate',
        REIMBURSABLE_EXPENSES_EXPORT_DESTINATION: 'reimbursableExpensesExportDestination',
        NON_REIMBURSABLE_EXPENSES_EXPORT_DESTINATION: 'nonreimbursableExpensesExportDestination',
        DEFAULT_VENDOR: 'defaultVendor',
        REIMBURSABLE_PAYABLE_ACCOUNT: 'reimbursablePayableAccount',
        PAYABLE_ACCT: 'payableAcct',
        JOURNAL_POSTING_PREFERENCE: 'journalPostingPreference',
        RECEIVABLE_ACCOUNT: 'receivableAccount',
        INVOICE_ITEM_PREFERENCE: 'invoiceItemPreference',
        INVOICE_ITEM: 'invoiceItem',
        TAX_POSTING_ACCOUNT: 'taxPostingAccount',
        PROVINCIAL_TAX_POSTING_ACCOUNT: 'provincialTaxPostingAccount',
        ALLOW_FOREIGN_CURRENCY: 'allowForeignCurrency',
        EXPORT_TO_NEXT_OPEN_PERIOD: 'exportToNextOpenPeriod',
    },

    NETSUITE_EXPORT_DATE: {
        LAST_EXPENSE: 'LAST_EXPENSE',
        EXPORTED: 'EXPORTED',
        SUBMITTED: 'SUBMITTED',
    },

    NETSUITE_EXPORT_DESTINATION: {
        EXPENSE_REPORT: 'EXPENSE_REPORT',
        VENDOR_BILL: 'VENDOR_BILL',
        JOURNAL_ENTRY: 'JOURNAL_ENTRY',
    },

    NETSUITE_INVOICE_ITEM_PREFERENCE: {
        CREATE: 'create',
        SELECT: 'select',
    },

    NETSUITE_JOURNAL_POSTING_PREFERENCE: {
        JOURNALS_POSTING_INDIVIDUAL_LINE: 'JOURNALS_POSTING_INDIVIDUAL_LINE',
        JOURNALS_POSTING_TOTAL_LINE: 'JOURNALS_POSTING_TOTAL_LINE',
    },

    NETSUITE_EXPENSE_TYPE: {
        REIMBURSABLE: 'reimbursable',
        NON_REIMBURSABLE: 'nonreimbursable',
    },

    /**
     * Countries where tax setting is permitted (Strings are in the format of Netsuite's Country type/enum)
     *
     * Should mirror the list on the OldDot.
     */
    NETSUITE_TAX_COUNTRIES: [
        '_canada',
        '_unitedKingdomGB',
        '_unitedKingdom',
        '_australia',
        '_southAfrica',
        '_india',
        '_france',
        '_netherlands',
        '_germany',
        '_singapore',
        '_spain',
        '_ireland',
        '_denmark',
        '_brazil',
        '_japan',
        '_philippines',
        '_china',
        '_argentina',
        '_newZealand',
        '_switzerland',
        '_sweden',
        '_portugal',
        '_mexico',
        '_israel',
        '_thailand',
        '_czechRepublic',
        '_egypt',
        '_ghana',
        '_indonesia',
        '_iranIslamicRepublicOf',
        '_jordan',
        '_kenya',
        '_kuwait',
        '_lebanon',
        '_malaysia',
        '_morocco',
        '_myanmar',
        '_nigeria',
        '_pakistan',
        '_saudiArabia',
        '_sriLanka',
        '_unitedArabEmirates',
        '_vietnam',
        '_austria',
        '_bulgaria',
        '_greece',
        '_cyprus',
        '_norway',
        '_romania',
        '_poland',
        '_hongKong',
        '_luxembourg',
        '_lithuania',
        '_malta',
        '_finland',
        '_koreaRepublicOf',
        '_italy',
        '_georgia',
        '_hungary',
        '_latvia',
        '_estonia',
        '_slovenia',
        '_serbia',
        '_croatiaHrvatska',
        '_belgium',
        '_turkey',
        '_taiwan',
        '_azerbaijan',
        '_slovakRepublic',
        '_costaRica',
    ] as string[],

>>>>>>> 551c6cbf
    QUICKBOOKS_EXPORT_DATE: {
        LAST_EXPENSE: 'LAST_EXPENSE',
        REPORT_EXPORTED: 'REPORT_EXPORTED',
        REPORT_SUBMITTED: 'REPORT_SUBMITTED',
    },

    QUICKBOOKS_NON_REIMBURSABLE_EXPORT_ACCOUNT_TYPE: {
        CREDIT_CARD: 'credit_card',
        DEBIT_CARD: 'debit_card',
        VENDOR_BILL: 'bill',
    },

    ACCOUNT_ID: {
        ACCOUNTING: Number(Config?.EXPENSIFY_ACCOUNT_ID_ACCOUNTING ?? 9645353),
        ADMIN: Number(Config?.EXPENSIFY_ACCOUNT_ID_ADMIN ?? -1),
        BILLS: Number(Config?.EXPENSIFY_ACCOUNT_ID_BILLS ?? 1371),
        CHRONOS: Number(Config?.EXPENSIFY_ACCOUNT_ID_CHRONOS ?? 10027416),
        CONCIERGE: Number(Config?.EXPENSIFY_ACCOUNT_ID_CONCIERGE ?? 8392101),
        CONTRIBUTORS: Number(Config?.EXPENSIFY_ACCOUNT_ID_CONTRIBUTORS ?? 9675014),
        FIRST_RESPONDER: Number(Config?.EXPENSIFY_ACCOUNT_ID_FIRST_RESPONDER ?? 9375152),
        HELP: Number(Config?.EXPENSIFY_ACCOUNT_ID_HELP ?? -1),
        INTEGRATION_TESTING_CREDS: Number(Config?.EXPENSIFY_ACCOUNT_ID_INTEGRATION_TESTING_CREDS ?? -1),
        NOTIFICATIONS: Number(Config?.EXPENSIFY_ACCOUNT_ID_NOTIFICATIONS ?? 11665625),
        PAYROLL: Number(Config?.EXPENSIFY_ACCOUNT_ID_PAYROLL ?? 9679724),
        QA: Number(Config?.EXPENSIFY_ACCOUNT_ID_QA ?? 3126513),
        QA_TRAVIS: Number(Config?.EXPENSIFY_ACCOUNT_ID_QA_TRAVIS ?? 8595733),
        RECEIPTS: Number(Config?.EXPENSIFY_ACCOUNT_ID_RECEIPTS ?? -1),
        REWARDS: Number(Config?.EXPENSIFY_ACCOUNT_ID_REWARDS ?? 11023767), // rewards@expensify.com
        STUDENT_AMBASSADOR: Number(Config?.EXPENSIFY_ACCOUNT_ID_STUDENT_AMBASSADOR ?? 10476956),
        SVFG: Number(Config?.EXPENSIFY_ACCOUNT_ID_SVFG ?? 2012843),
    },

    ENVIRONMENT: {
        DEV: 'development',
        STAGING: 'staging',
        PRODUCTION: 'production',
        ADHOC: 'adhoc',
    },

    // Used to delay the initial fetching of reportActions when the app first inits or reconnects (e.g. returning
    // from backgound). The times are based on how long it generally seems to take for the app to become interactive
    // in each scenario.
    FETCH_ACTIONS_DELAY: {
        STARTUP: 8000,
        RECONNECT: 1000,
    },

    WALLET: {
        TRANSFER_METHOD_TYPE: {
            INSTANT: 'instant',
            ACH: 'ach',
        },
        TRANSFER_METHOD_TYPE_FEE: {
            INSTANT: {
                RATE: 1.5,
                MINIMUM_FEE: 25,
            },
            ACH: {
                RATE: 0,
                MINIMUM_FEE: 0,
            },
        },
        ERROR: {
            // If these get updated, we need to update the codes on the Web side too
            SSN: 'ssnError',
            KBA: 'kbaNeeded',
            KYC: 'kycFailed',
            FULL_SSN_NOT_FOUND: 'Full SSN not found',
            MISSING_FIELD: 'Missing required additional details fields',
            WRONG_ANSWERS: 'Wrong answers',
            ONFIDO_FIXABLE_ERROR: 'Onfido returned a fixable error',
            ONFIDO_USER_CONSENT_DENIED: 'user_consent_denied',

            // KBA stands for Knowledge Based Answers (requiring us to show Idology questions)
            KBA_NEEDED: 'KBA needed',
            NO_ACCOUNT_TO_LINK: '405 No account to link to wallet',
            INVALID_WALLET: '405 Invalid wallet account',
            NOT_OWNER_OF_BANK_ACCOUNT: '401 Wallet owner does not own linked bank account',
            INVALID_BANK_ACCOUNT: '405 Attempting to link an invalid bank account to a wallet',
            NOT_OWNER_OF_FUND: '401 Wallet owner does not own linked fund',
            INVALID_FUND: '405 Attempting to link an invalid fund to a wallet',
        },
        STEP: {
            // In the order they appear in the Wallet flow
            ADD_BANK_ACCOUNT: 'AddBankAccountStep',
            ADDITIONAL_DETAILS: 'AdditionalDetailsStep',
            ADDITIONAL_DETAILS_KBA: 'AdditionalDetailsKBAStep',
            ONFIDO: 'OnfidoStep',
            TERMS: 'TermsStep',
            ACTIVATE: 'ActivateStep',
        },
        STEP_REFACTOR: {
            ADD_BANK_ACCOUNT: 'AddBankAccountStep',
            ADDITIONAL_DETAILS: 'AdditionalDetailsStep',
            VERIFY_IDENTITY: 'VerifyIdentityStep',
            TERMS_AND_FEES: 'TermsAndFeesStep',
        },
        STEP_NAMES: ['1', '2', '3', '4'],
        SUBSTEP_INDEXES: {
            BANK_ACCOUNT: {
                ACCOUNT_NUMBERS: 0,
            },
            PERSONAL_INFO: {
                LEGAL_NAME: 0,
                DATE_OF_BIRTH: 1,
                ADDRESS: 2,
                PHONE_NUMBER: 3,
                SSN: 4,
            },
        },
        TIER_NAME: {
            PLATINUM: 'PLATINUM',
            GOLD: 'GOLD',
            SILVER: 'SILVER',
            BRONZE: 'BRONZE',
        },
        WEB_MESSAGE_TYPE: {
            STATEMENT: 'STATEMENT_NAVIGATE',
            CONCIERGE: 'CONCIERGE_NAVIGATE',
        },
        MTL_WALLET_PROGRAM_ID: '760',
        BANCORP_WALLET_PROGRAM_ID: '660',
        PROGRAM_ISSUERS: {
            EXPENSIFY_PAYMENTS: 'Expensify Payments LLC',
            BANCORP_BANK: 'The Bancorp Bank',
        },
    },

    PLAID: {
        EVENT: {
            ERROR: 'ERROR',
            EXIT: 'EXIT',
        },
        DEFAULT_DATA: {
            bankName: '',
            plaidAccessToken: '',
            bankAccounts: [] as PlaidBankAccount[],
            isLoading: false,
            errors: {},
        },
    },

    ONFIDO: {
        CONTAINER_ID: 'onfido-mount',
        TYPE: {
            DOCUMENT: 'document',
            FACE: 'face',
        },
        VARIANT: {
            VIDEO: 'video',
        },
        SMS_NUMBER_COUNTRY_CODE: 'US',
        ERROR: {
            USER_CANCELLED: 'User canceled flow.',
            USER_TAPPED_BACK: 'User exited by clicking the back button.',
            USER_EXITED: 'User exited by manual action.',
        },
    },

    KYC_WALL_SOURCE: {
        REPORT: 'REPORT', // The user attempted to pay an expense
        ENABLE_WALLET: 'ENABLE_WALLET', // The user clicked on the `Enable wallet` button on the Wallet page
        TRANSFER_BALANCE: 'TRANSFER_BALANCE', // The user attempted to transfer their wallet balance to their bank account or debit card
    },

    OS: {
        WINDOWS: 'Windows',
        MAC_OS: PLATFORM_OS_MACOS,
        ANDROID: 'Android',
        IOS: PLATFORM_IOS,
        LINUX: 'Linux',
        NATIVE: 'Native',
    },

    BROWSER: {
        CHROME: 'chrome',
        FIREFOX: 'firefox',
        IE: 'ie',
        EDGE: 'edge',
        Opera: 'opera',
        SAFARI: 'safari',
        OTHER: 'other',
    },

    PAYMENT_METHODS: {
        DEBIT_CARD: 'debitCard',
        PERSONAL_BANK_ACCOUNT: 'bankAccount',
        BUSINESS_BANK_ACCOUNT: 'businessBankAccount',
    },

    PAYMENT_METHOD_ID_KEYS: {
        DEBIT_CARD: 'fundID',
        BANK_ACCOUNT: 'bankAccountID',
    },

    IOU: {
        MAX_RECENT_REPORTS_TO_SHOW: 5,
        // This is the transactionID used when going through the create expense flow so that it mimics a real transaction (like the edit flow)
        OPTIMISTIC_TRANSACTION_ID: '1',
        // Note: These payment types are used when building IOU reportAction message values in the server and should
        // not be changed.
        PAYMENT_TYPE: {
            ELSEWHERE: 'Elsewhere',
            EXPENSIFY: 'Expensify',
            VBBA: 'ACH',
        },
        ACTION: {
            EDIT: 'edit',
            CREATE: 'create',
            SUBMIT: 'submit',
            CATEGORIZE: 'categorize',
            SHARE: 'share',
        },
        DEFAULT_AMOUNT: 0,
        TYPE: {
            SEND: 'send',
            PAY: 'pay',
            SPLIT: 'split',
            REQUEST: 'request',
            INVOICE: 'invoice',
            SUBMIT: 'submit',
            TRACK: 'track',
        },
        REQUEST_TYPE: {
            DISTANCE: 'distance',
            MANUAL: 'manual',
            SCAN: 'scan',
        },
        REPORT_ACTION_TYPE: {
            PAY: 'pay',
            CREATE: 'create',
            SPLIT: 'split',
            DECLINE: 'decline',
            CANCEL: 'cancel',
            DELETE: 'delete',
            APPROVE: 'approve',
            TRACK: 'track',
        },
        AMOUNT_MAX_LENGTH: 8,
        RECEIPT_STATE: {
            SCANREADY: 'SCANREADY',
            OPEN: 'OPEN',
            SCANNING: 'SCANNING',
            SCANCOMPLETE: 'SCANCOMPLETE',
            SCANFAILED: 'SCANFAILED',
        },
        FILE_TYPES: {
            HTML: 'html',
            DOC: 'doc',
            DOCX: 'docx',
            SVG: 'svg',
        },
        RECEIPT_ERROR: 'receiptError',
        CANCEL_REASON: {
            PAYMENT_EXPIRED: 'CANCEL_REASON_PAYMENT_EXPIRED',
        },
        SHARE: {
            ROLE: {
                ACCOUNTANT: 'accountant',
            },
        },
        ACCESS_VARIANTS: {
            CREATE: 'create',
        },
    },

    GROWL: {
        SUCCESS: 'success',
        ERROR: 'error',
        WARNING: 'warning',
        DURATION: 2000,
        DURATION_LONG: 3500,
    },

    LOCALES: {
        EN: 'en',
        ES: 'es',
        ES_ES: 'es-ES',
        ES_ES_ONFIDO: 'es_ES',

        DEFAULT: 'en',
    },

    LANGUAGES: ['en', 'es'],

    PRONOUNS_LIST: [
        'coCos',
        'eEyEmEir',
        'heHimHis',
        'heHimHisTheyThemTheirs',
        'sheHerHers',
        'sheHerHersTheyThemTheirs',
        'merMers',
        'neNirNirs',
        'neeNerNers',
        'perPers',
        'theyThemTheirs',
        'thonThons',
        'veVerVis',
        'viVir',
        'xeXemXyr',
        'zeZieZirHir',
        'zeHirHirs',
        'callMeByMyName',
    ],

    // Map updated pronouns key to deprecated pronouns
    DEPRECATED_PRONOUNS_LIST: {
        heHimHis: 'He/him',
        sheHerHers: 'She/her',
        theyThemTheirs: 'They/them',
        zeHirHirs: 'Ze/hir',
        callMeByMyName: 'Call me by my name',
    },

    POLICY: {
        TYPE: {
            FREE: 'free',
            PERSONAL: 'personal',

            // Often referred to as "control" workspaces
            CORPORATE: 'corporate',

            // Often referred to as "collect" workspaces
            TEAM: 'team',
        },
        ROLE: {
            ADMIN: 'admin',
            AUDITOR: 'auditor',
            USER: 'user',
        },
        AUTO_REPORTING_FREQUENCIES: {
            INSTANT: 'instant',
            IMMEDIATE: 'immediate',
            WEEKLY: 'weekly',
            SEMI_MONTHLY: 'semimonthly',
            MONTHLY: 'monthly',
            TRIP: 'trip',
            MANUAL: 'manual',
        },
        AUTO_REPORTING_OFFSET: {
            LAST_BUSINESS_DAY_OF_MONTH: 'lastBusinessDayOfMonth',
            LAST_DAY_OF_MONTH: 'lastDayOfMonth',
        },
        APPROVAL_MODE: {
            OPTIONAL: 'OPTIONAL',
            BASIC: 'BASIC',
            ADVANCED: 'ADVANCED',
            DYNAMICEXTERNAL: 'DYNAMIC_EXTERNAL',
            SMARTREPORT: 'SMARTREPORT',
            BILLCOM: 'BILLCOM',
        },
        ROOM_PREFIX: '#',
        CUSTOM_UNIT_RATE_BASE_OFFSET: 100,
        OWNER_EMAIL_FAKE: '_FAKE_',
        OWNER_ACCOUNT_ID_FAKE: 0,
        REIMBURSEMENT_CHOICES: {
            REIMBURSEMENT_YES: 'reimburseYes', // Direct
            REIMBURSEMENT_NO: 'reimburseNo', // None
            REIMBURSEMENT_MANUAL: 'reimburseManual', // Indirect
        },
        ID_FAKE: '_FAKE_',
        EMPTY: 'EMPTY',
        MEMBERS_BULK_ACTION_TYPES: {
            REMOVE: 'remove',
            MAKE_MEMBER: 'makeMember',
            MAKE_ADMIN: 'makeAdmin',
        },
        MORE_FEATURES: {
            ARE_CATEGORIES_ENABLED: 'areCategoriesEnabled',
            ARE_TAGS_ENABLED: 'areTagsEnabled',
            ARE_DISTANCE_RATES_ENABLED: 'areDistanceRatesEnabled',
            ARE_WORKFLOWS_ENABLED: 'areWorkflowsEnabled',
            ARE_REPORT_FIELDS_ENABLED: 'areReportFieldsEnabled',
            ARE_CONNECTIONS_ENABLED: 'areConnectionsEnabled',
            ARE_EXPENSIFY_CARDS_ENABLED: 'areExpensifyCardsEnabled',
            ARE_TAXES_ENABLED: 'tax',
        },
        CATEGORIES_BULK_ACTION_TYPES: {
            DELETE: 'delete',
            DISABLE: 'disable',
            ENABLE: 'enable',
        },
        TAGS_BULK_ACTION_TYPES: {
            DELETE: 'delete',
            DISABLE: 'disable',
            ENABLE: 'enable',
        },
        DISTANCE_RATES_BULK_ACTION_TYPES: {
            DELETE: 'delete',
            DISABLE: 'disable',
            ENABLE: 'enable',
        },
        DEFAULT_CATEGORIES: [
            'Advertising',
            'Benefits',
            'Car',
            'Equipment',
            'Fees',
            'Home Office',
            'Insurance',
            'Interest',
            'Labor',
            'Maintenance',
            'Materials',
            'Meals and Entertainment',
            'Office Supplies',
            'Other',
            'Professional Services',
            'Rent',
            'Taxes',
            'Travel',
            'Utilities',
        ],
        OWNERSHIP_ERRORS: {
            NO_BILLING_CARD: 'noBillingCard',
            AMOUNT_OWED: 'amountOwed',
            HAS_FAILED_SETTLEMENTS: 'hasFailedSettlements',
            OWNER_OWES_AMOUNT: 'ownerOwesAmount',
            SUBSCRIPTION: 'subscription',
            DUPLICATE_SUBSCRIPTION: 'duplicateSubscription',
            FAILED_TO_CLEAR_BALANCE: 'failedToClearBalance',
        },
        TAX_RATES_BULK_ACTION_TYPES: {
            DELETE: 'delete',
            DISABLE: 'disable',
            ENABLE: 'enable',
        },
        COLLECTION_KEYS: {
            DESCRIPTION: 'description',
            REIMBURSER: 'reimburser',
            REIMBURSEMENT_CHOICE: 'reimbursementChoice',
            APPROVAL_MODE: 'approvalMode',
            AUTOREPORTING: 'autoReporting',
            AUTOREPORTING_FREQUENCY: 'autoReportingFrequency',
            AUTOREPORTING_OFFSET: 'autoReportingOffset',
            GENERAL_SETTINGS: 'generalSettings',
        },
        CONNECTIONS: {
            NAME: {
                // Here we will add other connections names when we add support for them
                QBO: 'quickbooksOnline',
                XERO: 'xero',
                NETSUITE: 'netsuite',
                SAGE_INTACCT: 'intacct',
            },
            NAME_USER_FRIENDLY: {
                netsuite: 'NetSuite',
                quickbooksOnline: 'Quickbooks Online',
                xero: 'Xero',
                intacct: 'Sage Intacct',
            },
            SYNC_STAGE_NAME: {
                STARTING_IMPORT_QBO: 'startingImportQBO',
                STARTING_IMPORT_XERO: 'startingImportXero',
                QBO_IMPORT_MAIN: 'quickbooksOnlineImportMain',
                QBO_IMPORT_CUSTOMERS: 'quickbooksOnlineImportCustomers',
                QBO_IMPORT_EMPLOYEES: 'quickbooksOnlineImportEmployees',
                QBO_IMPORT_ACCOUNTS: 'quickbooksOnlineImportAccounts',
                QBO_IMPORT_CLASSES: 'quickbooksOnlineImportClasses',
                QBO_IMPORT_LOCATIONS: 'quickbooksOnlineImportLocations',
                QBO_IMPORT_PROCESSING: 'quickbooksOnlineImportProcessing',
                QBO_SYNC_PAYMENTS: 'quickbooksOnlineSyncBillPayments',
                QBO_IMPORT_TAX_CODES: 'quickbooksOnlineSyncTaxCodes',
                QBO_CHECK_CONNECTION: 'quickbooksOnlineCheckConnection',
                QBO_SYNC_TITLE: 'quickbooksOnlineSyncTitle',
                QBO_SYNC_LOAD_DATA: 'quickbooksOnlineSyncLoadData',
                QBO_SYNC_APPLY_CATEGORIES: 'quickbooksOnlineSyncApplyCategories',
                QBO_SYNC_APPLY_CUSTOMERS: 'quickbooksOnlineSyncApplyCustomers',
                QBO_SYNC_APPLY_PEOPLE: 'quickbooksOnlineSyncApplyEmployees',
                QBO_SYNC_APPLY_CLASSES_LOCATIONS: 'quickbooksOnlineSyncApplyClassesLocations',
                JOB_DONE: 'jobDone',
                XERO_SYNC_STEP: 'xeroSyncStep',
                XERO_SYNC_XERO_REIMBURSED_REPORTS: 'xeroSyncXeroReimbursedReports',
                XERO_SYNC_EXPENSIFY_REIMBURSED_REPORTS: 'xeroSyncExpensifyReimbursedReports',
                XERO_SYNC_IMPORT_CHART_OF_ACCOUNTS: 'xeroSyncImportChartOfAccounts',
                XERO_SYNC_IMPORT_CATEGORIES: 'xeroSyncImportCategories',
                XERO_SYNC_IMPORT_TRACKING_CATEGORIES: 'xeroSyncImportTrackingCategories',
                XERO_SYNC_IMPORT_CUSTOMERS: 'xeroSyncImportCustomers',
                XERO_SYNC_IMPORT_BANK_ACCOUNTS: 'xeroSyncImportBankAccounts',
                XERO_SYNC_IMPORT_TAX_RATES: 'xeroSyncImportTaxRates',
                XERO_CHECK_CONNECTION: 'xeroCheckConnection',
                XERO_SYNC_TITLE: 'xeroSyncTitle',
                NETSUITE_SYNC_CONNECTION: 'netSuiteSyncConnection',
                NETSUITE_SYNC_CUSTOMERS: 'netSuiteSyncCustomers',
                NETSUITE_SYNC_INIT_DATA: 'netSuiteSyncInitData',
                NETSUITE_SYNC_IMPORT_TAXES: 'netSuiteSyncImportTaxes',
                NETSUITE_SYNC_IMPORT_ITEMS: 'netSuiteSyncImportItems',
                NETSUITE_SYNC_DATA: 'netSuiteSyncData',
                NETSUITE_SYNC_ACCOUNTS: 'netSuiteSyncAccounts',
                NETSUITE_SYNC_CURRENCIES: 'netSuiteSyncCurrencies',
                NETSUITE_SYNC_CATEGORIES: 'netSuiteSyncCategories',
                NETSUITE_SYNC_IMPORT_EMPLOYEES: 'netSuiteSyncImportEmployees',
                NETSUITE_SYNC_REPORT_FIELDS: 'netSuiteSyncReportFields',
                NETSUITE_SYNC_TAGS: 'netSuiteSyncTags',
                NETSUITE_SYNC_UPDATE_DATA: 'netSuiteSyncUpdateConnectionData',
                NETSUITE_SYNC_NETSUITE_REIMBURSED_REPORTS: 'netSuiteSyncNetSuiteReimbursedReports',
                NETSUITE_SYNC_EXPENSIFY_REIMBURSED_REPORTS: 'netSuiteSyncExpensifyReimbursedReports',
                SAGE_INTACCT_SYNC_CHECK_CONNECTION: 'intacctCheckConnection',
                SAGE_INTACCT_SYNC_IMPORT_TITLE: 'intacctImportTitle',
                SAGE_INTACCT_SYNC_IMPORT_DATA: 'intacctImportData',
                SAGE_INTACCT_SYNC_IMPORT_EMPLOYEES: 'intacctImportEmployees',
                SAGE_INTACCT_SYNC_IMPORT_DIMENSIONS: 'intacctImportDimensions',
                SAGE_INTACCT_SYNC_IMPORT_SYNC_REIMBURSED_REPORTS: 'intacctImportSyncBillPayments',
            },
            SYNC_STAGE_TIMEOUT_MINUTES: 20,
        },
        ACCESS_VARIANTS: {
            PAID: 'paid',
            ADMIN: 'admin',
        },
    },

    CUSTOM_UNITS: {
        NAME_DISTANCE: 'Distance',
        DISTANCE_UNIT_MILES: 'mi',
        DISTANCE_UNIT_KILOMETERS: 'km',
        MILEAGE_IRS_RATE: 0.67,
        DEFAULT_RATE: 'Default Rate',
        RATE_DECIMALS: 3,
        FAKE_P2P_ID: '_FAKE_P2P_ID_',
    },

    TERMS: {
        CFPB_PREPAID: 'cfpb.gov/prepaid',
        CFPB_COMPLAINT: 'cfpb.gov/complaint',
        FDIC_PREPAID: 'fdic.gov/deposit/deposits/prepaid.html',
        USE_EXPENSIFY_FEES: 'use.expensify.com/fees',
    },

    LAYOUT_WIDTH: {
        WIDE: 'wide',
        NARROW: 'narrow',
        NONE: 'none',
    },

    ICON_TYPE_ICON: 'icon',
    ICON_TYPE_AVATAR: 'avatar',
    ICON_TYPE_WORKSPACE: 'workspace',

    ACTIVITY_INDICATOR_SIZE: {
        LARGE: 'large',
    },

    AVATAR_SIZE: {
        XLARGE: 'xlarge',
        LARGE: 'large',
        MEDIUM: 'medium',
        DEFAULT: 'default',
        SMALL: 'small',
        SMALLER: 'smaller',
        SUBSCRIPT: 'subscript',
        SMALL_SUBSCRIPT: 'small-subscript',
        MID_SUBSCRIPT: 'mid-subscript',
        LARGE_BORDERED: 'large-bordered',
        HEADER: 'header',
        MENTION_ICON: 'mention-icon',
        SMALL_NORMAL: 'small-normal',
    },
    EXPENSIFY_CARD: {
        BANK: 'Expensify Card',
        FRAUD_TYPES: {
            DOMAIN: 'domain',
            INDIVIDUAL: 'individual',
            NONE: 'none',
        },
        STATE: {
            STATE_NOT_ISSUED: 2,
            OPEN: 3,
            NOT_ACTIVATED: 4,
            STATE_DEACTIVATED: 5,
            CLOSED: 6,
            STATE_SUSPENDED: 7,
        },
        ACTIVE_STATES: cardActiveStates,
        LIMIT_TYPES: {
            SMART: 'smart',
            MONTHLY: 'monthly',
            FIXED: 'fixed',
        },
        STEP_NAMES: ['1', '2', '3', '4', '5', '6'],
        STEP: {
            ASSIGNEE: 'Assignee',
            CARD_TYPE: 'CardType',
            LIMIT_TYPE: 'LimitType',
            LIMIT: 'Limit',
            CARD_NAME: 'CardName',
            CONFIRMATION: 'Confirmation',
        },
    },
    AVATAR_ROW_SIZE: {
        DEFAULT: 4,
        LARGE_SCREEN: 8,
    },
    OPTION_MODE: {
        COMPACT: 'compact',
        DEFAULT: 'default',
    },
    SUBSCRIPTION: {
        TYPE: {
            ANNUAL: 'yearly2018',
            PAYPERUSE: 'monthly2018',
        },
    },
    REGEX: {
        SPECIAL_CHARS_WITHOUT_NEWLINE: /((?!\n)[()-\s\t])/g,
        DIGITS_AND_PLUS: /^\+?[0-9]*$/,
        ALPHABETIC_AND_LATIN_CHARS: /^[\p{Script=Latin} ]*$/u,
        NON_ALPHABETIC_AND_NON_LATIN_CHARS: /[^\p{Script=Latin}]/gu,
        ACCENT_LATIN_CHARS: /[\u00C0-\u017F]/g,
        POSITIVE_INTEGER: /^\d+$/,
        PO_BOX: /\b[P|p]?(OST|ost)?\.?\s*[O|o|0]?(ffice|FFICE)?\.?\s*[B|b][O|o|0]?[X|x]?\.?\s+[#]?(\d+)\b/,
        ANY_VALUE: /^.+$/,
        ZIP_CODE: /^[0-9]{5}(?:[- ][0-9]{4})?$/,
        INDUSTRY_CODE: /^[0-9]{6}$/,
        SSN_LAST_FOUR: /^(?!0000)[0-9]{4}$/,
        SSN_FULL_NINE: /^(?!0000)[0-9]{9}$/,
        NUMBER: /^[0-9]+$/,
        CARD_NUMBER: /^[0-9]{15,16}$/,
        CARD_SECURITY_CODE: /^[0-9]{3,4}$/,
        CARD_EXPIRATION_DATE: /^(0[1-9]|1[0-2])([^0-9])?([0-9]{4}|([0-9]{2}))$/,
        ROOM_NAME: /^#[\p{Ll}0-9-]{1,100}$/u,

        // eslint-disable-next-line max-len, no-misleading-character-class
        EMOJI: /[\p{Extended_Pictographic}\u200d\u{1f1e6}-\u{1f1ff}\u{1f3fb}-\u{1f3ff}\u{e0020}-\u{e007f}\u20E3\uFE0F]|[#*0-9]\uFE0F?\u20E3/gu,
        // eslint-disable-next-line max-len, no-misleading-character-class
        EMOJIS: /[\p{Extended_Pictographic}](\u200D[\p{Extended_Pictographic}]|[\u{1F3FB}-\u{1F3FF}]|[\u{E0020}-\u{E007F}]|\uFE0F|\u20E3)*|[\u{1F1E6}-\u{1F1FF}]{2}|[#*0-9]\uFE0F?\u20E3/gu,
        // eslint-disable-next-line max-len, no-misleading-character-class
        EMOJI_SKIN_TONES: /[\u{1f3fb}-\u{1f3ff}]/gu,

        TAX_ID: /^\d{9}$/,
        NON_NUMERIC: /\D/g,
        ANY_SPACE: /\s/g,

        // Extract attachment's source from the data's html string
        ATTACHMENT_DATA: /(data-expensify-source|data-name)="([^"]+)"/g,

        EMOJI_NAME: /:[\p{L}0-9_+-]+:/gu,
        EMOJI_SUGGESTIONS: /:[\p{L}0-9_+-]{1,40}$/u,
        AFTER_FIRST_LINE_BREAK: /\n.*/g,
        LINE_BREAK: /\r\n|\r|\n/g,
        CODE_2FA: /^\d{6}$/,
        ATTACHMENT_ID: /chat-attachments\/(\d+)/,
        HAS_COLON_ONLY_AT_THE_BEGINNING: /^:[^:]+$/,
        HAS_AT_MOST_TWO_AT_SIGNS: /^@[^@]*@?[^@]*$/,

        SPECIAL_CHAR: /[,/?"{}[\]()&^%;`$=#<>!*]/g,

        FIRST_SPACE: /.+?(?=\s)/,

        get SPECIAL_CHAR_OR_EMOJI() {
            return new RegExp(`[~\\n\\s]|(_\\b(?!$))|${this.SPECIAL_CHAR.source}|${this.EMOJI.source}`, 'gu');
        },

        get SPACE_OR_EMOJI() {
            return new RegExp(`(\\s+|(?:${this.EMOJI.source})+)`, 'gu');
        },

        // Define the regular expression pattern to find a potential end of a mention suggestion:
        // It might be a space, a newline character, an emoji, or a special character (excluding underscores & tildes, which might be used in usernames)
        get MENTION_BREAKER() {
            return new RegExp(`[\\n\\s]|${this.SPECIAL_CHAR.source}|${this.EMOJI.source}`, 'gu');
        },

        MERGED_ACCOUNT_PREFIX: /^(MERGED_\d+@)/,

        ROUTES: {
            VALIDATE_LOGIN: /\/v($|(\/\/*))/,
            UNLINK_LOGIN: /\/u($|(\/\/*))/,
            REDUNDANT_SLASHES: /(\/{2,})|(\/$)/g,
        },

        TIME_STARTS_01: /^01:\d{2} [AP]M$/,
        TIME_FORMAT: /^\d{2}:\d{2} [AP]M$/,
        DATE_TIME_FORMAT: /^\d{2}-\d{2} \d{2}:\d{2} [AP]M$/,
        ILLEGAL_FILENAME_CHARACTERS: /\/|<|>|\*|"|:|\?|\\|\|/g,

        ENCODE_PERCENT_CHARACTER: /%(25)+/g,

        INVISIBLE_CHARACTERS_GROUPS: /[\p{C}\p{Z}]/gu,

        OTHER_INVISIBLE_CHARACTERS: /[\u3164]/g,

        REPORT_FIELD_TITLE: /{report:([a-zA-Z]+)}/g,

        PATH_WITHOUT_POLICY_ID: /\/w\/[a-zA-Z0-9]+(\/|$)/,

        POLICY_ID_FROM_PATH: /\/w\/([a-zA-Z0-9]+)(\/|$)/,

        SHORT_MENTION: new RegExp(`@[\\w\\-\\+\\'#@]+(?:\\.[\\w\\-\\'\\+]+)*(?![^\`]*\`)`, 'gim'),
    },

    PRONOUNS: {
        PREFIX: '__predefined_',
        SELF_SELECT: '__predefined_selfSelect',
    },
    GUIDES_CALL_TASK_IDS: {
        CONCIERGE_DM: 'NewExpensifyConciergeDM',
        WORKSPACE_INITIAL: 'WorkspaceHome',
        WORKSPACE_PROFILE: 'WorkspaceProfile',
        WORKSPACE_CARD: 'WorkspaceCorporateCards',
        WORKSPACE_REIMBURSE: 'WorkspaceReimburseReceipts',
        WORKSPACE_BILLS: 'WorkspacePayBills',
        WORKSPACE_INVOICES: 'WorkspaceSendInvoices',
        WORKSPACE_TRAVEL: 'WorkspaceBookTravel',
        WORKSPACE_MEMBERS: 'WorkspaceManageMembers',
        WORKSPACE_EXPENSIFY_CARD: 'WorkspaceExpensifyCard',
        WORKSPACE_WORKFLOWS: 'WorkspaceWorkflows',
        WORKSPACE_BANK_ACCOUNT: 'WorkspaceBankAccount',
        WORKSPACE_SETTINGS: 'WorkspaceSettings',
    },
    get EXPENSIFY_EMAILS() {
        return [
            this.EMAIL.ACCOUNTING,
            this.EMAIL.ADMIN,
            this.EMAIL.BILLS,
            this.EMAIL.CHRONOS,
            this.EMAIL.CONCIERGE,
            this.EMAIL.CONTRIBUTORS,
            this.EMAIL.FIRST_RESPONDER,
            this.EMAIL.HELP,
            this.EMAIL.INTEGRATION_TESTING_CREDS,
            this.EMAIL.NOTIFICATIONS,
            this.EMAIL.PAYROLL,
            this.EMAIL.QA,
            this.EMAIL.QA_TRAVIS,
            this.EMAIL.RECEIPTS,
            this.EMAIL.STUDENT_AMBASSADOR,
            this.EMAIL.SVFG,
        ];
    },
    get EXPENSIFY_ACCOUNT_IDS() {
        return [
            this.ACCOUNT_ID.ACCOUNTING,
            this.ACCOUNT_ID.ADMIN,
            this.ACCOUNT_ID.BILLS,
            this.ACCOUNT_ID.CHRONOS,
            this.ACCOUNT_ID.CONCIERGE,
            this.ACCOUNT_ID.CONTRIBUTORS,
            this.ACCOUNT_ID.FIRST_RESPONDER,
            this.ACCOUNT_ID.HELP,
            this.ACCOUNT_ID.INTEGRATION_TESTING_CREDS,
            this.ACCOUNT_ID.PAYROLL,
            this.ACCOUNT_ID.QA,
            this.ACCOUNT_ID.QA_TRAVIS,
            this.ACCOUNT_ID.RECEIPTS,
            this.ACCOUNT_ID.REWARDS,
            this.ACCOUNT_ID.STUDENT_AMBASSADOR,
            this.ACCOUNT_ID.SVFG,
        ];
    },

    // Emails that profile view is prohibited
    get RESTRICTED_EMAILS(): readonly string[] {
        return [this.EMAIL.NOTIFICATIONS];
    },
    // Account IDs that profile view is prohibited
    get RESTRICTED_ACCOUNT_IDS() {
        return [this.ACCOUNT_ID.NOTIFICATIONS];
    },

    // Auth limit is 60k for the column but we store edits and other metadata along the html so let's use a lower limit to accommodate for it.
    MAX_COMMENT_LENGTH: 10000,

    // Use the same value as MAX_COMMENT_LENGTH to ensure the entire comment is parsed. Note that applying markup is very resource-consuming.
    MAX_MARKUP_LENGTH: 10000,

    MAX_THREAD_REPLIES_PREVIEW: 99,

    // Character Limits
    FORM_CHARACTER_LIMIT: 50,
    LEGAL_NAMES_CHARACTER_LIMIT: 150,
    LOGIN_CHARACTER_LIMIT: 254,
    CATEGORY_NAME_LIMIT: 256,
    TAG_NAME_LIMIT: 256,
    REPORT_NAME_LIMIT: 100,
    TITLE_CHARACTER_LIMIT: 100,
    DESCRIPTION_LIMIT: 500,
    WORKSPACE_NAME_CHARACTER_LIMIT: 80,

    AVATAR_CROP_MODAL: {
        // The next two constants control what is min and max value of the image crop scale.
        // Values define in how many times the image can be bigger than its container.
        // Notice: that values less than 1 mean that the image won't cover the container fully.
        MAX_SCALE: 3, // 3x scale is used commonly in different apps.
        MIN_SCALE: 1, // 1x min scale means that the image covers the container completely

        // This const defines the initial container size, before layout measurement.
        // Since size cant be null, we have to define some initial value.
        INITIAL_SIZE: 1, // 1 was chosen because there is a very low probability that initialized component will have such size.
    },
    MICROSECONDS_PER_MS: 1000,
    RED_BRICK_ROAD_PENDING_ACTION: {
        ADD: 'add',
        DELETE: 'delete',
        UPDATE: 'update',
    },
    BRICK_ROAD_INDICATOR_STATUS: {
        ERROR: 'error',
        INFO: 'info',
    },
    REPORT_DETAILS_MENU_ITEM: {
        MEMBERS: 'member',
        INVITE: 'invite',
        SETTINGS: 'settings',
        LEAVE_ROOM: 'leaveRoom',
        PRIVATE_NOTES: 'privateNotes',
        DELETE: 'delete',
        MARK_AS_INCOMPLETE: 'markAsIncomplete',
    },
    EDIT_REQUEST_FIELD: {
        AMOUNT: 'amount',
        CURRENCY: 'currency',
        DATE: 'date',
        DESCRIPTION: 'description',
        MERCHANT: 'merchant',
        CATEGORY: 'category',
        RECEIPT: 'receipt',
        DISTANCE: 'distance',
        TAG: 'tag',
        TAX_RATE: 'taxRate',
        TAX_AMOUNT: 'taxAmount',
    },
    FOOTER: {
        EXPENSE_MANAGEMENT_URL: `${USE_EXPENSIFY_URL}/expense-management`,
        SPEND_MANAGEMENT_URL: `${USE_EXPENSIFY_URL}/spend-management`,
        EXPENSE_REPORTS_URL: `${USE_EXPENSIFY_URL}/expense-reports`,
        COMPANY_CARD_URL: `${USE_EXPENSIFY_URL}/company-credit-card`,
        RECIEPT_SCANNING_URL: `${USE_EXPENSIFY_URL}/receipt-scanning-app`,
        BILL_PAY_URL: `${USE_EXPENSIFY_URL}/bills`,
        INVOICES_URL: `${USE_EXPENSIFY_URL}/invoices`,
        PAYROLL_URL: `${USE_EXPENSIFY_URL}/payroll`,
        TRAVEL_URL: `${USE_EXPENSIFY_URL}/travel`,
        EXPENSIFY_APPROVED_URL: `${USE_EXPENSIFY_URL}/accountants`,
        PRESS_KIT_URL: 'https://we.are.expensify.com/press-kit',
        SUPPORT_URL: `${USE_EXPENSIFY_URL}/support`,
        COMMUNITY_URL: 'https://community.expensify.com/',
        PRIVACY_URL: `${USE_EXPENSIFY_URL}/privacy`,
        ABOUT_URL: 'https://we.are.expensify.com/how-we-got-here',
        BLOG_URL: 'https://blog.expensify.com/',
        JOBS_URL: 'https://we.are.expensify.com/apply',
        ORG_URL: 'https://expensify.org/',
        INVESTOR_RELATIONS_URL: 'https://ir.expensify.com/',
    },

    SOCIALS: {
        PODCAST: 'https://we.are.expensify.com/podcast',
        TWITTER: 'https://www.twitter.com/expensify',
        INSTAGRAM: 'https://www.instagram.com/expensify',
        FACEBOOK: 'https://www.facebook.com/expensify',
        LINKEDIN: 'https://www.linkedin.com/company/expensify',
    },

    // These split the maximum decimal value of a signed 64-bit number (9,223,372,036,854,775,807) into parts where none of them are too big to fit into a 32-bit number, so that we can
    // generate them each with a random number generator with only 32-bits of precision.
    MAX_64BIT_LEFT_PART: 92233,
    MAX_64BIT_MIDDLE_PART: 7203685,
    MAX_64BIT_RIGHT_PART: 4775807,
    INVALID_CATEGORY_NAME: '###',

    // When generating a random value to fit in 7 digits (for the `middle` or `right` parts above), this is the maximum value to multiply by Math.random().
    MAX_INT_FOR_RANDOM_7_DIGIT_VALUE: 10000000,
    IOS_KEYBOARD_SPACE_OFFSET: -30,

    API_REQUEST_TYPE: {
        READ: 'read',
        WRITE: 'write',
        MAKE_REQUEST_WITH_SIDE_EFFECTS: 'makeRequestWithSideEffects',
    },

    ERECEIPT_COLORS: {
        YELLOW: 'Yellow',
        ICE: 'Ice',
        BLUE: 'Blue',
        GREEN: 'Green',
        TANGERINE: 'Tangerine',
        PINK: 'Pink',
    },

    MAP_PADDING: 50,
    MAP_MARKER_SIZE: 20,

    QUICK_REACTIONS: [
        {
            name: '+1',
            code: '👍',
            types: ['👍🏿', '👍🏾', '👍🏽', '👍🏼', '👍🏻'],
        },
        {
            name: 'heart',
            code: '❤️',
        },
        {
            name: 'joy',
            code: '😂',
        },
        {
            name: 'fire',
            code: '🔥',
        },
    ],

    TFA_CODE_LENGTH: 6,
    CHAT_ATTACHMENT_TOKEN_KEY: 'X-Chat-Attachment-Token',

    SPACE_LENGTH: 1,

    ALL_COUNTRIES: {
        AF: 'Afghanistan',
        AX: 'Åland Islands',
        AL: 'Albania',
        DZ: 'Algeria',
        AS: 'American Samoa',
        AD: 'Andorra',
        AO: 'Angola',
        AI: 'Anguilla',
        AQ: 'Antarctica',
        AG: 'Antigua & Barbuda',
        AR: 'Argentina',
        AM: 'Armenia',
        AW: 'Aruba',
        AC: 'Ascension Island',
        AU: 'Australia',
        AT: 'Austria',
        AZ: 'Azerbaijan',
        BS: 'Bahamas',
        BH: 'Bahrain',
        BD: 'Bangladesh',
        BB: 'Barbados',
        BY: 'Belarus',
        BE: 'Belgium',
        BZ: 'Belize',
        BJ: 'Benin',
        BM: 'Bermuda',
        BT: 'Bhutan',
        BO: 'Bolivia',
        BA: 'Bosnia & Herzegovina',
        BW: 'Botswana',
        BR: 'Brazil',
        IO: 'British Indian Ocean Territory',
        VG: 'British Virgin Islands',
        BN: 'Brunei',
        BG: 'Bulgaria',
        BF: 'Burkina Faso',
        BI: 'Burundi',
        KH: 'Cambodia',
        CM: 'Cameroon',
        CA: 'Canada',
        CV: 'Cape Verde',
        BQ: 'Caribbean Netherlands',
        KY: 'Cayman Islands',
        CF: 'Central African Republic',
        TD: 'Chad',
        CL: 'Chile',
        CN: 'China',
        CX: 'Christmas Island',
        CC: 'Cocos (Keeling) Islands',
        CO: 'Colombia',
        KM: 'Comoros',
        CG: 'Congo - Brazzaville',
        CD: 'Congo - Kinshasa',
        CK: 'Cook Islands',
        CR: 'Costa Rica',
        CI: "Côte d'Ivoire",
        HR: 'Croatia',
        CU: 'Cuba',
        CW: 'Curaçao',
        CY: 'Cyprus',
        CZ: 'Czech Republic',
        DK: 'Denmark',
        DJ: 'Djibouti',
        DM: 'Dominica',
        DO: 'Dominican Republic',
        EC: 'Ecuador',
        EG: 'Egypt',
        SV: 'El Salvador',
        GQ: 'Equatorial Guinea',
        ER: 'Eritrea',
        EE: 'Estonia',
        ET: 'Ethiopia',
        FK: 'Falkland Islands',
        FO: 'Faroe Islands',
        FJ: 'Fiji',
        FI: 'Finland',
        FR: 'France',
        GF: 'French Guiana',
        PF: 'French Polynesia',
        TF: 'French Southern Territories',
        GA: 'Gabon',
        GM: 'Gambia',
        GE: 'Georgia',
        DE: 'Germany',
        GH: 'Ghana',
        GI: 'Gibraltar',
        GR: 'Greece',
        GL: 'Greenland',
        GD: 'Grenada',
        GP: 'Guadeloupe',
        GU: 'Guam',
        GT: 'Guatemala',
        GG: 'Guernsey',
        GN: 'Guinea',
        GW: 'Guinea-Bissau',
        GY: 'Guyana',
        HT: 'Haiti',
        HN: 'Honduras',
        HK: 'Hong Kong',
        HU: 'Hungary',
        IS: 'Iceland',
        IN: 'India',
        ID: 'Indonesia',
        IR: 'Iran',
        IQ: 'Iraq',
        IE: 'Ireland',
        IM: 'Isle of Man',
        IL: 'Israel',
        IT: 'Italy',
        JM: 'Jamaica',
        JP: 'Japan',
        JE: 'Jersey',
        JO: 'Jordan',
        KZ: 'Kazakhstan',
        KE: 'Kenya',
        KI: 'Kiribati',
        XK: 'Kosovo',
        KW: 'Kuwait',
        KG: 'Kyrgyzstan',
        LA: 'Laos',
        LV: 'Latvia',
        LB: 'Lebanon',
        LS: 'Lesotho',
        LR: 'Liberia',
        LY: 'Libya',
        LI: 'Liechtenstein',
        LT: 'Lithuania',
        LU: 'Luxembourg',
        MO: 'Macau',
        MK: 'Macedonia',
        MG: 'Madagascar',
        MW: 'Malawi',
        MY: 'Malaysia',
        MV: 'Maldives',
        ML: 'Mali',
        MT: 'Malta',
        MH: 'Marshall Islands',
        MQ: 'Martinique',
        MR: 'Mauritania',
        MU: 'Mauritius',
        YT: 'Mayotte',
        MX: 'Mexico',
        FM: 'Micronesia',
        MD: 'Moldova',
        MC: 'Monaco',
        MN: 'Mongolia',
        ME: 'Montenegro',
        MS: 'Montserrat',
        MA: 'Morocco',
        MZ: 'Mozambique',
        MM: 'Myanmar (Burma)',
        NA: 'Namibia',
        NR: 'Nauru',
        NP: 'Nepal',
        NL: 'Netherlands',
        NC: 'New Caledonia',
        NZ: 'New Zealand',
        NI: 'Nicaragua',
        NE: 'Niger',
        NG: 'Nigeria',
        NU: 'Niue',
        NF: 'Norfolk Island',
        KP: 'North Korea',
        MP: 'Northern Mariana Islands',
        NO: 'Norway',
        OM: 'Oman',
        PK: 'Pakistan',
        PW: 'Palau',
        PS: 'Palestinian Territories',
        PA: 'Panama',
        PG: 'Papua New Guinea',
        PY: 'Paraguay',
        PE: 'Peru',
        PH: 'Philippines',
        PN: 'Pitcairn Islands',
        PL: 'Poland',
        PT: 'Portugal',
        PR: 'Puerto Rico',
        QA: 'Qatar',
        RE: 'Réunion',
        RO: 'Romania',
        RU: 'Russia',
        RW: 'Rwanda',
        BL: 'Saint Barthélemy',
        WS: 'Samoa',
        SM: 'San Marino',
        ST: 'São Tomé & Príncipe',
        SA: 'Saudi Arabia',
        SN: 'Senegal',
        RS: 'Serbia',
        SC: 'Seychelles',
        SL: 'Sierra Leone',
        SG: 'Singapore',
        SX: 'Sint Maarten',
        SK: 'Slovakia',
        SI: 'Slovenia',
        SB: 'Solomon Islands',
        SO: 'Somalia',
        ZA: 'South Africa',
        GS: 'South Georgia & South Sandwich Islands',
        KR: 'South Korea',
        SS: 'South Sudan',
        ES: 'Spain',
        LK: 'Sri Lanka',
        SH: 'St. Helena',
        KN: 'St. Kitts & Nevis',
        LC: 'St. Lucia',
        MF: 'St. Martin',
        PM: 'St. Pierre & Miquelon',
        VC: 'St. Vincent & Grenadines',
        SD: 'Sudan',
        SR: 'Suriname',
        SJ: 'Svalbard & Jan Mayen',
        SZ: 'Swaziland',
        SE: 'Sweden',
        CH: 'Switzerland',
        SY: 'Syria',
        TW: 'Taiwan',
        TJ: 'Tajikistan',
        TZ: 'Tanzania',
        TH: 'Thailand',
        TL: 'Timor-Leste',
        TG: 'Togo',
        TK: 'Tokelau',
        TO: 'Tonga',
        TT: 'Trinidad & Tobago',
        TA: 'Tristan da Cunha',
        TN: 'Tunisia',
        TR: 'Turkey',
        TM: 'Turkmenistan',
        TC: 'Turks & Caicos Islands',
        TV: 'Tuvalu',
        UM: 'U.S. Outlying Islands',
        VI: 'U.S. Virgin Islands',
        UG: 'Uganda',
        UA: 'Ukraine',
        AE: 'United Arab Emirates',
        GB: 'United Kingdom',
        US: 'United States',
        UY: 'Uruguay',
        UZ: 'Uzbekistan',
        VU: 'Vanuatu',
        VA: 'Vatican City',
        VE: 'Venezuela',
        VN: 'Vietnam',
        WF: 'Wallis & Futuna',
        EH: 'Western Sahara',
        YE: 'Yemen',
        ZM: 'Zambia',
        ZW: 'Zimbabwe',
    },

    // Sources: https://github.com/Expensify/App/issues/14958#issuecomment-1442138427
    // https://github.com/Expensify/App/issues/14958#issuecomment-1456026810
    COUNTRY_ZIP_REGEX_DATA: {
        AC: {
            regex: /^ASCN 1ZZ$/,
            samples: 'ASCN 1ZZ',
        },
        AD: {
            regex: /^AD[1-7]0\d$/,
            samples: 'AD206, AD403, AD106, AD406',
        },

        // We have kept the empty object for the countries which do not have any zip code validation
        // to ensure consistency so that the amount of countries displayed and in this object are same
        AE: {},
        AF: {
            regex: /^\d{4}$/,
            samples: '9536, 1476, 3842, 7975',
        },
        AG: {},
        AI: {
            regex: /^AI-2640$/,
            samples: 'AI-2640',
        },
        AL: {
            regex: /^\d{4}$/,
            samples: '1631, 9721, 2360, 5574',
        },
        AM: {
            regex: /^\d{4}$/,
            samples: '5581, 7585, 8434, 2492',
        },
        AO: {},
        AQ: {},
        AR: {
            regex: /^((?:[A-HJ-NP-Z])?\d{4})([A-Z]{3})?$/,
            samples: 'Q7040GFQ, K2178ZHR, P6240EJG, J6070IAE',
        },
        AS: {
            regex: /^96799$/,
            samples: '96799',
        },
        AT: {
            regex: /^\d{4}$/,
            samples: '4223, 2052, 3544, 5488',
        },
        AU: {
            regex: /^\d{4}$/,
            samples: '7181, 7735, 9169, 8780',
        },
        AW: {},
        AX: {
            regex: /^22\d{3}$/,
            samples: '22270, 22889, 22906, 22284',
        },
        AZ: {
            regex: /^(AZ) (\d{4})$/,
            samples: 'AZ 6704, AZ 5332, AZ 3907, AZ 6892',
        },
        BA: {
            regex: /^\d{5}$/,
            samples: '62722, 80420, 44595, 74614',
        },
        BB: {
            regex: /^BB\d{5}$/,
            samples: 'BB64089, BB17494, BB73163, BB25752',
        },
        BD: {
            regex: /^\d{4}$/,
            samples: '8585, 8175, 7381, 0154',
        },
        BE: {
            regex: /^\d{4}$/,
            samples: '7944, 5303, 6746, 7921',
        },
        BF: {},
        BG: {
            regex: /^\d{4}$/,
            samples: '6409, 7657, 1206, 7908',
        },
        BH: {
            regex: /^\d{3}\d?$/,
            samples: '047, 1116, 490, 631',
        },
        BI: {},
        BJ: {},
        BL: {
            regex: /^97133$/,
            samples: '97133',
        },
        BM: {
            regex: /^[A-Z]{2} ?[A-Z0-9]{2}$/,
            samples: 'QV9P, OSJ1, PZ 3D, GR YK',
        },
        BN: {
            regex: /^[A-Z]{2} ?\d{4}$/,
            samples: 'PF 9925, TH1970, SC 4619, NF0781',
        },
        BO: {},
        BQ: {},
        BR: {
            regex: /^\d{5}-?\d{3}$/,
            samples: '18816-403, 95177-465, 43447-782, 39403-136',
        },
        BS: {},
        BT: {
            regex: /^\d{5}$/,
            samples: '28256, 52484, 30608, 93524',
        },
        BW: {},
        BY: {
            regex: /^\d{6}$/,
            samples: '504154, 360246, 741167, 895047',
        },
        BZ: {},
        CA: {
            regex: /^[ABCEGHJKLMNPRSTVXY]\d[ABCEGHJ-NPRSTV-Z] ?\d[ABCEGHJ-NPRSTV-Z]\d$/,
            samples: 'S1A7K8, Y5H 4G6, H9V0P2, H1A1B5',
        },
        CC: {
            regex: /^6799$/,
            samples: '6799',
        },
        CD: {},
        CF: {},
        CG: {},
        CH: {
            regex: /^\d{4}$/,
            samples: '6370, 5271, 7873, 8220',
        },
        CI: {},
        CK: {},
        CL: {
            regex: /^\d{7}$/,
            samples: '7565829, 8702008, 3161669, 1607703',
        },
        CM: {},
        CN: {
            regex: /^\d{6}$/,
            samples: '240543, 870138, 295528, 861683',
        },
        CO: {
            regex: /^\d{6}$/,
            samples: '678978, 775145, 823943, 913970',
        },
        CR: {
            regex: /^\d{5}$/,
            samples: '28256, 52484, 30608, 93524',
        },
        CU: {
            regex: /^(?:CP)?(\d{5})$/,
            samples: '28256, 52484, 30608, 93524',
        },
        CV: {
            regex: /^\d{4}$/,
            samples: '9056, 8085, 0491, 4627',
        },
        CW: {},
        CX: {
            regex: /^6798$/,
            samples: '6798',
        },
        CY: {
            regex: /^\d{4}$/,
            samples: '9301, 2478, 1981, 6162',
        },
        CZ: {
            regex: /^\d{3} ?\d{2}$/,
            samples: '150 56, 50694, 229 08, 82811',
        },
        DE: {
            regex: /^\d{5}$/,
            samples: '33185, 37198, 81711, 44262',
        },
        DJ: {},
        DK: {
            regex: /^\d{4}$/,
            samples: '1429, 2457, 0637, 5764',
        },
        DM: {},
        DO: {
            regex: /^\d{5}$/,
            samples: '11877, 95773, 93875, 98032',
        },
        DZ: {
            regex: /^\d{5}$/,
            samples: '26581, 64621, 57550, 72201',
        },
        EC: {
            regex: /^\d{6}$/,
            samples: '541124, 873848, 011495, 334509',
        },
        EE: {
            regex: /^\d{5}$/,
            samples: '87173, 01127, 73214, 52381',
        },
        EG: {
            regex: /^\d{5}$/,
            samples: '98394, 05129, 91463, 77359',
        },
        EH: {
            regex: /^\d{5}$/,
            samples: '30577, 60264, 16487, 38593',
        },
        ER: {},
        ES: {
            regex: /^\d{5}$/,
            samples: '03315, 00413, 23179, 89324',
        },
        ET: {
            regex: /^\d{4}$/,
            samples: '6269, 8498, 4514, 7820',
        },
        FI: {
            regex: /^\d{5}$/,
            samples: '21859, 72086, 22422, 03774',
        },
        FJ: {},
        FK: {
            regex: /^FIQQ 1ZZ$/,
            samples: 'FIQQ 1ZZ',
        },
        FM: {
            regex: /^(9694[1-4])(?:[ -](\d{4}))?$/,
            samples: '96942-9352, 96944-4935, 96941 9065, 96943-5369',
        },
        FO: {
            regex: /^\d{3}$/,
            samples: '334, 068, 741, 787',
        },
        FR: {
            regex: /^\d{2} ?\d{3}$/,
            samples: '25822, 53 637, 55354, 82522',
        },
        GA: {},
        GB: {
            regex: /^[A-Z]{1,2}[0-9R][0-9A-Z]?\s*[0-9][A-Z-CIKMOV]{2}$/,
            samples: 'LA102UX, BL2F8FX, BD1S9LU, WR4G 6LH',
        },
        GD: {},
        GE: {
            regex: /^\d{4}$/,
            samples: '1232, 9831, 4717, 9428',
        },
        GF: {
            regex: /^9[78]3\d{2}$/,
            samples: '98380, 97335, 98344, 97300',
        },
        GG: {
            regex: /^GY\d[\dA-Z]? ?\d[ABD-HJLN-UW-Z]{2}$/,
            samples: 'GY757LD, GY6D 6XL, GY3Y2BU, GY85 1YO',
        },
        GH: {},
        GI: {
            regex: /^GX11 1AA$/,
            samples: 'GX11 1AA',
        },
        GL: {
            regex: /^39\d{2}$/,
            samples: '3964, 3915, 3963, 3956',
        },
        GM: {},
        GN: {
            regex: /^\d{3}$/,
            samples: '465, 994, 333, 078',
        },
        GP: {
            regex: /^9[78][01]\d{2}$/,
            samples: '98069, 97007, 97147, 97106',
        },
        GQ: {},
        GR: {
            regex: /^\d{3} ?\d{2}$/,
            samples: '98654, 319 78, 127 09, 590 52',
        },
        GS: {
            regex: /^SIQQ 1ZZ$/,
            samples: 'SIQQ 1ZZ',
        },
        GT: {
            regex: /^\d{5}$/,
            samples: '30553, 69925, 09376, 83719',
        },
        GU: {
            regex: /^((969)[1-3][0-2])$/,
            samples: '96922, 96932, 96921, 96911',
        },
        GW: {
            regex: /^\d{4}$/,
            samples: '1742, 7941, 4437, 7728',
        },
        GY: {},
        HK: {
            regex: /^999077$|^$/,
            samples: '999077',
        },
        HN: {
            regex: /^\d{5}$/,
            samples: '86238, 78999, 03594, 30406',
        },
        HR: {
            regex: /^\d{5}$/,
            samples: '85240, 80710, 78235, 98766',
        },
        HT: {
            regex: /^(?:HT)?(\d{4})$/,
            samples: '5101, HT6991, HT3871, 1126',
        },
        HU: {
            regex: /^\d{4}$/,
            samples: '0360, 2604, 3362, 4775',
        },
        ID: {
            regex: /^\d{5}$/,
            samples: '60993, 52656, 16521, 34931',
        },
        IE: {},
        IL: {
            regex: /^\d{5}(?:\d{2})?$/,
            samples: '74213, 6978354, 2441689, 4971551',
        },
        IM: {
            regex: /^IM\d[\dA-Z]? ?\d[ABD-HJLN-UW-Z]{2}$/,
            samples: 'IM2X1JP, IM4V 9JU, IM3B1UP, IM8E 5XF',
        },
        IN: {
            regex: /^\d{6}$/,
            samples: '946956, 143659, 243258, 938385',
        },
        IO: {
            regex: /^BBND 1ZZ$/,
            samples: 'BBND 1ZZ',
        },
        IQ: {
            regex: /^\d{5}$/,
            samples: '63282, 87817, 38580, 47725',
        },
        IR: {
            regex: /^\d{5}-?\d{5}$/,
            samples: '0666174250, 6052682188, 02360-81920, 25102-08646',
        },
        IS: {
            regex: /^\d{3}$/,
            samples: '408, 013, 001, 936',
        },
        IT: {
            regex: /^\d{5}$/,
            samples: '31701, 61341, 92781, 45609',
        },
        JE: {
            regex: /^JE\d[\dA-Z]? ?\d[ABD-HJLN-UW-Z]{2}$/,
            samples: 'JE0D 2EX, JE59 2OF, JE1X1ZW, JE0V 1SO',
        },
        JM: {},
        JO: {
            regex: /^\d{5}$/,
            samples: '20789, 02128, 52170, 40284',
        },
        JP: {
            regex: /^\d{3}-?\d{4}$/,
            samples: '5429642, 046-1544, 6463599, 368-5362',
        },
        KE: {
            regex: /^\d{5}$/,
            samples: '33043, 98830, 59324, 42876',
        },
        KG: {
            regex: /^\d{6}$/,
            samples: '500371, 176592, 184133, 225279',
        },
        KH: {
            regex: /^\d{5,6}$/,
            samples: '220281, 18824, 35379, 09570',
        },
        KI: {
            regex: /^KI\d{4}$/,
            samples: 'KI0104, KI0109, KI0112, KI0306',
        },
        KM: {},
        KN: {
            regex: /^KN\d{4}(-\d{4})?$/,
            samples: 'KN2522, KN2560-3032, KN3507, KN4440',
        },
        KP: {},
        KR: {
            regex: /^\d{5}$/,
            samples: '67417, 66648, 08359, 93750',
        },
        KW: {
            regex: /^\d{5}$/,
            samples: '74840, 53309, 71276, 59262',
        },
        KY: {
            regex: /^KY\d-\d{4}$/,
            samples: 'KY0-3078, KY1-7812, KY8-3729, KY3-4664',
        },
        KZ: {
            regex: /^\d{6}$/,
            samples: '129113, 976562, 226811, 933781',
        },
        LA: {
            regex: /^\d{5}$/,
            samples: '08875, 50779, 87756, 75932',
        },
        LB: {
            regex: /^(?:\d{4})(?: ?(?:\d{4}))?$/,
            samples: '5436 1302, 9830 7470, 76911911, 9453 1306',
        },
        LC: {
            regex: /^(LC)?\d{2} ?\d{3}$/,
            samples: '21080, LC99127, LC24 258, 51 740',
        },
        LI: {
            regex: /^\d{4}$/,
            samples: '6644, 2852, 4630, 4541',
        },
        LK: {
            regex: /^\d{5}$/,
            samples: '44605, 27721, 90695, 65514',
        },
        LR: {
            regex: /^\d{4}$/,
            samples: '6644, 2852, 4630, 4541',
        },
        LS: {
            regex: /^\d{3}$/,
            samples: '779, 803, 104, 897',
        },
        LT: {
            regex: /^((LT)[-])?(\d{5})$/,
            samples: 'LT-22248, LT-12796, 69822, 37280',
        },
        LU: {
            regex: /^((L)[-])?(\d{4})$/,
            samples: '5469, L-4476, 6304, 9739',
        },
        LV: {
            regex: /^((LV)[-])?\d{4}$/,
            samples: '9344, LV-5030, LV-0132, 8097',
        },
        LY: {},
        MA: {
            regex: /^\d{5}$/,
            samples: '50219, 95871, 80907, 79804',
        },
        MC: {
            regex: /^980\d{2}$/,
            samples: '98084, 98041, 98070, 98062',
        },
        MD: {
            regex: /^(MD[-]?)?(\d{4})$/,
            samples: '6250, MD-9681, MD3282, MD-0652',
        },
        ME: {
            regex: /^\d{5}$/,
            samples: '87622, 92688, 23129, 59566',
        },
        MF: {
            regex: /^9[78][01]\d{2}$/,
            samples: '97169, 98180, 98067, 98043',
        },
        MG: {
            regex: /^\d{3}$/,
            samples: '854, 084, 524, 064',
        },
        MH: {
            regex: /^((969)[6-7][0-9])(-\d{4})?/,
            samples: '96962, 96969, 96970-8530, 96960-3226',
        },
        MK: {
            regex: /^\d{4}$/,
            samples: '8299, 6904, 6144, 9753',
        },
        ML: {},
        MM: {
            regex: /^\d{5}$/,
            samples: '59188, 93943, 40829, 69981',
        },
        MN: {
            regex: /^\d{5}$/,
            samples: '94129, 29906, 53374, 80141',
        },
        MO: {},
        MP: {
            regex: /^(9695[012])(?:[ -](\d{4}))?$/,
            samples: '96952 3162, 96950 1567, 96951 2994, 96950 8745',
        },
        MQ: {
            regex: /^9[78]2\d{2}$/,
            samples: '98297, 97273, 97261, 98282',
        },
        MR: {},
        MS: {
            regex: /^[Mm][Ss][Rr]\s{0,1}\d{4}$/,
            samples: 'MSR1110, MSR1230, MSR1250, MSR1330',
        },
        MT: {
            regex: /^[A-Z]{3} [0-9]{4}|[A-Z]{2}[0-9]{2}|[A-Z]{2} [0-9]{2}|[A-Z]{3}[0-9]{4}|[A-Z]{3}[0-9]{2}|[A-Z]{3} [0-9]{2}$/,
            samples: 'DKV 8196, KSU9264, QII0259, HKH 1020',
        },
        MU: {
            regex: /^([0-9A-R]\d{4})$/,
            samples: 'H8310, 52591, M9826, F5810',
        },
        MV: {
            regex: /^\d{5}$/,
            samples: '16354, 20857, 50991, 72527',
        },
        MW: {},
        MX: {
            regex: /^\d{5}$/,
            samples: '71530, 76424, 73811, 50503',
        },
        MY: {
            regex: /^\d{5}$/,
            samples: '75958, 15826, 86715, 37081',
        },
        MZ: {
            regex: /^\d{4}$/,
            samples: '0902, 6258, 7826, 7150',
        },
        NA: {
            regex: /^\d{5}$/,
            samples: '68338, 63392, 21820, 61211',
        },
        NC: {
            regex: /^988\d{2}$/,
            samples: '98865, 98813, 98820, 98855',
        },
        NE: {
            regex: /^\d{4}$/,
            samples: '9790, 3270, 2239, 0400',
        },
        NF: {
            regex: /^2899$/,
            samples: '2899',
        },
        NG: {
            regex: /^\d{6}$/,
            samples: '289096, 223817, 199970, 840648',
        },
        NI: {
            regex: /^\d{5}$/,
            samples: '86308, 60956, 49945, 15470',
        },
        NL: {
            regex: /^\d{4} ?[A-Z]{2}$/,
            samples: '6998 VY, 5390 CK, 2476 PS, 8873OX',
        },
        NO: {
            regex: /^\d{4}$/,
            samples: '0711, 4104, 2683, 5015',
        },
        NP: {
            regex: /^\d{5}$/,
            samples: '42438, 73964, 66400, 33976',
        },
        NR: {
            regex: /^(NRU68)$/,
            samples: 'NRU68',
        },
        NU: {
            regex: /^(9974)$/,
            samples: '9974',
        },
        NZ: {
            regex: /^\d{4}$/,
            samples: '7015, 0780, 4109, 1422',
        },
        OM: {
            regex: /^(?:PC )?\d{3}$/,
            samples: 'PC 851, PC 362, PC 598, PC 499',
        },
        PA: {
            regex: /^\d{4}$/,
            samples: '0711, 4104, 2683, 5015',
        },
        PE: {
            regex: /^\d{5}$/,
            samples: '10013, 12081, 14833, 24615',
        },
        PF: {
            regex: /^987\d{2}$/,
            samples: '98755, 98710, 98748, 98791',
        },
        PG: {
            regex: /^\d{3}$/,
            samples: '193, 166, 880, 553',
        },
        PH: {
            regex: /^\d{4}$/,
            samples: '0137, 8216, 2876, 0876',
        },
        PK: {
            regex: /^\d{5}$/,
            samples: '78219, 84497, 62102, 12564',
        },
        PL: {
            regex: /^\d{2}-\d{3}$/,
            samples: '63-825, 26-714, 05-505, 15-200',
        },
        PM: {
            regex: /^(97500)$/,
            samples: '97500',
        },
        PN: {
            regex: /^PCRN 1ZZ$/,
            samples: 'PCRN 1ZZ',
        },
        PR: {
            regex: /^(00[679]\d{2})(?:[ -](\d{4}))?$/,
            samples: '00989 3603, 00639 0720, 00707-9803, 00610 7362',
        },
        PS: {
            regex: /^(00[679]\d{2})(?:[ -](\d{4}))?$/,
            samples: '00748, 00663, 00779-4433, 00934 1559',
        },
        PT: {
            regex: /^\d{4}-\d{3}$/,
            samples: '0060-917, 4391-979, 5551-657, 9961-093',
        },
        PW: {
            regex: /^(969(?:39|40))(?:[ -](\d{4}))?$/,
            samples: '96940, 96939, 96939 6004, 96940-1871',
        },
        PY: {
            regex: /^\d{4}$/,
            samples: '7895, 5835, 8783, 5887',
        },
        QA: {},
        RE: {
            regex: /^9[78]4\d{2}$/,
            samples: '98445, 97404, 98421, 98434',
        },
        RO: {
            regex: /^\d{6}$/,
            samples: '935929, 407608, 637434, 174574',
        },
        RS: {
            regex: /^\d{5,6}$/,
            samples: '929863, 259131, 687739, 07011',
        },
        RU: {
            regex: /^\d{6}$/,
            samples: '138294, 617323, 307906, 981238',
        },
        RW: {},
        SA: {
            regex: /^\d{5}(-{1}\d{4})?$/,
            samples: '86020-1256, 72375, 70280, 96328',
        },
        SB: {},
        SC: {},
        SD: {
            regex: /^\d{5}$/,
            samples: '78219, 84497, 62102, 12564',
        },
        SE: {
            regex: /^\d{3} ?\d{2}$/,
            samples: '095 39, 41052, 84687, 563 66',
        },
        SG: {
            regex: /^\d{6}$/,
            samples: '606542, 233985, 036755, 265255',
        },
        SH: {
            regex: /^(?:ASCN|TDCU|STHL) 1ZZ$/,
            samples: 'STHL 1ZZ, ASCN 1ZZ, TDCU 1ZZ',
        },
        SI: {
            regex: /^\d{4}$/,
            samples: '6898, 3413, 2031, 5732',
        },
        SJ: {
            regex: /^\d{4}$/,
            samples: '7616, 3163, 5769, 0237',
        },
        SK: {
            regex: /^\d{3} ?\d{2}$/,
            samples: '594 52, 813 34, 867 67, 41814',
        },
        SL: {},
        SM: {
            regex: /^4789\d$/,
            samples: '47894, 47895, 47893, 47899',
        },
        SN: {
            regex: /^[1-8]\d{4}$/,
            samples: '48336, 23224, 33261, 82430',
        },
        SO: {},
        SR: {},
        SS: {
            regex: /^[A-Z]{2} ?\d{5}$/,
            samples: 'JQ 80186, CU 46474, DE33738, MS 59107',
        },
        ST: {},
        SV: {},
        SX: {},
        SY: {},
        SZ: {
            regex: /^[HLMS]\d{3}$/,
            samples: 'H458, L986, M477, S916',
        },
        TA: {
            regex: /^TDCU 1ZZ$/,
            samples: 'TDCU 1ZZ',
        },
        TC: {
            regex: /^TKCA 1ZZ$/,
            samples: 'TKCA 1ZZ',
        },
        TD: {},
        TF: {},
        TG: {},
        TH: {
            regex: /^\d{5}$/,
            samples: '30706, 18695, 21044, 42496',
        },
        TJ: {
            regex: /^\d{6}$/,
            samples: '381098, 961344, 519925, 667883',
        },
        TK: {},
        TL: {},
        TM: {
            regex: /^\d{6}$/,
            samples: '544985, 164362, 425224, 374603',
        },
        TN: {
            regex: /^\d{4}$/,
            samples: '6075, 7340, 2574, 8988',
        },
        TO: {},
        TR: {
            regex: /^\d{5}$/,
            samples: '42524, 81057, 50859, 42677',
        },
        TT: {
            regex: /^\d{6}$/,
            samples: '041238, 033990, 763476, 981118',
        },
        TV: {},
        TW: {
            regex: /^\d{3}(?:\d{2})?$/,
            samples: '21577, 76068, 68698, 08912',
        },
        TZ: {},
        UA: {
            regex: /^\d{5}$/,
            samples: '10629, 81138, 15668, 30055',
        },
        UG: {},
        UM: {},
        US: {
            regex: /^[0-9]{5}(?:[- ][0-9]{4})?$/,
            samples: '12345, 12345-1234, 12345 1234',
        },
        UY: {
            regex: /^\d{5}$/,
            samples: '40073, 30136, 06583, 00021',
        },
        UZ: {
            regex: /^\d{6}$/,
            samples: '205122, 219713, 441699, 287471',
        },
        VA: {
            regex: /^(00120)$/,
            samples: '00120',
        },
        VC: {
            regex: /^VC\d{4}$/,
            samples: 'VC0600, VC0176, VC0616, VC4094',
        },
        VE: {
            regex: /^\d{4}$/,
            samples: '9692, 1953, 6680, 8302',
        },
        VG: {
            regex: /^VG\d{4}$/,
            samples: 'VG1204, VG7387, VG3431, VG6021',
        },
        VI: {
            regex: /^(008(?:(?:[0-4]\d)|(?:5[01])))(?:[ -](\d{4}))?$/,
            samples: '00820, 00804 2036, 00825 3344, 00811-5900',
        },
        VN: {
            regex: /^\d{6}$/,
            samples: '133836, 748243, 894060, 020597',
        },
        VU: {},
        WF: {
            regex: /^986\d{2}$/,
            samples: '98692, 98697, 98698, 98671',
        },
        WS: {
            regex: /^WS[1-2]\d{3}$/,
            samples: 'WS1349, WS2798, WS1751, WS2090',
        },
        XK: {
            regex: /^[1-7]\d{4}$/,
            samples: '56509, 15863, 46644, 21896',
        },
        YE: {},
        YT: {
            regex: /^976\d{2}$/,
            samples: '97698, 97697, 97632, 97609',
        },
        ZA: {
            regex: /^\d{4}$/,
            samples: '6855, 5179, 6956, 7147',
        },
        ZM: {
            regex: /^\d{5}$/,
            samples: '77603, 97367, 80454, 94484',
        },
        ZW: {},
    },

    GENERIC_ZIP_CODE_REGEX: /^(?:(?![\s-])[\w -]{0,9}[\w])?$/,

    // Values for checking if polyfill is required on a platform
    POLYFILL_TEST: {
        STYLE: 'currency',
        CURRENCY: 'XAF',
        FORMAT: 'symbol',
        SAMPLE_INPUT: '123456.789',
        EXPECTED_OUTPUT: 'FCFA 123,457',
    },

    PATHS_TO_TREAT_AS_EXTERNAL: ['NewExpensify.dmg', 'docs/index.html'],

    // Test tool menu parameters
    TEST_TOOL: {
        // Number of concurrent taps to open then the Test modal menu
        NUMBER_OF_TAPS: 4,
    },

    MENU_HELP_URLS: {
        LEARN_MORE: 'https://www.expensify.com',
        DOCUMENTATION: 'https://github.com/Expensify/App/blob/main/README.md',
        COMMUNITY_DISCUSSIONS: 'https://expensify.slack.com/archives/C01GTK53T8Q',
        SEARCH_ISSUES: 'https://github.com/Expensify/App/issues',
    },

    CONCIERGE_TRAVEL_URL: 'https://community.expensify.com/discussion/7066/introducing-concierge-travel',
    BOOK_TRAVEL_DEMO_URL: 'https://calendly.com/d/ck2z-xsh-q97/expensify-travel-demo-travel-page',
    TRAVEL_DOT_URL: 'https://travel.expensify.com',
    STAGING_TRAVEL_DOT_URL: 'https://staging.travel.expensify.com',
    TRIP_ID_PATH: (tripID: string) => `trips/${tripID}`,
    SPOTNANA_TMC_ID: '8e8e7258-1cf3-48c0-9cd1-fe78a6e31eed',
    STAGING_SPOTNANA_TMC_ID: '7a290c6e-5328-4107-aff6-e48765845b81',
    SCREEN_READER_STATES: {
        ALL: 'all',
        ACTIVE: 'active',
        DISABLED: 'disabled',
    },
    SPACE_CHARACTER_WIDTH: 4,

    // The attribute used in the SelectionScraper.js helper to query all the DOM elements
    // that should be removed from the copied contents in the getHTMLOfSelection() method
    SELECTION_SCRAPER_HIDDEN_ELEMENT: 'selection-scrapper-hidden-element',
    MODERATION: {
        MODERATOR_DECISION_PENDING: 'pending',
        MODERATOR_DECISION_PENDING_HIDE: 'pendingHide',
        MODERATOR_DECISION_PENDING_REMOVE: 'pendingRemove',
        MODERATOR_DECISION_APPROVED: 'approved',
        MODERATOR_DECISION_HIDDEN: 'hidden',
        FLAG_SEVERITY_SPAM: 'spam',
        FLAG_SEVERITY_INCONSIDERATE: 'inconsiderate',
        FLAG_SEVERITY_INTIMIDATION: 'intimidation',
        FLAG_SEVERITY_BULLYING: 'bullying',
        FLAG_SEVERITY_HARASSMENT: 'harassment',
        FLAG_SEVERITY_ASSAULT: 'assault',
    },
    EMOJI_PICKER_TEXT_INPUT_SIZES: 152,
    QR: {
        DEFAULT_LOGO_SIZE_RATIO: 0.25,
        DEFAULT_LOGO_MARGIN_RATIO: 0.02,
        EXPENSIFY_LOGO_SIZE_RATIO: 0.22,
        EXPENSIFY_LOGO_MARGIN_RATIO: 0.03,
    },
    /**
     * Acceptable values for the `accessibilityRole` prop on react native components.
     *
     * **IMPORTANT:** Do not use with the `role` prop as it can cause errors.
     *
     * @deprecated ACCESSIBILITY_ROLE is deprecated. Please use CONST.ROLE instead.
     */
    ACCESSIBILITY_ROLE: {
        /**
         * @deprecated Please stop using the accessibilityRole prop and use the role prop instead.
         */
        BUTTON: 'button',

        /**
         * @deprecated Please stop using the accessibilityRole prop and use the role prop instead.
         */
        LINK: 'link',

        /**
         * @deprecated Please stop using the accessibilityRole prop and use the role prop instead.
         */
        MENUITEM: 'menuitem',

        /**
         * @deprecated Please stop using the accessibilityRole prop and use the role prop instead.
         */
        TEXT: 'text',

        /**
         * @deprecated Please stop using the accessibilityRole prop and use the role prop instead.
         */
        RADIO: 'radio',

        /**
         * @deprecated Please stop using the accessibilityRole prop and use the role prop instead.
         */
        IMAGEBUTTON: 'imagebutton',

        /**
         * @deprecated Please stop using the accessibilityRole prop and use the role prop instead.
         */
        CHECKBOX: 'checkbox',

        /**
         * @deprecated Please stop using the accessibilityRole prop and use the role prop instead.
         */
        SWITCH: 'switch',

        /**
         * @deprecated Please stop using the accessibilityRole prop and use the role prop instead.
         */
        ADJUSTABLE: 'adjustable',

        /**
         * @deprecated Please stop using the accessibilityRole prop and use the role prop instead.
         */
        IMAGE: 'image',

        /**
         * @deprecated Please stop using the accessibilityRole prop and use the role prop instead.
         */
        TEXTBOX: 'textbox',
    },
    /**
     * Acceptable values for the `role` attribute on react native components.
     *
     * **IMPORTANT:** Not for use with the `accessibilityRole` prop, as it accepts different values, and new components
     * should use the `role` prop instead.
     */
    ROLE: {
        /** Use for elements with important, time-sensitive information. */
        ALERT: 'alert',
        /** Use for elements that act as buttons. */
        BUTTON: 'button',
        /** Use for elements representing checkboxes. */
        CHECKBOX: 'checkbox',
        /** Use for elements that allow a choice from multiple options. */
        COMBOBOX: 'combobox',
        /** Use with scrollable lists to represent a grid layout. */
        GRID: 'grid',
        /** Use for section headers or titles. */
        HEADING: 'heading',
        /** Use for image elements. */
        IMG: 'img',
        /** Use for elements that navigate to other pages or content. */
        LINK: 'link',
        /** Use to identify a list of items. */
        LIST: 'list',
        /** Use for a list of choices or options. */
        MENU: 'menu',
        /** Use for a container of multiple menus. */
        MENUBAR: 'menubar',
        /** Use for items within a menu. */
        MENUITEM: 'menuitem',
        /** Use when no specific role is needed. */
        NONE: 'none',
        /** Use for elements that don't require a specific role. */
        PRESENTATION: 'presentation',
        /** Use for elements showing progress of a task. */
        PROGRESSBAR: 'progressbar',
        /** Use for radio buttons. */
        RADIO: 'radio',
        /** Use for groups of radio buttons. */
        RADIOGROUP: 'radiogroup',
        /** Use for scrollbar elements. */
        SCROLLBAR: 'scrollbar',
        /** Use for text fields that are used for searching. */
        SEARCHBOX: 'searchbox',
        /** Use for adjustable elements like sliders. */
        SLIDER: 'slider',
        /** Use for a button that opens a list of choices. */
        SPINBUTTON: 'spinbutton',
        /** Use for elements providing a summary of app conditions. */
        SUMMARY: 'summary',
        /** Use for on/off switch elements. */
        SWITCH: 'switch',
        /** Use for tab elements in a tab list. */
        TAB: 'tab',
        /** Use for a list of tabs. */
        TABLIST: 'tablist',
        /** Use for timer elements. */
        TIMER: 'timer',
        /** Use for toolbars containing action buttons or components. */
        TOOLBAR: 'toolbar',
        /** Use for navigation elements */
        NAVIGATION: 'navigation',
    },
    TRANSLATION_KEYS: {
        ATTACHMENT: 'common.attachment',
    },
    TEACHERS_UNITE: {
        PROD_PUBLIC_ROOM_ID: '7470147100835202',
        PROD_POLICY_ID: 'B795B6319125BDF2',
        TEST_PUBLIC_ROOM_ID: '207591744844000',
        TEST_POLICY_ID: 'ABD1345ED7293535',
        POLICY_NAME: 'Expensify.org / Teachers Unite!',
        PUBLIC_ROOM_NAME: '#teachers-unite',
    },
    CUSTOM_STATUS_TYPES: {
        NEVER: 'never',
        THIRTY_MINUTES: 'thirtyMinutes',
        ONE_HOUR: 'oneHour',
        AFTER_TODAY: 'afterToday',
        AFTER_WEEK: 'afterWeek',
        CUSTOM: 'custom',
    },
    TWO_FACTOR_AUTH_STEPS: {
        CODES: 'CODES',
        VERIFY: 'VERIFY',
        SUCCESS: 'SUCCESS',
        ENABLED: 'ENABLED',
        DISABLED: 'DISABLED',
    },
    TAB: {
        NEW_CHAT_TAB_ID: 'NewChatTab',
        NEW_CHAT: 'chat',
        NEW_ROOM: 'room',
        RECEIPT_TAB_ID: 'ReceiptTab',
        IOU_REQUEST_TYPE: 'iouRequestType',
    },
    TAB_REQUEST: {
        MANUAL: 'manual',
        SCAN: 'scan',
        DISTANCE: 'distance',
    },

    STATUS_TEXT_MAX_LENGTH: 100,

    DROPDOWN_BUTTON_SIZE: {
        LARGE: 'large',
        MEDIUM: 'medium',
    },

    SF_COORDINATES: [-122.4194, 37.7749],

    NAVIGATION: {
        TYPE: {
            UP: 'UP',
        },
        ACTION_TYPE: {
            REPLACE: 'REPLACE',
            PUSH: 'PUSH',
            NAVIGATE: 'NAVIGATE',
        },
    },
    TIME_PERIOD: {
        AM: 'AM',
        PM: 'PM',
    },
    INDENTS: '    ',
    PARENT_CHILD_SEPARATOR: ': ',
    CATEGORY_LIST_THRESHOLD: 8,
    TAG_LIST_THRESHOLD: 8,
    TAX_RATES_LIST_THRESHOLD: 8,
    COLON: ':',
    MAPBOX: {
        PADDING: 50,
        DEFAULT_ZOOM: 15,
        SINGLE_MARKER_ZOOM: 15,
        DEFAULT_COORDINATE: [-122.4021, 37.7911],
        STYLE_URL: 'mapbox://styles/expensify/cllcoiqds00cs01r80kp34tmq',
        ANIMATION_DURATION_ON_CENTER_ME: 1000,
        CENTER_BUTTON_FADE_DURATION: 300,
    },
    ONYX_UPDATE_TYPES: {
        HTTPS: 'https',
        PUSHER: 'pusher',
        AIRSHIP: 'airship',
    },
    EVENTS: {
        SCROLLING: 'scrolling',
    },

    CHAT_HEADER_LOADER_HEIGHT: 36,

    HORIZONTAL_SPACER: {
        DEFAULT_BORDER_BOTTOM_WIDTH: 1,
        DEFAULT_MARGIN_VERTICAL: 8,
        HIDDEN_MARGIN_VERTICAL: 4,
        HIDDEN_BORDER_BOTTOM_WIDTH: 0,
    },

    LIST_COMPONENTS: {
        HEADER: 'header',
        FOOTER: 'footer',
    },

    MISSING_TRANSLATION: 'MISSING TRANSLATION',
    SEARCH_MAX_LENGTH: 500,

    /**
     * The count of characters we'll allow the user to type after reaching SEARCH_MAX_LENGTH in an input.
     */
    ADDITIONAL_ALLOWED_CHARACTERS: 20,

    VALIDATION_REIMBURSEMENT_INPUT_LIMIT: 20,

    REFERRAL_PROGRAM: {
        CONTENT_TYPES: {
            SUBMIT_EXPENSE: 'submitExpense',
            START_CHAT: 'startChat',
            PAY_SOMEONE: 'paySomeone',
            REFER_FRIEND: 'referralFriend',
            SHARE_CODE: 'shareCode',
        },
        REVENUE: 250,
        LEARN_MORE_LINK: 'https://help.expensify.com/articles/new-expensify/expenses/Referral-Program',
        LINK: 'https://join.my.expensify.com',
    },

    FEATURE_TRAINING: {
        CONTENT_TYPES: {
            TRACK_EXPENSE: 'track-expenses',
        },
        'track-expenses': {
            VIDEO_URL: `${CLOUDFRONT_URL}/videos/guided-setup-track-business-v2.mp4`,
            LEARN_MORE_LINK: `${USE_EXPENSIFY_URL}/track-expenses`,
        },
    },

    /**
     * native IDs for close buttons in Overlay component
     */
    OVERLAY: {
        TOP_BUTTON_NATIVE_ID: 'overLayTopButton',
        BOTTOM_BUTTON_NATIVE_ID: 'overLayBottomButton',
    },

    BACK_BUTTON_NATIVE_ID: 'backButton',

    /**
     * The maximum count of items per page for SelectionList.
     * When paginate, it multiplies by page number.
     */
    MAX_SELECTION_LIST_PAGE_LENGTH: 500,

    /**
     * Bank account names
     */
    BANK_NAMES: {
        EXPENSIFY: 'expensify',
        AMERICAN_EXPRESS: 'americanexpress',
        BANK_OF_AMERICA: 'bank of america',
        BB_T: 'bbt',
        CAPITAL_ONE: 'capital one',
        CHASE: 'chase',
        CHARLES_SCHWAB: 'charles schwab',
        CITIBANK: 'citibank',
        CITIZENS_BANK: 'citizens bank',
        DISCOVER: 'discover',
        FIDELITY: 'fidelity',
        GENERIC_BANK: 'generic bank',
        HUNTINGTON_BANK: 'huntington bank',
        HUNTINGTON_NATIONAL: 'huntington national',
        NAVY_FEDERAL_CREDIT_UNION: 'navy federal credit union',
        PNC: 'pnc',
        REGIONS_BANK: 'regions bank',
        SUNTRUST: 'suntrust',
        TD_BANK: 'td bank',
        US_BANK: 'us bank',
        USAA: 'usaa',
    },

    /**
     * Constants for maxToRenderPerBatch parameter that is used for FlatList or SectionList. This controls the amount of items rendered per batch, which is the next chunk of items
     * rendered on every scroll.
     */
    MAX_TO_RENDER_PER_BATCH: {
        DEFAULT: 5,
        CAROUSEL: 3,
    },

    /**
     * Constants for types of violation.
     */
    VIOLATION_TYPES: {
        VIOLATION: 'violation',
        NOTICE: 'notice',
        WARNING: 'warning',
    },

    /**
     * Constants for types of violation names.
     * Defined here because they need to be referenced by the type system to generate the
     * ViolationNames type.
     */
    VIOLATIONS: {
        ALL_TAG_LEVELS_REQUIRED: 'allTagLevelsRequired',
        AUTO_REPORTED_REJECTED_EXPENSE: 'autoReportedRejectedExpense',
        BILLABLE_EXPENSE: 'billableExpense',
        CASH_EXPENSE_WITH_NO_RECEIPT: 'cashExpenseWithNoReceipt',
        CATEGORY_OUT_OF_POLICY: 'categoryOutOfPolicy',
        CONVERSION_SURCHARGE: 'conversionSurcharge',
        CUSTOM_UNIT_OUT_OF_POLICY: 'customUnitOutOfPolicy',
        DUPLICATED_TRANSACTION: 'duplicatedTransaction',
        FIELD_REQUIRED: 'fieldRequired',
        FUTURE_DATE: 'futureDate',
        INVOICE_MARKUP: 'invoiceMarkup',
        MAX_AGE: 'maxAge',
        MISSING_CATEGORY: 'missingCategory',
        MISSING_COMMENT: 'missingComment',
        MISSING_TAG: 'missingTag',
        MODIFIED_AMOUNT: 'modifiedAmount',
        MODIFIED_DATE: 'modifiedDate',
        NON_EXPENSIWORKS_EXPENSE: 'nonExpensiworksExpense',
        OVER_AUTO_APPROVAL_LIMIT: 'overAutoApprovalLimit',
        OVER_CATEGORY_LIMIT: 'overCategoryLimit',
        OVER_LIMIT: 'overLimit',
        OVER_LIMIT_ATTENDEE: 'overLimitAttendee',
        PER_DAY_LIMIT: 'perDayLimit',
        RECEIPT_NOT_SMART_SCANNED: 'receiptNotSmartScanned',
        RECEIPT_REQUIRED: 'receiptRequired',
        RTER: 'rter',
        SMARTSCAN_FAILED: 'smartscanFailed',
        SOME_TAG_LEVELS_REQUIRED: 'someTagLevelsRequired',
        TAG_OUT_OF_POLICY: 'tagOutOfPolicy',
        TAX_AMOUNT_CHANGED: 'taxAmountChanged',
        TAX_OUT_OF_POLICY: 'taxOutOfPolicy',
        TAX_RATE_CHANGED: 'taxRateChanged',
        TAX_REQUIRED: 'taxRequired',
        HOLD: 'hold',
    },

    /** Context menu types */
    CONTEXT_MENU_TYPES: {
        LINK: 'LINK',
        REPORT_ACTION: 'REPORT_ACTION',
        EMAIL: 'EMAIL',
        REPORT: 'REPORT',
    },

    PROMOTED_ACTIONS: {
        PIN: 'pin',
        SHARE: 'share',
        JOIN: 'join',
        MESSAGE: 'message',
        HOLD: 'hold',
    },

    THUMBNAIL_IMAGE: {
        SMALL_SCREEN: {
            SIZE: 250,
        },
        WIDE_SCREEN: {
            SIZE: 350,
        },
        NAN_ASPECT_RATIO: 1.5,
    },

    VIDEO_PLAYER: {
        POPOVER_Y_OFFSET: -30,
        PLAYBACK_SPEEDS: [0.25, 0.5, 1, 1.5, 2],
        HIDE_TIME_TEXT_WIDTH: 250,
        MIN_WIDTH: 170,
        MIN_HEIGHT: 120,
        CONTROLS_STATUS: {
            SHOW: 'show',
            HIDE: 'hide',
            VOLUME_ONLY: 'volumeOnly',
        },
        CONTROLS_POSITION: {
            NATIVE: 32,
            NORMAL: 8,
        },
        DEFAULT_VIDEO_DIMENSIONS: {width: 1900, height: 1400},
    },

    INTRO_CHOICES: {
        SUBMIT: 'newDotSubmit',
        MANAGE_TEAM: 'newDotManageTeam',
        CHAT_SPLIT: 'newDotSplitChat',
    },

    MANAGE_TEAMS_CHOICE: {
        MULTI_LEVEL: 'multiLevelApproval',
        CUSTOM_EXPENSE: 'customExpenseCoding',
        CARD_TRACKING: 'companyCardTracking',
        ACCOUNTING: 'accountingIntegrations',
        RULE: 'ruleEnforcement',
    },

    MINI_CONTEXT_MENU_MAX_ITEMS: 4,

    WORKSPACE_SWITCHER: {
        NAME: 'Expensify',
        SUBSCRIPT_ICON_SIZE: 8,
        MINIMUM_WORKSPACES_TO_SHOW_SEARCH: 8,
    },

    WELCOME_VIDEO_URL: `${CLOUDFRONT_URL}/videos/intro-1280.mp4`,

    ONBOARDING_INTRODUCTION: 'Let’s get you set up 🔧',
    ONBOARDING_CHOICES: {...onboardingChoices},
    ACTIONABLE_TRACK_EXPENSE_WHISPER_MESSAGE: 'What would you like to do with this expense?',
    ONBOARDING_CONCIERGE: {
        [onboardingChoices.EMPLOYER]:
            '# Expensify is the fastest way to get paid back!\n' +
            '\n' +
            'To submit expenses for reimbursement:\n' +
            '1. From the home screen, click the green + button > *Request money*.\n' +
            "2. Enter an amount or scan a receipt, then input your boss's email.\n" +
            '\n' +
            "That'll send a request to get you paid back. Let me know if you have any questions!",
        [onboardingChoices.MANAGE_TEAM]:
            "# Let's start managing your team's expenses!\n" +
            '\n' +
            "To manage your team's expenses, create a workspace to keep everything in one place. Here's how:\n" +
            '1. From the home screen, click the green + button > *New Workspace*\n' +
            '2. Give your workspace a name (e.g. "Sales team expenses").\n' +
            '\n' +
            'Then, invite your team to your workspace via the Members pane and [connect a business bank account](https://help.expensify.com/articles/new-expensify/bank-accounts/Connect-a-Bank-Account) to reimburse them. Let me know if you have any questions!',
        [onboardingChoices.PERSONAL_SPEND]:
            "# Let's start tracking your expenses! \n" +
            '\n' +
            "To track your expenses, create a workspace to keep everything in one place. Here's how:\n" +
            '1. From the home screen, click the green + button > *New Workspace*\n' +
            '2. Give your workspace a name (e.g. "My expenses").\n' +
            '\n' +
            'Then, add expenses to your workspace:\n' +
            '1. Find your workspace using the search field.\n' +
            '2. Click the gray + button next to the message field.\n' +
            '3. Click Request money, then add your expense type.\n' +
            '\n' +
            "We'll store all expenses in your new workspace for easy access. Let me know if you have any questions!",
        [onboardingChoices.CHAT_SPLIT]:
            '# Splitting the bill is as easy as a conversation!\n' +
            '\n' +
            'To split an expense:\n' +
            '1. From the home screen, click the green + button > *Request money*.\n' +
            '2. Enter an amount or scan a receipt, then choose who you want to split it with.\n' +
            '\n' +
            "We'll send a request to each person so they can pay you back. Let me know if you have any questions!",
    },

    ONBOARDING_MESSAGES: {
        [onboardingChoices.EMPLOYER]: {
            message: 'Getting paid back is as easy as sending a message. Let’s go over the basics.',
            video: {
                url: `${CLOUDFRONT_URL}/videos/guided-setup-get-paid-back-v2.mp4`,
                thumbnailUrl: `${CLOUDFRONT_URL}/images/guided-setup-get-paid-back.jpg`,
                duration: 55,
                width: 1280,
                height: 960,
            },
            tasks: [
                {
                    type: 'submitExpense',
                    autoCompleted: false,
                    title: 'Submit an expense',
                    description:
                        '*Submit an expense* by entering an amount or scanning a receipt.\n' +
                        '\n' +
                        'Here’s how to submit an expense:\n' +
                        '\n' +
                        '1. Click the green *+* button.\n' +
                        '2. Choose *Submit expense*.\n' +
                        '3. Enter an amount or scan a receipt.\n' +
                        '4. Add your reimburser to the request.\n' +
                        '\n' +
                        'Then, send your request and wait for that sweet “Cha-ching!” when it’s complete.',
                },
                {
                    type: 'enableWallet',
                    autoCompleted: false,
                    title: 'Enable your wallet',
                    description:
                        'You’ll need to *enable your Expensify Wallet* to get paid back. Don’t worry, it’s easy!\n' +
                        '\n' +
                        'Here’s how to set up your wallet:\n' +
                        '\n' +
                        '1. Click your profile picture.\n' +
                        '2. Click *Wallet* > *Enable wallet*.\n' +
                        '3. Connect your bank account.\n' +
                        '\n' +
                        'Once that’s done, you can request money from anyone and get paid back right into your personal bank account.',
                },
            ],
        },
        [onboardingChoices.MANAGE_TEAM]: {
            message: 'Here are some important tasks to help get your team’s expenses under control.',
            video: {
                url: `${CLOUDFRONT_URL}/videos/guided-setup-manage-team-v2.mp4`,
                thumbnailUrl: `${CLOUDFRONT_URL}/images/guided-setup-manage-team.jpg`,
                duration: 55,
                width: 1280,
                height: 960,
            },
            tasks: [
                {
                    type: 'createWorkspace',
                    autoCompleted: true,
                    title: 'Create a workspace',
                    description:
                        '*Create a workspace* to track expenses, scan receipts, chat, and more.\n' +
                        '\n' +
                        'Here’s how to create a workspace:\n' +
                        '\n' +
                        '1. Click your profile picture.\n' +
                        '2. Click *Workspaces* > *New workspace*.\n' +
                        '\n' +
                        '*Your new workspace is ready! It’ll keep all of your spend (and chats) in one place.*',
                },
                {
                    type: 'meetGuide',
                    autoCompleted: false,
                    title: 'Meet your setup specialist',
                    description: ({adminsRoomLink}: {adminsRoomLink: string}) =>
                        `Meet your setup specialist, who can answer any questions as you get started with Expensify. Yes, a real human!\n` +
                        '\n' +
                        `Chat with the specialist in your [#admins room](${adminsRoomLink}).`,
                },
                {
                    type: 'setupCategories',
                    autoCompleted: false,
                    title: 'Set up categories',
                    description:
                        '*Set up categories* so your team can code expenses for easy reporting.\n' +
                        '\n' +
                        'Here’s how to set up categories:\n' +
                        '\n' +
                        '1. Click your profile picture.\n' +
                        '2. Go to *Workspaces* > [your workspace].\n' +
                        '3. Click *Categories*.\n' +
                        '4. Enable and disable default categories.\n' +
                        '5. Click *Add categories* to make your own.\n' +
                        '\n' +
                        'For more controls like requiring a category for every expense, click *Settings*.',
                },
                {
                    type: 'addExpenseApprovals',
                    autoCompleted: false,
                    title: 'Add expense approvals',
                    description:
                        '*Add expense approvals* to review your team’s spend and keep it under control.\n' +
                        '\n' +
                        'Here’s how to add expense approvals:\n' +
                        '\n' +
                        '1. Click your profile picture.\n' +
                        '2. Go to *Workspaces* > [your workspace].\n' +
                        '3. Click *More features*.\n' +
                        '4. Enable *Workflows*.\n' +
                        '5. In *Workflows*, enable *Add approvals*.\n' +
                        '\n' +
                        'You’ll be set as the expense approver. You can change this to any admin once you invite your team.',
                },
                {
                    type: 'inviteTeam',
                    autoCompleted: false,
                    title: 'Invite your team',
                    description:
                        '*Invite your team* to Expensify so they can start tracking expenses today.\n' +
                        '\n' +
                        'Here’s how to invite your team:\n' +
                        '\n' +
                        '1. Click your profile picture.\n' +
                        '2. Go to *Workspaces* > [your workspace].\n' +
                        '3. Click *Members* > *Invite member*.\n' +
                        '4. Enter emails or phone numbers. \n' +
                        '5. Add an invite message if you want.\n' +
                        '\n' +
                        'That’s it! Happy expensing :)',
                },
            ],
        },
        [onboardingChoices.PERSONAL_SPEND]: {
            message: 'Here’s how to track your spend in a few clicks.',
            video: {
                url: `${CLOUDFRONT_URL}/videos/guided-setup-track-personal-v2.mp4`,
                thumbnailUrl: `${CLOUDFRONT_URL}/images/guided-setup-track-personal.jpg`,
                duration: 55,
                width: 1280,
                height: 960,
            },
            tasks: [
                {
                    type: 'trackExpense',
                    autoCompleted: false,
                    title: 'Track an expense',
                    description:
                        '*Track an expense* in any currency, whether you have a receipt or not.\n' +
                        '\n' +
                        'Here’s how to track an expense:\n' +
                        '\n' +
                        '1. Click the green *+* button.\n' +
                        '2. Choose *Track expense*.\n' +
                        '3. Enter an amount or scan a receipt.\n' +
                        '4. Click *Track*.\n' +
                        '\n' +
                        'And you’re done! Yep, it’s that easy.',
                },
            ],
        },
        [onboardingChoices.CHAT_SPLIT]: {
            message: 'Splitting bills with friends is as easy as sending a message. Here’s how.',
            video: {
                url: `${CLOUDFRONT_URL}/videos/guided-setup-chat-split-bills-v2.mp4`,
                thumbnailUrl: `${CLOUDFRONT_URL}/images/guided-setup-chat-split-bills.jpg`,
                duration: 55,
                width: 1280,
                height: 960,
            },
            tasks: [
                {
                    type: 'startChat',
                    autoCompleted: false,
                    title: 'Start a chat',
                    description:
                        '*Start a chat* with a friend or group using their email or phone number.\n' +
                        '\n' +
                        'Here’s how to start a chat:\n' +
                        '\n' +
                        '1. Click the green *+* button.\n' +
                        '2. Choose *Start chat*.\n' +
                        '3. Enter emails or phone numbers.\n' +
                        '\n' +
                        'If any of your friends aren’t using Expensify already, they’ll be invited automatically.\n' +
                        '\n' +
                        'Every chat will also turn into an email or text that they can respond to directly.',
                },
                {
                    type: 'splitExpense',
                    autoCompleted: false,
                    title: 'Split an expense',
                    description:
                        '*Split an expense* right in your chat with one or more friends.\n' +
                        '\n' +
                        'Here’s how to request money:\n' +
                        '\n' +
                        '1. Click the green *+* button.\n' +
                        '2. Choose *Split expense*.\n' +
                        '3. Scan a receipt or enter an amount.\n' +
                        '4. Add your friend(s) to the request.\n' +
                        '\n' +
                        'Feel free to add more details if you want, or just send it off. Let’s get you paid back!',
                },
                {
                    type: 'enableWallet',
                    autoCompleted: false,
                    title: 'Enable your wallet',
                    description:
                        'You’ll need to *enable your Expensify Wallet* to get paid back. Don’t worry, it’s easy!\n' +
                        '\n' +
                        'Here’s how to enable your wallet:\n' +
                        '\n' +
                        '1. Click your profile picture.\n' +
                        '2. *Click Wallet* > *Enable wallet*.\n' +
                        '3. Add your bank account.\n' +
                        '\n' +
                        'Once that’s done, you can request money from anyone and get paid right into your personal bank account.',
                },
            ],
        },
        [onboardingChoices.LOOKING_AROUND]: {
            message:
                "Expensify is best known for expense and corporate card management, but we do a lot more than that. Let me know what you're interested in and I'll help get you started.",
            tasks: [],
        },
    },

    REPORT_FIELD_TITLE_FIELD_ID: 'text_title',

    MOBILE_PAGINATION_SIZE: 15,
    WEB_PAGINATION_SIZE: 50,

    /** Dimensions for illustration shown in Confirmation Modal */
    CONFIRM_CONTENT_SVG_SIZE: {
        HEIGHT: 220,
        WIDTH: 130,
    },

    DEBUG_CONSOLE: {
        LEVELS: {
            INFO: 'INFO',
            ERROR: 'ERROR',
            RESULT: 'RESULT',
            DEBUG: 'DEBUG',
        },
    },
    REIMBURSEMENT_ACCOUNT: {
        DEFAULT_DATA: {
            achData: {
                state: BankAccount.STATE.SETUP,
            },
            isLoading: false,
            errorFields: {},
            errors: {},
            maxAttemptsReached: false,
            shouldShowResetModal: false,
        },
        SUBSTEP_INDEX: {
            BANK_ACCOUNT: {
                ACCOUNT_NUMBERS: 0,
            },
            PERSONAL_INFO: {
                LEGAL_NAME: 0,
                DATE_OF_BIRTH: 1,
                SSN: 2,
                ADDRESS: 3,
            },
            BUSINESS_INFO: {
                BUSINESS_NAME: 0,
                TAX_ID_NUMBER: 1,
                COMPANY_WEBSITE: 2,
                PHONE_NUMBER: 3,
                COMPANY_ADDRESS: 4,
                COMPANY_TYPE: 5,
                INCORPORATION_DATE: 6,
                INCORPORATION_STATE: 7,
            },
            UBO: {
                LEGAL_NAME: 0,
                DATE_OF_BIRTH: 1,
                SSN: 2,
                ADDRESS: 3,
            },
        },
    },
    CURRENCY_TO_DEFAULT_MILEAGE_RATE: JSON.parse(`{
        "AED": {
            "rate": 396,
            "unit": "km"
        },
        "AFN": {
            "rate": 8369,
            "unit": "km"
        },
        "ALL": {
            "rate": 11104,
            "unit": "km"
        },
        "AMD": {
            "rate": 56842,
            "unit": "km"
        },
        "ANG": {
            "rate": 193,
            "unit": "km"
        },
        "AOA": {
            "rate": 67518,
            "unit": "km"
        },
        "ARS": {
            "rate": 9873,
            "unit": "km"
        },
        "AUD": {
            "rate": 85,
            "unit": "km"
        },
        "AWG": {
            "rate": 195,
            "unit": "km"
        },
        "AZN": {
            "rate": 183,
            "unit": "km"
        },
        "BAM": {
            "rate": 177,
            "unit": "km"
        },
        "BBD": {
            "rate": 216,
            "unit": "km"
        },
        "BDT": {
            "rate": 9130,
            "unit": "km"
        },
        "BGN": {
            "rate": 177,
            "unit": "km"
        },
        "BHD": {
            "rate": 40,
            "unit": "km"
        },
        "BIF": {
            "rate": 210824,
            "unit": "km"
        },
        "BMD": {
            "rate": 108,
            "unit": "km"
        },
        "BND": {
            "rate": 145,
            "unit": "km"
        },
        "BOB": {
            "rate": 745,
            "unit": "km"
        },
        "BRL": {
            "rate": 594,
            "unit": "km"
        },
        "BSD": {
            "rate": 108,
            "unit": "km"
        },
        "BTN": {
            "rate": 7796,
            "unit": "km"
        },
        "BWP": {
            "rate": 1180,
            "unit": "km"
        },
        "BYN": {
            "rate": 280,
            "unit": "km"
        },
        "BYR": {
            "rate": 2159418,
            "unit": "km"
        },
        "BZD": {
            "rate": 217,
            "unit": "km"
        },
        "CAD": {
            "rate": 70,
            "unit": "km"
        },
        "CDF": {
            "rate": 213674,
            "unit": "km"
        },
        "CHF": {
            "rate": 70,
            "unit": "km"
        },
        "CLP": {
            "rate": 77249,
            "unit": "km"
        },
        "CNY": {
            "rate": 702,
            "unit": "km"
        },
        "COP": {
            "rate": 383668,
            "unit": "km"
        },
        "CRC": {
            "rate": 65899,
            "unit": "km"
        },
        "CUC": {
            "rate": 108,
            "unit": "km"
        },
        "CUP": {
            "rate": 2776,
            "unit": "km"
        },
        "CVE": {
            "rate": 6112,
            "unit": "km"
        },
        "CZK": {
            "rate": 2356,
            "unit": "km"
        },
        "DJF": {
            "rate": 19151,
            "unit": "km"
        },
        "DKK": {
            "rate": 379,
            "unit": "km"
        },
        "DOP": {
            "rate": 6144,
            "unit": "km"
        },
        "DZD": {
            "rate": 14375,
            "unit": "km"
        },
        "EEK": {
            "rate": 1576,
            "unit": "km"
        },
        "EGP": {
            "rate": 1696,
            "unit": "km"
        },
        "ERN": {
            "rate": 1617,
            "unit": "km"
        },
        "ETB": {
            "rate": 4382,
            "unit": "km"
        },
        "EUR": {
            "rate": 30,
            "unit": "km"
        },
        "FJD": {
            "rate": 220,
            "unit": "km"
        },
        "FKP": {
            "rate": 77,
            "unit": "km"
        },
        "GBP": {
            "rate": 45,
            "unit": "mi"
        },
        "GEL": {
            "rate": 359,
            "unit": "km"
        },
        "GHS": {
            "rate": 620,
            "unit": "km"
        },
        "GIP": {
            "rate": 77,
            "unit": "km"
        },
        "GMD": {
            "rate": 5526,
            "unit": "km"
        },
        "GNF": {
            "rate": 1081319,
            "unit": "km"
        },
        "GTQ": {
            "rate": 832,
            "unit": "km"
        },
        "GYD": {
            "rate": 22537,
            "unit": "km"
        },
        "HKD": {
            "rate": 837,
            "unit": "km"
        },
        "HNL": {
            "rate": 2606,
            "unit": "km"
        },
        "HRK": {
            "rate": 684,
            "unit": "km"
        },
        "HTG": {
            "rate": 8563,
            "unit": "km"
        },
        "HUF": {
            "rate": 33091,
            "unit": "km"
        },
        "IDR": {
            "rate": 1555279,
            "unit": "km"
        },
        "ILS": {
            "rate": 540,
            "unit": "km"
        },
        "INR": {
            "rate": 7805,
            "unit": "km"
        },
        "IQD": {
            "rate": 157394,
            "unit": "km"
        },
        "IRR": {
            "rate": 4539961,
            "unit": "km"
        },
        "ISK": {
            "rate": 13518,
            "unit": "km"
        },
        "JMD": {
            "rate": 15794,
            "unit": "km"
        },
        "JOD": {
            "rate": 77,
            "unit": "km"
        },
        "JPY": {
            "rate": 11748,
            "unit": "km"
        },
        "KES": {
            "rate": 11845,
            "unit": "km"
        },
        "KGS": {
            "rate": 9144,
            "unit": "km"
        },
        "KHR": {
            "rate": 437658,
            "unit": "km"
        },
        "KMF": {
            "rate": 44418,
            "unit": "km"
        },
        "KPW": {
            "rate": 97043,
            "unit": "km"
        },
        "KRW": {
            "rate": 121345,
            "unit": "km"
        },
        "KWD": {
            "rate": 32,
            "unit": "km"
        },
        "KYD": {
            "rate": 90,
            "unit": "km"
        },
        "KZT": {
            "rate": 45396,
            "unit": "km"
        },
        "LAK": {
            "rate": 1010829,
            "unit": "km"
        },
        "LBP": {
            "rate": 164153,
            "unit": "km"
        },
        "LKR": {
            "rate": 21377,
            "unit": "km"
        },
        "LRD": {
            "rate": 18709,
            "unit": "km"
        },
        "LSL": {
            "rate": 1587,
            "unit": "km"
        },
        "LTL": {
            "rate": 348,
            "unit": "km"
        },
        "LVL": {
            "rate": 71,
            "unit": "km"
        },
        "LYD": {
            "rate": 486,
            "unit": "km"
        },
        "MAD": {
            "rate": 967,
            "unit": "km"
        },
        "MDL": {
            "rate": 1910,
            "unit": "km"
        },
        "MGA": {
            "rate": 406520,
            "unit": "km"
        },
        "MKD": {
            "rate": 5570,
            "unit": "km"
        },
        "MMK": {
            "rate": 152083,
            "unit": "km"
        },
        "MNT": {
            "rate": 306788,
            "unit": "km"
        },
        "MOP": {
            "rate": 863,
            "unit": "km"
        },
        "MRO": {
            "rate": 38463,
            "unit": "km"
        },
        "MRU": {
            "rate": 3862,
            "unit": "km"
        },
        "MUR": {
            "rate": 4340,
            "unit": "km"
        },
        "MVR": {
            "rate": 1667,
            "unit": "km"
        },
        "MWK": {
            "rate": 84643,
            "unit": "km"
        },
        "MXN": {
            "rate": 93,
            "unit": "km"
        },
        "MYR": {
            "rate": 444,
            "unit": "km"
        },
        "MZN": {
            "rate": 7772,
            "unit": "km"
        },
        "NAD": {
            "rate": 1587,
            "unit": "km"
        },
        "NGN": {
            "rate": 42688,
            "unit": "km"
        },
        "NIO": {
            "rate": 3772,
            "unit": "km"
        },
        "NOK": {
            "rate": 350,
            "unit": "km"
        },
        "NPR": {
            "rate": 12474,
            "unit": "km"
        },
        "NZD": {
            "rate": 95,
            "unit": "km"
        },
        "OMR": {
            "rate": 42,
            "unit": "km"
        },
        "PAB": {
            "rate": 108,
            "unit": "km"
        },
        "PEN": {
            "rate": 401,
            "unit": "km"
        },
        "PGK": {
            "rate": 380,
            "unit": "km"
        },
        "PHP": {
            "rate": 5234,
            "unit": "km"
        },
        "PKR": {
            "rate": 16785,
            "unit": "km"
        },
        "PLN": {
            "rate": 89,
            "unit": "km"
        },
        "PYG": {
            "rate": 704732,
            "unit": "km"
        },
        "QAR": {
            "rate": 393,
            "unit": "km"
        },
        "RON": {
            "rate": 443,
            "unit": "km"
        },
        "RSD": {
            "rate": 10630,
            "unit": "km"
        },
        "RUB": {
            "rate": 8074,
            "unit": "km"
        },
        "RWF": {
            "rate": 107182,
            "unit": "km"
        },
        "SAR": {
            "rate": 404,
            "unit": "km"
        },
        "SBD": {
            "rate": 859,
            "unit": "km"
        },
        "SCR": {
            "rate": 2287,
            "unit": "km"
        },
        "SDG": {
            "rate": 41029,
            "unit": "km"
        },
        "SEK": {
            "rate": 250,
            "unit": "km"
        },
        "SGD": {
            "rate": 145,
            "unit": "km"
        },
        "SHP": {
            "rate": 77,
            "unit": "km"
        },
        "SLL": {
            "rate": 1102723,
            "unit": "km"
        },
        "SOS": {
            "rate": 62604,
            "unit": "km"
        },
        "SRD": {
            "rate": 1526,
            "unit": "km"
        },
        "STD": {
            "rate": 2223309,
            "unit": "km"
        },
        "STN": {
            "rate": 2232,
            "unit": "km"
        },
        "SVC": {
            "rate": 943,
            "unit": "km"
        },
        "SYP": {
            "rate": 82077,
            "unit": "km"
        },
        "SZL": {
            "rate": 1585,
            "unit": "km"
        },
        "THB": {
            "rate": 3328,
            "unit": "km"
        },
        "TJS": {
            "rate": 1230,
            "unit": "km"
        },
        "TMT": {
            "rate": 378,
            "unit": "km"
        },
        "TND": {
            "rate": 295,
            "unit": "km"
        },
        "TOP": {
            "rate": 245,
            "unit": "km"
        },
        "TRY": {
            "rate": 845,
            "unit": "km"
        },
        "TTD": {
            "rate": 732,
            "unit": "km"
        },
        "TWD": {
            "rate": 3055,
            "unit": "km"
        },
        "TZS": {
            "rate": 250116,
            "unit": "km"
        },
        "UAH": {
            "rate": 2985,
            "unit": "km"
        },
        "UGX": {
            "rate": 395255,
            "unit": "km"
        },
        "USD": {
            "rate": 67,
            "unit": "mi"
        },
        "UYU": {
            "rate": 4777,
            "unit": "km"
        },
        "UZS": {
            "rate": 1131331,
            "unit": "km"
        },
        "VEB": {
            "rate": 679346,
            "unit": "km"
        },
        "VEF": {
            "rate": 26793449,
            "unit": "km"
        },
        "VES": {
            "rate": 194381905,
            "unit": "km"
        },
        "VND": {
            "rate": 2487242,
            "unit": "km"
        },
        "VUV": {
            "rate": 11748,
            "unit": "km"
        },
        "WST": {
            "rate": 272,
            "unit": "km"
        },
        "XAF": {
            "rate": 59224,
            "unit": "km"
        },
        "XCD": {
            "rate": 291,
            "unit": "km"
        },
        "XOF": {
            "rate": 59224,
            "unit": "km"
        },
        "XPF": {
            "rate": 10783,
            "unit": "km"
        },
        "YER": {
            "rate": 27037,
            "unit": "km"
        },
        "ZAR": {
            "rate": 464,
            "unit": "km"
        },
        "ZMK": {
            "rate": 566489,
            "unit": "km"
        },
        "ZMW": {
            "rate": 2377,
            "unit": "km"
        }
    }`) as CurrencyDefaultMileageRate,

    EXIT_SURVEY: {
        REASONS: {
            FEATURE_NOT_AVAILABLE: 'featureNotAvailable',
            DONT_UNDERSTAND: 'dontUnderstand',
            PREFER_CLASSIC: 'preferClassic',
        },
    },

    SESSION_STORAGE_KEYS: {
        INITIAL_URL: 'INITIAL_URL',
        ACTIVE_WORKSPACE_ID: 'ACTIVE_WORKSPACE_ID',
    },

    RESERVATION_TYPE: {
        CAR: 'car',
        HOTEL: 'hotel',
        FLIGHT: 'flight',
    },

    DOT_SEPARATOR: '•',

    DEFAULT_TAX: {
        defaultExternalID: 'id_TAX_EXEMPT',
        defaultValue: '0%',
        foreignTaxDefault: 'id_TAX_EXEMPT',
        name: 'Tax',
        taxes: {
            id_TAX_EXEMPT: {
                name: 'Tax exempt',
                value: '0%',
            },
            id_TAX_RATE_1: {
                name: 'Tax Rate 1',
                value: '5%',
            },
        },
    },

    MAX_TAX_RATE_INTEGER_PLACES: 4,
    MAX_TAX_RATE_DECIMAL_PLACES: 4,

    DOWNLOADS_PATH: '/Downloads',
    DOWNLOADS_TIMEOUT: 5000,
    NEW_EXPENSIFY_PATH: '/New Expensify',

    ENVIRONMENT_SUFFIX: {
        DEV: ' Dev',
        ADHOC: ' AdHoc',
    },

    SEARCH: {
        RESULTS_PAGE_SIZE: 50,
        DATA_TYPES: {
            TRANSACTION: 'transaction',
            REPORT: 'report',
        },
        ACTION_TYPES: {
            DONE: 'done',
            PAID: 'paid',
            VIEW: 'view',
        },
        TRANSACTION_TYPE: {
            CASH: 'cash',
            CARD: 'card',
            DISTANCE: 'distance',
        },
        SORT_ORDER: {
            ASC: 'asc',
            DESC: 'desc',
        },
        TAB: {
            ALL: 'all',
            SHARED: 'shared',
            DRAFTS: 'drafts',
            FINISHED: 'finished',
        },
        TABLE_COLUMNS: {
            RECEIPT: 'receipt',
            DATE: 'date',
            MERCHANT: 'merchant',
            DESCRIPTION: 'description',
            FROM: 'from',
            TO: 'to',
            CATEGORY: 'category',
            TAG: 'tag',
            TOTAL_AMOUNT: 'amount',
            TYPE: 'type',
            ACTION: 'action',
            TAX_AMOUNT: 'taxAmount',
        },
    },

    REFERRER: {
        NOTIFICATION: 'notification',
    },

    SUBSCRIPTION_SIZE_LIMIT: 20000,

    PAYMENT_CARD_CURRENCY: {
        USD: 'USD',
        AUD: 'AUD',
        GBP: 'GBP',
        NZD: 'NZD',
    },

    SUBSCRIPTION_PRICE_FACTOR: 2,
    FEEDBACK_SURVEY_OPTIONS: {
        TOO_LIMITED: {
            ID: 'tooLimited',
            TRANSLATION_KEY: 'feedbackSurvey.tooLimited',
        },
        TOO_EXPENSIVE: {
            ID: 'tooExpensive',
            TRANSLATION_KEY: 'feedbackSurvey.tooExpensive',
        },
        INADEQUATE_SUPPORT: {
            ID: 'inadequateSupport',
            TRANSLATION_KEY: 'feedbackSurvey.inadequateSupport',
        },
        BUSINESS_CLOSING: {
            ID: 'businessClosing',
            TRANSLATION_KEY: 'feedbackSurvey.businessClosing',
        },
    },

    EXCLUDE_FROM_LAST_VISITED_PATH: [SCREENS.NOT_FOUND, SCREENS.SAML_SIGN_IN, SCREENS.VALIDATE_LOGIN] as string[],
} as const;

type Country = keyof typeof CONST.ALL_COUNTRIES;

type IOUType = ValueOf<typeof CONST.IOU.TYPE>;
type IOUAction = ValueOf<typeof CONST.IOU.ACTION>;
type IOURequestType = ValueOf<typeof CONST.IOU.REQUEST_TYPE>;
type FeedbackSurveyOptionID = ValueOf<Pick<ValueOf<typeof CONST.FEEDBACK_SURVEY_OPTIONS>, 'ID'>>;

type SubscriptionType = ValueOf<typeof CONST.SUBSCRIPTION.TYPE>;

export type {Country, IOUAction, IOUType, RateAndUnit, OnboardingPurposeType, IOURequestType, SubscriptionType, FeedbackSurveyOptionID};

export default CONST;<|MERGE_RESOLUTION|>--- conflicted
+++ resolved
@@ -1338,11 +1338,6 @@
         },
     },
 
-<<<<<<< HEAD
-    NETSUITE_CONFIG: {
-        SUBSIDIARY: 'subsidiary',
-    },
-
     SAGE_INTACCT_CONFIG: {
         EXPORT: 'export',
         EXPORT_DATE: 'exportDate',
@@ -1355,8 +1350,6 @@
         REIMBURSABLE: 'reimbursable',
     },
 
-=======
->>>>>>> 551c6cbf
     QUICKBOOKS_REIMBURSABLE_ACCOUNT_TYPE: {
         VENDOR_BILL: 'bill',
         CHECK: 'check',
@@ -1379,14 +1372,12 @@
         REPORT_SUBMITTED: 'REPORT_SUBMITTED',
     },
 
-<<<<<<< HEAD
     SAGE_INTACCT_EXPORT_DATE: {
         LAST_EXPENSE: 'LAST_EXPENSE',
         REPORT_EXPORTED: 'REPORT_EXPORTED',
         REPORT_SUBMITTED: 'REPORT_SUBMITTED',
     },
 
-=======
     NETSUITE_CONFIG: {
         SUBSIDIARY: 'subsidiary',
         EXPORTER: 'exporter',
@@ -1511,7 +1502,6 @@
         '_costaRica',
     ] as string[],
 
->>>>>>> 551c6cbf
     QUICKBOOKS_EXPORT_DATE: {
         LAST_EXPENSE: 'LAST_EXPENSE',
         REPORT_EXPORTED: 'REPORT_EXPORTED',

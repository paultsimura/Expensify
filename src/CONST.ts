/* eslint-disable @typescript-eslint/naming-convention */
import dateAdd from 'date-fns/add';
import dateSubtract from 'date-fns/sub';
import Config from 'react-native-config';
import * as KeyCommand from 'react-native-key-command';
import * as Url from './libs/Url';
import SCREENS from './SCREENS';

// Creating a default array and object this way because objects ({}) and arrays ([]) are not stable types.
// Freezing the array ensures that it cannot be unintentionally modified.
const EMPTY_ARRAY = Object.freeze([]);
const EMPTY_OBJECT = Object.freeze({});

const CLOUDFRONT_DOMAIN = 'cloudfront.net';
const CLOUDFRONT_URL = `https://d2k5nsl2zxldvw.${CLOUDFRONT_DOMAIN}`;
const ACTIVE_EXPENSIFY_URL = Url.addTrailingForwardSlash(Config?.NEW_EXPENSIFY_URL ?? 'https://new.expensify.com');
const USE_EXPENSIFY_URL = 'https://use.expensify.com';
const PLATFORM_OS_MACOS = 'Mac OS';
const PLATFORM_IOS = 'iOS';
const ANDROID_PACKAGE_NAME = 'com.expensify.chat';
const CURRENT_YEAR = new Date().getFullYear();
const PULL_REQUEST_NUMBER = Config?.PULL_REQUEST_NUMBER ?? '';
const MAX_DATE = dateAdd(new Date(), {years: 1});
const MIN_DATE = dateSubtract(new Date(), {years: 20});

const keyModifierControl = KeyCommand?.constants?.keyModifierControl ?? 'keyModifierControl';
const keyModifierCommand = KeyCommand?.constants?.keyModifierCommand ?? 'keyModifierCommand';
const keyModifierShiftControl = KeyCommand?.constants?.keyModifierShiftControl ?? 'keyModifierShiftControl';
const keyModifierShiftCommand = KeyCommand?.constants?.keyModifierShiftCommand ?? 'keyModifierShiftCommand';
const keyInputEscape = KeyCommand?.constants?.keyInputEscape ?? 'keyInputEscape';
const keyInputEnter = KeyCommand?.constants?.keyInputEnter ?? 'keyInputEnter';
const keyInputUpArrow = KeyCommand?.constants?.keyInputUpArrow ?? 'keyInputUpArrow';
const keyInputDownArrow = KeyCommand?.constants?.keyInputDownArrow ?? 'keyInputDownArrow';
const keyInputLeftArrow = KeyCommand?.constants?.keyInputLeftArrow ?? 'keyInputLeftArrow';
const keyInputRightArrow = KeyCommand?.constants?.keyInputRightArrow ?? 'keyInputRightArrow';

// describes if a shortcut key can cause navigation
const KEYBOARD_SHORTCUT_NAVIGATION_TYPE = 'NAVIGATION_SHORTCUT';

// Explicit type annotation is required
const cardActiveStates: number[] = [2, 3, 4, 7];

const CONST = {
    ANDROID_PACKAGE_NAME,
    ANIMATED_TRANSITION: 300,
    ANIMATED_TRANSITION_FROM_VALUE: 100,
    ANIMATION_IN_TIMING: 100,
    ANIMATION_DIRECTION: {
        IN: 'in',
        OUT: 'out',
    },
    // Multiplier for gyroscope animation in order to make it a bit more subtle
    ANIMATION_GYROSCOPE_VALUE: 0.4,
    BACKGROUND_IMAGE_TRANSITION_DURATION: 1000,
    ARROW_HIDE_DELAY: 3000,

    API_ATTACHMENT_VALIDATIONS: {
        // 24 megabytes in bytes, this is limit set on servers, do not update without wider internal discussion
        MAX_SIZE: 25165824,

        // An arbitrary size, but the same minimum as in the PHP layer
        MIN_SIZE: 240,

        // Allowed extensions for receipts
        ALLOWED_RECEIPT_EXTENSIONS: ['jpg', 'jpeg', 'gif', 'png', 'pdf', 'htm', 'html', 'text', 'rtf', 'doc', 'tif', 'tiff', 'msword', 'zip', 'xml', 'message'],
    },

    // This is limit set on servers, do not update without wider internal discussion
    API_TRANSACTION_CATEGORY_MAX_LENGTH: 255,

    AUTO_AUTH_STATE: {
        NOT_STARTED: 'not-started',
        SIGNING_IN: 'signing-in',
        JUST_SIGNED_IN: 'just-signed-in',
        FAILED: 'failed',
    },

    AVATAR_MAX_ATTACHMENT_SIZE: 6291456,

    AVATAR_ALLOWED_EXTENSIONS: ['jpg', 'jpeg', 'png', 'gif', 'bmp', 'svg'],

    // Minimum width and height size in px for a selected image
    AVATAR_MIN_WIDTH_PX: 80,
    AVATAR_MIN_HEIGHT_PX: 80,

    // Maximum width and height size in px for a selected image
    AVATAR_MAX_WIDTH_PX: 4096,
    AVATAR_MAX_HEIGHT_PX: 4096,

    BREADCRUMB_TYPE: {
        ROOT: 'root',
        STRONG: 'strong',
        NORMAL: 'normal',
    },

    DEFAULT_AVATAR_COUNT: 24,
    OLD_DEFAULT_AVATAR_COUNT: 8,

    DISPLAY_NAME: {
        MAX_LENGTH: 50,
        RESERVED_NAMES: ['Expensify', 'Concierge'],
    },

    LEGAL_NAME: {
        MAX_LENGTH: 40,
    },

    REPORT_DESCRIPTION: {
        MAX_LENGTH: 500,
    },

    PULL_REQUEST_NUMBER,

    MERCHANT_NAME_MAX_LENGTH: 255,

    REQUEST_PREVIEW: {
        MAX_LENGTH: 83,
    },

    CALENDAR_PICKER: {
        // Numbers were arbitrarily picked.
        MIN_YEAR: CURRENT_YEAR - 100,
        MAX_YEAR: CURRENT_YEAR + 100,
        MAX_DATE,
        MIN_DATE,
    },

    DATE_BIRTH: {
        MIN_AGE: 0,
        MIN_AGE_FOR_PAYMENT: 18,
        MAX_AGE: 150,
    },

    DESKTOP_SHORTCUT_ACCELERATOR: {
        PASTE_AND_MATCH_STYLE: 'Option+Shift+CmdOrCtrl+V',
        PASTE_AS_PLAIN_TEXT: 'CmdOrCtrl+Shift+V',
    },

    // This is used to enable a rotation/transform style to any component.
    DIRECTION: {
        LEFT: 'left',
        RIGHT: 'right',
    },

    // Sizes needed for report empty state background image handling
    EMPTY_STATE_BACKGROUND: {
        ASPECT_RATIO: 3.72,
        SMALL_SCREEN: {
            IMAGE_HEIGHT: 300,
            CONTAINER_MINHEIGHT: 200,
            VIEW_HEIGHT: 240,
        },
        WIDE_SCREEN: {
            IMAGE_HEIGHT: 450,
            CONTAINER_MINHEIGHT: 500,
            VIEW_HEIGHT: 390,
        },
        MONEY_OR_TASK_REPORT: {
            SMALL_SCREEN: {
                IMAGE_HEIGHT: 300,
                CONTAINER_MINHEIGHT: 280,
                VIEW_HEIGHT: 240,
            },
            WIDE_SCREEN: {
                IMAGE_HEIGHT: 450,
                CONTAINER_MINHEIGHT: 280,
                VIEW_HEIGHT: 390,
            },
        },
    },

    NEW_EXPENSIFY_URL: ACTIVE_EXPENSIFY_URL,
    APP_DOWNLOAD_LINKS: {
        ANDROID: `https://play.google.com/store/apps/details?id=${ANDROID_PACKAGE_NAME}`,
        IOS: 'https://apps.apple.com/us/app/expensify-cash/id1530278510',
        DESKTOP: `${ACTIVE_EXPENSIFY_URL}NewExpensify.dmg`,
    },
    DATE: {
        SQL_DATE_TIME: 'YYYY-MM-DD HH:mm:ss',
        FNS_FORMAT_STRING: 'yyyy-MM-dd',
        FNS_DATE_TIME_FORMAT_STRING: 'yyyy-MM-dd HH:mm:ss',
        LOCAL_TIME_FORMAT: 'h:mm a',
        YEAR_MONTH_FORMAT: 'yyyyMM',
        MONTH_FORMAT: 'MMMM',
        WEEKDAY_TIME_FORMAT: 'eeee',
        MONTH_DAY_ABBR_FORMAT: 'MMM d',
        SHORT_DATE_FORMAT: 'MM-dd',
        MONTH_DAY_YEAR_ABBR_FORMAT: 'MMM d, yyyy',
        MONTH_DAY_YEAR_FORMAT: 'MMMM d, yyyy',
        FNS_TIMEZONE_FORMAT_STRING: "yyyy-MM-dd'T'HH:mm:ssXXX",
        FNS_DB_FORMAT_STRING: 'yyyy-MM-dd HH:mm:ss.SSS',
        LONG_DATE_FORMAT_WITH_WEEKDAY: 'eeee, MMMM d, yyyy',
        UNIX_EPOCH: '1970-01-01 00:00:00.000',
        MAX_DATE: '9999-12-31',
        MIN_DATE: '0001-01-01',
        ORDINAL_DAY_OF_MONTH: 'do',
    },
    SMS: {
        DOMAIN: '@expensify.sms',
    },
    BANK_ACCOUNT: {
        BENEFICIAL_OWNER_INFO_STEP: {
            SUBSTEP: {
                IS_USER_UBO: 1,
                IS_ANYONE_ELSE_UBO: 2,
                UBO_DETAILS_FORM: 3,
                ARE_THERE_MORE_UBOS: 4,
                UBOS_LIST: 5,
            },
            BENEFICIAL_OWNER_DATA: {
                BENEFICIAL_OWNER_KEYS: 'beneficialOwnerKeys',
                PREFIX: 'beneficialOwner',
                FIRST_NAME: 'firstName',
                LAST_NAME: 'lastName',
                DOB: 'dob',
                SSN_LAST_4: 'ssnLast4',
                STREET: 'street',
                CITY: 'city',
                STATE: 'state',
                ZIP_CODE: 'zipCode',
            },
        },
        PLAID: {
            ALLOWED_THROTTLED_COUNT: 2,
            ERROR: {
                TOO_MANY_ATTEMPTS: 'Too many attempts',
            },
            EVENTS_NAME: {
                OPEN: 'OPEN',
                EXIT: 'EXIT',
            },
        },
        ERROR: {
            MISSING_ROUTING_NUMBER: '402 Missing routingNumber',
            MAX_ROUTING_NUMBER: '402 Maximum Size Exceeded routingNumber',
            MISSING_INCORPORATION_STATE: '402 Missing incorporationState in additionalData',
            MISSING_INCORPORATION_TYPE: '402 Missing incorporationType in additionalData',
        },
        STEP: {
            // In the order they appear in the VBA flow
            BANK_ACCOUNT: 'BankAccountStep',
            REQUESTOR: 'RequestorStep',
            COMPANY: 'CompanyStep',
            BENEFICIAL_OWNERS: 'BeneficialOwnersStep',
            ACH_CONTRACT: 'ACHContractStep',
            VALIDATION: 'ValidationStep',
            ENABLE: 'EnableStep',
        },
        STEP_NAMES: ['1', '2', '3', '4', '5'],
        STEPS_HEADER_HEIGHT: 40,
        SUBSTEP: {
            MANUAL: 'manual',
            PLAID: 'plaid',
        },
        VERIFICATIONS: {
            ERROR_MESSAGE: 'verifications.errorMessage',
            THROTTLED: 'verifications.throttled',
        },
        FIELDS_TYPE: {
            LOCAL: 'local',
        },
        ONFIDO_RESPONSE: {
            SDK_TOKEN: 'apiResult.sdkToken',
            PASS: 'pass',
        },
        QUESTIONS: {
            QUESTION: 'apiResult.questions.question',
            DIFFERENTIATOR_QUESTION: 'apiResult.differentiator-question',
        },
        SETUP_TYPE: {
            MANUAL: 'manual',
            PLAID: 'plaid',
        },
        REGEX: {
            US_ACCOUNT_NUMBER: /^[0-9]{4,17}$/,

            // The back-end is always returning account number with 4 last digits and mask the rest with X
            MASKED_US_ACCOUNT_NUMBER: /^[X]{0,13}[0-9]{4}$/,
            SWIFT_BIC: /^[A-Za-z0-9]{8,11}$/,
        },
        VERIFICATION_MAX_ATTEMPTS: 7,
        STATE: {
            VERIFYING: 'VERIFYING',
            PENDING: 'PENDING',
            OPEN: 'OPEN',
        },
        MAX_LENGTH: {
            SSN: 4,
            ZIP_CODE: 10,
        },
        TYPE: {
            BUSINESS: 'BUSINESS',
            PERSONAL: 'PERSONAL',
        },
    },
    INCORPORATION_TYPES: {
        LLC: 'LLC',
        CORPORATION: 'Corp',
        PARTNERSHIP: 'Partnership',
        COOPERATIVE: 'Cooperative',
        SOLE_PROPRIETORSHIP: 'Sole Proprietorship',
        OTHER: 'Other',
    },
    BETAS: {
        ALL: 'all',
        CHRONOS_IN_CASH: 'chronosInCash',
        DEFAULT_ROOMS: 'defaultRooms',
        BETA_COMMENT_LINKING: 'commentLinking',
        VIOLATIONS: 'violations',
        REPORT_FIELDS: 'reportFields',
        WORKFLOWS_DELAYED_SUBMISSION: 'workflowsDelayedSubmission',
    },
    BUTTON_STATES: {
        DEFAULT: 'default',
        ACTIVE: 'active',
        PRESSED: 'pressed',
        COMPLETE: 'complete',
        DISABLED: 'disabled',
    },
    BANK_ACCOUNT_TYPES: {
        WALLET: 'WALLET',
    },
    COUNTRY: {
        US: 'US',
        MX: 'MX',
        AU: 'AU',
        CA: 'CA',
        GB: 'GB',
    },
    DESKTOP_DEEPLINK_APP_STATE: {
        CHECKING: 'checking',
        INSTALLED: 'installed',
        NOT_INSTALLED: 'not-installed',
    },
    PLATFORM: {
        IOS: 'ios',
        ANDROID: 'android',
        WEB: 'web',
        DESKTOP: 'desktop',
    },
    PLATFORM_SPECIFIC_KEYS: {
        CTRL: {
            DEFAULT: 'control',
            [PLATFORM_OS_MACOS]: 'meta',
            [PLATFORM_IOS]: 'meta',
        },
        SHIFT: {
            DEFAULT: 'shift',
        },
    },
    KEYBOARD_SHORTCUTS: {
        SEARCH: {
            descriptionKey: 'search',
            shortcutKey: 'K',
            modifiers: ['CTRL'],
            trigger: {
                DEFAULT: {input: 'k', modifierFlags: keyModifierControl},
                [PLATFORM_OS_MACOS]: {input: 'k', modifierFlags: keyModifierCommand},
                [PLATFORM_IOS]: {input: 'k', modifierFlags: keyModifierCommand},
            },
            type: KEYBOARD_SHORTCUT_NAVIGATION_TYPE,
        },
        NEW_CHAT: {
            descriptionKey: 'newChat',
            shortcutKey: 'K',
            modifiers: ['CTRL', 'SHIFT'],
            trigger: {
                DEFAULT: {input: 'k', modifierFlags: keyModifierShiftControl},
                [PLATFORM_OS_MACOS]: {input: 'k', modifierFlags: keyModifierShiftCommand},
                [PLATFORM_IOS]: {input: 'k', modifierFlags: keyModifierShiftCommand},
            },
            type: KEYBOARD_SHORTCUT_NAVIGATION_TYPE,
        },
        SHORTCUTS: {
            descriptionKey: 'openShortcutDialog',
            shortcutKey: 'J',
            modifiers: ['CTRL'],
            trigger: {
                DEFAULT: {input: 'j', modifierFlags: keyModifierControl},
                [PLATFORM_OS_MACOS]: {input: 'j', modifierFlags: keyModifierCommand},
                [PLATFORM_IOS]: {input: 'j', modifierFlags: keyModifierCommand},
            },
        },
        ESCAPE: {
            descriptionKey: 'escape',
            shortcutKey: 'Escape',
            modifiers: [],
            trigger: {
                DEFAULT: {input: keyInputEscape},
                [PLATFORM_OS_MACOS]: {input: keyInputEscape},
                [PLATFORM_IOS]: {input: keyInputEscape},
            },
        },
        ENTER: {
            descriptionKey: null,
            shortcutKey: 'Enter',
            modifiers: [],
            trigger: {
                DEFAULT: {input: keyInputEnter},
                [PLATFORM_OS_MACOS]: {input: keyInputEnter},
                [PLATFORM_IOS]: {input: keyInputEnter},
            },
        },
        CTRL_ENTER: {
            descriptionKey: null,
            shortcutKey: 'Enter',
            modifiers: ['CTRL'],
            trigger: {
                DEFAULT: {input: keyInputEnter, modifierFlags: keyModifierControl},
                [PLATFORM_OS_MACOS]: {input: keyInputEnter, modifierFlags: keyModifierCommand},
                [PLATFORM_IOS]: {input: keyInputEnter, modifierFlags: keyModifierCommand},
            },
        },
        COPY: {
            descriptionKey: 'copy',
            shortcutKey: 'C',
            modifiers: ['CTRL'],
            trigger: {
                DEFAULT: {input: 'c', modifierFlags: keyModifierControl},
                [PLATFORM_OS_MACOS]: {input: 'c', modifierFlags: keyModifierCommand},
                [PLATFORM_IOS]: {input: 'c', modifierFlags: keyModifierCommand},
            },
        },
        ARROW_UP: {
            descriptionKey: null,
            shortcutKey: 'ArrowUp',
            modifiers: [],
            trigger: {
                DEFAULT: {input: keyInputUpArrow},
                [PLATFORM_OS_MACOS]: {input: keyInputUpArrow},
                [PLATFORM_IOS]: {input: keyInputUpArrow},
            },
        },
        ARROW_DOWN: {
            descriptionKey: null,
            shortcutKey: 'ArrowDown',
            modifiers: [],
            trigger: {
                DEFAULT: {input: keyInputDownArrow},
                [PLATFORM_OS_MACOS]: {input: keyInputDownArrow},
                [PLATFORM_IOS]: {input: keyInputDownArrow},
            },
        },
        ARROW_LEFT: {
            descriptionKey: null,
            shortcutKey: 'ArrowLeft',
            modifiers: [],
            trigger: {
                DEFAULT: {input: keyInputLeftArrow},
                [PLATFORM_OS_MACOS]: {input: keyInputLeftArrow},
                [PLATFORM_IOS]: {input: keyInputLeftArrow},
            },
        },
        ARROW_RIGHT: {
            descriptionKey: null,
            shortcutKey: 'ArrowRight',
            modifiers: [],
            trigger: {
                DEFAULT: {input: keyInputRightArrow},
                [PLATFORM_OS_MACOS]: {input: keyInputRightArrow},
                [PLATFORM_IOS]: {input: keyInputRightArrow},
            },
        },
        TAB: {
            descriptionKey: null,
            shortcutKey: 'Tab',
            modifiers: [],
        },
    },
    KEYBOARD_SHORTCUTS_TYPES: {
        NAVIGATION_SHORTCUT: KEYBOARD_SHORTCUT_NAVIGATION_TYPE,
    },
    KEYBOARD_SHORTCUT_KEY_DISPLAY_NAME: {
        CONTROL: 'CTRL',
        ESCAPE: 'ESC',
        META: 'CMD',
        SHIFT: 'Shift',
    },
    CURRENCY: {
        USD: 'USD',
        AUD: 'AUD',
        CAD: 'CAD',
        GBP: 'GBP',
        NZD: 'NZD',
        EUR: 'EUR',
    },
    get DIRECT_REIMBURSEMENT_CURRENCIES() {
        return [this.CURRENCY.USD, this.CURRENCY.AUD, this.CURRENCY.CAD, this.CURRENCY.GBP, this.CURRENCY.NZD, this.CURRENCY.EUR];
    },
    EXAMPLE_PHONE_NUMBER: '+15005550006',
    CONCIERGE_CHAT_NAME: 'Concierge',
    CLOUDFRONT_URL,
    EMPTY_ARRAY,
    EMPTY_OBJECT,
    USE_EXPENSIFY_URL,
    GOOGLE_MEET_URL_ANDROID: 'https://meet.google.com',
    GOOGLE_DOC_IMAGE_LINK_MATCH: 'googleusercontent.com',
    IMAGE_BASE64_MATCH: 'base64',
    DEEPLINK_BASE_URL: 'new-expensify://',
    PDF_VIEWER_URL: '/pdf/web/viewer.html',
    CLOUDFRONT_DOMAIN_REGEX: /^https:\/\/\w+\.cloudfront\.net/i,
    EXPENSIFY_ICON_URL: `${CLOUDFRONT_URL}/images/favicon-2019.png`,
    CONCIERGE_ICON_URL_2021: `${CLOUDFRONT_URL}/images/icons/concierge_2021.png`,
    CONCIERGE_ICON_URL: `${CLOUDFRONT_URL}/images/icons/concierge_2022.png`,
    UPWORK_URL: 'https://github.com/Expensify/App/issues?q=is%3Aopen+is%3Aissue+label%3A%22Help+Wanted%22',
    GITHUB_URL: 'https://github.com/Expensify/App',
    TERMS_URL: `${USE_EXPENSIFY_URL}/terms`,
    PRIVACY_URL: `${USE_EXPENSIFY_URL}/privacy`,
    LICENSES_URL: `${USE_EXPENSIFY_URL}/licenses`,
    GITHUB_RELEASE_URL: 'https://api.github.com/repos/expensify/app/releases/latest',
    ADD_SECONDARY_LOGIN_URL: encodeURI('settings?param={"section":"account","openModal":"secondaryLogin"}'),
    MANAGE_CARDS_URL: 'domain_companycards',
    FEES_URL: `${USE_EXPENSIFY_URL}/fees`,
    CFPB_PREPAID_URL: 'https://cfpb.gov/prepaid',
    STAGING_NEW_EXPENSIFY_URL: 'https://staging.new.expensify.com',
    NEWHELP_URL: 'https://help.expensify.com',
    INTERNAL_DEV_EXPENSIFY_URL: 'https://www.expensify.com.dev',
    STAGING_EXPENSIFY_URL: 'https://staging.expensify.com',
    EXPENSIFY_URL: 'https://www.expensify.com',
    BANK_ACCOUNT_PERSONAL_DOCUMENTATION_INFO_URL:
        'https://community.expensify.com/discussion/6983/faq-why-do-i-need-to-provide-personal-documentation-when-setting-up-updating-my-bank-account',
    PERSONAL_DATA_PROTECTION_INFO_URL: 'https://community.expensify.com/discussion/5677/deep-dive-security-how-expensify-protects-your-information',
    ONFIDO_FACIAL_SCAN_POLICY_URL: 'https://onfido.com/facial-scan-policy-and-release/',
    ONFIDO_PRIVACY_POLICY_URL: 'https://onfido.com/privacy/',
    ONFIDO_TERMS_OF_SERVICE_URL: 'https://onfido.com/terms-of-service/',
    LIST_OF_RESTRICTED_BUSINESSES: 'https://community.expensify.com/discussion/6191/list-of-restricted-businesses',

    // Use Environment.getEnvironmentURL to get the complete URL with port number
    DEV_NEW_EXPENSIFY_URL: 'https://dev.new.expensify.com:',
    OLDDOT_URLS: {
        ADMIN_POLICIES_URL: 'admin_policies',
        ADMIN_DOMAINS_URL: 'admin_domains',
        INBOX: 'inbox',
        DISMMISSED_REASON: '?dismissedReason=missingFeatures',
    },

    SIGN_IN_FORM_WIDTH: 300,

    DEEPLINK_PROMPT_DENYLIST: [SCREENS.HOME, SCREENS.SIGN_IN_WITH_APPLE_DESKTOP, SCREENS.SIGN_IN_WITH_GOOGLE_DESKTOP],

    SIGN_IN_METHOD: {
        APPLE: 'Apple',
        GOOGLE: 'Google',
    },

    OPTION_TYPE: {
        REPORT: 'report',
        PERSONAL_DETAIL: 'personalDetail',
    },
    RECEIPT: {
        ICON_SIZE: 164,
        PERMISSION_GRANTED: 'granted',
        HAND_ICON_HEIGHT: 152,
        HAND_ICON_WIDTH: 200,
        SHUTTER_SIZE: 90,
        MAX_REPORT_PREVIEW_RECEIPTS: 3,
    },
    REPORT: {
        MAX_COUNT_BEFORE_FOCUS_UPDATE: 30,
        MAXIMUM_PARTICIPANTS: 8,
        SPLIT_REPORTID: '-2',
        ACTIONS: {
            LIMIT: 50,
            TYPE: {
                ADDCOMMENT: 'ADDCOMMENT',
                APPROVED: 'APPROVED',
                CHRONOSOOOLIST: 'CHRONOSOOOLIST',
                CLOSED: 'CLOSED',
                CREATED: 'CREATED',
                HOLD: 'HOLD',
                IOU: 'IOU',
                MARKEDREIMBURSED: 'MARKEDREIMBURSED',
                MODIFIEDEXPENSE: 'MODIFIEDEXPENSE',
                MOVED: 'MOVED',
                REIMBURSEMENTQUEUED: 'REIMBURSEMENTQUEUED',
                REIMBURSEMENTDEQUEUED: 'REIMBURSEMENTDEQUEUED',
                RENAMED: 'RENAMED',
                REPORTPREVIEW: 'REPORTPREVIEW',
                SUBMITTED: 'SUBMITTED',
                TASKCANCELLED: 'TASKCANCELLED',
                TASKCOMPLETED: 'TASKCOMPLETED',
                TASKEDITED: 'TASKEDITED',
                TASKREOPENED: 'TASKREOPENED',
                ACTIONABLEMENTIONWHISPER: 'ACTIONABLEMENTIONWHISPER',
                POLICYCHANGELOG: {
                    ADD_APPROVER_RULE: 'POLICYCHANGELOG_ADD_APPROVER_RULE',
                    ADD_BUDGET: 'POLICYCHANGELOG_ADD_BUDGET',
                    ADD_CATEGORY: 'POLICYCHANGELOG_ADD_CATEGORY',
                    ADD_CUSTOM_UNIT: 'POLICYCHANGELOG_ADD_CUSTOM_UNIT',
                    ADD_CUSTOM_UNIT_RATE: 'POLICYCHANGELOG_ADD_CUSTOM_UNIT_RATE',
                    ADD_EMPLOYEE: 'POLICYCHANGELOG_ADD_EMPLOYEE',
                    ADD_INTEGRATION: 'POLICYCHANGELOG_ADD_INTEGRATION',
                    ADD_REPORT_FIELD: 'POLICYCHANGELOG_ADD_REPORT_FIELD',
                    ADD_TAG: 'POLICYCHANGELOG_ADD_TAG',
                    DELETE_ALL_TAGS: 'POLICYCHANGELOG_DELETE_ALL_TAGS',
                    DELETE_APPROVER_RULE: 'POLICYCHANGELOG_DELETE_APPROVER_RULE',
                    DELETE_BUDGET: 'POLICYCHANGELOG_DELETE_BUDGET',
                    DELETE_CATEGORY: 'POLICYCHANGELOG_DELETE_CATEGORY',
                    DELETE_CUSTOM_UNIT: 'POLICYCHANGELOG_DELETE_CUSTOM_UNIT',
                    DELETE_CUSTOM_UNIT_RATE: 'POLICYCHANGELOG_DELETE_CUSTOM_UNIT_RATE',
                    DELETE_CUSTOM_UNIT_SUB_RATE: 'POLICYCHANGELOG_DELETE_CUSTOM_UNIT_SUB_RATE',
                    DELETE_EMPLOYEE: 'POLICYCHANGELOG_DELETE_EMPLOYEE',
                    DELETE_INTEGRATION: 'POLICYCHANGELOG_DELETE_INTEGRATION',
                    DELETE_REPORT_FIELD: 'POLICYCHANGELOG_DELETE_REPORT_FIELD',
                    DELETE_TAG: 'POLICYCHANGELOG_DELETE_TAG',
                    IMPORT_CUSTOM_UNIT_RATES: 'POLICYCHANGELOG_IMPORT_CUSTOM_UNIT_RATES',
                    IMPORT_TAGS: 'POLICYCHANGELOG_IMPORT_TAGS',
                    INDIVIDUAL_BUDGET_NOTIFICATION: 'POLICYCHANGELOG_INDIVIDUAL_BUDGET_NOTIFICATION',
                    INVITE_TO_ROOM: 'POLICYCHANGELOG_INVITETOROOM',
                    REMOVE_FROM_ROOM: 'POLICYCHANGELOG_REMOVEFROMROOM',
                    LEAVE_ROOM: 'POLICYCHANGELOG_LEAVEROOM',
                    REPLACE_CATEGORIES: 'POLICYCHANGELOG_REPLACE_CATEGORIES',
                    SET_AUTOREIMBURSEMENT: 'POLICYCHANGELOG_SET_AUTOREIMBURSEMENT',
                    SET_AUTO_JOIN: 'POLICYCHANGELOG_SET_AUTO_JOIN',
                    SET_CATEGORY_NAME: 'POLICYCHANGELOG_SET_CATEGORY_NAME',
                    SHARED_BUDGET_NOTIFICATION: 'POLICYCHANGELOG_SHARED_BUDGET_NOTIFICATION',
                    UPDATE_ACH_ACCOUNT: 'POLICYCHANGELOG_UPDATE_ACH_ACCOUNT',
                    UPDATE_APPROVER_RULE: 'POLICYCHANGELOG_UPDATE_APPROVER_RULE',
                    UPDATE_AUDIT_RATE: 'POLICYCHANGELOG_UPDATE_AUDIT_RATE',
                    UPDATE_AUTOHARVESTING: 'POLICYCHANGELOG_UPDATE_AUTOHARVESTING',
                    UPDATE_AUTOREIMBURSEMENT: 'POLICYCHANGELOG_UPDATE_AUTOREIMBURSEMENT',
                    UPDATE_AUTOREPORTING_FREQUENCY: 'POLICYCHANGELOG_UPDATE_AUTOREPORTING_FREQUENCY',
                    UPDATE_BUDGET: 'POLICYCHANGELOG_UPDATE_BUDGET',
                    UPDATE_CATEGORY: 'POLICYCHANGELOG_UPDATE_CATEGORY',
                    UPDATE_CURRENCY: 'POLICYCHANGELOG_UPDATE_CURRENCY',
                    UPDATE_CUSTOM_UNIT: 'POLICYCHANGELOG_UPDATE_CUSTOM_UNIT',
                    UPDATE_CUSTOM_UNIT_RATE: 'POLICYCHANGELOG_UPDATE_CUSTOM_UNIT_RATE',
                    UPDATE_CUSTOM_UNIT_SUB_RATE: 'POLICYCHANGELOG_UPDATE_CUSTOM_UNIT_SUB_RATE',
                    UPDATE_DEFAULT_BILLABLE: 'POLICYCHANGELOG_UPDATE_DEFAULT_BILLABLE',
                    UPDATE_DEFAULT_REIMBURSABLE: 'POLICYCHANGELOG_UPDATE_DEFAULT_REIMBURSABLE',
                    UPDATE_DEFAULT_TITLE: 'POLICYCHANGELOG_UPDATE_DEFAULT_TITLE',
                    UPDATE_DEFAULT_TITLE_ENFORCED: 'POLICYCHANGELOG_UPDATE_DEFAULT_TITLE_ENFORCED',
                    UPDATE_DISABLED_FIELDS: 'POLICYCHANGELOG_UPDATE_DISABLED_FIELDS',
                    UPDATE_EMPLOYEE: 'POLICYCHANGELOG_UPDATE_EMPLOYEE',
                    UPDATE_FIELD: 'POLICYCHANGELOG_UPDATE_FIELD',
                    UPDATE_MANUAL_APPROVAL_THRESHOLD: 'POLICYCHANGELOG_UPDATE_MANUAL_APPROVAL_THRESHOLD',
                    UPDATE_MAX_EXPENSE_AMOUNT: 'POLICYCHANGELOG_UPDATE_MAX_EXPENSE_AMOUNT',
                    UPDATE_MAX_EXPENSE_AMOUNT_NO_RECEIPT: 'POLICYCHANGELOG_UPDATE_MAX_EXPENSE_AMOUNT_NO_RECEIPT',
                    UPDATE_NAME: 'POLICYCHANGELOG_UPDATE_NAME',
                    UPDATE_DESCRIPTION: 'POLICYCHANGELOG_UPDATE_DESCRIPTION',
                    UPDATE_OWNERSHIP: 'POLICYCHANGELOG_UPDATE_OWNERSHIP',
                    UPDATE_REIMBURSEMENT_CHOICE: 'POLICYCHANGELOG_UPDATE_REIMBURSEMENT_CHOICE',
                    UPDATE_REPORT_FIELD: 'POLICYCHANGELOG_UPDATE_REPORT_FIELD',
                    UPDATE_TAG: 'POLICYCHANGELOG_UPDATE_TAG',
                    UPDATE_TAG_ENABLED: 'POLICYCHANGELOG_UPDATE_TAG_ENABLED',
                    UPDATE_TAG_LIST: 'POLICYCHANGELOG_UPDATE_TAG_LIST',
                    UPDATE_TAG_LIST_NAME: 'POLICYCHANGELOG_UPDATE_TAG_LIST_NAME',
                    UPDATE_TAG_NAME: 'POLICYCHANGELOG_UPDATE_TAG_NAME',
                    UPDATE_TIME_ENABLED: 'POLICYCHANGELOG_UPDATE_TIME_ENABLED',
                    UPDATE_TIME_RATE: 'POLICYCHANGELOG_UPDATE_TIME_RATE',
                },
                ROOMCHANGELOG: {
                    INVITE_TO_ROOM: 'INVITETOROOM',
                    REMOVE_FROM_ROOM: 'REMOVEFROMROOM',
                    LEAVE_ROOM: 'LEAVEROOM',
                    UPDATE_ROOM_DESCRIPTION: 'UPDATEROOMDESCRIPTION',
                },
                UNHOLD: 'UNHOLD',
            },
            THREAD_DISABLED: ['CREATED'],
        },
        CANCEL_PAYMENT_REASONS: {
            ADMIN: 'CANCEL_REASON_ADMIN',
        },
        ACTIONABLE_MENTION_WHISPER_RESOLUTION: {
            INVITE: 'invited',
            NOTHING: 'nothing',
        },
        ARCHIVE_REASON: {
            DEFAULT: 'default',
            ACCOUNT_CLOSED: 'accountClosed',
            ACCOUNT_MERGED: 'accountMerged',
            REMOVED_FROM_POLICY: 'removedFromPolicy',
            POLICY_DELETED: 'policyDeleted',
        },
        MESSAGE: {
            TYPE: {
                COMMENT: 'COMMENT',
                TEXT: 'TEXT',
            },
        },
        TYPE: {
            CHAT: 'chat',
            EXPENSE: 'expense',
            IOU: 'iou',
            TASK: 'task',
        },
        CHAT_TYPE: {
            POLICY_ANNOUNCE: 'policyAnnounce',
            POLICY_ADMINS: 'policyAdmins',
            DOMAIN_ALL: 'domainAll',
            POLICY_ROOM: 'policyRoom',
            POLICY_EXPENSE_CHAT: 'policyExpenseChat',
<<<<<<< HEAD
            GROUP_CHAT: 'group',
=======
            SELF_DM: 'selfDM',
>>>>>>> fd39e351
        },
        WORKSPACE_CHAT_ROOMS: {
            ANNOUNCE: '#announce',
            ADMINS: '#admins',
        },
        STATE_NUM: {
            OPEN: 0,
            SUBMITTED: 1,
            APPROVED: 2,
            BILLING: 3,
        },
        STATUS_NUM: {
            OPEN: 0,
            SUBMITTED: 1,
            CLOSED: 2,
            APPROVED: 3,
            REIMBURSED: 4,
        },
        NOTIFICATION_PREFERENCE: {
            MUTE: 'mute',
            DAILY: 'daily',
            ALWAYS: 'always',
            HIDDEN: 'hidden',
        },
        // Options for which room members can post
        WRITE_CAPABILITIES: {
            ALL: 'all',
            ADMINS: 'admins',
        },
        VISIBILITY: {
            PUBLIC: 'public',
            PUBLIC_ANNOUNCE: 'public_announce',
            PRIVATE: 'private',
            RESTRICTED: 'restricted',
        },
        RESERVED_ROOM_NAMES: ['#admins', '#announce'],
        MAX_PREVIEW_AVATARS: 4,
        MAX_ROOM_NAME_LENGTH: 79,
        LAST_MESSAGE_TEXT_MAX_LENGTH: 200,
        OWNER_EMAIL_FAKE: '__FAKE__',
        OWNER_ACCOUNT_ID_FAKE: 0,
        DEFAULT_REPORT_NAME: 'Chat Report',
    },
    NEXT_STEP: {
        FINISHED: 'Finished!',
    },
    COMPOSER: {
        MAX_LINES: 16,
        MAX_LINES_SMALL_SCREEN: 6,
        MAX_LINES_FULL: -1,

        // The minimum number of typed lines needed to enable the full screen composer
        FULL_COMPOSER_MIN_LINES: 3,
    },
    MODAL: {
        MODAL_TYPE: {
            CONFIRM: 'confirm',
            CENTERED: 'centered',
            CENTERED_UNSWIPEABLE: 'centered_unswipeable',
            CENTERED_SMALL: 'centered_small',
            BOTTOM_DOCKED: 'bottom_docked',
            POPOVER: 'popover',
            RIGHT_DOCKED: 'right_docked',
        },
        ANCHOR_ORIGIN_VERTICAL: {
            TOP: 'top',
            CENTER: 'center',
            BOTTOM: 'bottom',
        },
        ANCHOR_ORIGIN_HORIZONTAL: {
            LEFT: 'left',
            CENTER: 'center',
            RIGHT: 'right',
        },
        POPOVER_MENU_PADDING: 8,
    },
    TIMING: {
        CALCULATE_MOST_RECENT_LAST_MODIFIED_ACTION: 'calc_most_recent_last_modified_action',
        SEARCH_RENDER: 'search_render',
        CHAT_RENDER: 'chat_render',
        HOMEPAGE_INITIAL_RENDER: 'homepage_initial_render',
        REPORT_INITIAL_RENDER: 'report_initial_render',
        SWITCH_REPORT: 'switch_report',
        SIDEBAR_LOADED: 'sidebar_loaded',
        LOAD_SEARCH_OPTIONS: 'load_search_options',
        COLD: 'cold',
        WARM: 'warm',
        REPORT_ACTION_ITEM_LAYOUT_DEBOUNCE_TIME: 1500,
        SHOW_LOADING_SPINNER_DEBOUNCE_TIME: 250,
        TEST_TOOLS_MODAL_THROTTLE_TIME: 800,
        TOOLTIP_SENSE: 1000,
        TRIE_INITIALIZATION: 'trie_initialization',
        COMMENT_LENGTH_DEBOUNCE_TIME: 500,
        SEARCH_OPTION_LIST_DEBOUNCE_TIME: 300,
        RESIZE_DEBOUNCE_TIME: 100,
    },
    PRIORITY_MODE: {
        GSD: 'gsd',
        DEFAULT: 'default',
    },
    THEME: {
        DEFAULT: 'system',
        FALLBACK: 'dark',
        DARK: 'dark',
        LIGHT: 'light',
        SYSTEM: 'system',
    },
    COLOR_SCHEME: {
        LIGHT: 'light',
        DARK: 'dark',
    },
    STATUS_BAR_STYLE: {
        LIGHT_CONTENT: 'light-content',
        DARK_CONTENT: 'dark-content',
    },
    TRANSACTION: {
        DEFAULT_MERCHANT: 'Request',
        UNKNOWN_MERCHANT: 'Unknown Merchant',
        PARTIAL_TRANSACTION_MERCHANT: '(none)',
        TYPE: {
            CUSTOM_UNIT: 'customUnit',
        },
        STATUS: {
            PENDING: 'Pending',
            POSTED: 'Posted',
        },
    },
    MCC_GROUPS: {
        AIRLINES: 'Airlines',
        COMMUTER: 'Commuter',
        GAS: 'Gas',
        GOODS: 'Goods',
        GROCERIES: 'Groceries',
        HOTEL: 'Hotel',
        MAIL: 'Mail',
        MEALS: 'Meals',
        RENTAL: 'Rental',
        SERVICES: 'Services',
        TAXI: 'Taxi',
        MISCELLANEOUS: 'Miscellaneous',
        UTILITIES: 'Utilities',
    },
    JSON_CODE: {
        SUCCESS: 200,
        BAD_REQUEST: 400,
        NOT_AUTHENTICATED: 407,
        EXP_ERROR: 666,
        MANY_WRITES_ERROR: 665,
        UNABLE_TO_RETRY: 'unableToRetry',
        UPDATE_REQUIRED: 426,
    },
    HTTP_STATUS: {
        // When Cloudflare throttles
        TOO_MANY_REQUESTS: 429,
        INTERNAL_SERVER_ERROR: 500,
        BAD_GATEWAY: 502,
        GATEWAY_TIMEOUT: 504,
        UNKNOWN_ERROR: 520,
    },
    ERROR: {
        XHR_FAILED: 'xhrFailed',
        THROTTLED: 'throttled',
        UNKNOWN_ERROR: 'Unknown error',
        REQUEST_CANCELLED: 'AbortError',
        FAILED_TO_FETCH: 'Failed to fetch',
        ENSURE_BUGBOT: 'ENSURE_BUGBOT',
        PUSHER_ERROR: 'PusherError',
        WEB_SOCKET_ERROR: 'WebSocketError',
        NETWORK_REQUEST_FAILED: 'Network request failed',
        SAFARI_DOCUMENT_LOAD_ABORTED: 'cancelled',
        FIREFOX_DOCUMENT_LOAD_ABORTED: 'NetworkError when attempting to fetch resource.',
        IOS_NETWORK_CONNECTION_LOST: 'The network connection was lost.',
        IOS_NETWORK_CONNECTION_LOST_RUSSIAN: 'Сетевое соединение потеряно.',
        IOS_NETWORK_CONNECTION_LOST_SWEDISH: 'Nätverksanslutningen förlorades.',
        IOS_NETWORK_CONNECTION_LOST_SPANISH: 'La conexión a Internet parece estar desactivada.',
        IOS_LOAD_FAILED: 'Load failed',
        SAFARI_CANNOT_PARSE_RESPONSE: 'cannot parse response',
        GATEWAY_TIMEOUT: 'Gateway Timeout',
        EXPENSIFY_SERVICE_INTERRUPTED: 'Expensify service interrupted',
        DUPLICATE_RECORD: 'A record already exists with this ID',

        // The "Upgrade" is intentional as the 426 HTTP code means "Upgrade Required" and sent by the API. We use the "Update" language everywhere else in the front end when this gets returned.
        UPDATE_REQUIRED: 'Upgrade Required',
    },
    ERROR_TYPE: {
        SOCKET: 'Expensify\\Auth\\Error\\Socket',
    },
    ERROR_TITLE: {
        SOCKET: 'Issue connecting to database',
        DUPLICATE_RECORD: '400 Unique Constraints Violation',
    },
    NETWORK: {
        METHOD: {
            POST: 'post',
        },
        MIN_RETRY_WAIT_TIME_MS: 10,
        MAX_RANDOM_RETRY_WAIT_TIME_MS: 100,
        MAX_RETRY_WAIT_TIME_MS: 10 * 1000,
        PROCESS_REQUEST_DELAY_MS: 1000,
        MAX_PENDING_TIME_MS: 10 * 1000,
        MAX_REQUEST_RETRIES: 10,
    },
    WEEK_STARTS_ON: 1, // Monday
    DEFAULT_TIME_ZONE: {automatic: true, selected: 'America/Los_Angeles'},
    DEFAULT_ACCOUNT_DATA: {errors: null, success: '', isLoading: false},
    DEFAULT_CLOSE_ACCOUNT_DATA: {errors: null, success: '', isLoading: false},
    DEFAULT_NETWORK_DATA: {isOffline: false},
    FORMS: {
        LOGIN_FORM: 'LoginForm',
        VALIDATE_CODE_FORM: 'ValidateCodeForm',
        VALIDATE_TFA_CODE_FORM: 'ValidateTfaCodeForm',
        RESEND_VALIDATION_FORM: 'ResendValidationForm',
        UNLINK_LOGIN_FORM: 'UnlinkLoginForm',
        RESEND_VALIDATE_CODE_FORM: 'ResendValidateCodeForm',
    },
    APP_STATE: {
        ACTIVE: 'active',
        BACKGROUND: 'background',
        INACTIVE: 'inactive',
    },

    // at least 8 characters, 1 capital letter, 1 lowercase number, 1 number
    PASSWORD_COMPLEXITY_REGEX_STRING: '^(?=.*[A-Z])(?=.*[0-9])(?=.*[a-z]).{8,}$',

    // 6 numeric digits
    VALIDATE_CODE_REGEX_STRING: /^\d{6}$/,

    // 8 alphanumeric characters
    RECOVERY_CODE_REGEX_STRING: /^[a-zA-Z0-9]{8}$/,

    // The server has a WAF (Web Application Firewall) which will strip out HTML/XML tags using this regex pattern.
    // It's copied here so that the same regex pattern can be used in form validations to be consistent with the server.
    VALIDATE_FOR_HTML_TAG_REGEX: /<([^>\s]+)(?:[^>]*?)>/g,

    VALIDATE_FOR_LEADINGSPACES_HTML_TAG_REGEX: /<([\s]+.+[\s]*)>/g,

    WHITELISTED_TAGS: [/<>/, /< >/, /<->/, /<-->/, /<br>/, /<br\/>/],

    PASSWORD_PAGE: {
        ERROR: {
            ALREADY_VALIDATED: 'Account already validated',
            VALIDATE_CODE_FAILED: 'Validate code failed',
        },
    },

    PUSHER: {
        PRIVATE_USER_CHANNEL_PREFIX: 'private-encrypted-user-accountID-',
        PRIVATE_REPORT_CHANNEL_PREFIX: 'private-report-reportID-',
    },

    EMOJI_SPACER: 'SPACER',

    // This is the number of columns in each row of the picker.
    // Because of how flatList implements these rows, each row is an index rather than each element
    // For this reason to make headers work, we need to have the header be the only rendered element in its row
    // If this number is changed, emojis.js will need to be updated to have the proper number of spacer elements
    // around each header.
    EMOJI_NUM_PER_ROW: 8,

    EMOJI_FREQUENT_ROW_COUNT: 3,

    EMOJI_DEFAULT_SKIN_TONE: -1,

    // Amount of emojis to render ahead at the end of the update cycle
    EMOJI_DRAW_AMOUNT: 250,

    INVISIBLE_CODEPOINTS: ['fe0f', '200d', '2066'],

    UNICODE: {
        LTR: '\u2066',
    },

    TOOLTIP_MAX_LINES: 3,

    LOGIN_TYPE: {
        PHONE: 'phone',
        EMAIL: 'email',
    },

    MAGIC_CODE_LENGTH: 6,
    MAGIC_CODE_EMPTY_CHAR: ' ',

    RECOVERY_CODE_LENGTH: 8,

    KEYBOARD_TYPE: {
        VISIBLE_PASSWORD: 'visible-password',
        ASCII_CAPABLE: 'ascii-capable',
        NUMBER_PAD: 'number-pad',
    },

    INPUT_MODE: {
        NONE: 'none',
        TEXT: 'text',
        DECIMAL: 'decimal',
        NUMERIC: 'numeric',
        TEL: 'tel',
        SEARCH: 'search',
        EMAIL: 'email',
        URL: 'url',
    },

    YOUR_LOCATION_TEXT: 'Your Location',

    ATTACHMENT_MESSAGE_TEXT: '[Attachment]',
    // This is a placeholder for attachment which is uploading
    ATTACHMENT_UPLOADING_MESSAGE_HTML: 'Uploading attachment...',
    ATTACHMENT_SOURCE_ATTRIBUTE: 'data-expensify-source',
    ATTACHMENT_PREVIEW_ATTRIBUTE: 'src',
    ATTACHMENT_ORIGINAL_FILENAME_ATTRIBUTE: 'data-name',
    ATTACHMENT_LOCAL_URL_PREFIX: ['blob:', 'file:'],
    ATTACHMENT_THUMBNAIL_URL_ATTRIBUTE: 'data-expensify-thumbnail-url',
    ATTACHMENT_THUMBNAIL_WIDTH_ATTRIBUTE: 'data-expensify-width',
    ATTACHMENT_THUMBNAIL_HEIGHT_ATTRIBUTE: 'data-expensify-height',
    ATTACHMENT_DURATION_ATTRIBUTE: 'data-expensify-duration',

    ATTACHMENT_PICKER_TYPE: {
        FILE: 'file',
        IMAGE: 'image',
    },

    ATTACHMENT_FILE_TYPE: {
        FILE: 'file',
        IMAGE: 'image',
        VIDEO: 'video',
    },

    FILE_TYPE_REGEX: {
        // Image MimeTypes allowed by iOS photos app.
        IMAGE: /\.(jpg|jpeg|png|webp|gif|tiff|bmp|heic|heif)$/,
        // Video MimeTypes allowed by iOS photos app.
        VIDEO: /\.(mov|mp4)$/,
    },
    IOS_CAMERAROLL_ACCESS_ERROR: 'Access to photo library was denied',
    ADD_PAYMENT_MENU_POSITION_Y: 226,
    ADD_PAYMENT_MENU_POSITION_X: 356,
    EMOJI_PICKER_ITEM_TYPES: {
        HEADER: 'header',
        EMOJI: 'emoji',
        SPACER: 'spacer',
    },
    EMOJI_PICKER_SIZE: {
        WIDTH: 320,
        HEIGHT: 416,
    },
    DESKTOP_HEADER_PADDING: 12,
    CATEGORY_SHORTCUT_BAR_HEIGHT: 32,
    SMALL_EMOJI_PICKER_SIZE: {
        WIDTH: '100%',
    },
    MENU_POSITION_REPORT_ACTION_COMPOSE_BOTTOM: 83,
    NON_NATIVE_EMOJI_PICKER_LIST_HEIGHT: 300,
    NON_NATIVE_EMOJI_PICKER_LIST_HEIGHT_WEB: 200,
    EMOJI_PICKER_ITEM_HEIGHT: 32,
    EMOJI_PICKER_HEADER_HEIGHT: 32,
    RECIPIENT_LOCAL_TIME_HEIGHT: 25,
    AUTO_COMPLETE_SUGGESTER: {
        SUGGESTER_PADDING: 6,
        SUGGESTER_INNER_PADDING: 8,
        SUGGESTION_ROW_HEIGHT: 40,
        SMALL_CONTAINER_HEIGHT_FACTOR: 2.5,
        MAX_AMOUNT_OF_SUGGESTIONS: 20,
        MAX_AMOUNT_OF_VISIBLE_SUGGESTIONS_IN_CONTAINER: 5,
        HERE_TEXT: '@here',
    },
    COMPOSER_MAX_HEIGHT: 125,
    CHAT_FOOTER_SECONDARY_ROW_HEIGHT: 15,
    CHAT_FOOTER_SECONDARY_ROW_PADDING: 5,
    CHAT_FOOTER_MIN_HEIGHT: 65,
    CHAT_FOOTER_HORIZONTAL_PADDING: 40,
    CHAT_SKELETON_VIEW: {
        AVERAGE_ROW_HEIGHT: 80,
        HEIGHT_FOR_ROW_COUNT: {
            1: 60,
            2: 80,
            3: 100,
        },
    },
    CENTRAL_PANE_ANIMATION_HEIGHT: 200,
    LHN_SKELETON_VIEW_ITEM_HEIGHT: 64,
    EXPENSIFY_PARTNER_NAME: 'expensify.com',
    EMAIL: {
        ACCOUNTING: 'accounting@expensify.com',
        ADMIN: 'admin@expensify.com',
        BILLS: 'bills@expensify.com',
        CHRONOS: 'chronos@expensify.com',
        CONCIERGE: 'concierge@expensify.com',
        CONTRIBUTORS: 'contributors@expensify.com',
        FIRST_RESPONDER: 'firstresponders@expensify.com',
        GUIDES_DOMAIN: 'team.expensify.com',
        HELP: 'help@expensify.com',
        INTEGRATION_TESTING_CREDS: 'integrationtestingcreds@expensify.com',
        NOTIFICATIONS: 'notifications@expensify.com',
        PAYROLL: 'payroll@expensify.com',
        QA: 'qa@expensify.com',
        QA_TRAVIS: 'qa+travisreceipts@expensify.com',
        RECEIPTS: 'receipts@expensify.com',
        STUDENT_AMBASSADOR: 'studentambassadors@expensify.com',
        SVFG: 'svfg@expensify.com',
        EXPENSIFY_EMAIL_DOMAIN: '@expensify.com',
    },

    ACCOUNT_ID: {
        ACCOUNTING: Number(Config?.EXPENSIFY_ACCOUNT_ID_ACCOUNTING ?? 9645353),
        ADMIN: Number(Config?.EXPENSIFY_ACCOUNT_ID_ADMIN ?? -1),
        BILLS: Number(Config?.EXPENSIFY_ACCOUNT_ID_BILLS ?? 1371),
        CHRONOS: Number(Config?.EXPENSIFY_ACCOUNT_ID_CHRONOS ?? 10027416),
        CONCIERGE: Number(Config?.EXPENSIFY_ACCOUNT_ID_CONCIERGE ?? 8392101),
        CONTRIBUTORS: Number(Config?.EXPENSIFY_ACCOUNT_ID_CONTRIBUTORS ?? 9675014),
        FIRST_RESPONDER: Number(Config?.EXPENSIFY_ACCOUNT_ID_FIRST_RESPONDER ?? 9375152),
        HELP: Number(Config?.EXPENSIFY_ACCOUNT_ID_HELP ?? -1),
        INTEGRATION_TESTING_CREDS: Number(Config?.EXPENSIFY_ACCOUNT_ID_INTEGRATION_TESTING_CREDS ?? -1),
        NOTIFICATIONS: Number(Config?.EXPENSIFY_ACCOUNT_ID_NOTIFICATIONS ?? 11665625),
        PAYROLL: Number(Config?.EXPENSIFY_ACCOUNT_ID_PAYROLL ?? 9679724),
        QA: Number(Config?.EXPENSIFY_ACCOUNT_ID_QA ?? 3126513),
        QA_TRAVIS: Number(Config?.EXPENSIFY_ACCOUNT_ID_QA_TRAVIS ?? 8595733),
        RECEIPTS: Number(Config?.EXPENSIFY_ACCOUNT_ID_RECEIPTS ?? -1),
        REWARDS: Number(Config?.EXPENSIFY_ACCOUNT_ID_REWARDS ?? 11023767), // rewards@expensify.com
        STUDENT_AMBASSADOR: Number(Config?.EXPENSIFY_ACCOUNT_ID_STUDENT_AMBASSADOR ?? 10476956),
        SVFG: Number(Config?.EXPENSIFY_ACCOUNT_ID_SVFG ?? 2012843),
    },

    ENVIRONMENT: {
        DEV: 'development',
        STAGING: 'staging',
        PRODUCTION: 'production',
        ADHOC: 'adhoc',
    },

    // Used to delay the initial fetching of reportActions when the app first inits or reconnects (e.g. returning
    // from backgound). The times are based on how long it generally seems to take for the app to become interactive
    // in each scenario.
    FETCH_ACTIONS_DELAY: {
        STARTUP: 8000,
        RECONNECT: 1000,
    },

    WALLET: {
        TRANSFER_METHOD_TYPE: {
            INSTANT: 'instant',
            ACH: 'ach',
        },
        TRANSFER_METHOD_TYPE_FEE: {
            INSTANT: {
                RATE: 1.5,
                MINIMUM_FEE: 25,
            },
            ACH: {
                RATE: 0,
                MINIMUM_FEE: 0,
            },
        },
        ERROR: {
            // If these get updated, we need to update the codes on the Web side too
            SSN: 'ssnError',
            KBA: 'kbaNeeded',
            KYC: 'kycFailed',
            FULL_SSN_NOT_FOUND: 'Full SSN not found',
            MISSING_FIELD: 'Missing required additional details fields',
            WRONG_ANSWERS: 'Wrong answers',
            ONFIDO_FIXABLE_ERROR: 'Onfido returned a fixable error',

            // KBA stands for Knowledge Based Answers (requiring us to show Idology questions)
            KBA_NEEDED: 'KBA needed',
            NO_ACCOUNT_TO_LINK: '405 No account to link to wallet',
            INVALID_WALLET: '405 Invalid wallet account',
            NOT_OWNER_OF_BANK_ACCOUNT: '401 Wallet owner does not own linked bank account',
            INVALID_BANK_ACCOUNT: '405 Attempting to link an invalid bank account to a wallet',
            NOT_OWNER_OF_FUND: '401 Wallet owner does not own linked fund',
            INVALID_FUND: '405 Attempting to link an invalid fund to a wallet',
        },
        STEP: {
            // In the order they appear in the Wallet flow
            ADDITIONAL_DETAILS: 'AdditionalDetailsStep',
            ADDITIONAL_DETAILS_KBA: 'AdditionalDetailsKBAStep',
            ONFIDO: 'OnfidoStep',
            TERMS: 'TermsStep',
            ACTIVATE: 'ActivateStep',
        },
        TIER_NAME: {
            PLATINUM: 'PLATINUM',
            GOLD: 'GOLD',
            SILVER: 'SILVER',
            BRONZE: 'BRONZE',
        },
        WEB_MESSAGE_TYPE: {
            STATEMENT: 'STATEMENT_NAVIGATE',
            CONCIERGE: 'CONCIERGE_NAVIGATE',
        },
        MTL_WALLET_PROGRAM_ID: '760',
        PROGRAM_ISSUERS: {
            EXPENSIFY_PAYMENTS: 'Expensify Payments LLC',
            BANCORP_BANK: 'The Bancorp Bank',
        },
    },

    PLAID: {
        EVENT: {
            ERROR: 'ERROR',
            EXIT: 'EXIT',
        },
    },

    ONFIDO: {
        CONTAINER_ID: 'onfido-mount',
        TYPE: {
            DOCUMENT: 'document',
            FACE: 'face',
        },
        VARIANT: {
            VIDEO: 'video',
        },
        SMS_NUMBER_COUNTRY_CODE: 'US',
        ERROR: {
            USER_CANCELLED: 'User canceled flow.',
            USER_TAPPED_BACK: 'User exited by clicking the back button.',
            USER_EXITED: 'User exited by manual action.',
        },
    },

    KYC_WALL_SOURCE: {
        REPORT: 'REPORT', // The user attempted to pay a money request
        ENABLE_WALLET: 'ENABLE_WALLET', // The user clicked on the `Enable wallet` button on the Wallet page
        TRANSFER_BALANCE: 'TRANSFER_BALANCE', // The user attempted to transfer their wallet balance to their bank account or debit card
    },

    OS: {
        WINDOWS: 'Windows',
        MAC_OS: PLATFORM_OS_MACOS,
        ANDROID: 'Android',
        IOS: PLATFORM_IOS,
        LINUX: 'Linux',
        NATIVE: 'Native',
    },

    BROWSER: {
        CHROME: 'chrome',
        FIREFOX: 'firefox',
        IE: 'ie',
        EDGE: 'edge',
        Opera: 'opera',
        SAFARI: 'safari',
        OTHER: 'other',
    },

    PAYMENT_METHODS: {
        DEBIT_CARD: 'debitCard',
        PERSONAL_BANK_ACCOUNT: 'bankAccount',
        BUSINESS_BANK_ACCOUNT: 'businessBankAccount',
    },

    PAYMENT_METHOD_ID_KEYS: {
        DEBIT_CARD: 'fundID',
        BANK_ACCOUNT: 'bankAccountID',
    },

    IOU: {
        // This is the transactionID used when going through the create money request flow so that it mimics a real transaction (like the edit flow)
        OPTIMISTIC_TRANSACTION_ID: '1',
        // Note: These payment types are used when building IOU reportAction message values in the server and should
        // not be changed.
        PAYMENT_TYPE: {
            ELSEWHERE: 'Elsewhere',
            EXPENSIFY: 'Expensify',
            VBBA: 'ACH',
        },
        ACTION: {
            EDIT: 'edit',
            CREATE: 'create',
        },
        DEFAULT_AMOUNT: 0,
        TYPE: {
            SEND: 'send',
            SPLIT: 'split',
            REQUEST: 'request',
        },
        REQUEST_TYPE: {
            DISTANCE: 'distance',
            MANUAL: 'manual',
            SCAN: 'scan',
        },
        REPORT_ACTION_TYPE: {
            PAY: 'pay',
            CREATE: 'create',
            SPLIT: 'split',
            DECLINE: 'decline',
            CANCEL: 'cancel',
            DELETE: 'delete',
            APPROVE: 'approve',
        },
        AMOUNT_MAX_LENGTH: 10,
        RECEIPT_STATE: {
            SCANREADY: 'SCANREADY',
            OPEN: 'OPEN',
            SCANNING: 'SCANNING',
            SCANCOMPLETE: 'SCANCOMPLETE',
            SCANFAILED: 'SCANFAILED',
        },
        FILE_TYPES: {
            HTML: 'html',
            DOC: 'doc',
            DOCX: 'docx',
            SVG: 'svg',
        },
        RECEIPT_ERROR: 'receiptError',
        CANCEL_REASON: {
            PAYMENT_EXPIRED: 'CANCEL_REASON_PAYMENT_EXPIRED',
        },
    },

    GROWL: {
        SUCCESS: 'success',
        ERROR: 'error',
        WARNING: 'warning',
        DURATION: 2000,
        DURATION_LONG: 3500,
    },

    LOCALES: {
        EN: 'en',
        ES: 'es',
        ES_ES: 'es-ES',
        ES_ES_ONFIDO: 'es_ES',

        DEFAULT: 'en',
    },

    LANGUAGES: ['en', 'es'],

    PRONOUNS_LIST: [
        'coCos',
        'eEyEmEir',
        'heHimHis',
        'heHimHisTheyThemTheirs',
        'sheHerHers',
        'sheHerHersTheyThemTheirs',
        'merMers',
        'neNirNirs',
        'neeNerNers',
        'perPers',
        'theyThemTheirs',
        'thonThons',
        'veVerVis',
        'viVir',
        'xeXemXyr',
        'zeZieZirHir',
        'zeHirHirs',
        'callMeByMyName',
    ],

    POLICY: {
        TYPE: {
            FREE: 'free',
            PERSONAL: 'personal',

            // Often referred to as "control" workspaces
            CORPORATE: 'corporate',

            // Often referred to as "collect" workspaces
            TEAM: 'team',
        },
        ROLE: {
            ADMIN: 'admin',
            AUDITOR: 'auditor',
            USER: 'user',
        },
        AUTO_REPORTING_FREQUENCIES: {
            INSTANT: 'instant',
            IMMEDIATE: 'immediate',
            WEEKLY: 'weekly',
            SEMI_MONTHLY: 'semimonthly',
            MONTHLY: 'monthly',
            TRIP: 'trip',
            MANUAL: 'manual',
        },
        AUTO_REPORTING_OFFSET: {
            LAST_BUSINESS_DAY_OF_MONTH: 'lastBusinessDayOfMonth',
            LAST_DAY_OF_MONTH: 'lastDayOfMonth',
        },
        APPROVAL_MODE: {
            OPTIONAL: 'OPTIONAL',
            BASIC: 'BASIC',
            ADVANCED: 'ADVANCED',
            DYNAMICEXTERNAL: 'DYNAMIC_EXTERNAL',
            SMARTREPORT: 'SMARTREPORT',
            BILLCOM: 'BILLCOM',
        },
        ROOM_PREFIX: '#',
        CUSTOM_UNIT_RATE_BASE_OFFSET: 100,
        OWNER_EMAIL_FAKE: '_FAKE_',
        OWNER_ACCOUNT_ID_FAKE: 0,
        REIMBURSEMENT_CHOICES: {
            REIMBURSEMENT_YES: 'reimburseYes',
            REIMBURSEMENT_NO: 'reimburseNo',
            REIMBURSEMENT_MANUAL: 'reimburseManual',
        },
        ID_FAKE: '_FAKE_',
        EMPTY: 'EMPTY',
        MEMBERS_BULK_ACTION_TYPES: {
            REMOVE: 'remove',
            MAKE_MEMBER: 'makeMember',
            MAKE_ADMIN: 'makeAdmin',
        },
    },

    CUSTOM_UNITS: {
        NAME_DISTANCE: 'Distance',
        DISTANCE_UNIT_MILES: 'mi',
        DISTANCE_UNIT_KILOMETERS: 'km',
        MILEAGE_IRS_RATE: 0.655,
        DEFAULT_RATE: 'Default Rate',
        RATE_DECIMALS: 3,
    },

    TERMS: {
        CFPB_PREPAID: 'cfpb.gov/prepaid',
        CFPB_COMPLAINT: 'cfpb.gov/complaint',
        FDIC_PREPAID: 'fdic.gov/deposit/deposits/prepaid.html',
        USE_EXPENSIFY_FEES: 'use.expensify.com/fees',
    },

    LAYOUT_WIDTH: {
        WIDE: 'wide',
        NARROW: 'narrow',
        NONE: 'none',
    },

    ICON_TYPE_ICON: 'icon',
    ICON_TYPE_AVATAR: 'avatar',
    ICON_TYPE_WORKSPACE: 'workspace',

    ACTIVITY_INDICATOR_SIZE: {
        LARGE: 'large',
    },

    AVATAR_SIZE: {
        XLARGE: 'xlarge',
        LARGE: 'large',
        MEDIUM: 'medium',
        DEFAULT: 'default',
        SMALL: 'small',
        SMALLER: 'smaller',
        SUBSCRIPT: 'subscript',
        SMALL_SUBSCRIPT: 'small-subscript',
        MID_SUBSCRIPT: 'mid-subscript',
        LARGE_BORDERED: 'large-bordered',
        HEADER: 'header',
        MENTION_ICON: 'mention-icon',
        SMALL_NORMAL: 'small-normal',
    },
    EXPENSIFY_CARD: {
        BANK: 'Expensify Card',
        FRAUD_TYPES: {
            DOMAIN: 'domain',
            INDIVIDUAL: 'individual',
            NONE: 'none',
        },
        STATE: {
            STATE_NOT_ISSUED: 2,
            OPEN: 3,
            NOT_ACTIVATED: 4,
            STATE_DEACTIVATED: 5,
            CLOSED: 6,
            STATE_SUSPENDED: 7,
        },
        ACTIVE_STATES: cardActiveStates,
    },
    AVATAR_ROW_SIZE: {
        DEFAULT: 4,
        LARGE_SCREEN: 8,
    },
    OPTION_MODE: {
        COMPACT: 'compact',
        DEFAULT: 'default',
    },
    REGEX: {
        SPECIAL_CHARS_WITHOUT_NEWLINE: /((?!\n)[()-\s\t])/g,
        DIGITS_AND_PLUS: /^\+?[0-9]*$/,
        ALPHABETIC_AND_LATIN_CHARS: /^[\p{Script=Latin} ]*$/u,
        NON_ALPHABETIC_AND_NON_LATIN_CHARS: /[^\p{Script=Latin}]/gu,
        ACCENT_LATIN_CHARS: /[\u00C0-\u017F]/g,
        INVALID_DISPLAY_NAME_LHN: /[^\p{L}\p{N}\u00C0-\u017F\s-]/gu,
        INVALID_DISPLAY_NAME_ONLY_LHN: /^[^\p{L}\p{N}\u00C0-\u017F]$/gu,
        POSITIVE_INTEGER: /^\d+$/,
        PO_BOX: /\b[P|p]?(OST|ost)?\.?\s*[O|o|0]?(ffice|FFICE)?\.?\s*[B|b][O|o|0]?[X|x]?\.?\s+[#]?(\d+)\b/,
        ANY_VALUE: /^.+$/,
        ZIP_CODE: /^[0-9]{5}(?:[- ][0-9]{4})?$/,
        INDUSTRY_CODE: /^[0-9]{6}$/,
        SSN_LAST_FOUR: /^(?!0000)[0-9]{4}$/,
        SSN_FULL_NINE: /^(?!0000)[0-9]{9}$/,
        NUMBER: /^[0-9]+$/,
        CARD_NUMBER: /^[0-9]{15,16}$/,
        CARD_SECURITY_CODE: /^[0-9]{3,4}$/,
        CARD_EXPIRATION_DATE: /^(0[1-9]|1[0-2])([^0-9])?([0-9]{4}|([0-9]{2}))$/,
        ROOM_NAME: /^#[\p{Ll}0-9-]{1,80}$/u,

        // eslint-disable-next-line max-len, no-misleading-character-class
        EMOJI: /[\p{Extended_Pictographic}\u200d\u{1f1e6}-\u{1f1ff}\u{1f3fb}-\u{1f3ff}\u{e0020}-\u{e007f}\u20E3\uFE0F]|[#*0-9]\uFE0F?\u20E3/gu,
        // eslint-disable-next-line max-len, no-misleading-character-class
        EMOJIS: /[\p{Extended_Pictographic}](\u200D[\p{Extended_Pictographic}]|[\u{1F3FB}-\u{1F3FF}]|[\u{E0020}-\u{E007F}]|\uFE0F|\u20E3)*|[\u{1F1E6}-\u{1F1FF}]{2}|[#*0-9]\uFE0F?\u20E3/gu,
        // eslint-disable-next-line max-len, no-misleading-character-class
        EMOJI_SKIN_TONES: /[\u{1f3fb}-\u{1f3ff}]/gu,

        TAX_ID: /^\d{9}$/,
        NON_NUMERIC: /\D/g,
        ANY_SPACE: /\s/g,

        // Extract attachment's source from the data's html string
        ATTACHMENT_DATA: /(data-expensify-source|data-name)="([^"]+)"/g,

        EMOJI_NAME: /:[\w+-]+:/g,
        EMOJI_SUGGESTIONS: /:[a-zA-Z0-9_+-]{1,40}$/,
        AFTER_FIRST_LINE_BREAK: /\n.*/g,
        LINE_BREAK: /\n/g,
        CODE_2FA: /^\d{6}$/,
        ATTACHMENT_ID: /chat-attachments\/(\d+)/,
        HAS_COLON_ONLY_AT_THE_BEGINNING: /^:[^:]+$/,
        HAS_AT_MOST_TWO_AT_SIGNS: /^@[^@]*@?[^@]*$/,

        SPECIAL_CHAR: /[,/?"{}[\]()&^%;`$=#<>!*]/g,

        FIRST_SPACE: /.+?(?=\s)/,

        get SPECIAL_CHAR_OR_EMOJI() {
            return new RegExp(`[~\\n\\s]|(_\\b(?!$))|${this.SPECIAL_CHAR.source}|${this.EMOJI.source}`, 'gu');
        },

        get SPACE_OR_EMOJI() {
            return new RegExp(`(\\s+|(?:${this.EMOJI.source})+)`, 'gu');
        },

        // Define the regular expression pattern to find a potential end of a mention suggestion:
        // It might be a space, a newline character, an emoji, or a special character (excluding underscores & tildes, which might be used in usernames)
        get MENTION_BREAKER() {
            return new RegExp(`[\\n\\s]|${this.SPECIAL_CHAR.source}|${this.EMOJI.source}`, 'gu');
        },

        MERGED_ACCOUNT_PREFIX: /^(MERGED_\d+@)/,

        ROUTES: {
            VALIDATE_LOGIN: /\/v($|(\/\/*))/,
            UNLINK_LOGIN: /\/u($|(\/\/*))/,
            REDUNDANT_SLASHES: /(\/{2,})|(\/$)/g,
        },

        TIME_STARTS_01: /^01:\d{2} [AP]M$/,
        TIME_FORMAT: /^\d{2}:\d{2} [AP]M$/,
        DATE_TIME_FORMAT: /^\d{2}-\d{2} \d{2}:\d{2} [AP]M$/,
        ILLEGAL_FILENAME_CHARACTERS: /\/|<|>|\*|"|:|\?|\\|\|/g,

        ENCODE_PERCENT_CHARACTER: /%(25)+/g,

        INVISIBLE_CHARACTERS_GROUPS: /[\p{C}\p{Z}]/gu,

        OTHER_INVISIBLE_CHARACTERS: /[\u3164]/g,

        REPORT_FIELD_TITLE: /{report:([a-zA-Z]+)}/g,

        PATH_WITHOUT_POLICY_ID: /\/w\/[a-zA-Z0-9]+(\/|$)/,

        POLICY_ID_FROM_PATH: /\/w\/([a-zA-Z0-9]+)(\/|$)/,

        SHORT_MENTION: new RegExp(`@[\\w\\-\\+\\'#]+(?:\\.[\\w\\-\\'\\+]+)*`, 'gim'),
    },

    PRONOUNS: {
        PREFIX: '__predefined_',
        SELF_SELECT: '__predefined_selfSelect',
    },
    GUIDES_CALL_TASK_IDS: {
        CONCIERGE_DM: 'NewExpensifyConciergeDM',
        WORKSPACE_INITIAL: 'WorkspaceHome',
        WORKSPACE_PROFILE: 'WorkspaceProfile',
        WORKSPACE_CARD: 'WorkspaceCorporateCards',
        WORKSPACE_REIMBURSE: 'WorkspaceReimburseReceipts',
        WORKSPACE_BILLS: 'WorkspacePayBills',
        WORKSPACE_INVOICES: 'WorkspaceSendInvoices',
        WORKSPACE_TRAVEL: 'WorkspaceBookTravel',
        WORKSPACE_MEMBERS: 'WorkspaceManageMembers',
        WORKSPACE_WORKFLOWS: 'WorkspaceWorkflows',
        WORKSPACE_BANK_ACCOUNT: 'WorkspaceBankAccount',
        WORKSPACE_SETTINGS: 'WorkspaceSettings',
    },
    get EXPENSIFY_EMAILS() {
        return [
            this.EMAIL.ACCOUNTING,
            this.EMAIL.ADMIN,
            this.EMAIL.BILLS,
            this.EMAIL.CHRONOS,
            this.EMAIL.CONCIERGE,
            this.EMAIL.CONTRIBUTORS,
            this.EMAIL.FIRST_RESPONDER,
            this.EMAIL.HELP,
            this.EMAIL.INTEGRATION_TESTING_CREDS,
            this.EMAIL.NOTIFICATIONS,
            this.EMAIL.PAYROLL,
            this.EMAIL.QA,
            this.EMAIL.QA_TRAVIS,
            this.EMAIL.RECEIPTS,
            this.EMAIL.STUDENT_AMBASSADOR,
            this.EMAIL.SVFG,
        ];
    },
    get EXPENSIFY_ACCOUNT_IDS() {
        return [
            this.ACCOUNT_ID.ACCOUNTING,
            this.ACCOUNT_ID.ADMIN,
            this.ACCOUNT_ID.BILLS,
            this.ACCOUNT_ID.CHRONOS,
            this.ACCOUNT_ID.CONCIERGE,
            this.ACCOUNT_ID.CONTRIBUTORS,
            this.ACCOUNT_ID.FIRST_RESPONDER,
            this.ACCOUNT_ID.HELP,
            this.ACCOUNT_ID.INTEGRATION_TESTING_CREDS,
            this.ACCOUNT_ID.PAYROLL,
            this.ACCOUNT_ID.QA,
            this.ACCOUNT_ID.QA_TRAVIS,
            this.ACCOUNT_ID.RECEIPTS,
            this.ACCOUNT_ID.REWARDS,
            this.ACCOUNT_ID.STUDENT_AMBASSADOR,
            this.ACCOUNT_ID.SVFG,
        ];
    },

    // Emails that profile view is prohibited
    get RESTRICTED_EMAILS(): readonly string[] {
        return [this.EMAIL.NOTIFICATIONS];
    },
    // Account IDs that profile view is prohibited
    get RESTRICTED_ACCOUNT_IDS() {
        return [this.ACCOUNT_ID.NOTIFICATIONS];
    },

    // Auth limit is 60k for the column but we store edits and other metadata along the html so let's use a lower limit to accommodate for it.
    MAX_COMMENT_LENGTH: 10000,

    // Use the same value as MAX_COMMENT_LENGTH to ensure the entire comment is parsed. Note that applying markup is very resource-consuming.
    MAX_MARKUP_LENGTH: 10000,

    MAX_THREAD_REPLIES_PREVIEW: 99,

    FORM_CHARACTER_LIMIT: 50,
    LEGAL_NAMES_CHARACTER_LIMIT: 150,
    LOGIN_CHARACTER_LIMIT: 254,

    TITLE_CHARACTER_LIMIT: 100,
    DESCRIPTION_LIMIT: 500,

    WORKSPACE_NAME_CHARACTER_LIMIT: 80,
    AVATAR_CROP_MODAL: {
        // The next two constants control what is min and max value of the image crop scale.
        // Values define in how many times the image can be bigger than its container.
        // Notice: that values less than 1 mean that the image won't cover the container fully.
        MAX_SCALE: 3, // 3x scale is used commonly in different apps.
        MIN_SCALE: 1, // 1x min scale means that the image covers the container completely

        // This const defines the initial container size, before layout measurement.
        // Since size cant be null, we have to define some initial value.
        INITIAL_SIZE: 1, // 1 was chosen because there is a very low probability that initialized component will have such size.
    },
    MICROSECONDS_PER_MS: 1000,
    RED_BRICK_ROAD_PENDING_ACTION: {
        ADD: 'add',
        DELETE: 'delete',
        UPDATE: 'update',
    },
    BRICK_ROAD_INDICATOR_STATUS: {
        ERROR: 'error',
        INFO: 'info',
    },
    REPORT_DETAILS_MENU_ITEM: {
        SHARE_CODE: 'shareCode',
        MEMBERS: 'member',
        INVITE: 'invite',
        SETTINGS: 'settings',
        LEAVE_ROOM: 'leaveRoom',
        PRIVATE_NOTES: 'privateNotes',
    },
    EDIT_REQUEST_FIELD: {
        AMOUNT: 'amount',
        CURRENCY: 'currency',
        DATE: 'date',
        DESCRIPTION: 'description',
        MERCHANT: 'merchant',
        CATEGORY: 'category',
        RECEIPT: 'receipt',
        DISTANCE: 'distance',
        TAG: 'tag',
    },
    FOOTER: {
        EXPENSE_MANAGEMENT_URL: `${USE_EXPENSIFY_URL}/expense-management`,
        SPEND_MANAGEMENT_URL: `${USE_EXPENSIFY_URL}/spend-management`,
        EXPENSE_REPORTS_URL: `${USE_EXPENSIFY_URL}/expense-reports`,
        COMPANY_CARD_URL: `${USE_EXPENSIFY_URL}/company-credit-card`,
        RECIEPT_SCANNING_URL: `${USE_EXPENSIFY_URL}/receipt-scanning-app`,
        BILL_PAY_URL: `${USE_EXPENSIFY_URL}/bills`,
        INVOICES_URL: `${USE_EXPENSIFY_URL}/invoices`,
        PAYROLL_URL: `${USE_EXPENSIFY_URL}/payroll`,
        TRAVEL_URL: `${USE_EXPENSIFY_URL}/travel`,
        EXPENSIFY_APPROVED_URL: `${USE_EXPENSIFY_URL}/accountants`,
        PRESS_KIT_URL: 'https://we.are.expensify.com/press-kit',
        SUPPORT_URL: `${USE_EXPENSIFY_URL}/support`,
        COMMUNITY_URL: 'https://community.expensify.com/',
        PRIVACY_URL: `${USE_EXPENSIFY_URL}/privacy`,
        ABOUT_URL: 'https://we.are.expensify.com/how-we-got-here',
        BLOG_URL: 'https://blog.expensify.com/',
        JOBS_URL: 'https://we.are.expensify.com/apply',
        ORG_URL: 'https://expensify.org/',
        INVESTOR_RELATIONS_URL: 'https://ir.expensify.com/',
    },

    SOCIALS: {
        PODCAST: 'https://we.are.expensify.com/podcast',
        TWITTER: 'https://www.twitter.com/expensify',
        INSTAGRAM: 'https://www.instagram.com/expensify',
        FACEBOOK: 'https://www.facebook.com/expensify',
        LINKEDIN: 'https://www.linkedin.com/company/expensify',
    },

    // These split the maximum decimal value of a signed 64-bit number (9,223,372,036,854,775,807) into parts where none of them are too big to fit into a 32-bit number, so that we can
    // generate them each with a random number generator with only 32-bits of precision.
    MAX_64BIT_LEFT_PART: 92233,
    MAX_64BIT_MIDDLE_PART: 7203685,
    MAX_64BIT_RIGHT_PART: 4775807,

    // When generating a random value to fit in 7 digits (for the `middle` or `right` parts above), this is the maximum value to multiply by Math.random().
    MAX_INT_FOR_RANDOM_7_DIGIT_VALUE: 10000000,
    IOS_KEYBOARD_SPACE_OFFSET: -30,

    PDF_PASSWORD_FORM: {
        // Constants for password-related error responses received from react-pdf.
        REACT_PDF_PASSWORD_RESPONSES: {
            NEED_PASSWORD: 1,
            INCORRECT_PASSWORD: 2,
        },
    },
    API_REQUEST_TYPE: {
        READ: 'read',
        WRITE: 'write',
        MAKE_REQUEST_WITH_SIDE_EFFECTS: 'makeRequestWithSideEffects',
    },

    ERECEIPT_COLORS: {
        YELLOW: 'Yellow',
        ICE: 'Ice',
        BLUE: 'Blue',
        GREEN: 'Green',
        TANGERINE: 'Tangerine',
        PINK: 'Pink',
    },

    MAP_PADDING: 50,
    MAP_MARKER_SIZE: 20,

    QUICK_REACTIONS: [
        {
            name: '+1',
            code: '👍',
            types: ['👍🏿', '👍🏾', '👍🏽', '👍🏼', '👍🏻'],
        },
        {
            name: 'heart',
            code: '❤️',
        },
        {
            name: 'joy',
            code: '😂',
        },
        {
            name: 'fire',
            code: '🔥',
        },
    ],

    TFA_CODE_LENGTH: 6,
    CHAT_ATTACHMENT_TOKEN_KEY: 'X-Chat-Attachment-Token',

    SPACE_LENGTH: 1,

    ALL_COUNTRIES: {
        AF: 'Afghanistan',
        AX: 'Åland Islands',
        AL: 'Albania',
        DZ: 'Algeria',
        AS: 'American Samoa',
        AD: 'Andorra',
        AO: 'Angola',
        AI: 'Anguilla',
        AQ: 'Antarctica',
        AG: 'Antigua & Barbuda',
        AR: 'Argentina',
        AM: 'Armenia',
        AW: 'Aruba',
        AC: 'Ascension Island',
        AU: 'Australia',
        AT: 'Austria',
        AZ: 'Azerbaijan',
        BS: 'Bahamas',
        BH: 'Bahrain',
        BD: 'Bangladesh',
        BB: 'Barbados',
        BY: 'Belarus',
        BE: 'Belgium',
        BZ: 'Belize',
        BJ: 'Benin',
        BM: 'Bermuda',
        BT: 'Bhutan',
        BO: 'Bolivia',
        BA: 'Bosnia & Herzegovina',
        BW: 'Botswana',
        BR: 'Brazil',
        IO: 'British Indian Ocean Territory',
        VG: 'British Virgin Islands',
        BN: 'Brunei',
        BG: 'Bulgaria',
        BF: 'Burkina Faso',
        BI: 'Burundi',
        KH: 'Cambodia',
        CM: 'Cameroon',
        CA: 'Canada',
        CV: 'Cape Verde',
        BQ: 'Caribbean Netherlands',
        KY: 'Cayman Islands',
        CF: 'Central African Republic',
        TD: 'Chad',
        CL: 'Chile',
        CN: 'China',
        CX: 'Christmas Island',
        CC: 'Cocos (Keeling) Islands',
        CO: 'Colombia',
        KM: 'Comoros',
        CG: 'Congo - Brazzaville',
        CD: 'Congo - Kinshasa',
        CK: 'Cook Islands',
        CR: 'Costa Rica',
        CI: "Côte d'Ivoire",
        HR: 'Croatia',
        CU: 'Cuba',
        CW: 'Curaçao',
        CY: 'Cyprus',
        CZ: 'Czech Republic',
        DK: 'Denmark',
        DJ: 'Djibouti',
        DM: 'Dominica',
        DO: 'Dominican Republic',
        EC: 'Ecuador',
        EG: 'Egypt',
        SV: 'El Salvador',
        GQ: 'Equatorial Guinea',
        ER: 'Eritrea',
        EE: 'Estonia',
        ET: 'Ethiopia',
        FK: 'Falkland Islands',
        FO: 'Faroe Islands',
        FJ: 'Fiji',
        FI: 'Finland',
        FR: 'France',
        GF: 'French Guiana',
        PF: 'French Polynesia',
        TF: 'French Southern Territories',
        GA: 'Gabon',
        GM: 'Gambia',
        GE: 'Georgia',
        DE: 'Germany',
        GH: 'Ghana',
        GI: 'Gibraltar',
        GR: 'Greece',
        GL: 'Greenland',
        GD: 'Grenada',
        GP: 'Guadeloupe',
        GU: 'Guam',
        GT: 'Guatemala',
        GG: 'Guernsey',
        GN: 'Guinea',
        GW: 'Guinea-Bissau',
        GY: 'Guyana',
        HT: 'Haiti',
        HN: 'Honduras',
        HK: 'Hong Kong',
        HU: 'Hungary',
        IS: 'Iceland',
        IN: 'India',
        ID: 'Indonesia',
        IR: 'Iran',
        IQ: 'Iraq',
        IE: 'Ireland',
        IM: 'Isle of Man',
        IL: 'Israel',
        IT: 'Italy',
        JM: 'Jamaica',
        JP: 'Japan',
        JE: 'Jersey',
        JO: 'Jordan',
        KZ: 'Kazakhstan',
        KE: 'Kenya',
        KI: 'Kiribati',
        XK: 'Kosovo',
        KW: 'Kuwait',
        KG: 'Kyrgyzstan',
        LA: 'Laos',
        LV: 'Latvia',
        LB: 'Lebanon',
        LS: 'Lesotho',
        LR: 'Liberia',
        LY: 'Libya',
        LI: 'Liechtenstein',
        LT: 'Lithuania',
        LU: 'Luxembourg',
        MO: 'Macau',
        MK: 'Macedonia',
        MG: 'Madagascar',
        MW: 'Malawi',
        MY: 'Malaysia',
        MV: 'Maldives',
        ML: 'Mali',
        MT: 'Malta',
        MH: 'Marshall Islands',
        MQ: 'Martinique',
        MR: 'Mauritania',
        MU: 'Mauritius',
        YT: 'Mayotte',
        MX: 'Mexico',
        FM: 'Micronesia',
        MD: 'Moldova',
        MC: 'Monaco',
        MN: 'Mongolia',
        ME: 'Montenegro',
        MS: 'Montserrat',
        MA: 'Morocco',
        MZ: 'Mozambique',
        MM: 'Myanmar (Burma)',
        NA: 'Namibia',
        NR: 'Nauru',
        NP: 'Nepal',
        NL: 'Netherlands',
        NC: 'New Caledonia',
        NZ: 'New Zealand',
        NI: 'Nicaragua',
        NE: 'Niger',
        NG: 'Nigeria',
        NU: 'Niue',
        NF: 'Norfolk Island',
        KP: 'North Korea',
        MP: 'Northern Mariana Islands',
        NO: 'Norway',
        OM: 'Oman',
        PK: 'Pakistan',
        PW: 'Palau',
        PS: 'Palestinian Territories',
        PA: 'Panama',
        PG: 'Papua New Guinea',
        PY: 'Paraguay',
        PE: 'Peru',
        PH: 'Philippines',
        PN: 'Pitcairn Islands',
        PL: 'Poland',
        PT: 'Portugal',
        PR: 'Puerto Rico',
        QA: 'Qatar',
        RE: 'Réunion',
        RO: 'Romania',
        RU: 'Russia',
        RW: 'Rwanda',
        BL: 'Saint Barthélemy',
        WS: 'Samoa',
        SM: 'San Marino',
        ST: 'São Tomé & Príncipe',
        SA: 'Saudi Arabia',
        SN: 'Senegal',
        RS: 'Serbia',
        SC: 'Seychelles',
        SL: 'Sierra Leone',
        SG: 'Singapore',
        SX: 'Sint Maarten',
        SK: 'Slovakia',
        SI: 'Slovenia',
        SB: 'Solomon Islands',
        SO: 'Somalia',
        ZA: 'South Africa',
        GS: 'South Georgia & South Sandwich Islands',
        KR: 'South Korea',
        SS: 'South Sudan',
        ES: 'Spain',
        LK: 'Sri Lanka',
        SH: 'St. Helena',
        KN: 'St. Kitts & Nevis',
        LC: 'St. Lucia',
        MF: 'St. Martin',
        PM: 'St. Pierre & Miquelon',
        VC: 'St. Vincent & Grenadines',
        SD: 'Sudan',
        SR: 'Suriname',
        SJ: 'Svalbard & Jan Mayen',
        SZ: 'Swaziland',
        SE: 'Sweden',
        CH: 'Switzerland',
        SY: 'Syria',
        TW: 'Taiwan',
        TJ: 'Tajikistan',
        TZ: 'Tanzania',
        TH: 'Thailand',
        TL: 'Timor-Leste',
        TG: 'Togo',
        TK: 'Tokelau',
        TO: 'Tonga',
        TT: 'Trinidad & Tobago',
        TA: 'Tristan da Cunha',
        TN: 'Tunisia',
        TR: 'Turkey',
        TM: 'Turkmenistan',
        TC: 'Turks & Caicos Islands',
        TV: 'Tuvalu',
        UM: 'U.S. Outlying Islands',
        VI: 'U.S. Virgin Islands',
        UG: 'Uganda',
        UA: 'Ukraine',
        AE: 'United Arab Emirates',
        GB: 'United Kingdom',
        US: 'United States',
        UY: 'Uruguay',
        UZ: 'Uzbekistan',
        VU: 'Vanuatu',
        VA: 'Vatican City',
        VE: 'Venezuela',
        VN: 'Vietnam',
        WF: 'Wallis & Futuna',
        EH: 'Western Sahara',
        YE: 'Yemen',
        ZM: 'Zambia',
        ZW: 'Zimbabwe',
    },

    // Sources: https://github.com/Expensify/App/issues/14958#issuecomment-1442138427
    // https://github.com/Expensify/App/issues/14958#issuecomment-1456026810
    COUNTRY_ZIP_REGEX_DATA: {
        AC: {
            regex: /^ASCN 1ZZ$/,
            samples: 'ASCN 1ZZ',
        },
        AD: {
            regex: /^AD[1-7]0\d$/,
            samples: 'AD206, AD403, AD106, AD406',
        },

        // We have kept the empty object for the countries which do not have any zip code validation
        // to ensure consistency so that the amount of countries displayed and in this object are same
        AE: {},
        AF: {
            regex: /^\d{4}$/,
            samples: '9536, 1476, 3842, 7975',
        },
        AG: {},
        AI: {
            regex: /^AI-2640$/,
            samples: 'AI-2640',
        },
        AL: {
            regex: /^\d{4}$/,
            samples: '1631, 9721, 2360, 5574',
        },
        AM: {
            regex: /^\d{4}$/,
            samples: '5581, 7585, 8434, 2492',
        },
        AO: {},
        AQ: {},
        AR: {
            regex: /^((?:[A-HJ-NP-Z])?\d{4})([A-Z]{3})?$/,
            samples: 'Q7040GFQ, K2178ZHR, P6240EJG, J6070IAE',
        },
        AS: {
            regex: /^96799$/,
            samples: '96799',
        },
        AT: {
            regex: /^\d{4}$/,
            samples: '4223, 2052, 3544, 5488',
        },
        AU: {
            regex: /^\d{4}$/,
            samples: '7181, 7735, 9169, 8780',
        },
        AW: {},
        AX: {
            regex: /^22\d{3}$/,
            samples: '22270, 22889, 22906, 22284',
        },
        AZ: {
            regex: /^(AZ) (\d{4})$/,
            samples: 'AZ 6704, AZ 5332, AZ 3907, AZ 6892',
        },
        BA: {
            regex: /^\d{5}$/,
            samples: '62722, 80420, 44595, 74614',
        },
        BB: {
            regex: /^BB\d{5}$/,
            samples: 'BB64089, BB17494, BB73163, BB25752',
        },
        BD: {
            regex: /^\d{4}$/,
            samples: '8585, 8175, 7381, 0154',
        },
        BE: {
            regex: /^\d{4}$/,
            samples: '7944, 5303, 6746, 7921',
        },
        BF: {},
        BG: {
            regex: /^\d{4}$/,
            samples: '6409, 7657, 1206, 7908',
        },
        BH: {
            regex: /^\d{3}\d?$/,
            samples: '047, 1116, 490, 631',
        },
        BI: {},
        BJ: {},
        BL: {
            regex: /^97133$/,
            samples: '97133',
        },
        BM: {
            regex: /^[A-Z]{2} ?[A-Z0-9]{2}$/,
            samples: 'QV9P, OSJ1, PZ 3D, GR YK',
        },
        BN: {
            regex: /^[A-Z]{2} ?\d{4}$/,
            samples: 'PF 9925, TH1970, SC 4619, NF0781',
        },
        BO: {},
        BQ: {},
        BR: {
            regex: /^\d{5}-?\d{3}$/,
            samples: '18816-403, 95177-465, 43447-782, 39403-136',
        },
        BS: {},
        BT: {
            regex: /^\d{5}$/,
            samples: '28256, 52484, 30608, 93524',
        },
        BW: {},
        BY: {
            regex: /^\d{6}$/,
            samples: '504154, 360246, 741167, 895047',
        },
        BZ: {},
        CA: {
            regex: /^[ABCEGHJKLMNPRSTVXY]\d[ABCEGHJ-NPRSTV-Z] ?\d[ABCEGHJ-NPRSTV-Z]\d$/,
            samples: 'S1A7K8, Y5H 4G6, H9V0P2, H1A1B5',
        },
        CC: {
            regex: /^6799$/,
            samples: '6799',
        },
        CD: {},
        CF: {},
        CG: {},
        CH: {
            regex: /^\d{4}$/,
            samples: '6370, 5271, 7873, 8220',
        },
        CI: {},
        CK: {},
        CL: {
            regex: /^\d{7}$/,
            samples: '7565829, 8702008, 3161669, 1607703',
        },
        CM: {},
        CN: {
            regex: /^\d{6}$/,
            samples: '240543, 870138, 295528, 861683',
        },
        CO: {
            regex: /^\d{6}$/,
            samples: '678978, 775145, 823943, 913970',
        },
        CR: {
            regex: /^\d{5}$/,
            samples: '28256, 52484, 30608, 93524',
        },
        CU: {
            regex: /^(?:CP)?(\d{5})$/,
            samples: '28256, 52484, 30608, 93524',
        },
        CV: {
            regex: /^\d{4}$/,
            samples: '9056, 8085, 0491, 4627',
        },
        CW: {},
        CX: {
            regex: /^6798$/,
            samples: '6798',
        },
        CY: {
            regex: /^\d{4}$/,
            samples: '9301, 2478, 1981, 6162',
        },
        CZ: {
            regex: /^\d{3} ?\d{2}$/,
            samples: '150 56, 50694, 229 08, 82811',
        },
        DE: {
            regex: /^\d{5}$/,
            samples: '33185, 37198, 81711, 44262',
        },
        DJ: {},
        DK: {
            regex: /^\d{4}$/,
            samples: '1429, 2457, 0637, 5764',
        },
        DM: {},
        DO: {
            regex: /^\d{5}$/,
            samples: '11877, 95773, 93875, 98032',
        },
        DZ: {
            regex: /^\d{5}$/,
            samples: '26581, 64621, 57550, 72201',
        },
        EC: {
            regex: /^\d{6}$/,
            samples: '541124, 873848, 011495, 334509',
        },
        EE: {
            regex: /^\d{5}$/,
            samples: '87173, 01127, 73214, 52381',
        },
        EG: {
            regex: /^\d{5}$/,
            samples: '98394, 05129, 91463, 77359',
        },
        EH: {
            regex: /^\d{5}$/,
            samples: '30577, 60264, 16487, 38593',
        },
        ER: {},
        ES: {
            regex: /^\d{5}$/,
            samples: '03315, 00413, 23179, 89324',
        },
        ET: {
            regex: /^\d{4}$/,
            samples: '6269, 8498, 4514, 7820',
        },
        FI: {
            regex: /^\d{5}$/,
            samples: '21859, 72086, 22422, 03774',
        },
        FJ: {},
        FK: {
            regex: /^FIQQ 1ZZ$/,
            samples: 'FIQQ 1ZZ',
        },
        FM: {
            regex: /^(9694[1-4])(?:[ -](\d{4}))?$/,
            samples: '96942-9352, 96944-4935, 96941 9065, 96943-5369',
        },
        FO: {
            regex: /^\d{3}$/,
            samples: '334, 068, 741, 787',
        },
        FR: {
            regex: /^\d{2} ?\d{3}$/,
            samples: '25822, 53 637, 55354, 82522',
        },
        GA: {},
        GB: {
            regex: /^[A-Z]{1,2}[0-9R][0-9A-Z]?\s*[0-9][A-Z-CIKMOV]{2}$/,
            samples: 'LA102UX, BL2F8FX, BD1S9LU, WR4G 6LH',
        },
        GD: {},
        GE: {
            regex: /^\d{4}$/,
            samples: '1232, 9831, 4717, 9428',
        },
        GF: {
            regex: /^9[78]3\d{2}$/,
            samples: '98380, 97335, 98344, 97300',
        },
        GG: {
            regex: /^GY\d[\dA-Z]? ?\d[ABD-HJLN-UW-Z]{2}$/,
            samples: 'GY757LD, GY6D 6XL, GY3Y2BU, GY85 1YO',
        },
        GH: {},
        GI: {
            regex: /^GX11 1AA$/,
            samples: 'GX11 1AA',
        },
        GL: {
            regex: /^39\d{2}$/,
            samples: '3964, 3915, 3963, 3956',
        },
        GM: {},
        GN: {
            regex: /^\d{3}$/,
            samples: '465, 994, 333, 078',
        },
        GP: {
            regex: /^9[78][01]\d{2}$/,
            samples: '98069, 97007, 97147, 97106',
        },
        GQ: {},
        GR: {
            regex: /^\d{3} ?\d{2}$/,
            samples: '98654, 319 78, 127 09, 590 52',
        },
        GS: {
            regex: /^SIQQ 1ZZ$/,
            samples: 'SIQQ 1ZZ',
        },
        GT: {
            regex: /^\d{5}$/,
            samples: '30553, 69925, 09376, 83719',
        },
        GU: {
            regex: /^((969)[1-3][0-2])$/,
            samples: '96922, 96932, 96921, 96911',
        },
        GW: {
            regex: /^\d{4}$/,
            samples: '1742, 7941, 4437, 7728',
        },
        GY: {},
        HK: {
            regex: /^999077$|^$/,
            samples: '999077',
        },
        HN: {
            regex: /^\d{5}$/,
            samples: '86238, 78999, 03594, 30406',
        },
        HR: {
            regex: /^\d{5}$/,
            samples: '85240, 80710, 78235, 98766',
        },
        HT: {
            regex: /^(?:HT)?(\d{4})$/,
            samples: '5101, HT6991, HT3871, 1126',
        },
        HU: {
            regex: /^\d{4}$/,
            samples: '0360, 2604, 3362, 4775',
        },
        ID: {
            regex: /^\d{5}$/,
            samples: '60993, 52656, 16521, 34931',
        },
        IE: {},
        IL: {
            regex: /^\d{5}(?:\d{2})?$/,
            samples: '74213, 6978354, 2441689, 4971551',
        },
        IM: {
            regex: /^IM\d[\dA-Z]? ?\d[ABD-HJLN-UW-Z]{2}$/,
            samples: 'IM2X1JP, IM4V 9JU, IM3B1UP, IM8E 5XF',
        },
        IN: {
            regex: /^\d{6}$/,
            samples: '946956, 143659, 243258, 938385',
        },
        IO: {
            regex: /^BBND 1ZZ$/,
            samples: 'BBND 1ZZ',
        },
        IQ: {
            regex: /^\d{5}$/,
            samples: '63282, 87817, 38580, 47725',
        },
        IR: {
            regex: /^\d{5}-?\d{5}$/,
            samples: '0666174250, 6052682188, 02360-81920, 25102-08646',
        },
        IS: {
            regex: /^\d{3}$/,
            samples: '408, 013, 001, 936',
        },
        IT: {
            regex: /^\d{5}$/,
            samples: '31701, 61341, 92781, 45609',
        },
        JE: {
            regex: /^JE\d[\dA-Z]? ?\d[ABD-HJLN-UW-Z]{2}$/,
            samples: 'JE0D 2EX, JE59 2OF, JE1X1ZW, JE0V 1SO',
        },
        JM: {},
        JO: {
            regex: /^\d{5}$/,
            samples: '20789, 02128, 52170, 40284',
        },
        JP: {
            regex: /^\d{3}-?\d{4}$/,
            samples: '5429642, 046-1544, 6463599, 368-5362',
        },
        KE: {
            regex: /^\d{5}$/,
            samples: '33043, 98830, 59324, 42876',
        },
        KG: {
            regex: /^\d{6}$/,
            samples: '500371, 176592, 184133, 225279',
        },
        KH: {
            regex: /^\d{5,6}$/,
            samples: '220281, 18824, 35379, 09570',
        },
        KI: {
            regex: /^KI\d{4}$/,
            samples: 'KI0104, KI0109, KI0112, KI0306',
        },
        KM: {},
        KN: {
            regex: /^KN\d{4}(-\d{4})?$/,
            samples: 'KN2522, KN2560-3032, KN3507, KN4440',
        },
        KP: {},
        KR: {
            regex: /^\d{5}$/,
            samples: '67417, 66648, 08359, 93750',
        },
        KW: {
            regex: /^\d{5}$/,
            samples: '74840, 53309, 71276, 59262',
        },
        KY: {
            regex: /^KY\d-\d{4}$/,
            samples: 'KY0-3078, KY1-7812, KY8-3729, KY3-4664',
        },
        KZ: {
            regex: /^\d{6}$/,
            samples: '129113, 976562, 226811, 933781',
        },
        LA: {
            regex: /^\d{5}$/,
            samples: '08875, 50779, 87756, 75932',
        },
        LB: {
            regex: /^(?:\d{4})(?: ?(?:\d{4}))?$/,
            samples: '5436 1302, 9830 7470, 76911911, 9453 1306',
        },
        LC: {
            regex: /^(LC)?\d{2} ?\d{3}$/,
            samples: '21080, LC99127, LC24 258, 51 740',
        },
        LI: {
            regex: /^\d{4}$/,
            samples: '6644, 2852, 4630, 4541',
        },
        LK: {
            regex: /^\d{5}$/,
            samples: '44605, 27721, 90695, 65514',
        },
        LR: {
            regex: /^\d{4}$/,
            samples: '6644, 2852, 4630, 4541',
        },
        LS: {
            regex: /^\d{3}$/,
            samples: '779, 803, 104, 897',
        },
        LT: {
            regex: /^((LT)[-])?(\d{5})$/,
            samples: 'LT-22248, LT-12796, 69822, 37280',
        },
        LU: {
            regex: /^((L)[-])?(\d{4})$/,
            samples: '5469, L-4476, 6304, 9739',
        },
        LV: {
            regex: /^((LV)[-])?\d{4}$/,
            samples: '9344, LV-5030, LV-0132, 8097',
        },
        LY: {},
        MA: {
            regex: /^\d{5}$/,
            samples: '50219, 95871, 80907, 79804',
        },
        MC: {
            regex: /^980\d{2}$/,
            samples: '98084, 98041, 98070, 98062',
        },
        MD: {
            regex: /^(MD[-]?)?(\d{4})$/,
            samples: '6250, MD-9681, MD3282, MD-0652',
        },
        ME: {
            regex: /^\d{5}$/,
            samples: '87622, 92688, 23129, 59566',
        },
        MF: {
            regex: /^9[78][01]\d{2}$/,
            samples: '97169, 98180, 98067, 98043',
        },
        MG: {
            regex: /^\d{3}$/,
            samples: '854, 084, 524, 064',
        },
        MH: {
            regex: /^((969)[6-7][0-9])(-\d{4})?/,
            samples: '96962, 96969, 96970-8530, 96960-3226',
        },
        MK: {
            regex: /^\d{4}$/,
            samples: '8299, 6904, 6144, 9753',
        },
        ML: {},
        MM: {
            regex: /^\d{5}$/,
            samples: '59188, 93943, 40829, 69981',
        },
        MN: {
            regex: /^\d{5}$/,
            samples: '94129, 29906, 53374, 80141',
        },
        MO: {},
        MP: {
            regex: /^(9695[012])(?:[ -](\d{4}))?$/,
            samples: '96952 3162, 96950 1567, 96951 2994, 96950 8745',
        },
        MQ: {
            regex: /^9[78]2\d{2}$/,
            samples: '98297, 97273, 97261, 98282',
        },
        MR: {},
        MS: {
            regex: /^[Mm][Ss][Rr]\s{0,1}\d{4}$/,
            samples: 'MSR1110, MSR1230, MSR1250, MSR1330',
        },
        MT: {
            regex: /^[A-Z]{3} [0-9]{4}|[A-Z]{2}[0-9]{2}|[A-Z]{2} [0-9]{2}|[A-Z]{3}[0-9]{4}|[A-Z]{3}[0-9]{2}|[A-Z]{3} [0-9]{2}$/,
            samples: 'DKV 8196, KSU9264, QII0259, HKH 1020',
        },
        MU: {
            regex: /^([0-9A-R]\d{4})$/,
            samples: 'H8310, 52591, M9826, F5810',
        },
        MV: {
            regex: /^\d{5}$/,
            samples: '16354, 20857, 50991, 72527',
        },
        MW: {},
        MX: {
            regex: /^\d{5}$/,
            samples: '71530, 76424, 73811, 50503',
        },
        MY: {
            regex: /^\d{5}$/,
            samples: '75958, 15826, 86715, 37081',
        },
        MZ: {
            regex: /^\d{4}$/,
            samples: '0902, 6258, 7826, 7150',
        },
        NA: {
            regex: /^\d{5}$/,
            samples: '68338, 63392, 21820, 61211',
        },
        NC: {
            regex: /^988\d{2}$/,
            samples: '98865, 98813, 98820, 98855',
        },
        NE: {
            regex: /^\d{4}$/,
            samples: '9790, 3270, 2239, 0400',
        },
        NF: {
            regex: /^2899$/,
            samples: '2899',
        },
        NG: {
            regex: /^\d{6}$/,
            samples: '289096, 223817, 199970, 840648',
        },
        NI: {
            regex: /^\d{5}$/,
            samples: '86308, 60956, 49945, 15470',
        },
        NL: {
            regex: /^\d{4} ?[A-Z]{2}$/,
            samples: '6998 VY, 5390 CK, 2476 PS, 8873OX',
        },
        NO: {
            regex: /^\d{4}$/,
            samples: '0711, 4104, 2683, 5015',
        },
        NP: {
            regex: /^\d{5}$/,
            samples: '42438, 73964, 66400, 33976',
        },
        NR: {
            regex: /^(NRU68)$/,
            samples: 'NRU68',
        },
        NU: {
            regex: /^(9974)$/,
            samples: '9974',
        },
        NZ: {
            regex: /^\d{4}$/,
            samples: '7015, 0780, 4109, 1422',
        },
        OM: {
            regex: /^(?:PC )?\d{3}$/,
            samples: 'PC 851, PC 362, PC 598, PC 499',
        },
        PA: {
            regex: /^\d{4}$/,
            samples: '0711, 4104, 2683, 5015',
        },
        PE: {
            regex: /^\d{5}$/,
            samples: '10013, 12081, 14833, 24615',
        },
        PF: {
            regex: /^987\d{2}$/,
            samples: '98755, 98710, 98748, 98791',
        },
        PG: {
            regex: /^\d{3}$/,
            samples: '193, 166, 880, 553',
        },
        PH: {
            regex: /^\d{4}$/,
            samples: '0137, 8216, 2876, 0876',
        },
        PK: {
            regex: /^\d{5}$/,
            samples: '78219, 84497, 62102, 12564',
        },
        PL: {
            regex: /^\d{2}-\d{3}$/,
            samples: '63-825, 26-714, 05-505, 15-200',
        },
        PM: {
            regex: /^(97500)$/,
            samples: '97500',
        },
        PN: {
            regex: /^PCRN 1ZZ$/,
            samples: 'PCRN 1ZZ',
        },
        PR: {
            regex: /^(00[679]\d{2})(?:[ -](\d{4}))?$/,
            samples: '00989 3603, 00639 0720, 00707-9803, 00610 7362',
        },
        PS: {
            regex: /^(00[679]\d{2})(?:[ -](\d{4}))?$/,
            samples: '00748, 00663, 00779-4433, 00934 1559',
        },
        PT: {
            regex: /^\d{4}-\d{3}$/,
            samples: '0060-917, 4391-979, 5551-657, 9961-093',
        },
        PW: {
            regex: /^(969(?:39|40))(?:[ -](\d{4}))?$/,
            samples: '96940, 96939, 96939 6004, 96940-1871',
        },
        PY: {
            regex: /^\d{4}$/,
            samples: '7895, 5835, 8783, 5887',
        },
        QA: {},
        RE: {
            regex: /^9[78]4\d{2}$/,
            samples: '98445, 97404, 98421, 98434',
        },
        RO: {
            regex: /^\d{6}$/,
            samples: '935929, 407608, 637434, 174574',
        },
        RS: {
            regex: /^\d{5,6}$/,
            samples: '929863, 259131, 687739, 07011',
        },
        RU: {
            regex: /^\d{6}$/,
            samples: '138294, 617323, 307906, 981238',
        },
        RW: {},
        SA: {
            regex: /^\d{5}(-{1}\d{4})?$/,
            samples: '86020-1256, 72375, 70280, 96328',
        },
        SB: {},
        SC: {},
        SD: {
            regex: /^\d{5}$/,
            samples: '78219, 84497, 62102, 12564',
        },
        SE: {
            regex: /^\d{3} ?\d{2}$/,
            samples: '095 39, 41052, 84687, 563 66',
        },
        SG: {
            regex: /^\d{6}$/,
            samples: '606542, 233985, 036755, 265255',
        },
        SH: {
            regex: /^(?:ASCN|TDCU|STHL) 1ZZ$/,
            samples: 'STHL 1ZZ, ASCN 1ZZ, TDCU 1ZZ',
        },
        SI: {
            regex: /^\d{4}$/,
            samples: '6898, 3413, 2031, 5732',
        },
        SJ: {
            regex: /^\d{4}$/,
            samples: '7616, 3163, 5769, 0237',
        },
        SK: {
            regex: /^\d{3} ?\d{2}$/,
            samples: '594 52, 813 34, 867 67, 41814',
        },
        SL: {},
        SM: {
            regex: /^4789\d$/,
            samples: '47894, 47895, 47893, 47899',
        },
        SN: {
            regex: /^[1-8]\d{4}$/,
            samples: '48336, 23224, 33261, 82430',
        },
        SO: {},
        SR: {},
        SS: {
            regex: /^[A-Z]{2} ?\d{5}$/,
            samples: 'JQ 80186, CU 46474, DE33738, MS 59107',
        },
        ST: {},
        SV: {},
        SX: {},
        SY: {},
        SZ: {
            regex: /^[HLMS]\d{3}$/,
            samples: 'H458, L986, M477, S916',
        },
        TA: {
            regex: /^TDCU 1ZZ$/,
            samples: 'TDCU 1ZZ',
        },
        TC: {
            regex: /^TKCA 1ZZ$/,
            samples: 'TKCA 1ZZ',
        },
        TD: {},
        TF: {},
        TG: {},
        TH: {
            regex: /^\d{5}$/,
            samples: '30706, 18695, 21044, 42496',
        },
        TJ: {
            regex: /^\d{6}$/,
            samples: '381098, 961344, 519925, 667883',
        },
        TK: {},
        TL: {},
        TM: {
            regex: /^\d{6}$/,
            samples: '544985, 164362, 425224, 374603',
        },
        TN: {
            regex: /^\d{4}$/,
            samples: '6075, 7340, 2574, 8988',
        },
        TO: {},
        TR: {
            regex: /^\d{5}$/,
            samples: '42524, 81057, 50859, 42677',
        },
        TT: {
            regex: /^\d{6}$/,
            samples: '041238, 033990, 763476, 981118',
        },
        TV: {},
        TW: {
            regex: /^\d{3}(?:\d{2})?$/,
            samples: '21577, 76068, 68698, 08912',
        },
        TZ: {},
        UA: {
            regex: /^\d{5}$/,
            samples: '10629, 81138, 15668, 30055',
        },
        UG: {},
        UM: {},
        US: {
            regex: /^[0-9]{5}(?:[- ][0-9]{4})?$/,
            samples: '12345, 12345-1234, 12345 1234',
        },
        UY: {
            regex: /^\d{5}$/,
            samples: '40073, 30136, 06583, 00021',
        },
        UZ: {
            regex: /^\d{6}$/,
            samples: '205122, 219713, 441699, 287471',
        },
        VA: {
            regex: /^(00120)$/,
            samples: '00120',
        },
        VC: {
            regex: /^VC\d{4}$/,
            samples: 'VC0600, VC0176, VC0616, VC4094',
        },
        VE: {
            regex: /^\d{4}$/,
            samples: '9692, 1953, 6680, 8302',
        },
        VG: {
            regex: /^VG\d{4}$/,
            samples: 'VG1204, VG7387, VG3431, VG6021',
        },
        VI: {
            regex: /^(008(?:(?:[0-4]\d)|(?:5[01])))(?:[ -](\d{4}))?$/,
            samples: '00820, 00804 2036, 00825 3344, 00811-5900',
        },
        VN: {
            regex: /^\d{6}$/,
            samples: '133836, 748243, 894060, 020597',
        },
        VU: {},
        WF: {
            regex: /^986\d{2}$/,
            samples: '98692, 98697, 98698, 98671',
        },
        WS: {
            regex: /^WS[1-2]\d{3}$/,
            samples: 'WS1349, WS2798, WS1751, WS2090',
        },
        XK: {
            regex: /^[1-7]\d{4}$/,
            samples: '56509, 15863, 46644, 21896',
        },
        YE: {},
        YT: {
            regex: /^976\d{2}$/,
            samples: '97698, 97697, 97632, 97609',
        },
        ZA: {
            regex: /^\d{4}$/,
            samples: '6855, 5179, 6956, 7147',
        },
        ZM: {
            regex: /^\d{5}$/,
            samples: '77603, 97367, 80454, 94484',
        },
        ZW: {},
    },

    GENERIC_ZIP_CODE_REGEX: /^(?:(?![\s-])[\w -]{0,9}[\w])?$/,

    // Values for checking if polyfill is required on a platform
    POLYFILL_TEST: {
        STYLE: 'currency',
        CURRENCY: 'XAF',
        FORMAT: 'symbol',
        SAMPLE_INPUT: '123456.789',
        EXPECTED_OUTPUT: 'FCFA 123,457',
    },

    PATHS_TO_TREAT_AS_EXTERNAL: ['NewExpensify.dmg', 'docs/index.html'],

    // Test tool menu parameters
    TEST_TOOL: {
        // Number of concurrent taps to open then the Test modal menu
        NUMBER_OF_TAPS: 4,
    },

    MENU_HELP_URLS: {
        LEARN_MORE: 'https://www.expensify.com',
        DOCUMENTATION: 'https://github.com/Expensify/App/blob/main/README.md',
        COMMUNITY_DISCUSSIONS: 'https://expensify.slack.com/archives/C01GTK53T8Q',
        SEARCH_ISSUES: 'https://github.com/Expensify/App/issues',
    },

    CONCIERGE_TRAVEL_URL: 'https://community.expensify.com/discussion/7066/introducing-concierge-travel',
    SCREEN_READER_STATES: {
        ALL: 'all',
        ACTIVE: 'active',
        DISABLED: 'disabled',
    },
    SPACE_CHARACTER_WIDTH: 4,

    // The attribute used in the SelectionScraper.js helper to query all the DOM elements
    // that should be removed from the copied contents in the getHTMLOfSelection() method
    SELECTION_SCRAPER_HIDDEN_ELEMENT: 'selection-scrapper-hidden-element',
    MODERATION: {
        MODERATOR_DECISION_PENDING: 'pending',
        MODERATOR_DECISION_PENDING_HIDE: 'pendingHide',
        MODERATOR_DECISION_PENDING_REMOVE: 'pendingRemove',
        MODERATOR_DECISION_APPROVED: 'approved',
        MODERATOR_DECISION_HIDDEN: 'hidden',
        FLAG_SEVERITY_SPAM: 'spam',
        FLAG_SEVERITY_INCONSIDERATE: 'inconsiderate',
        FLAG_SEVERITY_INTIMIDATION: 'intimidation',
        FLAG_SEVERITY_BULLYING: 'bullying',
        FLAG_SEVERITY_HARASSMENT: 'harassment',
        FLAG_SEVERITY_ASSAULT: 'assault',
    },
    EMOJI_PICKER_TEXT_INPUT_SIZES: 152,
    QR: {
        DEFAULT_LOGO_SIZE_RATIO: 0.25,
        DEFAULT_LOGO_MARGIN_RATIO: 0.02,
        EXPENSIFY_LOGO_SIZE_RATIO: 0.22,
        EXPENSIFY_LOGO_MARGIN_RATIO: 0.03,
    },
    /**
     * Acceptable values for the `accessibilityRole` prop on react native components.
     *
     * **IMPORTANT:** Do not use with the `role` prop as it can cause errors.
     *
     * @deprecated ACCESSIBILITY_ROLE is deprecated. Please use CONST.ROLE instead.
     */
    ACCESSIBILITY_ROLE: {
        /**
         * @deprecated Please stop using the accessibilityRole prop and use the role prop instead.
         */
        BUTTON: 'button',

        /**
         * @deprecated Please stop using the accessibilityRole prop and use the role prop instead.
         */
        LINK: 'link',

        /**
         * @deprecated Please stop using the accessibilityRole prop and use the role prop instead.
         */
        MENUITEM: 'menuitem',

        /**
         * @deprecated Please stop using the accessibilityRole prop and use the role prop instead.
         */
        TEXT: 'text',

        /**
         * @deprecated Please stop using the accessibilityRole prop and use the role prop instead.
         */
        RADIO: 'radio',

        /**
         * @deprecated Please stop using the accessibilityRole prop and use the role prop instead.
         */
        IMAGEBUTTON: 'imagebutton',

        /**
         * @deprecated Please stop using the accessibilityRole prop and use the role prop instead.
         */
        CHECKBOX: 'checkbox',

        /**
         * @deprecated Please stop using the accessibilityRole prop and use the role prop instead.
         */
        SWITCH: 'switch',

        /**
         * @deprecated Please stop using the accessibilityRole prop and use the role prop instead.
         */
        ADJUSTABLE: 'adjustable',

        /**
         * @deprecated Please stop using the accessibilityRole prop and use the role prop instead.
         */
        IMAGE: 'image',
    },
    /**
     * Acceptable values for the `role` attribute on react native components.
     *
     * **IMPORTANT:** Not for use with the `accessibilityRole` prop, as it accepts different values, and new components
     * should use the `role` prop instead.
     */
    ROLE: {
        /** Use for elements with important, time-sensitive information. */
        ALERT: 'alert',
        /** Use for elements that act as buttons. */
        BUTTON: 'button',
        /** Use for elements representing checkboxes. */
        CHECKBOX: 'checkbox',
        /** Use for elements that allow a choice from multiple options. */
        COMBOBOX: 'combobox',
        /** Use with scrollable lists to represent a grid layout. */
        GRID: 'grid',
        /** Use for section headers or titles. */
        HEADING: 'heading',
        /** Use for image elements. */
        IMG: 'img',
        /** Use for elements that navigate to other pages or content. */
        LINK: 'link',
        /** Use to identify a list of items. */
        LIST: 'list',
        /** Use for a list of choices or options. */
        MENU: 'menu',
        /** Use for a container of multiple menus. */
        MENUBAR: 'menubar',
        /** Use for items within a menu. */
        MENUITEM: 'menuitem',
        /** Use when no specific role is needed. */
        NONE: 'none',
        /** Use for elements that don't require a specific role. */
        PRESENTATION: 'presentation',
        /** Use for elements showing progress of a task. */
        PROGRESSBAR: 'progressbar',
        /** Use for radio buttons. */
        RADIO: 'radio',
        /** Use for groups of radio buttons. */
        RADIOGROUP: 'radiogroup',
        /** Use for scrollbar elements. */
        SCROLLBAR: 'scrollbar',
        /** Use for text fields that are used for searching. */
        SEARCHBOX: 'searchbox',
        /** Use for adjustable elements like sliders. */
        SLIDER: 'slider',
        /** Use for a button that opens a list of choices. */
        SPINBUTTON: 'spinbutton',
        /** Use for elements providing a summary of app conditions. */
        SUMMARY: 'summary',
        /** Use for on/off switch elements. */
        SWITCH: 'switch',
        /** Use for tab elements in a tab list. */
        TAB: 'tab',
        /** Use for a list of tabs. */
        TABLIST: 'tablist',
        /** Use for timer elements. */
        TIMER: 'timer',
        /** Use for toolbars containing action buttons or components. */
        TOOLBAR: 'toolbar',
    },
    TRANSLATION_KEYS: {
        ATTACHMENT: 'common.attachment',
    },
    TEACHERS_UNITE: {
        PROD_PUBLIC_ROOM_ID: '7470147100835202',
        PROD_POLICY_ID: 'B795B6319125BDF2',
        TEST_PUBLIC_ROOM_ID: '207591744844000',
        TEST_POLICY_ID: 'ABD1345ED7293535',
        POLICY_NAME: 'Expensify.org / Teachers Unite!',
        PUBLIC_ROOM_NAME: '#teachers-unite',
    },
    CUSTOM_STATUS_TYPES: {
        NEVER: 'never',
        THIRTY_MINUTES: 'thirtyMinutes',
        ONE_HOUR: 'oneHour',
        AFTER_TODAY: 'afterToday',
        AFTER_WEEK: 'afterWeek',
        CUSTOM: 'custom',
    },
    TWO_FACTOR_AUTH_STEPS: {
        CODES: 'CODES',
        VERIFY: 'VERIFY',
        SUCCESS: 'SUCCESS',
        ENABLED: 'ENABLED',
        DISABLED: 'DISABLED',
    },
    TAB: {
        NEW_CHAT_TAB_ID: 'NewChatTab',
        NEW_CHAT: 'chat',
        NEW_ROOM: 'room',
        RECEIPT_TAB_ID: 'ReceiptTab',
        IOU_REQUEST_TYPE: 'iouRequestType',
    },
    TAB_REQUEST: {
        MANUAL: 'manual',
        SCAN: 'scan',
        DISTANCE: 'distance',
    },
    STATUS_TEXT_MAX_LENGTH: 100,

    DROPDOWN_BUTTON_SIZE: {
        LARGE: 'large',
        MEDIUM: 'medium',
    },

    SF_COORDINATES: [-122.4194, 37.7749],

    NAVIGATION: {
        TYPE: {
            FORCED_UP: 'FORCED_UP',
            UP: 'UP',
        },
        ACTION_TYPE: {
            REPLACE: 'REPLACE',
            PUSH: 'PUSH',
            NAVIGATE: 'NAVIGATE',
        },
    },
    TIME_PERIOD: {
        AM: 'AM',
        PM: 'PM',
    },
    INDENTS: '    ',
    PARENT_CHILD_SEPARATOR: ': ',
    CATEGORY_LIST_THRESHOLD: 8,
    TAG_LIST_THRESHOLD: 8,
    TAX_RATES_LIST_THRESHOLD: 8,
    COLON: ':',
    MAPBOX: {
        PADDING: 50,
        DEFAULT_ZOOM: 10,
        SINGLE_MARKER_ZOOM: 15,
        DEFAULT_COORDINATE: [-122.4021, 37.7911],
        STYLE_URL: 'mapbox://styles/expensify/cllcoiqds00cs01r80kp34tmq',
    },
    ONYX_UPDATE_TYPES: {
        HTTPS: 'https',
        PUSHER: 'pusher',
    },
    EVENTS: {
        SCROLLING: 'scrolling',
    },

    CHAT_HEADER_LOADER_HEIGHT: 36,

    HORIZONTAL_SPACER: {
        DEFAULT_BORDER_BOTTOM_WIDTH: 1,
        DEFAULT_MARGIN_VERTICAL: 8,
        HIDDEN_MARGIN_VERTICAL: 4,
        HIDDEN_BORDER_BOTTOM_WIDTH: 0,
    },

    LIST_COMPONENTS: {
        HEADER: 'header',
        FOOTER: 'footer',
    },

    MISSING_TRANSLATION: 'MISSING TRANSLATION',
    SEARCH_MAX_LENGTH: 500,

    /**
     * The count of characters we'll allow the user to type after reaching SEARCH_MAX_LENGTH in an input.
     */
    ADDITIONAL_ALLOWED_CHARACTERS: 20,

    VALIDATION_REIMBURSEMENT_INPUT_LIMIT: 20,

    REFERRAL_PROGRAM: {
        CONTENT_TYPES: {
            MONEY_REQUEST: 'request',
            START_CHAT: 'startChat',
            SEND_MONEY: 'sendMoney',
            REFER_FRIEND: 'referralFriend',
            SHARE_CODE: 'shareCode',
        },
        REVENUE: 250,
        LEARN_MORE_LINK: 'https://help.expensify.com/articles/new-expensify/get-paid-back/Referral-Program',
        LINK: 'https://join.my.expensify.com',
    },

    /**
     * native IDs for close buttons in Overlay component
     */
    OVERLAY: {
        TOP_BUTTON_NATIVE_ID: 'overLayTopButton',
        BOTTOM_BUTTON_NATIVE_ID: 'overLayBottomButton',
    },

    BACK_BUTTON_NATIVE_ID: 'backButton',

    /**
     * The maximum count of items per page for OptionsSelector.
     * When paginate, it multiplies by page number.
     */
    MAX_OPTIONS_SELECTOR_PAGE_LENGTH: 500,

    /**
     * Bank account names
     */
    BANK_NAMES: {
        EXPENSIFY: 'expensify',
        AMERICAN_EXPRESS: 'americanexpress',
        BANK_OF_AMERICA: 'bank of america',
        BB_T: 'bbt',
        CAPITAL_ONE: 'capital one',
        CHASE: 'chase',
        CHARLES_SCHWAB: 'charles schwab',
        CITIBANK: 'citibank',
        CITIZENS_BANK: 'citizens bank',
        DISCOVER: 'discover',
        FIDELITY: 'fidelity',
        GENERIC_BANK: 'generic bank',
        HUNTINGTON_BANK: 'huntington bank',
        HUNTINGTON_NATIONAL: 'huntington national',
        NAVY_FEDERAL_CREDIT_UNION: 'navy federal credit union',
        PNC: 'pnc',
        REGIONS_BANK: 'regions bank',
        SUNTRUST: 'suntrust',
        TD_BANK: 'td bank',
        US_BANK: 'us bank',
        USAA: 'usaa',
    },

    /**
     * Constants for maxToRenderPerBatch parameter that is used for FlatList or SectionList. This controls the amount of items rendered per batch, which is the next chunk of items
     * rendered on every scroll.
     */
    MAX_TO_RENDER_PER_BATCH: {
        DEFAULT: 5,
        CAROUSEL: 3,
    },

    /**
     * Constants for types of violations.
     * Defined here because they need to be referenced by the type system to generate the
     * ViolationNames type.
     */
    VIOLATIONS: {
        ALL_TAG_LEVELS_REQUIRED: 'allTagLevelsRequired',
        AUTO_REPORTED_REJECTED_EXPENSE: 'autoReportedRejectedExpense',
        BILLABLE_EXPENSE: 'billableExpense',
        CASH_EXPENSE_WITH_NO_RECEIPT: 'cashExpenseWithNoReceipt',
        CATEGORY_OUT_OF_POLICY: 'categoryOutOfPolicy',
        CONVERSION_SURCHARGE: 'conversionSurcharge',
        CUSTOM_UNIT_OUT_OF_POLICY: 'customUnitOutOfPolicy',
        DUPLICATED_TRANSACTION: 'duplicatedTransaction',
        FIELD_REQUIRED: 'fieldRequired',
        FUTURE_DATE: 'futureDate',
        INVOICE_MARKUP: 'invoiceMarkup',
        MAX_AGE: 'maxAge',
        MISSING_CATEGORY: 'missingCategory',
        MISSING_COMMENT: 'missingComment',
        MISSING_TAG: 'missingTag',
        MODIFIED_AMOUNT: 'modifiedAmount',
        MODIFIED_DATE: 'modifiedDate',
        NON_EXPENSIWORKS_EXPENSE: 'nonExpensiworksExpense',
        OVER_AUTO_APPROVAL_LIMIT: 'overAutoApprovalLimit',
        OVER_CATEGORY_LIMIT: 'overCategoryLimit',
        OVER_LIMIT: 'overLimit',
        OVER_LIMIT_ATTENDEE: 'overLimitAttendee',
        PER_DAY_LIMIT: 'perDayLimit',
        RECEIPT_NOT_SMART_SCANNED: 'receiptNotSmartScanned',
        RECEIPT_REQUIRED: 'receiptRequired',
        RTER: 'rter',
        SMARTSCAN_FAILED: 'smartscanFailed',
        SOME_TAG_LEVELS_REQUIRED: 'someTagLevelsRequired',
        TAG_OUT_OF_POLICY: 'tagOutOfPolicy',
        TAX_AMOUNT_CHANGED: 'taxAmountChanged',
        TAX_OUT_OF_POLICY: 'taxOutOfPolicy',
        TAX_RATE_CHANGED: 'taxRateChanged',
        TAX_REQUIRED: 'taxRequired',
    },

    /** Context menu types */
    CONTEXT_MENU_TYPES: {
        LINK: 'LINK',
        REPORT_ACTION: 'REPORT_ACTION',
        EMAIL: 'EMAIL',
        REPORT: 'REPORT',
    },

    THUMBNAIL_IMAGE: {
        SMALL_SCREEN: {
            SIZE: 250,
        },
        WIDE_SCREEN: {
            SIZE: 350,
        },
        NAN_ASPECT_RATIO: 1.5,
    },

    VIDEO_PLAYER: {
        POPOVER_Y_OFFSET: -30,
        PLAYBACK_SPEEDS: [0.25, 0.5, 1, 1.5, 2],
        HIDE_TIME_TEXT_WIDTH: 250,
        MIN_WIDTH: 170,
        MIN_HEIGHT: 120,
        CONTROLS_POSITION: {
            NATIVE: 32,
            NORMAL: 8,
        },
        DEFAULT_VIDEO_DIMENSIONS: {width: 1900, height: 1400},
    },

    INTRO_CHOICES: {
        TRACK: 'newDotTrack',
        SUBMIT: 'newDotSubmit',
        MANAGE_TEAM: 'newDotManageTeam',
        CHAT_SPLIT: 'newDotSplitChat',
    },

    MANAGE_TEAMS_CHOICE: {
        MULTI_LEVEL: 'multiLevelApproval',
        CUSTOM_EXPENSE: 'customExpenseCoding',
        CARD_TRACKING: 'companyCardTracking',
        ACCOUNTING: 'accountingIntegrations',
        RULE: 'ruleEnforcement',
    },

    MINI_CONTEXT_MENU_MAX_ITEMS: 4,

    WORKSPACE_SWITCHER: {
        NAME: 'Expensify',
        SUBSCRIPT_ICON_SIZE: 8,
        MINIMUM_WORKSPACES_TO_SHOW_SEARCH: 8,
    },

    REPORT_FIELD_TITLE_FIELD_ID: 'text_title',

    /** Dimensions for illustration shown in Confirmation Modal */
    CONFIRM_CONTENT_SVG_SIZE: {
        HEIGHT: 220,
        WIDTH: 130,
    },

    DEBUG_CONSOLE: {
        LEVELS: {
            INFO: 'INFO',
            ERROR: 'ERROR',
            RESULT: 'RESULT',
            DEBUG: 'DEBUG',
        },
    },
    REIMBURSEMENT_ACCOUNT_SUBSTEP_INDEX: {
        BANK_ACCOUNT: {
            ACCOUNT_NUMBERS: 0,
        },
        PERSONAL_INFO: {
            LEGAL_NAME: 0,
            DATE_OF_BIRTH: 1,
            SSN: 2,
            ADDRESS: 3,
        },
        BUSINESS_INFO: {
            BUSINESS_NAME: 0,
            TAX_ID_NUMBER: 1,
            COMPANY_WEBSITE: 2,
            PHONE_NUMBER: 3,
            COMPANY_ADDRESS: 4,
            COMPANY_TYPE: 5,
            INCORPORATION_DATE: 6,
            INCORPORATION_STATE: 7,
        },
        UBO: {
            LEGAL_NAME: 0,
            DATE_OF_BIRTH: 1,
            SSN: 2,
            ADDRESS: 3,
        },
    },

    EXIT_SURVEY: {
        REASONS: {
            FEATURE_NOT_AVAILABLE: 'featureNotAvailable',
            DONT_UNDERSTAND: 'dontUnderstand',
            PREFER_CLASSIC: 'preferClassic',
        },
    },

    SESSION_STORAGE_KEYS: {
        INITIAL_URL: 'INITIAL_URL',
    },

    AUTH_TOKEN_TYPE: {
        ANONYMOUS: 'anonymousAccount',
    },
} as const;

type Country = keyof typeof CONST.ALL_COUNTRIES;

export type {Country};

export default CONST;<|MERGE_RESOLUTION|>--- conflicted
+++ resolved
@@ -691,11 +691,8 @@
             DOMAIN_ALL: 'domainAll',
             POLICY_ROOM: 'policyRoom',
             POLICY_EXPENSE_CHAT: 'policyExpenseChat',
-<<<<<<< HEAD
             GROUP_CHAT: 'group',
-=======
             SELF_DM: 'selfDM',
->>>>>>> fd39e351
         },
         WORKSPACE_CHAT_ROOMS: {
             ANNOUNCE: '#announce',

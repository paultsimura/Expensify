/* eslint-disable @typescript-eslint/naming-convention */
import {add as dateAdd} from 'date-fns';
import {sub as dateSubtract} from 'date-fns/sub';
import Config from 'react-native-config';
import * as KeyCommand from 'react-native-key-command';
import type {ValueOf} from 'type-fest';
import type {Video} from './libs/actions/Report';
import type {MileageRate} from './libs/DistanceRequestUtils';
import BankAccount from './libs/models/BankAccount';
import * as Url from './libs/Url';
import SCREENS from './SCREENS';
import type PlaidBankAccount from './types/onyx/PlaidBankAccount';

// Creating a default array and object this way because objects ({}) and arrays ([]) are not stable types.
// Freezing the array ensures that it cannot be unintentionally modified.
const EMPTY_ARRAY = Object.freeze([]);
const EMPTY_OBJECT = Object.freeze({});

const CLOUDFRONT_DOMAIN = 'cloudfront.net';
const CLOUDFRONT_URL = `https://d2k5nsl2zxldvw.${CLOUDFRONT_DOMAIN}`;
const ACTIVE_EXPENSIFY_URL = Url.addTrailingForwardSlash(Config?.NEW_EXPENSIFY_URL ?? 'https://new.expensify.com');
const USE_EXPENSIFY_URL = 'https://use.expensify.com';
const EXPENSIFY_URL = 'https://www.expensify.com';
const PLATFORM_OS_MACOS = 'Mac OS';
const PLATFORM_IOS = 'iOS';
const ANDROID_PACKAGE_NAME = 'com.expensify.chat';
const CURRENT_YEAR = new Date().getFullYear();
const PULL_REQUEST_NUMBER = Config?.PULL_REQUEST_NUMBER ?? '';
const MAX_DATE = dateAdd(new Date(), {years: 1});
const MIN_DATE = dateSubtract(new Date(), {years: 20});
const EXPENSIFY_POLICY_DOMAIN = 'expensify-policy';
const EXPENSIFY_POLICY_DOMAIN_EXTENSION = '.exfy';

const keyModifierControl = KeyCommand?.constants?.keyModifierControl ?? 'keyModifierControl';
const keyModifierCommand = KeyCommand?.constants?.keyModifierCommand ?? 'keyModifierCommand';
const keyModifierShiftControl = KeyCommand?.constants?.keyModifierShiftControl ?? 'keyModifierShiftControl';
const keyModifierShiftCommand = KeyCommand?.constants?.keyModifierShiftCommand ?? 'keyModifierShiftCommand';
const keyInputEscape = KeyCommand?.constants?.keyInputEscape ?? 'keyInputEscape';
const keyInputEnter = KeyCommand?.constants?.keyInputEnter ?? 'keyInputEnter';
const keyInputUpArrow = KeyCommand?.constants?.keyInputUpArrow ?? 'keyInputUpArrow';
const keyInputDownArrow = KeyCommand?.constants?.keyInputDownArrow ?? 'keyInputDownArrow';
const keyInputLeftArrow = KeyCommand?.constants?.keyInputLeftArrow ?? 'keyInputLeftArrow';
const keyInputRightArrow = KeyCommand?.constants?.keyInputRightArrow ?? 'keyInputRightArrow';

// describes if a shortcut key can cause navigation
const KEYBOARD_SHORTCUT_NAVIGATION_TYPE = 'NAVIGATION_SHORTCUT';

const chatTypes = {
    POLICY_ANNOUNCE: 'policyAnnounce',
    POLICY_ADMINS: 'policyAdmins',
    TRIP_ROOM: 'tripRoom',
    GROUP: 'group',
    DOMAIN_ALL: 'domainAll',
    POLICY_ROOM: 'policyRoom',
    POLICY_EXPENSE_CHAT: 'policyExpenseChat',
    SELF_DM: 'selfDM',
    INVOICE: 'invoice',
    SYSTEM: 'system',
} as const;

// Explicit type annotation is required
const cardActiveStates: number[] = [2, 3, 4, 7];

const selectableOnboardingChoices = {
    PERSONAL_SPEND: 'newDotPersonalSpend',
    MANAGE_TEAM: 'newDotManageTeam',
    EMPLOYER: 'newDotEmployer',
    CHAT_SPLIT: 'newDotSplitChat',
    LOOKING_AROUND: 'newDotLookingAround',
} as const;

const backendOnboardingChoices = {
    ADMIN: 'newDotAdmin',
    SUBMIT: 'newDotSubmit',
} as const;

const onboardingChoices = {
    ...selectableOnboardingChoices,
    ...backendOnboardingChoices,
} as const;

const combinedTrackSubmitOnboardingChoices = {
    PERSONAL_SPEND: selectableOnboardingChoices.PERSONAL_SPEND,
    EMPLOYER: selectableOnboardingChoices.EMPLOYER,
    SUBMIT: backendOnboardingChoices.SUBMIT,
} as const;

const signupQualifiers = {
    INDIVIDUAL: 'individual',
    VSB: 'vsb',
    SMB: 'smb',
} as const;

const selfGuidedTourTask: OnboardingTask = {
    type: 'viewTour',
    autoCompleted: false,
    title: 'Take a 2-minute tour',
    description: ({navatticURL}) => `[Take a self-guided product tour](${navatticURL}) and learn about everything Expensify has to offer.`,
};

const onboardingEmployerOrSubmitMessage: OnboardingMessage = {
    message: 'Getting paid back is as easy as sending a message. Let’s go over the basics.',
    video: {
        url: `${CLOUDFRONT_URL}/videos/guided-setup-get-paid-back-v2.mp4`,
        thumbnailUrl: `${CLOUDFRONT_URL}/images/guided-setup-get-paid-back.jpg`,
        duration: 55,
        width: 1280,
        height: 960,
    },
    tasks: [
        selfGuidedTourTask,
        {
            type: 'submitExpense',
            autoCompleted: false,
            title: 'Submit an expense',
            description:
                '*Submit an expense* by entering an amount or scanning a receipt.\n' +
                '\n' +
                'Here’s how to submit an expense:\n' +
                '\n' +
                '1. Click the green *+* button.\n' +
                '2. Choose *Submit expense*.\n' +
                '3. Enter an amount or scan a receipt.\n' +
                '4. Add your reimburser to the request.\n' +
                '\n' +
                'Then, send your request and wait for that sweet “Cha-ching!” when it’s complete.',
        },
        {
            type: 'addBankAccount',
            autoCompleted: false,
            title: 'Add personal bank account',
            description:
                'You’ll need to add your personal bank account to get paid back. Don’t worry, it’s easy!\n' +
                '\n' +
                'Here’s how to set up your bank account:\n' +
                '\n' +
                '1. Click the settings tab.\n' +
                '2. Click *Wallet* > *Bank accounts* > *+ Add bank account*.\n' +
                '3. Connect your bank account.\n' +
                '\n' +
                'Once that’s done, you can request money from anyone and get paid back right into your personal bank account.',
        },
    ],
};

const combinedTrackSubmitOnboardingEmployerOrSubmitMessage: OnboardingMessage = {
    ...onboardingEmployerOrSubmitMessage,
    tasks: [
        {
            type: 'submitExpense',
            autoCompleted: false,
            title: 'Submit an expense',
            description:
                '*Submit an expense* by entering an amount or scanning a receipt.\n' +
                '\n' +
                'Here’s how to submit an expense:\n' +
                '\n' +
                '1. Click the green *+* button.\n' +
                '2. Choose *Create expense*.\n' +
                '3. Enter an amount or scan a receipt.\n' +
                '4. Add your reimburser to the request.\n' +
                '5. Click *Submit*.\n' +
                '\n' +
                'And you’re done! Now wait for that sweet “Cha-ching!” when it’s complete.',
        },
        {
            type: 'addBankAccount',
            autoCompleted: false,
            title: 'Add personal bank account',
            description:
                'You’ll need to add your personal bank account to get paid back. Don’t worry, it’s easy!\n' +
                '\n' +
                'Here’s how to set up your bank account:\n' +
                '\n' +
                '1. Click the settings tab.\n' +
                '2. Click *Wallet* > *Bank accounts* > *+ Add bank account*.\n' +
                '3. Connect your bank account.\n' +
                '\n' +
                'Once that’s done, you can request money from anyone and get paid back right into your personal bank account.',
        },
    ],
};

const onboardingPersonalSpendMessage: OnboardingMessage = {
    message: 'Here’s how to track your spend in a few clicks.',
    video: {
        url: `${CLOUDFRONT_URL}/videos/guided-setup-track-personal-v2.mp4`,
        thumbnailUrl: `${CLOUDFRONT_URL}/images/guided-setup-track-personal.jpg`,
        duration: 55,
        width: 1280,
        height: 960,
    },
    tasks: [
        {
            type: 'trackExpense',
            autoCompleted: false,
            title: 'Track an expense',
            description:
                '*Track an expense* in any currency, whether you have a receipt or not.\n' +
                '\n' +
                'Here’s how to track an expense:\n' +
                '\n' +
                '1. Click the green *+* button.\n' +
                '2. Choose *Track expense*.\n' +
                '3. Enter an amount or scan a receipt.\n' +
                '4. Click *Track*.\n' +
                '\n' +
                'And you’re done! Yep, it’s that easy.',
        },
    ],
};
const combinedTrackSubmitOnboardingPersonalSpendMessage: OnboardingMessage = {
    ...onboardingPersonalSpendMessage,
    tasks: [
        selfGuidedTourTask,
        {
            type: 'trackExpense',
            autoCompleted: false,
            title: 'Track an expense',
            description:
                '*Track an expense* in any currency, whether you have a receipt or not.\n' +
                '\n' +
                'Here’s how to track an expense:\n' +
                '\n' +
                '1. Click the green *+* button.\n' +
                '2. Choose *Create expense*.\n' +
                '3. Enter an amount or scan a receipt.\n' +
                '4. Click "Just track it (don\'t submit it)".\n' +
                '5. Click *Track*.\n' +
                '\n' +
                'And you’re done! Yep, it’s that easy.',
        },
    ],
};

type OnboardingPurpose = ValueOf<typeof onboardingChoices>;

type OnboardingCompanySize = ValueOf<typeof onboardingCompanySize>;

type OnboardingAccounting = ValueOf<typeof CONST.POLICY.CONNECTIONS.NAME> | null;

const onboardingInviteTypes = {
    IOU: 'iou',
    INVOICE: 'invoice',
    CHAT: 'chat',
} as const;

const onboardingCompanySize = {
    MICRO: '1-10',
    SMALL: '11-50',
    MEDIUM_SMALL: '51-100',
    MEDIUM: '101-1000',
    LARGE: '1001+',
} as const;

type OnboardingInvite = ValueOf<typeof onboardingInviteTypes>;

type OnboardingTask = {
    type: string;
    autoCompleted: boolean;
    title:
        | string
        | ((
              params: Partial<{
                  integrationName: string;
              }>,
          ) => string);
    description:
        | string
        | ((
              params: Partial<{
                  adminsRoomLink: string;
                  workspaceCategoriesLink: string;
                  workspaceMoreFeaturesLink: string;
                  workspaceMembersLink: string;
                  integrationName: string;
                  workspaceAccountingLink: string;
                  workspaceSettingsLink: string;
                  navatticURL: string;
              }>,
          ) => string);
};

type OnboardingMessage = {
    /** Text message that will be displayed first */
    message: string;

    /** Video object to be displayed after initial description message */
    video?: Video;

    /** List of tasks connected with the message, they will have a checkbox and a separate report for more information */
    tasks: OnboardingTask[];

    /** Type of task described in a string format */
    type?: string;
};

const CONST = {
    HEIC_SIGNATURES: [
        '6674797068656963', // 'ftypheic' - Indicates standard HEIC file
        '6674797068656978', // 'ftypheix' - Indicates a variation of HEIC
        '6674797068657631', // 'ftyphevc' - Typically for HEVC encoded media (common in HEIF)
        '667479706d696631', // 'ftypmif1' - Multi-Image Format part of HEIF, broader usage
    ],
    RECENT_WAYPOINTS_NUMBER: 20,
    DEFAULT_DB_NAME: 'OnyxDB',
    DEFAULT_TABLE_NAME: 'keyvaluepairs',
    DEFAULT_ONYX_DUMP_FILE_NAME: 'onyx-state.txt',
    DEFAULT_POLICY_ROOM_CHAT_TYPES: [chatTypes.POLICY_ADMINS, chatTypes.POLICY_ANNOUNCE, chatTypes.DOMAIN_ALL],
    DEFAULT_IMAGE_FILE_NAME: 'image',
    DISABLED_MAX_EXPENSE_VALUE: 10000000000,
    POLICY_BILLABLE_MODES: {
        BILLABLE: 'billable',
        NON_BILLABLE: 'nonBillable',
    },

    // Note: Group and Self-DM excluded as these are not tied to a Workspace
    WORKSPACE_ROOM_TYPES: [chatTypes.POLICY_ADMINS, chatTypes.POLICY_ANNOUNCE, chatTypes.DOMAIN_ALL, chatTypes.POLICY_ROOM, chatTypes.POLICY_EXPENSE_CHAT, chatTypes.INVOICE],
    ANDROID_PACKAGE_NAME,
    WORKSPACE_ENABLE_FEATURE_REDIRECT_DELAY: 100,
    ANIMATED_HIGHLIGHT_ENTRY_DELAY: 50,
    ANIMATED_HIGHLIGHT_ENTRY_DURATION: 300,
    ANIMATED_HIGHLIGHT_START_DELAY: 10,
    ANIMATED_HIGHLIGHT_START_DURATION: 300,
    ANIMATED_HIGHLIGHT_END_DELAY: 800,
    ANIMATED_HIGHLIGHT_END_DURATION: 2000,
    ANIMATED_TRANSITION: 300,
    ANIMATED_TRANSITION_FROM_VALUE: 100,
    ANIMATION_IN_TIMING: 100,
    ANIMATION_DIRECTION: {
        IN: 'in',
        OUT: 'out',
    },
    POPOVER_ACCOUNT_SWITCHER_POSITION: {
        horizontal: 12,
        vertical: 80,
    },
    // Multiplier for gyroscope animation in order to make it a bit more subtle
    ANIMATION_GYROSCOPE_VALUE: 0.4,
    ANIMATION_PAID_DURATION: 200,
    ANIMATION_PAID_CHECKMARK_DELAY: 300,
    ANIMATION_PAID_BUTTON_HIDE_DELAY: 1000,
    BACKGROUND_IMAGE_TRANSITION_DURATION: 1000,
    SCREEN_TRANSITION_END_TIMEOUT: 1000,
    ARROW_HIDE_DELAY: 3000,
    MAX_IMAGE_CANVAS_AREA: 16777216,

    API_ATTACHMENT_VALIDATIONS: {
        // 24 megabytes in bytes, this is limit set on servers, do not update without wider internal discussion
        MAX_SIZE: 25165824,

        // 10 megabytes in bytes, this is limit set on servers for receipt images, do not update without wider internal discussion
        RECEIPT_MAX_SIZE: 10485760,

        // An arbitrary size, but the same minimum as in the PHP layer
        MIN_SIZE: 240,

        // Allowed extensions for receipts
        ALLOWED_RECEIPT_EXTENSIONS: ['jpg', 'jpeg', 'gif', 'png', 'pdf', 'htm', 'html', 'text', 'rtf', 'doc', 'tif', 'tiff', 'msword', 'zip', 'xml', 'message'],
    },

    // Allowed extensions for spreadsheets import
    ALLOWED_SPREADSHEET_EXTENSIONS: ['xls', 'xlsx', 'csv', 'txt'],

    // This is limit set on servers, do not update without wider internal discussion
    API_TRANSACTION_CATEGORY_MAX_LENGTH: 255,

    AUTO_AUTH_STATE: {
        NOT_STARTED: 'not-started',
        SIGNING_IN: 'signing-in',
        JUST_SIGNED_IN: 'just-signed-in',
        FAILED: 'failed',
    },

    AUTH_TOKEN_TYPES: {
        ANONYMOUS: 'anonymousAccount',
        SUPPORT: 'support',
    },

    AVATAR_MAX_ATTACHMENT_SIZE: 6291456,

    AVATAR_ALLOWED_EXTENSIONS: ['jpg', 'jpeg', 'png', 'gif', 'bmp', 'svg'],

    // Minimum width and height size in px for a selected image
    AVATAR_MIN_WIDTH_PX: 80,
    AVATAR_MIN_HEIGHT_PX: 80,

    // Maximum width and height size in px for a selected image
    AVATAR_MAX_WIDTH_PX: 4096,
    AVATAR_MAX_HEIGHT_PX: 4096,

    LOGO_MAX_SCALE: 1.5,

    MAX_IMAGE_DIMENSION: 2400,

    BREADCRUMB_TYPE: {
        ROOT: 'root',
        STRONG: 'strong',
        NORMAL: 'normal',
    },

    DEFAULT_GROUP_AVATAR_COUNT: 18,
    DEFAULT_AVATAR_COUNT: 24,
    OLD_DEFAULT_AVATAR_COUNT: 8,

    DISPLAY_NAME: {
        MAX_LENGTH: 50,
        RESERVED_NAMES: ['Expensify', 'Concierge'],
        EXPENSIFY_CONCIERGE: 'Expensify Concierge',
    },

    GPS: {
        // It's OK to get a cached location that is up to an hour old because the only accuracy needed is the country the user is in
        MAX_AGE: 3600000,

        // 15 seconds, don't wait too long because the server can always fall back to using the IP address
        TIMEOUT: 15000,
    },

    LEGAL_NAME: {
        MAX_LENGTH: 40,
    },

    REPORT_DESCRIPTION: {
        MAX_LENGTH: 1000,
    },

    PULL_REQUEST_NUMBER,

    // Regex to get link in href prop inside of <a/> component
    REGEX_LINK_IN_ANCHOR: /<a\s+(?:[^>]*?\s+)?href="([^"]*)"/gi,

    // Regex to read violation value from string given by backend
    VIOLATION_LIMIT_REGEX: /[^0-9]+/g,

    MERCHANT_NAME_MAX_LENGTH: 255,

    MASKED_PAN_PREFIX: 'XXXXXXXXXXXX',

    REQUEST_PREVIEW: {
        MAX_LENGTH: 83,
    },

    CALENDAR_PICKER: {
        // Numbers were arbitrarily picked.
        MIN_YEAR: CURRENT_YEAR - 100,
        MAX_YEAR: CURRENT_YEAR + 100,
        MAX_DATE,
        MIN_DATE,
    },

    DATE_BIRTH: {
        MIN_AGE: 0,
        MIN_AGE_FOR_PAYMENT: 18,
        MAX_AGE: 150,
    },

    DESKTOP_SHORTCUT_ACCELERATOR: {
        PASTE_AND_MATCH_STYLE: 'Option+Shift+CmdOrCtrl+V',
        PASTE_AS_PLAIN_TEXT: 'CmdOrCtrl+Shift+V',
    },

    // This is used to enable a rotation/transform style to any component.
    DIRECTION: {
        LEFT: 'left',
        RIGHT: 'right',
    },

    // Sizes needed for report empty state background image handling
    EMPTY_STATE_BACKGROUND: {
        ASPECT_RATIO: 3.72,
        OVERLAP: 60,
        SMALL_SCREEN: {
            IMAGE_HEIGHT: 300,
        },
        WIDE_SCREEN: {
            IMAGE_HEIGHT: 450,
        },
    },

    NEW_EXPENSIFY_URL: ACTIVE_EXPENSIFY_URL,
    APP_DOWNLOAD_LINKS: {
        ANDROID: `https://play.google.com/store/apps/details?id=${ANDROID_PACKAGE_NAME}`,
        IOS: 'https://apps.apple.com/us/app/expensify-cash/id1530278510',
        DESKTOP: `${ACTIVE_EXPENSIFY_URL}NewExpensify.dmg`,
        OLD_DOT_ANDROID: 'https://play.google.com/store/apps/details?id=org.me.mobiexpensifyg&hl=en_US&pli=1',
        OLD_DOT_IOS: 'https://apps.apple.com/us/app/expensify-expense-tracker/id471713959',
    },
    COMPANY_WEBSITE_DEFAULT_SCHEME: 'http',
    DATE: {
        SQL_DATE_TIME: 'YYYY-MM-DD HH:mm:ss',
        FNS_FORMAT_STRING: 'yyyy-MM-dd',
        FNS_DATE_TIME_FORMAT_STRING: 'yyyy-MM-dd HH:mm:ss',
        LOCAL_TIME_FORMAT: 'h:mm a',
        YEAR_MONTH_FORMAT: 'yyyyMM',
        MONTH_FORMAT: 'MMMM',
        WEEKDAY_TIME_FORMAT: 'eeee',
        MONTH_DAY_ABBR_FORMAT: 'MMM d',
        SHORT_DATE_FORMAT: 'MM-dd',
        MONTH_DAY_YEAR_ABBR_FORMAT: 'MMM d, yyyy',
        MONTH_DAY_YEAR_FORMAT: 'MMMM d, yyyy',
        FNS_TIMEZONE_FORMAT_STRING: "yyyy-MM-dd'T'HH:mm:ssXXX",
        FNS_DB_FORMAT_STRING: 'yyyy-MM-dd HH:mm:ss.SSS',
        LONG_DATE_FORMAT_WITH_WEEKDAY: 'eeee, MMMM d, yyyy',
        UNIX_EPOCH: '1970-01-01 00:00:00.000',
        MAX_DATE: '9999-12-31',
        MIN_DATE: '0001-01-01',
        ORDINAL_DAY_OF_MONTH: 'do',
    },
    SMS: {
        DOMAIN: '@expensify.sms',
    },
    BANK_ACCOUNT: {
        BENEFICIAL_OWNER_INFO_STEP: {
            SUBSTEP: {
                IS_USER_UBO: 1,
                IS_ANYONE_ELSE_UBO: 2,
                UBO_DETAILS_FORM: 3,
                ARE_THERE_MORE_UBOS: 4,
                UBOS_LIST: 5,
            },
            BENEFICIAL_OWNER_DATA: {
                BENEFICIAL_OWNER_KEYS: 'beneficialOwnerKeys',
                PREFIX: 'beneficialOwner',
                FIRST_NAME: 'firstName',
                LAST_NAME: 'lastName',
                DOB: 'dob',
                SSN_LAST_4: 'ssnLast4',
                STREET: 'street',
                CITY: 'city',
                STATE: 'state',
                ZIP_CODE: 'zipCode',
            },
        },
        PLAID: {
            ALLOWED_THROTTLED_COUNT: 2,
            ERROR: {
                TOO_MANY_ATTEMPTS: 'Too many attempts',
            },
            EVENTS_NAME: {
                OPEN: 'OPEN',
                EXIT: 'EXIT',
            },
        },
        ERROR: {
            MISSING_ROUTING_NUMBER: '402 Missing routingNumber',
            MAX_ROUTING_NUMBER: '402 Maximum Size Exceeded routingNumber',
            MISSING_INCORPORATION_STATE: '402 Missing incorporationState in additionalData',
            MISSING_INCORPORATION_TYPE: '402 Missing incorporationType in additionalData',
        },
        STEP: {
            // In the order they appear in the VBA flow
            BANK_ACCOUNT: 'BankAccountStep',
            REQUESTOR: 'RequestorStep',
            COMPANY: 'CompanyStep',
            BENEFICIAL_OWNERS: 'BeneficialOwnersStep',
            ACH_CONTRACT: 'ACHContractStep',
            VALIDATION: 'ValidationStep',
            ENABLE: 'EnableStep',
        },
        STEP_NAMES: ['1', '2', '3', '4', '5'],
        STEPS_HEADER_HEIGHT: 40,
        SUBSTEP: {
            MANUAL: 'manual',
            PLAID: 'plaid',
        },
        VERIFICATIONS: {
            ERROR_MESSAGE: 'verifications.errorMessage',
            THROTTLED: 'verifications.throttled',
        },
        FIELDS_TYPE: {
            LOCAL: 'local',
        },
        ONFIDO_RESPONSE: {
            SDK_TOKEN: 'apiResult.sdkToken',
            PASS: 'pass',
        },
        QUESTIONS: {
            QUESTION: 'apiResult.questions.question',
            DIFFERENTIATOR_QUESTION: 'apiResult.differentiator-question',
        },
        SETUP_TYPE: {
            MANUAL: 'manual',
            PLAID: 'plaid',
        },
        REGEX: {
            US_ACCOUNT_NUMBER: /^[0-9]{4,17}$/,

            // The back-end is always returning account number with 4 last digits and mask the rest with X
            MASKED_US_ACCOUNT_NUMBER: /^[X]{0,13}[0-9]{4}$/,
            SWIFT_BIC: /^[A-Za-z0-9]{8,11}$/,
        },
        VERIFICATION_MAX_ATTEMPTS: 7,
        STATE: {
            VERIFYING: 'VERIFYING',
            VALIDATING: 'VALIDATING',
            SETUP: 'SETUP',
            PENDING: 'PENDING',
            OPEN: 'OPEN',
        },
        MAX_LENGTH: {
            FULL_SSN: 9,
            SSN: 4,
            ZIP_CODE: 10,
        },
        TYPE: {
            BUSINESS: 'BUSINESS',
            PERSONAL: 'PERSONAL',
        },
    },
    NON_USD_BANK_ACCOUNT: {
        ALLOWED_FILE_TYPES: ['pdf', 'jpg', 'jpeg', 'png'],
        FILE_LIMIT: 10,
        TOTAL_FILES_SIZE_LIMIT: 5242880,
        STEP: {
            COUNTRY: 'CountryStep',
            BANK_INFO: 'BankInfoStep',
            BUSINESS_INFO: 'BusinessInfoStep',
            BENEFICIAL_OWNER_INFO: 'BeneficialOwnerInfoStep',
            SIGNER_INFO: 'SignerInfoStep',
            AGREEMENTS: 'AgreementsStep',
            FINISH: 'FinishStep',
        },
        BENEFICIAL_OWNER_INFO_STEP: {
            SUBSTEP: {
                IS_USER_BENEFICIAL_OWNER: 1,
                IS_ANYONE_ELSE_BENEFICIAL_OWNER: 2,
                BENEFICIAL_OWNER_DETAILS_FORM: 3,
                ARE_THERE_MORE_BENEFICIAL_OWNERS: 4,
                OWNERSHIP_CHART: 5,
                BENEFICIAL_OWNERS_LIST: 6,
            },
            BENEFICIAL_OWNER_DATA: {
                BENEFICIAL_OWNER_KEYS: 'beneficialOwnerKeys',
                PREFIX: 'beneficialOwner',
                FIRST_NAME: 'firstName',
                LAST_NAME: 'lastName',
                OWNERSHIP_PERCENTAGE: 'ownershipPercentage',
                DOB: 'dob',
                SSN_LAST_4: 'ssnLast4',
                STREET: 'street',
                CITY: 'city',
                STATE: 'state',
                ZIP_CODE: 'zipCode',
                COUNTRY: 'country',
            },
            CURRENT_USER_KEY: 'currentUser',
        },
        STEP_NAMES: ['1', '2', '3', '4', '5', '6'],
        STEP_HEADER_HEIGHT: 40,
        SIGNER_INFO_STEP: {
            SUBSTEP: {
                IS_DIRECTOR: 1,
                ENTER_EMAIL: 2,
                SIGNER_DETAILS_FORM: 3,
                HANG_TIGHT: 4,
            },
        },
    },
    INCORPORATION_TYPES: {
        LLC: 'LLC',
        CORPORATION: 'Corp',
        PARTNERSHIP: 'Partnership',
        COOPERATIVE: 'Cooperative',
        SOLE_PROPRIETORSHIP: 'Sole Proprietorship',
        OTHER: 'Other',
    },
    BETAS: {
        ALL: 'all',
        DEFAULT_ROOMS: 'defaultRooms',
        DUPE_DETECTION: 'dupeDetection',
        P2P_DISTANCE_REQUESTS: 'p2pDistanceRequests',
        SPOTNANA_TRAVEL: 'spotnanaTravel',
        REPORT_FIELDS_FEATURE: 'reportFieldsFeature',
        COMPANY_CARD_FEEDS: 'companyCardFeeds',
        DIRECT_FEEDS: 'directFeeds',
        NETSUITE_USA_TAX: 'netsuiteUsaTax',
        COMBINED_TRACK_SUBMIT: 'combinedTrackSubmit',
        CATEGORY_AND_TAG_APPROVERS: 'categoryAndTagApprovers',
        PER_DIEM: 'newDotPerDiem',
    },
    BUTTON_STATES: {
        DEFAULT: 'default',
        ACTIVE: 'active',
        PRESSED: 'pressed',
        COMPLETE: 'complete',
        DISABLED: 'disabled',
    },
    BANK_ACCOUNT_TYPES: {
        WALLET: 'WALLET',
    },
    COUNTRY: {
        US: 'US',
        MX: 'MX',
        AU: 'AU',
        CA: 'CA',
        GB: 'GB',
    },
    DESKTOP_DEEPLINK_APP_STATE: {
        CHECKING: 'checking',
        INSTALLED: 'installed',
        NOT_INSTALLED: 'not-installed',
    },
    TAX_RATES: {
        CUSTOM_NAME_MAX_LENGTH: 8,
        NAME_MAX_LENGTH: 50,
    },
    PLATFORM: {
        IOS: 'ios',
        ANDROID: 'android',
        WEB: 'web',
        DESKTOP: 'desktop',
        MOBILEWEB: 'mobileweb',
    },
    PLATFORM_SPECIFIC_KEYS: {
        CTRL: {
            DEFAULT: 'control',
            [PLATFORM_OS_MACOS]: 'meta',
            [PLATFORM_IOS]: 'meta',
        },
        SHIFT: {
            DEFAULT: 'shift',
        },
    },
    KEYBOARD_SHORTCUTS: {
        SEARCH: {
            descriptionKey: 'search',
            shortcutKey: 'K',
            modifiers: ['CTRL'],
            trigger: {
                DEFAULT: {input: 'k', modifierFlags: keyModifierControl},
                [PLATFORM_OS_MACOS]: {input: 'k', modifierFlags: keyModifierCommand},
                [PLATFORM_IOS]: {input: 'k', modifierFlags: keyModifierCommand},
            },
            type: KEYBOARD_SHORTCUT_NAVIGATION_TYPE,
        },
        NEW_CHAT: {
            descriptionKey: 'newChat',
            shortcutKey: 'K',
            modifiers: ['CTRL', 'SHIFT'],
            trigger: {
                DEFAULT: {input: 'k', modifierFlags: keyModifierShiftControl},
                [PLATFORM_OS_MACOS]: {input: 'k', modifierFlags: keyModifierShiftCommand},
                [PLATFORM_IOS]: {input: 'k', modifierFlags: keyModifierShiftCommand},
            },
            type: KEYBOARD_SHORTCUT_NAVIGATION_TYPE,
        },
        SHORTCUTS: {
            descriptionKey: 'openShortcutDialog',
            shortcutKey: 'J',
            modifiers: ['CTRL'],
            trigger: {
                DEFAULT: {input: 'j', modifierFlags: keyModifierControl},
                [PLATFORM_OS_MACOS]: {input: 'j', modifierFlags: keyModifierCommand},
                [PLATFORM_IOS]: {input: 'j', modifierFlags: keyModifierCommand},
            },
        },
        ESCAPE: {
            descriptionKey: 'escape',
            shortcutKey: 'Escape',
            modifiers: [],
            trigger: {
                DEFAULT: {input: keyInputEscape},
                [PLATFORM_OS_MACOS]: {input: keyInputEscape},
                [PLATFORM_IOS]: {input: keyInputEscape},
            },
        },
        ENTER: {
            descriptionKey: null,
            shortcutKey: 'Enter',
            modifiers: [],
            trigger: {
                DEFAULT: {input: keyInputEnter},
                [PLATFORM_OS_MACOS]: {input: keyInputEnter},
                [PLATFORM_IOS]: {input: keyInputEnter},
            },
        },
        CTRL_ENTER: {
            descriptionKey: null,
            shortcutKey: 'Enter',
            modifiers: ['CTRL'],
            trigger: {
                DEFAULT: {input: keyInputEnter, modifierFlags: keyModifierControl},
                [PLATFORM_OS_MACOS]: {input: keyInputEnter, modifierFlags: keyModifierCommand},
                [PLATFORM_IOS]: {input: keyInputEnter, modifierFlags: keyModifierCommand},
            },
        },
        COPY: {
            descriptionKey: 'copy',
            shortcutKey: 'C',
            modifiers: ['CTRL'],
            trigger: {
                DEFAULT: {input: 'c', modifierFlags: keyModifierControl},
                [PLATFORM_OS_MACOS]: {input: 'c', modifierFlags: keyModifierCommand},
                [PLATFORM_IOS]: {input: 'c', modifierFlags: keyModifierCommand},
            },
        },
        ARROW_UP: {
            descriptionKey: null,
            shortcutKey: 'ArrowUp',
            modifiers: [],
            trigger: {
                DEFAULT: {input: keyInputUpArrow},
                [PLATFORM_OS_MACOS]: {input: keyInputUpArrow},
                [PLATFORM_IOS]: {input: keyInputUpArrow},
            },
        },
        ARROW_DOWN: {
            descriptionKey: null,
            shortcutKey: 'ArrowDown',
            modifiers: [],
            trigger: {
                DEFAULT: {input: keyInputDownArrow},
                [PLATFORM_OS_MACOS]: {input: keyInputDownArrow},
                [PLATFORM_IOS]: {input: keyInputDownArrow},
            },
        },
        ARROW_LEFT: {
            descriptionKey: null,
            shortcutKey: 'ArrowLeft',
            modifiers: [],
            trigger: {
                DEFAULT: {input: keyInputLeftArrow},
                [PLATFORM_OS_MACOS]: {input: keyInputLeftArrow},
                [PLATFORM_IOS]: {input: keyInputLeftArrow},
            },
        },
        ARROW_RIGHT: {
            descriptionKey: null,
            shortcutKey: 'ArrowRight',
            modifiers: [],
            trigger: {
                DEFAULT: {input: keyInputRightArrow},
                [PLATFORM_OS_MACOS]: {input: keyInputRightArrow},
                [PLATFORM_IOS]: {input: keyInputRightArrow},
            },
        },
        TAB: {
            descriptionKey: null,
            shortcutKey: 'Tab',
            modifiers: [],
        },
        DEBUG: {
            descriptionKey: 'openDebug',
            shortcutKey: 'D',
            modifiers: ['CTRL'],
            trigger: {
                DEFAULT: {input: 'd', modifierFlags: keyModifierControl},
                [PLATFORM_OS_MACOS]: {input: 'd', modifierFlags: keyModifierCommand},
                [PLATFORM_IOS]: {input: 'd', modifierFlags: keyModifierCommand},
            },
        },
    },
    KEYBOARD_SHORTCUTS_TYPES: {
        NAVIGATION_SHORTCUT: KEYBOARD_SHORTCUT_NAVIGATION_TYPE,
    },
    KEYBOARD_SHORTCUT_KEY_DISPLAY_NAME: {
        CONTROL: 'CTRL',
        ESCAPE: 'ESC',
        META: 'CMD',
        SHIFT: 'Shift',
    },
    CURRENCY: {
        USD: 'USD',
        AUD: 'AUD',
        CAD: 'CAD',
        GBP: 'GBP',
        NZD: 'NZD',
        EUR: 'EUR',
    },
    get DIRECT_REIMBURSEMENT_CURRENCIES() {
        return [this.CURRENCY.USD, this.CURRENCY.AUD, this.CURRENCY.CAD, this.CURRENCY.GBP, this.CURRENCY.EUR];
    },
    EXAMPLE_PHONE_NUMBER: '+15005550006',
    CONCIERGE_CHAT_NAME: 'Concierge',
    CLOUDFRONT_URL,
    EMPTY_ARRAY,
    EMPTY_OBJECT,
    DEFAULT_NUMBER_ID: 0,
    USE_EXPENSIFY_URL,
    EXPENSIFY_URL,
    GOOGLE_MEET_URL_ANDROID: 'https://meet.google.com',
    GOOGLE_DOC_IMAGE_LINK_MATCH: 'googleusercontent.com',
    IMAGE_BASE64_MATCH: 'base64',
    DEEPLINK_BASE_URL: 'new-expensify://',
    PDF_VIEWER_URL: '/pdf/web/viewer.html',
    CLOUDFRONT_DOMAIN_REGEX: /^https:\/\/\w+\.cloudfront\.net/i,
    EXPENSIFY_ICON_URL: `${CLOUDFRONT_URL}/images/favicon-2019.png`,
    CONCIERGE_ICON_URL_2021: `${CLOUDFRONT_URL}/images/icons/concierge_2021.png`,
    CONCIERGE_ICON_URL: `${CLOUDFRONT_URL}/images/icons/concierge_2022.png`,
    UPWORK_URL: 'https://github.com/Expensify/App/issues?q=is%3Aopen+is%3Aissue+label%3A%22Help+Wanted%22',
    DEEP_DIVE_EXPENSIFY_CARD: 'https://community.expensify.com/discussion/4848/deep-dive-expensify-card-and-quickbooks-online-auto-reconciliation-how-it-works',
    DEEP_DIVE_ERECEIPTS: 'https://community.expensify.com/discussion/5542/deep-dive-what-are-ereceipts/',
    DEEP_DIVE_PER_DIEM: 'https://community.expensify.com/discussion/4772/how-to-add-a-single-rate-per-diem',
    GITHUB_URL: 'https://github.com/Expensify/App',
    TERMS_URL: `${EXPENSIFY_URL}/terms`,
    PRIVACY_URL: `${EXPENSIFY_URL}/privacy`,
    LICENSES_URL: `${USE_EXPENSIFY_URL}/licenses`,
    ACH_TERMS_URL: `${EXPENSIFY_URL}/achterms`,
    WALLET_AGREEMENT_URL: `${EXPENSIFY_URL}/expensify-payments-wallet-terms-of-service`,
    BANCORP_WALLET_AGREEMENT_URL: `${EXPENSIFY_URL}/bancorp-bank-wallet-terms-of-service`,
    HELP_LINK_URL: `${USE_EXPENSIFY_URL}/usa-patriot-act`,
    ELECTRONIC_DISCLOSURES_URL: `${USE_EXPENSIFY_URL}/esignagreement`,
    GITHUB_RELEASE_URL: 'https://api.github.com/repos/expensify/app/releases/latest',
    ADD_SECONDARY_LOGIN_URL: encodeURI('settings?param={"section":"account","openModal":"secondaryLogin"}'),
    MANAGE_CARDS_URL: 'domain_companycards',
    FEES_URL: `${USE_EXPENSIFY_URL}/fees`,
    SAVE_WITH_EXPENSIFY_URL: `${USE_EXPENSIFY_URL}/savings-calculator`,
    CFPB_PREPAID_URL: 'https://cfpb.gov/prepaid',
    STAGING_NEW_EXPENSIFY_URL: 'https://staging.new.expensify.com',
    NEWHELP_URL: 'https://help.expensify.com',
    INTERNAL_DEV_EXPENSIFY_URL: 'https://www.expensify.com.dev',
    STAGING_EXPENSIFY_URL: 'https://staging.expensify.com',
    BANK_ACCOUNT_PERSONAL_DOCUMENTATION_INFO_URL:
        'https://community.expensify.com/discussion/6983/faq-why-do-i-need-to-provide-personal-documentation-when-setting-up-updating-my-bank-account',
    PERSONAL_DATA_PROTECTION_INFO_URL: 'https://community.expensify.com/discussion/5677/deep-dive-security-how-expensify-protects-your-information',
    ONFIDO_FACIAL_SCAN_POLICY_URL: 'https://onfido.com/facial-scan-policy-and-release/',
    ONFIDO_PRIVACY_POLICY_URL: 'https://onfido.com/privacy/',
    ONFIDO_TERMS_OF_SERVICE_URL: 'https://onfido.com/terms-of-service/',
    LIST_OF_RESTRICTED_BUSINESSES: 'https://community.expensify.com/discussion/6191/list-of-restricted-businesses',
    TRAVEL_TERMS_URL: `${EXPENSIFY_URL}/travelterms`,
    EXPENSIFY_PACKAGE_FOR_SAGE_INTACCT: 'https://www.expensify.com/tools/integrations/downloadPackage',
    EXPENSIFY_PACKAGE_FOR_SAGE_INTACCT_FILE_NAME: 'ExpensifyPackageForSageIntacct',
    SAGE_INTACCT_INSTRUCTIONS: 'https://help.expensify.com/articles/expensify-classic/integrations/accounting-integrations/Sage-Intacct',
    HOW_TO_CONNECT_TO_SAGE_INTACCT: 'https://help.expensify.com/articles/expensify-classic/integrations/accounting-integrations/Sage-Intacct#how-to-connect-to-sage-intacct',
    PRICING: `https://www.expensify.com/pricing`,
    COMPANY_CARDS_HELP: 'https://help.expensify.com/articles/expensify-classic/connect-credit-cards/company-cards/Commercial-Card-Feeds',
    COMPANY_CARDS_STRIPE_HELP: 'https://dashboard.stripe.com/login?redirect=%2Fexpenses%2Fsettings',
    COMPANY_CARDS_CONNECT_CREDIT_CARDS_HELP_URL:
        'https://help.expensify.com/articles/expensify-classic/connect-credit-cards/company-cards/Commercial-Card-Feeds#what-is-the-difference-between-commercial-card-feeds-and-your-direct-bank-connections',
    CUSTOM_REPORT_NAME_HELP_URL: 'https://help.expensify.com/articles/expensify-classic/spending-insights/Custom-Templates',
    CONFIGURE_REIMBURSEMENT_SETTINGS_HELP_URL: 'https://help.expensify.com/articles/expensify-classic/workspaces/Configure-Reimbursement-Settings',
    COPILOT_HELP_URL: 'https://help.expensify.com/articles/expensify-classic/copilots-and-delegates/Assign-or-remove-a-Copilot',
    DELAYED_SUBMISSION_HELP_URL: 'https://help.expensify.com/articles/expensify-classic/reports/Automatically-submit-employee-reports',
    // Use Environment.getEnvironmentURL to get the complete URL with port number
    DEV_NEW_EXPENSIFY_URL: 'https://dev.new.expensify.com:',
    NAVATTIC: {
        ADMIN_TOUR_PRODUCTION: 'https://expensify.navattic.com/kh204a7',
        ADMIN_TOUR_STAGING: 'https://expensify.navattic.com/3i300k18',
        EMPLOYEE_TOUR_PRODUCTION: 'https://expensify.navattic.com/35609gb',
        EMPLOYEE_TOUR_STAGING: 'https://expensify.navattic.com/cf15002s',
    },

    OLDDOT_URLS: {
        ADMIN_POLICIES_URL: 'admin_policies',
        ADMIN_DOMAINS_URL: 'admin_domains',
        INBOX: 'inbox',
        POLICY_CONNECTIONS_URL: (policyID: string) => `policy?param={"policyID":"${policyID}"}#connections`,
    },

    EXPENSIFY_POLICY_DOMAIN,
    EXPENSIFY_POLICY_DOMAIN_EXTENSION,

    SIGN_IN_FORM_WIDTH: 300,

    REQUEST_CODE_DELAY: 30,

    DEEPLINK_PROMPT_DENYLIST: [SCREENS.HOME, SCREENS.SIGN_IN_WITH_APPLE_DESKTOP, SCREENS.SIGN_IN_WITH_GOOGLE_DESKTOP],

    SIGN_IN_METHOD: {
        APPLE: 'Apple',
        GOOGLE: 'Google',
    },

    OPTION_TYPE: {
        REPORT: 'report',
        PERSONAL_DETAIL: 'personalDetail',
    },

    QUICK_ACTIONS: {
        REQUEST_MANUAL: 'requestManual',
        REQUEST_SCAN: 'requestScan',
        REQUEST_DISTANCE: 'requestDistance',
        SPLIT_MANUAL: 'splitManual',
        SPLIT_SCAN: 'splitScan',
        SPLIT_DISTANCE: 'splitDistance',
        TRACK_MANUAL: 'trackManual',
        TRACK_SCAN: 'trackScan',
        TRACK_DISTANCE: 'trackDistance',
        ASSIGN_TASK: 'assignTask',
        SEND_MONEY: 'sendMoney',
    },

    RECEIPT: {
        ICON_SIZE: 164,
        PERMISSION_GRANTED: 'granted',
        HAND_ICON_HEIGHT: 152,
        HAND_ICON_WIDTH: 200,
        SHUTTER_SIZE: 90,
        MAX_REPORT_PREVIEW_RECEIPTS: 3,
    },
    REPORT: {
        ROLE: {
            ADMIN: 'admin',
            MEMBER: 'member',
        },
        MAX_COUNT_BEFORE_FOCUS_UPDATE: 30,
        MIN_INITIAL_REPORT_ACTION_COUNT: 15,
        UNREPORTED_REPORTID: '0',
        SPLIT_REPORTID: '-2',
        ACTIONS: {
            LIMIT: 50,
            // OldDot Actions render getMessage from Web-Expensify/lib/Report/Action PHP files via getMessageOfOldDotReportAction in ReportActionsUtils.ts
            TYPE: {
                ACTIONABLE_ADD_PAYMENT_CARD: 'ACTIONABLEADDPAYMENTCARD',
                ACTIONABLE_JOIN_REQUEST: 'ACTIONABLEJOINREQUEST',
                ACTIONABLE_MENTION_WHISPER: 'ACTIONABLEMENTIONWHISPER',
                ACTIONABLE_REPORT_MENTION_WHISPER: 'ACTIONABLEREPORTMENTIONWHISPER',
                ACTIONABLE_TRACK_EXPENSE_WHISPER: 'ACTIONABLETRACKEXPENSEWHISPER',
                ADD_COMMENT: 'ADDCOMMENT',
                APPROVED: 'APPROVED',
                CARD_MISSING_ADDRESS: 'CARDMISSINGADDRESS',
                CARD_ISSUED: 'CARDISSUED',
                CARD_ISSUED_VIRTUAL: 'CARDISSUEDVIRTUAL',
                CARD_ASSIGNED: 'CARDASSIGNED',
                CHANGE_FIELD: 'CHANGEFIELD', // OldDot Action
                CHANGE_POLICY: 'CHANGEPOLICY', // OldDot Action
                CHANGE_TYPE: 'CHANGETYPE', // OldDot Action
                CHRONOS_OOO_LIST: 'CHRONOSOOOLIST',
                CLOSED: 'CLOSED',
                CREATED: 'CREATED',
                DELEGATE_SUBMIT: 'DELEGATESUBMIT', // OldDot Action
                DELETED_ACCOUNT: 'DELETEDACCOUNT', // Deprecated OldDot Action
                DISMISSED_VIOLATION: 'DISMISSEDVIOLATION',
                DONATION: 'DONATION', // Deprecated OldDot Action
                EXPORTED_TO_CSV: 'EXPORTCSV', // OldDot Action
                EXPORTED_TO_INTEGRATION: 'EXPORTINTEGRATION', // OldDot Action
                EXPORTED_TO_QUICK_BOOKS: 'EXPORTED', // Deprecated OldDot Action
                FORWARDED: 'FORWARDED', // OldDot Action
                HOLD: 'HOLD',
                HOLD_COMMENT: 'HOLDCOMMENT',
                INTEGRATION_SYNC_FAILED: 'INTEGRATIONSYNCFAILED',
                IOU: 'IOU',
                INTEGRATIONS_MESSAGE: 'INTEGRATIONSMESSAGE', // OldDot Action
                MANAGER_ATTACH_RECEIPT: 'MANAGERATTACHRECEIPT', // OldDot Action
                MANAGER_DETACH_RECEIPT: 'MANAGERDETACHRECEIPT', // OldDot Action
                MARKED_REIMBURSED: 'MARKEDREIMBURSED', // OldDot Action
                MARK_REIMBURSED_FROM_INTEGRATION: 'MARKREIMBURSEDFROMINTEGRATION', // OldDot Action
                MERGED_WITH_CASH_TRANSACTION: 'MERGEDWITHCASHTRANSACTION',
                MODIFIED_EXPENSE: 'MODIFIEDEXPENSE',
                MOVED: 'MOVED',
                OUTDATED_BANK_ACCOUNT: 'OUTDATEDBANKACCOUNT', // OldDot Action
                REIMBURSEMENT_ACH_BOUNCE: 'REIMBURSEMENTACHBOUNCE', // OldDot Action
                REIMBURSEMENT_ACH_CANCELLED: 'REIMBURSEMENTACHCANCELLED', // OldDot Action
                REIMBURSEMENT_ACCOUNT_CHANGED: 'REIMBURSEMENTACCOUNTCHANGED', // OldDot Action
                REIMBURSEMENT_DELAYED: 'REIMBURSEMENTDELAYED', // OldDot Action
                REIMBURSEMENT_QUEUED: 'REIMBURSEMENTQUEUED',
                REIMBURSEMENT_DEQUEUED: 'REIMBURSEMENTDEQUEUED',
                REIMBURSEMENT_REQUESTED: 'REIMBURSEMENTREQUESTED', // Deprecated OldDot Action
                REIMBURSEMENT_SETUP: 'REIMBURSEMENTSETUP', // Deprecated OldDot Action
                REIMBURSEMENT_SETUP_REQUESTED: 'REIMBURSEMENTSETUPREQUESTED', // Deprecated OldDot Action
                REJECTED: 'REJECTED',
                REMOVED_FROM_APPROVAL_CHAIN: 'REMOVEDFROMAPPROVALCHAIN',
                RENAMED: 'RENAMED',
                REPORT_PREVIEW: 'REPORTPREVIEW',
                SELECTED_FOR_RANDOM_AUDIT: 'SELECTEDFORRANDOMAUDIT', // OldDot Action
                SHARE: 'SHARE', // OldDot Action
                STRIPE_PAID: 'STRIPEPAID', // OldDot Action
                SUBMITTED: 'SUBMITTED',
                SUBMITTED_AND_CLOSED: 'SUBMITTEDCLOSED',
                TAKE_CONTROL: 'TAKECONTROL', // OldDot Action
                TASK_CANCELLED: 'TASKCANCELLED',
                TASK_COMPLETED: 'TASKCOMPLETED',
                TASK_EDITED: 'TASKEDITED',
                TASK_REOPENED: 'TASKREOPENED',
                TRIPPREVIEW: 'TRIPPREVIEW',
                UNAPPROVED: 'UNAPPROVED',
                UNHOLD: 'UNHOLD',
                UNSHARE: 'UNSHARE', // OldDot Action
                UPDATE_GROUP_CHAT_MEMBER_ROLE: 'UPDATEGROUPCHATMEMBERROLE',
                POLICY_CHANGE_LOG: {
                    ADD_APPROVER_RULE: 'POLICYCHANGELOG_ADD_APPROVER_RULE',
                    ADD_BUDGET: 'POLICYCHANGELOG_ADD_BUDGET',
                    ADD_CATEGORY: 'POLICYCHANGELOG_ADD_CATEGORY',
                    ADD_CUSTOM_UNIT: 'POLICYCHANGELOG_ADD_CUSTOM_UNIT',
                    ADD_CUSTOM_UNIT_RATE: 'POLICYCHANGELOG_ADD_CUSTOM_UNIT_RATE',
                    ADD_EMPLOYEE: 'POLICYCHANGELOG_ADD_EMPLOYEE',
                    ADD_INTEGRATION: 'POLICYCHANGELOG_ADD_INTEGRATION',
                    ADD_REPORT_FIELD: 'POLICYCHANGELOG_ADD_REPORT_FIELD',
                    ADD_TAG: 'POLICYCHANGELOG_ADD_TAG',
                    DELETE_ALL_TAGS: 'POLICYCHANGELOG_DELETE_ALL_TAGS',
                    DELETE_APPROVER_RULE: 'POLICYCHANGELOG_DELETE_APPROVER_RULE',
                    DELETE_BUDGET: 'POLICYCHANGELOG_DELETE_BUDGET',
                    DELETE_CATEGORY: 'POLICYCHANGELOG_DELETE_CATEGORY',
                    DELETE_CUSTOM_UNIT: 'POLICYCHANGELOG_DELETE_CUSTOM_UNIT',
                    DELETE_CUSTOM_UNIT_RATE: 'POLICYCHANGELOG_DELETE_CUSTOM_UNIT_RATE',
                    DELETE_CUSTOM_UNIT_SUB_RATE: 'POLICYCHANGELOG_DELETE_CUSTOM_UNIT_SUB_RATE',
                    DELETE_EMPLOYEE: 'POLICYCHANGELOG_DELETE_EMPLOYEE',
                    DELETE_INTEGRATION: 'POLICYCHANGELOG_DELETE_INTEGRATION',
                    DELETE_REPORT_FIELD: 'POLICYCHANGELOG_DELETE_REPORT_FIELD',
                    DELETE_TAG: 'POLICYCHANGELOG_DELETE_TAG',
                    IMPORT_CUSTOM_UNIT_RATES: 'POLICYCHANGELOG_IMPORT_CUSTOM_UNIT_RATES',
                    IMPORT_TAGS: 'POLICYCHANGELOG_IMPORT_TAGS',
                    INDIVIDUAL_BUDGET_NOTIFICATION: 'POLICYCHANGELOG_INDIVIDUAL_BUDGET_NOTIFICATION',
                    INVITE_TO_ROOM: 'POLICYCHANGELOG_INVITETOROOM',
                    REMOVE_FROM_ROOM: 'POLICYCHANGELOG_REMOVEFROMROOM',
                    LEAVE_ROOM: 'POLICYCHANGELOG_LEAVEROOM',
                    REPLACE_CATEGORIES: 'POLICYCHANGELOG_REPLACE_CATEGORIES',
                    SET_AUTO_REIMBURSEMENT: 'POLICYCHANGELOG_SET_AUTOREIMBURSEMENT',
                    SET_AUTO_JOIN: 'POLICYCHANGELOG_SET_AUTO_JOIN',
                    SET_CATEGORY_NAME: 'POLICYCHANGELOG_SET_CATEGORY_NAME',
                    SHARED_BUDGET_NOTIFICATION: 'POLICYCHANGELOG_SHARED_BUDGET_NOTIFICATION',
                    UPDATE_ACH_ACCOUNT: 'POLICYCHANGELOG_UPDATE_ACH_ACCOUNT',
                    UPDATE_APPROVER_RULE: 'POLICYCHANGELOG_UPDATE_APPROVER_RULE',
                    UPDATE_AUDIT_RATE: 'POLICYCHANGELOG_UPDATE_AUDIT_RATE',
                    UPDATE_AUTO_HARVESTING: 'POLICYCHANGELOG_UPDATE_AUTOHARVESTING',
                    UPDATE_AUTO_REIMBURSEMENT: 'POLICYCHANGELOG_UPDATE_AUTOREIMBURSEMENT',
                    UPDATE_AUTO_REPORTING_FREQUENCY: 'POLICYCHANGELOG_UPDATE_AUTOREPORTING_FREQUENCY',
                    UPDATE_BUDGET: 'POLICYCHANGELOG_UPDATE_BUDGET',
                    UPDATE_CATEGORY: 'POLICYCHANGELOG_UPDATE_CATEGORY',
                    UPDATE_CATEGORIES: 'POLICYCHANGELOG_UPDATE_CATEGORIES',
                    UPDATE_CURRENCY: 'POLICYCHANGELOG_UPDATE_CURRENCY',
                    UPDATE_CUSTOM_UNIT: 'POLICYCHANGELOG_UPDATE_CUSTOM_UNIT',
                    UPDATE_CUSTOM_UNIT_RATE: 'POLICYCHANGELOG_UPDATE_CUSTOM_UNIT_RATE',
                    UPDATE_CUSTOM_UNIT_SUB_RATE: 'POLICYCHANGELOG_UPDATE_CUSTOM_UNIT_SUB_RATE',
                    UPDATE_DEFAULT_BILLABLE: 'POLICYCHANGELOG_UPDATE_DEFAULT_BILLABLE',
                    UPDATE_DEFAULT_REIMBURSABLE: 'POLICYCHANGELOG_UPDATE_DEFAULT_REIMBURSABLE',
                    UPDATE_DEFAULT_TITLE: 'POLICYCHANGELOG_UPDATE_DEFAULT_TITLE',
                    UPDATE_DEFAULT_TITLE_ENFORCED: 'POLICYCHANGELOG_UPDATE_DEFAULT_TITLE_ENFORCED',
                    UPDATE_DISABLED_FIELDS: 'POLICYCHANGELOG_UPDATE_DISABLED_FIELDS',
                    UPDATE_EMPLOYEE: 'POLICYCHANGELOG_UPDATE_EMPLOYEE',
                    UPDATE_FIELD: 'POLICYCHANGELOG_UPDATE_FIELD',
                    UPDATE_MANUAL_APPROVAL_THRESHOLD: 'POLICYCHANGELOG_UPDATE_MANUAL_APPROVAL_THRESHOLD',
                    UPDATE_MAX_EXPENSE_AMOUNT: 'POLICYCHANGELOG_UPDATE_MAX_EXPENSE_AMOUNT',
                    UPDATE_MAX_EXPENSE_AMOUNT_NO_RECEIPT: 'POLICYCHANGELOG_UPDATE_MAX_EXPENSE_AMOUNT_NO_RECEIPT',
                    UPDATE_NAME: 'POLICYCHANGELOG_UPDATE_NAME',
                    UPDATE_DESCRIPTION: 'POLICYCHANGELOG_UPDATE_DESCRIPTION',
                    UPDATE_OWNERSHIP: 'POLICYCHANGELOG_UPDATE_OWNERSHIP',
                    UPDATE_REIMBURSEMENT_CHOICE: 'POLICYCHANGELOG_UPDATE_REIMBURSEMENT_CHOICE',
                    UPDATE_REPORT_FIELD: 'POLICYCHANGELOG_UPDATE_REPORT_FIELD',
                    UPDATE_TAG: 'POLICYCHANGELOG_UPDATE_TAG',
                    UPDATE_TAG_ENABLED: 'POLICYCHANGELOG_UPDATE_TAG_ENABLED',
                    UPDATE_TAG_LIST: 'POLICYCHANGELOG_UPDATE_TAG_LIST',
                    UPDATE_TAG_LIST_NAME: 'POLICYCHANGELOG_UPDATE_TAG_LIST_NAME',
                    UPDATE_TAG_NAME: 'POLICYCHANGELOG_UPDATE_TAG_NAME',
                    UPDATE_TIME_ENABLED: 'POLICYCHANGELOG_UPDATE_TIME_ENABLED',
                    UPDATE_TIME_RATE: 'POLICYCHANGELOG_UPDATE_TIME_RATE',
                    LEAVE_POLICY: 'POLICYCHANGELOG_LEAVE_POLICY',
                    CORPORATE_UPGRADE: 'POLICYCHANGELOG_CORPORATE_UPGRADE',
                },
                ROOM_CHANGE_LOG: {
                    INVITE_TO_ROOM: 'INVITETOROOM',
                    REMOVE_FROM_ROOM: 'REMOVEFROMROOM',
                    LEAVE_ROOM: 'LEAVEROOM',
                    UPDATE_ROOM_DESCRIPTION: 'UPDATEROOMDESCRIPTION',
                },
            },
            THREAD_DISABLED: ['CREATED'],
        },
        CANCEL_PAYMENT_REASONS: {
            ADMIN: 'CANCEL_REASON_ADMIN',
        },
        ACTIONABLE_MENTION_WHISPER_RESOLUTION: {
            INVITE: 'invited',
            NOTHING: 'nothing',
        },
        ACTIONABLE_TRACK_EXPENSE_WHISPER_RESOLUTION: {
            NOTHING: 'nothing',
        },
        ACTIONABLE_REPORT_MENTION_WHISPER_RESOLUTION: {
            CREATE: 'created',
            NOTHING: 'nothing',
        },
        ACTIONABLE_MENTION_JOIN_WORKSPACE_RESOLUTION: {
            ACCEPT: 'accept',
            DECLINE: 'decline',
        },
        ARCHIVE_REASON: {
            DEFAULT: 'default',
            ACCOUNT_CLOSED: 'accountClosed',
            ACCOUNT_MERGED: 'accountMerged',
            REMOVED_FROM_POLICY: 'removedFromPolicy',
            POLICY_DELETED: 'policyDeleted',
            INVOICE_RECEIVER_POLICY_DELETED: 'invoiceReceiverPolicyDeleted',
            BOOKING_END_DATE_HAS_PASSED: 'bookingEndDateHasPassed',
        },
        MESSAGE: {
            TYPE: {
                COMMENT: 'COMMENT',
                TEXT: 'TEXT',
            },
        },
        TYPE: {
            CHAT: 'chat',
            EXPENSE: 'expense',
            IOU: 'iou',
            TASK: 'task',
            INVOICE: 'invoice',
        },
        UNSUPPORTED_TYPE: {
            PAYCHECK: 'paycheck',
            BILL: 'bill',
        },
        CHAT_TYPE: chatTypes,
        WORKSPACE_CHAT_ROOMS: {
            ANNOUNCE: '#announce',
            ADMINS: '#admins',
        },
        STATE_NUM: {
            OPEN: 0,
            SUBMITTED: 1,
            APPROVED: 2,
            BILLING: 3,
        },
        STATUS_NUM: {
            OPEN: 0,
            SUBMITTED: 1,
            CLOSED: 2,
            APPROVED: 3,
            REIMBURSED: 4,
        },
        NOTIFICATION_PREFERENCE: {
            MUTE: 'mute',
            DAILY: 'daily',
            ALWAYS: 'always',
            HIDDEN: 'hidden',
        },
        // Options for which room members can post
        WRITE_CAPABILITIES: {
            ALL: 'all',
            ADMINS: 'admins',
        },
        VISIBILITY: {
            PUBLIC: 'public',
            PUBLIC_ANNOUNCE: 'public_announce',
            PRIVATE: 'private',
            RESTRICTED: 'restricted',
        },
        RESERVED_ROOM_NAMES: ['#admins', '#announce'],
        MAX_PREVIEW_AVATARS: 4,
        MAX_ROOM_NAME_LENGTH: 99,
        LAST_MESSAGE_TEXT_MAX_LENGTH: 200,
        MIN_LENGTH_LAST_MESSAGE_WITH_ELLIPSIS: 20,
        OWNER_EMAIL_FAKE: '__FAKE__',
        OWNER_ACCOUNT_ID_FAKE: 0,
        DEFAULT_REPORT_NAME: 'Chat Report',
        PERMISSIONS: {
            READ: 'read',
            WRITE: 'write',
            SHARE: 'share',
            OWN: 'own',
            AUDITOR: 'auditor',
        },
        INVOICE_RECEIVER_TYPE: {
            INDIVIDUAL: 'individual',
            BUSINESS: 'policy',
        },
        EXPORT_OPTIONS: {
            EXPORT_TO_INTEGRATION: 'exportToIntegration',
            MARK_AS_EXPORTED: 'markAsExported',
        },
        ROOM_MEMBERS_BULK_ACTION_TYPES: {
            REMOVE: 'remove',
        },
    },
    NEXT_STEP: {
        ICONS: {
            HOURGLASS: 'hourglass',
            CHECKMARK: 'checkmark',
            STOPWATCH: 'stopwatch',
        },
    },
    COMPOSER: {
        NATIVE_ID: 'composer',
        MAX_LINES: 16,
        MAX_LINES_SMALL_SCREEN: 6,
        MAX_LINES_FULL: -1,
        // The minimum height needed to enable the full screen composer
        FULL_COMPOSER_MIN_HEIGHT: 60,
    },
    MODAL: {
        MODAL_TYPE: {
            CONFIRM: 'confirm',
            CENTERED: 'centered',
            CENTERED_SWIPABLE_TO_RIGHT: 'centered_swipable_to_right',
            CENTERED_UNSWIPEABLE: 'centered_unswipeable',
            CENTERED_SMALL: 'centered_small',
            BOTTOM_DOCKED: 'bottom_docked',
            POPOVER: 'popover',
            RIGHT_DOCKED: 'right_docked',
        },
        ANCHOR_ORIGIN_VERTICAL: {
            TOP: 'top',
            CENTER: 'center',
            BOTTOM: 'bottom',
        },
        ANCHOR_ORIGIN_HORIZONTAL: {
            LEFT: 'left',
            CENTER: 'center',
            RIGHT: 'right',
        },
        POPOVER_MENU_PADDING: 8,
        RESTORE_FOCUS_TYPE: {
            DEFAULT: 'default',
            DELETE: 'delete',
            PRESERVE: 'preserve',
        },
    },
    TIMING: {
        CALCULATE_MOST_RECENT_LAST_MODIFIED_ACTION: 'calc_most_recent_last_modified_action',
        OPEN_SEARCH: 'open_search',
        OPEN_REPORT: 'open_report',
        OPEN_REPORT_FROM_PREVIEW: 'open_report_from_preview',
        OPEN_REPORT_THREAD: 'open_report_thread',
        SIDEBAR_LOADED: 'sidebar_loaded',
        LOAD_SEARCH_OPTIONS: 'load_search_options',
        SEND_MESSAGE: 'send_message',
        COLD: 'cold',
        WARM: 'warm',
        REPORT_ACTION_ITEM_LAYOUT_DEBOUNCE_TIME: 1500,
        SHOW_LOADING_SPINNER_DEBOUNCE_TIME: 250,
        TEST_TOOLS_MODAL_THROTTLE_TIME: 800,
        TOOLTIP_SENSE: 1000,
        TRIE_INITIALIZATION: 'trie_initialization',
        COMMENT_LENGTH_DEBOUNCE_TIME: 500,
        SEARCH_OPTION_LIST_DEBOUNCE_TIME: 300,
        RESIZE_DEBOUNCE_TIME: 100,
        UNREAD_UPDATE_DEBOUNCE_TIME: 300,
        SEARCH_FILTER_OPTIONS: 'search_filter_options',
        USE_DEBOUNCED_STATE_DELAY: 300,
        LIST_SCROLLING_DEBOUNCE_TIME: 200,
    },
    PRIORITY_MODE: {
        GSD: 'gsd',
        DEFAULT: 'default',
    },
    THEME: {
        DEFAULT: 'system',
        FALLBACK: 'dark',
        DARK: 'dark',
        LIGHT: 'light',
        SYSTEM: 'system',
    },
    COLOR_SCHEME: {
        LIGHT: 'light',
        DARK: 'dark',
    },
    STATUS_BAR_STYLE: {
        LIGHT_CONTENT: 'light-content',
        DARK_CONTENT: 'dark-content',
    },
    NAVIGATION_BAR_BUTTONS_STYLE: {
        LIGHT: 'light',
        DARK: 'dark',
    },
    TRANSACTION: {
        DEFAULT_MERCHANT: 'Expense',
        UNKNOWN_MERCHANT: 'Unknown Merchant',
        PARTIAL_TRANSACTION_MERCHANT: '(none)',
        TYPE: {
            CUSTOM_UNIT: 'customUnit',
        },
        STATUS: {
            PENDING: 'Pending',
            POSTED: 'Posted',
        },
        STATE: {
            CURRENT: 'current',
            DRAFT: 'draft',
            BACKUP: 'backup',
        },
    },

    MCC_GROUPS: {
        AIRLINES: 'Airlines',
        COMMUTER: 'Commuter',
        GAS: 'Gas',
        GOODS: 'Goods',
        GROCERIES: 'Groceries',
        HOTEL: 'Hotel',
        MAIL: 'Mail',
        MEALS: 'Meals',
        RENTAL: 'Rental',
        SERVICES: 'Services',
        TAXI: 'Taxi',
        MISCELLANEOUS: 'Miscellaneous',
        UTILITIES: 'Utilities',
    },
    JSON_CODE: {
        SUCCESS: 200,
        BAD_REQUEST: 400,
        NOT_AUTHENTICATED: 407,
        EXP_ERROR: 666,
        UNABLE_TO_RETRY: 'unableToRetry',
        UPDATE_REQUIRED: 426,
        INCORRECT_MAGIC_CODE: 451,
    },
    HTTP_STATUS: {
        // When Cloudflare throttles
        TOO_MANY_REQUESTS: 429,
        INTERNAL_SERVER_ERROR: 500,
        BAD_GATEWAY: 502,
        GATEWAY_TIMEOUT: 504,
        UNKNOWN_ERROR: 520,
    },
    ERROR: {
        XHR_FAILED: 'xhrFailed',
        THROTTLED: 'throttled',
        UNKNOWN_ERROR: 'Unknown error',
        REQUEST_CANCELLED: 'AbortError',
        FAILED_TO_FETCH: 'Failed to fetch',
        ENSURE_BUGBOT: 'ENSURE_BUGBOT',
        PUSHER_ERROR: 'PusherError',
        WEB_SOCKET_ERROR: 'WebSocketError',
        NETWORK_REQUEST_FAILED: 'Network request failed',
        SAFARI_DOCUMENT_LOAD_ABORTED: 'cancelled',
        FIREFOX_DOCUMENT_LOAD_ABORTED: 'NetworkError when attempting to fetch resource.',
        IOS_NETWORK_CONNECTION_LOST: 'The network connection was lost.',
        IOS_NETWORK_CONNECTION_LOST_RUSSIAN: 'Сетевое соединение потеряно.',
        IOS_NETWORK_CONNECTION_LOST_SWEDISH: 'Nätverksanslutningen förlorades.',
        IOS_NETWORK_CONNECTION_LOST_SPANISH: 'La conexión a Internet parece estar desactivada.',
        IOS_LOAD_FAILED: 'Load failed',
        SAFARI_CANNOT_PARSE_RESPONSE: 'cannot parse response',
        GATEWAY_TIMEOUT: 'Gateway Timeout',
        EXPENSIFY_SERVICE_INTERRUPTED: 'Expensify service interrupted',
        DUPLICATE_RECORD: 'A record already exists with this ID',

        // The "Upgrade" is intentional as the 426 HTTP code means "Upgrade Required" and sent by the API. We use the "Update" language everywhere else in the front end when this gets returned.
        UPDATE_REQUIRED: 'Upgrade Required',
    },
    ERROR_TYPE: {
        SOCKET: 'Expensify\\Auth\\Error\\Socket',
    },
    ERROR_TITLE: {
        SOCKET: 'Issue connecting to database',
        DUPLICATE_RECORD: '400 Unique Constraints Violation',
    },
    NETWORK: {
        METHOD: {
            POST: 'post',
        },
        MIN_RETRY_WAIT_TIME_MS: 10,
        MAX_RANDOM_RETRY_WAIT_TIME_MS: 100,
        MAX_RETRY_WAIT_TIME_MS: 10 * 1000,
        PROCESS_REQUEST_DELAY_MS: 1000,
        MAX_PENDING_TIME_MS: 10 * 1000,
        RECHECK_INTERVAL_MS: 60 * 1000,
        MAX_REQUEST_RETRIES: 10,
        NETWORK_STATUS: {
            ONLINE: 'online',
            OFFLINE: 'offline',
            UNKNOWN: 'unknown',
        },
    },
    WEEK_STARTS_ON: 1, // Monday
    DEFAULT_TIME_ZONE: {automatic: true, selected: 'America/Los_Angeles'},
    DEFAULT_ACCOUNT_DATA: {errors: null, success: '', isLoading: false},
    DEFAULT_CLOSE_ACCOUNT_DATA: {errors: null, success: '', isLoading: false},
    DEFAULT_NETWORK_DATA: {isOffline: false},
    FORMS: {
        LOGIN_FORM: 'LoginForm',
        VALIDATE_CODE_FORM: 'ValidateCodeForm',
        VALIDATE_TFA_CODE_FORM: 'ValidateTfaCodeForm',
        RESEND_VALIDATION_FORM: 'ResendValidationForm',
        UNLINK_LOGIN_FORM: 'UnlinkLoginForm',
        RESEND_VALIDATE_CODE_FORM: 'ResendValidateCodeForm',
    },
    APP_STATE: {
        ACTIVE: 'active',
        BACKGROUND: 'background',
        INACTIVE: 'inactive',
    },

    // at least 8 characters, 1 capital letter, 1 lowercase number, 1 number
    PASSWORD_COMPLEXITY_REGEX_STRING: '^(?=.*[A-Z])(?=.*[0-9])(?=.*[a-z]).{8,}$',

    // 6 numeric digits
    VALIDATE_CODE_REGEX_STRING: /^\d{6}$/,

    // 8 alphanumeric characters
    RECOVERY_CODE_REGEX_STRING: /^[a-zA-Z0-9]{8}$/,

    // The server has a WAF (Web Application Firewall) which will strip out HTML/XML tags using this regex pattern.
    // It's copied here so that the same regex pattern can be used in form validations to be consistent with the server.
    VALIDATE_FOR_HTML_TAG_REGEX: /<([^>\s]+)(?:[^>]*?)>/g,

    // The regex below is used to remove dots only from the local part of the user email (local-part@domain)
    // so when we are using search, we can match emails that have dots without explicitly writing the dots (e.g: fistlast@domain will match first.last@domain)
    // More info https://github.com/Expensify/App/issues/8007
    EMAIL_SEARCH_REGEX: /\.(?=[^\s@]*@)/g,

    VALIDATE_FOR_LEADINGSPACES_HTML_TAG_REGEX: /<([\s]+.+[\s]*)>/g,

    WHITELISTED_TAGS: [/<>/, /< >/, /<->/, /<-->/, /<br>/, /<br\/>/],

    PASSWORD_PAGE: {
        ERROR: {
            ALREADY_VALIDATED: 'Account already validated',
            VALIDATE_CODE_FAILED: 'Validate code failed',
        },
    },

    PUSHER: {
        PRIVATE_USER_CHANNEL_PREFIX: 'private-encrypted-user-accountID-',
        PRIVATE_REPORT_CHANNEL_PREFIX: 'private-report-reportID-',
        PRESENCE_ACTIVE_GUIDES: 'presence-activeGuides',
    },

    EMOJI_SPACER: 'SPACER',

    // This is the number of columns in each row of the picker.
    // Because of how flatList implements these rows, each row is an index rather than each element
    // For this reason to make headers work, we need to have the header be the only rendered element in its row
    // If this number is changed, emojis.js will need to be updated to have the proper number of spacer elements
    // around each header.
    EMOJI_NUM_PER_ROW: 8,

    EMOJI_DEFAULT_SKIN_TONE: -1,

    // Amount of emojis to render ahead at the end of the update cycle
    EMOJI_DRAW_AMOUNT: 250,

    INVISIBLE_CODEPOINTS: ['fe0f', '200d', '2066'],

    UNICODE: {
        LTR: '\u2066',
    },

    TOOLTIP_MAX_LINES: 3,

    LOGIN_TYPE: {
        PHONE: 'phone',
        EMAIL: 'email',
    },

    MAGIC_CODE_LENGTH: 6,
    MAGIC_CODE_EMPTY_CHAR: ' ',

    KEYBOARD_TYPE: {
        VISIBLE_PASSWORD: 'visible-password',
        ASCII_CAPABLE: 'ascii-capable',
        NUMBER_PAD: 'number-pad',
        DECIMAL_PAD: 'decimal-pad',
    },

    INPUT_MODE: {
        NONE: 'none',
        TEXT: 'text',
        DECIMAL: 'decimal',
        NUMERIC: 'numeric',
        TEL: 'tel',
        SEARCH: 'search',
        EMAIL: 'email',
        URL: 'url',
    },

    INPUT_AUTOGROW_DIRECTION: {
        LEFT: 'left',
        RIGHT: 'right',
    },

    YOUR_LOCATION_TEXT: 'Your Location',

    ATTACHMENT_MESSAGE_TEXT: '[Attachment]',
    ATTACHMENT_SOURCE_ATTRIBUTE: 'data-expensify-source',
    ATTACHMENT_OPTIMISTIC_SOURCE_ATTRIBUTE: 'data-optimistic-src',
    ATTACHMENT_PREVIEW_ATTRIBUTE: 'src',
    ATTACHMENT_ORIGINAL_FILENAME_ATTRIBUTE: 'data-name',
    ATTACHMENT_LOCAL_URL_PREFIX: ['blob:', 'file:'],
    ATTACHMENT_THUMBNAIL_URL_ATTRIBUTE: 'data-expensify-thumbnail-url',
    ATTACHMENT_THUMBNAIL_WIDTH_ATTRIBUTE: 'data-expensify-width',
    ATTACHMENT_THUMBNAIL_HEIGHT_ATTRIBUTE: 'data-expensify-height',
    ATTACHMENT_DURATION_ATTRIBUTE: 'data-expensify-duration',

    ATTACHMENT_PICKER_TYPE: {
        FILE: 'file',
        IMAGE: 'image',
    },

    ATTACHMENT_FILE_TYPE: {
        FILE: 'file',
        IMAGE: 'image',
        VIDEO: 'video',
    },

    IMAGE_FILE_FORMAT: {
        PNG: 'image/png',
        WEBP: 'image/webp',
        JPEG: 'image/jpeg',
    },
    ATTACHMENT_TYPE: {
        REPORT: 'r',
        NOTE: 'n',
        SEARCH: 's',
    },

    IMAGE_HIGH_RESOLUTION_THRESHOLD: 7000,

    IMAGE_OBJECT_POSITION: {
        TOP: 'top',
        INITIAL: 'initial',
    },

    FILE_TYPE_REGEX: {
        // Image MimeTypes allowed by iOS photos app.
        IMAGE: /\.(jpg|jpeg|png|webp|gif|tiff|bmp|heic|heif)$/,
        // Video MimeTypes allowed by iOS photos app.
        VIDEO: /\.(mov|mp4)$/,
    },
    IOS_CAMERAROLL_ACCESS_ERROR: 'Access to photo library was denied',
    ADD_PAYMENT_MENU_POSITION_Y: 226,
    ADD_PAYMENT_MENU_POSITION_X: 356,
    EMOJI_PICKER_ITEM_TYPES: {
        HEADER: 'header',
        EMOJI: 'emoji',
        SPACER: 'spacer',
    },
    EMOJI_PICKER_SIZE: {
        WIDTH: 320,
        HEIGHT: 416,
    },
    DESKTOP_HEADER_PADDING: 12,
    CATEGORY_SHORTCUT_BAR_HEIGHT: 32,
    SMALL_EMOJI_PICKER_SIZE: {
        WIDTH: '100%',
    },
    MENU_POSITION_REPORT_ACTION_COMPOSE_BOTTOM: 83,
    NON_NATIVE_EMOJI_PICKER_LIST_HEIGHT: 300,
    NON_NATIVE_EMOJI_PICKER_LIST_HEIGHT_WEB: 200,
    EMOJI_PICKER_ITEM_HEIGHT: 32,
    EMOJI_PICKER_HEADER_HEIGHT: 32,
    RECIPIENT_LOCAL_TIME_HEIGHT: 25,
    AUTO_COMPLETE_SUGGESTER: {
        SUGGESTER_PADDING: 6,
        SUGGESTER_INNER_PADDING: 8,
        SUGGESTION_ROW_HEIGHT: 40,
        SMALL_CONTAINER_HEIGHT_FACTOR: 2.5,
        MAX_AMOUNT_OF_SUGGESTIONS: 20,
        MAX_AMOUNT_OF_VISIBLE_SUGGESTIONS_IN_CONTAINER: 5,
        HERE_TEXT: '@here',
        SUGGESTION_BOX_MAX_SAFE_DISTANCE: 10,
        BIG_SCREEN_SUGGESTION_WIDTH: 300,
    },
    COMPOSER_MAX_HEIGHT: 125,
    CHAT_FOOTER_SECONDARY_ROW_HEIGHT: 15,
    CHAT_FOOTER_SECONDARY_ROW_PADDING: 5,
    CHAT_FOOTER_MIN_HEIGHT: 65,
    CHAT_FOOTER_HORIZONTAL_PADDING: 40,
    CHAT_SKELETON_VIEW: {
        AVERAGE_ROW_HEIGHT: 80,
        HEIGHT_FOR_ROW_COUNT: {
            1: 60,
            2: 80,
            3: 100,
        },
    },
    CENTRAL_PANE_ANIMATION_HEIGHT: 200,
    LHN_SKELETON_VIEW_ITEM_HEIGHT: 64,
    SEARCH_SKELETON_VIEW_ITEM_HEIGHT: 108,
    EXPENSIFY_PARTNER_NAME: 'expensify.com',
    EXPENSIFY_MERCHANT: 'Expensify, Inc.',
    EMAIL: {
        ACCOUNTING: 'accounting@expensify.com',
        ACCOUNTS_PAYABLE: 'accountspayable@expensify.com',
        ADMIN: 'admin@expensify.com',
        BILLS: 'bills@expensify.com',
        CHRONOS: 'chronos@expensify.com',
        CONCIERGE: 'concierge@expensify.com',
        CONTRIBUTORS: 'contributors@expensify.com',
        FIRST_RESPONDER: 'firstresponders@expensify.com',
        GUIDES_DOMAIN: 'team.expensify.com',
        QA_DOMAIN: 'applause.expensifail.com',
        HELP: 'help@expensify.com',
        INTEGRATION_TESTING_CREDS: 'integrationtestingcreds@expensify.com',
        NOTIFICATIONS: 'notifications@expensify.com',
        PAYROLL: 'payroll@expensify.com',
        QA: 'qa@expensify.com',
        QA_TRAVIS: 'qa+travisreceipts@expensify.com',
        RECEIPTS: 'receipts@expensify.com',
        STUDENT_AMBASSADOR: 'studentambassadors@expensify.com',
        SVFG: 'svfg@expensify.com',
        EXPENSIFY_EMAIL_DOMAIN: '@expensify.com',
    },

    CONCIERGE_DISPLAY_NAME: 'Concierge',

    INTEGRATION_ENTITY_MAP_TYPES: {
        DEFAULT: 'DEFAULT',
        NONE: 'NONE',
        TAG: 'TAG',
        REPORT_FIELD: 'REPORT_FIELD',
        NOT_IMPORTED: 'NOT_IMPORTED',
        IMPORTED: 'IMPORTED',
        NETSUITE_DEFAULT: 'NETSUITE_DEFAULT',
    },
    QUICKBOOKS_ONLINE: 'quickbooksOnline',

    QUICKBOOKS_DESKTOP_CONFIG: {
        EXPORT_DATE: 'exportDate',
        EXPORTER: 'exporter',
        MARK_CHECKS_TO_BE_PRINTED: 'markChecksToBePrinted',
        REIMBURSABLE_ACCOUNT: 'reimbursableAccount',
        NON_REIMBURSABLE_ACCOUNT: 'nonReimbursableAccount',
        REIMBURSABLE: 'reimbursable',
        NON_REIMBURSABLE: 'nonReimbursable',
        SHOULD_AUTO_CREATE_VENDOR: 'shouldAutoCreateVendor',
        NON_REIMBURSABLE_BILL_DEFAULT_VENDOR: 'nonReimbursableBillDefaultVendor',
        AUTO_SYNC: 'autoSync',
        ENABLE_NEW_CATEGORIES: 'enableNewCategories',
        MAPPINGS: {
            CLASSES: 'classes',
            CUSTOMERS: 'customers',
        },
        IMPORT_ITEMS: 'importItems',
    },

    QUICKBOOKS_CONFIG: {
        ENABLE_NEW_CATEGORIES: 'enableNewCategories',
        SYNC_CLASSES: 'syncClasses',
        SYNC_CUSTOMERS: 'syncCustomers',
        SYNC_LOCATIONS: 'syncLocations',
        SYNC_TAX: 'syncTax',
        EXPORT: 'export',
        EXPORTER: 'exporter',
        EXPORT_DATE: 'exportDate',
        NON_REIMBURSABLE_EXPENSES_ACCOUNT: 'nonReimbursableExpensesAccount',
        NON_REIMBURSABLE_EXPENSES_EXPORT_DESTINATION: 'nonReimbursableExpensesExportDestination',
        REIMBURSABLE_EXPENSES_ACCOUNT: 'reimbursableExpensesAccount',
        REIMBURSABLE_EXPENSES_EXPORT_DESTINATION: 'reimbursableExpensesExportDestination',
        NON_REIMBURSABLE_BILL_DEFAULT_VENDOR: 'nonReimbursableBillDefaultVendor',
        NON_REIMBURSABLE_EXPENSE_EXPORT_DESTINATION: 'nonReimbursableExpensesExportDestination',
        NON_REIMBURSABLE_EXPENSE_ACCOUNT: 'nonReimbursableExpensesAccount',
        RECEIVABLE_ACCOUNT: 'receivableAccount',
        AUTO_SYNC: 'autoSync',
        ENABLED: 'enabled',
        SYNC_PEOPLE: 'syncPeople',
        AUTO_CREATE_VENDOR: 'autoCreateVendor',
        REIMBURSEMENT_ACCOUNT_ID: 'reimbursementAccountID',
        COLLECTION_ACCOUNT_ID: 'collectionAccountID',
    },

    XERO_CONFIG: {
        AUTO_SYNC: 'autoSync',
        ENABLED: 'enabled',
        REIMBURSEMENT_ACCOUNT_ID: 'reimbursementAccountID',
        INVOICE_COLLECTIONS_ACCOUNT_ID: 'invoiceCollectionsAccountID',
        SYNC: 'sync',
        SYNC_REIMBURSED_REPORTS: 'syncReimbursedReports',
        ENABLE_NEW_CATEGORIES: 'enableNewCategories',
        EXPORT: 'export',
        EXPORTER: 'exporter',
        BILL_DATE: 'billDate',
        BILL_STATUS: 'billStatus',
        NON_REIMBURSABLE_ACCOUNT: 'nonReimbursableAccount',
        TENANT_ID: 'tenantID',
        IMPORT_CUSTOMERS: 'importCustomers',
        IMPORT_TAX_RATES: 'importTaxRates',
        INVOICE_STATUS: {
            DRAFT: 'DRAFT',
            AWAITING_APPROVAL: 'AWT_APPROVAL',
            AWAITING_PAYMENT: 'AWT_PAYMENT',
        },
        IMPORT_TRACKING_CATEGORIES: 'importTrackingCategories',
        MAPPINGS: 'mappings',
        TRACKING_CATEGORY_PREFIX: 'trackingCategory_',
        TRACKING_CATEGORY_FIELDS: {
            COST_CENTERS: 'cost centers',
            REGION: 'region',
        },
        TRACKING_CATEGORY_OPTIONS: {
            DEFAULT: 'DEFAULT',
            TAG: 'TAG',
            REPORT_FIELD: 'REPORT_FIELD',
        },
    },

    SAGE_INTACCT_MAPPING_VALUE: {
        NONE: 'NONE',
        DEFAULT: 'DEFAULT',
        TAG: 'TAG',
        REPORT_FIELD: 'REPORT_FIELD',
    },

    SAGE_INTACCT_CONFIG: {
        MAPPINGS: {
            DEPARTMENTS: 'departments',
            CLASSES: 'classes',
            LOCATIONS: 'locations',
            CUSTOMERS: 'customers',
            PROJECTS: 'projects',
        },
        SYNC_ITEMS: 'syncItems',
        TAX: 'tax',
        EXPORT: 'export',
        EXPORT_DATE: 'exportDate',
        NON_REIMBURSABLE_CREDIT_CARD_VENDOR: 'nonReimbursableCreditCardChargeDefaultVendor',
        NON_REIMBURSABLE_VENDOR: 'nonReimbursableVendor',
        REIMBURSABLE_VENDOR: 'reimbursableExpenseReportDefaultVendor',
        NON_REIMBURSABLE_ACCOUNT: 'nonReimbursableAccount',
        NON_REIMBURSABLE: 'nonReimbursable',
        EXPORTER: 'exporter',
        REIMBURSABLE: 'reimbursable',
        AUTO_SYNC: 'autoSync',
        AUTO_SYNC_ENABLED: 'enabled',
        IMPORT_EMPLOYEES: 'importEmployees',
        APPROVAL_MODE: 'approvalMode',
        SYNC: 'sync',
        SYNC_REIMBURSED_REPORTS: 'syncReimbursedReports',
        REIMBURSEMENT_ACCOUNT_ID: 'reimbursementAccountID',
        ENTITY: 'entity',
        DIMENSION_PREFIX: 'dimension_',
    },

    SAGE_INTACCT: {
        APPROVAL_MODE: {
            APPROVAL_MANUAL: 'APPROVAL_MANUAL',
        },
    },

    QUICKBOOKS_REIMBURSABLE_ACCOUNT_TYPE: {
        VENDOR_BILL: 'bill',
        CHECK: 'check',
        JOURNAL_ENTRY: 'journal_entry',
    },

    QUICKBOOKS_NON_REIMBURSABLE_ACCOUNT_TYPE: {
        CREDIT_CARD: 'credit_card',
        DEBIT_CARD: 'debit_card',
        VENDOR_BILL: 'bill',
    },

    QUICKBOOKS_DESKTOP_REIMBURSABLE_ACCOUNT_TYPE: {
        VENDOR_BILL: 'VENDOR_BILL',
        CHECK: 'CHECK',
        JOURNAL_ENTRY: 'JOURNAL_ENTRY',
    },

    SAGE_INTACCT_REIMBURSABLE_EXPENSE_TYPE: {
        EXPENSE_REPORT: 'EXPENSE_REPORT',
        VENDOR_BILL: 'VENDOR_BILL',
    },

    SAGE_INTACCT_NON_REIMBURSABLE_EXPENSE_TYPE: {
        CREDIT_CARD_CHARGE: 'CREDIT_CARD_CHARGE',
        VENDOR_BILL: 'VENDOR_BILL',
    },

    XERO_EXPORT_DATE: {
        LAST_EXPENSE: 'LAST_EXPENSE',
        REPORT_EXPORTED: 'REPORT_EXPORTED',
        REPORT_SUBMITTED: 'REPORT_SUBMITTED',
    },

    SAGE_INTACCT_EXPORT_DATE: {
        LAST_EXPENSE: 'LAST_EXPENSE',
        EXPORTED: 'EXPORTED',
        SUBMITTED: 'SUBMITTED',
    },

    NETSUITE_CONFIG: {
        SUBSIDIARY: 'subsidiary',
        EXPORTER: 'exporter',
        EXPORT_DATE: 'exportDate',
        REIMBURSABLE_EXPENSES_EXPORT_DESTINATION: 'reimbursableExpensesExportDestination',
        NON_REIMBURSABLE_EXPENSES_EXPORT_DESTINATION: 'nonreimbursableExpensesExportDestination',
        DEFAULT_VENDOR: 'defaultVendor',
        REIMBURSABLE_PAYABLE_ACCOUNT: 'reimbursablePayableAccount',
        PAYABLE_ACCT: 'payableAcct',
        JOURNAL_POSTING_PREFERENCE: 'journalPostingPreference',
        RECEIVABLE_ACCOUNT: 'receivableAccount',
        INVOICE_ITEM_PREFERENCE: 'invoiceItemPreference',
        INVOICE_ITEM: 'invoiceItem',
        TAX_POSTING_ACCOUNT: 'taxPostingAccount',
        PROVINCIAL_TAX_POSTING_ACCOUNT: 'provincialTaxPostingAccount',
        ALLOW_FOREIGN_CURRENCY: 'allowForeignCurrency',
        EXPORT_TO_NEXT_OPEN_PERIOD: 'exportToNextOpenPeriod',
        IMPORT_FIELDS: ['departments', 'classes', 'locations'],
        AUTO_SYNC: 'autoSync',
        ACCOUNTING_METHOD: 'accountingMethod',
        REIMBURSEMENT_ACCOUNT_ID: 'reimbursementAccountID',
        COLLECTION_ACCOUNT: 'collectionAccount',
        AUTO_CREATE_ENTITIES: 'autoCreateEntities',
        APPROVAL_ACCOUNT: 'approvalAccount',
        CUSTOM_FORM_ID_OPTIONS: 'customFormIDOptions',
        TOKEN_INPUT_STEP_NAMES: ['1', '2,', '3', '4', '5'],
        TOKEN_INPUT_STEP_KEYS: {
            0: 'installBundle',
            1: 'enableTokenAuthentication',
            2: 'enableSoapServices',
            3: 'createAccessToken',
            4: 'enterCredentials',
        },
        IMPORT_CUSTOM_FIELDS: {
            CUSTOM_SEGMENTS: 'customSegments',
            CUSTOM_LISTS: 'customLists',
        },
        CUSTOM_SEGMENT_FIELDS: ['segmentName', 'internalID', 'scriptID', 'mapping'],
        CUSTOM_LIST_FIELDS: ['listName', 'internalID', 'transactionFieldID', 'mapping'],
        CUSTOM_FORM_ID_ENABLED: 'enabled',
        CUSTOM_FORM_ID_TYPE: {
            REIMBURSABLE: 'reimbursable',
            NON_REIMBURSABLE: 'nonReimbursable',
        },
        SYNC_OPTIONS: {
            SYNC_REIMBURSED_REPORTS: 'syncReimbursedReports',
            SYNC_PEOPLE: 'syncPeople',
            ENABLE_NEW_CATEGORIES: 'enableNewCategories',
            EXPORT_REPORTS_TO: 'exportReportsTo',
            EXPORT_VENDOR_BILLS_TO: 'exportVendorBillsTo',
            EXPORT_JOURNALS_TO: 'exportJournalsTo',
            SYNC_TAX: 'syncTax',
            CROSS_SUBSIDIARY_CUSTOMERS: 'crossSubsidiaryCustomers',
            CUSTOMER_MAPPINGS: {
                CUSTOMERS: 'customers',
                JOBS: 'jobs',
            },
        },
        NETSUITE_ADD_CUSTOM_LIST_STEP_NAMES: ['1', '2,', '3', '4'],
        NETSUITE_ADD_CUSTOM_SEGMENT_STEP_NAMES: ['1', '2,', '3', '4', '5', '6,'],
    },

    NETSUITE_CUSTOM_FIELD_SUBSTEP_INDEXES: {
        CUSTOM_LISTS: {
            CUSTOM_LIST_PICKER: 0,
            TRANSACTION_FIELD_ID: 1,
            MAPPING: 2,
            CONFIRM: 3,
        },
        CUSTOM_SEGMENTS: {
            SEGMENT_TYPE: 0,
            SEGMENT_NAME: 1,
            INTERNAL_ID: 2,
            SCRIPT_ID: 3,
            MAPPING: 4,
            CONFIRM: 5,
        },
    },

    NETSUITE_CUSTOM_RECORD_TYPES: {
        CUSTOM_SEGMENT: 'customSegment',
        CUSTOM_RECORD: 'customRecord',
    },

    NETSUITE_FORM_STEPS_HEADER_HEIGHT: 40,

    NETSUITE_IMPORT: {
        HELP_LINKS: {
            CUSTOM_SEGMENTS: 'https://help.expensify.com/articles/expensify-classic/integrations/accounting-integrations/NetSuite#custom-segments',
            CUSTOM_LISTS: 'https://help.expensify.com/articles/expensify-classic/integrations/accounting-integrations/NetSuite#custom-lists',
        },
    },

    NETSUITE_EXPORT_DATE: {
        LAST_EXPENSE: 'LAST_EXPENSE',
        EXPORTED: 'EXPORTED',
        SUBMITTED: 'SUBMITTED',
    },

    NETSUITE_EXPORT_DESTINATION: {
        EXPENSE_REPORT: 'EXPENSE_REPORT',
        VENDOR_BILL: 'VENDOR_BILL',
        JOURNAL_ENTRY: 'JOURNAL_ENTRY',
    },

    NETSUITE_MAP_EXPORT_DESTINATION: {
        EXPENSE_REPORT: 'expenseReport',
        VENDOR_BILL: 'vendorBill',
        JOURNAL_ENTRY: 'journalEntry',
    },

    NETSUITE_INVOICE_ITEM_PREFERENCE: {
        CREATE: 'create',
        SELECT: 'select',
    },

    NETSUITE_JOURNAL_POSTING_PREFERENCE: {
        JOURNALS_POSTING_INDIVIDUAL_LINE: 'JOURNALS_POSTING_INDIVIDUAL_LINE',
        JOURNALS_POSTING_TOTAL_LINE: 'JOURNALS_POSTING_TOTAL_LINE',
    },

    NETSUITE_EXPENSE_TYPE: {
        REIMBURSABLE: 'reimbursable',
        NON_REIMBURSABLE: 'nonreimbursable',
    },

    NETSUITE_REPORTS_APPROVAL_LEVEL: {
        REPORTS_APPROVED_NONE: 'REPORTS_APPROVED_NONE',
        REPORTS_SUPERVISOR_APPROVED: 'REPORTS_SUPERVISOR_APPROVED',
        REPORTS_ACCOUNTING_APPROVED: 'REPORTS_ACCOUNTING_APPROVED',
        REPORTS_APPROVED_BOTH: 'REPORTS_APPROVED_BOTH',
    },

    NETSUITE_VENDOR_BILLS_APPROVAL_LEVEL: {
        VENDOR_BILLS_APPROVED_NONE: 'VENDOR_BILLS_APPROVED_NONE',
        VENDOR_BILLS_APPROVAL_PENDING: 'VENDOR_BILLS_APPROVAL_PENDING',
        VENDOR_BILLS_APPROVED: 'VENDOR_BILLS_APPROVED',
    },

    NETSUITE_JOURNALS_APPROVAL_LEVEL: {
        JOURNALS_APPROVED_NONE: 'JOURNALS_APPROVED_NONE',
        JOURNALS_APPROVAL_PENDING: 'JOURNALS_APPROVAL_PENDING',
        JOURNALS_APPROVED: 'JOURNALS_APPROVED',
    },

    NETSUITE_ACCOUNT_TYPE: {
        ACCOUNTS_PAYABLE: '_accountsPayable',
        ACCOUNTS_RECEIVABLE: '_accountsReceivable',
        OTHER_CURRENT_LIABILITY: '_otherCurrentLiability',
        CREDIT_CARD: '_creditCard',
        BANK: '_bank',
        OTHER_CURRENT_ASSET: '_otherCurrentAsset',
        LONG_TERM_LIABILITY: '_longTermLiability',
        EXPENSE: '_expense',
    },

    NETSUITE_APPROVAL_ACCOUNT_DEFAULT: 'APPROVAL_ACCOUNT_DEFAULT',

    /**
     * Countries where tax setting is permitted (Strings are in the format of Netsuite's Country type/enum)
     *
     * Should mirror the list on the OldDot.
     */
    NETSUITE_TAX_COUNTRIES: [
        '_canada',
        '_unitedKingdomGB',
        '_unitedKingdom',
        '_australia',
        '_southAfrica',
        '_india',
        '_france',
        '_netherlands',
        '_germany',
        '_singapore',
        '_spain',
        '_ireland',
        '_denmark',
        '_brazil',
        '_japan',
        '_philippines',
        '_china',
        '_argentina',
        '_newZealand',
        '_switzerland',
        '_sweden',
        '_portugal',
        '_mexico',
        '_israel',
        '_thailand',
        '_czechRepublic',
        '_egypt',
        '_ghana',
        '_indonesia',
        '_iranIslamicRepublicOf',
        '_jordan',
        '_kenya',
        '_kuwait',
        '_lebanon',
        '_malaysia',
        '_morocco',
        '_myanmar',
        '_nigeria',
        '_pakistan',
        '_saudiArabia',
        '_sriLanka',
        '_unitedArabEmirates',
        '_vietnam',
        '_austria',
        '_bulgaria',
        '_greece',
        '_cyprus',
        '_norway',
        '_romania',
        '_poland',
        '_hongKong',
        '_luxembourg',
        '_lithuania',
        '_malta',
        '_finland',
        '_koreaRepublicOf',
        '_italy',
        '_georgia',
        '_hungary',
        '_latvia',
        '_estonia',
        '_slovenia',
        '_serbia',
        '_croatiaHrvatska',
        '_belgium',
        '_turkey',
        '_taiwan',
        '_azerbaijan',
        '_slovakRepublic',
        '_costaRica',
    ] as string[],

    QUICKBOOKS_EXPORT_DATE: {
        LAST_EXPENSE: 'LAST_EXPENSE',
        REPORT_EXPORTED: 'REPORT_EXPORTED',
        REPORT_SUBMITTED: 'REPORT_SUBMITTED',
    },

    QUICKBOOKS_NON_REIMBURSABLE_EXPORT_ACCOUNT_TYPE: {
        CREDIT_CARD: 'credit_card',
        DEBIT_CARD: 'debit_card',
        VENDOR_BILL: 'bill',
    },

    QUICKBOOKS_DESKTOP_NON_REIMBURSABLE_EXPORT_ACCOUNT_TYPE: {
        CREDIT_CARD: 'CREDIT_CARD_CHARGE',
        CHECK: 'CHECK',
        VENDOR_BILL: 'VENDOR_BILL',
    },

    MISSING_PERSONAL_DETAILS_INDEXES: {
        MAPPING: {
            LEGAL_NAME: 0,
            DATE_OF_BIRTH: 1,
            ADDRESS: 2,
            PHONE_NUMBER: 3,
            CONFIRM: 4,
        },
        INDEX_LIST: ['1', '2', '3', '4'],
    },

    ACCOUNT_ID: {
        ACCOUNTING: Number(Config?.EXPENSIFY_ACCOUNT_ID_ACCOUNTING ?? 9645353),
        ACCOUNTS_PAYABLE: Number(Config?.EXPENSIFY_ACCOUNT_ID_ACCOUNTS_PAYABLE ?? 10903701),
        ADMIN: Number(Config?.EXPENSIFY_ACCOUNT_ID_ADMIN ?? -1),
        BILLS: Number(Config?.EXPENSIFY_ACCOUNT_ID_BILLS ?? 1371),
        CHRONOS: Number(Config?.EXPENSIFY_ACCOUNT_ID_CHRONOS ?? 10027416),
        CONCIERGE: Number(Config?.EXPENSIFY_ACCOUNT_ID_CONCIERGE ?? 8392101),
        CONTRIBUTORS: Number(Config?.EXPENSIFY_ACCOUNT_ID_CONTRIBUTORS ?? 9675014),
        FIRST_RESPONDER: Number(Config?.EXPENSIFY_ACCOUNT_ID_FIRST_RESPONDER ?? 9375152),
        HELP: Number(Config?.EXPENSIFY_ACCOUNT_ID_HELP ?? -1),
        INTEGRATION_TESTING_CREDS: Number(Config?.EXPENSIFY_ACCOUNT_ID_INTEGRATION_TESTING_CREDS ?? -1),
        NOTIFICATIONS: Number(Config?.EXPENSIFY_ACCOUNT_ID_NOTIFICATIONS ?? 11665625),
        PAYROLL: Number(Config?.EXPENSIFY_ACCOUNT_ID_PAYROLL ?? 9679724),
        QA: Number(Config?.EXPENSIFY_ACCOUNT_ID_QA ?? 3126513),
        QA_TRAVIS: Number(Config?.EXPENSIFY_ACCOUNT_ID_QA_TRAVIS ?? 8595733),
        RECEIPTS: Number(Config?.EXPENSIFY_ACCOUNT_ID_RECEIPTS ?? -1),
        REWARDS: Number(Config?.EXPENSIFY_ACCOUNT_ID_REWARDS ?? 11023767), // rewards@expensify.com
        STUDENT_AMBASSADOR: Number(Config?.EXPENSIFY_ACCOUNT_ID_STUDENT_AMBASSADOR ?? 10476956),
        SVFG: Number(Config?.EXPENSIFY_ACCOUNT_ID_SVFG ?? 2012843),
    },

    ENVIRONMENT: {
        DEV: 'development',
        STAGING: 'staging',
        PRODUCTION: 'production',
        ADHOC: 'adhoc',
    },

    // Used to delay the initial fetching of reportActions when the app first inits or reconnects (e.g. returning
    // from backgound). The times are based on how long it generally seems to take for the app to become interactive
    // in each scenario.
    FETCH_ACTIONS_DELAY: {
        STARTUP: 8000,
        RECONNECT: 1000,
    },

    WALLET: {
        TRANSFER_METHOD_TYPE: {
            INSTANT: 'instant',
            ACH: 'ach',
        },
        TRANSFER_METHOD_TYPE_FEE: {
            INSTANT: {
                RATE: 1.5,
                MINIMUM_FEE: 25,
            },
            ACH: {
                RATE: 0,
                MINIMUM_FEE: 0,
            },
        },
        ERROR: {
            // If these get updated, we need to update the codes on the Web side too
            SSN: 'ssnError',
            KBA: 'kbaNeeded',
            KYC: 'kycFailed',
            FULL_SSN_NOT_FOUND: 'Full SSN not found',
            MISSING_FIELD: 'Missing required additional details fields',
            WRONG_ANSWERS: 'Wrong answers',
            ONFIDO_FIXABLE_ERROR: 'Onfido returned a fixable error',
            ONFIDO_USER_CONSENT_DENIED: 'user_consent_denied',

            // KBA stands for Knowledge Based Answers (requiring us to show Idology questions)
            KBA_NEEDED: 'KBA needed',
            NO_ACCOUNT_TO_LINK: '405 No account to link to wallet',
            INVALID_WALLET: '405 Invalid wallet account',
            NOT_OWNER_OF_BANK_ACCOUNT: '401 Wallet owner does not own linked bank account',
            INVALID_BANK_ACCOUNT: '405 Attempting to link an invalid bank account to a wallet',
            NOT_OWNER_OF_FUND: '401 Wallet owner does not own linked fund',
            INVALID_FUND: '405 Attempting to link an invalid fund to a wallet',
        },
        STEP: {
            // In the order they appear in the Wallet flow
            ADD_BANK_ACCOUNT: 'AddBankAccountStep',
            ADDITIONAL_DETAILS: 'AdditionalDetailsStep',
            ADDITIONAL_DETAILS_KBA: 'AdditionalDetailsKBAStep',
            ONFIDO: 'OnfidoStep',
            TERMS: 'TermsStep',
            ACTIVATE: 'ActivateStep',
        },
        STEP_REFACTOR: {
            ADD_BANK_ACCOUNT: 'AddBankAccountStep',
            ADDITIONAL_DETAILS: 'AdditionalDetailsStep',
            VERIFY_IDENTITY: 'VerifyIdentityStep',
            TERMS_AND_FEES: 'TermsAndFeesStep',
        },
        STEP_NAMES: ['1', '2', '3', '4'],
        SUBSTEP_INDEXES: {
            BANK_ACCOUNT: {
                ACCOUNT_NUMBERS: 0,
            },
            PERSONAL_INFO: {
                LEGAL_NAME: 0,
                DATE_OF_BIRTH: 1,
                ADDRESS: 2,
                PHONE_NUMBER: 3,
                SSN: 4,
            },
        },
        TIER_NAME: {
            PLATINUM: 'PLATINUM',
            GOLD: 'GOLD',
            SILVER: 'SILVER',
            BRONZE: 'BRONZE',
        },
        WEB_MESSAGE_TYPE: {
            STATEMENT: 'STATEMENT_NAVIGATE',
            CONCIERGE: 'CONCIERGE_NAVIGATE',
        },
        MTL_WALLET_PROGRAM_ID: '760',
        BANCORP_WALLET_PROGRAM_ID: '660',
        PROGRAM_ISSUERS: {
            EXPENSIFY_PAYMENTS: 'Expensify Payments LLC',
            BANCORP_BANK: 'The Bancorp Bank',
        },
    },

    PLAID: {
        EVENT: {
            ERROR: 'ERROR',
            EXIT: 'EXIT',
        },
        DEFAULT_DATA: {
            bankName: '',
            plaidAccessToken: '',
            bankAccounts: [] as PlaidBankAccount[],
            isLoading: false,
            errors: {},
        },
    },

    ONFIDO: {
        CONTAINER_ID: 'onfido-mount',
        TYPE: {
            DOCUMENT: 'document',
            FACE: 'face',
        },
        VARIANT: {
            VIDEO: 'video',
        },
        SMS_NUMBER_COUNTRY_CODE: 'US',
        ERROR: {
            USER_CANCELLED: 'User canceled flow.',
            USER_TAPPED_BACK: 'User exited by clicking the back button.',
            USER_EXITED: 'User exited by manual action.',
        },
    },

    KYC_WALL_SOURCE: {
        REPORT: 'REPORT', // The user attempted to pay an expense
        ENABLE_WALLET: 'ENABLE_WALLET', // The user clicked on the `Enable wallet` button on the Wallet page
        TRANSFER_BALANCE: 'TRANSFER_BALANCE', // The user attempted to transfer their wallet balance to their bank account or debit card
    },

    OS: {
        WINDOWS: 'Windows',
        MAC_OS: PLATFORM_OS_MACOS,
        ANDROID: 'Android',
        IOS: PLATFORM_IOS,
        LINUX: 'Linux',
        NATIVE: 'Native',
    },

    BROWSER: {
        CHROME: 'chrome',
        FIREFOX: 'firefox',
        IE: 'ie',
        EDGE: 'edge',
        Opera: 'opera',
        SAFARI: 'safari',
        OTHER: 'other',
    },

    PAYMENT_METHODS: {
        DEBIT_CARD: 'debitCard',
        PERSONAL_BANK_ACCOUNT: 'bankAccount',
        BUSINESS_BANK_ACCOUNT: 'businessBankAccount',
    },

    PAYMENT_SELECTED: {
        BBA: 'BBA',
        PBA: 'PBA',
    },

    PAYMENT_METHOD_ID_KEYS: {
        DEBIT_CARD: 'fundID',
        BANK_ACCOUNT: 'bankAccountID',
    },

    IOU: {
        MAX_RECENT_REPORTS_TO_SHOW: 5,
        // This is the transactionID used when going through the create expense flow so that it mimics a real transaction (like the edit flow)
        OPTIMISTIC_TRANSACTION_ID: '1',
        // Note: These payment types are used when building IOU reportAction message values in the server and should
        // not be changed.
        LOCATION_PERMISSION_PROMPT_THRESHOLD_DAYS: 7,
        PAYMENT_TYPE: {
            ELSEWHERE: 'Elsewhere',
            EXPENSIFY: 'Expensify',
            VBBA: 'ACH',
        },
        ACTION: {
            EDIT: 'edit',
            CREATE: 'create',
            SUBMIT: 'submit',
            CATEGORIZE: 'categorize',
            SHARE: 'share',
        },
        DEFAULT_AMOUNT: 0,
        TYPE: {
            SEND: 'send',
            PAY: 'pay',
            SPLIT: 'split',
            REQUEST: 'request',
            INVOICE: 'invoice',
            SUBMIT: 'submit',
            TRACK: 'track',
            CREATE: 'create',
        },
        REQUEST_TYPE: {
            DISTANCE: 'distance',
            MANUAL: 'manual',
            SCAN: 'scan',
        },
        REPORT_ACTION_TYPE: {
            PAY: 'pay',
            CREATE: 'create',
            SPLIT: 'split',
            DECLINE: 'decline',
            CANCEL: 'cancel',
            DELETE: 'delete',
            APPROVE: 'approve',
            TRACK: 'track',
        },
        AMOUNT_MAX_LENGTH: 8,
        RECEIPT_STATE: {
            SCANREADY: 'SCANREADY',
            OPEN: 'OPEN',
            SCANNING: 'SCANNING',
            SCANCOMPLETE: 'SCANCOMPLETE',
            SCANFAILED: 'SCANFAILED',
        },
        FILE_TYPES: {
            HTML: 'html',
            DOC: 'doc',
            DOCX: 'docx',
            SVG: 'svg',
        },
        RECEIPT_ERROR: 'receiptError',
        CANCEL_REASON: {
            PAYMENT_EXPIRED: 'CANCEL_REASON_PAYMENT_EXPIRED',
        },
        SHARE: {
            ROLE: {
                ACCOUNTANT: 'accountant',
            },
        },
        ACCESS_VARIANTS: {
            CREATE: 'create',
        },
        PAGE_INDEX: {
            CONFIRM: 'confirm',
        },
        PAYMENT_SELECTED: {
            BBA: 'BBA',
            PBA: 'PBA',
        },
    },

    GROWL: {
        SUCCESS: 'success',
        ERROR: 'error',
        WARNING: 'warning',
        DURATION: 2000,
        DURATION_LONG: 3500,
    },

    LOCALES: {
        EN: 'en',
        ES: 'es',
        ES_ES: 'es-ES',
        ES_ES_ONFIDO: 'es_ES',

        DEFAULT: 'en',
    },

    LANGUAGES: ['en', 'es'],

    PRONOUNS_LIST: [
        'coCos',
        'eEyEmEir',
        'heHimHis',
        'heHimHisTheyThemTheirs',
        'sheHerHers',
        'sheHerHersTheyThemTheirs',
        'merMers',
        'neNirNirs',
        'neeNerNers',
        'perPers',
        'theyThemTheirs',
        'thonThons',
        'veVerVis',
        'viVir',
        'xeXemXyr',
        'zeZieZirHir',
        'zeHirHirs',
        'callMeByMyName',
    ],

    // Map updated pronouns key to deprecated pronouns
    DEPRECATED_PRONOUNS_LIST: {
        heHimHis: 'He/him',
        sheHerHers: 'She/her',
        theyThemTheirs: 'They/them',
        zeHirHirs: 'Ze/hir',
        callMeByMyName: 'Call me by my name',
    },

    POLICY: {
        TYPE: {
            PERSONAL: 'personal',

            // Often referred to as "control" workspaces
            CORPORATE: 'corporate',

            // Often referred to as "collect" workspaces
            TEAM: 'team',
        },
        RULE_CONDITIONS: {
            MATCHES: 'matches',
        },
        FIELDS: {
            TAG: 'tag',
            CATEGORY: 'category',
            FIELD_LIST_TITLE: 'text_title',
            TAX: 'tax',
        },
        DEFAULT_REPORT_NAME_PATTERN: '{report:type} {report:startdate}',
        ROLE: {
            ADMIN: 'admin',
            AUDITOR: 'auditor',
            USER: 'user',
        },
        AUTO_REIMBURSEMENT_MAX_LIMIT_CENTS: 2000000,
        AUTO_REIMBURSEMENT_DEFAULT_LIMIT_CENTS: 10000,
        AUTO_APPROVE_REPORTS_UNDER_DEFAULT_CENTS: 10000,
        RANDOM_AUDIT_DEFAULT_PERCENTAGE: 0.05,

        AUTO_REPORTING_FREQUENCIES: {
            INSTANT: 'instant',
            IMMEDIATE: 'immediate',
            WEEKLY: 'weekly',
            SEMI_MONTHLY: 'semimonthly',
            MONTHLY: 'monthly',
            TRIP: 'trip',
            MANUAL: 'manual',
        },
        AUTO_REPORTING_OFFSET: {
            LAST_BUSINESS_DAY_OF_MONTH: 'lastBusinessDayOfMonth',
            LAST_DAY_OF_MONTH: 'lastDayOfMonth',
        },
        APPROVAL_MODE: {
            OPTIONAL: 'OPTIONAL',
            BASIC: 'BASIC',
            ADVANCED: 'ADVANCED',
            DYNAMICEXTERNAL: 'DYNAMIC_EXTERNAL',
            SMARTREPORT: 'SMARTREPORT',
            BILLCOM: 'BILLCOM',
        },
        ROOM_PREFIX: '#',
        CUSTOM_UNIT_RATE_BASE_OFFSET: 100,
        OWNER_EMAIL_FAKE: '_FAKE_',
        OWNER_ACCOUNT_ID_FAKE: 0,
        REIMBURSEMENT_CHOICES: {
            REIMBURSEMENT_YES: 'reimburseYes', // Direct
            REIMBURSEMENT_NO: 'reimburseNo', // None
            REIMBURSEMENT_MANUAL: 'reimburseManual', // Indirect
        },
        ID_FAKE: '_FAKE_',
        EMPTY: 'EMPTY',
        MEMBERS_BULK_ACTION_TYPES: {
            REMOVE: 'remove',
            MAKE_MEMBER: 'makeMember',
            MAKE_ADMIN: 'makeAdmin',
            MAKE_AUDITOR: 'makeAuditor',
        },
        BULK_ACTION_TYPES: {
            DELETE: 'delete',
            DISABLE: 'disable',
            ENABLE: 'enable',
        },
        MORE_FEATURES: {
            ARE_CATEGORIES_ENABLED: 'areCategoriesEnabled',
            ARE_TAGS_ENABLED: 'areTagsEnabled',
            ARE_DISTANCE_RATES_ENABLED: 'areDistanceRatesEnabled',
            ARE_WORKFLOWS_ENABLED: 'areWorkflowsEnabled',
            ARE_REPORT_FIELDS_ENABLED: 'areReportFieldsEnabled',
            ARE_CONNECTIONS_ENABLED: 'areConnectionsEnabled',
            ARE_COMPANY_CARDS_ENABLED: 'areCompanyCardsEnabled',
            ARE_EXPENSIFY_CARDS_ENABLED: 'areExpensifyCardsEnabled',
            ARE_INVOICES_ENABLED: 'areInvoicesEnabled',
            ARE_TAXES_ENABLED: 'tax',
            ARE_RULES_ENABLED: 'areRulesEnabled',
            ARE_PER_DIEM_RATES_ENABLED: 'arePerDiemRatesEnabled',
        },
        DEFAULT_CATEGORIES: [
            'Advertising',
            'Benefits',
            'Car',
            'Equipment',
            'Fees',
            'Home Office',
            'Insurance',
            'Interest',
            'Labor',
            'Maintenance',
            'Materials',
            'Meals and Entertainment',
            'Office Supplies',
            'Other',
            'Professional Services',
            'Rent',
            'Taxes',
            'Travel',
            'Utilities',
        ],
        OWNERSHIP_ERRORS: {
            NO_BILLING_CARD: 'noBillingCard',
            AMOUNT_OWED: 'amountOwed',
            HAS_FAILED_SETTLEMENTS: 'hasFailedSettlements',
            OWNER_OWES_AMOUNT: 'ownerOwesAmount',
            SUBSCRIPTION: 'subscription',
            DUPLICATE_SUBSCRIPTION: 'duplicateSubscription',
            FAILED_TO_CLEAR_BALANCE: 'failedToClearBalance',
        },
        COLLECTION_KEYS: {
            DESCRIPTION: 'description',
            REIMBURSER: 'reimburser',
            REIMBURSEMENT_CHOICE: 'reimbursementChoice',
            APPROVAL_MODE: 'approvalMode',
            AUTOREPORTING: 'autoReporting',
            AUTOREPORTING_FREQUENCY: 'autoReportingFrequency',
            AUTOREPORTING_OFFSET: 'autoReportingOffset',
            GENERAL_SETTINGS: 'generalSettings',
        },
        CONNECTIONS: {
            NAME: {
                // Here we will add other connections names when we add support for them
                QBO: 'quickbooksOnline',
                QBD: 'quickbooksDesktop',
                XERO: 'xero',
                NETSUITE: 'netsuite',
                SAGE_INTACCT: 'intacct',
            },
            ROUTE: {
                QBO: 'quickbooks-online',
                XERO: 'xero',
                NETSUITE: 'netsuite',
                SAGE_INTACCT: 'sage-intacct',
                QBD: 'quickbooks-desktop',
            },
            NAME_USER_FRIENDLY: {
                netsuite: 'NetSuite',
                quickbooksOnline: 'QuickBooks Online',
                quickbooksDesktop: 'QuickBooks Desktop',
                xero: 'Xero',
                intacct: 'Sage Intacct',
                financialForce: 'FinancialForce',
                billCom: 'Bill.com',
                zenefits: 'Zenefits',
            },
            AUTH_HELP_LINKS: {
                intacct:
                    "https://help.expensify.com/articles/expensify-classic/connections/sage-intacct/Sage-Intacct-Troubleshooting#:~:text=First%20make%20sure%20that%20you,your%20company's%20Web%20Services%20authorizations.",
                netsuite:
                    'https://help.expensify.com/articles/expensify-classic/connections/netsuite/Netsuite-Troubleshooting#expensierror-ns0109-failed-to-login-to-netsuite-please-verify-your-credentials',
            },
            SYNC_STAGE_NAME: {
                STARTING_IMPORT_QBO: 'startingImportQBO',
                STARTING_IMPORT_XERO: 'startingImportXero',
                STARTING_IMPORT_QBD: 'startingImportQBD',
                QBO_IMPORT_MAIN: 'quickbooksOnlineImportMain',
                QBO_IMPORT_CUSTOMERS: 'quickbooksOnlineImportCustomers',
                QBO_IMPORT_EMPLOYEES: 'quickbooksOnlineImportEmployees',
                QBO_IMPORT_ACCOUNTS: 'quickbooksOnlineImportAccounts',
                QBO_IMPORT_CLASSES: 'quickbooksOnlineImportClasses',
                QBO_IMPORT_LOCATIONS: 'quickbooksOnlineImportLocations',
                QBO_IMPORT_PROCESSING: 'quickbooksOnlineImportProcessing',
                QBO_SYNC_PAYMENTS: 'quickbooksOnlineSyncBillPayments',
                QBO_IMPORT_TAX_CODES: 'quickbooksOnlineSyncTaxCodes',
                QBO_CHECK_CONNECTION: 'quickbooksOnlineCheckConnection',
                QBO_SYNC_TITLE: 'quickbooksOnlineSyncTitle',
                QBO_SYNC_LOAD_DATA: 'quickbooksOnlineSyncLoadData',
                QBO_SYNC_APPLY_CATEGORIES: 'quickbooksOnlineSyncApplyCategories',
                QBO_SYNC_APPLY_CUSTOMERS: 'quickbooksOnlineSyncApplyCustomers',
                QBO_SYNC_APPLY_PEOPLE: 'quickbooksOnlineSyncApplyEmployees',
                QBO_SYNC_APPLY_CLASSES_LOCATIONS: 'quickbooksOnlineSyncApplyClassesLocations',
                QBD_IMPORT_TITLE: 'quickbooksDesktopImportTitle',
                QBD_IMPORT_ACCOUNTS: 'quickbooksDesktopImportAccounts',
                QBD_IMPORT_APPROVE_CERTIFICATE: 'quickbooksDesktopImportApproveCertificate',
                QBD_IMPORT_DIMENSIONS: 'quickbooksDesktopImportDimensions',
                QBD_IMPORT_CLASSES: 'quickbooksDesktopImportClasses',
                QBD_IMPORT_CUSTOMERS: 'quickbooksDesktopImportCustomers',
                QBD_IMPORT_VENDORS: 'quickbooksDesktopImportVendors',
                QBD_IMPORT_EMPLOYEES: 'quickbooksDesktopImportEmployees',
                QBD_IMPORT_MORE: 'quickbooksDesktopImportMore',
                QBD_IMPORT_GENERIC: 'quickbooksDesktopImportSavePolicy',
                QBD_WEB_CONNECTOR_REMINDER: 'quickbooksDesktopWebConnectorReminder',
                JOB_DONE: 'jobDone',
                XERO_SYNC_STEP: 'xeroSyncStep',
                XERO_SYNC_XERO_REIMBURSED_REPORTS: 'xeroSyncXeroReimbursedReports',
                XERO_SYNC_EXPENSIFY_REIMBURSED_REPORTS: 'xeroSyncExpensifyReimbursedReports',
                XERO_SYNC_IMPORT_CHART_OF_ACCOUNTS: 'xeroSyncImportChartOfAccounts',
                XERO_SYNC_IMPORT_CATEGORIES: 'xeroSyncImportCategories',
                XERO_SYNC_IMPORT_TRACKING_CATEGORIES: 'xeroSyncImportTrackingCategories',
                XERO_SYNC_IMPORT_CUSTOMERS: 'xeroSyncImportCustomers',
                XERO_SYNC_IMPORT_BANK_ACCOUNTS: 'xeroSyncImportBankAccounts',
                XERO_SYNC_IMPORT_TAX_RATES: 'xeroSyncImportTaxRates',
                XERO_CHECK_CONNECTION: 'xeroCheckConnection',
                XERO_SYNC_TITLE: 'xeroSyncTitle',
                NETSUITE_SYNC_CONNECTION: 'netSuiteSyncConnection',
                NETSUITE_SYNC_CUSTOMERS: 'netSuiteSyncCustomers',
                NETSUITE_SYNC_INIT_DATA: 'netSuiteSyncInitData',
                NETSUITE_SYNC_IMPORT_TAXES: 'netSuiteSyncImportTaxes',
                NETSUITE_SYNC_IMPORT_ITEMS: 'netSuiteSyncImportItems',
                NETSUITE_SYNC_DATA: 'netSuiteSyncData',
                NETSUITE_SYNC_ACCOUNTS: 'netSuiteSyncAccounts',
                NETSUITE_SYNC_CURRENCIES: 'netSuiteSyncCurrencies',
                NETSUITE_SYNC_CATEGORIES: 'netSuiteSyncCategories',
                NETSUITE_SYNC_IMPORT_CUSTOM_LISTS: 'netSuiteSyncImportCustomLists',
                NETSUITE_SYNC_IMPORT_EMPLOYEES: 'netSuiteSyncImportEmployees',
                NETSUITE_SYNC_IMPORT_SUBSIDIARIES: 'netSuiteSyncImportSubsidiaries',
                NETSUITE_SYNC_IMPORT_VENDORS: 'netSuiteSyncImportVendors',
                NETSUITE_SYNC_REPORT_FIELDS: 'netSuiteSyncReportFields',
                NETSUITE_SYNC_TAGS: 'netSuiteSyncTags',
                NETSUITE_SYNC_UPDATE_DATA: 'netSuiteSyncUpdateConnectionData',
                NETSUITE_SYNC_NETSUITE_REIMBURSED_REPORTS: 'netSuiteSyncNetSuiteReimbursedReports',
                NETSUITE_SYNC_EXPENSIFY_REIMBURSED_REPORTS: 'netSuiteSyncExpensifyReimbursedReports',
                NETSUITE_SYNC_IMPORT_VENDORS_TITLE: 'netSuiteImportVendorsTitle',
                NETSUITE_SYNC_IMPORT_CUSTOM_LISTS_TITLE: 'netSuiteImportCustomListsTitle',
                SAGE_INTACCT_SYNC_CHECK_CONNECTION: 'intacctCheckConnection',
                SAGE_INTACCT_SYNC_IMPORT_TITLE: 'intacctImportTitle',
                SAGE_INTACCT_SYNC_IMPORT_DATA: 'intacctImportData',
                SAGE_INTACCT_SYNC_IMPORT_EMPLOYEES: 'intacctImportEmployees',
                SAGE_INTACCT_SYNC_IMPORT_DIMENSIONS: 'intacctImportDimensions',
                SAGE_INTACCT_SYNC_IMPORT_SYNC_REIMBURSED_REPORTS: 'intacctImportSyncBillPayments',
            },
            SYNC_STAGE_TIMEOUT_MINUTES: 20,
        },
        ACCESS_VARIANTS: {
            PAID: 'paid',
            ADMIN: 'admin',
            CONTROL: 'control',
        },
        DEFAULT_MAX_EXPENSE_AGE: 90,
        DEFAULT_MAX_EXPENSE_AMOUNT: 200000,
        DEFAULT_MAX_AMOUNT_NO_RECEIPT: 2500,
        REQUIRE_RECEIPTS_OVER_OPTIONS: {
            DEFAULT: 'default',
            NEVER: 'never',
            ALWAYS: 'always',
        },
        EXPENSE_LIMIT_TYPES: {
            EXPENSE: 'expense',
            DAILY: 'daily',
        },
    },

    CUSTOM_UNITS: {
        NAME_DISTANCE: 'Distance',
        NAME_PER_DIEM_INTERNATIONAL: 'Per Diem International',
        DISTANCE_UNIT_MILES: 'mi',
        DISTANCE_UNIT_KILOMETERS: 'km',
        MILEAGE_IRS_RATE: 0.67,
        DEFAULT_RATE: 'Default Rate',
        RATE_DECIMALS: 3,
        FAKE_P2P_ID: '_FAKE_P2P_ID_',
        MILES_TO_KILOMETERS: 1.609344,
        KILOMETERS_TO_MILES: 0.621371,
    },

    TERMS: {
        CFPB_PREPAID: 'cfpb.gov/prepaid',
        CFPB_COMPLAINT: 'cfpb.gov/complaint',
        FDIC_PREPAID: 'fdic.gov/deposit/deposits/prepaid.html',
        USE_EXPENSIFY_FEES: 'use.expensify.com/fees',
    },

    LAYOUT_WIDTH: {
        WIDE: 'wide',
        NARROW: 'narrow',
        NONE: 'none',
    },

    ICON_TYPE_ICON: 'icon',
    ICON_TYPE_AVATAR: 'avatar',
    ICON_TYPE_WORKSPACE: 'workspace',

    ACTIVITY_INDICATOR_SIZE: {
        LARGE: 'large',
    },

    AVATAR_SIZE: {
        XLARGE: 'xlarge',
        LARGE: 'large',
        MEDIUM: 'medium',
        DEFAULT: 'default',
        SMALL: 'small',
        SMALLER: 'smaller',
        SUBSCRIPT: 'subscript',
        SMALL_SUBSCRIPT: 'small-subscript',
        MID_SUBSCRIPT: 'mid-subscript',
        LARGE_BORDERED: 'large-bordered',
        HEADER: 'header',
        MENTION_ICON: 'mention-icon',
        SMALL_NORMAL: 'small-normal',
    },
    COMPANY_CARD: {
        FEED_BANK_NAME: {
            MASTER_CARD: 'cdf',
            VISA: 'vcf',
            AMEX: 'gl1025',
            STRIPE: 'stripe',
            CITIBANK: 'oauth.citibank.com',
            CAPITAL_ONE: 'oauth.capitalone.com',
            BANK_OF_AMERICA: 'oauth.bankofamerica.com',
            CHASE: 'oauth.chase.com',
            BREX: 'oauth.brex.com',
            WELLS_FARGO: 'oauth.wellsfargo.com',
            AMEX_DIRECT: 'oauth.americanexpressfdx.com',
        },
        STEP_NAMES: ['1', '2', '3', '4'],
        STEP: {
            ASSIGNEE: 'Assignee',
            CARD: 'Card',
            CARD_NAME: 'CardName',
            TRANSACTION_START_DATE: 'TransactionStartDate',
            CONFIRMATION: 'Confirmation',
        },
        TRANSACTION_START_DATE_OPTIONS: {
            FROM_BEGINNING: 'fromBeginning',
            CUSTOM: 'custom',
        },
    },
    EXPENSIFY_CARD: {
        NAME: 'expensifyCard',
        BANK: 'Expensify Card',
        FRAUD_TYPES: {
            DOMAIN: 'domain',
            INDIVIDUAL: 'individual',
            NONE: 'none',
        },
        VERIFICATION_STATE: {
            LOADING: 'loading',
            VERIFIED: 'verified',
            ON_WAITLIST: 'onWaitlist',
        },
        STATE: {
            STATE_NOT_ISSUED: 2,
            OPEN: 3,
            NOT_ACTIVATED: 4,
            STATE_DEACTIVATED: 5,
            CLOSED: 6,
            STATE_SUSPENDED: 7,
        },
        ACTIVE_STATES: cardActiveStates,
        LIMIT_TYPES: {
            SMART: 'smart',
            MONTHLY: 'monthly',
            FIXED: 'fixed',
        },
        LIMIT_VALUE: 21474836,
        STEP_NAMES: ['1', '2', '3', '4', '5', '6'],
        STEP: {
            ASSIGNEE: 'Assignee',
            CARD_TYPE: 'CardType',
            LIMIT_TYPE: 'LimitType',
            LIMIT: 'Limit',
            CARD_NAME: 'CardName',
            CONFIRMATION: 'Confirmation',
        },
        CARD_TYPE: {
            PHYSICAL: 'physical',
            VIRTUAL: 'virtual',
        },
        FREQUENCY_SETTING: {
            DAILY: 'daily',
            MONTHLY: 'monthly',
        },
        MANAGE_EXPENSIFY_CARDS_ARTICLE_LINK: 'https://help.expensify.com/articles/new-expensify/expensify-card/Manage-Expensify-Cards',
    },
    COMPANY_CARDS: {
        CONNECTION_ERROR: 'connectionError',
        STEP: {
            SELECT_BANK: 'SelectBank',
            SELECT_FEED_TYPE: 'SelectFeedType',
            CARD_TYPE: 'CardType',
            CARD_INSTRUCTIONS: 'CardInstructions',
            CARD_NAME: 'CardName',
            CARD_DETAILS: 'CardDetails',
            BANK_CONNECTION: 'BankConnection',
            AMEX_CUSTOM_FEED: 'AmexCustomFeed',
        },
        CARD_TYPE: {
            AMEX: 'amex',
            VISA: 'visa',
            MASTERCARD: 'mastercard',
            STRIPE: 'stripe',
        },
        FEED_TYPE: {
            CUSTOM: 'customFeed',
            DIRECT: 'directFeed',
        },
        BANKS: {
            AMEX: 'American Express',
            BANK_OF_AMERICA: 'Bank of America',
            BREX: 'Brex',
            CAPITAL_ONE: 'Capital One',
            CHASE: 'Chase',
            CITI_BANK: 'Citibank',
            STRIPE: 'Stripe',
            WELLS_FARGO: 'Wells Fargo',
            OTHER: 'Other',
        },
        BANK_CONNECTIONS: {
            WELLS_FARGO: 'wellsfargo',
            BANK_OF_AMERICA: 'bankofamerica',
            CHASE: 'chase',
            BREX: 'brex',
            CAPITAL_ONE: 'capitalone',
            CITI_BANK: 'citibank',
            AMEX: 'americanexpressfdx',
        },
        AMEX_CUSTOM_FEED: {
            CORPORATE: 'American Express Corporate Cards',
            BUSINESS: 'American Express Business Cards',
            PERSONAL: 'American Express Personal Cards',
        },
        DELETE_TRANSACTIONS: {
            RESTRICT: 'corporate',
            ALLOW: 'personal',
        },
        CARD_LIST_THRESHOLD: 8,
        DEFAULT_EXPORT_TYPE: 'default',
        EXPORT_CARD_TYPES: {
            /**
             * Name of Card NVP for QBO custom export accounts
             */
            NVP_QUICKBOOKS_ONLINE_EXPORT_ACCOUNT: 'quickbooks_online_export_account',
            NVP_QUICKBOOKS_ONLINE_EXPORT_ACCOUNT_DEBIT: 'quickbooks_online_export_account_debit',

            /**
             * Name of Card NVP for NetSuite custom export accounts
             */
            NVP_NETSUITE_EXPORT_ACCOUNT: 'netsuite_export_payable_account',

            /**
             * Name of Card NVP for NetSuite custom vendors
             */
            NVP_NETSUITE_EXPORT_VENDOR: 'netsuite_export_vendor',

            /**
             * Name of Card NVP for Xero custom export accounts
             */
            NVP_XERO_EXPORT_BANK_ACCOUNT: 'xero_export_bank_account',

            /**
             * Name of Card NVP for Intacct custom export accounts
             */
            NVP_INTACCT_EXPORT_CHARGE_CARD: 'intacct_export_charge_card',

            /**
             * Name of card NVP for Intacct custom vendors
             */
            NVP_INTACCT_EXPORT_VENDOR: 'intacct_export_vendor',

            /**
             * Name of Card NVP for QuickBooks Desktop custom export accounts
             */
            NVP_QUICKBOOKS_DESKTOP_EXPORT_ACCOUNT_CREDIT: 'quickbooks_desktop_export_account_credit',

            /**
             * Name of Card NVP for QuickBooks Desktop custom export accounts
             */
            NVP_FINANCIALFORCE_EXPORT_VENDOR: 'financialforce_export_vendor',
        },
        EXPORT_CARD_POLICY_TYPES: {
            /**
             * Name of Card NVP for QBO custom export accounts
             */
            NVP_QUICKBOOKS_ONLINE_EXPORT_ACCOUNT_POLICY_ID: 'quickbooks_online_export_account_policy_id',
            NVP_QUICKBOOKS_ONLINE_EXPORT_ACCOUNT_DEBIT_POLICY_ID: 'quickbooks_online_export_account_debit_policy_id',

            /**
             * Name of Card NVP for NetSuite custom export accounts
             */
            NVP_NETSUITE_EXPORT_ACCOUNT_POLICY_ID: 'netsuite_export_payable_account_policy_id',

            /**
             * Name of Card NVP for NetSuite custom vendors
             */
            NVP_NETSUITE_EXPORT_VENDOR_POLICY_ID: 'netsuite_export_vendor_policy_id',

            /**
             * Name of Card NVP for Xero custom export accounts
             */
            NVP_XERO_EXPORT_BANK_ACCOUNT_POLICY_ID: 'xero_export_bank_account_policy_id',

            /**
             * Name of Card NVP for Intacct custom export accounts
             */
            NVP_INTACCT_EXPORT_CHARGE_CARD_POLICY_ID: 'intacct_export_charge_card_policy_id',

            /**
             * Name of card NVP for Intacct custom vendors
             */
            NVP_INTACCT_EXPORT_VENDOR_POLICY_ID: 'intacct_export_vendor_policy_id',

            /**
             * Name of Card NVP for QuickBooks Desktop custom export accounts
             */
            NVP_QUICKBOOKS_DESKTOP_EXPORT_ACCOUNT_CREDIT_POLICY_ID: 'quickbooks_desktop_export_account_credit_policy_id',

            /**
             * Name of Card NVP for QuickBooks Desktop custom export accounts
             */
            NVP_FINANCIALFORCE_EXPORT_VENDOR_POLICY_ID: 'financialforce_export_vendor_policy_id',
        },
    },
    AVATAR_ROW_SIZE: {
        DEFAULT: 4,
        LARGE_SCREEN: 8,
    },
    OPTION_MODE: {
        COMPACT: 'compact',
        DEFAULT: 'default',
    },
    SUBSCRIPTION: {
        TYPE: {
            ANNUAL: 'yearly2018',
            PAYPERUSE: 'monthly2018',
        },
    },
    REGEX: {
        SPECIAL_CHARS_WITHOUT_NEWLINE: /((?!\n)[()-\s\t])/g,
        DIGITS_AND_PLUS: /^\+?[0-9]*$/,
        ALPHABETIC_AND_LATIN_CHARS: /^[\p{Script=Latin} ]*$/u,
        NON_ALPHABETIC_AND_NON_LATIN_CHARS: /[^\p{Script=Latin}]/gu,
        POSITIVE_INTEGER: /^\d+$/,
        PO_BOX: /\b[P|p]?(OST|ost)?\.?\s*[O|o|0]?(ffice|FFICE)?\.?\s*[B|b][O|o|0]?[X|x]?\.?\s+[#]?(\d+)\b/,
        ANY_VALUE: /^.+$/,
        ZIP_CODE: /^[0-9]{5}(?:[- ][0-9]{4})?$/,
        INDUSTRY_CODE: /^[0-9]{6}$/,
        SSN_LAST_FOUR: /^(?!0000)[0-9]{4}$/,
        SSN_FULL_NINE: /^(?!0000)[0-9]{9}$/,
        NUMBER: /^[0-9]+$/,
        CARD_NUMBER: /^[0-9]{15,16}$/,
        CARD_SECURITY_CODE: /^[0-9]{3,4}$/,
        CARD_EXPIRATION_DATE: /^(0[1-9]|1[0-2])([^0-9])?([0-9]{4}|([0-9]{2}))$/,
        ROOM_NAME: /^#[\p{Ll}0-9-]{1,100}$/u,
        DOMAIN_BASE: '^(?:https?:\\/\\/)?(?:www\\.)?([^\\/]+)',

        // eslint-disable-next-line max-len, no-misleading-character-class
        EMOJI: /[\p{Extended_Pictographic}\u200d\u{1f1e6}-\u{1f1ff}\u{1f3fb}-\u{1f3ff}\u{e0020}-\u{e007f}\u20E3\uFE0F]|[#*0-9]\uFE0F?\u20E3/gu,
        // eslint-disable-next-line max-len, no-misleading-character-class, no-empty-character-class
        EMOJIS: /[\p{Extended_Pictographic}](\u200D[\p{Extended_Pictographic}]|[\u{1F3FB}-\u{1F3FF}]|[\u{E0020}-\u{E007F}]|\uFE0F|\u20E3)*|[\u{1F1E6}-\u{1F1FF}]{2}|[#*0-9]\uFE0F?\u20E3/du,
        // eslint-disable-next-line max-len, no-misleading-character-class
        EMOJI_SKIN_TONES: /[\u{1f3fb}-\u{1f3ff}]/gu,

        TAX_ID: /^\d{9}$/,
        NON_NUMERIC: /\D/g,
        ANY_SPACE: /\s/g,

        // Extract attachment's source from the data's html string
        ATTACHMENT_DATA: /(data-expensify-source|data-name)="([^"]+)"/g,

        EMOJI_NAME: /:[\p{L}0-9_+-]+:/gu,
        EMOJI_SUGGESTIONS: /:[\p{L}0-9_+-]{1,40}$/u,
        AFTER_FIRST_LINE_BREAK: /\n.*/g,
        LINE_BREAK: /\r\n|\r|\n/g,
        CODE_2FA: /^\d{6}$/,
        ATTACHMENT_ID: /chat-attachments\/(\d+)/,
        HAS_COLON_ONLY_AT_THE_BEGINNING: /^:[^:]+$/,
        HAS_AT_MOST_TWO_AT_SIGNS: /^@[^@]*@?[^@]*$/,
        EMPTY_COMMENT: /^(\s)*$/,
        SPECIAL_CHAR: /[,/?"{}[\]()&^%;`$=#<>!*]/g,
        FIRST_SPACE: /.+?(?=\s)/,

        get SPECIAL_CHAR_OR_EMOJI() {
            return new RegExp(`[~\\n\\s]|(_\\b(?!$))|${this.SPECIAL_CHAR.source}|${this.EMOJI.source}`, 'gu');
        },

        get SPACE_OR_EMOJI() {
            return new RegExp(`(\\s+|(?:${this.EMOJI.source})+)`, 'gu');
        },

        // Define the regular expression pattern to find a potential end of a mention suggestion:
        // It might be a space, a newline character, an emoji, or a special character (excluding underscores & tildes, which might be used in usernames)
        get MENTION_BREAKER() {
            return new RegExp(`[\\n\\s]|${this.SPECIAL_CHAR.source}|${this.EMOJI.source}`, 'gu');
        },

        get ALL_EMOJIS() {
            return new RegExp(this.EMOJIS, this.EMOJIS.flags.concat('g'));
        },

        MERGED_ACCOUNT_PREFIX: /^(MERGED_\d+@)/,
        ROUTES: {
            VALIDATE_LOGIN: /\/v($|(\/\/*))/,
            UNLINK_LOGIN: /\/u($|(\/\/*))/,
            REDUNDANT_SLASHES: /(\/{2,})|(\/$)/g,
        },
        TIME_STARTS_01: /^01:\d{2} [AP]M$/,
        TIME_FORMAT: /^\d{2}:\d{2} [AP]M$/,
        DATE_TIME_FORMAT: /^\d{2}-\d{2} \d{2}:\d{2} [AP]M$/,
        ILLEGAL_FILENAME_CHARACTERS: /\/|<|>|\*|"|:|\?|\\|\|/g,
        ENCODE_PERCENT_CHARACTER: /%(25)+/g,
        INVISIBLE_CHARACTERS_GROUPS: /[\p{C}\p{Z}]/gu,
        OTHER_INVISIBLE_CHARACTERS: /[\u3164]/g,
        REPORT_FIELD_TITLE: /{report:([a-zA-Z]+)}/g,
        PATH_WITHOUT_POLICY_ID: /\/w\/[a-zA-Z0-9]+(\/|$)/,
        POLICY_ID_FROM_PATH: /\/w\/([a-zA-Z0-9]+)(\/|$)/,
        SHORT_MENTION: new RegExp(`@[\\w\\-\\+\\'#@]+(?:\\.[\\w\\-\\'\\+]+)*(?![^\`]*\`)`, 'gim'),
        REPORT_ID_FROM_PATH: /\/r\/(\d+)/,
        DISTANCE_MERCHANT: /^[0-9.]+ \w+ @ (-|-\()?[^0-9.\s]{1,3} ?[0-9.]+\)? \/ \w+$/,
        WHITESPACE: /\s+/g,

        get EXPENSIFY_POLICY_DOMAIN_NAME() {
            return new RegExp(`${EXPENSIFY_POLICY_DOMAIN}([a-zA-Z0-9]+)\\${EXPENSIFY_POLICY_DOMAIN_EXTENSION}`);
        },
    },

    PRONOUNS: {
        PREFIX: '__predefined_',
        SELF_SELECT: '__predefined_selfSelect',
    },
    GUIDES_CALL_TASK_IDS: {
        CONCIERGE_DM: 'NewExpensifyConciergeDM',
        WORKSPACE_INITIAL: 'WorkspaceHome',
        WORKSPACE_PROFILE: 'WorkspaceProfile',
        WORKSPACE_INVOICES: 'WorkspaceSendInvoices',
        WORKSPACE_MEMBERS: 'WorkspaceManageMembers',
        WORKSPACE_EXPENSIFY_CARD: 'WorkspaceExpensifyCard',
        WORKSPACE_WORKFLOWS: 'WorkspaceWorkflows',
        WORKSPACE_COMPANY_CARDS: 'WorkspaceCompanyCards',
        WORKSPACE_BANK_ACCOUNT: 'WorkspaceBankAccount',
        WORKSPACE_SETTINGS: 'WorkspaceSettings',
        WORKSPACE_FEATURES: 'WorkspaceFeatures',
        WORKSPACE_RULES: 'WorkspaceRules',
    },
    get EXPENSIFY_EMAILS() {
        return [
            this.EMAIL.ACCOUNTING,
            this.EMAIL.ACCOUNTS_PAYABLE,
            this.EMAIL.ADMIN,
            this.EMAIL.BILLS,
            this.EMAIL.CHRONOS,
            this.EMAIL.CONCIERGE,
            this.EMAIL.CONTRIBUTORS,
            this.EMAIL.FIRST_RESPONDER,
            this.EMAIL.HELP,
            this.EMAIL.INTEGRATION_TESTING_CREDS,
            this.EMAIL.NOTIFICATIONS,
            this.EMAIL.PAYROLL,
            this.EMAIL.QA,
            this.EMAIL.QA_TRAVIS,
            this.EMAIL.RECEIPTS,
            this.EMAIL.STUDENT_AMBASSADOR,
            this.EMAIL.SVFG,
        ];
    },
    get EXPENSIFY_ACCOUNT_IDS() {
        return [
            this.ACCOUNT_ID.ACCOUNTING,
            this.ACCOUNT_ID.ACCOUNTS_PAYABLE,
            this.ACCOUNT_ID.ADMIN,
            this.ACCOUNT_ID.BILLS,
            this.ACCOUNT_ID.CHRONOS,
            this.ACCOUNT_ID.CONCIERGE,
            this.ACCOUNT_ID.CONTRIBUTORS,
            this.ACCOUNT_ID.FIRST_RESPONDER,
            this.ACCOUNT_ID.HELP,
            this.ACCOUNT_ID.INTEGRATION_TESTING_CREDS,
            this.ACCOUNT_ID.PAYROLL,
            this.ACCOUNT_ID.QA,
            this.ACCOUNT_ID.QA_TRAVIS,
            this.ACCOUNT_ID.RECEIPTS,
            this.ACCOUNT_ID.REWARDS,
            this.ACCOUNT_ID.STUDENT_AMBASSADOR,
            this.ACCOUNT_ID.SVFG,
        ].filter((id) => id !== -1);
    },

    // Emails that profile view is prohibited
    get RESTRICTED_EMAILS(): readonly string[] {
        return [this.EMAIL.NOTIFICATIONS];
    },
    // Account IDs that profile view is prohibited
    get RESTRICTED_ACCOUNT_IDS() {
        return [this.ACCOUNT_ID.NOTIFICATIONS];
    },

    // Auth limit is 60k for the column but we store edits and other metadata along the html so let's use a lower limit to accommodate for it.
    MAX_COMMENT_LENGTH: 10000,

    // Use the same value as MAX_COMMENT_LENGTH to ensure the entire comment is parsed. Note that applying markup is very resource-consuming.
    MAX_MARKUP_LENGTH: 10000,

    MAX_THREAD_REPLIES_PREVIEW: 99,

    // Character Limits
    FORM_CHARACTER_LIMIT: 50,
    STANDARD_LENGTH_LIMIT: 100,
    STANDARD_LIST_ITEM_LIMIT: 8,
    LEGAL_NAMES_CHARACTER_LIMIT: 150,
    LOGIN_CHARACTER_LIMIT: 254,
    CATEGORY_NAME_LIMIT: 256,
    TAG_NAME_LIMIT: 256,
    WORKSPACE_REPORT_FIELD_POLICY_MAX_LENGTH: 256,
    REPORT_NAME_LIMIT: 100,
    TITLE_CHARACTER_LIMIT: 100,
    DESCRIPTION_LIMIT: 1000,
    WORKSPACE_NAME_CHARACTER_LIMIT: 80,
    STATE_CHARACTER_LIMIT: 32,

    AVATAR_CROP_MODAL: {
        // The next two constants control what is min and max value of the image crop scale.
        // Values define in how many times the image can be bigger than its container.
        // Notice: that values less than 1 mean that the image won't cover the container fully.
        MAX_SCALE: 3, // 3x scale is used commonly in different apps.
        MIN_SCALE: 1, // 1x min scale means that the image covers the container completely

        // This const defines the initial container size, before layout measurement.
        // Since size cant be null, we have to define some initial value.
        INITIAL_SIZE: 1, // 1 was chosen because there is a very low probability that initialized component will have such size.
    },
    MICROSECONDS_PER_MS: 1000,
    RED_BRICK_ROAD_PENDING_ACTION: {
        ADD: 'add',
        DELETE: 'delete',
        UPDATE: 'update',
    },
    BRICK_ROAD_INDICATOR_STATUS: {
        ERROR: 'error',
        INFO: 'info',
    },
    REPORT_DETAILS_MENU_ITEM: {
        MEMBERS: 'member',
        INVITE: 'invite',
        SETTINGS: 'settings',
        LEAVE_ROOM: 'leaveRoom',
        PRIVATE_NOTES: 'privateNotes',
        DOWNLOAD: 'download',
        EXPORT: 'export',
        DELETE: 'delete',
        MARK_AS_INCOMPLETE: 'markAsIncomplete',
        CANCEL_PAYMENT: 'cancelPayment',
        UNAPPROVE: 'unapprove',
        DEBUG: 'debug',
    },
    EDIT_REQUEST_FIELD: {
        AMOUNT: 'amount',
        CURRENCY: 'currency',
        DATE: 'date',
        DESCRIPTION: 'description',
        MERCHANT: 'merchant',
        CATEGORY: 'category',
        RECEIPT: 'receipt',
        DISTANCE: 'distance',
        DISTANCE_RATE: 'distanceRate',
        TAG: 'tag',
        TAX_RATE: 'taxRate',
        TAX_AMOUNT: 'taxAmount',
    },
    FOOTER: {
        EXPENSE_MANAGEMENT_URL: `${USE_EXPENSIFY_URL}/expense-management`,
        SPEND_MANAGEMENT_URL: `${USE_EXPENSIFY_URL}/spend-management`,
        EXPENSE_REPORTS_URL: `${USE_EXPENSIFY_URL}/expense-reports`,
        COMPANY_CARD_URL: `${USE_EXPENSIFY_URL}/company-credit-card`,
        RECIEPT_SCANNING_URL: `${USE_EXPENSIFY_URL}/receipt-scanning-app`,
        BILL_PAY_URL: `${USE_EXPENSIFY_URL}/bills`,
        INVOICES_URL: `${USE_EXPENSIFY_URL}/invoices`,
        PAYROLL_URL: `${USE_EXPENSIFY_URL}/payroll`,
        TRAVEL_URL: `${USE_EXPENSIFY_URL}/travel`,
        EXPENSIFY_APPROVED_URL: `${USE_EXPENSIFY_URL}/accountants`,
        PRESS_KIT_URL: 'https://we.are.expensify.com/press-kit',
        SUPPORT_URL: `${USE_EXPENSIFY_URL}/support`,
        TERMS_URL: `${EXPENSIFY_URL}/terms`,
        PRIVACY_URL: `${EXPENSIFY_URL}/privacy`,
        ABOUT_URL: 'https://we.are.expensify.com/how-we-got-here',
        BLOG_URL: 'https://blog.expensify.com/',
        JOBS_URL: 'https://we.are.expensify.com/apply',
        ORG_URL: 'https://expensify.org/',
        INVESTOR_RELATIONS_URL: 'https://ir.expensify.com/',
    },

    SOCIALS: {
        PODCAST: 'https://we.are.expensify.com/podcast',
        TWITTER: 'https://www.twitter.com/expensify',
        INSTAGRAM: 'https://www.instagram.com/expensify',
        FACEBOOK: 'https://www.facebook.com/expensify',
        LINKEDIN: 'https://www.linkedin.com/company/expensify',
    },

    // These split the maximum decimal value of a signed 64-bit number (9,223,372,036,854,775,807) into parts where none of them are too big to fit into a 32-bit number, so that we can
    // generate them each with a random number generator with only 32-bits of precision.
    MAX_64BIT_LEFT_PART: 92233,
    MAX_64BIT_MIDDLE_PART: 7203685,
    MAX_64BIT_RIGHT_PART: 4775807,
    INVALID_CATEGORY_NAME: '###',

    // When generating a random value to fit in 7 digits (for the `middle` or `right` parts above), this is the maximum value to multiply by Math.random().
    MAX_INT_FOR_RANDOM_7_DIGIT_VALUE: 10000000,
    IOS_KEYBOARD_SPACE_OFFSET: -30,

    API_REQUEST_TYPE: {
        READ: 'read',
        WRITE: 'write',
        MAKE_REQUEST_WITH_SIDE_EFFECTS: 'makeRequestWithSideEffects',
    },

    ERECEIPT_COLORS: {
        YELLOW: 'Yellow',
        ICE: 'Ice',
        BLUE: 'Blue',
        GREEN: 'Green',
        TANGERINE: 'Tangerine',
        PINK: 'Pink',
    },

    MAP_MARKER_SIZE: 20,

    QUICK_REACTIONS: [
        {
            name: '+1',
            code: '👍',
            types: ['👍🏿', '👍🏾', '👍🏽', '👍🏼', '👍🏻'],
        },
        {
            name: 'heart',
            code: '❤️',
        },
        {
            name: 'joy',
            code: '😂',
        },
        {
            name: 'fire',
            code: '🔥',
        },
    ],

    TFA_CODE_LENGTH: 6,
    CHAT_ATTACHMENT_TOKEN_KEY: 'X-Chat-Attachment-Token',

    SPACE_LENGTH: 1,

    ALL_COUNTRIES: {
        AF: 'Afghanistan',
        AX: 'Åland Islands',
        AL: 'Albania',
        DZ: 'Algeria',
        AS: 'American Samoa',
        AD: 'Andorra',
        AO: 'Angola',
        AI: 'Anguilla',
        AQ: 'Antarctica',
        AG: 'Antigua & Barbuda',
        AR: 'Argentina',
        AM: 'Armenia',
        AW: 'Aruba',
        AC: 'Ascension Island',
        AU: 'Australia',
        AT: 'Austria',
        AZ: 'Azerbaijan',
        BS: 'Bahamas',
        BH: 'Bahrain',
        BD: 'Bangladesh',
        BB: 'Barbados',
        BY: 'Belarus',
        BE: 'Belgium',
        BZ: 'Belize',
        BJ: 'Benin',
        BM: 'Bermuda',
        BT: 'Bhutan',
        BO: 'Bolivia',
        BA: 'Bosnia & Herzegovina',
        BW: 'Botswana',
        BR: 'Brazil',
        IO: 'British Indian Ocean Territory',
        VG: 'British Virgin Islands',
        BN: 'Brunei',
        BG: 'Bulgaria',
        BF: 'Burkina Faso',
        BI: 'Burundi',
        KH: 'Cambodia',
        CM: 'Cameroon',
        CA: 'Canada',
        CV: 'Cape Verde',
        BQ: 'Caribbean Netherlands',
        KY: 'Cayman Islands',
        CF: 'Central African Republic',
        TD: 'Chad',
        CL: 'Chile',
        CN: 'China',
        CX: 'Christmas Island',
        CC: 'Cocos (Keeling) Islands',
        CO: 'Colombia',
        KM: 'Comoros',
        CG: 'Congo - Brazzaville',
        CD: 'Congo - Kinshasa',
        CK: 'Cook Islands',
        CR: 'Costa Rica',
        CI: "Côte d'Ivoire",
        HR: 'Croatia',
        CU: 'Cuba',
        CW: 'Curaçao',
        CY: 'Cyprus',
        CZ: 'Czech Republic',
        DK: 'Denmark',
        DJ: 'Djibouti',
        DM: 'Dominica',
        DO: 'Dominican Republic',
        EC: 'Ecuador',
        EG: 'Egypt',
        SV: 'El Salvador',
        GQ: 'Equatorial Guinea',
        ER: 'Eritrea',
        EE: 'Estonia',
        ET: 'Ethiopia',
        FK: 'Falkland Islands',
        FO: 'Faroe Islands',
        FJ: 'Fiji',
        FI: 'Finland',
        FR: 'France',
        GF: 'French Guiana',
        PF: 'French Polynesia',
        TF: 'French Southern Territories',
        GA: 'Gabon',
        GM: 'Gambia',
        GE: 'Georgia',
        DE: 'Germany',
        GH: 'Ghana',
        GI: 'Gibraltar',
        GR: 'Greece',
        GL: 'Greenland',
        GD: 'Grenada',
        GP: 'Guadeloupe',
        GU: 'Guam',
        GT: 'Guatemala',
        GG: 'Guernsey',
        GN: 'Guinea',
        GW: 'Guinea-Bissau',
        GY: 'Guyana',
        HT: 'Haiti',
        HN: 'Honduras',
        HK: 'Hong Kong',
        HU: 'Hungary',
        IS: 'Iceland',
        IN: 'India',
        ID: 'Indonesia',
        IR: 'Iran',
        IQ: 'Iraq',
        IE: 'Ireland',
        IM: 'Isle of Man',
        IL: 'Israel',
        IT: 'Italy',
        JM: 'Jamaica',
        JP: 'Japan',
        JE: 'Jersey',
        JO: 'Jordan',
        KZ: 'Kazakhstan',
        KE: 'Kenya',
        KI: 'Kiribati',
        XK: 'Kosovo',
        KW: 'Kuwait',
        KG: 'Kyrgyzstan',
        LA: 'Laos',
        LV: 'Latvia',
        LB: 'Lebanon',
        LS: 'Lesotho',
        LR: 'Liberia',
        LY: 'Libya',
        LI: 'Liechtenstein',
        LT: 'Lithuania',
        LU: 'Luxembourg',
        MO: 'Macau',
        MK: 'Macedonia',
        MG: 'Madagascar',
        MW: 'Malawi',
        MY: 'Malaysia',
        MV: 'Maldives',
        ML: 'Mali',
        MT: 'Malta',
        MH: 'Marshall Islands',
        MQ: 'Martinique',
        MR: 'Mauritania',
        MU: 'Mauritius',
        YT: 'Mayotte',
        MX: 'Mexico',
        FM: 'Micronesia',
        MD: 'Moldova',
        MC: 'Monaco',
        MN: 'Mongolia',
        ME: 'Montenegro',
        MS: 'Montserrat',
        MA: 'Morocco',
        MZ: 'Mozambique',
        MM: 'Myanmar (Burma)',
        NA: 'Namibia',
        NR: 'Nauru',
        NP: 'Nepal',
        NL: 'Netherlands',
        NC: 'New Caledonia',
        NZ: 'New Zealand',
        NI: 'Nicaragua',
        NE: 'Niger',
        NG: 'Nigeria',
        NU: 'Niue',
        NF: 'Norfolk Island',
        KP: 'North Korea',
        MP: 'Northern Mariana Islands',
        NO: 'Norway',
        OM: 'Oman',
        PK: 'Pakistan',
        PW: 'Palau',
        PS: 'Palestinian Territories',
        PA: 'Panama',
        PG: 'Papua New Guinea',
        PY: 'Paraguay',
        PE: 'Peru',
        PH: 'Philippines',
        PN: 'Pitcairn Islands',
        PL: 'Poland',
        PT: 'Portugal',
        PR: 'Puerto Rico',
        QA: 'Qatar',
        RE: 'Réunion',
        RO: 'Romania',
        RU: 'Russia',
        RW: 'Rwanda',
        BL: 'Saint Barthélemy',
        WS: 'Samoa',
        SM: 'San Marino',
        ST: 'São Tomé & Príncipe',
        SA: 'Saudi Arabia',
        SN: 'Senegal',
        RS: 'Serbia',
        SC: 'Seychelles',
        SL: 'Sierra Leone',
        SG: 'Singapore',
        SX: 'Sint Maarten',
        SK: 'Slovakia',
        SI: 'Slovenia',
        SB: 'Solomon Islands',
        SO: 'Somalia',
        ZA: 'South Africa',
        GS: 'South Georgia & South Sandwich Islands',
        KR: 'South Korea',
        SS: 'South Sudan',
        ES: 'Spain',
        LK: 'Sri Lanka',
        SH: 'St. Helena',
        KN: 'St. Kitts & Nevis',
        LC: 'St. Lucia',
        MF: 'St. Martin',
        PM: 'St. Pierre & Miquelon',
        VC: 'St. Vincent & Grenadines',
        SD: 'Sudan',
        SR: 'Suriname',
        SJ: 'Svalbard & Jan Mayen',
        SZ: 'Swaziland',
        SE: 'Sweden',
        CH: 'Switzerland',
        SY: 'Syria',
        TW: 'Taiwan',
        TJ: 'Tajikistan',
        TZ: 'Tanzania',
        TH: 'Thailand',
        TL: 'Timor-Leste',
        TG: 'Togo',
        TK: 'Tokelau',
        TO: 'Tonga',
        TT: 'Trinidad & Tobago',
        TA: 'Tristan da Cunha',
        TN: 'Tunisia',
        TR: 'Turkey',
        TM: 'Turkmenistan',
        TC: 'Turks & Caicos Islands',
        TV: 'Tuvalu',
        UM: 'U.S. Outlying Islands',
        VI: 'U.S. Virgin Islands',
        UG: 'Uganda',
        UA: 'Ukraine',
        AE: 'United Arab Emirates',
        GB: 'United Kingdom',
        US: 'United States',
        UY: 'Uruguay',
        UZ: 'Uzbekistan',
        VU: 'Vanuatu',
        VA: 'Vatican City',
        VE: 'Venezuela',
        VN: 'Vietnam',
        WF: 'Wallis & Futuna',
        EH: 'Western Sahara',
        YE: 'Yemen',
        ZM: 'Zambia',
        ZW: 'Zimbabwe',
    },

    ALL_EUROPEAN_COUNTRIES: {
        AL: 'Albania',
        AD: 'Andorra',
        AT: 'Austria',
        BY: 'Belarus',
        BE: 'Belgium',
        BA: 'Bosnia & Herzegovina',
        BG: 'Bulgaria',
        HR: 'Croatia',
        CY: 'Cyprus',
        CZ: 'Czech Republic',
        DK: 'Denmark',
        EE: 'Estonia',
        FO: 'Faroe Islands',
        FI: 'Finland',
        FR: 'France',
        GE: 'Georgia',
        DE: 'Germany',
        GI: 'Gibraltar',
        GR: 'Greece',
        GL: 'Greenland',
        HU: 'Hungary',
        IS: 'Iceland',
        IE: 'Ireland',
        IM: 'Isle of Man',
        IT: 'Italy',
        JE: 'Jersey',
        XK: 'Kosovo',
        LV: 'Latvia',
        LI: 'Liechtenstein',
        LT: 'Lithuania',
        LU: 'Luxembourg',
        MT: 'Malta',
        MD: 'Moldova',
        MC: 'Monaco',
        ME: 'Montenegro',
        NL: 'Netherlands',
        MK: 'North Macedonia',
        NO: 'Norway',
        PL: 'Poland',
        PT: 'Portugal',
        RO: 'Romania',
        RU: 'Russia',
        SM: 'San Marino',
        RS: 'Serbia',
        SK: 'Slovakia',
        SI: 'Slovenia',
        ES: 'Spain',
        SJ: 'Svalbard & Jan Mayen',
        SE: 'Sweden',
        CH: 'Switzerland',
        TR: 'Turkey',
        UA: 'Ukraine',
        GB: 'United Kingdom',
        VA: 'Vatican City',
    },

    // Sources: https://github.com/Expensify/App/issues/14958#issuecomment-1442138427
    // https://github.com/Expensify/App/issues/14958#issuecomment-1456026810
    COUNTRY_ZIP_REGEX_DATA: {
        AC: {
            regex: /^ASCN 1ZZ$/,
            samples: 'ASCN 1ZZ',
        },
        AD: {
            regex: /^AD[1-7]0\d$/,
            samples: 'AD206, AD403, AD106, AD406',
        },

        // We have kept the empty object for the countries which do not have any zip code validation
        // to ensure consistency so that the amount of countries displayed and in this object are same
        AE: {},
        AF: {
            regex: /^\d{4}$/,
            samples: '9536, 1476, 3842, 7975',
        },
        AG: {},
        AI: {
            regex: /^AI-2640$/,
            samples: 'AI-2640',
        },
        AL: {
            regex: /^\d{4}$/,
            samples: '1631, 9721, 2360, 5574',
        },
        AM: {
            regex: /^\d{4}$/,
            samples: '5581, 7585, 8434, 2492',
        },
        AO: {},
        AQ: {},
        AR: {
            regex: /^((?:[A-HJ-NP-Z])?\d{4})([A-Z]{3})?$/,
            samples: 'Q7040GFQ, K2178ZHR, P6240EJG, J6070IAE',
        },
        AS: {
            regex: /^96799$/,
            samples: '96799',
        },
        AT: {
            regex: /^\d{4}$/,
            samples: '4223, 2052, 3544, 5488',
        },
        AU: {
            regex: /^\d{4}$/,
            samples: '7181, 7735, 9169, 8780',
        },
        AW: {},
        AX: {
            regex: /^22\d{3}$/,
            samples: '22270, 22889, 22906, 22284',
        },
        AZ: {
            regex: /^(AZ) (\d{4})$/,
            samples: 'AZ 6704, AZ 5332, AZ 3907, AZ 6892',
        },
        BA: {
            regex: /^\d{5}$/,
            samples: '62722, 80420, 44595, 74614',
        },
        BB: {
            regex: /^BB\d{5}$/,
            samples: 'BB64089, BB17494, BB73163, BB25752',
        },
        BD: {
            regex: /^\d{4}$/,
            samples: '8585, 8175, 7381, 0154',
        },
        BE: {
            regex: /^\d{4}$/,
            samples: '7944, 5303, 6746, 7921',
        },
        BF: {},
        BG: {
            regex: /^\d{4}$/,
            samples: '6409, 7657, 1206, 7908',
        },
        BH: {
            regex: /^\d{3}\d?$/,
            samples: '047, 1116, 490, 631',
        },
        BI: {},
        BJ: {},
        BL: {
            regex: /^97133$/,
            samples: '97133',
        },
        BM: {
            regex: /^[A-Z]{2} ?[A-Z0-9]{2}$/,
            samples: 'QV9P, OSJ1, PZ 3D, GR YK',
        },
        BN: {
            regex: /^[A-Z]{2} ?\d{4}$/,
            samples: 'PF 9925, TH1970, SC 4619, NF0781',
        },
        BO: {},
        BQ: {},
        BR: {
            regex: /^\d{5}-?\d{3}$/,
            samples: '18816-403, 95177-465, 43447-782, 39403-136',
        },
        BS: {},
        BT: {
            regex: /^\d{5}$/,
            samples: '28256, 52484, 30608, 93524',
        },
        BW: {},
        BY: {
            regex: /^\d{6}$/,
            samples: '504154, 360246, 741167, 895047',
        },
        BZ: {},
        CA: {
            regex: /^[ABCEGHJKLMNPRSTVXY]\d[ABCEGHJ-NPRSTV-Z] ?\d[ABCEGHJ-NPRSTV-Z]\d$/,
            samples: 'S1A7K8, Y5H 4G6, H9V0P2, H1A1B5',
        },
        CC: {
            regex: /^6799$/,
            samples: '6799',
        },
        CD: {},
        CF: {},
        CG: {},
        CH: {
            regex: /^\d{4}$/,
            samples: '6370, 5271, 7873, 8220',
        },
        CI: {},
        CK: {},
        CL: {
            regex: /^\d{7}$/,
            samples: '7565829, 8702008, 3161669, 1607703',
        },
        CM: {},
        CN: {
            regex: /^\d{6}$/,
            samples: '240543, 870138, 295528, 861683',
        },
        CO: {
            regex: /^\d{6}$/,
            samples: '678978, 775145, 823943, 913970',
        },
        CR: {
            regex: /^\d{5}$/,
            samples: '28256, 52484, 30608, 93524',
        },
        CU: {
            regex: /^(?:CP)?(\d{5})$/,
            samples: '28256, 52484, 30608, 93524',
        },
        CV: {
            regex: /^\d{4}$/,
            samples: '9056, 8085, 0491, 4627',
        },
        CW: {},
        CX: {
            regex: /^6798$/,
            samples: '6798',
        },
        CY: {
            regex: /^\d{4}$/,
            samples: '9301, 2478, 1981, 6162',
        },
        CZ: {
            regex: /^\d{3} ?\d{2}$/,
            samples: '150 56, 50694, 229 08, 82811',
        },
        DE: {
            regex: /^\d{5}$/,
            samples: '33185, 37198, 81711, 44262',
        },
        DJ: {},
        DK: {
            regex: /^\d{4}$/,
            samples: '1429, 2457, 0637, 5764',
        },
        DM: {},
        DO: {
            regex: /^\d{5}$/,
            samples: '11877, 95773, 93875, 98032',
        },
        DZ: {
            regex: /^\d{5}$/,
            samples: '26581, 64621, 57550, 72201',
        },
        EC: {
            regex: /^\d{6}$/,
            samples: '541124, 873848, 011495, 334509',
        },
        EE: {
            regex: /^\d{5}$/,
            samples: '87173, 01127, 73214, 52381',
        },
        EG: {
            regex: /^\d{5}$/,
            samples: '98394, 05129, 91463, 77359',
        },
        EH: {
            regex: /^\d{5}$/,
            samples: '30577, 60264, 16487, 38593',
        },
        ER: {},
        ES: {
            regex: /^\d{5}$/,
            samples: '03315, 00413, 23179, 89324',
        },
        ET: {
            regex: /^\d{4}$/,
            samples: '6269, 8498, 4514, 7820',
        },
        FI: {
            regex: /^\d{5}$/,
            samples: '21859, 72086, 22422, 03774',
        },
        FJ: {},
        FK: {
            regex: /^FIQQ 1ZZ$/,
            samples: 'FIQQ 1ZZ',
        },
        FM: {
            regex: /^(9694[1-4])(?:[ -](\d{4}))?$/,
            samples: '96942-9352, 96944-4935, 96941 9065, 96943-5369',
        },
        FO: {
            regex: /^\d{3}$/,
            samples: '334, 068, 741, 787',
        },
        FR: {
            regex: /^\d{2} ?\d{3}$/,
            samples: '25822, 53 637, 55354, 82522',
        },
        GA: {},
        GB: {
            regex: /^[A-Z]{1,2}[0-9R][0-9A-Z]?\s*([0-9][ABD-HJLNP-UW-Z]{2})?$/,
            samples: 'LA102UX, BL2F8FX, BD1S9LU, WR4G 6LH, W1U',
        },
        GD: {},
        GE: {
            regex: /^\d{4}$/,
            samples: '1232, 9831, 4717, 9428',
        },
        GF: {
            regex: /^9[78]3\d{2}$/,
            samples: '98380, 97335, 98344, 97300',
        },
        GG: {
            regex: /^GY\d[\dA-Z]? ?\d[ABD-HJLN-UW-Z]{2}$/,
            samples: 'GY757LD, GY6D 6XL, GY3Y2BU, GY85 1YO',
        },
        GH: {},
        GI: {
            regex: /^GX11 1AA$/,
            samples: 'GX11 1AA',
        },
        GL: {
            regex: /^39\d{2}$/,
            samples: '3964, 3915, 3963, 3956',
        },
        GM: {},
        GN: {
            regex: /^\d{3}$/,
            samples: '465, 994, 333, 078',
        },
        GP: {
            regex: /^9[78][01]\d{2}$/,
            samples: '98069, 97007, 97147, 97106',
        },
        GQ: {},
        GR: {
            regex: /^\d{3} ?\d{2}$/,
            samples: '98654, 319 78, 127 09, 590 52',
        },
        GS: {
            regex: /^SIQQ 1ZZ$/,
            samples: 'SIQQ 1ZZ',
        },
        GT: {
            regex: /^\d{5}$/,
            samples: '30553, 69925, 09376, 83719',
        },
        GU: {
            regex: /^((969)[1-3][0-2])$/,
            samples: '96922, 96932, 96921, 96911',
        },
        GW: {
            regex: /^\d{4}$/,
            samples: '1742, 7941, 4437, 7728',
        },
        GY: {},
        HK: {
            regex: /^999077$|^$/,
            samples: '999077',
        },
        HN: {
            regex: /^\d{5}$/,
            samples: '86238, 78999, 03594, 30406',
        },
        HR: {
            regex: /^\d{5}$/,
            samples: '85240, 80710, 78235, 98766',
        },
        HT: {
            regex: /^(?:HT)?(\d{4})$/,
            samples: '5101, HT6991, HT3871, 1126',
        },
        HU: {
            regex: /^\d{4}$/,
            samples: '0360, 2604, 3362, 4775',
        },
        ID: {
            regex: /^\d{5}$/,
            samples: '60993, 52656, 16521, 34931',
        },
        IE: {},
        IL: {
            regex: /^\d{5}(?:\d{2})?$/,
            samples: '74213, 6978354, 2441689, 4971551',
        },
        IM: {
            regex: /^IM\d[\dA-Z]? ?\d[ABD-HJLN-UW-Z]{2}$/,
            samples: 'IM2X1JP, IM4V 9JU, IM3B1UP, IM8E 5XF',
        },
        IN: {
            regex: /^\d{6}$/,
            samples: '946956, 143659, 243258, 938385',
        },
        IO: {
            regex: /^BBND 1ZZ$/,
            samples: 'BBND 1ZZ',
        },
        IQ: {
            regex: /^\d{5}$/,
            samples: '63282, 87817, 38580, 47725',
        },
        IR: {
            regex: /^\d{5}-?\d{5}$/,
            samples: '0666174250, 6052682188, 02360-81920, 25102-08646',
        },
        IS: {
            regex: /^\d{3}$/,
            samples: '408, 013, 001, 936',
        },
        IT: {
            regex: /^\d{5}$/,
            samples: '31701, 61341, 92781, 45609',
        },
        JE: {
            regex: /^JE\d[\dA-Z]? ?\d[ABD-HJLN-UW-Z]{2}$/,
            samples: 'JE0D 2EX, JE59 2OF, JE1X1ZW, JE0V 1SO',
        },
        JM: {},
        JO: {
            regex: /^\d{5}$/,
            samples: '20789, 02128, 52170, 40284',
        },
        JP: {
            regex: /^\d{3}-?\d{4}$/,
            samples: '5429642, 046-1544, 6463599, 368-5362',
        },
        KE: {
            regex: /^\d{5}$/,
            samples: '33043, 98830, 59324, 42876',
        },
        KG: {
            regex: /^\d{6}$/,
            samples: '500371, 176592, 184133, 225279',
        },
        KH: {
            regex: /^\d{5,6}$/,
            samples: '220281, 18824, 35379, 09570',
        },
        KI: {
            regex: /^KI\d{4}$/,
            samples: 'KI0104, KI0109, KI0112, KI0306',
        },
        KM: {},
        KN: {
            regex: /^KN\d{4}(-\d{4})?$/,
            samples: 'KN2522, KN2560-3032, KN3507, KN4440',
        },
        KP: {},
        KR: {
            regex: /^\d{5}$/,
            samples: '67417, 66648, 08359, 93750',
        },
        KW: {
            regex: /^\d{5}$/,
            samples: '74840, 53309, 71276, 59262',
        },
        KY: {
            regex: /^KY\d-\d{4}$/,
            samples: 'KY0-3078, KY1-7812, KY8-3729, KY3-4664',
        },
        KZ: {
            regex: /^\d{6}$/,
            samples: '129113, 976562, 226811, 933781',
        },
        LA: {
            regex: /^\d{5}$/,
            samples: '08875, 50779, 87756, 75932',
        },
        LB: {
            regex: /^(?:\d{4})(?: ?(?:\d{4}))?$/,
            samples: '5436 1302, 9830 7470, 76911911, 9453 1306',
        },
        LC: {
            regex: /^(LC)?\d{2} ?\d{3}$/,
            samples: '21080, LC99127, LC24 258, 51 740',
        },
        LI: {
            regex: /^\d{4}$/,
            samples: '6644, 2852, 4630, 4541',
        },
        LK: {
            regex: /^\d{5}$/,
            samples: '44605, 27721, 90695, 65514',
        },
        LR: {
            regex: /^\d{4}$/,
            samples: '6644, 2852, 4630, 4541',
        },
        LS: {
            regex: /^\d{3}$/,
            samples: '779, 803, 104, 897',
        },
        LT: {
            regex: /^((LT)[-])?(\d{5})$/,
            samples: 'LT-22248, LT-12796, 69822, 37280',
        },
        LU: {
            regex: /^((L)[-])?(\d{4})$/,
            samples: '5469, L-4476, 6304, 9739',
        },
        LV: {
            regex: /^((LV)[-])?\d{4}$/,
            samples: '9344, LV-5030, LV-0132, 8097',
        },
        LY: {},
        MA: {
            regex: /^\d{5}$/,
            samples: '50219, 95871, 80907, 79804',
        },
        MC: {
            regex: /^980\d{2}$/,
            samples: '98084, 98041, 98070, 98062',
        },
        MD: {
            regex: /^(MD[-]?)?(\d{4})$/,
            samples: '6250, MD-9681, MD3282, MD-0652',
        },
        ME: {
            regex: /^\d{5}$/,
            samples: '87622, 92688, 23129, 59566',
        },
        MF: {
            regex: /^9[78][01]\d{2}$/,
            samples: '97169, 98180, 98067, 98043',
        },
        MG: {
            regex: /^\d{3}$/,
            samples: '854, 084, 524, 064',
        },
        MH: {
            regex: /^((969)[6-7][0-9])(-\d{4})?/,
            samples: '96962, 96969, 96970-8530, 96960-3226',
        },
        MK: {
            regex: /^\d{4}$/,
            samples: '8299, 6904, 6144, 9753',
        },
        ML: {},
        MM: {
            regex: /^\d{5}$/,
            samples: '59188, 93943, 40829, 69981',
        },
        MN: {
            regex: /^\d{5}$/,
            samples: '94129, 29906, 53374, 80141',
        },
        MO: {},
        MP: {
            regex: /^(9695[012])(?:[ -](\d{4}))?$/,
            samples: '96952 3162, 96950 1567, 96951 2994, 96950 8745',
        },
        MQ: {
            regex: /^9[78]2\d{2}$/,
            samples: '98297, 97273, 97261, 98282',
        },
        MR: {},
        MS: {
            regex: /^[Mm][Ss][Rr]\s{0,1}\d{4}$/,
            samples: 'MSR1110, MSR1230, MSR1250, MSR1330',
        },
        MT: {
            regex: /^[A-Z]{3} [0-9]{4}|[A-Z]{2}[0-9]{2}|[A-Z]{2} [0-9]{2}|[A-Z]{3}[0-9]{4}|[A-Z]{3}[0-9]{2}|[A-Z]{3} [0-9]{2}$/,
            samples: 'DKV 8196, KSU9264, QII0259, HKH 1020',
        },
        MU: {
            regex: /^([0-9A-R]\d{4})$/,
            samples: 'H8310, 52591, M9826, F5810',
        },
        MV: {
            regex: /^\d{5}$/,
            samples: '16354, 20857, 50991, 72527',
        },
        MW: {},
        MX: {
            regex: /^\d{5}$/,
            samples: '71530, 76424, 73811, 50503',
        },
        MY: {
            regex: /^\d{5}$/,
            samples: '75958, 15826, 86715, 37081',
        },
        MZ: {
            regex: /^\d{4}$/,
            samples: '0902, 6258, 7826, 7150',
        },
        NA: {
            regex: /^\d{5}$/,
            samples: '68338, 63392, 21820, 61211',
        },
        NC: {
            regex: /^988\d{2}$/,
            samples: '98865, 98813, 98820, 98855',
        },
        NE: {
            regex: /^\d{4}$/,
            samples: '9790, 3270, 2239, 0400',
        },
        NF: {
            regex: /^2899$/,
            samples: '2899',
        },
        NG: {
            regex: /^\d{6}$/,
            samples: '289096, 223817, 199970, 840648',
        },
        NI: {
            regex: /^\d{5}$/,
            samples: '86308, 60956, 49945, 15470',
        },
        NL: {
            regex: /^\d{4} ?[A-Z]{2}$/,
            samples: '6998 VY, 5390 CK, 2476 PS, 8873OX',
        },
        NO: {
            regex: /^\d{4}$/,
            samples: '0711, 4104, 2683, 5015',
        },
        NP: {
            regex: /^\d{5}$/,
            samples: '42438, 73964, 66400, 33976',
        },
        NR: {
            regex: /^(NRU68)$/,
            samples: 'NRU68',
        },
        NU: {
            regex: /^(9974)$/,
            samples: '9974',
        },
        NZ: {
            regex: /^\d{4}$/,
            samples: '7015, 0780, 4109, 1422',
        },
        OM: {
            regex: /^(?:PC )?\d{3}$/,
            samples: 'PC 851, PC 362, PC 598, PC 499',
        },
        PA: {
            regex: /^\d{4}$/,
            samples: '0711, 4104, 2683, 5015',
        },
        PE: {
            regex: /^\d{5}$/,
            samples: '10013, 12081, 14833, 24615',
        },
        PF: {
            regex: /^987\d{2}$/,
            samples: '98755, 98710, 98748, 98791',
        },
        PG: {
            regex: /^\d{3}$/,
            samples: '193, 166, 880, 553',
        },
        PH: {
            regex: /^\d{4}$/,
            samples: '0137, 8216, 2876, 0876',
        },
        PK: {
            regex: /^\d{5}$/,
            samples: '78219, 84497, 62102, 12564',
        },
        PL: {
            regex: /^\d{2}-\d{3}$/,
            samples: '63-825, 26-714, 05-505, 15-200',
        },
        PM: {
            regex: /^(97500)$/,
            samples: '97500',
        },
        PN: {
            regex: /^PCRN 1ZZ$/,
            samples: 'PCRN 1ZZ',
        },
        PR: {
            regex: /^(00[679]\d{2})(?:[ -](\d{4}))?$/,
            samples: '00989 3603, 00639 0720, 00707-9803, 00610 7362',
        },
        PS: {
            regex: /^(00[679]\d{2})(?:[ -](\d{4}))?$/,
            samples: '00748, 00663, 00779-4433, 00934 1559',
        },
        PT: {
            regex: /^\d{4}-\d{3}$/,
            samples: '0060-917, 4391-979, 5551-657, 9961-093',
        },
        PW: {
            regex: /^(969(?:39|40))(?:[ -](\d{4}))?$/,
            samples: '96940, 96939, 96939 6004, 96940-1871',
        },
        PY: {
            regex: /^\d{4}$/,
            samples: '7895, 5835, 8783, 5887',
        },
        QA: {},
        RE: {
            regex: /^9[78]4\d{2}$/,
            samples: '98445, 97404, 98421, 98434',
        },
        RO: {
            regex: /^\d{6}$/,
            samples: '935929, 407608, 637434, 174574',
        },
        RS: {
            regex: /^\d{5,6}$/,
            samples: '929863, 259131, 687739, 07011',
        },
        RU: {
            regex: /^\d{6}$/,
            samples: '138294, 617323, 307906, 981238',
        },
        RW: {},
        SA: {
            regex: /^\d{5}(-{1}\d{4})?$/,
            samples: '86020-1256, 72375, 70280, 96328',
        },
        SB: {},
        SC: {},
        SD: {
            regex: /^\d{5}$/,
            samples: '78219, 84497, 62102, 12564',
        },
        SE: {
            regex: /^\d{3} ?\d{2}$/,
            samples: '095 39, 41052, 84687, 563 66',
        },
        SG: {
            regex: /^\d{6}$/,
            samples: '606542, 233985, 036755, 265255',
        },
        SH: {
            regex: /^(?:ASCN|TDCU|STHL) 1ZZ$/,
            samples: 'STHL 1ZZ, ASCN 1ZZ, TDCU 1ZZ',
        },
        SI: {
            regex: /^\d{4}$/,
            samples: '6898, 3413, 2031, 5732',
        },
        SJ: {
            regex: /^\d{4}$/,
            samples: '7616, 3163, 5769, 0237',
        },
        SK: {
            regex: /^\d{3} ?\d{2}$/,
            samples: '594 52, 813 34, 867 67, 41814',
        },
        SL: {},
        SM: {
            regex: /^4789\d$/,
            samples: '47894, 47895, 47893, 47899',
        },
        SN: {
            regex: /^[1-8]\d{4}$/,
            samples: '48336, 23224, 33261, 82430',
        },
        SO: {},
        SR: {},
        SS: {
            regex: /^[A-Z]{2} ?\d{5}$/,
            samples: 'JQ 80186, CU 46474, DE33738, MS 59107',
        },
        ST: {},
        SV: {},
        SX: {},
        SY: {},
        SZ: {
            regex: /^[HLMS]\d{3}$/,
            samples: 'H458, L986, M477, S916',
        },
        TA: {
            regex: /^TDCU 1ZZ$/,
            samples: 'TDCU 1ZZ',
        },
        TC: {
            regex: /^TKCA 1ZZ$/,
            samples: 'TKCA 1ZZ',
        },
        TD: {},
        TF: {},
        TG: {},
        TH: {
            regex: /^\d{5}$/,
            samples: '30706, 18695, 21044, 42496',
        },
        TJ: {
            regex: /^\d{6}$/,
            samples: '381098, 961344, 519925, 667883',
        },
        TK: {},
        TL: {},
        TM: {
            regex: /^\d{6}$/,
            samples: '544985, 164362, 425224, 374603',
        },
        TN: {
            regex: /^\d{4}$/,
            samples: '6075, 7340, 2574, 8988',
        },
        TO: {},
        TR: {
            regex: /^\d{5}$/,
            samples: '42524, 81057, 50859, 42677',
        },
        TT: {
            regex: /^\d{6}$/,
            samples: '041238, 033990, 763476, 981118',
        },
        TV: {},
        TW: {
            regex: /^\d{3}(?:\d{2})?$/,
            samples: '21577, 76068, 68698, 08912',
        },
        TZ: {},
        UA: {
            regex: /^\d{5}$/,
            samples: '10629, 81138, 15668, 30055',
        },
        UG: {},
        UM: {},
        US: {
            regex: /^[0-9]{5}(?:[- ][0-9]{4})?$/,
            samples: '12345, 12345-1234, 12345 1234',
        },
        UY: {
            regex: /^\d{5}$/,
            samples: '40073, 30136, 06583, 00021',
        },
        UZ: {
            regex: /^\d{6}$/,
            samples: '205122, 219713, 441699, 287471',
        },
        VA: {
            regex: /^(00120)$/,
            samples: '00120',
        },
        VC: {
            regex: /^VC\d{4}$/,
            samples: 'VC0600, VC0176, VC0616, VC4094',
        },
        VE: {
            regex: /^\d{4}$/,
            samples: '9692, 1953, 6680, 8302',
        },
        VG: {
            regex: /^VG\d{4}$/,
            samples: 'VG1204, VG7387, VG3431, VG6021',
        },
        VI: {
            regex: /^(008(?:(?:[0-4]\d)|(?:5[01])))(?:[ -](\d{4}))?$/,
            samples: '00820, 00804 2036, 00825 3344, 00811-5900',
        },
        VN: {
            regex: /^\d{6}$/,
            samples: '133836, 748243, 894060, 020597',
        },
        VU: {},
        WF: {
            regex: /^986\d{2}$/,
            samples: '98692, 98697, 98698, 98671',
        },
        WS: {
            regex: /^WS[1-2]\d{3}$/,
            samples: 'WS1349, WS2798, WS1751, WS2090',
        },
        XK: {
            regex: /^[1-7]\d{4}$/,
            samples: '56509, 15863, 46644, 21896',
        },
        YE: {},
        YT: {
            regex: /^976\d{2}$/,
            samples: '97698, 97697, 97632, 97609',
        },
        ZA: {
            regex: /^\d{4}$/,
            samples: '6855, 5179, 6956, 7147',
        },
        ZM: {
            regex: /^\d{5}$/,
            samples: '77603, 97367, 80454, 94484',
        },
        ZW: {},
    },

    GENERIC_ZIP_CODE_REGEX: /^(?:(?![\s-])[\w -]{0,9}[\w])?$/,

    // Values for checking if polyfill is required on a platform
    POLYFILL_TEST: {
        STYLE: 'currency',
        CURRENCY: 'XAF',
        FORMAT: 'symbol',
        SAMPLE_INPUT: '123456.789',
        EXPECTED_OUTPUT: 'FCFA 123,457',
    },

    PATHS_TO_TREAT_AS_EXTERNAL: ['NewExpensify.dmg', 'docs/index.html'],

    // Test tool menu parameters
    TEST_TOOL: {
        // Number of concurrent taps to open then the Test modal menu
        NUMBER_OF_TAPS: 4,
    },

    MENU_HELP_URLS: {
        LEARN_MORE: 'https://www.expensify.com',
        DOCUMENTATION: 'https://github.com/Expensify/App/blob/main/README.md',
        COMMUNITY_DISCUSSIONS: 'https://expensify.slack.com/archives/C01GTK53T8Q',
        SEARCH_ISSUES: 'https://github.com/Expensify/App/issues',
    },

    BOOK_TRAVEL_DEMO_URL: 'https://calendly.com/d/ck2z-xsh-q97/expensify-travel-demo-travel-page',
    TRAVEL_DOT_URL: 'https://travel.expensify.com',
    STAGING_TRAVEL_DOT_URL: 'https://staging.travel.expensify.com',
    TRIP_ID_PATH: (tripID: string) => `trips/${tripID}`,
    SPOTNANA_TMC_ID: '8e8e7258-1cf3-48c0-9cd1-fe78a6e31eed',
    STAGING_SPOTNANA_TMC_ID: '7a290c6e-5328-4107-aff6-e48765845b81',
    SCREEN_READER_STATES: {
        ALL: 'all',
        ACTIVE: 'active',
        DISABLED: 'disabled',
    },
    SPACE_CHARACTER_WIDTH: 4,

    // The attribute used in the SelectionScraper.js helper to query all the DOM elements
    // that should be removed from the copied contents in the getHTMLOfSelection() method
    SELECTION_SCRAPER_HIDDEN_ELEMENT: 'selection-scrapper-hidden-element',
    INNER_BOX_SHADOW_ELEMENT: 'inner-box-shadow-element',
    MODERATION: {
        MODERATOR_DECISION_PENDING: 'pending',
        MODERATOR_DECISION_PENDING_HIDE: 'pendingHide',
        MODERATOR_DECISION_PENDING_REMOVE: 'pendingRemove',
        MODERATOR_DECISION_APPROVED: 'approved',
        MODERATOR_DECISION_HIDDEN: 'hidden',
        FLAG_SEVERITY_SPAM: 'spam',
        FLAG_SEVERITY_INCONSIDERATE: 'inconsiderate',
        FLAG_SEVERITY_INTIMIDATION: 'intimidation',
        FLAG_SEVERITY_BULLYING: 'bullying',
        FLAG_SEVERITY_HARASSMENT: 'harassment',
        FLAG_SEVERITY_ASSAULT: 'assault',
    },
    EMOJI_PICKER_TEXT_INPUT_SIZES: 152,
    QR: {
        DEFAULT_LOGO_SIZE_RATIO: 0.25,
        DEFAULT_LOGO_MARGIN_RATIO: 0.02,
        EXPENSIFY_LOGO_SIZE_RATIO: 0.22,
        EXPENSIFY_LOGO_MARGIN_RATIO: 0.03,
    },

    /**
     * Acceptable values for the `role` attribute on react native components.
     *
     * **IMPORTANT:** Not for use with the `accessibilityRole` prop, as it accepts different values, and new components
     * should use the `role` prop instead.
     */
    ROLE: {
        /** Use for elements with important, time-sensitive information. */
        ALERT: 'alert',
        /** Use for elements that act as buttons. */
        BUTTON: 'button',
        /** Use for elements representing checkboxes. */
        CHECKBOX: 'checkbox',
        /** Use for elements that allow a choice from multiple options. */
        COMBOBOX: 'combobox',
        /** Use with scrollable lists to represent a grid layout. */
        GRID: 'grid',
        /** Use for section headers or titles. */
        HEADING: 'heading',
        /** Use for image elements. */
        IMG: 'img',
        /** Use for elements that navigate to other pages or content. */
        LINK: 'link',
        /** Use to identify a list of items. */
        LIST: 'list',
        /** Use for a list of choices or options. */
        MENU: 'menu',
        /** Use for a container of multiple menus. */
        MENUBAR: 'menubar',
        /** Use for items within a menu. */
        MENUITEM: 'menuitem',
        /** Use when no specific role is needed. */
        NONE: 'none',
        /** Use for elements that don't require a specific role. */
        PRESENTATION: 'presentation',
        /** Use for elements showing progress of a task. */
        PROGRESSBAR: 'progressbar',
        /** Use for radio buttons. */
        RADIO: 'radio',
        /** Use for groups of radio buttons. */
        RADIOGROUP: 'radiogroup',
        /** Use for scrollbar elements. */
        SCROLLBAR: 'scrollbar',
        /** Use for text fields that are used for searching. */
        SEARCHBOX: 'searchbox',
        /** Use for adjustable elements like sliders. */
        SLIDER: 'slider',
        /** Use for a button that opens a list of choices. */
        SPINBUTTON: 'spinbutton',
        /** Use for elements providing a summary of app conditions. */
        SUMMARY: 'summary',
        /** Use for on/off switch elements. */
        SWITCH: 'switch',
        /** Use for tab elements in a tab list. */
        TAB: 'tab',
        /** Use for a list of tabs. */
        TABLIST: 'tablist',
        /** Use for timer elements. */
        TIMER: 'timer',
        /** Use for toolbars containing action buttons or components. */
        TOOLBAR: 'toolbar',
        /** Use for navigation elements */
        NAVIGATION: 'navigation',
    },
    TRANSLATION_KEYS: {
        ATTACHMENT: 'common.attachment',
    },
    TEACHERS_UNITE: {
        PROD_PUBLIC_ROOM_ID: '7470147100835202',
        PROD_POLICY_ID: 'B795B6319125BDF2',
        TEST_PUBLIC_ROOM_ID: '207591744844000',
        TEST_POLICY_ID: 'ABD1345ED7293535',
        POLICY_NAME: 'Expensify.org / Teachers Unite!',
        PUBLIC_ROOM_NAME: '#teachers-unite',
    },
    CUSTOM_STATUS_TYPES: {
        NEVER: 'never',
        THIRTY_MINUTES: 'thirtyMinutes',
        ONE_HOUR: 'oneHour',
        AFTER_TODAY: 'afterToday',
        AFTER_WEEK: 'afterWeek',
        CUSTOM: 'custom',
    },
    TWO_FACTOR_AUTH_STEPS: {
        CODES: 'CODES',
        VERIFY: 'VERIFY',
        SUCCESS: 'SUCCESS',
        ENABLED: 'ENABLED',
        DISABLED: 'DISABLED',
        GETCODE: 'GETCODE',
    },
    DELEGATE_ROLE: {
        ALL: 'all',
        SUBMITTER: 'submitter',
    },
    DELEGATE_ROLE_HELPDOT_ARTICLE_LINK: 'https://help.expensify.com/expensify-classic/hubs/copilots-and-delegates/',
    STRIPE_GBP_AUTH_STATUSES: {
        SUCCEEDED: 'succeeded',
        CARD_AUTHENTICATION_REQUIRED: 'authentication_required',
    },
    TAB: {
        DEBUG_TAB_ID: 'DebugTab',
        NEW_CHAT_TAB_ID: 'NewChatTab',
        NEW_CHAT: 'chat',
        NEW_ROOM: 'room',
        RECEIPT_TAB_ID: 'ReceiptTab',
        IOU_REQUEST_TYPE: 'iouRequestType',
    },
    TAB_REQUEST: {
        MANUAL: 'manual',
        SCAN: 'scan',
        DISTANCE: 'distance',
    },

    STATUS_TEXT_MAX_LENGTH: 100,

    DROPDOWN_BUTTON_SIZE: {
        LARGE: 'large',
        MEDIUM: 'medium',
        SMALL: 'small',
    },

    SF_COORDINATES: [-122.4194, 37.7749],

    NAVIGATION: {
        TYPE: {
            UP: 'UP',
        },
        ACTION_TYPE: {
            REPLACE: 'REPLACE',
            PUSH: 'PUSH',
            NAVIGATE: 'NAVIGATE',
        },
    },
    TIME_PERIOD: {
        AM: 'AM',
        PM: 'PM',
    },
    INDENTS: '    ',
    PARENT_CHILD_SEPARATOR: ': ',
    COLON: ':',
    MAPBOX: {
        PADDING: 32,
        DEFAULT_ZOOM: 15,
        SINGLE_MARKER_ZOOM: 15,
        DEFAULT_COORDINATE: [-122.4021, 37.7911] as [number, number],
        STYLE_URL: 'mapbox://styles/expensify/cllcoiqds00cs01r80kp34tmq',
        ANIMATION_DURATION_ON_CENTER_ME: 1000,
        CENTER_BUTTON_FADE_DURATION: 300,
    },
    ONYX_UPDATE_TYPES: {
        HTTPS: 'https',
        PUSHER: 'pusher',
        AIRSHIP: 'airship',
    },
    EVENTS: {
        SCROLLING: 'scrolling',
    },

    CHAT_HEADER_LOADER_HEIGHT: 36,

    HORIZONTAL_SPACER: {
        DEFAULT_BORDER_BOTTOM_WIDTH: 1,
        DEFAULT_MARGIN_VERTICAL: 8,
        HIDDEN_MARGIN_VERTICAL: 4,
        HIDDEN_BORDER_BOTTOM_WIDTH: 0,
    },

    LIST_COMPONENTS: {
        HEADER: 'header',
        FOOTER: 'footer',
    },

    MISSING_TRANSLATION: 'MISSING TRANSLATION',
    SEARCH_MAX_LENGTH: 500,

    /**
     * The count of characters we'll allow the user to type after reaching SEARCH_MAX_LENGTH in an input.
     */
    ADDITIONAL_ALLOWED_CHARACTERS: 20,

    VALIDATION_REIMBURSEMENT_INPUT_LIMIT: 20,

    REFERRAL_PROGRAM: {
        CONTENT_TYPES: {
            SUBMIT_EXPENSE: 'submitExpense',
            START_CHAT: 'startChat',
            PAY_SOMEONE: 'paySomeone',
            REFER_FRIEND: 'referralFriend',
            SHARE_CODE: 'shareCode',
        },
        REVENUE: 250,
        LEARN_MORE_LINK: 'https://help.expensify.com/articles/new-expensify/expenses/Referral-Program',
        LINK: 'https://join.my.expensify.com',
    },

    FEATURE_TRAINING: {
        CONTENT_TYPES: {
            TRACK_EXPENSE: 'track-expenses',
        },
        'track-expenses': {
            VIDEO_URL: `${CLOUDFRONT_URL}/videos/guided-setup-track-business-v2.mp4`,
            LEARN_MORE_LINK: `${USE_EXPENSIFY_URL}/track-expenses`,
        },
    },

    /**
     * native IDs for close buttons in Overlay component
     */
    OVERLAY: {
        TOP_BUTTON_NATIVE_ID: 'overLayTopButton',
        BOTTOM_BUTTON_NATIVE_ID: 'overLayBottomButton',
    },

    BACK_BUTTON_NATIVE_ID: 'backButton',
    EMOJI_PICKER_BUTTON_NATIVE_ID: 'emojiPickerButton',

    /**
     * The maximum count of items per page for SelectionList.
     * When paginate, it multiplies by page number.
     */
    MAX_SELECTION_LIST_PAGE_LENGTH: 500,

    /**
     * Bank account names
     */
    BANK_NAMES: {
        EXPENSIFY: 'expensify',
        AMERICAN_EXPRESS: 'americanexpress',
        BANK_OF_AMERICA: 'bank of america',
        BB_T: 'bbt',
        CAPITAL_ONE: 'capital one',
        CHASE: 'chase',
        CHARLES_SCHWAB: 'charles schwab',
        CITIBANK: 'citibank',
        CITIZENS_BANK: 'citizens bank',
        DISCOVER: 'discover',
        FIDELITY: 'fidelity',
        GENERIC_BANK: 'generic bank',
        HUNTINGTON_BANK: 'huntington bank',
        HUNTINGTON_NATIONAL: 'huntington national',
        NAVY_FEDERAL_CREDIT_UNION: 'navy federal credit union',
        PNC: 'pnc',
        REGIONS_BANK: 'regions bank',
        SUNTRUST: 'suntrust',
        TD_BANK: 'td bank',
        US_BANK: 'us bank',
        USAA: 'usaa',
    },

    /**
     * Constants for maxToRenderPerBatch parameter that is used for FlatList or SectionList. This controls the amount of items rendered per batch, which is the next chunk of items
     * rendered on every scroll.
     */
    MAX_TO_RENDER_PER_BATCH: {
        DEFAULT: 5,
        CAROUSEL: 3,
    },

    /**
     * Constants for types of violation.
     */
    VIOLATION_TYPES: {
        VIOLATION: 'violation',
        NOTICE: 'notice',
        WARNING: 'warning',
    },

    /**
     * Constants with different types for the modifiedAmount violation
     */
    MODIFIED_AMOUNT_VIOLATION_DATA: {
        DISTANCE: 'distance',
        CARD: 'card',
        SMARTSCAN: 'smartscan',
    },

    /**
     * Constants for types of violation names.
     * Defined here because they need to be referenced by the type system to generate the
     * ViolationNames type.
     */
    VIOLATIONS: {
        ALL_TAG_LEVELS_REQUIRED: 'allTagLevelsRequired',
        AUTO_REPORTED_REJECTED_EXPENSE: 'autoReportedRejectedExpense',
        BILLABLE_EXPENSE: 'billableExpense',
        CASH_EXPENSE_WITH_NO_RECEIPT: 'cashExpenseWithNoReceipt',
        CATEGORY_OUT_OF_POLICY: 'categoryOutOfPolicy',
        CONVERSION_SURCHARGE: 'conversionSurcharge',
        CUSTOM_UNIT_OUT_OF_POLICY: 'customUnitOutOfPolicy',
        DUPLICATED_TRANSACTION: 'duplicatedTransaction',
        FIELD_REQUIRED: 'fieldRequired',
        FUTURE_DATE: 'futureDate',
        INVOICE_MARKUP: 'invoiceMarkup',
        MAX_AGE: 'maxAge',
        MISSING_CATEGORY: 'missingCategory',
        MISSING_COMMENT: 'missingComment',
        MISSING_TAG: 'missingTag',
        MODIFIED_AMOUNT: 'modifiedAmount',
        MODIFIED_DATE: 'modifiedDate',
        NON_EXPENSIWORKS_EXPENSE: 'nonExpensiworksExpense',
        OVER_AUTO_APPROVAL_LIMIT: 'overAutoApprovalLimit',
        OVER_CATEGORY_LIMIT: 'overCategoryLimit',
        OVER_LIMIT: 'overLimit',
        OVER_LIMIT_ATTENDEE: 'overLimitAttendee',
        PER_DAY_LIMIT: 'perDayLimit',
        RECEIPT_NOT_SMART_SCANNED: 'receiptNotSmartScanned',
        RECEIPT_REQUIRED: 'receiptRequired',
        RTER: 'rter',
        SMARTSCAN_FAILED: 'smartscanFailed',
        SOME_TAG_LEVELS_REQUIRED: 'someTagLevelsRequired',
        TAG_OUT_OF_POLICY: 'tagOutOfPolicy',
        TAX_AMOUNT_CHANGED: 'taxAmountChanged',
        TAX_OUT_OF_POLICY: 'taxOutOfPolicy',
        TAX_RATE_CHANGED: 'taxRateChanged',
        TAX_REQUIRED: 'taxRequired',
        HOLD: 'hold',
    },
    RTER_VIOLATION_TYPES: {
        BROKEN_CARD_CONNECTION: 'brokenCardConnection',
        BROKEN_CARD_CONNECTION_530: 'brokenCardConnection530',
        SEVEN_DAY_HOLD: 'sevenDayHold',
    },
    REVIEW_DUPLICATES_ORDER: ['merchant', 'category', 'tag', 'description', 'taxCode', 'billable', 'reimbursable'],

    REPORT_VIOLATIONS: {
        FIELD_REQUIRED: 'fieldRequired',
    },

    REPORT_VIOLATIONS_EXCLUDED_FIELDS: {
        TEXT_TITLE: 'text_title',
    },

    /** Context menu types */
    CONTEXT_MENU_TYPES: {
        LINK: 'LINK',
        REPORT_ACTION: 'REPORT_ACTION',
        EMAIL: 'EMAIL',
        REPORT: 'REPORT',
    },

    PROMOTED_ACTIONS: {
        PIN: 'pin',
        SHARE: 'share',
        JOIN: 'join',
        MESSAGE: 'message',
        HOLD: 'hold',
    },

    THUMBNAIL_IMAGE: {
        SMALL_SCREEN: {
            SIZE: 250,
        },
        WIDE_SCREEN: {
            SIZE: 350,
        },
        NAN_ASPECT_RATIO: 1.5,
    },

    VIDEO_PLAYER: {
        POPOVER_Y_OFFSET: -30,
        PLAYBACK_SPEEDS: [0.25, 0.5, 0.75, 1, 1.25, 1.5, 1.75, 2],
        HIDE_TIME_TEXT_WIDTH: 250,
        MIN_WIDTH: 170,
        MIN_HEIGHT: 120,
        CONTROLS_STATUS: {
            SHOW: 'show',
            HIDE: 'hide',
            VOLUME_ONLY: 'volumeOnly',
        },
        CONTROLS_POSITION: {
            NATIVE: 32,
            NORMAL: 8,
        },
        DEFAULT_VIDEO_DIMENSIONS: {width: 1900, height: 1400},
    },

    INTRO_CHOICES: {
        SUBMIT: 'newDotSubmit',
        MANAGE_TEAM: 'newDotManageTeam',
        CHAT_SPLIT: 'newDotSplitChat',
    },

    MANAGE_TEAMS_CHOICE: {
        MULTI_LEVEL: 'multiLevelApproval',
        CUSTOM_EXPENSE: 'customExpenseCoding',
        CARD_TRACKING: 'companyCardTracking',
        ACCOUNTING: 'accountingIntegrations',
        RULE: 'ruleEnforcement',
    },

    MINI_CONTEXT_MENU_MAX_ITEMS: 4,

    WORKSPACE_SWITCHER: {
        NAME: 'Expensify',
        SUBSCRIPT_ICON_SIZE: 8,
    },

    WELCOME_VIDEO_URL: `${CLOUDFRONT_URL}/videos/intro-1280.mp4`,

    ONBOARDING_CHOICES: {...onboardingChoices},
    SELECTABLE_ONBOARDING_CHOICES: {...selectableOnboardingChoices},
    COMBINED_TRACK_SUBMIT_ONBOARDING_CHOICES: {...combinedTrackSubmitOnboardingChoices},
    ONBOARDING_SIGNUP_QUALIFIERS: {...signupQualifiers},
    ONBOARDING_INVITE_TYPES: {...onboardingInviteTypes},
    ONBOARDING_COMPANY_SIZE: {...onboardingCompanySize},
    ACTIONABLE_TRACK_EXPENSE_WHISPER_MESSAGE: 'What would you like to do with this expense?',
    ONBOARDING_CONCIERGE: {
        [onboardingChoices.EMPLOYER]:
            '# Expensify is the fastest way to get paid back!\n' +
            '\n' +
            'To submit expenses for reimbursement:\n' +
            '1. From the home screen, click the green + button > *Request money*.\n' +
            "2. Enter an amount or scan a receipt, then input your boss's email.\n" +
            '\n' +
            "That'll send a request to get you paid back. Let me know if you have any questions!",
        [onboardingChoices.MANAGE_TEAM]:
            "# Let's start managing your team's expenses!\n" +
            '\n' +
            "To manage your team's expenses, create a workspace to keep everything in one place. Here's how:\n" +
            '1. From the home screen, click the green + button > *New Workspace*\n' +
            '2. Give your workspace a name (e.g. "Sales team expenses").\n' +
            '\n' +
            'Then, invite your team to your workspace via the Members pane and [connect a business bank account](https://help.expensify.com/articles/new-expensify/bank-accounts/Connect-a-Bank-Account) to reimburse them. Let me know if you have any questions!',
        [onboardingChoices.PERSONAL_SPEND]:
            "# Let's start tracking your expenses! \n" +
            '\n' +
            "To track your expenses, create a workspace to keep everything in one place. Here's how:\n" +
            '1. From the home screen, click the green + button > *New Workspace*\n' +
            '2. Give your workspace a name (e.g. "My expenses").\n' +
            '\n' +
            'Then, add expenses to your workspace:\n' +
            '1. Find your workspace using the search field.\n' +
            '2. Click the gray + button next to the message field.\n' +
            '3. Click Request money, then add your expense type.\n' +
            '\n' +
            "We'll store all expenses in your new workspace for easy access. Let me know if you have any questions!",
        [onboardingChoices.CHAT_SPLIT]:
            '# Splitting the bill is as easy as a conversation!\n' +
            '\n' +
            'To split an expense:\n' +
            '1. From the home screen, click the green + button > *Request money*.\n' +
            '2. Enter an amount or scan a receipt, then choose who you want to split it with.\n' +
            '\n' +
            "We'll send a request to each person so they can pay you back. Let me know if you have any questions!",
    },
    ONBOARDING_ACCOUNTING_MAPPING: {
        quickbooksOnline: 'QuickBooks Online',
        xero: 'Xero',
        netsuite: 'NetSuite',
        intacct: 'Sage Intacct',
        quickbooksDesktop: 'QuickBooks Desktop',
    },
    ONBOARDING_MESSAGES: {
        [onboardingChoices.EMPLOYER]: onboardingEmployerOrSubmitMessage,
        [onboardingChoices.SUBMIT]: onboardingEmployerOrSubmitMessage,
        [onboardingChoices.MANAGE_TEAM]: {
            message: 'Here are some important tasks to help get your team’s expenses under control.',
            video: {
                url: `${CLOUDFRONT_URL}/videos/guided-setup-manage-team-v2.mp4`,
                thumbnailUrl: `${CLOUDFRONT_URL}/images/guided-setup-manage-team.jpg`,
                duration: 55,
                width: 1280,
                height: 960,
            },
            tasks: [
                {
                    type: 'createWorkspace',
                    autoCompleted: true,
                    title: 'Create a workspace',
                    description:
                        '*Create a workspace* to track expenses, scan receipts, chat, and more.\n' +
                        '\n' +
                        'Here’s how to create a workspace:\n' +
                        '\n' +
                        '1. Click the settings tab.\n' +
                        '2. Click *Workspaces* > *New workspace*.\n' +
                        '\n' +
                        '*Your new workspace is ready! It’ll keep all of your spend (and chats) in one place.*',
                },
                selfGuidedTourTask,
                {
                    type: 'meetGuide',
                    autoCompleted: false,
                    title: 'Meet your setup specialist',
                    description: ({adminsRoomLink}) =>
                        `Meet your setup specialist, who can answer any questions as you get started with Expensify. Yes, a real human!\n` +
                        '\n' +
                        `Chat with the specialist in your [#admins room](${adminsRoomLink}).`,
                },
                {
                    type: 'setupCategoriesAndTags',
                    autoCompleted: false,
                    title: 'Set up categories and tags',
                    description: ({workspaceSettingsLink, workspaceAccountingLink}) =>
                        '*Set up categories and tags* so your team can code expenses for easy reporting.\n' +
                        '\n' +
                        `Import them automatically by [connecting your accounting software](${workspaceAccountingLink}), or set them up manually in your [workspace settings](${workspaceSettingsLink}).`,
                },
                {
                    type: 'setupCategories',
                    autoCompleted: false,
                    title: 'Set up categories',
                    description: ({workspaceCategoriesLink}) =>
                        '*Set up categories* so your team can code expenses for easy reporting.\n' +
                        '\n' +
                        'Here’s how to set up categories:\n' +
                        '\n' +
                        '1. Click the settings tab.\n' +
                        '2. Go to *Workspaces*.\n' +
                        '3. Select your workspace.\n' +
                        '4. Click *Categories*.\n' +
                        "5. Disable any categories you don't need.\n" +
                        '6. Add your own categories in the top right.\n' +
                        '\n' +
                        `[Take me to workspace category settings](${workspaceCategoriesLink}).`,
                },
                {
                    type: 'setupTags',
                    autoCompleted: false,
                    title: 'Set up tags',
                    description: ({workspaceMoreFeaturesLink}) =>
                        'Tags can be used if you want more details with every expense. Use tags for projects, clients, locations, departments, and more. If you need multiple levels of tags you can upgrade to a control plan.\n' +
                        '\n' +
                        '*Here’s how to set up tags:*\n' +
                        '\n' +
                        '1. Click the settings tab.\n' +
                        '2. Go to Workspaces.\n' +
                        '3. Select your workspace.\n' +
                        '4. Click More features.\n' +
                        '5. Enable tags.\n' +
                        '6. Navigate to Tags in the workspace editor.\n' +
                        '7. In Tags, click + Add tag to make your own.\n' +
                        '\n' +
                        `*[Take me to more features](${workspaceMoreFeaturesLink})*`,
                },
                {
                    type: 'addExpenseApprovals',
                    autoCompleted: false,
                    title: 'Add expense approvals',
                    description: ({workspaceMoreFeaturesLink}) =>
                        '*Add expense approvals* to review your team’s spend and keep it under control.\n' +
                        '\n' +
                        'Here’s how to add expense approvals:\n' +
                        '\n' +
                        '1. Click the settings tab.\n' +
                        '2. Go to Workspaces.\n' +
                        '3. Select your workspace.\n' +
                        '4. Click *More features*.\n' +
                        '5. Enable *Workflows*.\n' +
                        '6. In *Workflows*, enable *Add approvals*.\n' +
                        '7. You’ll be set as the expense approver. You can change this to any admin once you invite your team.\n' +
                        '\n' +
                        `[Take me to enable more features](${workspaceMoreFeaturesLink}).`,
                },
                {
                    type: 'inviteTeam',
                    autoCompleted: false,
                    title: 'Invite your team',
                    description: ({workspaceMembersLink}) =>
                        '*Invite your team* to Expensify so they can start tracking expenses today.\n' +
                        '\n' +
                        'Here’s how to invite your team:\n' +
                        '\n' +
                        '1. Click the settings tab.\n' +
                        '2. Go to Workspaces.\n' +
                        '3. Select your workspace.\n' +
                        '4. Click *Members* > *Invite member*.\n' +
                        '5. Enter emails or phone numbers. \n' +
                        '6. Add an invite message if you want.\n' +
                        '\n' +
                        `[Take me to workspace members](${workspaceMembersLink}). That’s it, happy expensing! :)`,
                },
                {
                    type: 'addAccountingIntegration',
                    autoCompleted: false,
                    title: ({integrationName}) => `Connect to ${integrationName}`,
                    description: ({integrationName, workspaceAccountingLink}) =>
                        `Connect to ${integrationName} for automatic expense coding and syncing that makes month-end close a breeze.\n` +
                        '\n' +
                        `Here’s how to connect to ${integrationName}:\n` +
                        '\n' +
                        '1. Click the settings tab.\n' +
                        '2. Go to Workspaces.\n' +
                        '3. Select your workspace.\n' +
                        '4. Click Accounting.\n' +
                        `5. Find ${integrationName}.\n` +
                        '6. Click Connect.\n' +
                        '\n' +
                        `[Take me to Accounting!](${workspaceAccountingLink})`,
                },
            ],
        },
        [onboardingChoices.PERSONAL_SPEND]: {
            ...onboardingPersonalSpendMessage,
            tasks: [selfGuidedTourTask, ...onboardingPersonalSpendMessage.tasks],
        },
        [onboardingChoices.CHAT_SPLIT]: {
            message: 'Splitting bills with friends is as easy as sending a message. Here’s how.',
            video: {
                url: `${CLOUDFRONT_URL}/videos/guided-setup-chat-split-bills-v2.mp4`,
                thumbnailUrl: `${CLOUDFRONT_URL}/images/guided-setup-chat-split-bills.jpg`,
                duration: 55,
                width: 1280,
                height: 960,
            },
            tasks: [
                selfGuidedTourTask,
                {
                    type: 'startChat',
                    autoCompleted: false,
                    title: 'Start a chat',
                    description:
                        '*Start a chat* with a friend or group using their email or phone number.\n' +
                        '\n' +
                        'Here’s how to start a chat:\n' +
                        '\n' +
                        '1. Click the green *+* button.\n' +
                        '2. Choose *Start chat*.\n' +
                        '3. Enter emails or phone numbers.\n' +
                        '\n' +
                        'If any of your friends aren’t using Expensify already, they’ll be invited automatically.\n' +
                        '\n' +
                        'Every chat will also turn into an email or text that they can respond to directly.',
                },
                {
                    type: 'splitExpense',
                    autoCompleted: false,
                    title: 'Split an expense',
                    description:
                        '*Split an expense* right in your chat with one or more friends.\n' +
                        '\n' +
                        'Here’s how to request money:\n' +
                        '\n' +
                        '1. Hit the green *+* button.\n' +
                        '2. Choose *Start chat*.\n' +
                        '3. Enter any email, SMS, or name of who you want to split with.\n' +
                        '4. From within the chat, hit the *+* button on the message bar, and hit *Split expense*.\n' +
                        '5. Create the expense by selecting Manual, Scan or Distance.\n' +
                        '\n' +
                        'Feel free to add more details if you want, or just send it off. Let’s get you paid back!',
                },
                {
                    type: 'addBankAccount',
                    autoCompleted: false,
                    title: 'Add personal bank account',
                    description:
                        'You’ll need to add your personal bank account to get paid back. Don’t worry, it’s easy!\n' +
                        '\n' +
                        'Here’s how to set up your bank account:\n' +
                        '\n' +
                        '1. Click the settings tab.\n' +
                        '2. Click *Wallet* > *Bank accounts* > *+ Add bank account*.\n' +
                        '3. Connect your bank account.\n' +
                        '\n' +
                        'Once that’s done, you can request money from anyone and get paid back right into your personal bank account.',
                },
            ],
        },
        [onboardingChoices.ADMIN]: {
            message: "As an admin, learn how to manage your team's workspace and submit expenses yourself.",
            video: {
                url: `${CLOUDFRONT_URL}/videos/guided-setup-manage-team-v2.mp4`,
                thumbnailUrl: `${CLOUDFRONT_URL}/images/guided-setup-manage-team.jpg`,
                duration: 55,
                width: 1280,
                height: 960,
            },
            tasks: [
                {
                    type: 'meetSetupSpecialist',
                    autoCompleted: false,
                    title: 'Meet your setup specialist',
                    description:
                        '*Meet your setup specialist* who can answer any questions as you get started with Expensify. Yes, a real human!' +
                        '\n' +
                        'Chat with them in your #admins room or schedule a call today.',
                },
                {
                    type: 'reviewWorkspaceSettings',
                    autoCompleted: false,
                    title: 'Review your workspace settings',
                    description:
                        "Here's how to review and update your workspace settings:" +
                        '\n' +
                        '1. Click the settings tab.' +
                        '2. Click *Workspaces* > [Your workspace].' +
                        '\n' +
                        "Make any changes there and we'll track them in the #admins room.",
                },
                {
                    type: 'submitExpense',
                    autoCompleted: false,
                    title: 'Submit an expense',
                    description:
                        '*Submit an expense* by entering an amount or scanning a receipt.\n' +
                        '\n' +
                        'Here’s how to submit an expense:\n' +
                        '\n' +
                        '1. Click the green *+* button.\n' +
                        '2. Choose *Submit expense*.\n' +
                        '3. Enter an amount or scan a receipt.\n' +
                        '4. Add your reimburser to the request.\n' +
                        '\n' +
                        'Then, send your request and wait for that sweet “Cha-ching!” when it’s complete.',
                },
            ],
        },
        [onboardingChoices.LOOKING_AROUND]: {
            message:
                "Expensify is best known for expense and corporate card management, but we do a lot more than that. Let me know what you're interested in and I'll help get you started.",
            tasks: [],
        },
    } satisfies Record<OnboardingPurpose, OnboardingMessage>,

    COMBINED_TRACK_SUBMIT_ONBOARDING_MESSAGES: {
        [combinedTrackSubmitOnboardingChoices.PERSONAL_SPEND]: combinedTrackSubmitOnboardingPersonalSpendMessage,
        [combinedTrackSubmitOnboardingChoices.EMPLOYER]: combinedTrackSubmitOnboardingEmployerOrSubmitMessage,
        [combinedTrackSubmitOnboardingChoices.SUBMIT]: combinedTrackSubmitOnboardingEmployerOrSubmitMessage,
    } satisfies Record<ValueOf<typeof combinedTrackSubmitOnboardingChoices>, OnboardingMessage>,

    REPORT_FIELD_TITLE_FIELD_ID: 'text_title',

    MOBILE_PAGINATION_SIZE: 15,
    WEB_PAGINATION_SIZE: 30,

    /** Dimensions for illustration shown in Confirmation Modal */
    CONFIRM_CONTENT_SVG_SIZE: {
        HEIGHT: 220,
        WIDTH: 130,
    },

    DEBUG_CONSOLE: {
        LEVELS: {
            INFO: 'INFO',
            ERROR: 'ERROR',
            RESULT: 'RESULT',
            DEBUG: 'DEBUG',
        },
    },
    REIMBURSEMENT_ACCOUNT: {
        DEFAULT_DATA: {
            achData: {
                state: BankAccount.STATE.SETUP,
            },
            isLoading: false,
            errorFields: {},
            errors: {},
            maxAttemptsReached: false,
            shouldShowResetModal: false,
        },
        SUBSTEP_INDEX: {
            BANK_ACCOUNT: {
                ACCOUNT_NUMBERS: 0,
            },
            PERSONAL_INFO: {
                LEGAL_NAME: 0,
                DATE_OF_BIRTH: 1,
                SSN: 2,
                ADDRESS: 3,
            },
            BUSINESS_INFO: {
                BUSINESS_NAME: 0,
                TAX_ID_NUMBER: 1,
                COMPANY_WEBSITE: 2,
                PHONE_NUMBER: 3,
                COMPANY_ADDRESS: 4,
                COMPANY_TYPE: 5,
                INCORPORATION_DATE: 6,
                INCORPORATION_STATE: 7,
            },
            UBO: {
                LEGAL_NAME: 0,
                DATE_OF_BIRTH: 1,
                SSN: 2,
                ADDRESS: 3,
            },
        },
    },
    CURRENCY_TO_DEFAULT_MILEAGE_RATE: JSON.parse(`{
        "AED": {
            "rate": 396,
            "unit": "km"
        },
        "AFN": {
            "rate": 8369,
            "unit": "km"
        },
        "ALL": {
            "rate": 11104,
            "unit": "km"
        },
        "AMD": {
            "rate": 56842,
            "unit": "km"
        },
        "ANG": {
            "rate": 193,
            "unit": "km"
        },
        "AOA": {
            "rate": 67518,
            "unit": "km"
        },
        "ARS": {
            "rate": 9873,
            "unit": "km"
        },
        "AUD": {
            "rate": 85,
            "unit": "km"
        },
        "AWG": {
            "rate": 195,
            "unit": "km"
        },
        "AZN": {
            "rate": 183,
            "unit": "km"
        },
        "BAM": {
            "rate": 177,
            "unit": "km"
        },
        "BBD": {
            "rate": 216,
            "unit": "km"
        },
        "BDT": {
            "rate": 9130,
            "unit": "km"
        },
        "BGN": {
            "rate": 177,
            "unit": "km"
        },
        "BHD": {
            "rate": 40,
            "unit": "km"
        },
        "BIF": {
            "rate": 210824,
            "unit": "km"
        },
        "BMD": {
            "rate": 108,
            "unit": "km"
        },
        "BND": {
            "rate": 145,
            "unit": "km"
        },
        "BOB": {
            "rate": 745,
            "unit": "km"
        },
        "BRL": {
            "rate": 594,
            "unit": "km"
        },
        "BSD": {
            "rate": 108,
            "unit": "km"
        },
        "BTN": {
            "rate": 7796,
            "unit": "km"
        },
        "BWP": {
            "rate": 1180,
            "unit": "km"
        },
        "BYN": {
            "rate": 280,
            "unit": "km"
        },
        "BYR": {
            "rate": 2159418,
            "unit": "km"
        },
        "BZD": {
            "rate": 217,
            "unit": "km"
        },
        "CAD": {
            "rate": 70,
            "unit": "km"
        },
        "CDF": {
            "rate": 213674,
            "unit": "km"
        },
        "CHF": {
            "rate": 70,
            "unit": "km"
        },
        "CLP": {
            "rate": 77249,
            "unit": "km"
        },
        "CNY": {
            "rate": 702,
            "unit": "km"
        },
        "COP": {
            "rate": 383668,
            "unit": "km"
        },
        "CRC": {
            "rate": 65899,
            "unit": "km"
        },
        "CUC": {
            "rate": 108,
            "unit": "km"
        },
        "CUP": {
            "rate": 2776,
            "unit": "km"
        },
        "CVE": {
            "rate": 6112,
            "unit": "km"
        },
        "CZK": {
            "rate": 2356,
            "unit": "km"
        },
        "DJF": {
            "rate": 19151,
            "unit": "km"
        },
        "DKK": {
            "rate": 379,
            "unit": "km"
        },
        "DOP": {
            "rate": 6144,
            "unit": "km"
        },
        "DZD": {
            "rate": 14375,
            "unit": "km"
        },
        "EEK": {
            "rate": 1576,
            "unit": "km"
        },
        "EGP": {
            "rate": 1696,
            "unit": "km"
        },
        "ERN": {
            "rate": 1617,
            "unit": "km"
        },
        "ETB": {
            "rate": 4382,
            "unit": "km"
        },
        "EUR": {
            "rate": 30,
            "unit": "km"
        },
        "FJD": {
            "rate": 220,
            "unit": "km"
        },
        "FKP": {
            "rate": 77,
            "unit": "km"
        },
        "GBP": {
            "rate": 45,
            "unit": "mi"
        },
        "GEL": {
            "rate": 359,
            "unit": "km"
        },
        "GHS": {
            "rate": 620,
            "unit": "km"
        },
        "GIP": {
            "rate": 77,
            "unit": "km"
        },
        "GMD": {
            "rate": 5526,
            "unit": "km"
        },
        "GNF": {
            "rate": 1081319,
            "unit": "km"
        },
        "GTQ": {
            "rate": 832,
            "unit": "km"
        },
        "GYD": {
            "rate": 22537,
            "unit": "km"
        },
        "HKD": {
            "rate": 837,
            "unit": "km"
        },
        "HNL": {
            "rate": 2606,
            "unit": "km"
        },
        "HRK": {
            "rate": 684,
            "unit": "km"
        },
        "HTG": {
            "rate": 8563,
            "unit": "km"
        },
        "HUF": {
            "rate": 33091,
            "unit": "km"
        },
        "IDR": {
            "rate": 1555279,
            "unit": "km"
        },
        "ILS": {
            "rate": 540,
            "unit": "km"
        },
        "INR": {
            "rate": 7805,
            "unit": "km"
        },
        "IQD": {
            "rate": 157394,
            "unit": "km"
        },
        "IRR": {
            "rate": 4539961,
            "unit": "km"
        },
        "ISK": {
            "rate": 13518,
            "unit": "km"
        },
        "JMD": {
            "rate": 15794,
            "unit": "km"
        },
        "JOD": {
            "rate": 77,
            "unit": "km"
        },
        "JPY": {
            "rate": 11748,
            "unit": "km"
        },
        "KES": {
            "rate": 11845,
            "unit": "km"
        },
        "KGS": {
            "rate": 9144,
            "unit": "km"
        },
        "KHR": {
            "rate": 437658,
            "unit": "km"
        },
        "KMF": {
            "rate": 44418,
            "unit": "km"
        },
        "KPW": {
            "rate": 97043,
            "unit": "km"
        },
        "KRW": {
            "rate": 121345,
            "unit": "km"
        },
        "KWD": {
            "rate": 32,
            "unit": "km"
        },
        "KYD": {
            "rate": 90,
            "unit": "km"
        },
        "KZT": {
            "rate": 45396,
            "unit": "km"
        },
        "LAK": {
            "rate": 1010829,
            "unit": "km"
        },
        "LBP": {
            "rate": 164153,
            "unit": "km"
        },
        "LKR": {
            "rate": 21377,
            "unit": "km"
        },
        "LRD": {
            "rate": 18709,
            "unit": "km"
        },
        "LSL": {
            "rate": 1587,
            "unit": "km"
        },
        "LTL": {
            "rate": 348,
            "unit": "km"
        },
        "LVL": {
            "rate": 71,
            "unit": "km"
        },
        "LYD": {
            "rate": 486,
            "unit": "km"
        },
        "MAD": {
            "rate": 967,
            "unit": "km"
        },
        "MDL": {
            "rate": 1910,
            "unit": "km"
        },
        "MGA": {
            "rate": 406520,
            "unit": "km"
        },
        "MKD": {
            "rate": 5570,
            "unit": "km"
        },
        "MMK": {
            "rate": 152083,
            "unit": "km"
        },
        "MNT": {
            "rate": 306788,
            "unit": "km"
        },
        "MOP": {
            "rate": 863,
            "unit": "km"
        },
        "MRO": {
            "rate": 38463,
            "unit": "km"
        },
        "MRU": {
            "rate": 3862,
            "unit": "km"
        },
        "MUR": {
            "rate": 4340,
            "unit": "km"
        },
        "MVR": {
            "rate": 1667,
            "unit": "km"
        },
        "MWK": {
            "rate": 84643,
            "unit": "km"
        },
        "MXN": {
            "rate": 93,
            "unit": "km"
        },
        "MYR": {
            "rate": 444,
            "unit": "km"
        },
        "MZN": {
            "rate": 7772,
            "unit": "km"
        },
        "NAD": {
            "rate": 1587,
            "unit": "km"
        },
        "NGN": {
            "rate": 42688,
            "unit": "km"
        },
        "NIO": {
            "rate": 3772,
            "unit": "km"
        },
        "NOK": {
            "rate": 350,
            "unit": "km"
        },
        "NPR": {
            "rate": 12474,
            "unit": "km"
        },
        "NZD": {
            "rate": 95,
            "unit": "km"
        },
        "OMR": {
            "rate": 42,
            "unit": "km"
        },
        "PAB": {
            "rate": 108,
            "unit": "km"
        },
        "PEN": {
            "rate": 401,
            "unit": "km"
        },
        "PGK": {
            "rate": 380,
            "unit": "km"
        },
        "PHP": {
            "rate": 5234,
            "unit": "km"
        },
        "PKR": {
            "rate": 16785,
            "unit": "km"
        },
        "PLN": {
            "rate": 89,
            "unit": "km"
        },
        "PYG": {
            "rate": 704732,
            "unit": "km"
        },
        "QAR": {
            "rate": 393,
            "unit": "km"
        },
        "RON": {
            "rate": 443,
            "unit": "km"
        },
        "RSD": {
            "rate": 10630,
            "unit": "km"
        },
        "RUB": {
            "rate": 8074,
            "unit": "km"
        },
        "RWF": {
            "rate": 107182,
            "unit": "km"
        },
        "SAR": {
            "rate": 404,
            "unit": "km"
        },
        "SBD": {
            "rate": 859,
            "unit": "km"
        },
        "SCR": {
            "rate": 2287,
            "unit": "km"
        },
        "SDG": {
            "rate": 41029,
            "unit": "km"
        },
        "SEK": {
            "rate": 250,
            "unit": "km"
        },
        "SGD": {
            "rate": 145,
            "unit": "km"
        },
        "SHP": {
            "rate": 77,
            "unit": "km"
        },
        "SLL": {
            "rate": 1102723,
            "unit": "km"
        },
        "SOS": {
            "rate": 62604,
            "unit": "km"
        },
        "SRD": {
            "rate": 1526,
            "unit": "km"
        },
        "STD": {
            "rate": 2223309,
            "unit": "km"
        },
        "STN": {
            "rate": 2232,
            "unit": "km"
        },
        "SVC": {
            "rate": 943,
            "unit": "km"
        },
        "SYP": {
            "rate": 82077,
            "unit": "km"
        },
        "SZL": {
            "rate": 1585,
            "unit": "km"
        },
        "THB": {
            "rate": 3328,
            "unit": "km"
        },
        "TJS": {
            "rate": 1230,
            "unit": "km"
        },
        "TMT": {
            "rate": 378,
            "unit": "km"
        },
        "TND": {
            "rate": 295,
            "unit": "km"
        },
        "TOP": {
            "rate": 245,
            "unit": "km"
        },
        "TRY": {
            "rate": 845,
            "unit": "km"
        },
        "TTD": {
            "rate": 732,
            "unit": "km"
        },
        "TWD": {
            "rate": 3055,
            "unit": "km"
        },
        "TZS": {
            "rate": 250116,
            "unit": "km"
        },
        "UAH": {
            "rate": 2985,
            "unit": "km"
        },
        "UGX": {
            "rate": 395255,
            "unit": "km"
        },
        "USD": {
            "rate": 67,
            "unit": "mi"
        },
        "UYU": {
            "rate": 4777,
            "unit": "km"
        },
        "UZS": {
            "rate": 1131331,
            "unit": "km"
        },
        "VEB": {
            "rate": 679346,
            "unit": "km"
        },
        "VEF": {
            "rate": 26793449,
            "unit": "km"
        },
        "VES": {
            "rate": 194381905,
            "unit": "km"
        },
        "VND": {
            "rate": 2487242,
            "unit": "km"
        },
        "VUV": {
            "rate": 11748,
            "unit": "km"
        },
        "WST": {
            "rate": 272,
            "unit": "km"
        },
        "XAF": {
            "rate": 59224,
            "unit": "km"
        },
        "XCD": {
            "rate": 291,
            "unit": "km"
        },
        "XOF": {
            "rate": 59224,
            "unit": "km"
        },
        "XPF": {
            "rate": 10783,
            "unit": "km"
        },
        "YER": {
            "rate": 27037,
            "unit": "km"
        },
        "ZAR": {
            "rate": 464,
            "unit": "km"
        },
        "ZMK": {
            "rate": 566489,
            "unit": "km"
        },
        "ZMW": {
            "rate": 2377,
            "unit": "km"
        }
    }`) as Record<string, MileageRate>,

    EXIT_SURVEY: {
        REASONS: {
            FEATURE_NOT_AVAILABLE: 'featureNotAvailable',
            DONT_UNDERSTAND: 'dontUnderstand',
            PREFER_CLASSIC: 'preferClassic',
        },
        BENEFIT: {
            CHATTING_DIRECTLY: 'chattingDirectly',
            EVERYTHING_MOBILE: 'everythingMobile',
            TRAVEL_EXPENSE: 'travelExpense',
        },
        BOOK_MEETING_LINK: 'https://calendly.com/d/cqsm-2gm-fxr/expensify-product-team',
    },

    SESSION_STORAGE_KEYS: {
        INITIAL_URL: 'INITIAL_URL',
        ACTIVE_WORKSPACE_ID: 'ACTIVE_WORKSPACE_ID',
        RETRY_LAZY_REFRESHED: 'RETRY_LAZY_REFRESHED',
        LAST_REFRESH_TIMESTAMP: 'LAST_REFRESH_TIMESTAMP',
    },

    RESERVATION_TYPE: {
        CAR: 'car',
        HOTEL: 'hotel',
        FLIGHT: 'flight',
    },

    DOT_SEPARATOR: '•',

    DEFAULT_TAX: {
        defaultExternalID: 'id_TAX_EXEMPT',
        defaultValue: '0%',
        foreignTaxDefault: 'id_TAX_EXEMPT',
        name: 'Tax',
        taxes: {
            id_TAX_EXEMPT: {
                name: 'Tax exempt',
                value: '0%',
            },
            id_TAX_RATE_1: {
                name: 'Tax Rate 1',
                value: '5%',
            },
        },
    },

    MAX_TAX_RATE_INTEGER_PLACES: 4,
    MAX_TAX_RATE_DECIMAL_PLACES: 4,
    MIN_TAX_RATE_DECIMAL_PLACES: 2,

    DOWNLOADS_PATH: '/Downloads',
    DOWNLOADS_TIMEOUT: 5000,
    NEW_EXPENSIFY_PATH: '/New Expensify',

    ENVIRONMENT_SUFFIX: {
        DEV: ' Dev',
        ADHOC: ' AdHoc',
    },

    SEARCH: {
        RESULTS_PAGE_SIZE: 50,
        DATA_TYPES: {
            EXPENSE: 'expense',
            INVOICE: 'invoice',
            TRIP: 'trip',
            CHAT: 'chat',
        },
        ACTION_TYPES: {
            VIEW: 'view',
            REVIEW: 'review',
            SUBMIT: 'submit',
            APPROVE: 'approve',
            PAY: 'pay',
            DONE: 'done',
            PAID: 'paid',
        },
        BULK_ACTION_TYPES: {
            EXPORT: 'export',
            HOLD: 'hold',
            UNHOLD: 'unhold',
            DELETE: 'delete',
        },
        TRANSACTION_TYPE: {
            CASH: 'cash',
            CARD: 'card',
            DISTANCE: 'distance',
        },
        SORT_ORDER: {
            ASC: 'asc',
            DESC: 'desc',
        },
        STATUS: {
            EXPENSE: {
                ALL: 'all',
                DRAFTS: 'drafts',
                OUTSTANDING: 'outstanding',
                APPROVED: 'approved',
                PAID: 'paid',
            },
            INVOICE: {
                ALL: 'all',
                OUTSTANDING: 'outstanding',
                PAID: 'paid',
            },
            TRIP: {
                ALL: 'all',
                CURRENT: 'current',
                PAST: 'past',
            },
            CHAT: {
                ALL: 'all',
                UNREAD: 'unread',
                SENT: 'sent',
                ATTACHMENTS: 'attachments',
                LINKS: 'links',
                PINNED: 'pinned',
            },
        },
        TABLE_COLUMNS: {
            RECEIPT: 'receipt',
            DATE: 'date',
            MERCHANT: 'merchant',
            DESCRIPTION: 'description',
            FROM: 'from',
            TO: 'to',
            CATEGORY: 'category',
            TAG: 'tag',
            TOTAL_AMOUNT: 'amount',
            TYPE: 'type',
            ACTION: 'action',
            TAX_AMOUNT: 'taxAmount',
        },
        SYNTAX_OPERATORS: {
            AND: 'and',
            OR: 'or',
            EQUAL_TO: 'eq',
            NOT_EQUAL_TO: 'neq',
            GREATER_THAN: 'gt',
            GREATER_THAN_OR_EQUAL_TO: 'gte',
            LOWER_THAN: 'lt',
            LOWER_THAN_OR_EQUAL_TO: 'lte',
        },
        SYNTAX_ROOT_KEYS: {
            TYPE: 'type',
            STATUS: 'status',
            SORT_BY: 'sortBy',
            SORT_ORDER: 'sortOrder',
            POLICY_ID: 'policyID',
        },
        SYNTAX_FILTER_KEYS: {
            DATE: 'date',
            AMOUNT: 'amount',
            EXPENSE_TYPE: 'expenseType',
            CURRENCY: 'currency',
            MERCHANT: 'merchant',
            DESCRIPTION: 'description',
            FROM: 'from',
            TO: 'to',
            CATEGORY: 'category',
            TAG: 'tag',
            TAX_RATE: 'taxRate',
            CARD_ID: 'cardID',
            REPORT_ID: 'reportID',
            KEYWORD: 'keyword',
            IN: 'in',
        },
        EMPTY_VALUE: 'none',
        SEARCH_ROUTER_ITEM_TYPE: {
            CONTEXTUAL_SUGGESTION: 'contextualSuggestion',
            AUTOCOMPLETE_SUGGESTION: 'autocompleteSuggestion',
            SEARCH: 'searchItem',
        },
    },

    REFERRER: {
        NOTIFICATION: 'notification',
    },

    SUBSCRIPTION_SIZE_LIMIT: 20000,

    PAGINATION_START_ID: '-1',
    PAGINATION_END_ID: '-2',

    PAYMENT_CARD_CURRENCY: {
        USD: 'USD',
        AUD: 'AUD',
        GBP: 'GBP',
        NZD: 'NZD',
    },
    GBP_AUTHENTICATION_COMPLETE: '3DS-authentication-complete',

    SUBSCRIPTION_PRICE_FACTOR: 2,
    FEEDBACK_SURVEY_OPTIONS: {
        TOO_LIMITED: {
            ID: 'tooLimited',
            TRANSLATION_KEY: 'feedbackSurvey.tooLimited',
        },
        TOO_EXPENSIVE: {
            ID: 'tooExpensive',
            TRANSLATION_KEY: 'feedbackSurvey.tooExpensive',
        },
        INADEQUATE_SUPPORT: {
            ID: 'inadequateSupport',
            TRANSLATION_KEY: 'feedbackSurvey.inadequateSupport',
        },
        BUSINESS_CLOSING: {
            ID: 'businessClosing',
            TRANSLATION_KEY: 'feedbackSurvey.businessClosing',
        },
    },

    MAX_LENGTH_256: 256,
    WORKSPACE_CARDS_LIST_LABEL_TYPE: {
        CURRENT_BALANCE: 'currentBalance',
        REMAINING_LIMIT: 'remainingLimit',
        CASH_BACK: 'earnedCashback',
    },

    EXCLUDE_FROM_LAST_VISITED_PATH: [SCREENS.NOT_FOUND, SCREENS.SAML_SIGN_IN, SCREENS.VALIDATE_LOGIN] as string[],

    CANCELLATION_TYPE: {
        MANUAL: 'manual',
        AUTOMATIC: 'automatic',
        NONE: 'none',
    },
    EMPTY_STATE_MEDIA: {
        ANIMATION: 'animation',
        ILLUSTRATION: 'illustration',
        VIDEO: 'video',
    },
    REPORT_FIELDS_FEATURE: {
        qbo: {
            classes: 'report-fields-qbo-classes',
            customers: 'report-fields-qbo-customers',
            locations: 'report-fields-qbo-locations',
        },
        xero: {
            mapping: 'report-fields-mapping',
        },
    },
    get UPGRADE_FEATURE_INTRO_MAPPING() {
        return {
            reportFields: {
                id: 'reportFields' as const,
                alias: 'report-fields',
                name: 'Report Fields',
                title: 'workspace.upgrade.reportFields.title' as const,
                description: 'workspace.upgrade.reportFields.description' as const,
                icon: 'Pencil',
            },
            categories: {
                id: 'categories' as const,
                alias: 'categories',
                name: 'Categories',
                title: 'workspace.upgrade.categories.title' as const,
                description: 'workspace.upgrade.categories.description' as const,
                icon: 'FolderOpen',
            },
            [this.POLICY.CONNECTIONS.NAME.NETSUITE]: {
                id: this.POLICY.CONNECTIONS.NAME.NETSUITE,
                alias: 'netsuite',
                name: this.POLICY.CONNECTIONS.NAME_USER_FRIENDLY.netsuite,
                title: `workspace.upgrade.${this.POLICY.CONNECTIONS.NAME.NETSUITE}.title` as const,
                description: `workspace.upgrade.${this.POLICY.CONNECTIONS.NAME.NETSUITE}.description` as const,
                icon: 'NetSuiteSquare',
            },
            [this.POLICY.CONNECTIONS.NAME.SAGE_INTACCT]: {
                id: this.POLICY.CONNECTIONS.NAME.SAGE_INTACCT,
                alias: 'sage-intacct',
                name: this.POLICY.CONNECTIONS.NAME_USER_FRIENDLY.intacct,
                title: `workspace.upgrade.${this.POLICY.CONNECTIONS.NAME.SAGE_INTACCT}.title` as const,
                description: `workspace.upgrade.${this.POLICY.CONNECTIONS.NAME.SAGE_INTACCT}.description` as const,
                icon: 'IntacctSquare',
            },
            [this.POLICY.CONNECTIONS.NAME.QBD]: {
                id: this.POLICY.CONNECTIONS.NAME.QBD,
                alias: 'qbd',
                name: this.POLICY.CONNECTIONS.NAME_USER_FRIENDLY.quickbooksDesktop,
                title: `workspace.upgrade.${this.POLICY.CONNECTIONS.NAME.QBD}.title` as const,
                description: `workspace.upgrade.${this.POLICY.CONNECTIONS.NAME.QBD}.description` as const,
                icon: 'QBDSquare',
            },
            approvals: {
                id: 'approvals' as const,
                alias: 'approvals' as const,
                name: 'Advanced Approvals' as const,
                title: `workspace.upgrade.approvals.title` as const,
                description: `workspace.upgrade.approvals.description` as const,
                icon: 'AdvancedApprovalsSquare',
            },
            glCodes: {
                id: 'glCodes' as const,
                alias: 'gl-codes',
                name: 'GL codes',
                title: 'workspace.upgrade.glCodes.title' as const,
                description: 'workspace.upgrade.glCodes.description' as const,
                icon: 'Tag',
            },
            glAndPayrollCodes: {
                id: 'glAndPayrollCodes' as const,
                alias: 'gl-and-payroll-codes',
                name: 'GL & Payroll codes',
                title: 'workspace.upgrade.glAndPayrollCodes.title' as const,
                description: 'workspace.upgrade.glAndPayrollCodes.description' as const,
                icon: 'FolderOpen',
            },
            taxCodes: {
                id: 'taxCodes' as const,
                alias: 'tax-codes',
                name: 'Tax codes',
                title: 'workspace.upgrade.taxCodes.title' as const,
                description: 'workspace.upgrade.taxCodes.description' as const,
                icon: 'Coins',
            },
            companyCards: {
                id: 'companyCards' as const,
                alias: 'company-cards',
                name: 'Company Cards',
                title: 'workspace.upgrade.companyCards.title' as const,
                description: 'workspace.upgrade.companyCards.description' as const,
                icon: 'CompanyCard',
            },
            rules: {
                id: 'rules' as const,
                alias: 'rules',
                name: 'Rules',
                title: 'workspace.upgrade.rules.title' as const,
                description: 'workspace.upgrade.rules.description' as const,
                icon: 'Rules',
            },
            perDiem: {
                id: 'perDiem' as const,
                alias: 'per-diem',
                name: 'Per diem',
                title: 'workspace.upgrade.perDiem.title' as const,
                description: 'workspace.upgrade.perDiem.description' as const,
                icon: 'PerDiem',
            },
        };
    },
    REPORT_FIELD_TYPES: {
        TEXT: 'text',
        DATE: 'date',
        LIST: 'dropdown',
    },

    NAVIGATION_ACTIONS: {
        RESET: 'RESET',
    },

    APPROVAL_WORKFLOW: {
        ACTION: {
            CREATE: 'create',
            EDIT: 'edit',
        },
        TYPE: {
            CREATE: 'create',
            UPDATE: 'update',
            REMOVE: 'remove',
        },
    },

    BOOT_SPLASH_STATE: {
        VISIBLE: 'visible',
        READY_TO_BE_HIDDEN: 'readyToBeHidden',
        HIDDEN: `hidden`,
    },

    CSV_IMPORT_COLUMNS: {
        EMAIL: 'email',
        NAME: 'name',
        GL_CODE: 'glCode',
        SUBMIT_TO: 'submitTo',
        APPROVE_TO: 'approveTo',
        CUSTOM_FIELD_1: 'customField1',
        CUSTOM_FIELD_2: 'customField2',
        ROLE: 'role',
        REPORT_THRESHHOLD: 'reportThreshold',
        APPROVE_TO_ALTERNATE: 'approveToAlternate',
        SUBRATE: 'subRate',
        AMOUNT: 'amount',
        CURRENCY: 'currency',
        RATE_ID: 'rateID',
        ENABLED: 'enabled',
        IGNORE: 'ignore',
    },

    IMPORT_SPREADSHEET: {
        ICON_WIDTH: 180,
        ICON_HEIGHT: 160,

        CATEGORIES_ARTICLE_LINK: 'https://help.expensify.com/articles/expensify-classic/workspaces/Create-categories#import-custom-categories',
        MEMBERS_ARTICLE_LINK: 'https://help.expensify.com/articles/expensify-classic/workspaces/Invite-members-and-assign-roles#import-a-group-of-members',
        TAGS_ARTICLE_LINK: 'https://help.expensify.com/articles/expensify-classic/workspaces/Create-tags#import-a-spreadsheet-1',
    },

    // The timeout duration (1 minute) (in milliseconds) before the window reloads due to an error.
    ERROR_WINDOW_RELOAD_TIMEOUT: 60000,

    INDICATOR_STATUS: {
        HAS_USER_WALLET_ERRORS: 'hasUserWalletErrors',
        HAS_PAYMENT_METHOD_ERROR: 'hasPaymentMethodError',
        HAS_POLICY_ERRORS: 'hasPolicyError',
        HAS_CUSTOM_UNITS_ERROR: 'hasCustomUnitsError',
        HAS_EMPLOYEE_LIST_ERROR: 'hasEmployeeListError',
        HAS_SYNC_ERRORS: 'hasSyncError',
        HAS_SUBSCRIPTION_ERRORS: 'hasSubscriptionError',
        HAS_REIMBURSEMENT_ACCOUNT_ERRORS: 'hasReimbursementAccountErrors',
        HAS_LOGIN_LIST_ERROR: 'hasLoginListError',
        HAS_WALLET_TERMS_ERRORS: 'hasWalletTermsErrors',
        HAS_LOGIN_LIST_INFO: 'hasLoginListInfo',
        HAS_SUBSCRIPTION_INFO: 'hasSubscriptionInfo',
        HAS_PHONE_NUMBER_ERROR: 'hasPhoneNumberError',
    },

    DEBUG: {
        FORMS: {
            REPORT: 'report',
            REPORT_ACTION: 'reportAction',
            TRANSACTION: 'transaction',
            TRANSACTION_VIOLATION: 'transactionViolation',
        },
        DETAILS: 'details',
        JSON: 'json',
        REPORT_ACTIONS: 'actions',
        REPORT_ACTION_PREVIEW: 'preview',
        TRANSACTION_VIOLATIONS: 'violations',
    },

    REPORT_IN_LHN_REASONS: {
        HAS_DRAFT_COMMENT: 'hasDraftComment',
        HAS_GBR: 'hasGBR',
        PINNED_BY_USER: 'pinnedByUser',
        HAS_IOU_VIOLATIONS: 'hasIOUViolations',
        HAS_ADD_WORKSPACE_ROOM_ERRORS: 'hasAddWorkspaceRoomErrors',
        IS_UNREAD: 'isUnread',
        IS_ARCHIVED: 'isArchived',
        IS_SELF_DM: 'isSelfDM',
        IS_FOCUSED: 'isFocused',
        DEFAULT: 'default',
    },

    REQUIRES_ATTENTION_REASONS: {
        HAS_JOIN_REQUEST: 'hasJoinRequest',
        IS_UNREAD_WITH_MENTION: 'isUnreadWithMention',
        IS_WAITING_FOR_ASSIGNEE_TO_COMPLETE_ACTION: 'isWaitingForAssigneeToCompleteAction',
        HAS_CHILD_REPORT_AWAITING_ACTION: 'hasChildReportAwaitingAction',
        HAS_MISSING_INVOICE_BANK_ACCOUNT: 'hasMissingInvoiceBankAccount',
    },

    RBR_REASONS: {
        HAS_ERRORS: 'hasErrors',
        HAS_VIOLATIONS: 'hasViolations',
        HAS_TRANSACTION_THREAD_VIOLATIONS: 'hasTransactionThreadViolations',
    },

    ANALYTICS: {
        EVENT: {
            SIGN_UP: 'sign_up',
            WORKSPACE_CREATED: 'workspace_created',
            PAID_ADOPTION: 'paid_adoption',
        },
    },
<<<<<<< HEAD
    DEVICE_CONTACT: {
        FIRST_NAME: 'FIRST_NAME',
        LAST_NAME: 'LAST_NAME',
        PHONE_NUMBERS: 'PHONE_NUMBERS',
        EMAIL_ADDRESSES: 'EMAIL_ADDRESSES',
        IMAGE_DATA: 'IMAGE_DATA',
=======

    HYBRID_APP: {
        REORDERING_REACT_NATIVE_ACTIVITY_TO_FRONT: 'reorderingReactNativeActivityToFront',
>>>>>>> 3541c88f
    },
} as const;

type Country = keyof typeof CONST.ALL_COUNTRIES;

type IOUType = ValueOf<typeof CONST.IOU.TYPE>;
type IOUAction = ValueOf<typeof CONST.IOU.ACTION>;
type IOURequestType = ValueOf<typeof CONST.IOU.REQUEST_TYPE>;
type FeedbackSurveyOptionID = ValueOf<Pick<ValueOf<typeof CONST.FEEDBACK_SURVEY_OPTIONS>, 'ID'>>;

type SubscriptionType = ValueOf<typeof CONST.SUBSCRIPTION.TYPE>;
type CancellationType = ValueOf<typeof CONST.CANCELLATION_TYPE>;

export type {
    Country,
    IOUAction,
    IOUType,
    OnboardingPurpose,
    OnboardingCompanySize,
    IOURequestType,
    SubscriptionType,
    FeedbackSurveyOptionID,
    CancellationType,
    OnboardingInvite,
    OnboardingAccounting,
};

export default CONST;<|MERGE_RESOLUTION|>--- conflicted
+++ resolved
@@ -6363,18 +6363,17 @@
             PAID_ADOPTION: 'paid_adoption',
         },
     },
-<<<<<<< HEAD
+
     DEVICE_CONTACT: {
         FIRST_NAME: 'FIRST_NAME',
         LAST_NAME: 'LAST_NAME',
         PHONE_NUMBERS: 'PHONE_NUMBERS',
         EMAIL_ADDRESSES: 'EMAIL_ADDRESSES',
         IMAGE_DATA: 'IMAGE_DATA',
-=======
+    },
 
     HYBRID_APP: {
         REORDERING_REACT_NATIVE_ACTIVITY_TO_FRONT: 'reorderingReactNativeActivityToFront',
->>>>>>> 3541c88f
     },
 } as const;
 

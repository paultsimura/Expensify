/* eslint-disable @typescript-eslint/naming-convention */
import dateAdd from 'date-fns/add';
import dateSubtract from 'date-fns/sub';
import Config from 'react-native-config';
import * as KeyCommand from 'react-native-key-command';
import type {ValueOf} from 'type-fest';
import BankAccount from './libs/models/BankAccount';
import * as Url from './libs/Url';
import SCREENS from './SCREENS';
import type PlaidBankAccount from './types/onyx/PlaidBankAccount';
import type {Unit} from './types/onyx/Policy';

type RateAndUnit = {
    unit: Unit;
    rate: number;
};
type CurrencyDefaultMileageRate = Record<string, RateAndUnit>;

// Creating a default array and object this way because objects ({}) and arrays ([]) are not stable types.
// Freezing the array ensures that it cannot be unintentionally modified.
const EMPTY_ARRAY = Object.freeze([]);
const EMPTY_OBJECT = Object.freeze({});

const CLOUDFRONT_DOMAIN = 'cloudfront.net';
const CLOUDFRONT_URL = `https://d2k5nsl2zxldvw.${CLOUDFRONT_DOMAIN}`;
const ACTIVE_EXPENSIFY_URL = Url.addTrailingForwardSlash(Config?.NEW_EXPENSIFY_URL ?? 'https://new.expensify.com');
const USE_EXPENSIFY_URL = 'https://use.expensify.com';
const PLATFORM_OS_MACOS = 'Mac OS';
const PLATFORM_IOS = 'iOS';
const ANDROID_PACKAGE_NAME = 'com.expensify.chat';
const CURRENT_YEAR = new Date().getFullYear();
const PULL_REQUEST_NUMBER = Config?.PULL_REQUEST_NUMBER ?? '';
const MAX_DATE = dateAdd(new Date(), {years: 1});
const MIN_DATE = dateSubtract(new Date(), {years: 20});

const keyModifierControl = KeyCommand?.constants?.keyModifierControl ?? 'keyModifierControl';
const keyModifierCommand = KeyCommand?.constants?.keyModifierCommand ?? 'keyModifierCommand';
const keyModifierShiftControl = KeyCommand?.constants?.keyModifierShiftControl ?? 'keyModifierShiftControl';
const keyModifierShiftCommand = KeyCommand?.constants?.keyModifierShiftCommand ?? 'keyModifierShiftCommand';
const keyInputEscape = KeyCommand?.constants?.keyInputEscape ?? 'keyInputEscape';
const keyInputEnter = KeyCommand?.constants?.keyInputEnter ?? 'keyInputEnter';
const keyInputUpArrow = KeyCommand?.constants?.keyInputUpArrow ?? 'keyInputUpArrow';
const keyInputDownArrow = KeyCommand?.constants?.keyInputDownArrow ?? 'keyInputDownArrow';
const keyInputLeftArrow = KeyCommand?.constants?.keyInputLeftArrow ?? 'keyInputLeftArrow';
const keyInputRightArrow = KeyCommand?.constants?.keyInputRightArrow ?? 'keyInputRightArrow';

// describes if a shortcut key can cause navigation
const KEYBOARD_SHORTCUT_NAVIGATION_TYPE = 'NAVIGATION_SHORTCUT';

const chatTypes = {
    POLICY_ANNOUNCE: 'policyAnnounce',
    POLICY_ADMINS: 'policyAdmins',
    TRIP_ROOM: 'tripRoom',
    GROUP: 'group',
    DOMAIN_ALL: 'domainAll',
    POLICY_ROOM: 'policyRoom',
    POLICY_EXPENSE_CHAT: 'policyExpenseChat',
    SELF_DM: 'selfDM',
    INVOICE: 'invoice',
    SYSTEM: 'system',
} as const;

// Explicit type annotation is required
const cardActiveStates: number[] = [2, 3, 4, 7];

const onboardingChoices = {
    PERSONAL_SPEND: 'newDotPersonalSpend',
    MANAGE_TEAM: 'newDotManageTeam',
    EMPLOYER: 'newDotEmployer',
    CHAT_SPLIT: 'newDotSplitChat',
    LOOKING_AROUND: 'newDotLookingAround',
};

type OnboardingPurposeType = ValueOf<typeof onboardingChoices>;

const CONST = {
    DEFAULT_POLICY_ROOM_CHAT_TYPES: [chatTypes.POLICY_ADMINS, chatTypes.POLICY_ANNOUNCE, chatTypes.DOMAIN_ALL],

    // Note: Group and Self-DM excluded as these are not tied to a Workspace
    WORKSPACE_ROOM_TYPES: [chatTypes.POLICY_ADMINS, chatTypes.POLICY_ANNOUNCE, chatTypes.DOMAIN_ALL, chatTypes.POLICY_ROOM, chatTypes.POLICY_EXPENSE_CHAT],
    ANDROID_PACKAGE_NAME,
    WORKSPACE_ENABLE_FEATURE_REDIRECT_DELAY: 100,
    ANIMATED_HIGHLIGHT_ENTRY_DELAY: 50,
    ANIMATED_HIGHLIGHT_ENTRY_DURATION: 300,
    ANIMATED_HIGHLIGHT_START_DELAY: 10,
    ANIMATED_HIGHLIGHT_START_DURATION: 300,
    ANIMATED_HIGHLIGHT_END_DELAY: 800,
    ANIMATED_HIGHLIGHT_END_DURATION: 2000,
    ANIMATED_TRANSITION: 300,
    ANIMATED_TRANSITION_FROM_VALUE: 100,
    ANIMATION_IN_TIMING: 100,
    ANIMATION_DIRECTION: {
        IN: 'in',
        OUT: 'out',
    },
    // Multiplier for gyroscope animation in order to make it a bit more subtle
    ANIMATION_GYROSCOPE_VALUE: 0.4,
    BACKGROUND_IMAGE_TRANSITION_DURATION: 1000,
    SCREEN_TRANSITION_END_TIMEOUT: 1000,
    ARROW_HIDE_DELAY: 3000,

    API_ATTACHMENT_VALIDATIONS: {
        // 24 megabytes in bytes, this is limit set on servers, do not update without wider internal discussion
        MAX_SIZE: 25165824,

        // An arbitrary size, but the same minimum as in the PHP layer
        MIN_SIZE: 240,

        // Allowed extensions for receipts
        ALLOWED_RECEIPT_EXTENSIONS: ['jpg', 'jpeg', 'gif', 'png', 'pdf', 'htm', 'html', 'text', 'rtf', 'doc', 'tif', 'tiff', 'msword', 'zip', 'xml', 'message'],
    },

    // This is limit set on servers, do not update without wider internal discussion
    API_TRANSACTION_CATEGORY_MAX_LENGTH: 255,

    AUTO_AUTH_STATE: {
        NOT_STARTED: 'not-started',
        SIGNING_IN: 'signing-in',
        JUST_SIGNED_IN: 'just-signed-in',
        FAILED: 'failed',
    },

    AUTH_TOKEN_TYPES: {
        ANONYMOUS: 'anonymousAccount',
        SUPPORT: 'support',
    },

    AVATAR_MAX_ATTACHMENT_SIZE: 6291456,

    AVATAR_ALLOWED_EXTENSIONS: ['jpg', 'jpeg', 'png', 'gif', 'bmp', 'svg'],

    // Minimum width and height size in px for a selected image
    AVATAR_MIN_WIDTH_PX: 80,
    AVATAR_MIN_HEIGHT_PX: 80,

    // Maximum width and height size in px for a selected image
    AVATAR_MAX_WIDTH_PX: 4096,
    AVATAR_MAX_HEIGHT_PX: 4096,

    LOGO_MAX_SCALE: 1.5,

    BREADCRUMB_TYPE: {
        ROOT: 'root',
        STRONG: 'strong',
        NORMAL: 'normal',
    },

    DEFAULT_GROUP_AVATAR_COUNT: 18,
    DEFAULT_AVATAR_COUNT: 24,
    OLD_DEFAULT_AVATAR_COUNT: 8,

    DISPLAY_NAME: {
        MAX_LENGTH: 50,
        RESERVED_NAMES: ['Expensify', 'Concierge'],
        EXPENSIFY_CONCIERGE: 'Expensify Concierge',
    },

    GPS: {
        // It's OK to get a cached location that is up to an hour old because the only accuracy needed is the country the user is in
        MAX_AGE: 3600000,

        // 15 seconds, don't wait too long because the server can always fall back to using the IP address
        TIMEOUT: 15000,
    },

    LEGAL_NAME: {
        MAX_LENGTH: 40,
    },

    REPORT_DESCRIPTION: {
        MAX_LENGTH: 500,
    },

    PULL_REQUEST_NUMBER,

    // Regex to get link in href prop inside of <a/> component
    REGEX_LINK_IN_ANCHOR: /<a\s+(?:[^>]*?\s+)?href="([^"]*)"/gi,

    MERCHANT_NAME_MAX_LENGTH: 255,

    REQUEST_PREVIEW: {
        MAX_LENGTH: 83,
    },

    CALENDAR_PICKER: {
        // Numbers were arbitrarily picked.
        MIN_YEAR: CURRENT_YEAR - 100,
        MAX_YEAR: CURRENT_YEAR + 100,
        MAX_DATE,
        MIN_DATE,
    },

    DATE_BIRTH: {
        MIN_AGE: 0,
        MIN_AGE_FOR_PAYMENT: 18,
        MAX_AGE: 150,
    },

    DESKTOP_SHORTCUT_ACCELERATOR: {
        PASTE_AND_MATCH_STYLE: 'Option+Shift+CmdOrCtrl+V',
        PASTE_AS_PLAIN_TEXT: 'CmdOrCtrl+Shift+V',
    },

    // This is used to enable a rotation/transform style to any component.
    DIRECTION: {
        LEFT: 'left',
        RIGHT: 'right',
    },

    // Sizes needed for report empty state background image handling
    EMPTY_STATE_BACKGROUND: {
        ASPECT_RATIO: 3.72,
        OVERLAP: 60,
        SMALL_SCREEN: {
            IMAGE_HEIGHT: 300,
        },
        WIDE_SCREEN: {
            IMAGE_HEIGHT: 450,
        },
    },

    NEW_EXPENSIFY_URL: ACTIVE_EXPENSIFY_URL,
    APP_DOWNLOAD_LINKS: {
        ANDROID: `https://play.google.com/store/apps/details?id=${ANDROID_PACKAGE_NAME}`,
        IOS: 'https://apps.apple.com/us/app/expensify-cash/id1530278510',
        DESKTOP: `${ACTIVE_EXPENSIFY_URL}NewExpensify.dmg`,
    },
    DATE: {
        SQL_DATE_TIME: 'YYYY-MM-DD HH:mm:ss',
        FNS_FORMAT_STRING: 'yyyy-MM-dd',
        FNS_DATE_TIME_FORMAT_STRING: 'yyyy-MM-dd HH:mm:ss',
        LOCAL_TIME_FORMAT: 'h:mm a',
        YEAR_MONTH_FORMAT: 'yyyyMM',
        MONTH_FORMAT: 'MMMM',
        WEEKDAY_TIME_FORMAT: 'eeee',
        MONTH_DAY_ABBR_FORMAT: 'MMM d',
        SHORT_DATE_FORMAT: 'MM-dd',
        MONTH_DAY_YEAR_ABBR_FORMAT: 'MMM d, yyyy',
        MONTH_DAY_YEAR_FORMAT: 'MMMM d, yyyy',
        FNS_TIMEZONE_FORMAT_STRING: "yyyy-MM-dd'T'HH:mm:ssXXX",
        FNS_DB_FORMAT_STRING: 'yyyy-MM-dd HH:mm:ss.SSS',
        LONG_DATE_FORMAT_WITH_WEEKDAY: 'eeee, MMMM d, yyyy',
        UNIX_EPOCH: '1970-01-01 00:00:00.000',
        MAX_DATE: '9999-12-31',
        MIN_DATE: '0001-01-01',
        ORDINAL_DAY_OF_MONTH: 'do',
    },
    SMS: {
        DOMAIN: '@expensify.sms',
    },
    BANK_ACCOUNT: {
        BENEFICIAL_OWNER_INFO_STEP: {
            SUBSTEP: {
                IS_USER_UBO: 1,
                IS_ANYONE_ELSE_UBO: 2,
                UBO_DETAILS_FORM: 3,
                ARE_THERE_MORE_UBOS: 4,
                UBOS_LIST: 5,
            },
            BENEFICIAL_OWNER_DATA: {
                BENEFICIAL_OWNER_KEYS: 'beneficialOwnerKeys',
                PREFIX: 'beneficialOwner',
                FIRST_NAME: 'firstName',
                LAST_NAME: 'lastName',
                DOB: 'dob',
                SSN_LAST_4: 'ssnLast4',
                STREET: 'street',
                CITY: 'city',
                STATE: 'state',
                ZIP_CODE: 'zipCode',
            },
        },
        PLAID: {
            ALLOWED_THROTTLED_COUNT: 2,
            ERROR: {
                TOO_MANY_ATTEMPTS: 'Too many attempts',
            },
            EVENTS_NAME: {
                OPEN: 'OPEN',
                EXIT: 'EXIT',
            },
        },
        ERROR: {
            MISSING_ROUTING_NUMBER: '402 Missing routingNumber',
            MAX_ROUTING_NUMBER: '402 Maximum Size Exceeded routingNumber',
            MISSING_INCORPORATION_STATE: '402 Missing incorporationState in additionalData',
            MISSING_INCORPORATION_TYPE: '402 Missing incorporationType in additionalData',
        },
        STEP: {
            // In the order they appear in the VBA flow
            BANK_ACCOUNT: 'BankAccountStep',
            REQUESTOR: 'RequestorStep',
            COMPANY: 'CompanyStep',
            BENEFICIAL_OWNERS: 'BeneficialOwnersStep',
            ACH_CONTRACT: 'ACHContractStep',
            VALIDATION: 'ValidationStep',
            ENABLE: 'EnableStep',
        },
        STEP_NAMES: ['1', '2', '3', '4', '5'],
        STEPS_HEADER_HEIGHT: 40,
        SUBSTEP: {
            MANUAL: 'manual',
            PLAID: 'plaid',
        },
        VERIFICATIONS: {
            ERROR_MESSAGE: 'verifications.errorMessage',
            THROTTLED: 'verifications.throttled',
        },
        FIELDS_TYPE: {
            LOCAL: 'local',
        },
        ONFIDO_RESPONSE: {
            SDK_TOKEN: 'apiResult.sdkToken',
            PASS: 'pass',
        },
        QUESTIONS: {
            QUESTION: 'apiResult.questions.question',
            DIFFERENTIATOR_QUESTION: 'apiResult.differentiator-question',
        },
        SETUP_TYPE: {
            MANUAL: 'manual',
            PLAID: 'plaid',
        },
        REGEX: {
            US_ACCOUNT_NUMBER: /^[0-9]{4,17}$/,

            // The back-end is always returning account number with 4 last digits and mask the rest with X
            MASKED_US_ACCOUNT_NUMBER: /^[X]{0,13}[0-9]{4}$/,
            SWIFT_BIC: /^[A-Za-z0-9]{8,11}$/,
        },
        VERIFICATION_MAX_ATTEMPTS: 7,
        STATE: {
            VERIFYING: 'VERIFYING',
            PENDING: 'PENDING',
            OPEN: 'OPEN',
        },
        MAX_LENGTH: {
            SSN: 4,
            ZIP_CODE: 10,
        },
        TYPE: {
            BUSINESS: 'BUSINESS',
            PERSONAL: 'PERSONAL',
        },
    },
    INCORPORATION_TYPES: {
        LLC: 'LLC',
        CORPORATION: 'Corp',
        PARTNERSHIP: 'Partnership',
        COOPERATIVE: 'Cooperative',
        SOLE_PROPRIETORSHIP: 'Sole Proprietorship',
        OTHER: 'Other',
    },
    BETAS: {
        ALL: 'all',
        CHRONOS_IN_CASH: 'chronosInCash',
        DEFAULT_ROOMS: 'defaultRooms',
        VIOLATIONS: 'violations',
        REPORT_FIELDS: 'reportFields',
        P2P_DISTANCE_REQUESTS: 'p2pDistanceRequests',
        WORKFLOWS_DELAYED_SUBMISSION: 'workflowsDelayedSubmission',
        SPOTNANA_TRAVEL: 'spotnanaTravel',
        ACCOUNTING_ON_NEW_EXPENSIFY: 'accountingOnNewExpensify',
        XERO_ON_NEW_EXPENSIFY: 'xeroOnNewExpensify',
    },
    BUTTON_STATES: {
        DEFAULT: 'default',
        ACTIVE: 'active',
        PRESSED: 'pressed',
        COMPLETE: 'complete',
        DISABLED: 'disabled',
    },
    BANK_ACCOUNT_TYPES: {
        WALLET: 'WALLET',
    },
    COUNTRY: {
        US: 'US',
        MX: 'MX',
        AU: 'AU',
        CA: 'CA',
        GB: 'GB',
    },
    DESKTOP_DEEPLINK_APP_STATE: {
        CHECKING: 'checking',
        INSTALLED: 'installed',
        NOT_INSTALLED: 'not-installed',
    },
    TAX_RATES: {
        CUSTOM_NAME_MAX_LENGTH: 8,
        NAME_MAX_LENGTH: 50,
    },
    PLATFORM: {
        IOS: 'ios',
        ANDROID: 'android',
        WEB: 'web',
        DESKTOP: 'desktop',
    },
    PLATFORM_SPECIFIC_KEYS: {
        CTRL: {
            DEFAULT: 'control',
            [PLATFORM_OS_MACOS]: 'meta',
            [PLATFORM_IOS]: 'meta',
        },
        SHIFT: {
            DEFAULT: 'shift',
        },
    },
    KEYBOARD_SHORTCUTS: {
        SEARCH: {
            descriptionKey: 'search',
            shortcutKey: 'K',
            modifiers: ['CTRL'],
            trigger: {
                DEFAULT: {input: 'k', modifierFlags: keyModifierControl},
                [PLATFORM_OS_MACOS]: {input: 'k', modifierFlags: keyModifierCommand},
                [PLATFORM_IOS]: {input: 'k', modifierFlags: keyModifierCommand},
            },
            type: KEYBOARD_SHORTCUT_NAVIGATION_TYPE,
        },
        NEW_CHAT: {
            descriptionKey: 'newChat',
            shortcutKey: 'K',
            modifiers: ['CTRL', 'SHIFT'],
            trigger: {
                DEFAULT: {input: 'k', modifierFlags: keyModifierShiftControl},
                [PLATFORM_OS_MACOS]: {input: 'k', modifierFlags: keyModifierShiftCommand},
                [PLATFORM_IOS]: {input: 'k', modifierFlags: keyModifierShiftCommand},
            },
            type: KEYBOARD_SHORTCUT_NAVIGATION_TYPE,
        },
        SHORTCUTS: {
            descriptionKey: 'openShortcutDialog',
            shortcutKey: 'J',
            modifiers: ['CTRL'],
            trigger: {
                DEFAULT: {input: 'j', modifierFlags: keyModifierControl},
                [PLATFORM_OS_MACOS]: {input: 'j', modifierFlags: keyModifierCommand},
                [PLATFORM_IOS]: {input: 'j', modifierFlags: keyModifierCommand},
            },
        },
        ESCAPE: {
            descriptionKey: 'escape',
            shortcutKey: 'Escape',
            modifiers: [],
            trigger: {
                DEFAULT: {input: keyInputEscape},
                [PLATFORM_OS_MACOS]: {input: keyInputEscape},
                [PLATFORM_IOS]: {input: keyInputEscape},
            },
        },
        ENTER: {
            descriptionKey: null,
            shortcutKey: 'Enter',
            modifiers: [],
            trigger: {
                DEFAULT: {input: keyInputEnter},
                [PLATFORM_OS_MACOS]: {input: keyInputEnter},
                [PLATFORM_IOS]: {input: keyInputEnter},
            },
        },
        CTRL_ENTER: {
            descriptionKey: null,
            shortcutKey: 'Enter',
            modifiers: ['CTRL'],
            trigger: {
                DEFAULT: {input: keyInputEnter, modifierFlags: keyModifierControl},
                [PLATFORM_OS_MACOS]: {input: keyInputEnter, modifierFlags: keyModifierCommand},
                [PLATFORM_IOS]: {input: keyInputEnter, modifierFlags: keyModifierCommand},
            },
        },
        COPY: {
            descriptionKey: 'copy',
            shortcutKey: 'C',
            modifiers: ['CTRL'],
            trigger: {
                DEFAULT: {input: 'c', modifierFlags: keyModifierControl},
                [PLATFORM_OS_MACOS]: {input: 'c', modifierFlags: keyModifierCommand},
                [PLATFORM_IOS]: {input: 'c', modifierFlags: keyModifierCommand},
            },
        },
        ARROW_UP: {
            descriptionKey: null,
            shortcutKey: 'ArrowUp',
            modifiers: [],
            trigger: {
                DEFAULT: {input: keyInputUpArrow},
                [PLATFORM_OS_MACOS]: {input: keyInputUpArrow},
                [PLATFORM_IOS]: {input: keyInputUpArrow},
            },
        },
        ARROW_DOWN: {
            descriptionKey: null,
            shortcutKey: 'ArrowDown',
            modifiers: [],
            trigger: {
                DEFAULT: {input: keyInputDownArrow},
                [PLATFORM_OS_MACOS]: {input: keyInputDownArrow},
                [PLATFORM_IOS]: {input: keyInputDownArrow},
            },
        },
        ARROW_LEFT: {
            descriptionKey: null,
            shortcutKey: 'ArrowLeft',
            modifiers: [],
            trigger: {
                DEFAULT: {input: keyInputLeftArrow},
                [PLATFORM_OS_MACOS]: {input: keyInputLeftArrow},
                [PLATFORM_IOS]: {input: keyInputLeftArrow},
            },
        },
        ARROW_RIGHT: {
            descriptionKey: null,
            shortcutKey: 'ArrowRight',
            modifiers: [],
            trigger: {
                DEFAULT: {input: keyInputRightArrow},
                [PLATFORM_OS_MACOS]: {input: keyInputRightArrow},
                [PLATFORM_IOS]: {input: keyInputRightArrow},
            },
        },
        TAB: {
            descriptionKey: null,
            shortcutKey: 'Tab',
            modifiers: [],
        },
    },
    KEYBOARD_SHORTCUTS_TYPES: {
        NAVIGATION_SHORTCUT: KEYBOARD_SHORTCUT_NAVIGATION_TYPE,
    },
    KEYBOARD_SHORTCUT_KEY_DISPLAY_NAME: {
        CONTROL: 'CTRL',
        ESCAPE: 'ESC',
        META: 'CMD',
        SHIFT: 'Shift',
    },
    CURRENCY: {
        USD: 'USD',
        AUD: 'AUD',
        CAD: 'CAD',
        GBP: 'GBP',
        NZD: 'NZD',
        EUR: 'EUR',
    },
    get DIRECT_REIMBURSEMENT_CURRENCIES() {
        return [this.CURRENCY.USD, this.CURRENCY.AUD, this.CURRENCY.CAD, this.CURRENCY.GBP, this.CURRENCY.EUR];
    },
    EXAMPLE_PHONE_NUMBER: '+15005550006',
    CONCIERGE_CHAT_NAME: 'Concierge',
    CLOUDFRONT_URL,
    EMPTY_ARRAY,
    EMPTY_OBJECT,
    USE_EXPENSIFY_URL,
    STATUS_EXPENSIFY_URL: 'https://status.expensify.com',
    GOOGLE_MEET_URL_ANDROID: 'https://meet.google.com',
    GOOGLE_DOC_IMAGE_LINK_MATCH: 'googleusercontent.com',
    GOOGLE_CLOUD_URL: 'https://clients3.google.com/generate_204',
    IMAGE_BASE64_MATCH: 'base64',
    DEEPLINK_BASE_URL: 'new-expensify://',
    PDF_VIEWER_URL: '/pdf/web/viewer.html',
    CLOUDFRONT_DOMAIN_REGEX: /^https:\/\/\w+\.cloudfront\.net/i,
    EXPENSIFY_ICON_URL: `${CLOUDFRONT_URL}/images/favicon-2019.png`,
    CONCIERGE_ICON_URL_2021: `${CLOUDFRONT_URL}/images/icons/concierge_2021.png`,
    CONCIERGE_ICON_URL: `${CLOUDFRONT_URL}/images/icons/concierge_2022.png`,
    UPWORK_URL: 'https://github.com/Expensify/App/issues?q=is%3Aopen+is%3Aissue+label%3A%22Help+Wanted%22',
    DEEP_DIVE_EXPENSIFY_CARD: 'https://community.expensify.com/discussion/4848/deep-dive-expensify-card-and-quickbooks-online-auto-reconciliation-how-it-works',
    GITHUB_URL: 'https://github.com/Expensify/App',
    TERMS_URL: `${USE_EXPENSIFY_URL}/terms`,
    PRIVACY_URL: `${USE_EXPENSIFY_URL}/privacy`,
    LICENSES_URL: `${USE_EXPENSIFY_URL}/licenses`,
    ACH_TERMS_URL: `${USE_EXPENSIFY_URL}/achterms`,
    WALLET_AGREEMENT_URL: `${USE_EXPENSIFY_URL}/walletagreement`,
    HELP_LINK_URL: `${USE_EXPENSIFY_URL}/usa-patriot-act`,
    ELECTRONIC_DISCLOSURES_URL: `${USE_EXPENSIFY_URL}/esignagreement`,
    GITHUB_RELEASE_URL: 'https://api.github.com/repos/expensify/app/releases/latest',
    ADD_SECONDARY_LOGIN_URL: encodeURI('settings?param={"section":"account","openModal":"secondaryLogin"}'),
    MANAGE_CARDS_URL: 'domain_companycards',
    FEES_URL: `${USE_EXPENSIFY_URL}/fees`,
    SAVE_WITH_EXPENSIFY_URL: `${USE_EXPENSIFY_URL}/savings-calculator`,
    CFPB_PREPAID_URL: 'https://cfpb.gov/prepaid',
    STAGING_NEW_EXPENSIFY_URL: 'https://staging.new.expensify.com',
    NEWHELP_URL: 'https://help.expensify.com',
    INTERNAL_DEV_EXPENSIFY_URL: 'https://www.expensify.com.dev',
    STAGING_EXPENSIFY_URL: 'https://staging.expensify.com',
    EXPENSIFY_URL: 'https://www.expensify.com',
    BANK_ACCOUNT_PERSONAL_DOCUMENTATION_INFO_URL:
        'https://community.expensify.com/discussion/6983/faq-why-do-i-need-to-provide-personal-documentation-when-setting-up-updating-my-bank-account',
    PERSONAL_DATA_PROTECTION_INFO_URL: 'https://community.expensify.com/discussion/5677/deep-dive-security-how-expensify-protects-your-information',
    ONFIDO_FACIAL_SCAN_POLICY_URL: 'https://onfido.com/facial-scan-policy-and-release/',
    ONFIDO_PRIVACY_POLICY_URL: 'https://onfido.com/privacy/',
    ONFIDO_TERMS_OF_SERVICE_URL: 'https://onfido.com/terms-of-service/',
    LIST_OF_RESTRICTED_BUSINESSES: 'https://community.expensify.com/discussion/6191/list-of-restricted-businesses',
    TRAVEL_TERMS_URL: `${USE_EXPENSIFY_URL}/travelterms`,

    // Use Environment.getEnvironmentURL to get the complete URL with port number
    DEV_NEW_EXPENSIFY_URL: 'https://dev.new.expensify.com:',
    OLDDOT_URLS: {
        ADMIN_POLICIES_URL: 'admin_policies',
        ADMIN_DOMAINS_URL: 'admin_domains',
        INBOX: 'inbox',
        DISMMISSED_REASON: '?dismissedReason=missingFeatures',
    },

    SIGN_IN_FORM_WIDTH: 300,

    DEEPLINK_PROMPT_DENYLIST: [SCREENS.HOME, SCREENS.SIGN_IN_WITH_APPLE_DESKTOP, SCREENS.SIGN_IN_WITH_GOOGLE_DESKTOP],

    SIGN_IN_METHOD: {
        APPLE: 'Apple',
        GOOGLE: 'Google',
    },

    OPTION_TYPE: {
        REPORT: 'report',
        PERSONAL_DETAIL: 'personalDetail',
    },

    QUICK_ACTIONS: {
        REQUEST_MANUAL: 'requestManual',
        REQUEST_SCAN: 'requestScan',
        REQUEST_DISTANCE: 'requestDistance',
        SPLIT_MANUAL: 'splitManual',
        SPLIT_SCAN: 'splitScan',
        SPLIT_DISTANCE: 'splitDistance',
        TRACK_MANUAL: 'trackManual',
        TRACK_SCAN: 'trackScan',
        TRACK_DISTANCE: 'trackDistance',
        ASSIGN_TASK: 'assignTask',
        SEND_MONEY: 'sendMoney',
    },

    RECEIPT: {
        ICON_SIZE: 164,
        PERMISSION_GRANTED: 'granted',
        HAND_ICON_HEIGHT: 152,
        HAND_ICON_WIDTH: 200,
        SHUTTER_SIZE: 90,
        MAX_REPORT_PREVIEW_RECEIPTS: 3,
    },
    REPORT: {
        ROLE: {
            ADMIN: 'admin',
            MEMBER: 'member',
        },
        MAX_COUNT_BEFORE_FOCUS_UPDATE: 30,
        SPLIT_REPORTID: '-2',
        ACTIONS: {
            LIMIT: 50,
            // OldDot Actions render getMessage from Web-Expensify/lib/Report/Action PHP files via getMessageOfOldDotReportAction in ReportActionsUtils.ts
            TYPE: {
                ACTIONABLE_JOIN_REQUEST: 'ACTIONABLEJOINREQUEST',
                ACTIONABLE_MENTION_WHISPER: 'ACTIONABLEMENTIONWHISPER',
                ACTIONABLE_REPORT_MENTION_WHISPER: 'ACTIONABLEREPORTMENTIONWHISPER',
                ACTIONABLE_TRACK_EXPENSE_WHISPER: 'ACTIONABLETRACKEXPENSEWHISPER',
                ADD_COMMENT: 'ADDCOMMENT',
                APPROVED: 'APPROVED',
                CHANGE_FIELD: 'CHANGEFIELD', // OldDot Action
                CHANGE_POLICY: 'CHANGEPOLICY', // OldDot Action
                CHANGE_TYPE: 'CHANGETYPE', // OldDot Action
                CHRONOS_OOO_LIST: 'CHRONOSOOOLIST',
                CLOSED: 'CLOSED',
                CREATED: 'CREATED',
                DELEGATE_SUBMIT: 'DELEGATESUBMIT', // OldDot Action
                DELETED_ACCOUNT: 'DELETEDACCOUNT', // OldDot Action
                DISMISSED_VIOLATION: 'DISMISSEDVIOLATION',
                DONATION: 'DONATION', // OldDot Action
                EXPORTED_TO_CSV: 'EXPORTCSV', // OldDot Action
                EXPORTED_TO_INTEGRATION: 'EXPORTINTEGRATION', // OldDot Action
                EXPORTED_TO_QUICK_BOOKS: 'EXPORTED', // OldDot Action
                FORWARDED: 'FORWARDED', // OldDot Action
                HOLD: 'HOLD',
                HOLD_COMMENT: 'HOLDCOMMENT',
                IOU: 'IOU',
                INTEGRATIONS_MESSAGE: 'INTEGRATIONSMESSAGE', // OldDot Action
                MANAGER_ATTACH_RECEIPT: 'MANAGERATTACHRECEIPT', // OldDot Action
                MANAGER_DETACH_RECEIPT: 'MANAGERDETACHRECEIPT', // OldDot Action
                MARKED_REIMBURSED: 'MARKEDREIMBURSED', // OldDot Action
                MARK_REIMBURSED_FROM_INTEGRATION: 'MARKREIMBURSEDFROMINTEGRATION', // OldDot Action
                MERGED_WITH_CASH_TRANSACTION: 'MERGEDWITHCASHTRANSACTION',
                MODIFIED_EXPENSE: 'MODIFIEDEXPENSE',
                MOVED: 'MOVED',
                OUTDATED_BANK_ACCOUNT: 'OUTDATEDBANKACCOUNT', // OldDot Action
                REIMBURSEMENT_ACH_BOUNCE: 'REIMBURSEMENTACHBOUNCE', // OldDot Action
                REIMBURSEMENT_ACH_CANCELLED: 'REIMBURSEMENTACHCANCELLED', // OldDot Action
                REIMBURSEMENT_ACCOUNT_CHANGED: 'REIMBURSEMENTACCOUNTCHANGED', // OldDot Action
                REIMBURSEMENT_DELAYED: 'REIMBURSEMENTDELAYED', // OldDot Action
                REIMBURSEMENT_QUEUED: 'REIMBURSEMENTQUEUED',
                REIMBURSEMENT_DEQUEUED: 'REIMBURSEMENTDEQUEUED',
                REIMBURSEMENT_REQUESTED: 'REIMBURSEMENTREQUESTED', // OldDot Action
                REIMBURSEMENT_SETUP: 'REIMBURSEMENTSETUP', // OldDot Action
                REIMBURSEMENT_SETUP_REQUESTED: 'REIMBURSEMENTSETUPREQUESTED', // OldDot Action
                RENAMED: 'RENAMED',
                REPORT_PREVIEW: 'REPORTPREVIEW',
                SELECTED_FOR_RANDOM_AUDIT: 'SELECTEDFORRANDOMAUDIT', // OldDot Action
                SHARE: 'SHARE', // OldDot Action
                STRIPE_PAID: 'STRIPEPAID', // OldDot Action
                SUBMITTED: 'SUBMITTED',
                TAKE_CONTROL: 'TAKECONTROL', // OldDot Action
                TASK_CANCELLED: 'TASKCANCELLED',
                TASK_COMPLETED: 'TASKCOMPLETED',
                TASK_EDITED: 'TASKEDITED',
                TASK_REOPENED: 'TASKREOPENED',
                TRIPPREVIEW: 'TRIPPREVIEW',
                UNAPPROVED: 'UNAPPROVED', // OldDot Action
                UNHOLD: 'UNHOLD',
                UNSHARE: 'UNSHARE', // OldDot Action
                UPDATE_GROUP_CHAT_MEMBER_ROLE: 'UPDATEGROUPCHATMEMBERROLE',
                POLICY_CHANGE_LOG: {
                    ADD_APPROVER_RULE: 'POLICYCHANGELOG_ADD_APPROVER_RULE',
                    ADD_BUDGET: 'POLICYCHANGELOG_ADD_BUDGET',
                    ADD_CATEGORY: 'POLICYCHANGELOG_ADD_CATEGORY',
                    ADD_CUSTOM_UNIT: 'POLICYCHANGELOG_ADD_CUSTOM_UNIT',
                    ADD_CUSTOM_UNIT_RATE: 'POLICYCHANGELOG_ADD_CUSTOM_UNIT_RATE',
                    ADD_EMPLOYEE: 'POLICYCHANGELOG_ADD_EMPLOYEE',
                    ADD_INTEGRATION: 'POLICYCHANGELOG_ADD_INTEGRATION',
                    ADD_REPORT_FIELD: 'POLICYCHANGELOG_ADD_REPORT_FIELD',
                    ADD_TAG: 'POLICYCHANGELOG_ADD_TAG',
                    DELETE_ALL_TAGS: 'POLICYCHANGELOG_DELETE_ALL_TAGS',
                    DELETE_APPROVER_RULE: 'POLICYCHANGELOG_DELETE_APPROVER_RULE',
                    DELETE_BUDGET: 'POLICYCHANGELOG_DELETE_BUDGET',
                    DELETE_CATEGORY: 'POLICYCHANGELOG_DELETE_CATEGORY',
                    DELETE_CUSTOM_UNIT: 'POLICYCHANGELOG_DELETE_CUSTOM_UNIT',
                    DELETE_CUSTOM_UNIT_RATE: 'POLICYCHANGELOG_DELETE_CUSTOM_UNIT_RATE',
                    DELETE_CUSTOM_UNIT_SUB_RATE: 'POLICYCHANGELOG_DELETE_CUSTOM_UNIT_SUB_RATE',
                    DELETE_EMPLOYEE: 'POLICYCHANGELOG_DELETE_EMPLOYEE',
                    DELETE_INTEGRATION: 'POLICYCHANGELOG_DELETE_INTEGRATION',
                    DELETE_REPORT_FIELD: 'POLICYCHANGELOG_DELETE_REPORT_FIELD',
                    DELETE_TAG: 'POLICYCHANGELOG_DELETE_TAG',
                    IMPORT_CUSTOM_UNIT_RATES: 'POLICYCHANGELOG_IMPORT_CUSTOM_UNIT_RATES',
                    IMPORT_TAGS: 'POLICYCHANGELOG_IMPORT_TAGS',
                    INDIVIDUAL_BUDGET_NOTIFICATION: 'POLICYCHANGELOG_INDIVIDUAL_BUDGET_NOTIFICATION',
                    INVITE_TO_ROOM: 'POLICYCHANGELOG_INVITETOROOM',
                    REMOVE_FROM_ROOM: 'POLICYCHANGELOG_REMOVEFROMROOM',
                    LEAVE_ROOM: 'POLICYCHANGELOG_LEAVEROOM',
                    REPLACE_CATEGORIES: 'POLICYCHANGELOG_REPLACE_CATEGORIES',
                    SET_AUTO_REIMBURSEMENT: 'POLICYCHANGELOG_SET_AUTOREIMBURSEMENT',
                    SET_AUTO_JOIN: 'POLICYCHANGELOG_SET_AUTO_JOIN',
                    SET_CATEGORY_NAME: 'POLICYCHANGELOG_SET_CATEGORY_NAME',
                    SHARED_BUDGET_NOTIFICATION: 'POLICYCHANGELOG_SHARED_BUDGET_NOTIFICATION',
                    UPDATE_ACH_ACCOUNT: 'POLICYCHANGELOG_UPDATE_ACH_ACCOUNT',
                    UPDATE_APPROVER_RULE: 'POLICYCHANGELOG_UPDATE_APPROVER_RULE',
                    UPDATE_AUDIT_RATE: 'POLICYCHANGELOG_UPDATE_AUDIT_RATE',
                    UPDATE_AUTO_HARVESTING: 'POLICYCHANGELOG_UPDATE_AUTOHARVESTING',
                    UPDATE_AUTO_REIMBURSEMENT: 'POLICYCHANGELOG_UPDATE_AUTOREIMBURSEMENT',
                    UPDATE_AUTO_REPORTING_FREQUENCY: 'POLICYCHANGELOG_UPDATE_AUTOREPORTING_FREQUENCY',
                    UPDATE_BUDGET: 'POLICYCHANGELOG_UPDATE_BUDGET',
                    UPDATE_CATEGORY: 'POLICYCHANGELOG_UPDATE_CATEGORY',
                    UPDATE_CURRENCY: 'POLICYCHANGELOG_UPDATE_CURRENCY',
                    UPDATE_CUSTOM_UNIT: 'POLICYCHANGELOG_UPDATE_CUSTOM_UNIT',
                    UPDATE_CUSTOM_UNIT_RATE: 'POLICYCHANGELOG_UPDATE_CUSTOM_UNIT_RATE',
                    UPDATE_CUSTOM_UNIT_SUB_RATE: 'POLICYCHANGELOG_UPDATE_CUSTOM_UNIT_SUB_RATE',
                    UPDATE_DEFAULT_BILLABLE: 'POLICYCHANGELOG_UPDATE_DEFAULT_BILLABLE',
                    UPDATE_DEFAULT_REIMBURSABLE: 'POLICYCHANGELOG_UPDATE_DEFAULT_REIMBURSABLE',
                    UPDATE_DEFAULT_TITLE: 'POLICYCHANGELOG_UPDATE_DEFAULT_TITLE',
                    UPDATE_DEFAULT_TITLE_ENFORCED: 'POLICYCHANGELOG_UPDATE_DEFAULT_TITLE_ENFORCED',
                    UPDATE_DISABLED_FIELDS: 'POLICYCHANGELOG_UPDATE_DISABLED_FIELDS',
                    UPDATE_EMPLOYEE: 'POLICYCHANGELOG_UPDATE_EMPLOYEE',
                    UPDATE_FIELD: 'POLICYCHANGELOG_UPDATE_FIELD',
                    UPDATE_MANUAL_APPROVAL_THRESHOLD: 'POLICYCHANGELOG_UPDATE_MANUAL_APPROVAL_THRESHOLD',
                    UPDATE_MAX_EXPENSE_AMOUNT: 'POLICYCHANGELOG_UPDATE_MAX_EXPENSE_AMOUNT',
                    UPDATE_MAX_EXPENSE_AMOUNT_NO_RECEIPT: 'POLICYCHANGELOG_UPDATE_MAX_EXPENSE_AMOUNT_NO_RECEIPT',
                    UPDATE_NAME: 'POLICYCHANGELOG_UPDATE_NAME',
                    UPDATE_DESCRIPTION: 'POLICYCHANGELOG_UPDATE_DESCRIPTION',
                    UPDATE_OWNERSHIP: 'POLICYCHANGELOG_UPDATE_OWNERSHIP',
                    UPDATE_REIMBURSEMENT_CHOICE: 'POLICYCHANGELOG_UPDATE_REIMBURSEMENT_CHOICE',
                    UPDATE_REPORT_FIELD: 'POLICYCHANGELOG_UPDATE_REPORT_FIELD',
                    UPDATE_TAG: 'POLICYCHANGELOG_UPDATE_TAG',
                    UPDATE_TAG_ENABLED: 'POLICYCHANGELOG_UPDATE_TAG_ENABLED',
                    UPDATE_TAG_LIST: 'POLICYCHANGELOG_UPDATE_TAG_LIST',
                    UPDATE_TAG_LIST_NAME: 'POLICYCHANGELOG_UPDATE_TAG_LIST_NAME',
                    UPDATE_TAG_NAME: 'POLICYCHANGELOG_UPDATE_TAG_NAME',
                    UPDATE_TIME_ENABLED: 'POLICYCHANGELOG_UPDATE_TIME_ENABLED',
                    UPDATE_TIME_RATE: 'POLICYCHANGELOG_UPDATE_TIME_RATE',
                    LEAVE_POLICY: 'POLICYCHANGELOG_LEAVE_POLICY',
                },
                ROOM_CHANGE_LOG: {
                    INVITE_TO_ROOM: 'INVITETOROOM',
                    REMOVE_FROM_ROOM: 'REMOVEFROMROOM',
                    LEAVE_ROOM: 'LEAVEROOM',
                    UPDATE_ROOM_DESCRIPTION: 'UPDATEROOMDESCRIPTION',
                },
            },
            THREAD_DISABLED: ['CREATED'],
        },
        CANCEL_PAYMENT_REASONS: {
            ADMIN: 'CANCEL_REASON_ADMIN',
        },
        ACTIONABLE_MENTION_WHISPER_RESOLUTION: {
            INVITE: 'invited',
            NOTHING: 'nothing',
        },
        ACTIONABLE_TRACK_EXPENSE_WHISPER_RESOLUTION: {
            NOTHING: 'nothing',
        },
        ACTIONABLE_REPORT_MENTION_WHISPER_RESOLUTION: {
            CREATE: 'created',
            NOTHING: 'nothing',
        },
        ACTIONABLE_MENTION_JOIN_WORKSPACE_RESOLUTION: {
            ACCEPT: 'accept',
            DECLINE: 'decline',
        },
        ARCHIVE_REASON: {
            DEFAULT: 'default',
            ACCOUNT_CLOSED: 'accountClosed',
            ACCOUNT_MERGED: 'accountMerged',
            REMOVED_FROM_POLICY: 'removedFromPolicy',
            POLICY_DELETED: 'policyDeleted',
        },
        MESSAGE: {
            TYPE: {
                COMMENT: 'COMMENT',
                TEXT: 'TEXT',
            },
        },
        TYPE: {
            CHAT: 'chat',
            EXPENSE: 'expense',
            IOU: 'iou',
            TASK: 'task',
            INVOICE: 'invoice',
        },
        CHAT_TYPE: chatTypes,
        WORKSPACE_CHAT_ROOMS: {
            ANNOUNCE: '#announce',
            ADMINS: '#admins',
        },
        STATE_NUM: {
            OPEN: 0,
            SUBMITTED: 1,
            APPROVED: 2,
            BILLING: 3,
        },
        STATUS_NUM: {
            OPEN: 0,
            SUBMITTED: 1,
            CLOSED: 2,
            APPROVED: 3,
            REIMBURSED: 4,
        },
        NOTIFICATION_PREFERENCE: {
            MUTE: 'mute',
            DAILY: 'daily',
            ALWAYS: 'always',
            HIDDEN: 'hidden',
        },
        // Options for which room members can post
        WRITE_CAPABILITIES: {
            ALL: 'all',
            ADMINS: 'admins',
        },
        VISIBILITY: {
            PUBLIC: 'public',
            PUBLIC_ANNOUNCE: 'public_announce',
            PRIVATE: 'private',
            RESTRICTED: 'restricted',
        },
        RESERVED_ROOM_NAMES: ['#admins', '#announce'],
        MAX_PREVIEW_AVATARS: 4,
        MAX_ROOM_NAME_LENGTH: 99,
        LAST_MESSAGE_TEXT_MAX_LENGTH: 200,
        OWNER_EMAIL_FAKE: '__FAKE__',
        OWNER_ACCOUNT_ID_FAKE: 0,
        DEFAULT_REPORT_NAME: 'Chat Report',
        PERMISSIONS: {
            READ: 'read',
            WRITE: 'write',
            SHARE: 'share',
            OWN: 'own',
        },
        INVOICE_RECEIVER_TYPE: {
            INDIVIDUAL: 'individual',
            BUSINESS: 'policy',
        },
    },
    NEXT_STEP: {
        FINISHED: 'Finished!',
    },
    COMPOSER: {
        MAX_LINES: 16,
        MAX_LINES_SMALL_SCREEN: 6,
        MAX_LINES_FULL: -1,
        // The minimum height needed to enable the full screen composer
        FULL_COMPOSER_MIN_HEIGHT: 60,
    },
    MODAL: {
        MODAL_TYPE: {
            CONFIRM: 'confirm',
            CENTERED: 'centered',
            CENTERED_UNSWIPEABLE: 'centered_unswipeable',
            CENTERED_SMALL: 'centered_small',
            BOTTOM_DOCKED: 'bottom_docked',
            POPOVER: 'popover',
            RIGHT_DOCKED: 'right_docked',
            ONBOARDING: 'onboarding',
        },
        ANCHOR_ORIGIN_VERTICAL: {
            TOP: 'top',
            CENTER: 'center',
            BOTTOM: 'bottom',
        },
        ANCHOR_ORIGIN_HORIZONTAL: {
            LEFT: 'left',
            CENTER: 'center',
            RIGHT: 'right',
        },
        POPOVER_MENU_PADDING: 8,
        RESTORE_FOCUS_TYPE: {
            DEFAULT: 'default',
            DELETE: 'delete',
            PRESERVE: 'preserve',
        },
    },
    TIMING: {
        CALCULATE_MOST_RECENT_LAST_MODIFIED_ACTION: 'calc_most_recent_last_modified_action',
        CHAT_FINDER_RENDER: 'search_render',
        CHAT_RENDER: 'chat_render',
        OPEN_REPORT: 'open_report',
        HOMEPAGE_INITIAL_RENDER: 'homepage_initial_render',
        REPORT_INITIAL_RENDER: 'report_initial_render',
        SWITCH_REPORT: 'switch_report',
        SIDEBAR_LOADED: 'sidebar_loaded',
        LOAD_SEARCH_OPTIONS: 'load_search_options',
        COLD: 'cold',
        WARM: 'warm',
        REPORT_ACTION_ITEM_LAYOUT_DEBOUNCE_TIME: 1500,
        SHOW_LOADING_SPINNER_DEBOUNCE_TIME: 250,
        TEST_TOOLS_MODAL_THROTTLE_TIME: 800,
        TOOLTIP_SENSE: 1000,
        TRIE_INITIALIZATION: 'trie_initialization',
        COMMENT_LENGTH_DEBOUNCE_TIME: 500,
        SEARCH_OPTION_LIST_DEBOUNCE_TIME: 300,
        RESIZE_DEBOUNCE_TIME: 100,
    },
    SEARCH_TABLE_COLUMNS: {
        RECEIPT: 'receipt',
        DATE: 'date',
        MERCHANT: 'merchant',
        DESCRIPTION: 'description',
        FROM: 'from',
        TO: 'to',
        CATEGORY: 'category',
        TAG: 'tag',
        TOTAL_AMOUNT: 'amount',
        TYPE: 'type',
        ACTION: 'action',
        TAX_AMOUNT: 'taxAmount',
    },
    PRIORITY_MODE: {
        GSD: 'gsd',
        DEFAULT: 'default',
    },
    THEME: {
        DEFAULT: 'system',
        FALLBACK: 'dark',
        DARK: 'dark',
        LIGHT: 'light',
        SYSTEM: 'system',
    },
    COLOR_SCHEME: {
        LIGHT: 'light',
        DARK: 'dark',
    },
    STATUS_BAR_STYLE: {
        LIGHT_CONTENT: 'light-content',
        DARK_CONTENT: 'dark-content',
    },
    TRANSACTION: {
        DEFAULT_MERCHANT: 'Expense',
        UNKNOWN_MERCHANT: 'Unknown Merchant',
        PARTIAL_TRANSACTION_MERCHANT: '(none)',
        TYPE: {
            CUSTOM_UNIT: 'customUnit',
        },
        STATUS: {
            PENDING: 'Pending',
            POSTED: 'Posted',
        },
    },
    MCC_GROUPS: {
        AIRLINES: 'Airlines',
        COMMUTER: 'Commuter',
        GAS: 'Gas',
        GOODS: 'Goods',
        GROCERIES: 'Groceries',
        HOTEL: 'Hotel',
        MAIL: 'Mail',
        MEALS: 'Meals',
        RENTAL: 'Rental',
        SERVICES: 'Services',
        TAXI: 'Taxi',
        MISCELLANEOUS: 'Miscellaneous',
        UTILITIES: 'Utilities',
    },
    JSON_CODE: {
        SUCCESS: 200,
        BAD_REQUEST: 400,
        NOT_AUTHENTICATED: 407,
        EXP_ERROR: 666,
        MANY_WRITES_ERROR: 665,
        UNABLE_TO_RETRY: 'unableToRetry',
        UPDATE_REQUIRED: 426,
    },
    HTTP_STATUS: {
        // When Cloudflare throttles
        TOO_MANY_REQUESTS: 429,
        INTERNAL_SERVER_ERROR: 500,
        BAD_GATEWAY: 502,
        GATEWAY_TIMEOUT: 504,
        UNKNOWN_ERROR: 520,
    },
    ERROR: {
        XHR_FAILED: 'xhrFailed',
        THROTTLED: 'throttled',
        UNKNOWN_ERROR: 'Unknown error',
        REQUEST_CANCELLED: 'AbortError',
        FAILED_TO_FETCH: 'Failed to fetch',
        ENSURE_BUGBOT: 'ENSURE_BUGBOT',
        PUSHER_ERROR: 'PusherError',
        WEB_SOCKET_ERROR: 'WebSocketError',
        NETWORK_REQUEST_FAILED: 'Network request failed',
        SAFARI_DOCUMENT_LOAD_ABORTED: 'cancelled',
        FIREFOX_DOCUMENT_LOAD_ABORTED: 'NetworkError when attempting to fetch resource.',
        IOS_NETWORK_CONNECTION_LOST: 'The network connection was lost.',
        IOS_NETWORK_CONNECTION_LOST_RUSSIAN: 'Сетевое соединение потеряно.',
        IOS_NETWORK_CONNECTION_LOST_SWEDISH: 'Nätverksanslutningen förlorades.',
        IOS_NETWORK_CONNECTION_LOST_SPANISH: 'La conexión a Internet parece estar desactivada.',
        IOS_LOAD_FAILED: 'Load failed',
        SAFARI_CANNOT_PARSE_RESPONSE: 'cannot parse response',
        GATEWAY_TIMEOUT: 'Gateway Timeout',
        EXPENSIFY_SERVICE_INTERRUPTED: 'Expensify service interrupted',
        DUPLICATE_RECORD: 'A record already exists with this ID',

        // The "Upgrade" is intentional as the 426 HTTP code means "Upgrade Required" and sent by the API. We use the "Update" language everywhere else in the front end when this gets returned.
        UPDATE_REQUIRED: 'Upgrade Required',
    },
    ERROR_TYPE: {
        SOCKET: 'Expensify\\Auth\\Error\\Socket',
    },
    ERROR_TITLE: {
        SOCKET: 'Issue connecting to database',
        DUPLICATE_RECORD: '400 Unique Constraints Violation',
    },
    NETWORK: {
        METHOD: {
            POST: 'post',
        },
        MIN_RETRY_WAIT_TIME_MS: 10,
        MAX_RANDOM_RETRY_WAIT_TIME_MS: 100,
        MAX_RETRY_WAIT_TIME_MS: 10 * 1000,
        PROCESS_REQUEST_DELAY_MS: 1000,
        MAX_PENDING_TIME_MS: 10 * 1000,
        BACKEND_CHECK_INTERVAL_MS: 60 * 1000,
        MAX_REQUEST_RETRIES: 10,
        NETWORK_STATUS: {
            ONLINE: 'online',
            OFFLINE: 'offline',
            UNKNOWN: 'unknown',
        },
    },
    WEEK_STARTS_ON: 1, // Monday
    DEFAULT_TIME_ZONE: {automatic: true, selected: 'America/Los_Angeles'},
    DEFAULT_ACCOUNT_DATA: {errors: null, success: '', isLoading: false},
    DEFAULT_CLOSE_ACCOUNT_DATA: {errors: null, success: '', isLoading: false},
    DEFAULT_NETWORK_DATA: {isOffline: false, isBackendReachable: true},
    FORMS: {
        LOGIN_FORM: 'LoginForm',
        VALIDATE_CODE_FORM: 'ValidateCodeForm',
        VALIDATE_TFA_CODE_FORM: 'ValidateTfaCodeForm',
        RESEND_VALIDATION_FORM: 'ResendValidationForm',
        UNLINK_LOGIN_FORM: 'UnlinkLoginForm',
        RESEND_VALIDATE_CODE_FORM: 'ResendValidateCodeForm',
    },
    APP_STATE: {
        ACTIVE: 'active',
        BACKGROUND: 'background',
        INACTIVE: 'inactive',
    },

    // at least 8 characters, 1 capital letter, 1 lowercase number, 1 number
    PASSWORD_COMPLEXITY_REGEX_STRING: '^(?=.*[A-Z])(?=.*[0-9])(?=.*[a-z]).{8,}$',

    // 6 numeric digits
    VALIDATE_CODE_REGEX_STRING: /^\d{6}$/,

    // 8 alphanumeric characters
    RECOVERY_CODE_REGEX_STRING: /^[a-zA-Z0-9]{8}$/,

    // The server has a WAF (Web Application Firewall) which will strip out HTML/XML tags using this regex pattern.
    // It's copied here so that the same regex pattern can be used in form validations to be consistent with the server.
    VALIDATE_FOR_HTML_TAG_REGEX: /<([^>\s]+)(?:[^>]*?)>/g,

    VALIDATE_FOR_LEADINGSPACES_HTML_TAG_REGEX: /<([\s]+.+[\s]*)>/g,

    WHITELISTED_TAGS: [/<>/, /< >/, /<->/, /<-->/, /<br>/, /<br\/>/],

    PASSWORD_PAGE: {
        ERROR: {
            ALREADY_VALIDATED: 'Account already validated',
            VALIDATE_CODE_FAILED: 'Validate code failed',
        },
    },

    PUSHER: {
        PRIVATE_USER_CHANNEL_PREFIX: 'private-encrypted-user-accountID-',
        PRIVATE_REPORT_CHANNEL_PREFIX: 'private-report-reportID-',
    },

    EMOJI_SPACER: 'SPACER',

    // This is the number of columns in each row of the picker.
    // Because of how flatList implements these rows, each row is an index rather than each element
    // For this reason to make headers work, we need to have the header be the only rendered element in its row
    // If this number is changed, emojis.js will need to be updated to have the proper number of spacer elements
    // around each header.
    EMOJI_NUM_PER_ROW: 8,

    EMOJI_FREQUENT_ROW_COUNT: 3,

    EMOJI_DEFAULT_SKIN_TONE: -1,

    // Amount of emojis to render ahead at the end of the update cycle
    EMOJI_DRAW_AMOUNT: 250,

    INVISIBLE_CODEPOINTS: ['fe0f', '200d', '2066'],

    UNICODE: {
        LTR: '\u2066',
    },

    TOOLTIP_MAX_LINES: 3,

    LOGIN_TYPE: {
        PHONE: 'phone',
        EMAIL: 'email',
    },

    MAGIC_CODE_LENGTH: 6,
    MAGIC_CODE_EMPTY_CHAR: ' ',

    KEYBOARD_TYPE: {
        VISIBLE_PASSWORD: 'visible-password',
        ASCII_CAPABLE: 'ascii-capable',
        NUMBER_PAD: 'number-pad',
    },

    INPUT_MODE: {
        NONE: 'none',
        TEXT: 'text',
        DECIMAL: 'decimal',
        NUMERIC: 'numeric',
        TEL: 'tel',
        SEARCH: 'search',
        EMAIL: 'email',
        URL: 'url',
    },

    INPUT_AUTOGROW_DIRECTION: {
        LEFT: 'left',
        RIGHT: 'right',
    },

    YOUR_LOCATION_TEXT: 'Your Location',

    ATTACHMENT_MESSAGE_TEXT: '[Attachment]',
    // This is a placeholder for attachment which is uploading
    ATTACHMENT_UPLOADING_MESSAGE_HTML: 'Uploading attachment...',
    ATTACHMENT_SOURCE_ATTRIBUTE: 'data-expensify-source',
    ATTACHMENT_PREVIEW_ATTRIBUTE: 'src',
    ATTACHMENT_ORIGINAL_FILENAME_ATTRIBUTE: 'data-name',
    ATTACHMENT_LOCAL_URL_PREFIX: ['blob:', 'file:'],
    ATTACHMENT_THUMBNAIL_URL_ATTRIBUTE: 'data-expensify-thumbnail-url',
    ATTACHMENT_THUMBNAIL_WIDTH_ATTRIBUTE: 'data-expensify-width',
    ATTACHMENT_THUMBNAIL_HEIGHT_ATTRIBUTE: 'data-expensify-height',
    ATTACHMENT_DURATION_ATTRIBUTE: 'data-expensify-duration',

    ATTACHMENT_PICKER_TYPE: {
        FILE: 'file',
        IMAGE: 'image',
    },

    ATTACHMENT_FILE_TYPE: {
        FILE: 'file',
        IMAGE: 'image',
        VIDEO: 'video',
    },

    IMAGE_FILE_FORMAT: {
        PNG: 'image/png',
        WEBP: 'image/webp',
        JPEG: 'image/jpeg',
    },
    ATTACHMENT_TYPE: {
        REPORT: 'r',
        NOTE: 'n',
    },

    IMAGE_OBJECT_POSITION: {
        TOP: 'top',
        INITIAL: 'initial',
    },

    FILE_TYPE_REGEX: {
        // Image MimeTypes allowed by iOS photos app.
        IMAGE: /\.(jpg|jpeg|png|webp|gif|tiff|bmp|heic|heif)$/,
        // Video MimeTypes allowed by iOS photos app.
        VIDEO: /\.(mov|mp4)$/,
    },
    IOS_CAMERAROLL_ACCESS_ERROR: 'Access to photo library was denied',
    ADD_PAYMENT_MENU_POSITION_Y: 226,
    ADD_PAYMENT_MENU_POSITION_X: 356,
    EMOJI_PICKER_ITEM_TYPES: {
        HEADER: 'header',
        EMOJI: 'emoji',
        SPACER: 'spacer',
    },
    EMOJI_PICKER_SIZE: {
        WIDTH: 320,
        HEIGHT: 416,
    },
    DESKTOP_HEADER_PADDING: 12,
    CATEGORY_SHORTCUT_BAR_HEIGHT: 32,
    SMALL_EMOJI_PICKER_SIZE: {
        WIDTH: '100%',
    },
    MENU_POSITION_REPORT_ACTION_COMPOSE_BOTTOM: 83,
    NON_NATIVE_EMOJI_PICKER_LIST_HEIGHT: 300,
    NON_NATIVE_EMOJI_PICKER_LIST_HEIGHT_WEB: 200,
    EMOJI_PICKER_ITEM_HEIGHT: 32,
    EMOJI_PICKER_HEADER_HEIGHT: 32,
    RECIPIENT_LOCAL_TIME_HEIGHT: 25,
    AUTO_COMPLETE_SUGGESTER: {
        SUGGESTER_PADDING: 6,
        SUGGESTER_INNER_PADDING: 8,
        SUGGESTION_ROW_HEIGHT: 40,
        SMALL_CONTAINER_HEIGHT_FACTOR: 2.5,
        MAX_AMOUNT_OF_SUGGESTIONS: 20,
        MAX_AMOUNT_OF_VISIBLE_SUGGESTIONS_IN_CONTAINER: 5,
        HERE_TEXT: '@here',
    },
    COMPOSER_MAX_HEIGHT: 125,
    CHAT_FOOTER_SECONDARY_ROW_HEIGHT: 15,
    CHAT_FOOTER_SECONDARY_ROW_PADDING: 5,
    CHAT_FOOTER_MIN_HEIGHT: 65,
    CHAT_FOOTER_HORIZONTAL_PADDING: 40,
    CHAT_SKELETON_VIEW: {
        AVERAGE_ROW_HEIGHT: 80,
        HEIGHT_FOR_ROW_COUNT: {
            1: 60,
            2: 80,
            3: 100,
        },
    },
    CENTRAL_PANE_ANIMATION_HEIGHT: 200,
    LHN_SKELETON_VIEW_ITEM_HEIGHT: 64,
    EXPENSIFY_PARTNER_NAME: 'expensify.com',
    EMAIL: {
        ACCOUNTING: 'accounting@expensify.com',
        ADMIN: 'admin@expensify.com',
        BILLS: 'bills@expensify.com',
        CHRONOS: 'chronos@expensify.com',
        CONCIERGE: 'concierge@expensify.com',
        CONTRIBUTORS: 'contributors@expensify.com',
        FIRST_RESPONDER: 'firstresponders@expensify.com',
        GUIDES_DOMAIN: 'team.expensify.com',
        HELP: 'help@expensify.com',
        INTEGRATION_TESTING_CREDS: 'integrationtestingcreds@expensify.com',
        NOTIFICATIONS: 'notifications@expensify.com',
        PAYROLL: 'payroll@expensify.com',
        QA: 'qa@expensify.com',
        QA_TRAVIS: 'qa+travisreceipts@expensify.com',
        RECEIPTS: 'receipts@expensify.com',
        STUDENT_AMBASSADOR: 'studentambassadors@expensify.com',
        SVFG: 'svfg@expensify.com',
        EXPENSIFY_EMAIL_DOMAIN: '@expensify.com',
    },

    CONCIERGE_DISPLAY_NAME: 'Concierge',

    INTEGRATION_ENTITY_MAP_TYPES: {
        DEFAULT: 'DEFAULT',
        NONE: 'NONE',
        TAG: 'TAG',
        REPORT_FIELD: 'REPORT_FIELD',
        NOT_IMPORTED: 'NOT_IMPORTED',
        IMPORTED: 'IMPORTED',
    },
    QUICKBOOKS_ONLINE: 'quickbooksOnline',

    QUICK_BOOKS_CONFIG: {
        SYNC_CLASSES: 'syncClasses',
        ENABLE_NEW_CATEGORIES: 'enableNewCategories',
        SYNC_CUSTOMERS: 'syncCustomers',
        SYNC_LOCATIONS: 'syncLocations',
        SYNC_TAX: 'syncTax',
        EXPORT: 'export',
        EXPORT_DATE: 'exportDate',
        NON_REIMBURSABLE_EXPENSES_ACCOUNT: 'nonReimbursableExpensesAccount',
        NON_REIMBURSABLE_EXPENSES_EXPORT_DESTINATION: 'nonReimbursableExpensesExportDestination',
        REIMBURSABLE_EXPENSES_ACCOUNT: 'reimbursableExpensesAccount',
        REIMBURSABLE_EXPENSES_EXPORT_DESTINATION: 'reimbursableExpensesExportDestination',
        NON_REIMBURSABLE_BILL_DEFAULT_VENDOR: 'nonReimbursableBillDefaultVendor',
        RECEIVABLE_ACCOUNT: 'receivableAccount',
        AUTO_SYNC: 'autoSync',
        SYNC_PEOPLE: 'syncPeople',
        AUTO_CREATE_VENDOR: 'autoCreateVendor',
        REIMBURSEMENT_ACCOUNT_ID: 'reimbursementAccountID',
        COLLECTION_ACCOUNT_ID: 'collectionAccountID',
    },

    XERO_CONFIG: {
        AUTO_SYNC: 'autoSync',
        SYNC: 'sync',
        ENABLE_NEW_CATEGORIES: 'enableNewCategories',
        EXPORT: 'export',
        TENANT_ID: 'tenantID',
        IMPORT_CUSTOMERS: 'importCustomers',
        IMPORT_TAX_RATES: 'importTaxRates',
        INVOICE_STATUS: {
            DRAFT: 'DRAFT',
            AWAITING_APPROVAL: 'AWT_APPROVAL',
            AWAITING_PAYMENT: 'AWT_PAYMENT',
        },
        IMPORT_TRACKING_CATEGORIES: 'importTrackingCategories',
        MAPPINGS: 'mappings',
        TRACKING_CATEGORY_PREFIX: 'trackingCategory_',
        TRACKING_CATEGORY_FIELDS: {
            COST_CENTERS: 'cost centers',
            REGION: 'region',
        },
        TRACKING_CATEGORY_OPTIONS: {
            DEFAULT: 'DEFAULT',
            TAG: 'TAG',
        },
    },

    QUICKBOOKS_REIMBURSABLE_ACCOUNT_TYPE: {
        VENDOR_BILL: 'bill',
        CHECK: 'check',
        JOURNAL_ENTRY: 'journal_entry',
    },

    XERO_EXPORT_DATE: {
        LAST_EXPENSE: 'LAST_EXPENSE',
        REPORT_EXPORTED: 'REPORT_EXPORTED',
        REPORT_SUBMITTED: 'REPORT_SUBMITTED',
    },

    QUICKBOOKS_EXPORT_DATE: {
        LAST_EXPENSE: 'LAST_EXPENSE',
        REPORT_EXPORTED: 'REPORT_EXPORTED',
        REPORT_SUBMITTED: 'REPORT_SUBMITTED',
    },

    QUICKBOOKS_NON_REIMBURSABLE_EXPORT_ACCOUNT_TYPE: {
        CREDIT_CARD: 'credit_card',
        DEBIT_CARD: 'debit_card',
        VENDOR_BILL: 'bill',
    },

    ACCOUNT_ID: {
        ACCOUNTING: Number(Config?.EXPENSIFY_ACCOUNT_ID_ACCOUNTING ?? 9645353),
        ADMIN: Number(Config?.EXPENSIFY_ACCOUNT_ID_ADMIN ?? -1),
        BILLS: Number(Config?.EXPENSIFY_ACCOUNT_ID_BILLS ?? 1371),
        CHRONOS: Number(Config?.EXPENSIFY_ACCOUNT_ID_CHRONOS ?? 10027416),
        CONCIERGE: Number(Config?.EXPENSIFY_ACCOUNT_ID_CONCIERGE ?? 8392101),
        CONTRIBUTORS: Number(Config?.EXPENSIFY_ACCOUNT_ID_CONTRIBUTORS ?? 9675014),
        FIRST_RESPONDER: Number(Config?.EXPENSIFY_ACCOUNT_ID_FIRST_RESPONDER ?? 9375152),
        HELP: Number(Config?.EXPENSIFY_ACCOUNT_ID_HELP ?? -1),
        INTEGRATION_TESTING_CREDS: Number(Config?.EXPENSIFY_ACCOUNT_ID_INTEGRATION_TESTING_CREDS ?? -1),
        NOTIFICATIONS: Number(Config?.EXPENSIFY_ACCOUNT_ID_NOTIFICATIONS ?? 11665625),
        PAYROLL: Number(Config?.EXPENSIFY_ACCOUNT_ID_PAYROLL ?? 9679724),
        QA: Number(Config?.EXPENSIFY_ACCOUNT_ID_QA ?? 3126513),
        QA_TRAVIS: Number(Config?.EXPENSIFY_ACCOUNT_ID_QA_TRAVIS ?? 8595733),
        RECEIPTS: Number(Config?.EXPENSIFY_ACCOUNT_ID_RECEIPTS ?? -1),
        REWARDS: Number(Config?.EXPENSIFY_ACCOUNT_ID_REWARDS ?? 11023767), // rewards@expensify.com
        STUDENT_AMBASSADOR: Number(Config?.EXPENSIFY_ACCOUNT_ID_STUDENT_AMBASSADOR ?? 10476956),
        SVFG: Number(Config?.EXPENSIFY_ACCOUNT_ID_SVFG ?? 2012843),
    },

    ENVIRONMENT: {
        DEV: 'development',
        STAGING: 'staging',
        PRODUCTION: 'production',
        ADHOC: 'adhoc',
    },

    // Used to delay the initial fetching of reportActions when the app first inits or reconnects (e.g. returning
    // from backgound). The times are based on how long it generally seems to take for the app to become interactive
    // in each scenario.
    FETCH_ACTIONS_DELAY: {
        STARTUP: 8000,
        RECONNECT: 1000,
    },

    WALLET: {
        TRANSFER_METHOD_TYPE: {
            INSTANT: 'instant',
            ACH: 'ach',
        },
        TRANSFER_METHOD_TYPE_FEE: {
            INSTANT: {
                RATE: 1.5,
                MINIMUM_FEE: 25,
            },
            ACH: {
                RATE: 0,
                MINIMUM_FEE: 0,
            },
        },
        ERROR: {
            // If these get updated, we need to update the codes on the Web side too
            SSN: 'ssnError',
            KBA: 'kbaNeeded',
            KYC: 'kycFailed',
            FULL_SSN_NOT_FOUND: 'Full SSN not found',
            MISSING_FIELD: 'Missing required additional details fields',
            WRONG_ANSWERS: 'Wrong answers',
            ONFIDO_FIXABLE_ERROR: 'Onfido returned a fixable error',
            ONFIDO_USER_CONSENT_DENIED: 'user_consent_denied',

            // KBA stands for Knowledge Based Answers (requiring us to show Idology questions)
            KBA_NEEDED: 'KBA needed',
            NO_ACCOUNT_TO_LINK: '405 No account to link to wallet',
            INVALID_WALLET: '405 Invalid wallet account',
            NOT_OWNER_OF_BANK_ACCOUNT: '401 Wallet owner does not own linked bank account',
            INVALID_BANK_ACCOUNT: '405 Attempting to link an invalid bank account to a wallet',
            NOT_OWNER_OF_FUND: '401 Wallet owner does not own linked fund',
            INVALID_FUND: '405 Attempting to link an invalid fund to a wallet',
        },
        STEP: {
            // In the order they appear in the Wallet flow
            ADDITIONAL_DETAILS: 'AdditionalDetailsStep',
            ADDITIONAL_DETAILS_KBA: 'AdditionalDetailsKBAStep',
            ONFIDO: 'OnfidoStep',
            TERMS: 'TermsStep',
            ACTIVATE: 'ActivateStep',
        },
        STEP_REFACTOR: {
            ADD_BANK_ACCOUNT: 'AddBankAccountStep',
            ADDITIONAL_DETAILS: 'AdditionalDetailsStep',
            VERIFY_IDENTITY: 'VerifyIdentityStep',
            TERMS_AND_FEES: 'TermsAndFeesStep',
        },
        STEP_NAMES: ['1', '2', '3', '4'],
        SUBSTEP_INDEXES: {
            BANK_ACCOUNT: {
                ACCOUNT_NUMBERS: 0,
            },
            PERSONAL_INFO: {
                LEGAL_NAME: 0,
                DATE_OF_BIRTH: 1,
                ADDRESS: 2,
                PHONE_NUMBER: 3,
                SSN: 4,
            },
        },
        TIER_NAME: {
            PLATINUM: 'PLATINUM',
            GOLD: 'GOLD',
            SILVER: 'SILVER',
            BRONZE: 'BRONZE',
        },
        WEB_MESSAGE_TYPE: {
            STATEMENT: 'STATEMENT_NAVIGATE',
            CONCIERGE: 'CONCIERGE_NAVIGATE',
        },
        MTL_WALLET_PROGRAM_ID: '760',
        PROGRAM_ISSUERS: {
            EXPENSIFY_PAYMENTS: 'Expensify Payments LLC',
            BANCORP_BANK: 'The Bancorp Bank',
        },
    },

    PLAID: {
        EVENT: {
            ERROR: 'ERROR',
            EXIT: 'EXIT',
        },
        DEFAULT_DATA: {
            bankName: '',
            plaidAccessToken: '',
            bankAccounts: [] as PlaidBankAccount[],
            isLoading: false,
            errors: {},
        },
    },

    ONFIDO: {
        CONTAINER_ID: 'onfido-mount',
        TYPE: {
            DOCUMENT: 'document',
            FACE: 'face',
        },
        VARIANT: {
            VIDEO: 'video',
        },
        SMS_NUMBER_COUNTRY_CODE: 'US',
        ERROR: {
            USER_CANCELLED: 'User canceled flow.',
            USER_TAPPED_BACK: 'User exited by clicking the back button.',
            USER_EXITED: 'User exited by manual action.',
        },
    },

    KYC_WALL_SOURCE: {
        REPORT: 'REPORT', // The user attempted to pay an expense
        ENABLE_WALLET: 'ENABLE_WALLET', // The user clicked on the `Enable wallet` button on the Wallet page
        TRANSFER_BALANCE: 'TRANSFER_BALANCE', // The user attempted to transfer their wallet balance to their bank account or debit card
    },

    OS: {
        WINDOWS: 'Windows',
        MAC_OS: PLATFORM_OS_MACOS,
        ANDROID: 'Android',
        IOS: PLATFORM_IOS,
        LINUX: 'Linux',
        NATIVE: 'Native',
    },

    BROWSER: {
        CHROME: 'chrome',
        FIREFOX: 'firefox',
        IE: 'ie',
        EDGE: 'edge',
        Opera: 'opera',
        SAFARI: 'safari',
        OTHER: 'other',
    },

    PAYMENT_METHODS: {
        DEBIT_CARD: 'debitCard',
        PERSONAL_BANK_ACCOUNT: 'bankAccount',
        BUSINESS_BANK_ACCOUNT: 'businessBankAccount',
    },

    PAYMENT_METHOD_ID_KEYS: {
        DEBIT_CARD: 'fundID',
        BANK_ACCOUNT: 'bankAccountID',
    },

    IOU: {
        // This is the transactionID used when going through the create expense flow so that it mimics a real transaction (like the edit flow)
        OPTIMISTIC_TRANSACTION_ID: '1',
        // Note: These payment types are used when building IOU reportAction message values in the server and should
        // not be changed.
        PAYMENT_TYPE: {
            ELSEWHERE: 'Elsewhere',
            EXPENSIFY: 'Expensify',
            VBBA: 'ACH',
        },
        ACTION: {
            EDIT: 'edit',
            CREATE: 'create',
            SUBMIT: 'submit',
            CATEGORIZE: 'categorize',
            SHARE: 'share',
        },
        DEFAULT_AMOUNT: 0,
        TYPE: {
            SEND: 'send',
            PAY: 'pay',
            SPLIT: 'split',
            REQUEST: 'request',
            INVOICE: 'invoice',
            SUBMIT: 'submit',
            TRACK: 'track',
        },
        REQUEST_TYPE: {
            DISTANCE: 'distance',
            MANUAL: 'manual',
            SCAN: 'scan',
        },
        REPORT_ACTION_TYPE: {
            PAY: 'pay',
            CREATE: 'create',
            SPLIT: 'split',
            DECLINE: 'decline',
            CANCEL: 'cancel',
            DELETE: 'delete',
            APPROVE: 'approve',
            TRACK: 'track',
        },
        AMOUNT_MAX_LENGTH: 8,
        RECEIPT_STATE: {
            SCANREADY: 'SCANREADY',
            OPEN: 'OPEN',
            SCANNING: 'SCANNING',
            SCANCOMPLETE: 'SCANCOMPLETE',
            SCANFAILED: 'SCANFAILED',
        },
        FILE_TYPES: {
            HTML: 'html',
            DOC: 'doc',
            DOCX: 'docx',
            SVG: 'svg',
        },
        RECEIPT_ERROR: 'receiptError',
        CANCEL_REASON: {
            PAYMENT_EXPIRED: 'CANCEL_REASON_PAYMENT_EXPIRED',
        },
        SHARE: {
            ROLE: {
                ACCOUNTANT: 'accountant',
            },
        },
        ACCESS_VARIANTS: {
            CREATE: 'create',
        },
    },

    GROWL: {
        SUCCESS: 'success',
        ERROR: 'error',
        WARNING: 'warning',
        DURATION: 2000,
        DURATION_LONG: 3500,
    },

    LOCALES: {
        EN: 'en',
        ES: 'es',
        ES_ES: 'es-ES',
        ES_ES_ONFIDO: 'es_ES',

        DEFAULT: 'en',
    },

    LANGUAGES: ['en', 'es'],

    PRONOUNS_LIST: [
        'coCos',
        'eEyEmEir',
        'heHimHis',
        'heHimHisTheyThemTheirs',
        'sheHerHers',
        'sheHerHersTheyThemTheirs',
        'merMers',
        'neNirNirs',
        'neeNerNers',
        'perPers',
        'theyThemTheirs',
        'thonThons',
        'veVerVis',
        'viVir',
        'xeXemXyr',
        'zeZieZirHir',
        'zeHirHirs',
        'callMeByMyName',
    ],

    // Map updated pronouns key to deprecated pronouns
    DEPRECATED_PRONOUNS_LIST: {
        heHimHis: 'He/him',
        sheHerHers: 'She/her',
        theyThemTheirs: 'They/them',
        zeHirHirs: 'Ze/hir',
        callMeByMyName: 'Call me by my name',
    },

    POLICY: {
        TYPE: {
            FREE: 'free',
            PERSONAL: 'personal',

            // Often referred to as "control" workspaces
            CORPORATE: 'corporate',

            // Often referred to as "collect" workspaces
            TEAM: 'team',
        },
        ROLE: {
            ADMIN: 'admin',
            AUDITOR: 'auditor',
            USER: 'user',
        },
        AUTO_REPORTING_FREQUENCIES: {
            INSTANT: 'instant',
            IMMEDIATE: 'immediate',
            WEEKLY: 'weekly',
            SEMI_MONTHLY: 'semimonthly',
            MONTHLY: 'monthly',
            TRIP: 'trip',
            MANUAL: 'manual',
        },
        AUTO_REPORTING_OFFSET: {
            LAST_BUSINESS_DAY_OF_MONTH: 'lastBusinessDayOfMonth',
            LAST_DAY_OF_MONTH: 'lastDayOfMonth',
        },
        APPROVAL_MODE: {
            OPTIONAL: 'OPTIONAL',
            BASIC: 'BASIC',
            ADVANCED: 'ADVANCED',
            DYNAMICEXTERNAL: 'DYNAMIC_EXTERNAL',
            SMARTREPORT: 'SMARTREPORT',
            BILLCOM: 'BILLCOM',
        },
        ROOM_PREFIX: '#',
        CUSTOM_UNIT_RATE_BASE_OFFSET: 100,
        OWNER_EMAIL_FAKE: '_FAKE_',
        OWNER_ACCOUNT_ID_FAKE: 0,
        REIMBURSEMENT_CHOICES: {
            REIMBURSEMENT_YES: 'reimburseYes', // Direct
            REIMBURSEMENT_NO: 'reimburseNo', // None
            REIMBURSEMENT_MANUAL: 'reimburseManual', // Indirect
        },
        ID_FAKE: '_FAKE_',
        EMPTY: 'EMPTY',
        MEMBERS_BULK_ACTION_TYPES: {
            REMOVE: 'remove',
            MAKE_MEMBER: 'makeMember',
            MAKE_ADMIN: 'makeAdmin',
        },
        MORE_FEATURES: {
            ARE_CATEGORIES_ENABLED: 'areCategoriesEnabled',
            ARE_TAGS_ENABLED: 'areTagsEnabled',
            ARE_DISTANCE_RATES_ENABLED: 'areDistanceRatesEnabled',
            ARE_WORKFLOWS_ENABLED: 'areWorkflowsEnabled',
            ARE_REPORTFIELDS_ENABLED: 'areReportFieldsEnabled',
            ARE_CONNECTIONS_ENABLED: 'areConnectionsEnabled',
            ARE_TAXES_ENABLED: 'tax',
        },
        CATEGORIES_BULK_ACTION_TYPES: {
            DELETE: 'delete',
            DISABLE: 'disable',
            ENABLE: 'enable',
        },
        TAGS_BULK_ACTION_TYPES: {
            DELETE: 'delete',
            DISABLE: 'disable',
            ENABLE: 'enable',
        },
        DISTANCE_RATES_BULK_ACTION_TYPES: {
            DELETE: 'delete',
            DISABLE: 'disable',
            ENABLE: 'enable',
        },
        DEFAULT_CATEGORIES: [
            'Advertising',
            'Benefits',
            'Car',
            'Equipment',
            'Fees',
            'Home Office',
            'Insurance',
            'Interest',
            'Labor',
            'Maintenance',
            'Materials',
            'Meals and Entertainment',
            'Office Supplies',
            'Other',
            'Professional Services',
            'Rent',
            'Taxes',
            'Travel',
            'Utilities',
        ],
        OWNERSHIP_ERRORS: {
            NO_BILLING_CARD: 'noBillingCard',
            AMOUNT_OWED: 'amountOwed',
            HAS_FAILED_SETTLEMENTS: 'hasFailedSettlements',
            OWNER_OWES_AMOUNT: 'ownerOwesAmount',
            SUBSCRIPTION: 'subscription',
            DUPLICATE_SUBSCRIPTION: 'duplicateSubscription',
            FAILED_TO_CLEAR_BALANCE: 'failedToClearBalance',
        },
        TAX_RATES_BULK_ACTION_TYPES: {
            DELETE: 'delete',
            DISABLE: 'disable',
            ENABLE: 'enable',
        },
        COLLECTION_KEYS: {
            DESCRIPTION: 'description',
            REIMBURSER: 'reimburser',
            REIMBURSEMENT_CHOICE: 'reimbursementChoice',
            APPROVAL_MODE: 'approvalMode',
            AUTOREPORTING: 'autoReporting',
            AUTOREPORTING_FREQUENCY: 'autoReportingFrequency',
            AUTOREPORTING_OFFSET: 'autoReportingOffset',
            GENERAL_SETTINGS: 'generalSettings',
        },
        CONNECTIONS: {
            NAME: {
                // Here we will add other connections names when we add support for them
                QBO: 'quickbooksOnline',
                XERO: 'xero',
            },
            SYNC_STAGE_NAME: {
                STARTING_IMPORT_QBO: 'startingImportQBO',
                STARTING_IMPORT_XERO: 'startingImportXero',
                QBO_IMPORT_MAIN: 'quickbooksOnlineImportMain',
                QBO_IMPORT_CUSTOMERS: 'quickbooksOnlineImportCustomers',
                QBO_IMPORT_EMPLOYEES: 'quickbooksOnlineImportEmployees',
                QBO_IMPORT_ACCOUNTS: 'quickbooksOnlineImportAccounts',
                QBO_IMPORT_CLASSES: 'quickbooksOnlineImportClasses',
                QBO_IMPORT_LOCATIONS: 'quickbooksOnlineImportLocations',
                QBO_IMPORT_PROCESSING: 'quickbooksOnlineImportProcessing',
                QBO_SYNC_PAYMENTS: 'quickbooksOnlineSyncBillPayments',
                QBO_IMPORT_TAX_CODES: 'quickbooksOnlineSyncTaxCodes',
                QBO_CHECK_CONNECTION: 'quickbooksOnlineCheckConnection',
                QBO_SYNC_TITLE: 'quickbooksOnlineSyncTitle',
                QBO_SYNC_LOAD_DATA: 'quickbooksOnlineSyncLoadData',
                QBO_SYNC_APPLY_CATEGORIES: 'quickbooksOnlineSyncApplyCategories',
                QBO_SYNC_APPLY_CUSTOMERS: 'quickbooksOnlineSyncApplyCustomers',
                QBO_SYNC_APPLY_PEOPLE: 'quickbooksOnlineSyncApplyEmployees',
                QBO_SYNC_APPLY_CLASSES_LOCATIONS: 'quickbooksOnlineSyncApplyClassesLocations',
                JOB_DONE: 'jobDone',
                XERO_SYNC_STEP: 'xeroSyncStep',
                XERO_SYNC_XERO_REIMBURSED_REPORTS: 'xeroSyncXeroReimbursedReports',
                XERO_SYNC_EXPENSIFY_REIMBURSED_REPORTS: 'xeroSyncExpensifyReimbursedReports',
                XERO_SYNC_IMPORT_CHART_OF_ACCOUNTS: 'xeroSyncImportChartOfAccounts',
                XERO_SYNC_IMPORT_CATEGORIES: 'xeroSyncImportCategories',
                XERO_SYNC_IMPORT_TRACKING_CATEGORIES: 'xeroSyncImportTrackingCategories',
                XERO_SYNC_IMPORT_CUSTOMERS: 'xeroSyncImportCustomers',
                XERO_SYNC_IMPORT_BANK_ACCOUNTS: 'xeroSyncImportBankAccounts',
                XERO_SYNC_IMPORT_TAX_RATES: 'xeroSyncImportTaxRates',
                XERO_CHECK_CONNECTION: 'xeroCheckConnection',
                XERO_SYNC_TITLE: 'xeroSyncTitle',
            },
            SYNC_STAGE_TIMEOUT_MINUTES: 20,
        },
        ACCESS_VARIANTS: {
            PAID: 'paid',
            ADMIN: 'admin',
        },
    },

    CUSTOM_UNITS: {
        NAME_DISTANCE: 'Distance',
        DISTANCE_UNIT_MILES: 'mi',
        DISTANCE_UNIT_KILOMETERS: 'km',
        MILEAGE_IRS_RATE: 0.655,
        DEFAULT_RATE: 'Default Rate',
        RATE_DECIMALS: 3,
        FAKE_P2P_ID: '_FAKE_P2P_ID_',
    },

    TERMS: {
        CFPB_PREPAID: 'cfpb.gov/prepaid',
        CFPB_COMPLAINT: 'cfpb.gov/complaint',
        FDIC_PREPAID: 'fdic.gov/deposit/deposits/prepaid.html',
        USE_EXPENSIFY_FEES: 'use.expensify.com/fees',
    },

    LAYOUT_WIDTH: {
        WIDE: 'wide',
        NARROW: 'narrow',
        NONE: 'none',
    },

    ICON_TYPE_ICON: 'icon',
    ICON_TYPE_AVATAR: 'avatar',
    ICON_TYPE_WORKSPACE: 'workspace',

    ACTIVITY_INDICATOR_SIZE: {
        LARGE: 'large',
    },

    AVATAR_SIZE: {
        XLARGE: 'xlarge',
        LARGE: 'large',
        MEDIUM: 'medium',
        DEFAULT: 'default',
        SMALL: 'small',
        SMALLER: 'smaller',
        SUBSCRIPT: 'subscript',
        SMALL_SUBSCRIPT: 'small-subscript',
        MID_SUBSCRIPT: 'mid-subscript',
        LARGE_BORDERED: 'large-bordered',
        HEADER: 'header',
        MENTION_ICON: 'mention-icon',
        SMALL_NORMAL: 'small-normal',
    },
    EXPENSIFY_CARD: {
        BANK: 'Expensify Card',
        FRAUD_TYPES: {
            DOMAIN: 'domain',
            INDIVIDUAL: 'individual',
            NONE: 'none',
        },
        STATE: {
            STATE_NOT_ISSUED: 2,
            OPEN: 3,
            NOT_ACTIVATED: 4,
            STATE_DEACTIVATED: 5,
            CLOSED: 6,
            STATE_SUSPENDED: 7,
        },
        ACTIVE_STATES: cardActiveStates,
        LIMIT_TYPES: {
            SMART: 'smart',
            MONTHLY: 'monthly',
            FIXED: 'fixed',
        },
    },
    AVATAR_ROW_SIZE: {
        DEFAULT: 4,
        LARGE_SCREEN: 8,
    },
    OPTION_MODE: {
        COMPACT: 'compact',
        DEFAULT: 'default',
    },
    SUBSCRIPTION: {
        TYPE: {
            ANNUAL: 'yearly2018',
            PAYPERUSE: 'monthly2018',
        },
    },
    REGEX: {
        SPECIAL_CHARS_WITHOUT_NEWLINE: /((?!\n)[()-\s\t])/g,
        DIGITS_AND_PLUS: /^\+?[0-9]*$/,
        ALPHABETIC_AND_LATIN_CHARS: /^[\p{Script=Latin} ]*$/u,
        NON_ALPHABETIC_AND_NON_LATIN_CHARS: /[^\p{Script=Latin}]/gu,
        ACCENT_LATIN_CHARS: /[\u00C0-\u017F]/g,
        POSITIVE_INTEGER: /^\d+$/,
        PO_BOX: /\b[P|p]?(OST|ost)?\.?\s*[O|o|0]?(ffice|FFICE)?\.?\s*[B|b][O|o|0]?[X|x]?\.?\s+[#]?(\d+)\b/,
        ANY_VALUE: /^.+$/,
        ZIP_CODE: /^[0-9]{5}(?:[- ][0-9]{4})?$/,
        INDUSTRY_CODE: /^[0-9]{6}$/,
        SSN_LAST_FOUR: /^(?!0000)[0-9]{4}$/,
        SSN_FULL_NINE: /^(?!0000)[0-9]{9}$/,
        NUMBER: /^[0-9]+$/,
        CARD_NUMBER: /^[0-9]{15,16}$/,
        CARD_SECURITY_CODE: /^[0-9]{3,4}$/,
        CARD_EXPIRATION_DATE: /^(0[1-9]|1[0-2])([^0-9])?([0-9]{4}|([0-9]{2}))$/,
        ROOM_NAME: /^#[\p{Ll}0-9-]{1,100}$/u,

        // eslint-disable-next-line max-len, no-misleading-character-class
        EMOJI: /[\p{Extended_Pictographic}\u200d\u{1f1e6}-\u{1f1ff}\u{1f3fb}-\u{1f3ff}\u{e0020}-\u{e007f}\u20E3\uFE0F]|[#*0-9]\uFE0F?\u20E3/gu,
        // eslint-disable-next-line max-len, no-misleading-character-class
        EMOJIS: /[\p{Extended_Pictographic}](\u200D[\p{Extended_Pictographic}]|[\u{1F3FB}-\u{1F3FF}]|[\u{E0020}-\u{E007F}]|\uFE0F|\u20E3)*|[\u{1F1E6}-\u{1F1FF}]{2}|[#*0-9]\uFE0F?\u20E3/gu,
        // eslint-disable-next-line max-len, no-misleading-character-class
        EMOJI_SKIN_TONES: /[\u{1f3fb}-\u{1f3ff}]/gu,

        TAX_ID: /^\d{9}$/,
        NON_NUMERIC: /\D/g,
        ANY_SPACE: /\s/g,

        // Extract attachment's source from the data's html string
        ATTACHMENT_DATA: /(data-expensify-source|data-name)="([^"]+)"/g,

        EMOJI_NAME: /:[\p{L}0-9_+-]+:/gu,
        EMOJI_SUGGESTIONS: /:[\p{L}0-9_+-]{1,40}$/u,
        AFTER_FIRST_LINE_BREAK: /\n.*/g,
        LINE_BREAK: /\r\n|\r|\n/g,
        CODE_2FA: /^\d{6}$/,
        ATTACHMENT_ID: /chat-attachments\/(\d+)/,
        HAS_COLON_ONLY_AT_THE_BEGINNING: /^:[^:]+$/,
        HAS_AT_MOST_TWO_AT_SIGNS: /^@[^@]*@?[^@]*$/,

        SPECIAL_CHAR: /[,/?"{}[\]()&^%;`$=#<>!*]/g,

        FIRST_SPACE: /.+?(?=\s)/,

        get SPECIAL_CHAR_OR_EMOJI() {
            return new RegExp(`[~\\n\\s]|(_\\b(?!$))|${this.SPECIAL_CHAR.source}|${this.EMOJI.source}`, 'gu');
        },

        get SPACE_OR_EMOJI() {
            return new RegExp(`(\\s+|(?:${this.EMOJI.source})+)`, 'gu');
        },

        // Define the regular expression pattern to find a potential end of a mention suggestion:
        // It might be a space, a newline character, an emoji, or a special character (excluding underscores & tildes, which might be used in usernames)
        get MENTION_BREAKER() {
            return new RegExp(`[\\n\\s]|${this.SPECIAL_CHAR.source}|${this.EMOJI.source}`, 'gu');
        },

        MERGED_ACCOUNT_PREFIX: /^(MERGED_\d+@)/,

        ROUTES: {
            VALIDATE_LOGIN: /\/v($|(\/\/*))/,
            UNLINK_LOGIN: /\/u($|(\/\/*))/,
            REDUNDANT_SLASHES: /(\/{2,})|(\/$)/g,
        },

        TIME_STARTS_01: /^01:\d{2} [AP]M$/,
        TIME_FORMAT: /^\d{2}:\d{2} [AP]M$/,
        DATE_TIME_FORMAT: /^\d{2}-\d{2} \d{2}:\d{2} [AP]M$/,
        ILLEGAL_FILENAME_CHARACTERS: /\/|<|>|\*|"|:|\?|\\|\|/g,

        ENCODE_PERCENT_CHARACTER: /%(25)+/g,

        INVISIBLE_CHARACTERS_GROUPS: /[\p{C}\p{Z}]/gu,

        OTHER_INVISIBLE_CHARACTERS: /[\u3164]/g,

        REPORT_FIELD_TITLE: /{report:([a-zA-Z]+)}/g,

        PATH_WITHOUT_POLICY_ID: /\/w\/[a-zA-Z0-9]+(\/|$)/,

        POLICY_ID_FROM_PATH: /\/w\/([a-zA-Z0-9]+)(\/|$)/,

        SHORT_MENTION: new RegExp(`@[\\w\\-\\+\\'#@]+(?:\\.[\\w\\-\\'\\+]+)*(?![^\`]*\`)`, 'gim'),
    },

    PRONOUNS: {
        PREFIX: '__predefined_',
        SELF_SELECT: '__predefined_selfSelect',
    },
    GUIDES_CALL_TASK_IDS: {
        CONCIERGE_DM: 'NewExpensifyConciergeDM',
        WORKSPACE_INITIAL: 'WorkspaceHome',
        WORKSPACE_PROFILE: 'WorkspaceProfile',
        WORKSPACE_CARD: 'WorkspaceCorporateCards',
        WORKSPACE_REIMBURSE: 'WorkspaceReimburseReceipts',
        WORKSPACE_BILLS: 'WorkspacePayBills',
        WORKSPACE_INVOICES: 'WorkspaceSendInvoices',
        WORKSPACE_TRAVEL: 'WorkspaceBookTravel',
        WORKSPACE_MEMBERS: 'WorkspaceManageMembers',
        WORKSPACE_WORKFLOWS: 'WorkspaceWorkflows',
        WORKSPACE_BANK_ACCOUNT: 'WorkspaceBankAccount',
        WORKSPACE_SETTINGS: 'WorkspaceSettings',
    },
    get EXPENSIFY_EMAILS() {
        return [
            this.EMAIL.ACCOUNTING,
            this.EMAIL.ADMIN,
            this.EMAIL.BILLS,
            this.EMAIL.CHRONOS,
            this.EMAIL.CONCIERGE,
            this.EMAIL.CONTRIBUTORS,
            this.EMAIL.FIRST_RESPONDER,
            this.EMAIL.HELP,
            this.EMAIL.INTEGRATION_TESTING_CREDS,
            this.EMAIL.NOTIFICATIONS,
            this.EMAIL.PAYROLL,
            this.EMAIL.QA,
            this.EMAIL.QA_TRAVIS,
            this.EMAIL.RECEIPTS,
            this.EMAIL.STUDENT_AMBASSADOR,
            this.EMAIL.SVFG,
        ];
    },
    get EXPENSIFY_ACCOUNT_IDS() {
        return [
            this.ACCOUNT_ID.ACCOUNTING,
            this.ACCOUNT_ID.ADMIN,
            this.ACCOUNT_ID.BILLS,
            this.ACCOUNT_ID.CHRONOS,
            this.ACCOUNT_ID.CONCIERGE,
            this.ACCOUNT_ID.CONTRIBUTORS,
            this.ACCOUNT_ID.FIRST_RESPONDER,
            this.ACCOUNT_ID.HELP,
            this.ACCOUNT_ID.INTEGRATION_TESTING_CREDS,
            this.ACCOUNT_ID.PAYROLL,
            this.ACCOUNT_ID.QA,
            this.ACCOUNT_ID.QA_TRAVIS,
            this.ACCOUNT_ID.RECEIPTS,
            this.ACCOUNT_ID.REWARDS,
            this.ACCOUNT_ID.STUDENT_AMBASSADOR,
            this.ACCOUNT_ID.SVFG,
        ];
    },

    // Emails that profile view is prohibited
    get RESTRICTED_EMAILS(): readonly string[] {
        return [this.EMAIL.NOTIFICATIONS];
    },
    // Account IDs that profile view is prohibited
    get RESTRICTED_ACCOUNT_IDS() {
        return [this.ACCOUNT_ID.NOTIFICATIONS];
    },

    // Auth limit is 60k for the column but we store edits and other metadata along the html so let's use a lower limit to accommodate for it.
    MAX_COMMENT_LENGTH: 10000,

    // Use the same value as MAX_COMMENT_LENGTH to ensure the entire comment is parsed. Note that applying markup is very resource-consuming.
    MAX_MARKUP_LENGTH: 10000,

    MAX_THREAD_REPLIES_PREVIEW: 99,

    // Character Limits
    FORM_CHARACTER_LIMIT: 50,
    LEGAL_NAMES_CHARACTER_LIMIT: 150,
    LOGIN_CHARACTER_LIMIT: 254,
    CATEGORY_NAME_LIMIT: 256,
    TAG_NAME_LIMIT: 256,
    REPORT_NAME_LIMIT: 100,
    TITLE_CHARACTER_LIMIT: 100,
    DESCRIPTION_LIMIT: 500,
    WORKSPACE_NAME_CHARACTER_LIMIT: 80,

    AVATAR_CROP_MODAL: {
        // The next two constants control what is min and max value of the image crop scale.
        // Values define in how many times the image can be bigger than its container.
        // Notice: that values less than 1 mean that the image won't cover the container fully.
        MAX_SCALE: 3, // 3x scale is used commonly in different apps.
        MIN_SCALE: 1, // 1x min scale means that the image covers the container completely

        // This const defines the initial container size, before layout measurement.
        // Since size cant be null, we have to define some initial value.
        INITIAL_SIZE: 1, // 1 was chosen because there is a very low probability that initialized component will have such size.
    },
    MICROSECONDS_PER_MS: 1000,
    RED_BRICK_ROAD_PENDING_ACTION: {
        ADD: 'add',
        DELETE: 'delete',
        UPDATE: 'update',
    },
    BRICK_ROAD_INDICATOR_STATUS: {
        ERROR: 'error',
        INFO: 'info',
    },
    REPORT_DETAILS_MENU_ITEM: {
        MEMBERS: 'member',
        INVITE: 'invite',
        SETTINGS: 'settings',
        LEAVE_ROOM: 'leaveRoom',
        PRIVATE_NOTES: 'privateNotes',
    },
    EDIT_REQUEST_FIELD: {
        AMOUNT: 'amount',
        CURRENCY: 'currency',
        DATE: 'date',
        DESCRIPTION: 'description',
        MERCHANT: 'merchant',
        CATEGORY: 'category',
        RECEIPT: 'receipt',
        DISTANCE: 'distance',
        TAG: 'tag',
        TAX_RATE: 'taxRate',
        TAX_AMOUNT: 'taxAmount',
    },
    FOOTER: {
        EXPENSE_MANAGEMENT_URL: `${USE_EXPENSIFY_URL}/expense-management`,
        SPEND_MANAGEMENT_URL: `${USE_EXPENSIFY_URL}/spend-management`,
        EXPENSE_REPORTS_URL: `${USE_EXPENSIFY_URL}/expense-reports`,
        COMPANY_CARD_URL: `${USE_EXPENSIFY_URL}/company-credit-card`,
        RECIEPT_SCANNING_URL: `${USE_EXPENSIFY_URL}/receipt-scanning-app`,
        BILL_PAY_URL: `${USE_EXPENSIFY_URL}/bills`,
        INVOICES_URL: `${USE_EXPENSIFY_URL}/invoices`,
        PAYROLL_URL: `${USE_EXPENSIFY_URL}/payroll`,
        TRAVEL_URL: `${USE_EXPENSIFY_URL}/travel`,
        EXPENSIFY_APPROVED_URL: `${USE_EXPENSIFY_URL}/accountants`,
        PRESS_KIT_URL: 'https://we.are.expensify.com/press-kit',
        SUPPORT_URL: `${USE_EXPENSIFY_URL}/support`,
        COMMUNITY_URL: 'https://community.expensify.com/',
        PRIVACY_URL: `${USE_EXPENSIFY_URL}/privacy`,
        ABOUT_URL: 'https://we.are.expensify.com/how-we-got-here',
        BLOG_URL: 'https://blog.expensify.com/',
        JOBS_URL: 'https://we.are.expensify.com/apply',
        ORG_URL: 'https://expensify.org/',
        INVESTOR_RELATIONS_URL: 'https://ir.expensify.com/',
    },

    SOCIALS: {
        PODCAST: 'https://we.are.expensify.com/podcast',
        TWITTER: 'https://www.twitter.com/expensify',
        INSTAGRAM: 'https://www.instagram.com/expensify',
        FACEBOOK: 'https://www.facebook.com/expensify',
        LINKEDIN: 'https://www.linkedin.com/company/expensify',
    },

    // These split the maximum decimal value of a signed 64-bit number (9,223,372,036,854,775,807) into parts where none of them are too big to fit into a 32-bit number, so that we can
    // generate them each with a random number generator with only 32-bits of precision.
    MAX_64BIT_LEFT_PART: 92233,
    MAX_64BIT_MIDDLE_PART: 7203685,
    MAX_64BIT_RIGHT_PART: 4775807,
    INVALID_CATEGORY_NAME: '###',

    // When generating a random value to fit in 7 digits (for the `middle` or `right` parts above), this is the maximum value to multiply by Math.random().
    MAX_INT_FOR_RANDOM_7_DIGIT_VALUE: 10000000,
    IOS_KEYBOARD_SPACE_OFFSET: -30,

    API_REQUEST_TYPE: {
        READ: 'read',
        WRITE: 'write',
        MAKE_REQUEST_WITH_SIDE_EFFECTS: 'makeRequestWithSideEffects',
    },

    ERECEIPT_COLORS: {
        YELLOW: 'Yellow',
        ICE: 'Ice',
        BLUE: 'Blue',
        GREEN: 'Green',
        TANGERINE: 'Tangerine',
        PINK: 'Pink',
    },

    MAP_PADDING: 50,
    MAP_MARKER_SIZE: 20,

    QUICK_REACTIONS: [
        {
            name: '+1',
            code: '👍',
            types: ['👍🏿', '👍🏾', '👍🏽', '👍🏼', '👍🏻'],
        },
        {
            name: 'heart',
            code: '❤️',
        },
        {
            name: 'joy',
            code: '😂',
        },
        {
            name: 'fire',
            code: '🔥',
        },
    ],

    TFA_CODE_LENGTH: 6,
    CHAT_ATTACHMENT_TOKEN_KEY: 'X-Chat-Attachment-Token',

    SPACE_LENGTH: 1,

    ALL_COUNTRIES: {
        AF: 'Afghanistan',
        AX: 'Åland Islands',
        AL: 'Albania',
        DZ: 'Algeria',
        AS: 'American Samoa',
        AD: 'Andorra',
        AO: 'Angola',
        AI: 'Anguilla',
        AQ: 'Antarctica',
        AG: 'Antigua & Barbuda',
        AR: 'Argentina',
        AM: 'Armenia',
        AW: 'Aruba',
        AC: 'Ascension Island',
        AU: 'Australia',
        AT: 'Austria',
        AZ: 'Azerbaijan',
        BS: 'Bahamas',
        BH: 'Bahrain',
        BD: 'Bangladesh',
        BB: 'Barbados',
        BY: 'Belarus',
        BE: 'Belgium',
        BZ: 'Belize',
        BJ: 'Benin',
        BM: 'Bermuda',
        BT: 'Bhutan',
        BO: 'Bolivia',
        BA: 'Bosnia & Herzegovina',
        BW: 'Botswana',
        BR: 'Brazil',
        IO: 'British Indian Ocean Territory',
        VG: 'British Virgin Islands',
        BN: 'Brunei',
        BG: 'Bulgaria',
        BF: 'Burkina Faso',
        BI: 'Burundi',
        KH: 'Cambodia',
        CM: 'Cameroon',
        CA: 'Canada',
        CV: 'Cape Verde',
        BQ: 'Caribbean Netherlands',
        KY: 'Cayman Islands',
        CF: 'Central African Republic',
        TD: 'Chad',
        CL: 'Chile',
        CN: 'China',
        CX: 'Christmas Island',
        CC: 'Cocos (Keeling) Islands',
        CO: 'Colombia',
        KM: 'Comoros',
        CG: 'Congo - Brazzaville',
        CD: 'Congo - Kinshasa',
        CK: 'Cook Islands',
        CR: 'Costa Rica',
        CI: "Côte d'Ivoire",
        HR: 'Croatia',
        CU: 'Cuba',
        CW: 'Curaçao',
        CY: 'Cyprus',
        CZ: 'Czech Republic',
        DK: 'Denmark',
        DJ: 'Djibouti',
        DM: 'Dominica',
        DO: 'Dominican Republic',
        EC: 'Ecuador',
        EG: 'Egypt',
        SV: 'El Salvador',
        GQ: 'Equatorial Guinea',
        ER: 'Eritrea',
        EE: 'Estonia',
        ET: 'Ethiopia',
        FK: 'Falkland Islands',
        FO: 'Faroe Islands',
        FJ: 'Fiji',
        FI: 'Finland',
        FR: 'France',
        GF: 'French Guiana',
        PF: 'French Polynesia',
        TF: 'French Southern Territories',
        GA: 'Gabon',
        GM: 'Gambia',
        GE: 'Georgia',
        DE: 'Germany',
        GH: 'Ghana',
        GI: 'Gibraltar',
        GR: 'Greece',
        GL: 'Greenland',
        GD: 'Grenada',
        GP: 'Guadeloupe',
        GU: 'Guam',
        GT: 'Guatemala',
        GG: 'Guernsey',
        GN: 'Guinea',
        GW: 'Guinea-Bissau',
        GY: 'Guyana',
        HT: 'Haiti',
        HN: 'Honduras',
        HK: 'Hong Kong',
        HU: 'Hungary',
        IS: 'Iceland',
        IN: 'India',
        ID: 'Indonesia',
        IR: 'Iran',
        IQ: 'Iraq',
        IE: 'Ireland',
        IM: 'Isle of Man',
        IL: 'Israel',
        IT: 'Italy',
        JM: 'Jamaica',
        JP: 'Japan',
        JE: 'Jersey',
        JO: 'Jordan',
        KZ: 'Kazakhstan',
        KE: 'Kenya',
        KI: 'Kiribati',
        XK: 'Kosovo',
        KW: 'Kuwait',
        KG: 'Kyrgyzstan',
        LA: 'Laos',
        LV: 'Latvia',
        LB: 'Lebanon',
        LS: 'Lesotho',
        LR: 'Liberia',
        LY: 'Libya',
        LI: 'Liechtenstein',
        LT: 'Lithuania',
        LU: 'Luxembourg',
        MO: 'Macau',
        MK: 'Macedonia',
        MG: 'Madagascar',
        MW: 'Malawi',
        MY: 'Malaysia',
        MV: 'Maldives',
        ML: 'Mali',
        MT: 'Malta',
        MH: 'Marshall Islands',
        MQ: 'Martinique',
        MR: 'Mauritania',
        MU: 'Mauritius',
        YT: 'Mayotte',
        MX: 'Mexico',
        FM: 'Micronesia',
        MD: 'Moldova',
        MC: 'Monaco',
        MN: 'Mongolia',
        ME: 'Montenegro',
        MS: 'Montserrat',
        MA: 'Morocco',
        MZ: 'Mozambique',
        MM: 'Myanmar (Burma)',
        NA: 'Namibia',
        NR: 'Nauru',
        NP: 'Nepal',
        NL: 'Netherlands',
        NC: 'New Caledonia',
        NZ: 'New Zealand',
        NI: 'Nicaragua',
        NE: 'Niger',
        NG: 'Nigeria',
        NU: 'Niue',
        NF: 'Norfolk Island',
        KP: 'North Korea',
        MP: 'Northern Mariana Islands',
        NO: 'Norway',
        OM: 'Oman',
        PK: 'Pakistan',
        PW: 'Palau',
        PS: 'Palestinian Territories',
        PA: 'Panama',
        PG: 'Papua New Guinea',
        PY: 'Paraguay',
        PE: 'Peru',
        PH: 'Philippines',
        PN: 'Pitcairn Islands',
        PL: 'Poland',
        PT: 'Portugal',
        PR: 'Puerto Rico',
        QA: 'Qatar',
        RE: 'Réunion',
        RO: 'Romania',
        RU: 'Russia',
        RW: 'Rwanda',
        BL: 'Saint Barthélemy',
        WS: 'Samoa',
        SM: 'San Marino',
        ST: 'São Tomé & Príncipe',
        SA: 'Saudi Arabia',
        SN: 'Senegal',
        RS: 'Serbia',
        SC: 'Seychelles',
        SL: 'Sierra Leone',
        SG: 'Singapore',
        SX: 'Sint Maarten',
        SK: 'Slovakia',
        SI: 'Slovenia',
        SB: 'Solomon Islands',
        SO: 'Somalia',
        ZA: 'South Africa',
        GS: 'South Georgia & South Sandwich Islands',
        KR: 'South Korea',
        SS: 'South Sudan',
        ES: 'Spain',
        LK: 'Sri Lanka',
        SH: 'St. Helena',
        KN: 'St. Kitts & Nevis',
        LC: 'St. Lucia',
        MF: 'St. Martin',
        PM: 'St. Pierre & Miquelon',
        VC: 'St. Vincent & Grenadines',
        SD: 'Sudan',
        SR: 'Suriname',
        SJ: 'Svalbard & Jan Mayen',
        SZ: 'Swaziland',
        SE: 'Sweden',
        CH: 'Switzerland',
        SY: 'Syria',
        TW: 'Taiwan',
        TJ: 'Tajikistan',
        TZ: 'Tanzania',
        TH: 'Thailand',
        TL: 'Timor-Leste',
        TG: 'Togo',
        TK: 'Tokelau',
        TO: 'Tonga',
        TT: 'Trinidad & Tobago',
        TA: 'Tristan da Cunha',
        TN: 'Tunisia',
        TR: 'Turkey',
        TM: 'Turkmenistan',
        TC: 'Turks & Caicos Islands',
        TV: 'Tuvalu',
        UM: 'U.S. Outlying Islands',
        VI: 'U.S. Virgin Islands',
        UG: 'Uganda',
        UA: 'Ukraine',
        AE: 'United Arab Emirates',
        GB: 'United Kingdom',
        US: 'United States',
        UY: 'Uruguay',
        UZ: 'Uzbekistan',
        VU: 'Vanuatu',
        VA: 'Vatican City',
        VE: 'Venezuela',
        VN: 'Vietnam',
        WF: 'Wallis & Futuna',
        EH: 'Western Sahara',
        YE: 'Yemen',
        ZM: 'Zambia',
        ZW: 'Zimbabwe',
    },

    // Sources: https://github.com/Expensify/App/issues/14958#issuecomment-1442138427
    // https://github.com/Expensify/App/issues/14958#issuecomment-1456026810
    COUNTRY_ZIP_REGEX_DATA: {
        AC: {
            regex: /^ASCN 1ZZ$/,
            samples: 'ASCN 1ZZ',
        },
        AD: {
            regex: /^AD[1-7]0\d$/,
            samples: 'AD206, AD403, AD106, AD406',
        },

        // We have kept the empty object for the countries which do not have any zip code validation
        // to ensure consistency so that the amount of countries displayed and in this object are same
        AE: {},
        AF: {
            regex: /^\d{4}$/,
            samples: '9536, 1476, 3842, 7975',
        },
        AG: {},
        AI: {
            regex: /^AI-2640$/,
            samples: 'AI-2640',
        },
        AL: {
            regex: /^\d{4}$/,
            samples: '1631, 9721, 2360, 5574',
        },
        AM: {
            regex: /^\d{4}$/,
            samples: '5581, 7585, 8434, 2492',
        },
        AO: {},
        AQ: {},
        AR: {
            regex: /^((?:[A-HJ-NP-Z])?\d{4})([A-Z]{3})?$/,
            samples: 'Q7040GFQ, K2178ZHR, P6240EJG, J6070IAE',
        },
        AS: {
            regex: /^96799$/,
            samples: '96799',
        },
        AT: {
            regex: /^\d{4}$/,
            samples: '4223, 2052, 3544, 5488',
        },
        AU: {
            regex: /^\d{4}$/,
            samples: '7181, 7735, 9169, 8780',
        },
        AW: {},
        AX: {
            regex: /^22\d{3}$/,
            samples: '22270, 22889, 22906, 22284',
        },
        AZ: {
            regex: /^(AZ) (\d{4})$/,
            samples: 'AZ 6704, AZ 5332, AZ 3907, AZ 6892',
        },
        BA: {
            regex: /^\d{5}$/,
            samples: '62722, 80420, 44595, 74614',
        },
        BB: {
            regex: /^BB\d{5}$/,
            samples: 'BB64089, BB17494, BB73163, BB25752',
        },
        BD: {
            regex: /^\d{4}$/,
            samples: '8585, 8175, 7381, 0154',
        },
        BE: {
            regex: /^\d{4}$/,
            samples: '7944, 5303, 6746, 7921',
        },
        BF: {},
        BG: {
            regex: /^\d{4}$/,
            samples: '6409, 7657, 1206, 7908',
        },
        BH: {
            regex: /^\d{3}\d?$/,
            samples: '047, 1116, 490, 631',
        },
        BI: {},
        BJ: {},
        BL: {
            regex: /^97133$/,
            samples: '97133',
        },
        BM: {
            regex: /^[A-Z]{2} ?[A-Z0-9]{2}$/,
            samples: 'QV9P, OSJ1, PZ 3D, GR YK',
        },
        BN: {
            regex: /^[A-Z]{2} ?\d{4}$/,
            samples: 'PF 9925, TH1970, SC 4619, NF0781',
        },
        BO: {},
        BQ: {},
        BR: {
            regex: /^\d{5}-?\d{3}$/,
            samples: '18816-403, 95177-465, 43447-782, 39403-136',
        },
        BS: {},
        BT: {
            regex: /^\d{5}$/,
            samples: '28256, 52484, 30608, 93524',
        },
        BW: {},
        BY: {
            regex: /^\d{6}$/,
            samples: '504154, 360246, 741167, 895047',
        },
        BZ: {},
        CA: {
            regex: /^[ABCEGHJKLMNPRSTVXY]\d[ABCEGHJ-NPRSTV-Z] ?\d[ABCEGHJ-NPRSTV-Z]\d$/,
            samples: 'S1A7K8, Y5H 4G6, H9V0P2, H1A1B5',
        },
        CC: {
            regex: /^6799$/,
            samples: '6799',
        },
        CD: {},
        CF: {},
        CG: {},
        CH: {
            regex: /^\d{4}$/,
            samples: '6370, 5271, 7873, 8220',
        },
        CI: {},
        CK: {},
        CL: {
            regex: /^\d{7}$/,
            samples: '7565829, 8702008, 3161669, 1607703',
        },
        CM: {},
        CN: {
            regex: /^\d{6}$/,
            samples: '240543, 870138, 295528, 861683',
        },
        CO: {
            regex: /^\d{6}$/,
            samples: '678978, 775145, 823943, 913970',
        },
        CR: {
            regex: /^\d{5}$/,
            samples: '28256, 52484, 30608, 93524',
        },
        CU: {
            regex: /^(?:CP)?(\d{5})$/,
            samples: '28256, 52484, 30608, 93524',
        },
        CV: {
            regex: /^\d{4}$/,
            samples: '9056, 8085, 0491, 4627',
        },
        CW: {},
        CX: {
            regex: /^6798$/,
            samples: '6798',
        },
        CY: {
            regex: /^\d{4}$/,
            samples: '9301, 2478, 1981, 6162',
        },
        CZ: {
            regex: /^\d{3} ?\d{2}$/,
            samples: '150 56, 50694, 229 08, 82811',
        },
        DE: {
            regex: /^\d{5}$/,
            samples: '33185, 37198, 81711, 44262',
        },
        DJ: {},
        DK: {
            regex: /^\d{4}$/,
            samples: '1429, 2457, 0637, 5764',
        },
        DM: {},
        DO: {
            regex: /^\d{5}$/,
            samples: '11877, 95773, 93875, 98032',
        },
        DZ: {
            regex: /^\d{5}$/,
            samples: '26581, 64621, 57550, 72201',
        },
        EC: {
            regex: /^\d{6}$/,
            samples: '541124, 873848, 011495, 334509',
        },
        EE: {
            regex: /^\d{5}$/,
            samples: '87173, 01127, 73214, 52381',
        },
        EG: {
            regex: /^\d{5}$/,
            samples: '98394, 05129, 91463, 77359',
        },
        EH: {
            regex: /^\d{5}$/,
            samples: '30577, 60264, 16487, 38593',
        },
        ER: {},
        ES: {
            regex: /^\d{5}$/,
            samples: '03315, 00413, 23179, 89324',
        },
        ET: {
            regex: /^\d{4}$/,
            samples: '6269, 8498, 4514, 7820',
        },
        FI: {
            regex: /^\d{5}$/,
            samples: '21859, 72086, 22422, 03774',
        },
        FJ: {},
        FK: {
            regex: /^FIQQ 1ZZ$/,
            samples: 'FIQQ 1ZZ',
        },
        FM: {
            regex: /^(9694[1-4])(?:[ -](\d{4}))?$/,
            samples: '96942-9352, 96944-4935, 96941 9065, 96943-5369',
        },
        FO: {
            regex: /^\d{3}$/,
            samples: '334, 068, 741, 787',
        },
        FR: {
            regex: /^\d{2} ?\d{3}$/,
            samples: '25822, 53 637, 55354, 82522',
        },
        GA: {},
        GB: {
            regex: /^[A-Z]{1,2}[0-9R][0-9A-Z]?\s*[0-9][A-Z-CIKMOV]{2}$/,
            samples: 'LA102UX, BL2F8FX, BD1S9LU, WR4G 6LH',
        },
        GD: {},
        GE: {
            regex: /^\d{4}$/,
            samples: '1232, 9831, 4717, 9428',
        },
        GF: {
            regex: /^9[78]3\d{2}$/,
            samples: '98380, 97335, 98344, 97300',
        },
        GG: {
            regex: /^GY\d[\dA-Z]? ?\d[ABD-HJLN-UW-Z]{2}$/,
            samples: 'GY757LD, GY6D 6XL, GY3Y2BU, GY85 1YO',
        },
        GH: {},
        GI: {
            regex: /^GX11 1AA$/,
            samples: 'GX11 1AA',
        },
        GL: {
            regex: /^39\d{2}$/,
            samples: '3964, 3915, 3963, 3956',
        },
        GM: {},
        GN: {
            regex: /^\d{3}$/,
            samples: '465, 994, 333, 078',
        },
        GP: {
            regex: /^9[78][01]\d{2}$/,
            samples: '98069, 97007, 97147, 97106',
        },
        GQ: {},
        GR: {
            regex: /^\d{3} ?\d{2}$/,
            samples: '98654, 319 78, 127 09, 590 52',
        },
        GS: {
            regex: /^SIQQ 1ZZ$/,
            samples: 'SIQQ 1ZZ',
        },
        GT: {
            regex: /^\d{5}$/,
            samples: '30553, 69925, 09376, 83719',
        },
        GU: {
            regex: /^((969)[1-3][0-2])$/,
            samples: '96922, 96932, 96921, 96911',
        },
        GW: {
            regex: /^\d{4}$/,
            samples: '1742, 7941, 4437, 7728',
        },
        GY: {},
        HK: {
            regex: /^999077$|^$/,
            samples: '999077',
        },
        HN: {
            regex: /^\d{5}$/,
            samples: '86238, 78999, 03594, 30406',
        },
        HR: {
            regex: /^\d{5}$/,
            samples: '85240, 80710, 78235, 98766',
        },
        HT: {
            regex: /^(?:HT)?(\d{4})$/,
            samples: '5101, HT6991, HT3871, 1126',
        },
        HU: {
            regex: /^\d{4}$/,
            samples: '0360, 2604, 3362, 4775',
        },
        ID: {
            regex: /^\d{5}$/,
            samples: '60993, 52656, 16521, 34931',
        },
        IE: {},
        IL: {
            regex: /^\d{5}(?:\d{2})?$/,
            samples: '74213, 6978354, 2441689, 4971551',
        },
        IM: {
            regex: /^IM\d[\dA-Z]? ?\d[ABD-HJLN-UW-Z]{2}$/,
            samples: 'IM2X1JP, IM4V 9JU, IM3B1UP, IM8E 5XF',
        },
        IN: {
            regex: /^\d{6}$/,
            samples: '946956, 143659, 243258, 938385',
        },
        IO: {
            regex: /^BBND 1ZZ$/,
            samples: 'BBND 1ZZ',
        },
        IQ: {
            regex: /^\d{5}$/,
            samples: '63282, 87817, 38580, 47725',
        },
        IR: {
            regex: /^\d{5}-?\d{5}$/,
            samples: '0666174250, 6052682188, 02360-81920, 25102-08646',
        },
        IS: {
            regex: /^\d{3}$/,
            samples: '408, 013, 001, 936',
        },
        IT: {
            regex: /^\d{5}$/,
            samples: '31701, 61341, 92781, 45609',
        },
        JE: {
            regex: /^JE\d[\dA-Z]? ?\d[ABD-HJLN-UW-Z]{2}$/,
            samples: 'JE0D 2EX, JE59 2OF, JE1X1ZW, JE0V 1SO',
        },
        JM: {},
        JO: {
            regex: /^\d{5}$/,
            samples: '20789, 02128, 52170, 40284',
        },
        JP: {
            regex: /^\d{3}-?\d{4}$/,
            samples: '5429642, 046-1544, 6463599, 368-5362',
        },
        KE: {
            regex: /^\d{5}$/,
            samples: '33043, 98830, 59324, 42876',
        },
        KG: {
            regex: /^\d{6}$/,
            samples: '500371, 176592, 184133, 225279',
        },
        KH: {
            regex: /^\d{5,6}$/,
            samples: '220281, 18824, 35379, 09570',
        },
        KI: {
            regex: /^KI\d{4}$/,
            samples: 'KI0104, KI0109, KI0112, KI0306',
        },
        KM: {},
        KN: {
            regex: /^KN\d{4}(-\d{4})?$/,
            samples: 'KN2522, KN2560-3032, KN3507, KN4440',
        },
        KP: {},
        KR: {
            regex: /^\d{5}$/,
            samples: '67417, 66648, 08359, 93750',
        },
        KW: {
            regex: /^\d{5}$/,
            samples: '74840, 53309, 71276, 59262',
        },
        KY: {
            regex: /^KY\d-\d{4}$/,
            samples: 'KY0-3078, KY1-7812, KY8-3729, KY3-4664',
        },
        KZ: {
            regex: /^\d{6}$/,
            samples: '129113, 976562, 226811, 933781',
        },
        LA: {
            regex: /^\d{5}$/,
            samples: '08875, 50779, 87756, 75932',
        },
        LB: {
            regex: /^(?:\d{4})(?: ?(?:\d{4}))?$/,
            samples: '5436 1302, 9830 7470, 76911911, 9453 1306',
        },
        LC: {
            regex: /^(LC)?\d{2} ?\d{3}$/,
            samples: '21080, LC99127, LC24 258, 51 740',
        },
        LI: {
            regex: /^\d{4}$/,
            samples: '6644, 2852, 4630, 4541',
        },
        LK: {
            regex: /^\d{5}$/,
            samples: '44605, 27721, 90695, 65514',
        },
        LR: {
            regex: /^\d{4}$/,
            samples: '6644, 2852, 4630, 4541',
        },
        LS: {
            regex: /^\d{3}$/,
            samples: '779, 803, 104, 897',
        },
        LT: {
            regex: /^((LT)[-])?(\d{5})$/,
            samples: 'LT-22248, LT-12796, 69822, 37280',
        },
        LU: {
            regex: /^((L)[-])?(\d{4})$/,
            samples: '5469, L-4476, 6304, 9739',
        },
        LV: {
            regex: /^((LV)[-])?\d{4}$/,
            samples: '9344, LV-5030, LV-0132, 8097',
        },
        LY: {},
        MA: {
            regex: /^\d{5}$/,
            samples: '50219, 95871, 80907, 79804',
        },
        MC: {
            regex: /^980\d{2}$/,
            samples: '98084, 98041, 98070, 98062',
        },
        MD: {
            regex: /^(MD[-]?)?(\d{4})$/,
            samples: '6250, MD-9681, MD3282, MD-0652',
        },
        ME: {
            regex: /^\d{5}$/,
            samples: '87622, 92688, 23129, 59566',
        },
        MF: {
            regex: /^9[78][01]\d{2}$/,
            samples: '97169, 98180, 98067, 98043',
        },
        MG: {
            regex: /^\d{3}$/,
            samples: '854, 084, 524, 064',
        },
        MH: {
            regex: /^((969)[6-7][0-9])(-\d{4})?/,
            samples: '96962, 96969, 96970-8530, 96960-3226',
        },
        MK: {
            regex: /^\d{4}$/,
            samples: '8299, 6904, 6144, 9753',
        },
        ML: {},
        MM: {
            regex: /^\d{5}$/,
            samples: '59188, 93943, 40829, 69981',
        },
        MN: {
            regex: /^\d{5}$/,
            samples: '94129, 29906, 53374, 80141',
        },
        MO: {},
        MP: {
            regex: /^(9695[012])(?:[ -](\d{4}))?$/,
            samples: '96952 3162, 96950 1567, 96951 2994, 96950 8745',
        },
        MQ: {
            regex: /^9[78]2\d{2}$/,
            samples: '98297, 97273, 97261, 98282',
        },
        MR: {},
        MS: {
            regex: /^[Mm][Ss][Rr]\s{0,1}\d{4}$/,
            samples: 'MSR1110, MSR1230, MSR1250, MSR1330',
        },
        MT: {
            regex: /^[A-Z]{3} [0-9]{4}|[A-Z]{2}[0-9]{2}|[A-Z]{2} [0-9]{2}|[A-Z]{3}[0-9]{4}|[A-Z]{3}[0-9]{2}|[A-Z]{3} [0-9]{2}$/,
            samples: 'DKV 8196, KSU9264, QII0259, HKH 1020',
        },
        MU: {
            regex: /^([0-9A-R]\d{4})$/,
            samples: 'H8310, 52591, M9826, F5810',
        },
        MV: {
            regex: /^\d{5}$/,
            samples: '16354, 20857, 50991, 72527',
        },
        MW: {},
        MX: {
            regex: /^\d{5}$/,
            samples: '71530, 76424, 73811, 50503',
        },
        MY: {
            regex: /^\d{5}$/,
            samples: '75958, 15826, 86715, 37081',
        },
        MZ: {
            regex: /^\d{4}$/,
            samples: '0902, 6258, 7826, 7150',
        },
        NA: {
            regex: /^\d{5}$/,
            samples: '68338, 63392, 21820, 61211',
        },
        NC: {
            regex: /^988\d{2}$/,
            samples: '98865, 98813, 98820, 98855',
        },
        NE: {
            regex: /^\d{4}$/,
            samples: '9790, 3270, 2239, 0400',
        },
        NF: {
            regex: /^2899$/,
            samples: '2899',
        },
        NG: {
            regex: /^\d{6}$/,
            samples: '289096, 223817, 199970, 840648',
        },
        NI: {
            regex: /^\d{5}$/,
            samples: '86308, 60956, 49945, 15470',
        },
        NL: {
            regex: /^\d{4} ?[A-Z]{2}$/,
            samples: '6998 VY, 5390 CK, 2476 PS, 8873OX',
        },
        NO: {
            regex: /^\d{4}$/,
            samples: '0711, 4104, 2683, 5015',
        },
        NP: {
            regex: /^\d{5}$/,
            samples: '42438, 73964, 66400, 33976',
        },
        NR: {
            regex: /^(NRU68)$/,
            samples: 'NRU68',
        },
        NU: {
            regex: /^(9974)$/,
            samples: '9974',
        },
        NZ: {
            regex: /^\d{4}$/,
            samples: '7015, 0780, 4109, 1422',
        },
        OM: {
            regex: /^(?:PC )?\d{3}$/,
            samples: 'PC 851, PC 362, PC 598, PC 499',
        },
        PA: {
            regex: /^\d{4}$/,
            samples: '0711, 4104, 2683, 5015',
        },
        PE: {
            regex: /^\d{5}$/,
            samples: '10013, 12081, 14833, 24615',
        },
        PF: {
            regex: /^987\d{2}$/,
            samples: '98755, 98710, 98748, 98791',
        },
        PG: {
            regex: /^\d{3}$/,
            samples: '193, 166, 880, 553',
        },
        PH: {
            regex: /^\d{4}$/,
            samples: '0137, 8216, 2876, 0876',
        },
        PK: {
            regex: /^\d{5}$/,
            samples: '78219, 84497, 62102, 12564',
        },
        PL: {
            regex: /^\d{2}-\d{3}$/,
            samples: '63-825, 26-714, 05-505, 15-200',
        },
        PM: {
            regex: /^(97500)$/,
            samples: '97500',
        },
        PN: {
            regex: /^PCRN 1ZZ$/,
            samples: 'PCRN 1ZZ',
        },
        PR: {
            regex: /^(00[679]\d{2})(?:[ -](\d{4}))?$/,
            samples: '00989 3603, 00639 0720, 00707-9803, 00610 7362',
        },
        PS: {
            regex: /^(00[679]\d{2})(?:[ -](\d{4}))?$/,
            samples: '00748, 00663, 00779-4433, 00934 1559',
        },
        PT: {
            regex: /^\d{4}-\d{3}$/,
            samples: '0060-917, 4391-979, 5551-657, 9961-093',
        },
        PW: {
            regex: /^(969(?:39|40))(?:[ -](\d{4}))?$/,
            samples: '96940, 96939, 96939 6004, 96940-1871',
        },
        PY: {
            regex: /^\d{4}$/,
            samples: '7895, 5835, 8783, 5887',
        },
        QA: {},
        RE: {
            regex: /^9[78]4\d{2}$/,
            samples: '98445, 97404, 98421, 98434',
        },
        RO: {
            regex: /^\d{6}$/,
            samples: '935929, 407608, 637434, 174574',
        },
        RS: {
            regex: /^\d{5,6}$/,
            samples: '929863, 259131, 687739, 07011',
        },
        RU: {
            regex: /^\d{6}$/,
            samples: '138294, 617323, 307906, 981238',
        },
        RW: {},
        SA: {
            regex: /^\d{5}(-{1}\d{4})?$/,
            samples: '86020-1256, 72375, 70280, 96328',
        },
        SB: {},
        SC: {},
        SD: {
            regex: /^\d{5}$/,
            samples: '78219, 84497, 62102, 12564',
        },
        SE: {
            regex: /^\d{3} ?\d{2}$/,
            samples: '095 39, 41052, 84687, 563 66',
        },
        SG: {
            regex: /^\d{6}$/,
            samples: '606542, 233985, 036755, 265255',
        },
        SH: {
            regex: /^(?:ASCN|TDCU|STHL) 1ZZ$/,
            samples: 'STHL 1ZZ, ASCN 1ZZ, TDCU 1ZZ',
        },
        SI: {
            regex: /^\d{4}$/,
            samples: '6898, 3413, 2031, 5732',
        },
        SJ: {
            regex: /^\d{4}$/,
            samples: '7616, 3163, 5769, 0237',
        },
        SK: {
            regex: /^\d{3} ?\d{2}$/,
            samples: '594 52, 813 34, 867 67, 41814',
        },
        SL: {},
        SM: {
            regex: /^4789\d$/,
            samples: '47894, 47895, 47893, 47899',
        },
        SN: {
            regex: /^[1-8]\d{4}$/,
            samples: '48336, 23224, 33261, 82430',
        },
        SO: {},
        SR: {},
        SS: {
            regex: /^[A-Z]{2} ?\d{5}$/,
            samples: 'JQ 80186, CU 46474, DE33738, MS 59107',
        },
        ST: {},
        SV: {},
        SX: {},
        SY: {},
        SZ: {
            regex: /^[HLMS]\d{3}$/,
            samples: 'H458, L986, M477, S916',
        },
        TA: {
            regex: /^TDCU 1ZZ$/,
            samples: 'TDCU 1ZZ',
        },
        TC: {
            regex: /^TKCA 1ZZ$/,
            samples: 'TKCA 1ZZ',
        },
        TD: {},
        TF: {},
        TG: {},
        TH: {
            regex: /^\d{5}$/,
            samples: '30706, 18695, 21044, 42496',
        },
        TJ: {
            regex: /^\d{6}$/,
            samples: '381098, 961344, 519925, 667883',
        },
        TK: {},
        TL: {},
        TM: {
            regex: /^\d{6}$/,
            samples: '544985, 164362, 425224, 374603',
        },
        TN: {
            regex: /^\d{4}$/,
            samples: '6075, 7340, 2574, 8988',
        },
        TO: {},
        TR: {
            regex: /^\d{5}$/,
            samples: '42524, 81057, 50859, 42677',
        },
        TT: {
            regex: /^\d{6}$/,
            samples: '041238, 033990, 763476, 981118',
        },
        TV: {},
        TW: {
            regex: /^\d{3}(?:\d{2})?$/,
            samples: '21577, 76068, 68698, 08912',
        },
        TZ: {},
        UA: {
            regex: /^\d{5}$/,
            samples: '10629, 81138, 15668, 30055',
        },
        UG: {},
        UM: {},
        US: {
            regex: /^[0-9]{5}(?:[- ][0-9]{4})?$/,
            samples: '12345, 12345-1234, 12345 1234',
        },
        UY: {
            regex: /^\d{5}$/,
            samples: '40073, 30136, 06583, 00021',
        },
        UZ: {
            regex: /^\d{6}$/,
            samples: '205122, 219713, 441699, 287471',
        },
        VA: {
            regex: /^(00120)$/,
            samples: '00120',
        },
        VC: {
            regex: /^VC\d{4}$/,
            samples: 'VC0600, VC0176, VC0616, VC4094',
        },
        VE: {
            regex: /^\d{4}$/,
            samples: '9692, 1953, 6680, 8302',
        },
        VG: {
            regex: /^VG\d{4}$/,
            samples: 'VG1204, VG7387, VG3431, VG6021',
        },
        VI: {
            regex: /^(008(?:(?:[0-4]\d)|(?:5[01])))(?:[ -](\d{4}))?$/,
            samples: '00820, 00804 2036, 00825 3344, 00811-5900',
        },
        VN: {
            regex: /^\d{6}$/,
            samples: '133836, 748243, 894060, 020597',
        },
        VU: {},
        WF: {
            regex: /^986\d{2}$/,
            samples: '98692, 98697, 98698, 98671',
        },
        WS: {
            regex: /^WS[1-2]\d{3}$/,
            samples: 'WS1349, WS2798, WS1751, WS2090',
        },
        XK: {
            regex: /^[1-7]\d{4}$/,
            samples: '56509, 15863, 46644, 21896',
        },
        YE: {},
        YT: {
            regex: /^976\d{2}$/,
            samples: '97698, 97697, 97632, 97609',
        },
        ZA: {
            regex: /^\d{4}$/,
            samples: '6855, 5179, 6956, 7147',
        },
        ZM: {
            regex: /^\d{5}$/,
            samples: '77603, 97367, 80454, 94484',
        },
        ZW: {},
    },

    GENERIC_ZIP_CODE_REGEX: /^(?:(?![\s-])[\w -]{0,9}[\w])?$/,

    // Values for checking if polyfill is required on a platform
    POLYFILL_TEST: {
        STYLE: 'currency',
        CURRENCY: 'XAF',
        FORMAT: 'symbol',
        SAMPLE_INPUT: '123456.789',
        EXPECTED_OUTPUT: 'FCFA 123,457',
    },

    PATHS_TO_TREAT_AS_EXTERNAL: ['NewExpensify.dmg', 'docs/index.html'],

    // Test tool menu parameters
    TEST_TOOL: {
        // Number of concurrent taps to open then the Test modal menu
        NUMBER_OF_TAPS: 4,
    },

    MENU_HELP_URLS: {
        LEARN_MORE: 'https://www.expensify.com',
        DOCUMENTATION: 'https://github.com/Expensify/App/blob/main/README.md',
        COMMUNITY_DISCUSSIONS: 'https://expensify.slack.com/archives/C01GTK53T8Q',
        SEARCH_ISSUES: 'https://github.com/Expensify/App/issues',
    },

    CONCIERGE_TRAVEL_URL: 'https://community.expensify.com/discussion/7066/introducing-concierge-travel',
    BOOK_TRAVEL_DEMO_URL: 'https://calendly.com/d/ck2z-xsh-q97/expensify-travel-demo-travel-page',
    SCREEN_READER_STATES: {
        ALL: 'all',
        ACTIVE: 'active',
        DISABLED: 'disabled',
    },
    SPACE_CHARACTER_WIDTH: 4,

    // The attribute used in the SelectionScraper.js helper to query all the DOM elements
    // that should be removed from the copied contents in the getHTMLOfSelection() method
    SELECTION_SCRAPER_HIDDEN_ELEMENT: 'selection-scrapper-hidden-element',
    MODERATION: {
        MODERATOR_DECISION_PENDING: 'pending',
        MODERATOR_DECISION_PENDING_HIDE: 'pendingHide',
        MODERATOR_DECISION_PENDING_REMOVE: 'pendingRemove',
        MODERATOR_DECISION_APPROVED: 'approved',
        MODERATOR_DECISION_HIDDEN: 'hidden',
        FLAG_SEVERITY_SPAM: 'spam',
        FLAG_SEVERITY_INCONSIDERATE: 'inconsiderate',
        FLAG_SEVERITY_INTIMIDATION: 'intimidation',
        FLAG_SEVERITY_BULLYING: 'bullying',
        FLAG_SEVERITY_HARASSMENT: 'harassment',
        FLAG_SEVERITY_ASSAULT: 'assault',
    },
    EMOJI_PICKER_TEXT_INPUT_SIZES: 152,
    QR: {
        DEFAULT_LOGO_SIZE_RATIO: 0.25,
        DEFAULT_LOGO_MARGIN_RATIO: 0.02,
        EXPENSIFY_LOGO_SIZE_RATIO: 0.22,
        EXPENSIFY_LOGO_MARGIN_RATIO: 0.03,
    },
    /**
     * Acceptable values for the `accessibilityRole` prop on react native components.
     *
     * **IMPORTANT:** Do not use with the `role` prop as it can cause errors.
     *
     * @deprecated ACCESSIBILITY_ROLE is deprecated. Please use CONST.ROLE instead.
     */
    ACCESSIBILITY_ROLE: {
        /**
         * @deprecated Please stop using the accessibilityRole prop and use the role prop instead.
         */
        BUTTON: 'button',

        /**
         * @deprecated Please stop using the accessibilityRole prop and use the role prop instead.
         */
        LINK: 'link',

        /**
         * @deprecated Please stop using the accessibilityRole prop and use the role prop instead.
         */
        MENUITEM: 'menuitem',

        /**
         * @deprecated Please stop using the accessibilityRole prop and use the role prop instead.
         */
        TEXT: 'text',

        /**
         * @deprecated Please stop using the accessibilityRole prop and use the role prop instead.
         */
        RADIO: 'radio',

        /**
         * @deprecated Please stop using the accessibilityRole prop and use the role prop instead.
         */
        IMAGEBUTTON: 'imagebutton',

        /**
         * @deprecated Please stop using the accessibilityRole prop and use the role prop instead.
         */
        CHECKBOX: 'checkbox',

        /**
         * @deprecated Please stop using the accessibilityRole prop and use the role prop instead.
         */
        SWITCH: 'switch',

        /**
         * @deprecated Please stop using the accessibilityRole prop and use the role prop instead.
         */
        ADJUSTABLE: 'adjustable',

        /**
         * @deprecated Please stop using the accessibilityRole prop and use the role prop instead.
         */
        IMAGE: 'image',
    },
    /**
     * Acceptable values for the `role` attribute on react native components.
     *
     * **IMPORTANT:** Not for use with the `accessibilityRole` prop, as it accepts different values, and new components
     * should use the `role` prop instead.
     */
    ROLE: {
        /** Use for elements with important, time-sensitive information. */
        ALERT: 'alert',
        /** Use for elements that act as buttons. */
        BUTTON: 'button',
        /** Use for elements representing checkboxes. */
        CHECKBOX: 'checkbox',
        /** Use for elements that allow a choice from multiple options. */
        COMBOBOX: 'combobox',
        /** Use with scrollable lists to represent a grid layout. */
        GRID: 'grid',
        /** Use for section headers or titles. */
        HEADING: 'heading',
        /** Use for image elements. */
        IMG: 'img',
        /** Use for elements that navigate to other pages or content. */
        LINK: 'link',
        /** Use to identify a list of items. */
        LIST: 'list',
        /** Use for a list of choices or options. */
        MENU: 'menu',
        /** Use for a container of multiple menus. */
        MENUBAR: 'menubar',
        /** Use for items within a menu. */
        MENUITEM: 'menuitem',
        /** Use when no specific role is needed. */
        NONE: 'none',
        /** Use for elements that don't require a specific role. */
        PRESENTATION: 'presentation',
        /** Use for elements showing progress of a task. */
        PROGRESSBAR: 'progressbar',
        /** Use for radio buttons. */
        RADIO: 'radio',
        /** Use for groups of radio buttons. */
        RADIOGROUP: 'radiogroup',
        /** Use for scrollbar elements. */
        SCROLLBAR: 'scrollbar',
        /** Use for text fields that are used for searching. */
        SEARCHBOX: 'searchbox',
        /** Use for adjustable elements like sliders. */
        SLIDER: 'slider',
        /** Use for a button that opens a list of choices. */
        SPINBUTTON: 'spinbutton',
        /** Use for elements providing a summary of app conditions. */
        SUMMARY: 'summary',
        /** Use for on/off switch elements. */
        SWITCH: 'switch',
        /** Use for tab elements in a tab list. */
        TAB: 'tab',
        /** Use for a list of tabs. */
        TABLIST: 'tablist',
        /** Use for timer elements. */
        TIMER: 'timer',
        /** Use for toolbars containing action buttons or components. */
        TOOLBAR: 'toolbar',
    },
    TRANSLATION_KEYS: {
        ATTACHMENT: 'common.attachment',
    },
    TEACHERS_UNITE: {
        PROD_PUBLIC_ROOM_ID: '7470147100835202',
        PROD_POLICY_ID: 'B795B6319125BDF2',
        TEST_PUBLIC_ROOM_ID: '207591744844000',
        TEST_POLICY_ID: 'ABD1345ED7293535',
        POLICY_NAME: 'Expensify.org / Teachers Unite!',
        PUBLIC_ROOM_NAME: '#teachers-unite',
    },
    CUSTOM_STATUS_TYPES: {
        NEVER: 'never',
        THIRTY_MINUTES: 'thirtyMinutes',
        ONE_HOUR: 'oneHour',
        AFTER_TODAY: 'afterToday',
        AFTER_WEEK: 'afterWeek',
        CUSTOM: 'custom',
    },
    TWO_FACTOR_AUTH_STEPS: {
        CODES: 'CODES',
        VERIFY: 'VERIFY',
        SUCCESS: 'SUCCESS',
        ENABLED: 'ENABLED',
        DISABLED: 'DISABLED',
    },
    TAB: {
        NEW_CHAT_TAB_ID: 'NewChatTab',
        NEW_CHAT: 'chat',
        NEW_ROOM: 'room',
        RECEIPT_TAB_ID: 'ReceiptTab',
        IOU_REQUEST_TYPE: 'iouRequestType',
    },
    TAB_REQUEST: {
        MANUAL: 'manual',
        SCAN: 'scan',
        DISTANCE: 'distance',
    },
    TAB_SEARCH: {
        ALL: 'all',
        SHARED: 'shared',
        DRAFTS: 'drafts',
        FINISHED: 'finished',
    },
    STATUS_TEXT_MAX_LENGTH: 100,

    DROPDOWN_BUTTON_SIZE: {
        LARGE: 'large',
        MEDIUM: 'medium',
    },

    SF_COORDINATES: [-122.4194, 37.7749],

    NAVIGATION: {
        TYPE: {
            UP: 'UP',
        },
        ACTION_TYPE: {
            REPLACE: 'REPLACE',
            PUSH: 'PUSH',
            NAVIGATE: 'NAVIGATE',
        },
    },
    TIME_PERIOD: {
        AM: 'AM',
        PM: 'PM',
    },
    INDENTS: '    ',
    PARENT_CHILD_SEPARATOR: ': ',
    CATEGORY_LIST_THRESHOLD: 8,
    TAG_LIST_THRESHOLD: 8,
    TAX_RATES_LIST_THRESHOLD: 8,
    COLON: ':',
    MAPBOX: {
        PADDING: 50,
        DEFAULT_ZOOM: 15,
        SINGLE_MARKER_ZOOM: 15,
        DEFAULT_COORDINATE: [-122.4021, 37.7911],
        STYLE_URL: 'mapbox://styles/expensify/cllcoiqds00cs01r80kp34tmq',
        ANIMATION_DURATION_ON_CENTER_ME: 1000,
        CENTER_BUTTON_FADE_DURATION: 300,
    },
    ONYX_UPDATE_TYPES: {
        HTTPS: 'https',
        PUSHER: 'pusher',
        AIRSHIP: 'airship',
    },
    EVENTS: {
        SCROLLING: 'scrolling',
    },

    CHAT_HEADER_LOADER_HEIGHT: 36,

    HORIZONTAL_SPACER: {
        DEFAULT_BORDER_BOTTOM_WIDTH: 1,
        DEFAULT_MARGIN_VERTICAL: 8,
        HIDDEN_MARGIN_VERTICAL: 4,
        HIDDEN_BORDER_BOTTOM_WIDTH: 0,
    },

    LIST_COMPONENTS: {
        HEADER: 'header',
        FOOTER: 'footer',
    },

    MISSING_TRANSLATION: 'MISSING TRANSLATION',
    SEARCH_MAX_LENGTH: 500,

    /**
     * The count of characters we'll allow the user to type after reaching SEARCH_MAX_LENGTH in an input.
     */
    ADDITIONAL_ALLOWED_CHARACTERS: 20,

    VALIDATION_REIMBURSEMENT_INPUT_LIMIT: 20,

    REFERRAL_PROGRAM: {
        CONTENT_TYPES: {
            SUBMIT_EXPENSE: 'submitExpense',
            START_CHAT: 'startChat',
            PAY_SOMEONE: 'paySomeone',
            REFER_FRIEND: 'referralFriend',
            SHARE_CODE: 'shareCode',
        },
        REVENUE: 250,
        LEARN_MORE_LINK: 'https://help.expensify.com/articles/new-expensify/expenses/Referral-Program',
        LINK: 'https://join.my.expensify.com',
    },

    FEATURE_TRAINING: {
        CONTENT_TYPES: {
            TRACK_EXPENSE: 'track-expenses',
        },
        'track-expenses': {
            VIDEO_URL: `${CLOUDFRONT_URL}/videos/guided-setup-track-business-v2.mp4`,
            LEARN_MORE_LINK: `${USE_EXPENSIFY_URL}/track-expenses`,
        },
    },

    /**
     * native IDs for close buttons in Overlay component
     */
    OVERLAY: {
        TOP_BUTTON_NATIVE_ID: 'overLayTopButton',
        BOTTOM_BUTTON_NATIVE_ID: 'overLayBottomButton',
    },

    BACK_BUTTON_NATIVE_ID: 'backButton',

    /**
     * The maximum count of items per page for SelectionList.
     * When paginate, it multiplies by page number.
     */
    MAX_SELECTION_LIST_PAGE_LENGTH: 500,

    /**
     * Bank account names
     */
    BANK_NAMES: {
        EXPENSIFY: 'expensify',
        AMERICAN_EXPRESS: 'americanexpress',
        BANK_OF_AMERICA: 'bank of america',
        BB_T: 'bbt',
        CAPITAL_ONE: 'capital one',
        CHASE: 'chase',
        CHARLES_SCHWAB: 'charles schwab',
        CITIBANK: 'citibank',
        CITIZENS_BANK: 'citizens bank',
        DISCOVER: 'discover',
        FIDELITY: 'fidelity',
        GENERIC_BANK: 'generic bank',
        HUNTINGTON_BANK: 'huntington bank',
        HUNTINGTON_NATIONAL: 'huntington national',
        NAVY_FEDERAL_CREDIT_UNION: 'navy federal credit union',
        PNC: 'pnc',
        REGIONS_BANK: 'regions bank',
        SUNTRUST: 'suntrust',
        TD_BANK: 'td bank',
        US_BANK: 'us bank',
        USAA: 'usaa',
    },

    /**
     * Constants for maxToRenderPerBatch parameter that is used for FlatList or SectionList. This controls the amount of items rendered per batch, which is the next chunk of items
     * rendered on every scroll.
     */
    MAX_TO_RENDER_PER_BATCH: {
        DEFAULT: 5,
        CAROUSEL: 3,
    },

    /**
     * Constants for types of violation.
     */
    VIOLATION_TYPES: {
        VIOLATION: 'violation',
        NOTICE: 'notice',
        WARNING: 'warning',
    },

    /**
     * Constants for types of violation names.
     * Defined here because they need to be referenced by the type system to generate the
     * ViolationNames type.
     */
    VIOLATIONS: {
        ALL_TAG_LEVELS_REQUIRED: 'allTagLevelsRequired',
        AUTO_REPORTED_REJECTED_EXPENSE: 'autoReportedRejectedExpense',
        BILLABLE_EXPENSE: 'billableExpense',
        CASH_EXPENSE_WITH_NO_RECEIPT: 'cashExpenseWithNoReceipt',
        CATEGORY_OUT_OF_POLICY: 'categoryOutOfPolicy',
        CONVERSION_SURCHARGE: 'conversionSurcharge',
        CUSTOM_UNIT_OUT_OF_POLICY: 'customUnitOutOfPolicy',
        DUPLICATED_TRANSACTION: 'duplicatedTransaction',
        FIELD_REQUIRED: 'fieldRequired',
        FUTURE_DATE: 'futureDate',
        INVOICE_MARKUP: 'invoiceMarkup',
        MAX_AGE: 'maxAge',
        MISSING_CATEGORY: 'missingCategory',
        MISSING_COMMENT: 'missingComment',
        MISSING_TAG: 'missingTag',
        MODIFIED_AMOUNT: 'modifiedAmount',
        MODIFIED_DATE: 'modifiedDate',
        NON_EXPENSIWORKS_EXPENSE: 'nonExpensiworksExpense',
        OVER_AUTO_APPROVAL_LIMIT: 'overAutoApprovalLimit',
        OVER_CATEGORY_LIMIT: 'overCategoryLimit',
        OVER_LIMIT: 'overLimit',
        OVER_LIMIT_ATTENDEE: 'overLimitAttendee',
        PER_DAY_LIMIT: 'perDayLimit',
        RECEIPT_NOT_SMART_SCANNED: 'receiptNotSmartScanned',
        RECEIPT_REQUIRED: 'receiptRequired',
        RTER: 'rter',
        SMARTSCAN_FAILED: 'smartscanFailed',
        SOME_TAG_LEVELS_REQUIRED: 'someTagLevelsRequired',
        TAG_OUT_OF_POLICY: 'tagOutOfPolicy',
        TAX_AMOUNT_CHANGED: 'taxAmountChanged',
        TAX_OUT_OF_POLICY: 'taxOutOfPolicy',
        TAX_RATE_CHANGED: 'taxRateChanged',
        TAX_REQUIRED: 'taxRequired',
        HOLD: 'hold',
    },

    /** Context menu types */
    CONTEXT_MENU_TYPES: {
        LINK: 'LINK',
        REPORT_ACTION: 'REPORT_ACTION',
        EMAIL: 'EMAIL',
        REPORT: 'REPORT',
    },

    THUMBNAIL_IMAGE: {
        SMALL_SCREEN: {
            SIZE: 250,
        },
        WIDE_SCREEN: {
            SIZE: 350,
        },
        NAN_ASPECT_RATIO: 1.5,
    },

    VIDEO_PLAYER: {
        POPOVER_Y_OFFSET: -30,
        PLAYBACK_SPEEDS: [0.25, 0.5, 1, 1.5, 2],
        HIDE_TIME_TEXT_WIDTH: 250,
        MIN_WIDTH: 170,
        MIN_HEIGHT: 120,
        CONTROLS_STATUS: {
            SHOW: 'show',
            HIDE: 'hide',
            VOLUME_ONLY: 'volumeOnly',
        },
        CONTROLS_POSITION: {
            NATIVE: 32,
            NORMAL: 8,
        },
        DEFAULT_VIDEO_DIMENSIONS: {width: 1900, height: 1400},
    },

    INTRO_CHOICES: {
        SUBMIT: 'newDotSubmit',
        MANAGE_TEAM: 'newDotManageTeam',
        CHAT_SPLIT: 'newDotSplitChat',
    },

    MANAGE_TEAMS_CHOICE: {
        MULTI_LEVEL: 'multiLevelApproval',
        CUSTOM_EXPENSE: 'customExpenseCoding',
        CARD_TRACKING: 'companyCardTracking',
        ACCOUNTING: 'accountingIntegrations',
        RULE: 'ruleEnforcement',
    },

    MINI_CONTEXT_MENU_MAX_ITEMS: 4,

    WORKSPACE_SWITCHER: {
        NAME: 'Expensify',
        SUBSCRIPT_ICON_SIZE: 8,
        MINIMUM_WORKSPACES_TO_SHOW_SEARCH: 8,
    },

    WELCOME_VIDEO_URL: `${CLOUDFRONT_URL}/videos/intro-1280.mp4`,

    ONBOARDING_INTRODUCTION: 'Let’s get you set up 🔧',
    ONBOARDING_CHOICES: {...onboardingChoices},
    ACTIONABLE_TRACK_EXPENSE_WHISPER_MESSAGE: 'What would you like to do with this expense?',
    ONBOARDING_CONCIERGE: {
        [onboardingChoices.EMPLOYER]:
            '# Expensify is the fastest way to get paid back!\n' +
            '\n' +
            'To submit expenses for reimbursement:\n' +
            '1. From the home screen, click the green + button > *Request money*.\n' +
            "2. Enter an amount or scan a receipt, then input your boss's email.\n" +
            '\n' +
            "That'll send a request to get you paid back. Let me know if you have any questions!",
        [onboardingChoices.MANAGE_TEAM]:
            "# Let's start managing your team's expenses!\n" +
            '\n' +
            "To manage your team's expenses, create a workspace to keep everything in one place. Here's how:\n" +
            '1. From the home screen, click the green + button > *New Workspace*\n' +
            '2. Give your workspace a name (e.g. "Sales team expenses").\n' +
            '\n' +
            'Then, invite your team to your workspace via the Members pane and [connect a business bank account](https://help.expensify.com/articles/new-expensify/bank-accounts/Connect-a-Bank-Account) to reimburse them. Let me know if you have any questions!',
        [onboardingChoices.PERSONAL_SPEND]:
            "# Let's start tracking your expenses! \n" +
            '\n' +
            "To track your expenses, create a workspace to keep everything in one place. Here's how:\n" +
            '1. From the home screen, click the green + button > *New Workspace*\n' +
            '2. Give your workspace a name (e.g. "My expenses").\n' +
            '\n' +
            'Then, add expenses to your workspace:\n' +
            '1. Find your workspace using the search field.\n' +
            '2. Click the gray + button next to the message field.\n' +
            '3. Click Request money, then add your expense type.\n' +
            '\n' +
            "We'll store all expenses in your new workspace for easy access. Let me know if you have any questions!",
        [onboardingChoices.CHAT_SPLIT]:
            '# Splitting the bill is as easy as a conversation!\n' +
            '\n' +
            'To split an expense:\n' +
            '1. From the home screen, click the green + button > *Request money*.\n' +
            '2. Enter an amount or scan a receipt, then choose who you want to split it with.\n' +
            '\n' +
            "We'll send a request to each person so they can pay you back. Let me know if you have any questions!",
    },

    ONBOARDING_MESSAGES: {
        [onboardingChoices.EMPLOYER]: {
            message: 'Getting paid back is as easy as sending a message. Let’s go over the basics.',
            video: {
                url: `${CLOUDFRONT_URL}/videos/guided-setup-get-paid-back-v2.mp4`,
                thumbnailUrl: `${CLOUDFRONT_URL}/images/guided-setup-get-paid-back.jpg`,
                duration: 55,
                width: 1280,
                height: 960,
            },
            tasks: [
                {
                    type: 'submitExpense',
                    autoCompleted: false,
                    title: 'Submit an expense',
                    description:
                        '*Submit an expense* by entering an amount or scanning a receipt.\n' +
                        '\n' +
                        'Here’s how to submit an expense:\n' +
                        '\n' +
                        '1. Click the green *+* button.\n' +
                        '2. Choose *Submit expense*.\n' +
                        '3. Enter an amount or scan a receipt.\n' +
                        '4. Add your reimburser to the request.\n' +
                        '\n' +
                        'Then, send your request and wait for that sweet “Cha-ching!” when it’s complete.',
                },
                {
                    type: 'enableWallet',
                    autoCompleted: false,
                    title: 'Enable your wallet',
                    description:
                        'You’ll need to *enable your Expensify Wallet* to get paid back. Don’t worry, it’s easy!\n' +
                        '\n' +
                        'Here’s how to set up your wallet:\n' +
                        '\n' +
                        '1. Click your profile picture.\n' +
                        '2. Click *Wallet* > *Enable wallet*.\n' +
                        '3. Connect your bank account.\n' +
                        '\n' +
                        'Once that’s done, you can request money from anyone and get paid back right into your personal bank account.',
                },
            ],
        },
        [onboardingChoices.MANAGE_TEAM]: {
            message: 'Here are some important tasks to help get your team’s expenses under control.',
            video: {
                url: `${CLOUDFRONT_URL}/videos/guided-setup-manage-team-v2.mp4`,
                thumbnailUrl: `${CLOUDFRONT_URL}/images/guided-setup-manage-team.jpg`,
                duration: 55,
                width: 1280,
                height: 960,
            },
            tasks: [
                {
                    type: 'createWorkspace',
                    autoCompleted: true,
                    title: 'Create a workspace',
                    description:
                        '*Create a workspace* to track expenses, scan receipts, chat, and more.\n' +
                        '\n' +
                        'Here’s how to create a workspace:\n' +
                        '\n' +
                        '1. Click your profile picture.\n' +
                        '2. Click *Workspaces* > *New workspace*.\n' +
                        '\n' +
                        '*Your new workspace is ready! It’ll keep all of your spend (and chats) in one place.*',
                },
                {
                    type: 'meetGuide',
                    autoCompleted: false,
                    title: 'Meet your setup specialist',
                    description: ({adminsRoomLink}: {adminsRoomLink: string}) =>
                        `Meet your setup specialist, who can answer any questions as you get started with Expensify. Yes, a real human!\n` +
                        '\n' +
                        `Chat with the specialist in your [#admins room](${adminsRoomLink}).`,
                },
                {
                    type: 'setupCategories',
                    autoCompleted: false,
                    title: 'Set up categories',
                    description:
                        '*Set up categories* so your team can code expenses for easy reporting.\n' +
                        '\n' +
                        'Here’s how to set up categories:\n' +
                        '\n' +
                        '1. Click your profile picture.\n' +
                        '2. Go to *Workspaces* > [your workspace].\n' +
                        '3. Click *Categories*.\n' +
                        '4. Enable and disable default categories.\n' +
                        '5. Click *Add categories* to make your own.\n' +
                        '\n' +
                        'For more controls like requiring a category for every expense, click *Settings*.',
                },
                {
                    type: 'addExpenseApprovals',
                    autoCompleted: false,
                    title: 'Add expense approvals',
                    description:
                        '*Add expense approvals* to review your team’s spend and keep it under control.\n' +
                        '\n' +
                        'Here’s how to add expense approvals:\n' +
                        '\n' +
                        '1. Click your profile picture.\n' +
                        '2. Go to *Workspaces* > [your workspace].\n' +
                        '3. Click *More features*.\n' +
                        '4. Enable *Workflows*.\n' +
                        '5. In *Workflows*, enable *Add approvals*.\n' +
                        '\n' +
                        'You’ll be set as the expense approver. You can change this to any admin once you invite your team.',
                },
                {
                    type: 'inviteTeam',
                    autoCompleted: false,
                    title: 'Invite your team',
                    description:
                        '*Invite your team* to Expensify so they can start tracking expenses today.\n' +
                        '\n' +
                        'Here’s how to invite your team:\n' +
                        '\n' +
                        '1. Click your profile picture.\n' +
                        '2. Go to *Workspaces* > [your workspace].\n' +
                        '3. Click *Members* > *Invite member*.\n' +
                        '4. Enter emails or phone numbers. \n' +
                        '5. Add an invite message if you want.\n' +
                        '\n' +
                        'That’s it! Happy expensing :)',
                },
            ],
        },
        [onboardingChoices.PERSONAL_SPEND]: {
            message: 'Here’s how to track your spend in a few clicks.',
            video: {
                url: `${CLOUDFRONT_URL}/videos/guided-setup-track-personal-v2.mp4`,
                thumbnailUrl: `${CLOUDFRONT_URL}/images/guided-setup-track-personal.jpg`,
                duration: 55,
                width: 1280,
                height: 960,
            },
            tasks: [
                {
                    type: 'trackExpense',
                    autoCompleted: false,
                    title: 'Track an expense',
                    description:
                        '*Track an expense* in any currency, whether you have a receipt or not.\n' +
                        '\n' +
                        'Here’s how to track an expense:\n' +
                        '\n' +
                        '1. Click the green *+* button.\n' +
                        '2. Choose *Track expense*.\n' +
                        '3. Enter an amount or scan a receipt.\n' +
                        '4. Click *Track*.\n' +
                        '\n' +
                        'And you’re done! Yep, it’s that easy.',
                },
            ],
        },
        [onboardingChoices.CHAT_SPLIT]: {
            message: 'Splitting bills with friends is as easy as sending a message. Here’s how.',
            video: {
                url: `${CLOUDFRONT_URL}/videos/guided-setup-chat-split-bills-v2.mp4`,
                thumbnailUrl: `${CLOUDFRONT_URL}/images/guided-setup-chat-split-bills.jpg`,
                duration: 55,
                width: 1280,
                height: 960,
            },
            tasks: [
                {
                    type: 'startChat',
                    autoCompleted: false,
                    title: 'Start a chat',
                    description:
                        '*Start a chat* with a friend or group using their email or phone number.\n' +
                        '\n' +
                        'Here’s how to start a chat:\n' +
                        '\n' +
                        '1. Click the green *+* button.\n' +
                        '2. Choose *Start chat*.\n' +
                        '3. Enter emails or phone numbers.\n' +
                        '\n' +
                        'If any of your friends aren’t using Expensify already, they’ll be invited automatically.\n' +
                        '\n' +
                        'Every chat will also turn into an email or text that they can respond to directly.',
                },
                {
                    type: 'splitExpense',
                    autoCompleted: false,
                    title: 'Split an expense',
                    description:
                        '*Split an expense* right in your chat with one or more friends.\n' +
                        '\n' +
                        'Here’s how to request money:\n' +
                        '\n' +
                        '1. Click the green *+* button.\n' +
                        '2. Choose *Split expense*.\n' +
                        '3. Scan a receipt or enter an amount.\n' +
                        '4. Add your friend(s) to the request.\n' +
                        '\n' +
                        'Feel free to add more details if you want, or just send it off. Let’s get you paid back!',
                },
                {
                    type: 'enableWallet',
                    autoCompleted: false,
                    title: 'Enable your wallet',
                    description:
                        'You’ll need to *enable your Expensify Wallet* to get paid back. Don’t worry, it’s easy!\n' +
                        '\n' +
                        'Here’s how to enable your wallet:\n' +
                        '\n' +
                        '1. Click your profile picture.\n' +
                        '2. *Click Wallet* > *Enable wallet*.\n' +
                        '3. Add your bank account.\n' +
                        '\n' +
                        'Once that’s done, you can request money from anyone and get paid right into your personal bank account.',
                },
            ],
        },
        [onboardingChoices.LOOKING_AROUND]: {
            message:
                "Expensify is best known for expense and corporate card management, but we do a lot more than that. Let me know what you're interested in and I'll help get you started.",
            tasks: [],
        },
    },

    REPORT_FIELD_TITLE_FIELD_ID: 'text_title',

    MOBILE_PAGINATION_SIZE: 15,
    WEB_PAGINATION_SIZE: 50,

    /** Dimensions for illustration shown in Confirmation Modal */
    CONFIRM_CONTENT_SVG_SIZE: {
        HEIGHT: 220,
        WIDTH: 130,
    },

    DEBUG_CONSOLE: {
        LEVELS: {
            INFO: 'INFO',
            ERROR: 'ERROR',
            RESULT: 'RESULT',
            DEBUG: 'DEBUG',
        },
    },
    REIMBURSEMENT_ACCOUNT: {
        DEFAULT_DATA: {
            achData: {
                state: BankAccount.STATE.SETUP,
            },
            isLoading: false,
            errorFields: {},
            errors: {},
            maxAttemptsReached: false,
            shouldShowResetModal: false,
        },
        SUBSTEP_INDEX: {
            BANK_ACCOUNT: {
                ACCOUNT_NUMBERS: 0,
            },
            PERSONAL_INFO: {
                LEGAL_NAME: 0,
                DATE_OF_BIRTH: 1,
                SSN: 2,
                ADDRESS: 3,
            },
            BUSINESS_INFO: {
                BUSINESS_NAME: 0,
                TAX_ID_NUMBER: 1,
                COMPANY_WEBSITE: 2,
                PHONE_NUMBER: 3,
                COMPANY_ADDRESS: 4,
                COMPANY_TYPE: 5,
                INCORPORATION_DATE: 6,
                INCORPORATION_STATE: 7,
            },
            UBO: {
                LEGAL_NAME: 0,
                DATE_OF_BIRTH: 1,
                SSN: 2,
                ADDRESS: 3,
            },
        },
    },
    CURRENCY_TO_DEFAULT_MILEAGE_RATE: JSON.parse(`{
        "AED": {
            "rate": 396,
            "unit": "km"
        },
        "AFN": {
            "rate": 8369,
            "unit": "km"
        },
        "ALL": {
            "rate": 11104,
            "unit": "km"
        },
        "AMD": {
            "rate": 56842,
            "unit": "km"
        },
        "ANG": {
            "rate": 193,
            "unit": "km"
        },
        "AOA": {
            "rate": 67518,
            "unit": "km"
        },
        "ARS": {
            "rate": 9873,
            "unit": "km"
        },
        "AUD": {
            "rate": 85,
            "unit": "km"
        },
        "AWG": {
            "rate": 195,
            "unit": "km"
        },
        "AZN": {
            "rate": 183,
            "unit": "km"
        },
        "BAM": {
            "rate": 177,
            "unit": "km"
        },
        "BBD": {
            "rate": 216,
            "unit": "km"
        },
        "BDT": {
            "rate": 9130,
            "unit": "km"
        },
        "BGN": {
            "rate": 177,
            "unit": "km"
        },
        "BHD": {
            "rate": 40,
            "unit": "km"
        },
        "BIF": {
            "rate": 210824,
            "unit": "km"
        },
        "BMD": {
            "rate": 108,
            "unit": "km"
        },
        "BND": {
            "rate": 145,
            "unit": "km"
        },
        "BOB": {
            "rate": 745,
            "unit": "km"
        },
        "BRL": {
            "rate": 594,
            "unit": "km"
        },
        "BSD": {
            "rate": 108,
            "unit": "km"
        },
        "BTN": {
            "rate": 7796,
            "unit": "km"
        },
        "BWP": {
            "rate": 1180,
            "unit": "km"
        },
        "BYN": {
            "rate": 280,
            "unit": "km"
        },
        "BYR": {
            "rate": 2159418,
            "unit": "km"
        },
        "BZD": {
            "rate": 217,
            "unit": "km"
        },
        "CAD": {
            "rate": 70,
            "unit": "km"
        },
        "CDF": {
            "rate": 213674,
            "unit": "km"
        },
        "CHF": {
            "rate": 70,
            "unit": "km"
        },
        "CLP": {
            "rate": 77249,
            "unit": "km"
        },
        "CNY": {
            "rate": 702,
            "unit": "km"
        },
        "COP": {
            "rate": 383668,
            "unit": "km"
        },
        "CRC": {
            "rate": 65899,
            "unit": "km"
        },
        "CUC": {
            "rate": 108,
            "unit": "km"
        },
        "CUP": {
            "rate": 2776,
            "unit": "km"
        },
        "CVE": {
            "rate": 6112,
            "unit": "km"
        },
        "CZK": {
            "rate": 2356,
            "unit": "km"
        },
        "DJF": {
            "rate": 19151,
            "unit": "km"
        },
        "DKK": {
            "rate": 379,
            "unit": "km"
        },
        "DOP": {
            "rate": 6144,
            "unit": "km"
        },
        "DZD": {
            "rate": 14375,
            "unit": "km"
        },
        "EEK": {
            "rate": 1576,
            "unit": "km"
        },
        "EGP": {
            "rate": 1696,
            "unit": "km"
        },
        "ERN": {
            "rate": 1617,
            "unit": "km"
        },
        "ETB": {
            "rate": 4382,
            "unit": "km"
        },
        "EUR": {
            "rate": 30,
            "unit": "km"
        },
        "FJD": {
            "rate": 220,
            "unit": "km"
        },
        "FKP": {
            "rate": 77,
            "unit": "km"
        },
        "GBP": {
            "rate": 45,
            "unit": "mi"
        },
        "GEL": {
            "rate": 359,
            "unit": "km"
        },
        "GHS": {
            "rate": 620,
            "unit": "km"
        },
        "GIP": {
            "rate": 77,
            "unit": "km"
        },
        "GMD": {
            "rate": 5526,
            "unit": "km"
        },
        "GNF": {
            "rate": 1081319,
            "unit": "km"
        },
        "GTQ": {
            "rate": 832,
            "unit": "km"
        },
        "GYD": {
            "rate": 22537,
            "unit": "km"
        },
        "HKD": {
            "rate": 837,
            "unit": "km"
        },
        "HNL": {
            "rate": 2606,
            "unit": "km"
        },
        "HRK": {
            "rate": 684,
            "unit": "km"
        },
        "HTG": {
            "rate": 8563,
            "unit": "km"
        },
        "HUF": {
            "rate": 33091,
            "unit": "km"
        },
        "IDR": {
            "rate": 1555279,
            "unit": "km"
        },
        "ILS": {
            "rate": 540,
            "unit": "km"
        },
        "INR": {
            "rate": 7805,
            "unit": "km"
        },
        "IQD": {
            "rate": 157394,
            "unit": "km"
        },
        "IRR": {
            "rate": 4539961,
            "unit": "km"
        },
        "ISK": {
            "rate": 13518,
            "unit": "km"
        },
        "JMD": {
            "rate": 15794,
            "unit": "km"
        },
        "JOD": {
            "rate": 77,
            "unit": "km"
        },
        "JPY": {
            "rate": 11748,
            "unit": "km"
        },
        "KES": {
            "rate": 11845,
            "unit": "km"
        },
        "KGS": {
            "rate": 9144,
            "unit": "km"
        },
        "KHR": {
            "rate": 437658,
            "unit": "km"
        },
        "KMF": {
            "rate": 44418,
            "unit": "km"
        },
        "KPW": {
            "rate": 97043,
            "unit": "km"
        },
        "KRW": {
            "rate": 121345,
            "unit": "km"
        },
        "KWD": {
            "rate": 32,
            "unit": "km"
        },
        "KYD": {
            "rate": 90,
            "unit": "km"
        },
        "KZT": {
            "rate": 45396,
            "unit": "km"
        },
        "LAK": {
            "rate": 1010829,
            "unit": "km"
        },
        "LBP": {
            "rate": 164153,
            "unit": "km"
        },
        "LKR": {
            "rate": 21377,
            "unit": "km"
        },
        "LRD": {
            "rate": 18709,
            "unit": "km"
        },
        "LSL": {
            "rate": 1587,
            "unit": "km"
        },
        "LTL": {
            "rate": 348,
            "unit": "km"
        },
        "LVL": {
            "rate": 71,
            "unit": "km"
        },
        "LYD": {
            "rate": 486,
            "unit": "km"
        },
        "MAD": {
            "rate": 967,
            "unit": "km"
        },
        "MDL": {
            "rate": 1910,
            "unit": "km"
        },
        "MGA": {
            "rate": 406520,
            "unit": "km"
        },
        "MKD": {
            "rate": 5570,
            "unit": "km"
        },
        "MMK": {
            "rate": 152083,
            "unit": "km"
        },
        "MNT": {
            "rate": 306788,
            "unit": "km"
        },
        "MOP": {
            "rate": 863,
            "unit": "km"
        },
        "MRO": {
            "rate": 38463,
            "unit": "km"
        },
        "MRU": {
            "rate": 3862,
            "unit": "km"
        },
        "MUR": {
            "rate": 4340,
            "unit": "km"
        },
        "MVR": {
            "rate": 1667,
            "unit": "km"
        },
        "MWK": {
            "rate": 84643,
            "unit": "km"
        },
        "MXN": {
            "rate": 93,
            "unit": "km"
        },
        "MYR": {
            "rate": 444,
            "unit": "km"
        },
        "MZN": {
            "rate": 7772,
            "unit": "km"
        },
        "NAD": {
            "rate": 1587,
            "unit": "km"
        },
        "NGN": {
            "rate": 42688,
            "unit": "km"
        },
        "NIO": {
            "rate": 3772,
            "unit": "km"
        },
        "NOK": {
            "rate": 350,
            "unit": "km"
        },
        "NPR": {
            "rate": 12474,
            "unit": "km"
        },
        "NZD": {
            "rate": 95,
            "unit": "km"
        },
        "OMR": {
            "rate": 42,
            "unit": "km"
        },
        "PAB": {
            "rate": 108,
            "unit": "km"
        },
        "PEN": {
            "rate": 401,
            "unit": "km"
        },
        "PGK": {
            "rate": 380,
            "unit": "km"
        },
        "PHP": {
            "rate": 5234,
            "unit": "km"
        },
        "PKR": {
            "rate": 16785,
            "unit": "km"
        },
        "PLN": {
            "rate": 89,
            "unit": "km"
        },
        "PYG": {
            "rate": 704732,
            "unit": "km"
        },
        "QAR": {
            "rate": 393,
            "unit": "km"
        },
        "RON": {
            "rate": 443,
            "unit": "km"
        },
        "RSD": {
            "rate": 10630,
            "unit": "km"
        },
        "RUB": {
            "rate": 8074,
            "unit": "km"
        },
        "RWF": {
            "rate": 107182,
            "unit": "km"
        },
        "SAR": {
            "rate": 404,
            "unit": "km"
        },
        "SBD": {
            "rate": 859,
            "unit": "km"
        },
        "SCR": {
            "rate": 2287,
            "unit": "km"
        },
        "SDG": {
            "rate": 41029,
            "unit": "km"
        },
        "SEK": {
            "rate": 250,
            "unit": "km"
        },
        "SGD": {
            "rate": 145,
            "unit": "km"
        },
        "SHP": {
            "rate": 77,
            "unit": "km"
        },
        "SLL": {
            "rate": 1102723,
            "unit": "km"
        },
        "SOS": {
            "rate": 62604,
            "unit": "km"
        },
        "SRD": {
            "rate": 1526,
            "unit": "km"
        },
        "STD": {
            "rate": 2223309,
            "unit": "km"
        },
        "STN": {
            "rate": 2232,
            "unit": "km"
        },
        "SVC": {
            "rate": 943,
            "unit": "km"
        },
        "SYP": {
            "rate": 82077,
            "unit": "km"
        },
        "SZL": {
            "rate": 1585,
            "unit": "km"
        },
        "THB": {
            "rate": 3328,
            "unit": "km"
        },
        "TJS": {
            "rate": 1230,
            "unit": "km"
        },
        "TMT": {
            "rate": 378,
            "unit": "km"
        },
        "TND": {
            "rate": 295,
            "unit": "km"
        },
        "TOP": {
            "rate": 245,
            "unit": "km"
        },
        "TRY": {
            "rate": 845,
            "unit": "km"
        },
        "TTD": {
            "rate": 732,
            "unit": "km"
        },
        "TWD": {
            "rate": 3055,
            "unit": "km"
        },
        "TZS": {
            "rate": 250116,
            "unit": "km"
        },
        "UAH": {
            "rate": 2985,
            "unit": "km"
        },
        "UGX": {
            "rate": 395255,
            "unit": "km"
        },
        "USD": {
            "rate": 67,
            "unit": "mi"
        },
        "UYU": {
            "rate": 4777,
            "unit": "km"
        },
        "UZS": {
            "rate": 1131331,
            "unit": "km"
        },
        "VEB": {
            "rate": 679346,
            "unit": "km"
        },
        "VEF": {
            "rate": 26793449,
            "unit": "km"
        },
        "VES": {
            "rate": 194381905,
            "unit": "km"
        },
        "VND": {
            "rate": 2487242,
            "unit": "km"
        },
        "VUV": {
            "rate": 11748,
            "unit": "km"
        },
        "WST": {
            "rate": 272,
            "unit": "km"
        },
        "XAF": {
            "rate": 59224,
            "unit": "km"
        },
        "XCD": {
            "rate": 291,
            "unit": "km"
        },
        "XOF": {
            "rate": 59224,
            "unit": "km"
        },
        "XPF": {
            "rate": 10783,
            "unit": "km"
        },
        "YER": {
            "rate": 27037,
            "unit": "km"
        },
        "ZAR": {
            "rate": 464,
            "unit": "km"
        },
        "ZMK": {
            "rate": 566489,
            "unit": "km"
        },
        "ZMW": {
            "rate": 2377,
            "unit": "km"
        }
    }`) as CurrencyDefaultMileageRate,

    EXIT_SURVEY: {
        REASONS: {
            FEATURE_NOT_AVAILABLE: 'featureNotAvailable',
            DONT_UNDERSTAND: 'dontUnderstand',
            PREFER_CLASSIC: 'preferClassic',
        },
    },

    SESSION_STORAGE_KEYS: {
        INITIAL_URL: 'INITIAL_URL',
    },

    RESERVATION_TYPE: {
        CAR: 'car',
        HOTEL: 'hotel',
        FLIGHT: 'flight',
    },

    DOT_SEPARATOR: '•',

    DEFAULT_TAX: {
        defaultExternalID: 'id_TAX_EXEMPT',
        defaultValue: '0%',
        foreignTaxDefault: 'id_TAX_EXEMPT',
        name: 'Tax',
        taxes: {
            id_TAX_EXEMPT: {
                name: 'Tax exempt',
                value: '0%',
            },
            id_TAX_RATE_1: {
                name: 'Tax Rate 1',
                value: '5%',
            },
        },
    },

    MAX_TAX_RATE_INTEGER_PLACES: 4,
    MAX_TAX_RATE_DECIMAL_PLACES: 4,

    DOWNLOADS_PATH: '/Downloads',
    DOWNLOADS_TIMEOUT: 5000,
    NEW_EXPENSIFY_PATH: '/New Expensify',

    ENVIRONMENT_SUFFIX: {
        DEV: ' Dev',
        ADHOC: ' AdHoc',
    },

    SEARCH_TRANSACTION_TYPE: {
        CASH: 'cash',
        CARD: 'card',
        DISTANCE: 'distance',
    },

    SEARCH_RESULTS_PAGE_SIZE: 50,

    SEARCH_DATA_TYPES: {
        TRANSACTION: 'transaction',
        REPORT: 'report',
    },

    REFERRER: {
        NOTIFICATION: 'notification',
    },

    SORT_ORDER: {
        ASC: 'asc',
        DESC: 'desc',
    },

    SUBSCRIPTION_SIZE_LIMIT: 20000,
<<<<<<< HEAD

    PAYMENT_CARD_CURRENCY: {
        USD: 'USD',
        AUD: 'AUD',
        GBP: 'GBP',
        NZD: 'NZD',
    },

    SUBSCRIPTION_PRICE_FACTOR: 2,
=======
    SUBSCRIPTION_POSSIBLE_COST_SAVINGS: {
        COLLECT_PLAN: 10,
        CONTROL_PLAN: 18,
    },
    FEEDBACK_SURVEY_OPTIONS: {
        TOO_LIMITED: {
            ID: 'tooLimited',
            TRANSLATION_KEY: 'feedbackSurvey.tooLimited',
        },
        TOO_EXPENSIVE: {
            ID: 'tooExpensive',
            TRANSLATION_KEY: 'feedbackSurvey.tooExpensive',
        },
        INADEQUATE_SUPPORT: {
            ID: 'inadequateSupport',
            TRANSLATION_KEY: 'feedbackSurvey.inadequateSupport',
        },
        BUSINESS_CLOSING: {
            ID: 'businessClosing',
            TRANSLATION_KEY: 'feedbackSurvey.businessClosing',
        },
    },
>>>>>>> f2b7460d
} as const;

type Country = keyof typeof CONST.ALL_COUNTRIES;

type IOUType = ValueOf<typeof CONST.IOU.TYPE>;
type IOUAction = ValueOf<typeof CONST.IOU.ACTION>;
type IOURequestType = ValueOf<typeof CONST.IOU.REQUEST_TYPE>;

export type {Country, IOUAction, IOUType, RateAndUnit, OnboardingPurposeType, IOURequestType};

export default CONST;<|MERGE_RESOLUTION|>--- conflicted
+++ resolved
@@ -4815,7 +4815,6 @@
     },
 
     SUBSCRIPTION_SIZE_LIMIT: 20000,
-<<<<<<< HEAD
 
     PAYMENT_CARD_CURRENCY: {
         USD: 'USD',
@@ -4825,7 +4824,6 @@
     },
 
     SUBSCRIPTION_PRICE_FACTOR: 2,
-=======
     SUBSCRIPTION_POSSIBLE_COST_SAVINGS: {
         COLLECT_PLAN: 10,
         CONTROL_PLAN: 18,
@@ -4848,7 +4846,6 @@
             TRANSLATION_KEY: 'feedbackSurvey.businessClosing',
         },
     },
->>>>>>> f2b7460d
 } as const;
 
 type Country = keyof typeof CONST.ALL_COUNTRIES;

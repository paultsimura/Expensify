--- conflicted
+++ resolved
@@ -46,12 +46,9 @@
         IN: 'in',
         OUT: 'out',
     },
-<<<<<<< HEAD
     // Multiplier for gyroscope animation in order to make it a bit more subtle
     ANIMATION_GYROSCOPE_VALUE: 0.4,
-=======
     BACKGROUND_IMAGE_TRANSITION_DURATION: 1000,
->>>>>>> 3ab4e6e1
     ARROW_HIDE_DELAY: 3000,
 
     API_ATTACHMENT_VALIDATIONS: {

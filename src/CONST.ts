/* eslint-disable @typescript-eslint/naming-convention */
import {add as dateAdd} from 'date-fns';
import {sub as dateSubtract} from 'date-fns/sub';
import Config from 'react-native-config';
import * as KeyCommand from 'react-native-key-command';
import type {ValueOf} from 'type-fest';
import type {Video} from './libs/actions/Report';
import type {MileageRate} from './libs/DistanceRequestUtils';
import BankAccount from './libs/models/BankAccount';
import {addTrailingForwardSlash} from './libs/Url';
import SCREENS from './SCREENS';
import type PlaidBankAccount from './types/onyx/PlaidBankAccount';

// Creating a default array and object this way because objects ({}) and arrays ([]) are not stable types.
// Freezing the array ensures that it cannot be unintentionally modified.
const EMPTY_ARRAY = Object.freeze([]);
const EMPTY_OBJECT = Object.freeze({});

const DEFAULT_NUMBER_ID = 0;

const CLOUDFRONT_DOMAIN = 'cloudfront.net';
const CLOUDFRONT_URL = `https://d2k5nsl2zxldvw.${CLOUDFRONT_DOMAIN}`;
const ACTIVE_EXPENSIFY_URL = addTrailingForwardSlash(Config?.NEW_EXPENSIFY_URL ?? 'https://new.expensify.com');
const USE_EXPENSIFY_URL = 'https://use.expensify.com';
const EXPENSIFY_URL = 'https://www.expensify.com';
const PLATFORM_OS_MACOS = 'Mac OS';
const PLATFORM_IOS = 'iOS';
const ANDROID_PACKAGE_NAME = 'com.expensify.chat';
const CURRENT_YEAR = new Date().getFullYear();
const PULL_REQUEST_NUMBER = Config?.PULL_REQUEST_NUMBER ?? '';
const MAX_DATE = dateAdd(new Date(), {years: 1});
const MIN_DATE = dateSubtract(new Date(), {years: 20});
const EXPENSIFY_POLICY_DOMAIN = 'expensify-policy';
const EXPENSIFY_POLICY_DOMAIN_EXTENSION = '.exfy';

const keyModifierControl = KeyCommand?.constants?.keyModifierControl ?? 'keyModifierControl';
const keyModifierCommand = KeyCommand?.constants?.keyModifierCommand ?? 'keyModifierCommand';
const keyModifierShiftControl = KeyCommand?.constants?.keyModifierShiftControl ?? 'keyModifierShiftControl';
const keyModifierShiftCommand = KeyCommand?.constants?.keyModifierShiftCommand ?? 'keyModifierShiftCommand';
const keyInputEscape = KeyCommand?.constants?.keyInputEscape ?? 'keyInputEscape';
const keyInputEnter = KeyCommand?.constants?.keyInputEnter ?? 'keyInputEnter';
const keyInputUpArrow = KeyCommand?.constants?.keyInputUpArrow ?? 'keyInputUpArrow';
const keyInputDownArrow = KeyCommand?.constants?.keyInputDownArrow ?? 'keyInputDownArrow';
const keyInputLeftArrow = KeyCommand?.constants?.keyInputLeftArrow ?? 'keyInputLeftArrow';
const keyInputRightArrow = KeyCommand?.constants?.keyInputRightArrow ?? 'keyInputRightArrow';

// describes if a shortcut key can cause navigation
const KEYBOARD_SHORTCUT_NAVIGATION_TYPE = 'NAVIGATION_SHORTCUT';

const chatTypes = {
    POLICY_ANNOUNCE: 'policyAnnounce',
    POLICY_ADMINS: 'policyAdmins',
    TRIP_ROOM: 'tripRoom',
    GROUP: 'group',
    DOMAIN_ALL: 'domainAll',
    POLICY_ROOM: 'policyRoom',
    POLICY_EXPENSE_CHAT: 'policyExpenseChat',
    SELF_DM: 'selfDM',
    INVOICE: 'invoice',
    SYSTEM: 'system',
} as const;

// Explicit type annotation is required
const cardActiveStates: number[] = [2, 3, 4, 7];

// Hide not issued or not activated cards (states 2 and 4) from card filter options in search, as no transactions can be made on cards in these states
const cardHiddenFromSearchStates: number[] = [2, 4];

const selectableOnboardingChoices = {
    PERSONAL_SPEND: 'newDotPersonalSpend',
    MANAGE_TEAM: 'newDotManageTeam',
    EMPLOYER: 'newDotEmployer',
    CHAT_SPLIT: 'newDotSplitChat',
    LOOKING_AROUND: 'newDotLookingAround',
} as const;

const backendOnboardingChoices = {
    ADMIN: 'newDotAdmin',
    SUBMIT: 'newDotSubmit',
} as const;

const onboardingChoices = {
    ...selectableOnboardingChoices,
    ...backendOnboardingChoices,
} as const;

const combinedTrackSubmitOnboardingChoices = {
    PERSONAL_SPEND: selectableOnboardingChoices.PERSONAL_SPEND,
    EMPLOYER: selectableOnboardingChoices.EMPLOYER,
    SUBMIT: backendOnboardingChoices.SUBMIT,
} as const;

const signupQualifiers = {
    INDIVIDUAL: 'individual',
    VSB: 'vsb',
    SMB: 'smb',
} as const;

const selfGuidedTourTask: OnboardingTask = {
    type: 'viewTour',
    autoCompleted: false,
    title: 'Take a 2-minute tour',
    description: ({navatticURL}) => `[Take a self-guided product tour](${navatticURL}) and learn about everything Expensify has to offer.`,
};

const onboardingEmployerOrSubmitMessage: OnboardingMessage = {
    message: 'Getting paid back is as easy as sending a message. Let’s go over the basics.',
    video: {
        url: `${CLOUDFRONT_URL}/videos/guided-setup-get-paid-back-v3.mp4`,
        thumbnailUrl: `${CLOUDFRONT_URL}/images/guided-setup-get-paid-back.jpg`,
        duration: 26,
        width: 1280,
        height: 960,
    },
    tasks: [
        selfGuidedTourTask,
        {
            type: 'submitExpense',
            autoCompleted: false,
            title: 'Submit an expense',
            description:
                '*Submit an expense* by entering an amount or scanning a receipt.\n' +
                '\n' +
                'Here’s how to submit an expense:\n' +
                '\n' +
                '1. Click the green *+* button.\n' +
                '2. Choose *Create expense*.\n' +
                '3. Enter an amount or scan a receipt.\n' +
                '4. Add your reimburser to the request.\n' +
                '\n' +
                'Then, send your request and wait for that sweet “Cha-ching!” when it’s complete.',
        },
    ],
};

const combinedTrackSubmitOnboardingEmployerOrSubmitMessage: OnboardingMessage = {
    ...onboardingEmployerOrSubmitMessage,
    tasks: [
        selfGuidedTourTask,
        {
            type: 'submitExpense',
            autoCompleted: false,
            title: 'Submit an expense',
            description:
                '*Submit an expense* by entering an amount or scanning a receipt.\n' +
                '\n' +
                'Here’s how to submit an expense:\n' +
                '\n' +
                '1. Click the green *+* button.\n' +
                '2. Choose *Create expense*.\n' +
                '3. Enter an amount or scan a receipt.\n' +
                '4. Add your reimburser to the request.\n' +
                '5. Click *Submit*.\n' +
                '\n' +
                'And you’re done! Now wait for that sweet “Cha-ching!” when it’s complete.',
        },
    ],
};

const onboardingPersonalSpendMessage: OnboardingMessage = {
    message: 'Here’s how to track your spend in a few clicks.',
    video: {
        url: `${CLOUDFRONT_URL}/videos/guided-setup-track-personal-v2.mp4`,
        thumbnailUrl: `${CLOUDFRONT_URL}/images/guided-setup-track-personal.jpg`,
        duration: 55,
        width: 1280,
        height: 960,
    },
    tasks: [
        selfGuidedTourTask,
        {
            type: 'trackExpense',
            autoCompleted: false,
            title: 'Track an expense',
            description:
                '*Track an expense* in any currency, whether you have a receipt or not.\n' +
                '\n' +
                'Here’s how to track an expense:\n' +
                '\n' +
                '1. Click the green *+* button.\n' +
                '2. Choose *Create expense*.\n' +
                '3. Enter an amount or scan a receipt.\n' +
                '4. Click *Create*.\n' +
                '\n' +
                'And you’re done! Yep, it’s that easy.',
        },
    ],
};
const combinedTrackSubmitOnboardingPersonalSpendMessage: OnboardingMessage = {
    ...onboardingPersonalSpendMessage,
    tasks: [
        selfGuidedTourTask,
        {
            type: 'trackExpense',
            autoCompleted: false,
            title: 'Track an expense',
            description:
                '*Track an expense* in any currency, whether you have a receipt or not.\n' +
                '\n' +
                'Here’s how to track an expense:\n' +
                '\n' +
                '1. Click the green *+* button.\n' +
                '2. Choose *Create expense*.\n' +
                '3. Enter an amount or scan a receipt.\n' +
                '4. Click "Just track it (don\'t submit it)".\n' +
                '5. Click *Track*.\n' +
                '\n' +
                'And you’re done! Yep, it’s that easy.',
        },
    ],
};

type OnboardingPurpose = ValueOf<typeof onboardingChoices>;

type OnboardingCompanySize = ValueOf<typeof onboardingCompanySize>;

type OnboardingAccounting = ValueOf<typeof CONST.POLICY.CONNECTIONS.NAME> | null;

const onboardingInviteTypes = {
    IOU: 'iou',
    INVOICE: 'invoice',
    CHAT: 'chat',
} as const;

const onboardingCompanySize = {
    MICRO: '1-10',
    SMALL: '11-50',
    MEDIUM_SMALL: '51-100',
    MEDIUM: '101-1000',
    LARGE: '1001+',
} as const;

type OnboardingInvite = ValueOf<typeof onboardingInviteTypes>;

type OnboardingTask = {
    type: string;
    autoCompleted: boolean;
    title:
        | string
        | ((
              params: Partial<{
                  integrationName: string;
              }>,
          ) => string);
    description:
        | string
        | ((
              params: Partial<{
                  adminsRoomLink: string;
                  workspaceCategoriesLink: string;
                  workspaceMoreFeaturesLink: string;
                  workspaceMembersLink: string;
                  integrationName: string;
                  workspaceAccountingLink: string;
                  workspaceSettingsLink: string;
                  navatticURL: string;
              }>,
          ) => string);
};

type OnboardingMessage = {
    /** Text message that will be displayed first */
    message: string;

    /** Video object to be displayed after initial description message */
    video?: Video;

    /** List of tasks connected with the message, they will have a checkbox and a separate report for more information */
    tasks: OnboardingTask[];

    /** Type of task described in a string format */
    type?: string;
};

const EMAIL_WITH_OPTIONAL_DOMAIN =
    /(?=((?=[\w'#%+-]+(?:\.[\w'#%+-]+)*@?)[\w.'#%+-]{1,64}(?:@(?:(?=[a-z\d]+(?:-+[a-z\d]+)*\.)(?:[a-z\d-]{1,63}\.)+[a-z]{2,63}))?(?= |_|\b))(?<end>.*))\S{3,254}(?=\k<end>$)/;

const EMAIL = {
    ACCOUNTING: 'accounting@expensify.com',
    ACCOUNTS_PAYABLE: 'accountspayable@expensify.com',
    ADMIN: 'admin@expensify.com',
    BILLS: 'bills@expensify.com',
    CHRONOS: 'chronos@expensify.com',
    CONCIERGE: 'concierge@expensify.com',
    CONTRIBUTORS: 'contributors@expensify.com',
    FIRST_RESPONDER: 'firstresponders@expensify.com',
    GUIDES_DOMAIN: 'team.expensify.com',
    QA_DOMAIN: 'applause.expensifail.com',
    HELP: 'help@expensify.com',
    INTEGRATION_TESTING_CREDS: 'integrationtestingcreds@expensify.com',
    NOTIFICATIONS: 'notifications@expensify.com',
    PAYROLL: 'payroll@expensify.com',
    QA: 'qa@expensify.com',
    QA_TRAVIS: 'qa+travisreceipts@expensify.com',
    RECEIPTS: 'receipts@expensify.com',
    STUDENT_AMBASSADOR: 'studentambassadors@expensify.com',
    SVFG: 'svfg@expensify.com',
    EXPENSIFY_EMAIL_DOMAIN: '@expensify.com',
    EXPENSIFY_TEAM_EMAIL_DOMAIN: '@team.expensify.com',
};

const CONST = {
    HEIC_SIGNATURES: [
        '6674797068656963', // 'ftypheic' - Indicates standard HEIC file
        '6674797068656978', // 'ftypheix' - Indicates a variation of HEIC
        '6674797068657631', // 'ftyphevc' - Typically for HEVC encoded media (common in HEIF)
        '667479706d696631', // 'ftypmif1' - Multi-Image Format part of HEIF, broader usage
    ],
    RECENT_WAYPOINTS_NUMBER: 20,
    DEFAULT_DB_NAME: 'OnyxDB',
    DEFAULT_TABLE_NAME: 'keyvaluepairs',
    DEFAULT_ONYX_DUMP_FILE_NAME: 'onyx-state.txt',
    DEFAULT_POLICY_ROOM_CHAT_TYPES: [chatTypes.POLICY_ADMINS, chatTypes.POLICY_ANNOUNCE, chatTypes.DOMAIN_ALL],
    DEFAULT_IMAGE_FILE_NAME: 'image',
    DISABLED_MAX_EXPENSE_VALUE: 10000000000,
    POLICY_BILLABLE_MODES: {
        BILLABLE: 'billable',
        NON_BILLABLE: 'nonBillable',
    },

    // Note: Group and Self-DM excluded as these are not tied to a Workspace
    WORKSPACE_ROOM_TYPES: [chatTypes.POLICY_ADMINS, chatTypes.POLICY_ANNOUNCE, chatTypes.DOMAIN_ALL, chatTypes.POLICY_ROOM, chatTypes.POLICY_EXPENSE_CHAT, chatTypes.INVOICE],
    ANDROID_PACKAGE_NAME,
    WORKSPACE_ENABLE_FEATURE_REDIRECT_DELAY: 100,
    ANIMATED_HIGHLIGHT_ENTRY_DELAY: 50,
    ANIMATED_HIGHLIGHT_ENTRY_DURATION: 300,
    ANIMATED_HIGHLIGHT_START_DELAY: 10,
    ANIMATED_HIGHLIGHT_START_DURATION: 300,
    ANIMATED_HIGHLIGHT_END_DELAY: 800,
    ANIMATED_HIGHLIGHT_END_DURATION: 2000,
    ANIMATED_TRANSITION: 300,
    ANIMATED_TRANSITION_FROM_VALUE: 100,
    ANIMATION_IN_TIMING: 100,
    ANIMATION_DIRECTION: {
        IN: 'in',
        OUT: 'out',
    },
    POPOVER_ACCOUNT_SWITCHER_POSITION: {
        horizontal: 12,
        vertical: 80,
    },
    // Multiplier for gyroscope animation in order to make it a bit more subtle
    ANIMATION_GYROSCOPE_VALUE: 0.4,
    ANIMATION_PAID_DURATION: 200,
    ANIMATION_PAID_CHECKMARK_DELAY: 300,
    ANIMATION_THUMBSUP_DURATION: 250,
    ANIMATION_THUMBSUP_DELAY: 200,
    ANIMATION_PAID_BUTTON_HIDE_DELAY: 1000,
    BACKGROUND_IMAGE_TRANSITION_DURATION: 1000,
    SCREEN_TRANSITION_END_TIMEOUT: 1000,
    ARROW_HIDE_DELAY: 3000,
    MAX_IMAGE_CANVAS_AREA: 16777216,
    CHUNK_LOAD_ERROR: 'ChunkLoadError',

    API_ATTACHMENT_VALIDATIONS: {
        // 24 megabytes in bytes, this is limit set on servers, do not update without wider internal discussion
        MAX_SIZE: 25165824,

        // 10 megabytes in bytes, this is limit set on servers for receipt images, do not update without wider internal discussion
        RECEIPT_MAX_SIZE: 10485760,

        // An arbitrary size, but the same minimum as in the PHP layer
        MIN_SIZE: 240,

        // Allowed extensions for receipts
        ALLOWED_RECEIPT_EXTENSIONS: ['jpg', 'jpeg', 'gif', 'png', 'pdf', 'htm', 'html', 'text', 'rtf', 'doc', 'tif', 'tiff', 'msword', 'zip', 'xml', 'message'],
    },

    // Allowed extensions for spreadsheets import
    ALLOWED_SPREADSHEET_EXTENSIONS: ['xls', 'xlsx', 'csv', 'txt'],

    // This is limit set on servers, do not update without wider internal discussion
    API_TRANSACTION_CATEGORY_MAX_LENGTH: 255,

    AUTO_AUTH_STATE: {
        NOT_STARTED: 'not-started',
        SIGNING_IN: 'signing-in',
        JUST_SIGNED_IN: 'just-signed-in',
        FAILED: 'failed',
    },

    AUTH_TOKEN_TYPES: {
        ANONYMOUS: 'anonymousAccount',
        SUPPORT: 'support',
    },

    AVATAR_MAX_ATTACHMENT_SIZE: 6291456,

    AVATAR_ALLOWED_EXTENSIONS: ['jpg', 'jpeg', 'png', 'gif', 'bmp', 'svg'],

    // Minimum width and height size in px for a selected image
    AVATAR_MIN_WIDTH_PX: 80,
    AVATAR_MIN_HEIGHT_PX: 80,

    // Maximum width and height size in px for a selected image
    AVATAR_MAX_WIDTH_PX: 4096,
    AVATAR_MAX_HEIGHT_PX: 4096,

    LOGO_MAX_SCALE: 1.5,

    MAX_IMAGE_DIMENSION: 2400,

    BREADCRUMB_TYPE: {
        ROOT: 'root',
        STRONG: 'strong',
        NORMAL: 'normal',
    },

    DEFAULT_GROUP_AVATAR_COUNT: 18,
    DEFAULT_AVATAR_COUNT: 24,
    OLD_DEFAULT_AVATAR_COUNT: 8,

    DISPLAY_NAME: {
        MAX_LENGTH: 50,
        RESERVED_NAMES: ['Expensify', 'Concierge'],
        EXPENSIFY_CONCIERGE: 'Expensify Concierge',
    },

    GPS: {
        // It's OK to get a cached location that is up to an hour old because the only accuracy needed is the country the user is in
        MAX_AGE: 3600000,

        // 15 seconds, don't wait too long because the server can always fall back to using the IP address
        TIMEOUT: 15000,
    },

    LEGAL_NAME: {
        MAX_LENGTH: 40,
    },

    REPORT_DESCRIPTION: {
        MAX_LENGTH: 1000,
    },

    PULL_REQUEST_NUMBER,

    // Regex to get link in href prop inside of <a/> component
    REGEX_LINK_IN_ANCHOR: /<a\s+(?:[^>]*?\s+)?href="([^"]*)"/gi,

    // Regex to read violation value from string given by backend
    VIOLATION_LIMIT_REGEX: /[^0-9]+/g,

    MERCHANT_NAME_MAX_LENGTH: 255,

    MASKED_PAN_PREFIX: 'XXXXXXXXXXXX',

    REQUEST_PREVIEW: {
        MAX_LENGTH: 83,
    },

    CALENDAR_PICKER: {
        // Numbers were arbitrarily picked.
        MIN_YEAR: CURRENT_YEAR - 100,
        MAX_YEAR: CURRENT_YEAR + 100,
        MAX_DATE,
        MIN_DATE,
    },

    DATE_BIRTH: {
        MIN_AGE: 0,
        MIN_AGE_FOR_PAYMENT: 18,
        MAX_AGE: 150,
    },

    DESKTOP_SHORTCUT_ACCELERATOR: {
        PASTE_AND_MATCH_STYLE: 'Option+Shift+CmdOrCtrl+V',
        PASTE_AS_PLAIN_TEXT: 'CmdOrCtrl+Shift+V',
    },

    // This is used to enable a rotation/transform style to any component.
    DIRECTION: {
        LEFT: 'left',
        RIGHT: 'right',
    },

    // Sizes needed for report empty state background image handling
    EMPTY_STATE_BACKGROUND: {
        ASPECT_RATIO: 3.72,
        OVERLAP: 60,
        SMALL_SCREEN: {
            IMAGE_HEIGHT: 300,
        },
        WIDE_SCREEN: {
            IMAGE_HEIGHT: 450,
        },
    },

    NEW_EXPENSIFY_URL: ACTIVE_EXPENSIFY_URL,
    APP_DOWNLOAD_LINKS: {
        ANDROID: `https://play.google.com/store/apps/details?id=${ANDROID_PACKAGE_NAME}`,
        IOS: 'https://apps.apple.com/us/app/expensify-cash/id1530278510',
        DESKTOP: `${ACTIVE_EXPENSIFY_URL}NewExpensify.dmg`,
        OLD_DOT_ANDROID: 'https://play.google.com/store/apps/details?id=org.me.mobiexpensifyg&hl=en_US&pli=1',
        OLD_DOT_IOS: 'https://apps.apple.com/us/app/expensify-expense-tracker/id471713959',
    },
    COMPANY_WEBSITE_DEFAULT_SCHEME: 'http',
    DATE: {
        SQL_DATE_TIME: 'YYYY-MM-DD HH:mm:ss',
        FNS_FORMAT_STRING: 'yyyy-MM-dd',
        FNS_DATE_TIME_FORMAT_STRING: 'yyyy-MM-dd HH:mm:ss',
        LOCAL_TIME_FORMAT: 'h:mm a',
        YEAR_MONTH_FORMAT: 'yyyyMM',
        MONTH_FORMAT: 'MMMM',
        WEEKDAY_TIME_FORMAT: 'eeee',
        MONTH_DAY_ABBR_FORMAT: 'MMM d',
        SHORT_DATE_FORMAT: 'MM-dd',
        MONTH_DAY_YEAR_ABBR_FORMAT: 'MMM d, yyyy',
        MONTH_DAY_YEAR_FORMAT: 'MMMM d, yyyy',
        FNS_TIMEZONE_FORMAT_STRING: "yyyy-MM-dd'T'HH:mm:ssXXX",
        FNS_DB_FORMAT_STRING: 'yyyy-MM-dd HH:mm:ss.SSS',
        LONG_DATE_FORMAT_WITH_WEEKDAY: 'eeee, MMMM d, yyyy',
        UNIX_EPOCH: '1970-01-01 00:00:00.000',
        MAX_DATE: '9999-12-31',
        MIN_DATE: '0001-01-01',
        ORDINAL_DAY_OF_MONTH: 'do',
        MONTH_DAY_YEAR_ORDINAL_FORMAT: 'MMMM do, yyyy',
        SECONDS_PER_DAY: 24 * 60 * 60,
    },
    SMS: {
        DOMAIN: '@expensify.sms',
    },
    BANK_ACCOUNT: {
        BENEFICIAL_OWNER_INFO_STEP: {
            SUBSTEP: {
                IS_USER_UBO: 1,
                IS_ANYONE_ELSE_UBO: 2,
                UBO_DETAILS_FORM: 3,
                ARE_THERE_MORE_UBOS: 4,
                UBOS_LIST: 5,
            },
            BENEFICIAL_OWNER_DATA: {
                BENEFICIAL_OWNER_KEYS: 'beneficialOwnerKeys',
                PREFIX: 'beneficialOwner',
                FIRST_NAME: 'firstName',
                LAST_NAME: 'lastName',
                DOB: 'dob',
                SSN_LAST_4: 'ssnLast4',
                STREET: 'street',
                CITY: 'city',
                STATE: 'state',
                ZIP_CODE: 'zipCode',
            },
        },
        PLAID: {
            ALLOWED_THROTTLED_COUNT: 2,
            ERROR: {
                TOO_MANY_ATTEMPTS: 'Too many attempts',
            },
            EVENTS_NAME: {
                OPEN: 'OPEN',
                EXIT: 'EXIT',
            },
        },
        ERROR: {
            MISSING_ROUTING_NUMBER: '402 Missing routingNumber',
            MAX_ROUTING_NUMBER: '402 Maximum Size Exceeded routingNumber',
            MISSING_INCORPORATION_STATE: '402 Missing incorporationState in additionalData',
            MISSING_INCORPORATION_TYPE: '402 Missing incorporationType in additionalData',
        },
        STEP: {
            // In the order they appear in the VBA flow
            BANK_ACCOUNT: 'BankAccountStep',
            REQUESTOR: 'RequestorStep',
            COMPANY: 'CompanyStep',
            BENEFICIAL_OWNERS: 'BeneficialOwnersStep',
            ACH_CONTRACT: 'ACHContractStep',
            VALIDATION: 'ValidationStep',
            ENABLE: 'EnableStep',
        },
        STEP_NAMES: ['1', '2', '3', '4', '5'],
        STEPS_HEADER_HEIGHT: 40,
        SUBSTEP: {
            MANUAL: 'manual',
            PLAID: 'plaid',
        },
        VERIFICATIONS: {
            ERROR_MESSAGE: 'verifications.errorMessage',
            THROTTLED: 'verifications.throttled',
        },
        FIELDS_TYPE: {
            LOCAL: 'local',
        },
        ONFIDO_RESPONSE: {
            SDK_TOKEN: 'apiResult.sdkToken',
            PASS: 'pass',
        },
        QUESTIONS: {
            QUESTION: 'apiResult.questions.question',
            DIFFERENTIATOR_QUESTION: 'apiResult.differentiator-question',
        },
        SETUP_TYPE: {
            MANUAL: 'manual',
            PLAID: 'plaid',
        },
        REGEX: {
            US_ACCOUNT_NUMBER: /^[0-9]{4,17}$/,

            // The back-end is always returning account number with 4 last digits and mask the rest with X
            MASKED_US_ACCOUNT_NUMBER: /^[X]{0,13}[0-9]{4}$/,
            SWIFT_BIC: /^[A-Za-z0-9]{8,11}$/,
        },
        VERIFICATION_MAX_ATTEMPTS: 7,
        STATE: {
            VERIFYING: 'VERIFYING',
            VALIDATING: 'VALIDATING',
            SETUP: 'SETUP',
            PENDING: 'PENDING',
            OPEN: 'OPEN',
        },
        MAX_LENGTH: {
            FULL_SSN: 9,
            SSN: 4,
            ZIP_CODE: 10,
        },
        TYPE: {
            BUSINESS: 'BUSINESS',
            PERSONAL: 'PERSONAL',
        },
    },
    NON_USD_BANK_ACCOUNT: {
        ALLOWED_FILE_TYPES: ['pdf', 'jpg', 'jpeg', 'png'],
        FILE_LIMIT: 10,
        TOTAL_FILES_SIZE_LIMIT: 5242880,
        PURPOSE_OF_TRANSACTION_ID: 'Intercompany_Payment',
        STEP: {
            COUNTRY: 'CountryStep',
            BANK_INFO: 'BankInfoStep',
            BUSINESS_INFO: 'BusinessInfoStep',
            BENEFICIAL_OWNER_INFO: 'BeneficialOwnerInfoStep',
            SIGNER_INFO: 'SignerInfoStep',
            AGREEMENTS: 'AgreementsStep',
            FINISH: 'FinishStep',
        },
        BUSINESS_INFO_STEP: {
            PICKLIST: {
                ANNUAL_VOLUME_RANGE: 'AnnualVolumeRange',
                APPLICANT_TYPE: 'ApplicantType',
                NATURE_OF_BUSINESS: 'NatureOfBusiness',
                PURPOSE_OF_TRANSACTION: 'PurposeOfTransaction',
                TRADE_VOLUME_RANGE: 'TradeVolumeRange',
            },
        },
        BENEFICIAL_OWNER_INFO_STEP: {
            SUBSTEP: {
                IS_USER_BENEFICIAL_OWNER: 1,
                IS_ANYONE_ELSE_BENEFICIAL_OWNER: 2,
                BENEFICIAL_OWNER_DETAILS_FORM: 3,
                ARE_THERE_MORE_BENEFICIAL_OWNERS: 4,
                OWNERSHIP_CHART: 5,
                BENEFICIAL_OWNERS_LIST: 6,
            },
            BENEFICIAL_OWNER_DATA: {
                BENEFICIAL_OWNER_KEYS: 'beneficialOwnerKeys',
                PREFIX: 'beneficialOwner',
                FIRST_NAME: 'firstName',
                LAST_NAME: 'lastName',
                OWNERSHIP_PERCENTAGE: 'ownershipPercentage',
                DOB: 'dob',
                SSN_LAST_4: 'ssnLast4',
                STREET: 'street',
                CITY: 'city',
                STATE: 'state',
                ZIP_CODE: 'zipCode',
                COUNTRY: 'country',
            },
            CURRENT_USER_KEY: 'currentUser',
        },
        STEP_NAMES: ['1', '2', '3', '4', '5', '6'],
        STEP_HEADER_HEIGHT: 40,
        SIGNER_INFO_STEP: {
            SUBSTEP: {
                IS_DIRECTOR: 1,
                ENTER_EMAIL: 2,
                SIGNER_DETAILS_FORM: 3,
                HANG_TIGHT: 4,
            },
        },
        BANK_INFO_STEP_ACCOUNT_HOLDER_KEY_PREFIX: 'accountHolder',
    },
    INCORPORATION_TYPES: {
        LLC: 'LLC',
        CORPORATION: 'Corp',
        PARTNERSHIP: 'Partnership',
        COOPERATIVE: 'Cooperative',
        SOLE_PROPRIETORSHIP: 'Sole Proprietorship',
        OTHER: 'Other',
    },
    BETAS: {
        ALL: 'all',
        DEFAULT_ROOMS: 'defaultRooms',
        P2P_DISTANCE_REQUESTS: 'p2pDistanceRequests',
        SPOTNANA_TRAVEL: 'spotnanaTravel',
        REPORT_FIELDS_FEATURE: 'reportFieldsFeature',
        NETSUITE_USA_TAX: 'netsuiteUsaTax',
        COMBINED_TRACK_SUBMIT: 'combinedTrackSubmit',
        CATEGORY_AND_TAG_APPROVERS: 'categoryAndTagApprovers',
        PER_DIEM: 'newDotPerDiem',
        NEWDOT_MERGE_ACCOUNTS: 'newDotMergeAccounts',
        NEWDOT_MANAGER_MCTEST: 'newDotManagerMcTest',
        NEWDOT_INTERNATIONAL_DEPOSIT_BANK_ACCOUNT: 'newDotInternationalDepositBankAccount',
        NSQS: 'nsqs',
    },
    BUTTON_STATES: {
        DEFAULT: 'default',
        ACTIVE: 'active',
        PRESSED: 'pressed',
        COMPLETE: 'complete',
        DISABLED: 'disabled',
    },
    BANK_ACCOUNT_TYPES: {
        WALLET: 'WALLET',
    },
    COUNTRY: {
        US: 'US',
        MX: 'MX',
        AU: 'AU',
        CA: 'CA',
        GB: 'GB',
    },
    DESKTOP_DEEPLINK_APP_STATE: {
        CHECKING: 'checking',
        INSTALLED: 'installed',
        NOT_INSTALLED: 'not-installed',
    },
    TAX_RATES: {
        CUSTOM_NAME_MAX_LENGTH: 8,
        NAME_MAX_LENGTH: 50,
    },
    PLATFORM: {
        IOS: 'ios',
        ANDROID: 'android',
        WEB: 'web',
        DESKTOP: 'desktop',
        MOBILEWEB: 'mobileweb',
    },
    PLATFORM_SPECIFIC_KEYS: {
        CTRL: {
            DEFAULT: 'control',
            [PLATFORM_OS_MACOS]: 'meta',
            [PLATFORM_IOS]: 'meta',
        },
        SHIFT: {
            DEFAULT: 'shift',
        },
        ENTER: {
            DEFAULT: 'enter',
        },
    },
    KEYBOARD_SHORTCUTS: {
        SEARCH: {
            descriptionKey: 'search',
            shortcutKey: 'K',
            modifiers: ['CTRL'],
            trigger: {
                DEFAULT: {input: 'k', modifierFlags: keyModifierControl},
                [PLATFORM_OS_MACOS]: {input: 'k', modifierFlags: keyModifierCommand},
                [PLATFORM_IOS]: {input: 'k', modifierFlags: keyModifierCommand},
            },
            type: KEYBOARD_SHORTCUT_NAVIGATION_TYPE,
        },
        NEW_CHAT: {
            descriptionKey: 'newChat',
            shortcutKey: 'K',
            modifiers: ['CTRL', 'SHIFT'],
            trigger: {
                DEFAULT: {input: 'k', modifierFlags: keyModifierShiftControl},
                [PLATFORM_OS_MACOS]: {input: 'k', modifierFlags: keyModifierShiftCommand},
                [PLATFORM_IOS]: {input: 'k', modifierFlags: keyModifierShiftCommand},
            },
            type: KEYBOARD_SHORTCUT_NAVIGATION_TYPE,
        },
        SHORTCUTS: {
            descriptionKey: 'openShortcutDialog',
            shortcutKey: 'J',
            modifiers: ['CTRL'],
            trigger: {
                DEFAULT: {input: 'j', modifierFlags: keyModifierControl},
                [PLATFORM_OS_MACOS]: {input: 'j', modifierFlags: keyModifierCommand},
                [PLATFORM_IOS]: {input: 'j', modifierFlags: keyModifierCommand},
            },
        },
        ESCAPE: {
            descriptionKey: 'escape',
            shortcutKey: 'Escape',
            modifiers: [],
            trigger: {
                DEFAULT: {input: keyInputEscape},
                [PLATFORM_OS_MACOS]: {input: keyInputEscape},
                [PLATFORM_IOS]: {input: keyInputEscape},
            },
        },
        ENTER: {
            descriptionKey: null,
            shortcutKey: 'Enter',
            modifiers: [],
            trigger: {
                DEFAULT: {input: keyInputEnter},
                [PLATFORM_OS_MACOS]: {input: keyInputEnter},
                [PLATFORM_IOS]: {input: keyInputEnter},
            },
        },
        CTRL_ENTER: {
            descriptionKey: null,
            shortcutKey: 'Enter',
            modifiers: ['CTRL'],
            trigger: {
                DEFAULT: {input: keyInputEnter, modifierFlags: keyModifierControl},
                [PLATFORM_OS_MACOS]: {input: keyInputEnter, modifierFlags: keyModifierCommand},
                [PLATFORM_IOS]: {input: keyInputEnter, modifierFlags: keyModifierCommand},
            },
        },
        COPY: {
            descriptionKey: 'copy',
            shortcutKey: 'C',
            modifiers: ['CTRL'],
            trigger: {
                DEFAULT: {input: 'c', modifierFlags: keyModifierControl},
                [PLATFORM_OS_MACOS]: {input: 'c', modifierFlags: keyModifierCommand},
                [PLATFORM_IOS]: {input: 'c', modifierFlags: keyModifierCommand},
            },
        },
        ARROW_UP: {
            descriptionKey: null,
            shortcutKey: 'ArrowUp',
            modifiers: [],
            trigger: {
                DEFAULT: {input: keyInputUpArrow},
                [PLATFORM_OS_MACOS]: {input: keyInputUpArrow},
                [PLATFORM_IOS]: {input: keyInputUpArrow},
            },
        },
        ARROW_DOWN: {
            descriptionKey: null,
            shortcutKey: 'ArrowDown',
            modifiers: [],
            trigger: {
                DEFAULT: {input: keyInputDownArrow},
                [PLATFORM_OS_MACOS]: {input: keyInputDownArrow},
                [PLATFORM_IOS]: {input: keyInputDownArrow},
            },
        },
        ARROW_LEFT: {
            descriptionKey: null,
            shortcutKey: 'ArrowLeft',
            modifiers: [],
            trigger: {
                DEFAULT: {input: keyInputLeftArrow},
                [PLATFORM_OS_MACOS]: {input: keyInputLeftArrow},
                [PLATFORM_IOS]: {input: keyInputLeftArrow},
            },
        },
        ARROW_RIGHT: {
            descriptionKey: null,
            shortcutKey: 'ArrowRight',
            modifiers: [],
            trigger: {
                DEFAULT: {input: keyInputRightArrow},
                [PLATFORM_OS_MACOS]: {input: keyInputRightArrow},
                [PLATFORM_IOS]: {input: keyInputRightArrow},
            },
        },
        TAB: {
            descriptionKey: null,
            shortcutKey: 'Tab',
            modifiers: [],
        },
        DEBUG: {
            descriptionKey: 'openDebug',
            shortcutKey: 'D',
            modifiers: ['CTRL'],
            trigger: {
                DEFAULT: {input: 'd', modifierFlags: keyModifierControl},
                [PLATFORM_OS_MACOS]: {input: 'd', modifierFlags: keyModifierCommand},
                [PLATFORM_IOS]: {input: 'd', modifierFlags: keyModifierCommand},
            },
        },
        BACKSPACE: {
            descriptionKey: null,
            shortcutKey: 'Backspace',
            modifiers: [],
        },
    },
    KEYBOARD_SHORTCUTS_TYPES: {
        NAVIGATION_SHORTCUT: KEYBOARD_SHORTCUT_NAVIGATION_TYPE,
    },
    KEYBOARD_SHORTCUT_KEY_DISPLAY_NAME: {
        CONTROL: 'CTRL',
        ESCAPE: 'ESC',
        META: 'CMD',
        SHIFT: 'Shift',
    },
    CURRENCY: {
        USD: 'USD',
        AUD: 'AUD',
        CAD: 'CAD',
        GBP: 'GBP',
        NZD: 'NZD',
        EUR: 'EUR',
    },
    get DIRECT_REIMBURSEMENT_CURRENCIES() {
        return [this.CURRENCY.USD, this.CURRENCY.AUD, this.CURRENCY.CAD, this.CURRENCY.GBP, this.CURRENCY.EUR];
    },
    TRIAL_DURATION_DAYS: 8,
    EXAMPLE_PHONE_NUMBER: '+15005550006',
    CONCIERGE_CHAT_NAME: 'Concierge',
    CLOUDFRONT_URL,
    EMPTY_ARRAY,
    EMPTY_OBJECT,
<<<<<<< HEAD
    DEFAULT_NUMBER_ID,
=======
    EMPTY_STRING: '',
    DEFAULT_NUMBER_ID: 0,
>>>>>>> aa849f14
    USE_EXPENSIFY_URL,
    EXPENSIFY_URL,
    GOOGLE_MEET_URL_ANDROID: 'https://meet.google.com',
    GOOGLE_DOC_IMAGE_LINK_MATCH: 'googleusercontent.com',
    IMAGE_BASE64_MATCH: 'base64',
    DEEPLINK_BASE_URL: 'new-expensify://',
    PDF_VIEWER_URL: '/pdf/web/viewer.html',
    CLOUDFRONT_DOMAIN_REGEX: /^https:\/\/\w+\.cloudfront\.net/i,
    EXPENSIFY_ICON_URL: `${CLOUDFRONT_URL}/images/favicon-2019.png`,
    CONCIERGE_ICON_URL_2021: `${CLOUDFRONT_URL}/images/icons/concierge_2021.png`,
    CONCIERGE_ICON_URL: `${CLOUDFRONT_URL}/images/icons/concierge_2022.png`,
    UPWORK_URL: 'https://github.com/Expensify/App/issues?q=is%3Aopen+is%3Aissue+label%3A%22Help+Wanted%22',
    DEEP_DIVE_EXPENSIFY_CARD: 'https://community.expensify.com/discussion/4848/deep-dive-expensify-card-and-quickbooks-online-auto-reconciliation-how-it-works',
    DEEP_DIVE_ERECEIPTS: 'https://community.expensify.com/discussion/5542/deep-dive-what-are-ereceipts/',
    DEEP_DIVE_PER_DIEM: 'https://community.expensify.com/discussion/4772/how-to-add-a-single-rate-per-diem',
    SET_NOTIFICATION_LINK: 'https://community.expensify.com/discussion/5651/deep-dive-best-practices-when-youre-running-into-trouble-receiving-emails-from-expensify',
    GITHUB_URL: 'https://github.com/Expensify/App',
    HELP_LINK_URL: `${USE_EXPENSIFY_URL}/usa-patriot-act`,
    ELECTRONIC_DISCLOSURES_URL: `${USE_EXPENSIFY_URL}/esignagreement`,
    GITHUB_RELEASE_URL: 'https://api.github.com/repos/expensify/app/releases/latest',
    ADD_SECONDARY_LOGIN_URL: encodeURI('settings?param={"section":"account","openModal":"secondaryLogin"}'),
    MANAGE_CARDS_URL: 'domain_companycards',
    FEES_URL: `${USE_EXPENSIFY_URL}/fees`,
    SAVE_WITH_EXPENSIFY_URL: `${USE_EXPENSIFY_URL}/savings-calculator`,
    CFPB_PREPAID_URL: 'https://cfpb.gov/prepaid',
    STAGING_NEW_EXPENSIFY_URL: 'https://staging.new.expensify.com',
    NEWHELP_URL: 'https://help.expensify.com',
    INTERNAL_DEV_EXPENSIFY_URL: 'https://www.expensify.com.dev',
    STAGING_EXPENSIFY_URL: 'https://staging.expensify.com',
    DENIED_CAMERA_ACCESS_INSTRUCTIONS_URL:
        'https://help.expensify.com/articles/new-expensify/expenses-&-payments/Create-an-expense#:~:text=How%20can%20I%20enable%20camera%20permission%20for%20a%20website%20on%20mobile%20browsers%3F',
    BANK_ACCOUNT_PERSONAL_DOCUMENTATION_INFO_URL:
        'https://community.expensify.com/discussion/6983/faq-why-do-i-need-to-provide-personal-documentation-when-setting-up-updating-my-bank-account',
    PERSONAL_DATA_PROTECTION_INFO_URL: 'https://community.expensify.com/discussion/5677/deep-dive-security-how-expensify-protects-your-information',
    ONFIDO_FACIAL_SCAN_POLICY_URL: 'https://onfido.com/facial-scan-policy-and-release/',
    ONFIDO_PRIVACY_POLICY_URL: 'https://onfido.com/privacy/',
    ONFIDO_TERMS_OF_SERVICE_URL: 'https://onfido.com/terms-of-service/',
    LIST_OF_RESTRICTED_BUSINESSES: 'https://community.expensify.com/discussion/6191/list-of-restricted-businesses',
    TRAVEL_TERMS_URL: `${EXPENSIFY_URL}/travelterms`,
    EXPENSIFY_PACKAGE_FOR_SAGE_INTACCT: 'https://www.expensify.com/tools/integrations/downloadPackage',
    EXPENSIFY_PACKAGE_FOR_SAGE_INTACCT_FILE_NAME: 'ExpensifyPackageForSageIntacct',
    SAGE_INTACCT_INSTRUCTIONS: 'https://help.expensify.com/articles/expensify-classic/integrations/accounting-integrations/Sage-Intacct',
    HOW_TO_CONNECT_TO_SAGE_INTACCT: 'https://help.expensify.com/articles/expensify-classic/integrations/accounting-integrations/Sage-Intacct#how-to-connect-to-sage-intacct',
    PRICING: `https://www.expensify.com/pricing`,
    COMPANY_CARDS_HELP: 'https://help.expensify.com/articles/expensify-classic/connect-credit-cards/company-cards/Commercial-Card-Feeds',
    COMPANY_CARDS_STRIPE_HELP: 'https://dashboard.stripe.com/login?redirect=%2Fexpenses%2Fsettings',
    COMPANY_CARDS_CONNECT_CREDIT_CARDS_HELP_URL:
        'https://help.expensify.com/articles/expensify-classic/connect-credit-cards/company-cards/Commercial-Card-Feeds#what-is-the-difference-between-commercial-card-feeds-and-your-direct-bank-connections',
    CUSTOM_REPORT_NAME_HELP_URL: 'https://help.expensify.com/articles/expensify-classic/spending-insights/Custom-Templates',
    CONFIGURE_REIMBURSEMENT_SETTINGS_HELP_URL: 'https://help.expensify.com/articles/expensify-classic/workspaces/Configure-Reimbursement-Settings',
    COPILOT_HELP_URL: 'https://help.expensify.com/articles/expensify-classic/copilots-and-delegates/Assign-or-remove-a-Copilot',
    DELAYED_SUBMISSION_HELP_URL: 'https://help.expensify.com/articles/expensify-classic/reports/Automatically-submit-employee-reports',
    ENCRYPTION_AND_SECURITY_HELP_URL: 'https://help.expensify.com/articles/new-expensify/settings/Encryption-and-Data-Security',
    PLAN_TYPES_AND_PRICING_HELP_URL: 'https://help.expensify.com/articles/new-expensify/billing-and-subscriptions/Plan-types-and-pricing',
    TEST_RECEIPT_URL: `${CLOUDFRONT_URL}/images/fake-receipt__tacotodds.png`,
    // Use Environment.getEnvironmentURL to get the complete URL with port number
    DEV_NEW_EXPENSIFY_URL: 'https://dev.new.expensify.com:',
    NAVATTIC: {
        ADMIN_TOUR_PRODUCTION: 'https://expensify.navattic.com/kh204a7',
        ADMIN_TOUR_STAGING: 'https://expensify.navattic.com/3i300k18',
        EMPLOYEE_TOUR_PRODUCTION: 'https://expensify.navattic.com/35609gb',
        EMPLOYEE_TOUR_STAGING: 'https://expensify.navattic.com/cf15002s',
        COMPLETED: 'completed',
    },
    OLD_DOT_PUBLIC_URLS: {
        TERMS_URL: `${EXPENSIFY_URL}/terms`,
        PRIVACY_URL: `${EXPENSIFY_URL}/privacy`,
        LICENSES_URL: `${USE_EXPENSIFY_URL}/licenses`,
        ACH_TERMS_URL: `${EXPENSIFY_URL}/achterms`,
        WALLET_AGREEMENT_URL: `${EXPENSIFY_URL}/expensify-payments-wallet-terms-of-service`,
        BANCORP_WALLET_AGREEMENT_URL: `${EXPENSIFY_URL}/bancorp-bank-wallet-terms-of-service`,
    },
    OLDDOT_URLS: {
        ADMIN_POLICIES_URL: 'admin_policies',
        ADMIN_DOMAINS_URL: 'admin_domains',
        INBOX: 'inbox',
        POLICY_CONNECTIONS_URL: (policyID: string) => `policy?param={"policyID":"${policyID}"}#connections`,
    },

    EXPENSIFY_POLICY_DOMAIN,
    EXPENSIFY_POLICY_DOMAIN_EXTENSION,

    SIGN_IN_FORM_WIDTH: 300,

    REQUEST_CODE_DELAY: 30,

    DEEPLINK_PROMPT_DENYLIST: [SCREENS.HOME, SCREENS.SIGN_IN_WITH_APPLE_DESKTOP, SCREENS.SIGN_IN_WITH_GOOGLE_DESKTOP],

    SIGN_IN_METHOD: {
        APPLE: 'Apple',
        GOOGLE: 'Google',
    },

    OPTION_TYPE: {
        REPORT: 'report',
        PERSONAL_DETAIL: 'personalDetail',
    },

    QUICK_ACTIONS: {
        REQUEST_MANUAL: 'requestManual',
        REQUEST_SCAN: 'requestScan',
        REQUEST_DISTANCE: 'requestDistance',
        SPLIT_MANUAL: 'splitManual',
        SPLIT_SCAN: 'splitScan',
        SPLIT_DISTANCE: 'splitDistance',
        TRACK_MANUAL: 'trackManual',
        TRACK_SCAN: 'trackScan',
        TRACK_DISTANCE: 'trackDistance',
        ASSIGN_TASK: 'assignTask',
        SEND_MONEY: 'sendMoney',
    },

    RECEIPT: {
        ICON_SIZE: 164,
        PERMISSION_GRANTED: 'granted',
        HAND_ICON_HEIGHT: 152,
        HAND_ICON_WIDTH: 200,
        SHUTTER_SIZE: 90,
        MAX_REPORT_PREVIEW_RECEIPTS: 3,
    },
    REPORT: {
        ROLE: {
            ADMIN: 'admin',
            MEMBER: 'member',
        },
        MAX_COUNT_BEFORE_FOCUS_UPDATE: 30,
        MIN_INITIAL_REPORT_ACTION_COUNT: 15,
        UNREPORTED_REPORTID: '0',
        SPLIT_REPORTID: '-2',
        ACTIONS: {
            LIMIT: 50,
            // OldDot Actions render getMessage from Web-Expensify/lib/Report/Action PHP files via getMessageOfOldDotReportAction in ReportActionsUtils.ts
            TYPE: {
                ACTIONABLE_ADD_PAYMENT_CARD: 'ACTIONABLEADDPAYMENTCARD',
                ACTIONABLE_JOIN_REQUEST: 'ACTIONABLEJOINREQUEST',
                ACTIONABLE_MENTION_WHISPER: 'ACTIONABLEMENTIONWHISPER',
                ACTIONABLE_REPORT_MENTION_WHISPER: 'ACTIONABLEREPORTMENTIONWHISPER',
                ACTIONABLE_TRACK_EXPENSE_WHISPER: 'ACTIONABLETRACKEXPENSEWHISPER',
                ADD_COMMENT: 'ADDCOMMENT',
                APPROVED: 'APPROVED',
                CARD_MISSING_ADDRESS: 'CARDMISSINGADDRESS',
                CARD_ISSUED: 'CARDISSUED',
                CARD_ISSUED_VIRTUAL: 'CARDISSUEDVIRTUAL',
                CARD_ASSIGNED: 'CARDASSIGNED',
                CHANGE_FIELD: 'CHANGEFIELD', // OldDot Action
                CHANGE_POLICY: 'CHANGEPOLICY', // OldDot Action
                CHANGE_TYPE: 'CHANGETYPE', // OldDot Action
                CHRONOS_OOO_LIST: 'CHRONOSOOOLIST',
                CLOSED: 'CLOSED',
                CREATED: 'CREATED',
                DELEGATE_SUBMIT: 'DELEGATESUBMIT', // OldDot Action
                DELETED_ACCOUNT: 'DELETEDACCOUNT', // Deprecated OldDot Action
                DISMISSED_VIOLATION: 'DISMISSEDVIOLATION',
                DONATION: 'DONATION', // Deprecated OldDot Action
                EXPORTED_TO_CSV: 'EXPORTCSV', // OldDot Action
                EXPORTED_TO_INTEGRATION: 'EXPORTINTEGRATION', // OldDot Action
                EXPORTED_TO_QUICK_BOOKS: 'EXPORTED', // Deprecated OldDot Action
                FORWARDED: 'FORWARDED', // OldDot Action
                HOLD: 'HOLD',
                HOLD_COMMENT: 'HOLDCOMMENT',
                INTEGRATION_SYNC_FAILED: 'INTEGRATIONSYNCFAILED',
                IOU: 'IOU',
                INTEGRATIONS_MESSAGE: 'INTEGRATIONSMESSAGE', // OldDot Action
                MANAGER_ATTACH_RECEIPT: 'MANAGERATTACHRECEIPT', // OldDot Action
                MANAGER_DETACH_RECEIPT: 'MANAGERDETACHRECEIPT', // OldDot Action
                MARKED_REIMBURSED: 'MARKEDREIMBURSED', // OldDot Action
                MARK_REIMBURSED_FROM_INTEGRATION: 'MARKREIMBURSEDFROMINTEGRATION', // OldDot Action
                MERGED_WITH_CASH_TRANSACTION: 'MERGEDWITHCASHTRANSACTION',
                MODIFIED_EXPENSE: 'MODIFIEDEXPENSE',
                MOVED: 'MOVED',
                OUTDATED_BANK_ACCOUNT: 'OUTDATEDBANKACCOUNT', // OldDot Action
                REIMBURSED: 'REIMBURSED',
                REIMBURSEMENT_ACH_BOUNCE: 'REIMBURSEMENTACHBOUNCE', // OldDot Action
                REIMBURSEMENT_ACH_CANCELLED: 'REIMBURSEMENTACHCANCELLED', // OldDot Action
                REIMBURSEMENT_ACCOUNT_CHANGED: 'REIMBURSEMENTACCOUNTCHANGED', // OldDot Action
                REIMBURSEMENT_DELAYED: 'REIMBURSEMENTDELAYED', // OldDot Action
                REIMBURSEMENT_QUEUED: 'REIMBURSEMENTQUEUED',
                REIMBURSEMENT_DEQUEUED: 'REIMBURSEMENTDEQUEUED',
                REIMBURSEMENT_REQUESTED: 'REIMBURSEMENTREQUESTED', // Deprecated OldDot Action
                REIMBURSEMENT_SETUP: 'REIMBURSEMENTSETUP', // Deprecated OldDot Action
                REIMBURSEMENT_SETUP_REQUESTED: 'REIMBURSEMENTSETUPREQUESTED', // Deprecated OldDot Action
                REJECTED: 'REJECTED',
                REMOVED_FROM_APPROVAL_CHAIN: 'REMOVEDFROMAPPROVALCHAIN',
                RENAMED: 'RENAMED',
                REPORT_PREVIEW: 'REPORTPREVIEW',
                SELECTED_FOR_RANDOM_AUDIT: 'SELECTEDFORRANDOMAUDIT', // OldDot Action
                SHARE: 'SHARE', // OldDot Action
                STRIPE_PAID: 'STRIPEPAID', // OldDot Action
                SUBMITTED: 'SUBMITTED',
                SUBMITTED_AND_CLOSED: 'SUBMITTEDCLOSED',
                TAKE_CONTROL: 'TAKECONTROL', // OldDot Action
                TASK_CANCELLED: 'TASKCANCELLED',
                TASK_COMPLETED: 'TASKCOMPLETED',
                TASK_EDITED: 'TASKEDITED',
                TASK_REOPENED: 'TASKREOPENED',
                TRIPPREVIEW: 'TRIPPREVIEW',
                UNAPPROVED: 'UNAPPROVED',
                UNHOLD: 'UNHOLD',
                UNSHARE: 'UNSHARE', // OldDot Action
                UPDATE_GROUP_CHAT_MEMBER_ROLE: 'UPDATEGROUPCHATMEMBERROLE',
                POLICY_CHANGE_LOG: {
                    ADD_APPROVER_RULE: 'POLICYCHANGELOG_ADD_APPROVER_RULE',
                    ADD_BUDGET: 'POLICYCHANGELOG_ADD_BUDGET',
                    ADD_CATEGORY: 'POLICYCHANGELOG_ADD_CATEGORY',
                    ADD_CUSTOM_UNIT: 'POLICYCHANGELOG_ADD_CUSTOM_UNIT',
                    ADD_CUSTOM_UNIT_RATE: 'POLICYCHANGELOG_ADD_CUSTOM_UNIT_RATE',
                    ADD_EMPLOYEE: 'POLICYCHANGELOG_ADD_EMPLOYEE',
                    ADD_INTEGRATION: 'POLICYCHANGELOG_ADD_INTEGRATION',
                    ADD_REPORT_FIELD: 'POLICYCHANGELOG_ADD_REPORT_FIELD',
                    ADD_TAG: 'POLICYCHANGELOG_ADD_TAG',
                    DELETE_ALL_TAGS: 'POLICYCHANGELOG_DELETE_ALL_TAGS',
                    DELETE_APPROVER_RULE: 'POLICYCHANGELOG_DELETE_APPROVER_RULE',
                    DELETE_BUDGET: 'POLICYCHANGELOG_DELETE_BUDGET',
                    DELETE_CATEGORY: 'POLICYCHANGELOG_DELETE_CATEGORY',
                    DELETE_CUSTOM_UNIT: 'POLICYCHANGELOG_DELETE_CUSTOM_UNIT',
                    DELETE_CUSTOM_UNIT_RATE: 'POLICYCHANGELOG_DELETE_CUSTOM_UNIT_RATE',
                    DELETE_CUSTOM_UNIT_SUB_RATE: 'POLICYCHANGELOG_DELETE_CUSTOM_UNIT_SUB_RATE',
                    DELETE_EMPLOYEE: 'POLICYCHANGELOG_DELETE_EMPLOYEE',
                    DELETE_INTEGRATION: 'POLICYCHANGELOG_DELETE_INTEGRATION',
                    DELETE_REPORT_FIELD: 'POLICYCHANGELOG_DELETE_REPORT_FIELD',
                    DELETE_TAG: 'POLICYCHANGELOG_DELETE_TAG',
                    IMPORT_CUSTOM_UNIT_RATES: 'POLICYCHANGELOG_IMPORT_CUSTOM_UNIT_RATES',
                    IMPORT_TAGS: 'POLICYCHANGELOG_IMPORT_TAGS',
                    INDIVIDUAL_BUDGET_NOTIFICATION: 'POLICYCHANGELOG_INDIVIDUAL_BUDGET_NOTIFICATION',
                    INVITE_TO_ROOM: 'POLICYCHANGELOG_INVITETOROOM',
                    REMOVE_FROM_ROOM: 'POLICYCHANGELOG_REMOVEFROMROOM',
                    LEAVE_ROOM: 'POLICYCHANGELOG_LEAVEROOM',
                    REPLACE_CATEGORIES: 'POLICYCHANGELOG_REPLACE_CATEGORIES',
                    SET_AUTO_REIMBURSEMENT: 'POLICYCHANGELOG_SET_AUTOREIMBURSEMENT',
                    SET_AUTO_JOIN: 'POLICYCHANGELOG_SET_AUTO_JOIN',
                    SET_CATEGORY_NAME: 'POLICYCHANGELOG_SET_CATEGORY_NAME',
                    SHARED_BUDGET_NOTIFICATION: 'POLICYCHANGELOG_SHARED_BUDGET_NOTIFICATION',
                    UPDATE_ACH_ACCOUNT: 'POLICYCHANGELOG_UPDATE_ACH_ACCOUNT',
                    UPDATE_APPROVER_RULE: 'POLICYCHANGELOG_UPDATE_APPROVER_RULE',
                    UPDATE_AUDIT_RATE: 'POLICYCHANGELOG_UPDATE_AUDIT_RATE',
                    UPDATE_AUTO_HARVESTING: 'POLICYCHANGELOG_UPDATE_AUTOHARVESTING',
                    UPDATE_AUTO_REIMBURSEMENT: 'POLICYCHANGELOG_UPDATE_AUTOREIMBURSEMENT',
                    UPDATE_AUTO_REPORTING_FREQUENCY: 'POLICYCHANGELOG_UPDATE_AUTOREPORTING_FREQUENCY',
                    UPDATE_BUDGET: 'POLICYCHANGELOG_UPDATE_BUDGET',
                    UPDATE_CATEGORY: 'POLICYCHANGELOG_UPDATE_CATEGORY',
                    UPDATE_CATEGORIES: 'POLICYCHANGELOG_UPDATE_CATEGORIES',
                    UPDATE_CURRENCY: 'POLICYCHANGELOG_UPDATE_CURRENCY',
                    UPDATE_CUSTOM_UNIT: 'POLICYCHANGELOG_UPDATE_CUSTOM_UNIT',
                    UPDATE_CUSTOM_UNIT_RATE: 'POLICYCHANGELOG_UPDATE_CUSTOM_UNIT_RATE',
                    UPDATE_CUSTOM_UNIT_SUB_RATE: 'POLICYCHANGELOG_UPDATE_CUSTOM_UNIT_SUB_RATE',
                    UPDATE_DEFAULT_BILLABLE: 'POLICYCHANGELOG_UPDATE_DEFAULT_BILLABLE',
                    UPDATE_DEFAULT_REIMBURSABLE: 'POLICYCHANGELOG_UPDATE_DEFAULT_REIMBURSABLE',
                    UPDATE_DEFAULT_TITLE: 'POLICYCHANGELOG_UPDATE_DEFAULT_TITLE',
                    UPDATE_DEFAULT_TITLE_ENFORCED: 'POLICYCHANGELOG_UPDATE_DEFAULT_TITLE_ENFORCED',
                    UPDATE_DISABLED_FIELDS: 'POLICYCHANGELOG_UPDATE_DISABLED_FIELDS',
                    UPDATE_EMPLOYEE: 'POLICYCHANGELOG_UPDATE_EMPLOYEE',
                    UPDATE_FIELD: 'POLICYCHANGELOG_UPDATE_FIELD',
                    UPDATE_MANUAL_APPROVAL_THRESHOLD: 'POLICYCHANGELOG_UPDATE_MANUAL_APPROVAL_THRESHOLD',
                    UPDATE_MAX_EXPENSE_AMOUNT: 'POLICYCHANGELOG_UPDATE_MAX_EXPENSE_AMOUNT',
                    UPDATE_MAX_EXPENSE_AMOUNT_NO_RECEIPT: 'POLICYCHANGELOG_UPDATE_MAX_EXPENSE_AMOUNT_NO_RECEIPT',
                    UPDATE_NAME: 'POLICYCHANGELOG_UPDATE_NAME',
                    UPDATE_DESCRIPTION: 'POLICYCHANGELOG_UPDATE_DESCRIPTION',
                    UPDATE_OWNERSHIP: 'POLICYCHANGELOG_UPDATE_OWNERSHIP',
                    UPDATE_REIMBURSEMENT_CHOICE: 'POLICYCHANGELOG_UPDATE_REIMBURSEMENT_CHOICE',
                    UPDATE_REPORT_FIELD: 'POLICYCHANGELOG_UPDATE_REPORT_FIELD',
                    UPDATE_TAG: 'POLICYCHANGELOG_UPDATE_TAG',
                    UPDATE_TAG_ENABLED: 'POLICYCHANGELOG_UPDATE_TAG_ENABLED',
                    UPDATE_TAG_LIST: 'POLICYCHANGELOG_UPDATE_TAG_LIST',
                    UPDATE_TAG_LIST_NAME: 'POLICYCHANGELOG_UPDATE_TAG_LIST_NAME',
                    UPDATE_TAG_NAME: 'POLICYCHANGELOG_UPDATE_TAG_NAME',
                    UPDATE_TIME_ENABLED: 'POLICYCHANGELOG_UPDATE_TIME_ENABLED',
                    UPDATE_TIME_RATE: 'POLICYCHANGELOG_UPDATE_TIME_RATE',
                    LEAVE_POLICY: 'POLICYCHANGELOG_LEAVE_POLICY',
                    CORPORATE_UPGRADE: 'POLICYCHANGELOG_CORPORATE_UPGRADE',
                    TEAM_DOWNGRADE: 'POLICYCHANGELOG_TEAM_DOWNGRADE',
                },
                ROOM_CHANGE_LOG: {
                    INVITE_TO_ROOM: 'INVITETOROOM',
                    REMOVE_FROM_ROOM: 'REMOVEFROMROOM',
                    LEAVE_ROOM: 'LEAVEROOM',
                    UPDATE_ROOM_DESCRIPTION: 'UPDATEROOMDESCRIPTION',
                },
            },
            THREAD_DISABLED: ['CREATED'],
        },
        CANCEL_PAYMENT_REASONS: {
            ADMIN: 'CANCEL_REASON_ADMIN',
        },
        ACTIONABLE_MENTION_WHISPER_RESOLUTION: {
            INVITE: 'invited',
            NOTHING: 'nothing',
        },
        ACTIONABLE_TRACK_EXPENSE_WHISPER_RESOLUTION: {
            NOTHING: 'nothing',
        },
        ACTIONABLE_REPORT_MENTION_WHISPER_RESOLUTION: {
            CREATE: 'created',
            NOTHING: 'nothing',
        },
        ACTIONABLE_MENTION_JOIN_WORKSPACE_RESOLUTION: {
            ACCEPT: 'accept',
            DECLINE: 'decline',
        },
        ARCHIVE_REASON: {
            DEFAULT: 'default',
            ACCOUNT_CLOSED: 'accountClosed',
            ACCOUNT_MERGED: 'accountMerged',
            REMOVED_FROM_POLICY: 'removedFromPolicy',
            POLICY_DELETED: 'policyDeleted',
            INVOICE_RECEIVER_POLICY_DELETED: 'invoiceReceiverPolicyDeleted',
            BOOKING_END_DATE_HAS_PASSED: 'bookingEndDateHasPassed',
        },
        MESSAGE: {
            TYPE: {
                COMMENT: 'COMMENT',
                TEXT: 'TEXT',
            },
        },
        TYPE: {
            CHAT: 'chat',
            EXPENSE: 'expense',
            IOU: 'iou',
            TASK: 'task',
            INVOICE: 'invoice',
        },
        UNSUPPORTED_TYPE: {
            PAYCHECK: 'paycheck',
            BILL: 'bill',
        },
        CHAT_TYPE: chatTypes,
        WORKSPACE_CHAT_ROOMS: {
            ANNOUNCE: '#announce',
            ADMINS: '#admins',
        },
        STATE_NUM: {
            OPEN: 0,
            SUBMITTED: 1,
            APPROVED: 2,
            BILLING: 3,
        },
        STATUS_NUM: {
            OPEN: 0,
            SUBMITTED: 1,
            CLOSED: 2,
            APPROVED: 3,
            REIMBURSED: 4,
        },
        NOTIFICATION_PREFERENCE: {
            MUTE: 'mute',
            DAILY: 'daily',
            ALWAYS: 'always',
            HIDDEN: 'hidden',
        },
        // Options for which room members can post
        WRITE_CAPABILITIES: {
            ALL: 'all',
            ADMINS: 'admins',
        },
        VISIBILITY: {
            PUBLIC: 'public',
            PUBLIC_ANNOUNCE: 'public_announce',
            PRIVATE: 'private',
            RESTRICTED: 'restricted',
        },
        RESERVED_ROOM_NAMES: ['#admins', '#announce'],
        MAX_PREVIEW_AVATARS: 4,
        MAX_ROOM_NAME_LENGTH: 99,
        LAST_MESSAGE_TEXT_MAX_LENGTH: 200,
        MIN_LENGTH_LAST_MESSAGE_WITH_ELLIPSIS: 20,
        OWNER_EMAIL_FAKE: '__FAKE__',
        OWNER_ACCOUNT_ID_FAKE: 0,
        DEFAULT_REPORT_NAME: 'Chat Report',
        PERMISSIONS: {
            READ: 'read',
            WRITE: 'write',
            SHARE: 'share',
            OWN: 'own',
            AUDITOR: 'auditor',
        },
        INVOICE_RECEIVER_TYPE: {
            INDIVIDUAL: 'individual',
            BUSINESS: 'policy',
        },
        EXPORT_OPTIONS: {
            EXPORT_TO_INTEGRATION: 'exportToIntegration',
            MARK_AS_EXPORTED: 'markAsExported',
        },
        ROOM_MEMBERS_BULK_ACTION_TYPES: {
            REMOVE: 'remove',
        },
    },
    NEXT_STEP: {
        ICONS: {
            HOURGLASS: 'hourglass',
            CHECKMARK: 'checkmark',
            STOPWATCH: 'stopwatch',
        },
    },
    COMPOSER: {
        NATIVE_ID: 'composer',
        MAX_LINES: 16,
        MAX_LINES_SMALL_SCREEN: 6,
        MAX_LINES_FULL: -1,
        // The minimum height needed to enable the full screen composer
        FULL_COMPOSER_MIN_HEIGHT: 60,
    },
    MODAL: {
        MODAL_TYPE: {
            CONFIRM: 'confirm',
            CENTERED: 'centered',
            CENTERED_SWIPABLE_TO_RIGHT: 'centered_swipable_to_right',
            CENTERED_UNSWIPEABLE: 'centered_unswipeable',
            CENTERED_SMALL: 'centered_small',
            BOTTOM_DOCKED: 'bottom_docked',
            POPOVER: 'popover',
            RIGHT_DOCKED: 'right_docked',
        },
        ANCHOR_ORIGIN_VERTICAL: {
            TOP: 'top',
            CENTER: 'center',
            BOTTOM: 'bottom',
        },
        ANCHOR_ORIGIN_HORIZONTAL: {
            LEFT: 'left',
            CENTER: 'center',
            RIGHT: 'right',
        },
        POPOVER_MENU_PADDING: 8,
        RESTORE_FOCUS_TYPE: {
            DEFAULT: 'default',
            DELETE: 'delete',
            PRESERVE: 'preserve',
        },
    },
    TIMING: {
        GET_ORDERED_REPORT_IDS: 'get_ordered_report_ids',
        CALCULATE_MOST_RECENT_LAST_MODIFIED_ACTION: 'calc_most_recent_last_modified_action',
        OPEN_SEARCH: 'open_search',
        OPEN_REPORT: 'open_report',
        OPEN_REPORT_FROM_PREVIEW: 'open_report_from_preview',
        OPEN_REPORT_THREAD: 'open_report_thread',
        SIDEBAR_LOADED: 'sidebar_loaded',
        LOAD_SEARCH_OPTIONS: 'load_search_options',
        SEND_MESSAGE: 'send_message',
        APPLY_AIRSHIP_UPDATES: 'apply_airship_updates',
        APPLY_PUSHER_UPDATES: 'apply_pusher_updates',
        APPLY_HTTPS_UPDATES: 'apply_https_updates',
        COLD: 'cold',
        WARM: 'warm',
        REPORT_ACTION_ITEM_LAYOUT_DEBOUNCE_TIME: 1500,
        SHOW_LOADING_SPINNER_DEBOUNCE_TIME: 250,
        TEST_TOOLS_MODAL_THROTTLE_TIME: 800,
        TOOLTIP_SENSE: 1000,
        TRIE_INITIALIZATION: 'trie_initialization',
        COMMENT_LENGTH_DEBOUNCE_TIME: 1500,
        SEARCH_OPTION_LIST_DEBOUNCE_TIME: 300,
        RESIZE_DEBOUNCE_TIME: 100,
        UNREAD_UPDATE_DEBOUNCE_TIME: 300,
        SEARCH_CONVERT_SEARCH_VALUES: 'search_convert_search_values',
        SEARCH_MAKE_TREE: 'search_make_tree',
        SEARCH_BUILD_TREE: 'search_build_tree',
        SEARCH_FILTER_OPTIONS: 'search_filter_options',
        USE_DEBOUNCED_STATE_DELAY: 300,
        LIST_SCROLLING_DEBOUNCE_TIME: 200,
    },
    PRIORITY_MODE: {
        GSD: 'gsd',
        DEFAULT: 'default',
    },
    THEME: {
        DEFAULT: 'system',
        FALLBACK: 'dark',
        DARK: 'dark',
        LIGHT: 'light',
        SYSTEM: 'system',
    },
    COLOR_SCHEME: {
        LIGHT: 'light',
        DARK: 'dark',
    },
    STATUS_BAR_STYLE: {
        LIGHT_CONTENT: 'light-content',
        DARK_CONTENT: 'dark-content',
    },
    NAVIGATION_BAR_BUTTONS_STYLE: {
        LIGHT: 'light',
        DARK: 'dark',
    },
    TRANSACTION: {
        DEFAULT_MERCHANT: 'Expense',
        UNKNOWN_MERCHANT: 'Unknown Merchant',
        PARTIAL_TRANSACTION_MERCHANT: '(none)',
        TYPE: {
            CUSTOM_UNIT: 'customUnit',
        },
        STATUS: {
            PENDING: 'Pending',
            POSTED: 'Posted',
        },
        STATE: {
            CURRENT: 'current',
            DRAFT: 'draft',
            BACKUP: 'backup',
        },
    },

    MCC_GROUPS: {
        AIRLINES: 'Airlines',
        COMMUTER: 'Commuter',
        GAS: 'Gas',
        GOODS: 'Goods',
        GROCERIES: 'Groceries',
        HOTEL: 'Hotel',
        MAIL: 'Mail',
        MEALS: 'Meals',
        RENTAL: 'Rental',
        SERVICES: 'Services',
        TAXI: 'Taxi',
        MISCELLANEOUS: 'Miscellaneous',
        UTILITIES: 'Utilities',
    },
    JSON_CODE: {
        SUCCESS: 200,
        BAD_REQUEST: 400,
        NOT_AUTHENTICATED: 407,
        EXP_ERROR: 666,
        UNABLE_TO_RETRY: 'unableToRetry',
        UPDATE_REQUIRED: 426,
        INCORRECT_MAGIC_CODE: 451,
    },
    HTTP_STATUS: {
        // When Cloudflare throttles
        TOO_MANY_REQUESTS: 429,
        INTERNAL_SERVER_ERROR: 500,
        BAD_GATEWAY: 502,
        GATEWAY_TIMEOUT: 504,
        UNKNOWN_ERROR: 520,
    },
    ERROR: {
        XHR_FAILED: 'xhrFailed',
        THROTTLED: 'throttled',
        UNKNOWN_ERROR: 'Unknown error',
        REQUEST_CANCELLED: 'AbortError',
        FAILED_TO_FETCH: 'Failed to fetch',
        ENSURE_BUGBOT: 'ENSURE_BUGBOT',
        PUSHER_ERROR: 'PusherError',
        WEB_SOCKET_ERROR: 'WebSocketError',
        NETWORK_REQUEST_FAILED: 'Network request failed',
        SAFARI_DOCUMENT_LOAD_ABORTED: 'cancelled',
        FIREFOX_DOCUMENT_LOAD_ABORTED: 'NetworkError when attempting to fetch resource.',
        IOS_NETWORK_CONNECTION_LOST: 'The network connection was lost.',
        IOS_NETWORK_CONNECTION_LOST_RUSSIAN: 'Сетевое соединение потеряно.',
        IOS_NETWORK_CONNECTION_LOST_SWEDISH: 'Nätverksanslutningen förlorades.',
        IOS_NETWORK_CONNECTION_LOST_SPANISH: 'La conexión a Internet parece estar desactivada.',
        IOS_LOAD_FAILED: 'Load failed',
        SAFARI_CANNOT_PARSE_RESPONSE: 'cannot parse response',
        GATEWAY_TIMEOUT: 'Gateway Timeout',
        EXPENSIFY_SERVICE_INTERRUPTED: 'Expensify service interrupted',
        DUPLICATE_RECORD: 'A record already exists with this ID',

        // The "Upgrade" is intentional as the 426 HTTP code means "Upgrade Required" and sent by the API. We use the "Update" language everywhere else in the front end when this gets returned.
        UPDATE_REQUIRED: 'Upgrade Required',
    },
    ERROR_TYPE: {
        SOCKET: 'Expensify\\Auth\\Error\\Socket',
    },
    ERROR_TITLE: {
        SOCKET: 'Issue connecting to database',
        DUPLICATE_RECORD: '400 Unique Constraints Violation',
    },
    NETWORK: {
        METHOD: {
            POST: 'post',
        },
        MIN_RETRY_WAIT_TIME_MS: 10,
        MAX_RANDOM_RETRY_WAIT_TIME_MS: 100,
        MAX_RETRY_WAIT_TIME_MS: 10 * 1000,
        PROCESS_REQUEST_DELAY_MS: 1000,
        MAX_PENDING_TIME_MS: 10 * 1000,
        RECHECK_INTERVAL_MS: 60 * 1000,
        MAX_REQUEST_RETRIES: 10,
        NETWORK_STATUS: {
            ONLINE: 'online',
            OFFLINE: 'offline',
            UNKNOWN: 'unknown',
        },
    },
    // The number of milliseconds for an idle session to expire
    SESSION_EXPIRATION_TIME_MS: 2 * 3600 * 1000, // 2 hours
    WEEK_STARTS_ON: 1, // Monday
    DEFAULT_TIME_ZONE: {automatic: true, selected: 'America/Los_Angeles'},
    DEFAULT_ACCOUNT_DATA: {errors: null, success: '', isLoading: false},
    DEFAULT_CLOSE_ACCOUNT_DATA: {errors: null, success: '', isLoading: false},
    DEFAULT_NETWORK_DATA: {isOffline: false},
    FORMS: {
        LOGIN_FORM: 'LoginForm',
        VALIDATE_CODE_FORM: 'ValidateCodeForm',
        VALIDATE_TFA_CODE_FORM: 'ValidateTfaCodeForm',
        RESEND_VALIDATION_FORM: 'ResendValidationForm',
        UNLINK_LOGIN_FORM: 'UnlinkLoginForm',
        RESEND_VALIDATE_CODE_FORM: 'ResendValidateCodeForm',
    },
    APP_STATE: {
        ACTIVE: 'active',
        BACKGROUND: 'background',
        INACTIVE: 'inactive',
    },

    // at least 8 characters, 1 capital letter, 1 lowercase number, 1 number
    PASSWORD_COMPLEXITY_REGEX_STRING: '^(?=.*[A-Z])(?=.*[0-9])(?=.*[a-z]).{8,}$',

    // We allow either 6 digits for validated users or 9-character base26 for unvalidated users
    VALIDATE_CODE_REGEX_STRING: /^\d{6}$|^[A-Z]{9}$/,

    // 8 alphanumeric characters
    RECOVERY_CODE_REGEX_STRING: /^[a-zA-Z0-9]{8}$/,

    // The server has a WAF (Web Application Firewall) which will strip out HTML/XML tags using this regex pattern.
    // It's copied here so that the same regex pattern can be used in form validations to be consistent with the server.
    VALIDATE_FOR_HTML_TAG_REGEX: /<([^>\s]+)(?:[^>]*?)>/g,

    // The regex below is used to remove dots only from the local part of the user email (local-part@domain)
    // so when we are using search, we can match emails that have dots without explicitly writing the dots (e.g: fistlast@domain will match first.last@domain)
    // More info https://github.com/Expensify/App/issues/8007
    EMAIL_SEARCH_REGEX: /\.(?=[^\s@]*@)/g,

    VALIDATE_FOR_LEADINGSPACES_HTML_TAG_REGEX: /<([\s]+.+[\s]*)>/g,

    WHITELISTED_TAGS: [/<>/, /< >/, /<->/, /<-->/, /<br>/, /<br\/>/],

    PASSWORD_PAGE: {
        ERROR: {
            ALREADY_VALIDATED: 'Account already validated',
            VALIDATE_CODE_FAILED: 'Validate code failed',
        },
    },

    PUSHER: {
        PRIVATE_USER_CHANNEL_PREFIX: 'private-encrypted-user-accountID-',
        PRIVATE_REPORT_CHANNEL_PREFIX: 'private-report-reportID-',
        PRESENCE_ACTIVE_GUIDES: 'presence-activeGuides',
    },

    EMOJI_SPACER: 'SPACER',

    // This is the number of columns in each row of the picker.
    // Because of how flatList implements these rows, each row is an index rather than each element
    // For this reason to make headers work, we need to have the header be the only rendered element in its row
    // If this number is changed, emojis.js will need to be updated to have the proper number of spacer elements
    // around each header.
    EMOJI_NUM_PER_ROW: 8,

    EMOJI_DEFAULT_SKIN_TONE: -1,

    // Amount of emojis to render ahead at the end of the update cycle
    EMOJI_DRAW_AMOUNT: 250,

    INVISIBLE_CODEPOINTS: ['fe0f', '200d', '2066'],

    UNICODE: {
        LTR: '\u2066',
    },

    TOOLTIP_MAX_LINES: 3,

    LOGIN_TYPE: {
        PHONE: 'phone',
        EMAIL: 'email',
    },

    MAGIC_CODE_LENGTH: 6,
    MAGIC_CODE_EMPTY_CHAR: ' ',

    KEYBOARD_TYPE: {
        VISIBLE_PASSWORD: 'visible-password',
        ASCII_CAPABLE: 'ascii-capable',
        NUMBER_PAD: 'number-pad',
        DECIMAL_PAD: 'decimal-pad',
    },

    INPUT_MODE: {
        NONE: 'none',
        TEXT: 'text',
        DECIMAL: 'decimal',
        NUMERIC: 'numeric',
        TEL: 'tel',
        SEARCH: 'search',
        EMAIL: 'email',
        URL: 'url',
    },

    INPUT_AUTOGROW_DIRECTION: {
        LEFT: 'left',
        RIGHT: 'right',
    },

    YOUR_LOCATION_TEXT: 'Your Location',

    ATTACHMENT_MESSAGE_TEXT: '[Attachment]',
    ATTACHMENT_SOURCE_ATTRIBUTE: 'data-expensify-source',
    ATTACHMENT_OPTIMISTIC_SOURCE_ATTRIBUTE: 'data-optimistic-src',
    ATTACHMENT_PREVIEW_ATTRIBUTE: 'src',
    ATTACHMENT_ORIGINAL_FILENAME_ATTRIBUTE: 'data-name',
    ATTACHMENT_LOCAL_URL_PREFIX: ['blob:', 'file:'],
    ATTACHMENT_OR_RECEIPT_LOCAL_URL: /^https:\/\/(www\.)?([a-z0-9_-]+\.)*expensify.com(:[0-9]+)?\/(chat-attachments|receipts)/,
    ATTACHMENT_THUMBNAIL_URL_ATTRIBUTE: 'data-expensify-thumbnail-url',
    ATTACHMENT_THUMBNAIL_WIDTH_ATTRIBUTE: 'data-expensify-width',
    ATTACHMENT_THUMBNAIL_HEIGHT_ATTRIBUTE: 'data-expensify-height',
    ATTACHMENT_DURATION_ATTRIBUTE: 'data-expensify-duration',

    ATTACHMENT_PICKER_TYPE: {
        FILE: 'file',
        IMAGE: 'image',
    },

    ATTACHMENT_FILE_TYPE: {
        FILE: 'file',
        IMAGE: 'image',
        VIDEO: 'video',
    },

    IMAGE_FILE_FORMAT: {
        PNG: 'image/png',
        WEBP: 'image/webp',
        JPEG: 'image/jpeg',
    },
    ATTACHMENT_TYPE: {
        REPORT: 'r',
        NOTE: 'n',
        SEARCH: 's',
    },

    IMAGE_HIGH_RESOLUTION_THRESHOLD: 7000,

    IMAGE_OBJECT_POSITION: {
        TOP: 'top',
        INITIAL: 'initial',
    },

    FILE_TYPE_REGEX: {
        // Image MimeTypes allowed by iOS photos app.
        IMAGE: /\.(jpg|jpeg|png|webp|gif|tiff|bmp|heic|heif)$/,
        // Video MimeTypes allowed by iOS photos app.
        VIDEO: /\.(mov|mp4)$/,
    },
    IOS_CAMERAROLL_ACCESS_ERROR: 'Access to photo library was denied',
    ADD_PAYMENT_MENU_POSITION_Y: 226,
    ADD_PAYMENT_MENU_POSITION_X: 356,
    EMOJI_PICKER_ITEM_TYPES: {
        HEADER: 'header',
        EMOJI: 'emoji',
        SPACER: 'spacer',
    },
    EMOJI_PICKER_SIZE: {
        WIDTH: 320,
        HEIGHT: 416,
    },
    DESKTOP_HEADER_PADDING: 12,
    CATEGORY_SHORTCUT_BAR_HEIGHT: 32,
    SMALL_EMOJI_PICKER_SIZE: {
        WIDTH: '100%',
    },
    MENU_POSITION_REPORT_ACTION_COMPOSE_BOTTOM: 83,
    NON_NATIVE_EMOJI_PICKER_LIST_HEIGHT: 300,
    NON_NATIVE_EMOJI_PICKER_LIST_HEIGHT_WEB: 200,
    EMOJI_PICKER_ITEM_HEIGHT: 32,
    EMOJI_PICKER_HEADER_HEIGHT: 32,
    RECIPIENT_LOCAL_TIME_HEIGHT: 25,
    AUTO_COMPLETE_SUGGESTER: {
        SUGGESTER_PADDING: 6,
        SUGGESTER_INNER_PADDING: 8,
        SUGGESTION_ROW_HEIGHT: 40,
        SMALL_CONTAINER_HEIGHT_FACTOR: 2.5,
        MAX_AMOUNT_OF_SUGGESTIONS: 20,
        MAX_AMOUNT_OF_VISIBLE_SUGGESTIONS_IN_CONTAINER: 5,
        HERE_TEXT: '@here',
        SUGGESTION_BOX_MAX_SAFE_DISTANCE: 10,
        BIG_SCREEN_SUGGESTION_WIDTH: 300,
    },
    COMPOSER_MAX_HEIGHT: 125,
    CHAT_FOOTER_SECONDARY_ROW_HEIGHT: 15,
    CHAT_FOOTER_SECONDARY_ROW_PADDING: 5,
    CHAT_FOOTER_MIN_HEIGHT: 65,
    CHAT_FOOTER_HORIZONTAL_PADDING: 40,
    CHAT_SKELETON_VIEW: {
        AVERAGE_ROW_HEIGHT: 80,
        HEIGHT_FOR_ROW_COUNT: {
            1: 60,
            2: 80,
            3: 100,
        },
    },
    CENTRAL_PANE_ANIMATION_HEIGHT: 200,
    LHN_SKELETON_VIEW_ITEM_HEIGHT: 64,
    SEARCH_SKELETON_VIEW_ITEM_HEIGHT: 108,
    EXPENSIFY_PARTNER_NAME: 'expensify.com',
    EXPENSIFY_MERCHANT: 'Expensify, Inc.',
    EMAIL,

    FULL_STORY: {
        MASK: 'fs-mask',
        UNMASK: 'fs-unmask',
        CUSTOMER: 'customer',
        CONCIERGE: 'concierge',
        OTHER: 'other',
        WEB_PROP_ATTR: 'data-testid',
    },

    CONCIERGE_DISPLAY_NAME: 'Concierge',

    INTEGRATION_ENTITY_MAP_TYPES: {
        DEFAULT: 'DEFAULT',
        NONE: 'NONE',
        TAG: 'TAG',
        REPORT_FIELD: 'REPORT_FIELD',
        NOT_IMPORTED: 'NOT_IMPORTED',
        IMPORTED: 'IMPORTED',
        NETSUITE_DEFAULT: 'NETSUITE_DEFAULT',
    },
    QUICKBOOKS_ONLINE: 'quickbooksOnline',

    QUICKBOOKS_DESKTOP_CONFIG: {
        EXPORT_DATE: 'exportDate',
        EXPORTER: 'exporter',
        MARK_CHECKS_TO_BE_PRINTED: 'markChecksToBePrinted',
        REIMBURSABLE_ACCOUNT: 'reimbursableAccount',
        NON_REIMBURSABLE_ACCOUNT: 'nonReimbursableAccount',
        REIMBURSABLE: 'reimbursable',
        NON_REIMBURSABLE: 'nonReimbursable',
        SHOULD_AUTO_CREATE_VENDOR: 'shouldAutoCreateVendor',
        NON_REIMBURSABLE_BILL_DEFAULT_VENDOR: 'nonReimbursableBillDefaultVendor',
        AUTO_SYNC: 'autoSync',
        ENABLE_NEW_CATEGORIES: 'enableNewCategories',
        MAPPINGS: {
            CLASSES: 'classes',
            CUSTOMERS: 'customers',
        },
        IMPORT_ITEMS: 'importItems',
    },

    QUICKBOOKS_CONFIG: {
        ENABLE_NEW_CATEGORIES: 'enableNewCategories',
        SYNC_CLASSES: 'syncClasses',
        SYNC_CUSTOMERS: 'syncCustomers',
        SYNC_LOCATIONS: 'syncLocations',
        SYNC_TAX: 'syncTax',
        EXPORT: 'export',
        EXPORTER: 'exporter',
        EXPORT_DATE: 'exportDate',
        NON_REIMBURSABLE_EXPENSES_ACCOUNT: 'nonReimbursableExpensesAccount',
        NON_REIMBURSABLE_EXPENSES_EXPORT_DESTINATION: 'nonReimbursableExpensesExportDestination',
        REIMBURSABLE_EXPENSES_ACCOUNT: 'reimbursableExpensesAccount',
        REIMBURSABLE_EXPENSES_EXPORT_DESTINATION: 'reimbursableExpensesExportDestination',
        NON_REIMBURSABLE_BILL_DEFAULT_VENDOR: 'nonReimbursableBillDefaultVendor',
        NON_REIMBURSABLE_EXPENSE_EXPORT_DESTINATION: 'nonReimbursableExpensesExportDestination',
        NON_REIMBURSABLE_EXPENSE_ACCOUNT: 'nonReimbursableExpensesAccount',
        RECEIVABLE_ACCOUNT: 'receivableAccount',
        AUTO_SYNC: 'autoSync',
        ENABLED: 'enabled',
        SYNC_PEOPLE: 'syncPeople',
        AUTO_CREATE_VENDOR: 'autoCreateVendor',
        REIMBURSEMENT_ACCOUNT_ID: 'reimbursementAccountID',
        COLLECTION_ACCOUNT_ID: 'collectionAccountID',
    },

    XERO_CONFIG: {
        AUTO_SYNC: 'autoSync',
        ENABLED: 'enabled',
        REIMBURSEMENT_ACCOUNT_ID: 'reimbursementAccountID',
        INVOICE_COLLECTIONS_ACCOUNT_ID: 'invoiceCollectionsAccountID',
        SYNC: 'sync',
        SYNC_REIMBURSED_REPORTS: 'syncReimbursedReports',
        ENABLE_NEW_CATEGORIES: 'enableNewCategories',
        EXPORT: 'export',
        EXPORTER: 'exporter',
        BILL_DATE: 'billDate',
        BILL_STATUS: 'billStatus',
        NON_REIMBURSABLE_ACCOUNT: 'nonReimbursableAccount',
        TENANT_ID: 'tenantID',
        IMPORT_CUSTOMERS: 'importCustomers',
        IMPORT_TAX_RATES: 'importTaxRates',
        INVOICE_STATUS: {
            DRAFT: 'DRAFT',
            AWAITING_APPROVAL: 'AWT_APPROVAL',
            AWAITING_PAYMENT: 'AWT_PAYMENT',
        },
        IMPORT_TRACKING_CATEGORIES: 'importTrackingCategories',
        MAPPINGS: 'mappings',
        TRACKING_CATEGORY_PREFIX: 'trackingCategory_',
        TRACKING_CATEGORY_FIELDS: {
            COST_CENTERS: 'cost centers',
            REGION: 'region',
        },
        TRACKING_CATEGORY_OPTIONS: {
            DEFAULT: 'DEFAULT',
            TAG: 'TAG',
            REPORT_FIELD: 'REPORT_FIELD',
        },
    },

    SAGE_INTACCT_MAPPING_VALUE: {
        NONE: 'NONE',
        DEFAULT: 'DEFAULT',
        TAG: 'TAG',
        REPORT_FIELD: 'REPORT_FIELD',
    },

    SAGE_INTACCT_CONFIG: {
        MAPPINGS: {
            DEPARTMENTS: 'departments',
            CLASSES: 'classes',
            LOCATIONS: 'locations',
            CUSTOMERS: 'customers',
            PROJECTS: 'projects',
        },
        SYNC_ITEMS: 'syncItems',
        TAX: 'tax',
        EXPORT: 'export',
        EXPORT_DATE: 'exportDate',
        NON_REIMBURSABLE_CREDIT_CARD_VENDOR: 'nonReimbursableCreditCardChargeDefaultVendor',
        NON_REIMBURSABLE_VENDOR: 'nonReimbursableVendor',
        REIMBURSABLE_VENDOR: 'reimbursableExpenseReportDefaultVendor',
        NON_REIMBURSABLE_ACCOUNT: 'nonReimbursableAccount',
        NON_REIMBURSABLE: 'nonReimbursable',
        EXPORTER: 'exporter',
        REIMBURSABLE: 'reimbursable',
        AUTO_SYNC: 'autoSync',
        AUTO_SYNC_ENABLED: 'enabled',
        IMPORT_EMPLOYEES: 'importEmployees',
        APPROVAL_MODE: 'approvalMode',
        SYNC: 'sync',
        SYNC_REIMBURSED_REPORTS: 'syncReimbursedReports',
        REIMBURSEMENT_ACCOUNT_ID: 'reimbursementAccountID',
        ENTITY: 'entity',
        DIMENSION_PREFIX: 'dimension_',
    },

    SAGE_INTACCT: {
        APPROVAL_MODE: {
            APPROVAL_MANUAL: 'APPROVAL_MANUAL',
        },
    },

    QUICKBOOKS_REIMBURSABLE_ACCOUNT_TYPE: {
        VENDOR_BILL: 'bill',
        CHECK: 'check',
        JOURNAL_ENTRY: 'journal_entry',
    },

    QUICKBOOKS_NON_REIMBURSABLE_ACCOUNT_TYPE: {
        CREDIT_CARD: 'credit_card',
        DEBIT_CARD: 'debit_card',
        VENDOR_BILL: 'bill',
    },

    QUICKBOOKS_DESKTOP_REIMBURSABLE_ACCOUNT_TYPE: {
        VENDOR_BILL: 'VENDOR_BILL',
        CHECK: 'CHECK',
        JOURNAL_ENTRY: 'JOURNAL_ENTRY',
    },

    SAGE_INTACCT_REIMBURSABLE_EXPENSE_TYPE: {
        EXPENSE_REPORT: 'EXPENSE_REPORT',
        VENDOR_BILL: 'VENDOR_BILL',
    },

    SAGE_INTACCT_NON_REIMBURSABLE_EXPENSE_TYPE: {
        CREDIT_CARD_CHARGE: 'CREDIT_CARD_CHARGE',
        VENDOR_BILL: 'VENDOR_BILL',
    },

    XERO_EXPORT_DATE: {
        LAST_EXPENSE: 'LAST_EXPENSE',
        REPORT_EXPORTED: 'REPORT_EXPORTED',
        REPORT_SUBMITTED: 'REPORT_SUBMITTED',
    },

    SAGE_INTACCT_EXPORT_DATE: {
        LAST_EXPENSE: 'LAST_EXPENSE',
        EXPORTED: 'EXPORTED',
        SUBMITTED: 'SUBMITTED',
    },

    NETSUITE_CONFIG: {
        SUBSIDIARY: 'subsidiary',
        EXPORTER: 'exporter',
        EXPORT_DATE: 'exportDate',
        REIMBURSABLE_EXPENSES_EXPORT_DESTINATION: 'reimbursableExpensesExportDestination',
        NON_REIMBURSABLE_EXPENSES_EXPORT_DESTINATION: 'nonreimbursableExpensesExportDestination',
        DEFAULT_VENDOR: 'defaultVendor',
        REIMBURSABLE_PAYABLE_ACCOUNT: 'reimbursablePayableAccount',
        PAYABLE_ACCT: 'payableAcct',
        JOURNAL_POSTING_PREFERENCE: 'journalPostingPreference',
        RECEIVABLE_ACCOUNT: 'receivableAccount',
        INVOICE_ITEM_PREFERENCE: 'invoiceItemPreference',
        INVOICE_ITEM: 'invoiceItem',
        TAX_POSTING_ACCOUNT: 'taxPostingAccount',
        PROVINCIAL_TAX_POSTING_ACCOUNT: 'provincialTaxPostingAccount',
        ALLOW_FOREIGN_CURRENCY: 'allowForeignCurrency',
        EXPORT_TO_NEXT_OPEN_PERIOD: 'exportToNextOpenPeriod',
        IMPORT_FIELDS: ['departments', 'classes', 'locations'],
        AUTO_SYNC: 'autoSync',
        ACCOUNTING_METHOD: 'accountingMethod',
        REIMBURSEMENT_ACCOUNT_ID: 'reimbursementAccountID',
        COLLECTION_ACCOUNT: 'collectionAccount',
        AUTO_CREATE_ENTITIES: 'autoCreateEntities',
        APPROVAL_ACCOUNT: 'approvalAccount',
        CUSTOM_FORM_ID_OPTIONS: 'customFormIDOptions',
        TOKEN_INPUT_STEP_NAMES: ['1', '2,', '3', '4', '5'],
        TOKEN_INPUT_STEP_KEYS: {
            0: 'installBundle',
            1: 'enableTokenAuthentication',
            2: 'enableSoapServices',
            3: 'createAccessToken',
            4: 'enterCredentials',
        },
        IMPORT_CUSTOM_FIELDS: {
            CUSTOM_SEGMENTS: 'customSegments',
            CUSTOM_LISTS: 'customLists',
        },
        CUSTOM_SEGMENT_FIELDS: ['segmentName', 'internalID', 'scriptID', 'mapping'],
        CUSTOM_LIST_FIELDS: ['listName', 'internalID', 'transactionFieldID', 'mapping'],
        CUSTOM_FORM_ID_ENABLED: 'enabled',
        CUSTOM_FORM_ID_TYPE: {
            REIMBURSABLE: 'reimbursable',
            NON_REIMBURSABLE: 'nonReimbursable',
        },
        SYNC_OPTIONS: {
            SYNC_REIMBURSED_REPORTS: 'syncReimbursedReports',
            SYNC_PEOPLE: 'syncPeople',
            ENABLE_NEW_CATEGORIES: 'enableNewCategories',
            EXPORT_REPORTS_TO: 'exportReportsTo',
            EXPORT_VENDOR_BILLS_TO: 'exportVendorBillsTo',
            EXPORT_JOURNALS_TO: 'exportJournalsTo',
            SYNC_TAX: 'syncTax',
            CROSS_SUBSIDIARY_CUSTOMERS: 'crossSubsidiaryCustomers',
            CUSTOMER_MAPPINGS: {
                CUSTOMERS: 'customers',
                JOBS: 'jobs',
            },
        },
        NETSUITE_ADD_CUSTOM_LIST_STEP_NAMES: ['1', '2,', '3', '4'],
        NETSUITE_ADD_CUSTOM_SEGMENT_STEP_NAMES: ['1', '2,', '3', '4', '5', '6,'],
    },

    NETSUITE_CUSTOM_FIELD_SUBSTEP_INDEXES: {
        CUSTOM_LISTS: {
            CUSTOM_LIST_PICKER: 0,
            TRANSACTION_FIELD_ID: 1,
            MAPPING: 2,
            CONFIRM: 3,
        },
        CUSTOM_SEGMENTS: {
            SEGMENT_TYPE: 0,
            SEGMENT_NAME: 1,
            INTERNAL_ID: 2,
            SCRIPT_ID: 3,
            MAPPING: 4,
            CONFIRM: 5,
        },
    },

    NETSUITE_CUSTOM_RECORD_TYPES: {
        CUSTOM_SEGMENT: 'customSegment',
        CUSTOM_RECORD: 'customRecord',
    },

    NETSUITE_FORM_STEPS_HEADER_HEIGHT: 40,

    NETSUITE_IMPORT: {
        HELP_LINKS: {
            CUSTOM_SEGMENTS: 'https://help.expensify.com/articles/expensify-classic/integrations/accounting-integrations/NetSuite#custom-segments',
            CUSTOM_LISTS: 'https://help.expensify.com/articles/expensify-classic/integrations/accounting-integrations/NetSuite#custom-lists',
        },
    },

    NETSUITE_EXPORT_DATE: {
        LAST_EXPENSE: 'LAST_EXPENSE',
        EXPORTED: 'EXPORTED',
        SUBMITTED: 'SUBMITTED',
    },

    NETSUITE_EXPORT_DESTINATION: {
        EXPENSE_REPORT: 'EXPENSE_REPORT',
        VENDOR_BILL: 'VENDOR_BILL',
        JOURNAL_ENTRY: 'JOURNAL_ENTRY',
    },

    NETSUITE_MAP_EXPORT_DESTINATION: {
        EXPENSE_REPORT: 'expenseReport',
        VENDOR_BILL: 'vendorBill',
        JOURNAL_ENTRY: 'journalEntry',
    },

    NETSUITE_INVOICE_ITEM_PREFERENCE: {
        CREATE: 'create',
        SELECT: 'select',
    },

    NETSUITE_JOURNAL_POSTING_PREFERENCE: {
        JOURNALS_POSTING_INDIVIDUAL_LINE: 'JOURNALS_POSTING_INDIVIDUAL_LINE',
        JOURNALS_POSTING_TOTAL_LINE: 'JOURNALS_POSTING_TOTAL_LINE',
    },

    NETSUITE_EXPENSE_TYPE: {
        REIMBURSABLE: 'reimbursable',
        NON_REIMBURSABLE: 'nonreimbursable',
    },

    NETSUITE_REPORTS_APPROVAL_LEVEL: {
        REPORTS_APPROVED_NONE: 'REPORTS_APPROVED_NONE',
        REPORTS_SUPERVISOR_APPROVED: 'REPORTS_SUPERVISOR_APPROVED',
        REPORTS_ACCOUNTING_APPROVED: 'REPORTS_ACCOUNTING_APPROVED',
        REPORTS_APPROVED_BOTH: 'REPORTS_APPROVED_BOTH',
    },

    NETSUITE_VENDOR_BILLS_APPROVAL_LEVEL: {
        VENDOR_BILLS_APPROVED_NONE: 'VENDOR_BILLS_APPROVED_NONE',
        VENDOR_BILLS_APPROVAL_PENDING: 'VENDOR_BILLS_APPROVAL_PENDING',
        VENDOR_BILLS_APPROVED: 'VENDOR_BILLS_APPROVED',
    },

    NETSUITE_JOURNALS_APPROVAL_LEVEL: {
        JOURNALS_APPROVED_NONE: 'JOURNALS_APPROVED_NONE',
        JOURNALS_APPROVAL_PENDING: 'JOURNALS_APPROVAL_PENDING',
        JOURNALS_APPROVED: 'JOURNALS_APPROVED',
    },

    NETSUITE_ACCOUNT_TYPE: {
        ACCOUNTS_PAYABLE: '_accountsPayable',
        ACCOUNTS_RECEIVABLE: '_accountsReceivable',
        OTHER_CURRENT_LIABILITY: '_otherCurrentLiability',
        CREDIT_CARD: '_creditCard',
        BANK: '_bank',
        OTHER_CURRENT_ASSET: '_otherCurrentAsset',
        LONG_TERM_LIABILITY: '_longTermLiability',
        EXPENSE: '_expense',
    },

    NETSUITE_APPROVAL_ACCOUNT_DEFAULT: 'APPROVAL_ACCOUNT_DEFAULT',

    /**
     * Countries where tax setting is permitted (Strings are in the format of Netsuite's Country type/enum)
     *
     * Should mirror the list on the OldDot.
     */
    NETSUITE_TAX_COUNTRIES: [
        '_argentina',
        '_australia',
        '_austria',
        '_azerbaijan',
        '_belgium',
        '_brazil',
        '_bulgaria',
        '_canada',
        '_china',
        '_costaRica',
        '_croatia',
        '_croatiaHrvatska',
        '_cyprus',
        '_czechRepublic',
        '_denmark',
        '_egypt',
        '_estonia',
        '_finland',
        '_france',
        '_georgia',
        '_germany',
        '_ghana',
        '_greece',
        '_hongKong',
        '_hungary',
        '_india',
        '_indonesia',
        '_iranIslamicRepublicOf',
        '_ireland',
        '_israel',
        '_italy',
        '_japan',
        '_jordan',
        '_kenya',
        '_koreaRepublicOf',
        '_koreaTheRepublicOf',
        '_kuwait',
        '_latvia',
        '_lebanon',
        '_lithuania',
        '_luxembourg',
        '_malaysia',
        '_malta',
        '_mexico',
        '_morocco',
        '_myanmar',
        '_netherlands',
        '_newZealand',
        '_nigeria',
        '_norway',
        '_pakistan',
        '_philippines',
        '_poland',
        '_portugal',
        '_romania',
        '_saudiArabia',
        '_serbia',
        '_singapore',
        '_slovakRepublic',
        '_slovakia',
        '_slovenia',
        '_southAfrica',
        '_spain',
        '_sriLanka',
        '_sweden',
        '_switzerland',
        '_taiwan',
        '_thailand',
        '_turkey',
        '_turkiye',
        '_ukraine',
        '_unitedArabEmirates',
        '_unitedKingdom',
        '_unitedKingdomGB',
        '_vietnam',
        '_vietNam',
    ] as string[],

    QUICKBOOKS_EXPORT_DATE: {
        LAST_EXPENSE: 'LAST_EXPENSE',
        REPORT_EXPORTED: 'REPORT_EXPORTED',
        REPORT_SUBMITTED: 'REPORT_SUBMITTED',
    },

    QUICKBOOKS_NON_REIMBURSABLE_EXPORT_ACCOUNT_TYPE: {
        CREDIT_CARD: 'credit_card',
        DEBIT_CARD: 'debit_card',
        VENDOR_BILL: 'bill',
    },

    QUICKBOOKS_DESKTOP_NON_REIMBURSABLE_EXPORT_ACCOUNT_TYPE: {
        CREDIT_CARD: 'CREDIT_CARD_CHARGE',
        CHECK: 'CHECK',
        VENDOR_BILL: 'VENDOR_BILL',
    },

    MISSING_PERSONAL_DETAILS_INDEXES: {
        MAPPING: {
            LEGAL_NAME: 0,
            DATE_OF_BIRTH: 1,
            ADDRESS: 2,
            PHONE_NUMBER: 3,
            CONFIRM: 4,
        },
        INDEX_LIST: ['1', '2', '3', '4'],
    },

    ACCOUNT_ID: {
        ACCOUNTING: Number(Config?.EXPENSIFY_ACCOUNT_ID_ACCOUNTING ?? 9645353),
        ACCOUNTS_PAYABLE: Number(Config?.EXPENSIFY_ACCOUNT_ID_ACCOUNTS_PAYABLE ?? 10903701),
        ADMIN: Number(Config?.EXPENSIFY_ACCOUNT_ID_ADMIN ?? -1),
        BILLS: Number(Config?.EXPENSIFY_ACCOUNT_ID_BILLS ?? 1371),
        CHRONOS: Number(Config?.EXPENSIFY_ACCOUNT_ID_CHRONOS ?? 10027416),
        CONCIERGE: Number(Config?.EXPENSIFY_ACCOUNT_ID_CONCIERGE ?? 8392101),
        CONTRIBUTORS: Number(Config?.EXPENSIFY_ACCOUNT_ID_CONTRIBUTORS ?? 9675014),
        FIRST_RESPONDER: Number(Config?.EXPENSIFY_ACCOUNT_ID_FIRST_RESPONDER ?? 9375152),
        HELP: Number(Config?.EXPENSIFY_ACCOUNT_ID_HELP ?? -1),
        INTEGRATION_TESTING_CREDS: Number(Config?.EXPENSIFY_ACCOUNT_ID_INTEGRATION_TESTING_CREDS ?? -1),
        NOTIFICATIONS: Number(Config?.EXPENSIFY_ACCOUNT_ID_NOTIFICATIONS ?? 11665625),
        PAYROLL: Number(Config?.EXPENSIFY_ACCOUNT_ID_PAYROLL ?? 9679724),
        QA: Number(Config?.EXPENSIFY_ACCOUNT_ID_QA ?? 3126513),
        QA_TRAVIS: Number(Config?.EXPENSIFY_ACCOUNT_ID_QA_TRAVIS ?? 8595733),
        RECEIPTS: Number(Config?.EXPENSIFY_ACCOUNT_ID_RECEIPTS ?? -1),
        REWARDS: Number(Config?.EXPENSIFY_ACCOUNT_ID_REWARDS ?? 11023767), // rewards@expensify.com
        STUDENT_AMBASSADOR: Number(Config?.EXPENSIFY_ACCOUNT_ID_STUDENT_AMBASSADOR ?? 10476956),
        SVFG: Number(Config?.EXPENSIFY_ACCOUNT_ID_SVFG ?? 2012843),
    },

    ENVIRONMENT: {
        DEV: 'development',
        STAGING: 'staging',
        PRODUCTION: 'production',
        ADHOC: 'adhoc',
    },

    // Used to delay the initial fetching of reportActions when the app first inits or reconnects (e.g. returning
    // from backgound). The times are based on how long it generally seems to take for the app to become interactive
    // in each scenario.
    FETCH_ACTIONS_DELAY: {
        STARTUP: 8000,
        RECONNECT: 1000,
    },

    WALLET: {
        TRANSFER_METHOD_TYPE: {
            INSTANT: 'instant',
            ACH: 'ach',
        },
        TRANSFER_METHOD_TYPE_FEE: {
            INSTANT: {
                RATE: 1.5,
                MINIMUM_FEE: 25,
            },
            ACH: {
                RATE: 0,
                MINIMUM_FEE: 0,
            },
        },
        ERROR: {
            // If these get updated, we need to update the codes on the Web side too
            SSN: 'ssnError',
            KBA: 'kbaNeeded',
            KYC: 'kycFailed',
            FULL_SSN_NOT_FOUND: 'Full SSN not found',
            MISSING_FIELD: 'Missing required additional details fields',
            WRONG_ANSWERS: 'Wrong answers',
            ONFIDO_FIXABLE_ERROR: 'Onfido returned a fixable error',
            ONFIDO_USER_CONSENT_DENIED: 'user_consent_denied',

            // KBA stands for Knowledge Based Answers (requiring us to show Idology questions)
            KBA_NEEDED: 'KBA needed',
            NO_ACCOUNT_TO_LINK: '405 No account to link to wallet',
            INVALID_WALLET: '405 Invalid wallet account',
            NOT_OWNER_OF_BANK_ACCOUNT: '401 Wallet owner does not own linked bank account',
            INVALID_BANK_ACCOUNT: '405 Attempting to link an invalid bank account to a wallet',
            NOT_OWNER_OF_FUND: '401 Wallet owner does not own linked fund',
            INVALID_FUND: '405 Attempting to link an invalid fund to a wallet',
        },
        STEP: {
            // In the order they appear in the Wallet flow
            ADD_BANK_ACCOUNT: 'AddBankAccountStep',
            ADDITIONAL_DETAILS: 'AdditionalDetailsStep',
            ADDITIONAL_DETAILS_KBA: 'AdditionalDetailsKBAStep',
            ONFIDO: 'OnfidoStep',
            TERMS: 'TermsStep',
            ACTIVATE: 'ActivateStep',
        },
        STEP_REFACTOR: {
            ADD_BANK_ACCOUNT: 'AddBankAccountStep',
            ADDITIONAL_DETAILS: 'AdditionalDetailsStep',
            VERIFY_IDENTITY: 'VerifyIdentityStep',
            TERMS_AND_FEES: 'TermsAndFeesStep',
        },
        STEP_NAMES: ['1', '2', '3', '4'],
        SUBSTEP_INDEXES: {
            BANK_ACCOUNT: {
                ACCOUNT_NUMBERS: 0,
            },
            PERSONAL_INFO: {
                LEGAL_NAME: 0,
                DATE_OF_BIRTH: 1,
                ADDRESS: 2,
                PHONE_NUMBER: 3,
                SSN: 4,
            },
        },
        TIER_NAME: {
            PLATINUM: 'PLATINUM',
            GOLD: 'GOLD',
            SILVER: 'SILVER',
            BRONZE: 'BRONZE',
        },
        WEB_MESSAGE_TYPE: {
            STATEMENT: 'STATEMENT_NAVIGATE',
            CONCIERGE: 'CONCIERGE_NAVIGATE',
        },
        MTL_WALLET_PROGRAM_ID: '760',
        BANCORP_WALLET_PROGRAM_ID: '660',
        PROGRAM_ISSUERS: {
            EXPENSIFY_PAYMENTS: 'Expensify Payments LLC',
            BANCORP_BANK: 'The Bancorp Bank',
        },
    },

    PLAID: {
        EVENT: {
            ERROR: 'ERROR',
            EXIT: 'EXIT',
        },
        DEFAULT_DATA: {
            bankName: '',
            plaidAccessToken: '',
            bankAccounts: [] as PlaidBankAccount[],
            isLoading: false,
            errors: {},
        },
    },

    ONFIDO: {
        CONTAINER_ID: 'onfido-mount',
        TYPE: {
            DOCUMENT: 'document',
            FACE: 'face',
        },
        VARIANT: {
            VIDEO: 'video',
        },
        SMS_NUMBER_COUNTRY_CODE: 'US',
        ERROR: {
            USER_CANCELLED: 'User canceled flow.',
            USER_TAPPED_BACK: 'User exited by clicking the back button.',
            USER_EXITED: 'User exited by manual action.',
        },
    },

    KYC_WALL_SOURCE: {
        REPORT: 'REPORT', // The user attempted to pay an expense
        ENABLE_WALLET: 'ENABLE_WALLET', // The user clicked on the `Enable wallet` button on the Wallet page
        TRANSFER_BALANCE: 'TRANSFER_BALANCE', // The user attempted to transfer their wallet balance to their bank account or debit card
    },

    OS: {
        WINDOWS: 'Windows',
        MAC_OS: PLATFORM_OS_MACOS,
        ANDROID: 'Android',
        IOS: PLATFORM_IOS,
        LINUX: 'Linux',
        NATIVE: 'Native',
    },

    BROWSER: {
        CHROME: 'chrome',
        FIREFOX: 'firefox',
        IE: 'ie',
        EDGE: 'edge',
        Opera: 'opera',
        SAFARI: 'safari',
        OTHER: 'other',
    },

    PAYMENT_METHODS: {
        DEBIT_CARD: 'debitCard',
        PERSONAL_BANK_ACCOUNT: 'bankAccount',
        BUSINESS_BANK_ACCOUNT: 'businessBankAccount',
    },

    PAYMENT_SELECTED: {
        BBA: 'BBA',
        PBA: 'PBA',
    },

    PAYMENT_METHOD_ID_KEYS: {
        DEBIT_CARD: 'fundID',
        BANK_ACCOUNT: 'bankAccountID',
    },

    IOU: {
        MAX_RECENT_REPORTS_TO_SHOW: 5,
        // This will guranatee that the quantity input will not exceed 9,007,199,254,740,991 (Number.MAX_SAFE_INTEGER).
        QUANTITY_MAX_LENGTH: 12,
        // This is the transactionID used when going through the create expense flow so that it mimics a real transaction (like the edit flow)
        OPTIMISTIC_TRANSACTION_ID: '1',
        // Note: These payment types are used when building IOU reportAction message values in the server and should
        // not be changed.
        LOCATION_PERMISSION_PROMPT_THRESHOLD_DAYS: 7,
        PAYMENT_TYPE: {
            ELSEWHERE: 'Elsewhere',
            EXPENSIFY: 'Expensify',
            VBBA: 'ACH',
        },
        ACTION: {
            EDIT: 'edit',
            CREATE: 'create',
            SUBMIT: 'submit',
            CATEGORIZE: 'categorize',
            SHARE: 'share',
        },
        DEFAULT_AMOUNT: 0,
        TYPE: {
            SEND: 'send',
            PAY: 'pay',
            SPLIT: 'split',
            REQUEST: 'request',
            INVOICE: 'invoice',
            SUBMIT: 'submit',
            TRACK: 'track',
            CREATE: 'create',
        },
        REQUEST_TYPE: {
            DISTANCE: 'distance',
            MANUAL: 'manual',
            SCAN: 'scan',
            PER_DIEM: 'per-diem',
        },
        REPORT_ACTION_TYPE: {
            PAY: 'pay',
            CREATE: 'create',
            SPLIT: 'split',
            DECLINE: 'decline',
            CANCEL: 'cancel',
            DELETE: 'delete',
            APPROVE: 'approve',
            TRACK: 'track',
        },
        AMOUNT_MAX_LENGTH: 8,
        RECEIPT_STATE: {
            SCANREADY: 'SCANREADY',
            OPEN: 'OPEN',
            SCANNING: 'SCANNING',
            SCANCOMPLETE: 'SCANCOMPLETE',
            SCANFAILED: 'SCANFAILED',
        },
        FILE_TYPES: {
            HTML: 'html',
            DOC: 'doc',
            DOCX: 'docx',
            SVG: 'svg',
        },
        RECEIPT_ERROR: 'receiptError',
        CANCEL_REASON: {
            PAYMENT_EXPIRED: 'CANCEL_REASON_PAYMENT_EXPIRED',
        },
        SHARE: {
            ROLE: {
                ACCOUNTANT: 'accountant',
            },
        },
        ACCESS_VARIANTS: {
            CREATE: 'create',
        },
        PAGE_INDEX: {
            CONFIRM: 'confirm',
        },
        PAYMENT_SELECTED: {
            BBA: 'BBA',
            PBA: 'PBA',
        },
    },

    GROWL: {
        SUCCESS: 'success',
        ERROR: 'error',
        WARNING: 'warning',
        DURATION: 2000,
        DURATION_LONG: 3500,
    },

    LOCALES: {
        EN: 'en',
        ES: 'es',
        ES_ES: 'es-ES',
        ES_ES_ONFIDO: 'es_ES',

        DEFAULT: 'en',
    },

    LANGUAGES: ['en', 'es'],

    PRONOUNS_LIST: [
        'coCos',
        'eEyEmEir',
        'heHimHis',
        'heHimHisTheyThemTheirs',
        'sheHerHers',
        'sheHerHersTheyThemTheirs',
        'merMers',
        'neNirNirs',
        'neeNerNers',
        'perPers',
        'theyThemTheirs',
        'thonThons',
        'veVerVis',
        'viVir',
        'xeXemXyr',
        'zeZieZirHir',
        'zeHirHirs',
        'callMeByMyName',
    ],

    // Map updated pronouns key to deprecated pronouns
    DEPRECATED_PRONOUNS_LIST: {
        heHimHis: 'He/him',
        sheHerHers: 'She/her',
        theyThemTheirs: 'They/them',
        zeHirHirs: 'Ze/hir',
        callMeByMyName: 'Call me by my name',
    },

    POLICY: {
        TYPE: {
            PERSONAL: 'personal',

            // Often referred to as "control" workspaces
            CORPORATE: 'corporate',

            // Often referred to as "collect" workspaces
            TEAM: 'team',
        },
        RULE_CONDITIONS: {
            MATCHES: 'matches',
        },
        FIELDS: {
            TAG: 'tag',
            CATEGORY: 'category',
            FIELD_LIST_TITLE: 'text_title',
            TAX: 'tax',
        },
        DEFAULT_REPORT_NAME_PATTERN: '{report:type} {report:startdate}',
        ROLE: {
            ADMIN: 'admin',
            AUDITOR: 'auditor',
            USER: 'user',
        },
        AUTO_REIMBURSEMENT_MAX_LIMIT_CENTS: 2000000,
        AUTO_REIMBURSEMENT_DEFAULT_LIMIT_CENTS: 10000,
        AUTO_APPROVE_REPORTS_UNDER_DEFAULT_CENTS: 10000,
        RANDOM_AUDIT_DEFAULT_PERCENTAGE: 0.05,

        AUTO_REPORTING_FREQUENCIES: {
            INSTANT: 'instant',
            IMMEDIATE: 'immediate',
            WEEKLY: 'weekly',
            SEMI_MONTHLY: 'semimonthly',
            MONTHLY: 'monthly',
            TRIP: 'trip',
            MANUAL: 'manual',
        },
        AUTO_REPORTING_OFFSET: {
            LAST_BUSINESS_DAY_OF_MONTH: 'lastBusinessDayOfMonth',
            LAST_DAY_OF_MONTH: 'lastDayOfMonth',
        },
        APPROVAL_MODE: {
            OPTIONAL: 'OPTIONAL',
            BASIC: 'BASIC',
            ADVANCED: 'ADVANCED',
            DYNAMICEXTERNAL: 'DYNAMIC_EXTERNAL',
            SMARTREPORT: 'SMARTREPORT',
            BILLCOM: 'BILLCOM',
        },
        ROOM_PREFIX: '#',
        CUSTOM_UNIT_RATE_BASE_OFFSET: 100,
        OWNER_EMAIL_FAKE: '_FAKE_',
        OWNER_ACCOUNT_ID_FAKE: 0,
        REIMBURSEMENT_CHOICES: {
            REIMBURSEMENT_YES: 'reimburseYes', // Direct
            REIMBURSEMENT_NO: 'reimburseNo', // None
            REIMBURSEMENT_MANUAL: 'reimburseManual', // Indirect
        },
        ID_FAKE: '_FAKE_',
        EMPTY: 'EMPTY',
        MEMBERS_BULK_ACTION_TYPES: {
            REMOVE: 'remove',
            MAKE_MEMBER: 'makeMember',
            MAKE_ADMIN: 'makeAdmin',
            MAKE_AUDITOR: 'makeAuditor',
        },
        BULK_ACTION_TYPES: {
            DELETE: 'delete',
            DISABLE: 'disable',
            ENABLE: 'enable',
        },
        MORE_FEATURES: {
            ARE_CATEGORIES_ENABLED: 'areCategoriesEnabled',
            ARE_TAGS_ENABLED: 'areTagsEnabled',
            ARE_DISTANCE_RATES_ENABLED: 'areDistanceRatesEnabled',
            ARE_WORKFLOWS_ENABLED: 'areWorkflowsEnabled',
            ARE_REPORT_FIELDS_ENABLED: 'areReportFieldsEnabled',
            ARE_CONNECTIONS_ENABLED: 'areConnectionsEnabled',
            ARE_COMPANY_CARDS_ENABLED: 'areCompanyCardsEnabled',
            ARE_EXPENSIFY_CARDS_ENABLED: 'areExpensifyCardsEnabled',
            ARE_INVOICES_ENABLED: 'areInvoicesEnabled',
            ARE_TAXES_ENABLED: 'tax',
            ARE_RULES_ENABLED: 'areRulesEnabled',
            ARE_PER_DIEM_RATES_ENABLED: 'arePerDiemRatesEnabled',
        },
        DEFAULT_CATEGORIES: [
            'Advertising',
            'Benefits',
            'Car',
            'Equipment',
            'Fees',
            'Home Office',
            'Insurance',
            'Interest',
            'Labor',
            'Maintenance',
            'Materials',
            'Meals and Entertainment',
            'Office Supplies',
            'Other',
            'Professional Services',
            'Rent',
            'Taxes',
            'Travel',
            'Utilities',
        ],
        OWNERSHIP_ERRORS: {
            NO_BILLING_CARD: 'noBillingCard',
            AMOUNT_OWED: 'amountOwed',
            HAS_FAILED_SETTLEMENTS: 'hasFailedSettlements',
            OWNER_OWES_AMOUNT: 'ownerOwesAmount',
            SUBSCRIPTION: 'subscription',
            DUPLICATE_SUBSCRIPTION: 'duplicateSubscription',
            FAILED_TO_CLEAR_BALANCE: 'failedToClearBalance',
        },
        COLLECTION_KEYS: {
            DESCRIPTION: 'description',
            REIMBURSER: 'reimburser',
            REIMBURSEMENT_CHOICE: 'reimbursementChoice',
            APPROVAL_MODE: 'approvalMode',
            AUTOREPORTING: 'autoReporting',
            AUTOREPORTING_FREQUENCY: 'autoReportingFrequency',
            AUTOREPORTING_OFFSET: 'autoReportingOffset',
            GENERAL_SETTINGS: 'generalSettings',
        },
        CONNECTIONS: {
            NAME: {
                // Here we will add other connections names when we add support for them
                QBO: 'quickbooksOnline',
                QBD: 'quickbooksDesktop',
                XERO: 'xero',
                NETSUITE: 'netsuite',
                SAGE_INTACCT: 'intacct',
            },
            ROUTE: {
                QBO: 'quickbooks-online',
                XERO: 'xero',
                NETSUITE: 'netsuite',
                SAGE_INTACCT: 'sage-intacct',
                QBD: 'quickbooks-desktop',
            },
            NAME_USER_FRIENDLY: {
                netsuite: 'NetSuite',
                quickbooksOnline: 'QuickBooks Online',
                quickbooksDesktop: 'QuickBooks Desktop',
                xero: 'Xero',
                intacct: 'Sage Intacct',
                financialForce: 'FinancialForce',
                billCom: 'Bill.com',
                zenefits: 'Zenefits',
            },
            AUTH_HELP_LINKS: {
                intacct:
                    "https://help.expensify.com/articles/expensify-classic/connections/sage-intacct/Sage-Intacct-Troubleshooting#:~:text=First%20make%20sure%20that%20you,your%20company's%20Web%20Services%20authorizations.",
                netsuite:
                    'https://help.expensify.com/articles/expensify-classic/connections/netsuite/Netsuite-Troubleshooting#expensierror-ns0109-failed-to-login-to-netsuite-please-verify-your-credentials',
            },
            SYNC_STAGE_NAME: {
                STARTING_IMPORT_QBO: 'startingImportQBO',
                STARTING_IMPORT_XERO: 'startingImportXero',
                STARTING_IMPORT_QBD: 'startingImportQBD',
                QBO_IMPORT_MAIN: 'quickbooksOnlineImportMain',
                QBO_IMPORT_CUSTOMERS: 'quickbooksOnlineImportCustomers',
                QBO_IMPORT_EMPLOYEES: 'quickbooksOnlineImportEmployees',
                QBO_IMPORT_ACCOUNTS: 'quickbooksOnlineImportAccounts',
                QBO_IMPORT_CLASSES: 'quickbooksOnlineImportClasses',
                QBO_IMPORT_LOCATIONS: 'quickbooksOnlineImportLocations',
                QBO_IMPORT_PROCESSING: 'quickbooksOnlineImportProcessing',
                QBO_SYNC_PAYMENTS: 'quickbooksOnlineSyncBillPayments',
                QBO_IMPORT_TAX_CODES: 'quickbooksOnlineSyncTaxCodes',
                QBO_CHECK_CONNECTION: 'quickbooksOnlineCheckConnection',
                QBO_SYNC_TITLE: 'quickbooksOnlineSyncTitle',
                QBO_SYNC_LOAD_DATA: 'quickbooksOnlineSyncLoadData',
                QBO_SYNC_APPLY_CATEGORIES: 'quickbooksOnlineSyncApplyCategories',
                QBO_SYNC_APPLY_CUSTOMERS: 'quickbooksOnlineSyncApplyCustomers',
                QBO_SYNC_APPLY_PEOPLE: 'quickbooksOnlineSyncApplyEmployees',
                QBO_SYNC_APPLY_CLASSES_LOCATIONS: 'quickbooksOnlineSyncApplyClassesLocations',
                QBD_IMPORT_TITLE: 'quickbooksDesktopImportTitle',
                QBD_IMPORT_ACCOUNTS: 'quickbooksDesktopImportAccounts',
                QBD_IMPORT_APPROVE_CERTIFICATE: 'quickbooksDesktopImportApproveCertificate',
                QBD_IMPORT_DIMENSIONS: 'quickbooksDesktopImportDimensions',
                QBD_IMPORT_CLASSES: 'quickbooksDesktopImportClasses',
                QBD_IMPORT_CUSTOMERS: 'quickbooksDesktopImportCustomers',
                QBD_IMPORT_VENDORS: 'quickbooksDesktopImportVendors',
                QBD_IMPORT_EMPLOYEES: 'quickbooksDesktopImportEmployees',
                QBD_IMPORT_MORE: 'quickbooksDesktopImportMore',
                QBD_IMPORT_GENERIC: 'quickbooksDesktopImportSavePolicy',
                QBD_WEB_CONNECTOR_REMINDER: 'quickbooksDesktopWebConnectorReminder',
                JOB_DONE: 'jobDone',
                XERO_SYNC_STEP: 'xeroSyncStep',
                XERO_SYNC_XERO_REIMBURSED_REPORTS: 'xeroSyncXeroReimbursedReports',
                XERO_SYNC_EXPENSIFY_REIMBURSED_REPORTS: 'xeroSyncExpensifyReimbursedReports',
                XERO_SYNC_IMPORT_CHART_OF_ACCOUNTS: 'xeroSyncImportChartOfAccounts',
                XERO_SYNC_IMPORT_CATEGORIES: 'xeroSyncImportCategories',
                XERO_SYNC_IMPORT_TRACKING_CATEGORIES: 'xeroSyncImportTrackingCategories',
                XERO_SYNC_IMPORT_CUSTOMERS: 'xeroSyncImportCustomers',
                XERO_SYNC_IMPORT_BANK_ACCOUNTS: 'xeroSyncImportBankAccounts',
                XERO_SYNC_IMPORT_TAX_RATES: 'xeroSyncImportTaxRates',
                XERO_CHECK_CONNECTION: 'xeroCheckConnection',
                XERO_SYNC_TITLE: 'xeroSyncTitle',
                NETSUITE_SYNC_CONNECTION: 'netSuiteSyncConnection',
                NETSUITE_SYNC_CUSTOMERS: 'netSuiteSyncCustomers',
                NETSUITE_SYNC_INIT_DATA: 'netSuiteSyncInitData',
                NETSUITE_SYNC_IMPORT_TAXES: 'netSuiteSyncImportTaxes',
                NETSUITE_SYNC_IMPORT_ITEMS: 'netSuiteSyncImportItems',
                NETSUITE_SYNC_DATA: 'netSuiteSyncData',
                NETSUITE_SYNC_ACCOUNTS: 'netSuiteSyncAccounts',
                NETSUITE_SYNC_CURRENCIES: 'netSuiteSyncCurrencies',
                NETSUITE_SYNC_CATEGORIES: 'netSuiteSyncCategories',
                NETSUITE_SYNC_IMPORT_CUSTOM_LISTS: 'netSuiteSyncImportCustomLists',
                NETSUITE_SYNC_IMPORT_EMPLOYEES: 'netSuiteSyncImportEmployees',
                NETSUITE_SYNC_IMPORT_SUBSIDIARIES: 'netSuiteSyncImportSubsidiaries',
                NETSUITE_SYNC_IMPORT_VENDORS: 'netSuiteSyncImportVendors',
                NETSUITE_SYNC_REPORT_FIELDS: 'netSuiteSyncReportFields',
                NETSUITE_SYNC_TAGS: 'netSuiteSyncTags',
                NETSUITE_SYNC_UPDATE_DATA: 'netSuiteSyncUpdateConnectionData',
                NETSUITE_SYNC_NETSUITE_REIMBURSED_REPORTS: 'netSuiteSyncNetSuiteReimbursedReports',
                NETSUITE_SYNC_EXPENSIFY_REIMBURSED_REPORTS: 'netSuiteSyncExpensifyReimbursedReports',
                NETSUITE_SYNC_IMPORT_VENDORS_TITLE: 'netSuiteImportVendorsTitle',
                NETSUITE_SYNC_IMPORT_CUSTOM_LISTS_TITLE: 'netSuiteImportCustomListsTitle',
                SAGE_INTACCT_SYNC_CHECK_CONNECTION: 'intacctCheckConnection',
                SAGE_INTACCT_SYNC_IMPORT_TITLE: 'intacctImportTitle',
                SAGE_INTACCT_SYNC_IMPORT_DATA: 'intacctImportData',
                SAGE_INTACCT_SYNC_IMPORT_EMPLOYEES: 'intacctImportEmployees',
                SAGE_INTACCT_SYNC_IMPORT_DIMENSIONS: 'intacctImportDimensions',
                SAGE_INTACCT_SYNC_IMPORT_SYNC_REIMBURSED_REPORTS: 'intacctImportSyncBillPayments',
            },
            SYNC_STAGE_TIMEOUT_MINUTES: 20,
        },
        ACCESS_VARIANTS: {
            PAID: 'paid',
            ADMIN: 'admin',
            CONTROL: 'control',
        },
        DEFAULT_MAX_EXPENSE_AGE: 90,
        DEFAULT_MAX_EXPENSE_AMOUNT: 200000,
        DEFAULT_MAX_AMOUNT_NO_RECEIPT: 2500,
        REQUIRE_RECEIPTS_OVER_OPTIONS: {
            DEFAULT: 'default',
            NEVER: 'never',
            ALWAYS: 'always',
        },
        EXPENSE_LIMIT_TYPES: {
            EXPENSE: 'expense',
            DAILY: 'daily',
        },
    },

    CUSTOM_UNITS: {
        NAME_DISTANCE: 'Distance',
        NAME_PER_DIEM_INTERNATIONAL: 'Per Diem International',
        DISTANCE_UNIT_MILES: 'mi',
        DISTANCE_UNIT_KILOMETERS: 'km',
        MILEAGE_IRS_RATE: 0.67,
        DEFAULT_RATE: 'Default Rate',
        RATE_DECIMALS: 3,
        FAKE_P2P_ID: '_FAKE_P2P_ID_',
        MILES_TO_KILOMETERS: 1.609344,
        KILOMETERS_TO_MILES: 0.621371,
    },

    TERMS: {
        CFPB_PREPAID: 'cfpb.gov/prepaid',
        CFPB_COMPLAINT: 'cfpb.gov/complaint',
        FDIC_PREPAID: 'fdic.gov/deposit/deposits/prepaid.html',
        USE_EXPENSIFY_FEES: 'use.expensify.com/fees',
    },

    LAYOUT_WIDTH: {
        WIDE: 'wide',
        NARROW: 'narrow',
        NONE: 'none',
    },

    ICON_TYPE_ICON: 'icon',
    ICON_TYPE_AVATAR: 'avatar',
    ICON_TYPE_WORKSPACE: 'workspace',

    ACTIVITY_INDICATOR_SIZE: {
        LARGE: 'large',
    },

    AVATAR_SIZE: {
        XLARGE: 'xlarge',
        LARGE: 'large',
        MEDIUM: 'medium',
        DEFAULT: 'default',
        SMALL: 'small',
        SMALLER: 'smaller',
        SUBSCRIPT: 'subscript',
        SMALL_SUBSCRIPT: 'small-subscript',
        MID_SUBSCRIPT: 'mid-subscript',
        LARGE_BORDERED: 'large-bordered',
        HEADER: 'header',
        MENTION_ICON: 'mention-icon',
        SMALL_NORMAL: 'small-normal',
    },
    COMPANY_CARD: {
        FEED_BANK_NAME: {
            MASTER_CARD: 'cdf',
            VISA: 'vcf',
            AMEX: 'gl1025',
            STRIPE: 'stripe',
            CITIBANK: 'oauth.citibank.com',
            CAPITAL_ONE: 'oauth.capitalone.com',
            BANK_OF_AMERICA: 'oauth.bankofamerica.com',
            CHASE: 'oauth.chase.com',
            BREX: 'oauth.brex.com',
            WELLS_FARGO: 'oauth.wellsfargo.com',
            AMEX_DIRECT: 'oauth.americanexpressfdx.com',
        },
        STEP_NAMES: ['1', '2', '3', '4'],
        STEP: {
            BANK_CONNECTION: 'BankConnection',
            ASSIGNEE: 'Assignee',
            CARD: 'Card',
            CARD_NAME: 'CardName',
            TRANSACTION_START_DATE: 'TransactionStartDate',
            CONFIRMATION: 'Confirmation',
        },
        TRANSACTION_START_DATE_OPTIONS: {
            FROM_BEGINNING: 'fromBeginning',
            CUSTOM: 'custom',
        },
    },
    EXPENSIFY_CARD: {
        NAME: 'expensifyCard',
        BANK: 'Expensify Card',
        FRAUD_TYPES: {
            DOMAIN: 'domain',
            INDIVIDUAL: 'individual',
            NONE: 'none',
        },
        VERIFICATION_STATE: {
            LOADING: 'loading',
            VERIFIED: 'verified',
            ON_WAITLIST: 'onWaitlist',
        },
        STATE: {
            STATE_NOT_ISSUED: 2,
            OPEN: 3,
            NOT_ACTIVATED: 4,
            STATE_DEACTIVATED: 5,
            CLOSED: 6,
            STATE_SUSPENDED: 7,
        },
        ACTIVE_STATES: cardActiveStates,
        HIDDEN_FROM_SEARCH_STATES: cardHiddenFromSearchStates,
        LIMIT_TYPES: {
            SMART: 'smart',
            MONTHLY: 'monthly',
            FIXED: 'fixed',
        },
        LIMIT_VALUE: 21474836,
        STEP_NAMES: ['1', '2', '3', '4', '5', '6'],
        STEP: {
            ASSIGNEE: 'Assignee',
            CARD_TYPE: 'CardType',
            LIMIT_TYPE: 'LimitType',
            LIMIT: 'Limit',
            CARD_NAME: 'CardName',
            CONFIRMATION: 'Confirmation',
        },
        CARD_TYPE: {
            PHYSICAL: 'physical',
            VIRTUAL: 'virtual',
        },
        FREQUENCY_SETTING: {
            DAILY: 'daily',
            MONTHLY: 'monthly',
        },
        MANAGE_EXPENSIFY_CARDS_ARTICLE_LINK: 'https://help.expensify.com/articles/new-expensify/expensify-card/Manage-Expensify-Cards',
    },
    COMPANY_CARDS: {
        CONNECTION_ERROR: 'connectionError',
        STEP: {
            SELECT_BANK: 'SelectBank',
            SELECT_FEED_TYPE: 'SelectFeedType',
            CARD_TYPE: 'CardType',
            CARD_INSTRUCTIONS: 'CardInstructions',
            CARD_NAME: 'CardName',
            CARD_DETAILS: 'CardDetails',
            BANK_CONNECTION: 'BankConnection',
            AMEX_CUSTOM_FEED: 'AmexCustomFeed',
        },
        CARD_TYPE: {
            AMEX: 'amex',
            VISA: 'visa',
            MASTERCARD: 'mastercard',
            STRIPE: 'stripe',
        },
        FEED_TYPE: {
            CUSTOM: 'customFeed',
            DIRECT: 'directFeed',
        },
        BANKS: {
            AMEX: 'American Express',
            BANK_OF_AMERICA: 'Bank of America',
            BREX: 'Brex',
            CAPITAL_ONE: 'Capital One',
            CHASE: 'Chase',
            CITI_BANK: 'Citibank',
            STRIPE: 'Stripe',
            WELLS_FARGO: 'Wells Fargo',
            OTHER: 'Other',
        },
        BANK_CONNECTIONS: {
            WELLS_FARGO: 'wellsfargo',
            BANK_OF_AMERICA: 'bankofamerica',
            CHASE: 'chase',
            BREX: 'brex',
            CAPITAL_ONE: 'capitalone',
            CITI_BANK: 'citibank',
            AMEX: 'americanexpressfdx',
        },
        AMEX_CUSTOM_FEED: {
            CORPORATE: 'American Express Corporate Cards',
            BUSINESS: 'American Express Business Cards',
            PERSONAL: 'American Express Personal Cards',
        },
        DELETE_TRANSACTIONS: {
            RESTRICT: 'corporate',
            ALLOW: 'personal',
        },
        CARD_LIST_THRESHOLD: 8,
        DEFAULT_EXPORT_TYPE: 'default',
        EXPORT_CARD_TYPES: {
            /**
             * Name of Card NVP for QBO custom export accounts
             */
            NVP_QUICKBOOKS_ONLINE_EXPORT_ACCOUNT: 'quickbooks_online_export_account',
            NVP_QUICKBOOKS_ONLINE_EXPORT_ACCOUNT_DEBIT: 'quickbooks_online_export_account_debit',

            /**
             * Name of Card NVP for NetSuite custom export accounts
             */
            NVP_NETSUITE_EXPORT_ACCOUNT: 'netsuite_export_payable_account',

            /**
             * Name of Card NVP for NetSuite custom vendors
             */
            NVP_NETSUITE_EXPORT_VENDOR: 'netsuite_export_vendor',

            /**
             * Name of Card NVP for Xero custom export accounts
             */
            NVP_XERO_EXPORT_BANK_ACCOUNT: 'xero_export_bank_account',

            /**
             * Name of Card NVP for Intacct custom export accounts
             */
            NVP_INTACCT_EXPORT_CHARGE_CARD: 'intacct_export_charge_card',

            /**
             * Name of card NVP for Intacct custom vendors
             */
            NVP_INTACCT_EXPORT_VENDOR: 'intacct_export_vendor',

            /**
             * Name of Card NVP for QuickBooks Desktop custom export accounts
             */
            NVP_QUICKBOOKS_DESKTOP_EXPORT_ACCOUNT_CREDIT: 'quickbooks_desktop_export_account_credit',

            /**
             * Name of Card NVP for QuickBooks Desktop custom export accounts
             */
            NVP_FINANCIALFORCE_EXPORT_VENDOR: 'financialforce_export_vendor',
        },
        EXPORT_CARD_POLICY_TYPES: {
            /**
             * Name of Card NVP for QBO custom export accounts
             */
            NVP_QUICKBOOKS_ONLINE_EXPORT_ACCOUNT_POLICY_ID: 'quickbooks_online_export_account_policy_id',
            NVP_QUICKBOOKS_ONLINE_EXPORT_ACCOUNT_DEBIT_POLICY_ID: 'quickbooks_online_export_account_debit_policy_id',

            /**
             * Name of Card NVP for NetSuite custom export accounts
             */
            NVP_NETSUITE_EXPORT_ACCOUNT_POLICY_ID: 'netsuite_export_payable_account_policy_id',

            /**
             * Name of Card NVP for NetSuite custom vendors
             */
            NVP_NETSUITE_EXPORT_VENDOR_POLICY_ID: 'netsuite_export_vendor_policy_id',

            /**
             * Name of Card NVP for Xero custom export accounts
             */
            NVP_XERO_EXPORT_BANK_ACCOUNT_POLICY_ID: 'xero_export_bank_account_policy_id',

            /**
             * Name of Card NVP for Intacct custom export accounts
             */
            NVP_INTACCT_EXPORT_CHARGE_CARD_POLICY_ID: 'intacct_export_charge_card_policy_id',

            /**
             * Name of card NVP for Intacct custom vendors
             */
            NVP_INTACCT_EXPORT_VENDOR_POLICY_ID: 'intacct_export_vendor_policy_id',

            /**
             * Name of Card NVP for QuickBooks Desktop custom export accounts
             */
            NVP_QUICKBOOKS_DESKTOP_EXPORT_ACCOUNT_CREDIT_POLICY_ID: 'quickbooks_desktop_export_account_credit_policy_id',

            /**
             * Name of Card NVP for QuickBooks Desktop custom export accounts
             */
            NVP_FINANCIALFORCE_EXPORT_VENDOR_POLICY_ID: 'financialforce_export_vendor_policy_id',
        },
    },
    AVATAR_ROW_SIZE: {
        DEFAULT: 4,
        LARGE_SCREEN: 8,
    },
    OPTION_MODE: {
        COMPACT: 'compact',
        DEFAULT: 'default',
    },
    SUBSCRIPTION: {
        TYPE: {
            ANNUAL: 'yearly2018',
            PAYPERUSE: 'monthly2018',
        },
    },
    get SUBSCRIPTION_PRICES() {
        return {
            [this.PAYMENT_CARD_CURRENCY.USD]: {
                [this.POLICY.TYPE.CORPORATE]: {
                    [this.SUBSCRIPTION.TYPE.ANNUAL]: 900,
                    [this.SUBSCRIPTION.TYPE.PAYPERUSE]: 1800,
                },
                [this.POLICY.TYPE.TEAM]: {
                    [this.SUBSCRIPTION.TYPE.ANNUAL]: 500,
                    [this.SUBSCRIPTION.TYPE.PAYPERUSE]: 1000,
                },
            },
            [this.PAYMENT_CARD_CURRENCY.AUD]: {
                [this.POLICY.TYPE.CORPORATE]: {
                    [this.SUBSCRIPTION.TYPE.ANNUAL]: 1500,
                    [this.SUBSCRIPTION.TYPE.PAYPERUSE]: 3000,
                },
                [this.POLICY.TYPE.TEAM]: {
                    [this.SUBSCRIPTION.TYPE.ANNUAL]: 700,
                    [this.SUBSCRIPTION.TYPE.PAYPERUSE]: 1400,
                },
            },
            [this.PAYMENT_CARD_CURRENCY.GBP]: {
                [this.POLICY.TYPE.CORPORATE]: {
                    [this.SUBSCRIPTION.TYPE.ANNUAL]: 700,
                    [this.SUBSCRIPTION.TYPE.PAYPERUSE]: 1400,
                },
                [this.POLICY.TYPE.TEAM]: {
                    [this.SUBSCRIPTION.TYPE.ANNUAL]: 400,
                    [this.SUBSCRIPTION.TYPE.PAYPERUSE]: 800,
                },
            },
            [this.PAYMENT_CARD_CURRENCY.NZD]: {
                [this.POLICY.TYPE.CORPORATE]: {
                    [this.SUBSCRIPTION.TYPE.ANNUAL]: 1600,
                    [this.SUBSCRIPTION.TYPE.PAYPERUSE]: 3200,
                },
                [this.POLICY.TYPE.TEAM]: {
                    [this.SUBSCRIPTION.TYPE.ANNUAL]: 800,
                    [this.SUBSCRIPTION.TYPE.PAYPERUSE]: 1600,
                },
            },
        };
    },
    REGEX: {
        SPECIAL_CHARS_WITHOUT_NEWLINE: /((?!\n)[()-\s\t])/g,
        DIGITS_AND_PLUS: /^\+?[0-9]*$/,
        ALPHABETIC_AND_LATIN_CHARS: /^[\p{Script=Latin} ]*$/u,
        NON_ALPHABETIC_AND_NON_LATIN_CHARS: /[^\p{Script=Latin}]/gu,
        POSITIVE_INTEGER: /^\d+$/,
        PO_BOX: /\b[P|p]?(OST|ost)?\.?\s*[O|o|0]?(ffice|FFICE)?\.?\s*[B|b][O|o|0]?[X|x]?\.?\s+[#]?(\d+)\b/,
        ANY_VALUE: /^.+$/,
        ZIP_CODE: /^[0-9]{5}(?:[- ][0-9]{4})?$/,
        INDUSTRY_CODE: /^[0-9]{6}$/,
        SSN_LAST_FOUR: /^(?!0000)[0-9]{4}$/,
        SSN_FULL_NINE: /^(?!0000)[0-9]{9}$/,
        NUMBER: /^[0-9]+$/,
        CARD_NUMBER: /^[0-9]{15,16}$/,
        CARD_SECURITY_CODE: /^[0-9]{3,4}$/,
        CARD_EXPIRATION_DATE: /^(0[1-9]|1[0-2])([^0-9])?([0-9]{4}|([0-9]{2}))$/,
        ROOM_NAME: /^#[\p{Ll}0-9-]{1,100}$/u,
        DOMAIN_BASE: '^(?:https?:\\/\\/)?(?:www\\.)?([^\\/]+)',

        // eslint-disable-next-line max-len, no-misleading-character-class
        EMOJI: /[\p{Extended_Pictographic}\u200d\u{1f1e6}-\u{1f1ff}\u{1f3fb}-\u{1f3ff}\u{e0020}-\u{e007f}\u20E3\uFE0F]|[#*0-9]\uFE0F?\u20E3/gu,
        // eslint-disable-next-line max-len, no-misleading-character-class, no-empty-character-class
        EMOJIS: /[\p{Extended_Pictographic}](\u200D[\p{Extended_Pictographic}]|[\u{1F3FB}-\u{1F3FF}]|[\u{E0020}-\u{E007F}]|\uFE0F|\u20E3)*|[\u{1F1E6}-\u{1F1FF}]{2}|[#*0-9]\uFE0F?\u20E3/du,
        // eslint-disable-next-line max-len, no-misleading-character-class
        EMOJI_SKIN_TONES: /[\u{1f3fb}-\u{1f3ff}]/gu,

        TAX_ID: /^\d{9}$/,
        NON_NUMERIC: /\D/g,
        ANY_SPACE: /\s/g,

        // Extract attachment's source from the data's html string
        ATTACHMENT_DATA: /(data-expensify-source|data-name)="([^"]+)"/g,

        EMOJI_NAME: /:[\p{L}0-9_+-]+:/gu,
        EMOJI_SUGGESTIONS: /:[\p{L}0-9_+-]{1,40}$/u,
        AFTER_FIRST_LINE_BREAK: /\n.*/g,
        LINE_BREAK: /\r\n|\r|\n/g,
        CODE_2FA: /^\d{6}$/,
        ATTACHMENT_ID: /chat-attachments\/(\d+)/,
        HAS_COLON_ONLY_AT_THE_BEGINNING: /^:[^:]+$/,
        HAS_AT_MOST_TWO_AT_SIGNS: /^@[^@]*@?[^@]*$/,
        EMPTY_COMMENT: /^(\s)*$/,
        SPECIAL_CHAR: /[,/?"{}[\]()&^%;`$=#<>!*]/g,
        FIRST_SPACE: /.+?(?=\s)/,

        get SPECIAL_CHAR_OR_EMOJI() {
            return new RegExp(`[~\\n\\s]|(_\\b(?!$))|${this.SPECIAL_CHAR.source}|${this.EMOJI.source}`, 'gu');
        },

        get SPACE_OR_EMOJI() {
            return new RegExp(`(\\s+|(?:${this.EMOJI.source})+)`, 'gu');
        },

        // Define the regular expression pattern to find a potential end of a mention suggestion:
        // It might be a space, a newline character, an emoji, or a special character (excluding underscores & tildes, which might be used in usernames)
        get MENTION_BREAKER() {
            return new RegExp(`[\\n\\s]|${this.SPECIAL_CHAR.source}|${this.EMOJI.source}`, 'gu');
        },

        get ALL_EMOJIS() {
            return new RegExp(this.EMOJIS, this.EMOJIS.flags.concat('g'));
        },

        MERGED_ACCOUNT_PREFIX: /^(MERGED_\d+@)/,
        ROUTES: {
            VALIDATE_LOGIN: /\/v($|(\/\/*))/,
            UNLINK_LOGIN: /\/u($|(\/\/*))/,
            REDUNDANT_SLASHES: /(\/{2,})|(\/$)/g,
        },
        TIME_STARTS_01: /^01:\d{2} [AP]M$/,
        TIME_FORMAT: /^\d{2}:\d{2} [AP]M$/,
        DATE_TIME_FORMAT: /^\d{2}-\d{2} \d{2}:\d{2} [AP]M$/,
        ILLEGAL_FILENAME_CHARACTERS: /\/|<|>|\*|"|:|\?|\\|\|/g,
        ENCODE_PERCENT_CHARACTER: /%(25)+/g,
        INVISIBLE_CHARACTERS_GROUPS: /[\p{C}\p{Z}]/gu,
        OTHER_INVISIBLE_CHARACTERS: /[\u3164]/g,
        REPORT_FIELD_TITLE: /{report:([a-zA-Z]+)}/g,
        PATH_WITHOUT_POLICY_ID: /\/w\/[a-zA-Z0-9]+(\/|$)/,
        POLICY_ID_FROM_PATH: /\/w\/([a-zA-Z0-9]+)(\/|$)/,
        SHORT_MENTION: new RegExp(`@[\\w\\-\\+\\'#@]+(?:\\.[\\w\\-\\'\\+]+)*(?![^\`]*\`)`, 'gim'),
        REPORT_ID_FROM_PATH: /\/r\/(\d+)/,
        DISTANCE_MERCHANT: /^[0-9.]+ \w+ @ (-|-\()?[^0-9.\s]{1,3} ?[0-9.]+\)? \/ \w+$/,
        WHITESPACE: /\s+/g,

        get EXPENSIFY_POLICY_DOMAIN_NAME() {
            return new RegExp(`${EXPENSIFY_POLICY_DOMAIN}([a-zA-Z0-9]+)\\${EXPENSIFY_POLICY_DOMAIN_EXTENSION}`);
        },

        /**
         * Matching task rule by group
         * Group 1: Start task rule with []
         * Group 2: Optional email group between \s+....\s* start rule with @+valid email or short mention
         * Group 3: Title is remaining characters
         */
        TASK_TITLE_WITH_OPTONAL_SHORT_MENTION: `^\\[\\]\\s+(?:@(?:${EMAIL_WITH_OPTIONAL_DOMAIN}))?\\s*([\\s\\S]*)`,
    },

    PRONOUNS: {
        PREFIX: '__predefined_',
        SELF_SELECT: '__predefined_selfSelect',
    },
    GUIDES_CALL_TASK_IDS: {
        CONCIERGE_DM: 'NewExpensifyConciergeDM',
        WORKSPACE_INITIAL: 'WorkspaceHome',
        WORKSPACE_PROFILE: 'WorkspaceProfile',
        WORKSPACE_INVOICES: 'WorkspaceSendInvoices',
        WORKSPACE_MEMBERS: 'WorkspaceManageMembers',
        WORKSPACE_EXPENSIFY_CARD: 'WorkspaceExpensifyCard',
        WORKSPACE_WORKFLOWS: 'WorkspaceWorkflows',
        WORKSPACE_COMPANY_CARDS: 'WorkspaceCompanyCards',
        WORKSPACE_BANK_ACCOUNT: 'WorkspaceBankAccount',
        WORKSPACE_SETTINGS: 'WorkspaceSettings',
        WORKSPACE_FEATURES: 'WorkspaceFeatures',
        WORKSPACE_RULES: 'WorkspaceRules',
    },
    EXPENSIFY_EMAILS_OBJECT: Object.entries(EMAIL).reduce((prev, [, email]) => {
        // eslint-disable-next-line no-param-reassign
        prev[email] = true;
        return prev;
    }, {} as Record<string, boolean>),
    EXPENSIFY_EMAILS: [
        EMAIL.ACCOUNTING,
        EMAIL.ACCOUNTS_PAYABLE,
        EMAIL.ADMIN,
        EMAIL.BILLS,
        EMAIL.CHRONOS,
        EMAIL.CONCIERGE,
        EMAIL.CONTRIBUTORS,
        EMAIL.FIRST_RESPONDER,
        EMAIL.HELP,
        EMAIL.INTEGRATION_TESTING_CREDS,
        EMAIL.NOTIFICATIONS,
        EMAIL.PAYROLL,
        EMAIL.QA,
        EMAIL.QA_TRAVIS,
        EMAIL.RECEIPTS,
        EMAIL.STUDENT_AMBASSADOR,
        EMAIL.SVFG,
    ] as string[],
    get EXPENSIFY_ACCOUNT_IDS() {
        return [
            this.ACCOUNT_ID.ACCOUNTING,
            this.ACCOUNT_ID.ACCOUNTS_PAYABLE,
            this.ACCOUNT_ID.ADMIN,
            this.ACCOUNT_ID.BILLS,
            this.ACCOUNT_ID.CHRONOS,
            this.ACCOUNT_ID.CONCIERGE,
            this.ACCOUNT_ID.CONTRIBUTORS,
            this.ACCOUNT_ID.FIRST_RESPONDER,
            this.ACCOUNT_ID.HELP,
            this.ACCOUNT_ID.INTEGRATION_TESTING_CREDS,
            this.ACCOUNT_ID.PAYROLL,
            this.ACCOUNT_ID.QA,
            this.ACCOUNT_ID.QA_TRAVIS,
            this.ACCOUNT_ID.RECEIPTS,
            this.ACCOUNT_ID.REWARDS,
            this.ACCOUNT_ID.STUDENT_AMBASSADOR,
            this.ACCOUNT_ID.SVFG,
        ].filter((id) => id !== -1);
    },

    // Emails that profile view is prohibited
    get RESTRICTED_EMAILS(): readonly string[] {
        return [this.EMAIL.NOTIFICATIONS];
    },
    // Account IDs that profile view is prohibited
    get RESTRICTED_ACCOUNT_IDS() {
        return [this.ACCOUNT_ID.NOTIFICATIONS];
    },

    // Auth limit is 60k for the column but we store edits and other metadata along the html so let's use a lower limit to accommodate for it.
    MAX_COMMENT_LENGTH: 10000,

    // Use the same value as MAX_COMMENT_LENGTH to ensure the entire comment is parsed. Note that applying markup is very resource-consuming.
    MAX_MARKUP_LENGTH: 10000,

    MAX_THREAD_REPLIES_PREVIEW: 99,

    // Character Limits
    FORM_CHARACTER_LIMIT: 50,
    STANDARD_LENGTH_LIMIT: 100,
    STANDARD_LIST_ITEM_LIMIT: 8,
    LEGAL_NAMES_CHARACTER_LIMIT: 150,
    LOGIN_CHARACTER_LIMIT: 254,
    CATEGORY_NAME_LIMIT: 256,
    TAG_NAME_LIMIT: 256,
    WORKSPACE_REPORT_FIELD_POLICY_MAX_LENGTH: 256,
    REPORT_NAME_LIMIT: 100,
    TITLE_CHARACTER_LIMIT: 100,
    DESCRIPTION_LIMIT: 1000,
    SEARCH_QUERY_LIMIT: 1000,
    WORKSPACE_NAME_CHARACTER_LIMIT: 80,
    STATE_CHARACTER_LIMIT: 32,

    AVATAR_CROP_MODAL: {
        // The next two constants control what is min and max value of the image crop scale.
        // Values define in how many times the image can be bigger than its container.
        // Notice: that values less than 1 mean that the image won't cover the container fully.
        MAX_SCALE: 3, // 3x scale is used commonly in different apps.
        MIN_SCALE: 1, // 1x min scale means that the image covers the container completely

        // This const defines the initial container size, before layout measurement.
        // Since size cant be null, we have to define some initial value.
        INITIAL_SIZE: 1, // 1 was chosen because there is a very low probability that initialized component will have such size.
    },
    MICROSECONDS_PER_MS: 1000,
    RED_BRICK_ROAD_PENDING_ACTION: {
        ADD: 'add',
        DELETE: 'delete',
        UPDATE: 'update',
    },
    BRICK_ROAD_INDICATOR_STATUS: {
        ERROR: 'error',
        INFO: 'info',
    },
    REPORT_DETAILS_MENU_ITEM: {
        MEMBERS: 'member',
        INVITE: 'invite',
        SETTINGS: 'settings',
        LEAVE_ROOM: 'leaveRoom',
        PRIVATE_NOTES: 'privateNotes',
        DOWNLOAD: 'download',
        EXPORT: 'export',
        DELETE: 'delete',
        MARK_AS_INCOMPLETE: 'markAsIncomplete',
        CANCEL_PAYMENT: 'cancelPayment',
        UNAPPROVE: 'unapprove',
        DEBUG: 'debug',
        GO_TO_WORKSPACE: 'goToWorkspace',
    },
    EDIT_REQUEST_FIELD: {
        AMOUNT: 'amount',
        CURRENCY: 'currency',
        DATE: 'date',
        DESCRIPTION: 'description',
        MERCHANT: 'merchant',
        CATEGORY: 'category',
        RECEIPT: 'receipt',
        DISTANCE: 'distance',
        DISTANCE_RATE: 'distanceRate',
        TAG: 'tag',
        TAX_RATE: 'taxRate',
        TAX_AMOUNT: 'taxAmount',
    },
    FOOTER: {
        EXPENSE_MANAGEMENT_URL: `${USE_EXPENSIFY_URL}/expense-management`,
        SPEND_MANAGEMENT_URL: `${USE_EXPENSIFY_URL}/spend-management`,
        EXPENSE_REPORTS_URL: `${USE_EXPENSIFY_URL}/expense-reports`,
        COMPANY_CARD_URL: `${USE_EXPENSIFY_URL}/company-credit-card`,
        RECIEPT_SCANNING_URL: `${USE_EXPENSIFY_URL}/receipt-scanning-app`,
        BILL_PAY_URL: `${USE_EXPENSIFY_URL}/bills`,
        INVOICES_URL: `${USE_EXPENSIFY_URL}/invoices`,
        PAYROLL_URL: `${USE_EXPENSIFY_URL}/payroll`,
        TRAVEL_URL: `${USE_EXPENSIFY_URL}/travel`,
        EXPENSIFY_APPROVED_URL: `${USE_EXPENSIFY_URL}/accountants`,
        PRESS_KIT_URL: 'https://we.are.expensify.com/press-kit',
        SUPPORT_URL: `${USE_EXPENSIFY_URL}/support`,
        TERMS_URL: `${EXPENSIFY_URL}/terms`,
        PRIVACY_URL: `${EXPENSIFY_URL}/privacy`,
        ABOUT_URL: 'https://we.are.expensify.com/how-we-got-here',
        BLOG_URL: 'https://blog.expensify.com/',
        JOBS_URL: 'https://we.are.expensify.com/apply',
        ORG_URL: 'https://expensify.org/',
        INVESTOR_RELATIONS_URL: 'https://ir.expensify.com/',
    },

    SOCIALS: {
        PODCAST: 'https://we.are.expensify.com/podcast',
        TWITTER: 'https://www.twitter.com/expensify',
        INSTAGRAM: 'https://www.instagram.com/expensify',
        FACEBOOK: 'https://www.facebook.com/expensify',
        LINKEDIN: 'https://www.linkedin.com/company/expensify',
    },

    // These split the maximum decimal value of a signed 64-bit number (9,223,372,036,854,775,807) into parts where none of them are too big to fit into a 32-bit number, so that we can
    // generate them each with a random number generator with only 32-bits of precision.
    MAX_64BIT_LEFT_PART: 92233,
    MAX_64BIT_MIDDLE_PART: 7203685,
    MAX_64BIT_RIGHT_PART: 4775807,
    INVALID_CATEGORY_NAME: '###',

    // When generating a random value to fit in 7 digits (for the `middle` or `right` parts above), this is the maximum value to multiply by Math.random().
    MAX_INT_FOR_RANDOM_7_DIGIT_VALUE: 10000000,
    IOS_KEYBOARD_SPACE_OFFSET: -30,

    API_REQUEST_TYPE: {
        READ: 'read',
        WRITE: 'write',
        MAKE_REQUEST_WITH_SIDE_EFFECTS: 'makeRequestWithSideEffects',
    },

    ERECEIPT_COLORS: {
        YELLOW: 'Yellow',
        ICE: 'Ice',
        BLUE: 'Blue',
        GREEN: 'Green',
        TANGERINE: 'Tangerine',
        PINK: 'Pink',
    },

    MAP_MARKER_SIZE: 20,

    QUICK_REACTIONS: [
        {
            name: '+1',
            code: '👍',
            types: ['👍🏿', '👍🏾', '👍🏽', '👍🏼', '👍🏻'],
        },
        {
            name: 'heart',
            code: '❤️',
        },
        {
            name: 'joy',
            code: '😂',
        },
        {
            name: 'fire',
            code: '🔥',
        },
    ],

    TFA_CODE_LENGTH: 6,
    CHAT_ATTACHMENT_TOKEN_KEY: 'X-Chat-Attachment-Token',

    SPACE_LENGTH: 1,

    ALL_COUNTRIES: {
        AF: 'Afghanistan',
        AX: 'Åland Islands',
        AL: 'Albania',
        DZ: 'Algeria',
        AS: 'American Samoa',
        AD: 'Andorra',
        AO: 'Angola',
        AI: 'Anguilla',
        AQ: 'Antarctica',
        AG: 'Antigua & Barbuda',
        AR: 'Argentina',
        AM: 'Armenia',
        AW: 'Aruba',
        AC: 'Ascension Island',
        AU: 'Australia',
        AT: 'Austria',
        AZ: 'Azerbaijan',
        BS: 'Bahamas',
        BH: 'Bahrain',
        BD: 'Bangladesh',
        BB: 'Barbados',
        BY: 'Belarus',
        BE: 'Belgium',
        BZ: 'Belize',
        BJ: 'Benin',
        BM: 'Bermuda',
        BT: 'Bhutan',
        BO: 'Bolivia',
        BA: 'Bosnia & Herzegovina',
        BW: 'Botswana',
        BR: 'Brazil',
        IO: 'British Indian Ocean Territory',
        VG: 'British Virgin Islands',
        BN: 'Brunei',
        BG: 'Bulgaria',
        BF: 'Burkina Faso',
        BI: 'Burundi',
        KH: 'Cambodia',
        CM: 'Cameroon',
        CA: 'Canada',
        CV: 'Cape Verde',
        BQ: 'Caribbean Netherlands',
        KY: 'Cayman Islands',
        CF: 'Central African Republic',
        TD: 'Chad',
        CL: 'Chile',
        CN: 'China',
        CX: 'Christmas Island',
        CC: 'Cocos (Keeling) Islands',
        CO: 'Colombia',
        KM: 'Comoros',
        CG: 'Congo - Brazzaville',
        CD: 'Congo - Kinshasa',
        CK: 'Cook Islands',
        CR: 'Costa Rica',
        CI: "Côte d'Ivoire",
        HR: 'Croatia',
        CU: 'Cuba',
        CW: 'Curaçao',
        CY: 'Cyprus',
        CZ: 'Czech Republic',
        DK: 'Denmark',
        DJ: 'Djibouti',
        DM: 'Dominica',
        DO: 'Dominican Republic',
        EC: 'Ecuador',
        EG: 'Egypt',
        SV: 'El Salvador',
        GQ: 'Equatorial Guinea',
        ER: 'Eritrea',
        EE: 'Estonia',
        ET: 'Ethiopia',
        FK: 'Falkland Islands',
        FO: 'Faroe Islands',
        FJ: 'Fiji',
        FI: 'Finland',
        FR: 'France',
        GF: 'French Guiana',
        PF: 'French Polynesia',
        TF: 'French Southern Territories',
        GA: 'Gabon',
        GM: 'Gambia',
        GE: 'Georgia',
        DE: 'Germany',
        GH: 'Ghana',
        GI: 'Gibraltar',
        GR: 'Greece',
        GL: 'Greenland',
        GD: 'Grenada',
        GP: 'Guadeloupe',
        GU: 'Guam',
        GT: 'Guatemala',
        GG: 'Guernsey',
        GN: 'Guinea',
        GW: 'Guinea-Bissau',
        GY: 'Guyana',
        HT: 'Haiti',
        HN: 'Honduras',
        HK: 'Hong Kong',
        HU: 'Hungary',
        IS: 'Iceland',
        IN: 'India',
        ID: 'Indonesia',
        IR: 'Iran',
        IQ: 'Iraq',
        IE: 'Ireland',
        IM: 'Isle of Man',
        IL: 'Israel',
        IT: 'Italy',
        JM: 'Jamaica',
        JP: 'Japan',
        JE: 'Jersey',
        JO: 'Jordan',
        KZ: 'Kazakhstan',
        KE: 'Kenya',
        KI: 'Kiribati',
        XK: 'Kosovo',
        KW: 'Kuwait',
        KG: 'Kyrgyzstan',
        LA: 'Laos',
        LV: 'Latvia',
        LB: 'Lebanon',
        LS: 'Lesotho',
        LR: 'Liberia',
        LY: 'Libya',
        LI: 'Liechtenstein',
        LT: 'Lithuania',
        LU: 'Luxembourg',
        MO: 'Macau',
        MK: 'Macedonia',
        MG: 'Madagascar',
        MW: 'Malawi',
        MY: 'Malaysia',
        MV: 'Maldives',
        ML: 'Mali',
        MT: 'Malta',
        MH: 'Marshall Islands',
        MQ: 'Martinique',
        MR: 'Mauritania',
        MU: 'Mauritius',
        YT: 'Mayotte',
        MX: 'Mexico',
        FM: 'Micronesia',
        MD: 'Moldova',
        MC: 'Monaco',
        MN: 'Mongolia',
        ME: 'Montenegro',
        MS: 'Montserrat',
        MA: 'Morocco',
        MZ: 'Mozambique',
        MM: 'Myanmar (Burma)',
        NA: 'Namibia',
        NR: 'Nauru',
        NP: 'Nepal',
        NL: 'Netherlands',
        NC: 'New Caledonia',
        NZ: 'New Zealand',
        NI: 'Nicaragua',
        NE: 'Niger',
        NG: 'Nigeria',
        NU: 'Niue',
        NF: 'Norfolk Island',
        KP: 'North Korea',
        MP: 'Northern Mariana Islands',
        NO: 'Norway',
        OM: 'Oman',
        PK: 'Pakistan',
        PW: 'Palau',
        PS: 'Palestinian Territories',
        PA: 'Panama',
        PG: 'Papua New Guinea',
        PY: 'Paraguay',
        PE: 'Peru',
        PH: 'Philippines',
        PN: 'Pitcairn Islands',
        PL: 'Poland',
        PT: 'Portugal',
        PR: 'Puerto Rico',
        QA: 'Qatar',
        RE: 'Réunion',
        RO: 'Romania',
        RU: 'Russia',
        RW: 'Rwanda',
        BL: 'Saint Barthélemy',
        WS: 'Samoa',
        SM: 'San Marino',
        ST: 'São Tomé & Príncipe',
        SA: 'Saudi Arabia',
        SN: 'Senegal',
        RS: 'Serbia',
        SC: 'Seychelles',
        SL: 'Sierra Leone',
        SG: 'Singapore',
        SX: 'Sint Maarten',
        SK: 'Slovakia',
        SI: 'Slovenia',
        SB: 'Solomon Islands',
        SO: 'Somalia',
        ZA: 'South Africa',
        GS: 'South Georgia & South Sandwich Islands',
        KR: 'South Korea',
        SS: 'South Sudan',
        ES: 'Spain',
        LK: 'Sri Lanka',
        SH: 'St. Helena',
        KN: 'St. Kitts & Nevis',
        LC: 'St. Lucia',
        MF: 'St. Martin',
        PM: 'St. Pierre & Miquelon',
        VC: 'St. Vincent & Grenadines',
        SD: 'Sudan',
        SR: 'Suriname',
        SJ: 'Svalbard & Jan Mayen',
        SZ: 'Swaziland',
        SE: 'Sweden',
        CH: 'Switzerland',
        SY: 'Syria',
        TW: 'Taiwan',
        TJ: 'Tajikistan',
        TZ: 'Tanzania',
        TH: 'Thailand',
        TL: 'Timor-Leste',
        TG: 'Togo',
        TK: 'Tokelau',
        TO: 'Tonga',
        TT: 'Trinidad & Tobago',
        TA: 'Tristan da Cunha',
        TN: 'Tunisia',
        TR: 'Turkey',
        TM: 'Turkmenistan',
        TC: 'Turks & Caicos Islands',
        TV: 'Tuvalu',
        UM: 'U.S. Outlying Islands',
        VI: 'U.S. Virgin Islands',
        UG: 'Uganda',
        UA: 'Ukraine',
        AE: 'United Arab Emirates',
        GB: 'United Kingdom',
        US: 'United States',
        UY: 'Uruguay',
        UZ: 'Uzbekistan',
        VU: 'Vanuatu',
        VA: 'Vatican City',
        VE: 'Venezuela',
        VN: 'Vietnam',
        WF: 'Wallis & Futuna',
        EH: 'Western Sahara',
        YE: 'Yemen',
        ZM: 'Zambia',
        ZW: 'Zimbabwe',
    },

    ALL_EUROPEAN_COUNTRIES: {
        AL: 'Albania',
        AD: 'Andorra',
        AT: 'Austria',
        BY: 'Belarus',
        BE: 'Belgium',
        BA: 'Bosnia & Herzegovina',
        BG: 'Bulgaria',
        HR: 'Croatia',
        CY: 'Cyprus',
        CZ: 'Czech Republic',
        DK: 'Denmark',
        EE: 'Estonia',
        FO: 'Faroe Islands',
        FI: 'Finland',
        FR: 'France',
        GE: 'Georgia',
        DE: 'Germany',
        GI: 'Gibraltar',
        GR: 'Greece',
        GL: 'Greenland',
        HU: 'Hungary',
        IS: 'Iceland',
        IE: 'Ireland',
        IM: 'Isle of Man',
        IT: 'Italy',
        JE: 'Jersey',
        XK: 'Kosovo',
        LV: 'Latvia',
        LI: 'Liechtenstein',
        LT: 'Lithuania',
        LU: 'Luxembourg',
        MT: 'Malta',
        MD: 'Moldova',
        MC: 'Monaco',
        ME: 'Montenegro',
        NL: 'Netherlands',
        MK: 'North Macedonia',
        NO: 'Norway',
        PL: 'Poland',
        PT: 'Portugal',
        RO: 'Romania',
        RU: 'Russia',
        SM: 'San Marino',
        RS: 'Serbia',
        SK: 'Slovakia',
        SI: 'Slovenia',
        ES: 'Spain',
        SJ: 'Svalbard & Jan Mayen',
        SE: 'Sweden',
        CH: 'Switzerland',
        TR: 'Turkey',
        UA: 'Ukraine',
        GB: 'United Kingdom',
        VA: 'Vatican City',
    },

    // Sources: https://github.com/Expensify/App/issues/14958#issuecomment-1442138427
    // https://github.com/Expensify/App/issues/14958#issuecomment-1456026810
    COUNTRY_ZIP_REGEX_DATA: {
        AC: {
            regex: /^ASCN 1ZZ$/,
            samples: 'ASCN 1ZZ',
        },
        AD: {
            regex: /^AD[1-7]0\d$/,
            samples: 'AD206, AD403, AD106, AD406',
        },

        // We have kept the empty object for the countries which do not have any zip code validation
        // to ensure consistency so that the amount of countries displayed and in this object are same
        AE: {},
        AF: {
            regex: /^\d{4}$/,
            samples: '9536, 1476, 3842, 7975',
        },
        AG: {},
        AI: {
            regex: /^AI-2640$/,
            samples: 'AI-2640',
        },
        AL: {
            regex: /^\d{4}$/,
            samples: '1631, 9721, 2360, 5574',
        },
        AM: {
            regex: /^\d{4}$/,
            samples: '5581, 7585, 8434, 2492',
        },
        AO: {},
        AQ: {},
        AR: {
            regex: /^((?:[A-HJ-NP-Z])?\d{4})([A-Z]{3})?$/,
            samples: 'Q7040GFQ, K2178ZHR, P6240EJG, J6070IAE',
        },
        AS: {
            regex: /^96799$/,
            samples: '96799',
        },
        AT: {
            regex: /^\d{4}$/,
            samples: '4223, 2052, 3544, 5488',
        },
        AU: {
            regex: /^\d{4}$/,
            samples: '7181, 7735, 9169, 8780',
        },
        AW: {},
        AX: {
            regex: /^22\d{3}$/,
            samples: '22270, 22889, 22906, 22284',
        },
        AZ: {
            regex: /^(AZ) (\d{4})$/,
            samples: 'AZ 6704, AZ 5332, AZ 3907, AZ 6892',
        },
        BA: {
            regex: /^\d{5}$/,
            samples: '62722, 80420, 44595, 74614',
        },
        BB: {
            regex: /^BB\d{5}$/,
            samples: 'BB64089, BB17494, BB73163, BB25752',
        },
        BD: {
            regex: /^\d{4}$/,
            samples: '8585, 8175, 7381, 0154',
        },
        BE: {
            regex: /^\d{4}$/,
            samples: '7944, 5303, 6746, 7921',
        },
        BF: {},
        BG: {
            regex: /^\d{4}$/,
            samples: '6409, 7657, 1206, 7908',
        },
        BH: {
            regex: /^\d{3}\d?$/,
            samples: '047, 1116, 490, 631',
        },
        BI: {},
        BJ: {},
        BL: {
            regex: /^97133$/,
            samples: '97133',
        },
        BM: {
            regex: /^[A-Z]{2} ?[A-Z0-9]{2}$/,
            samples: 'QV9P, OSJ1, PZ 3D, GR YK',
        },
        BN: {
            regex: /^[A-Z]{2} ?\d{4}$/,
            samples: 'PF 9925, TH1970, SC 4619, NF0781',
        },
        BO: {},
        BQ: {},
        BR: {
            regex: /^\d{5}-?\d{3}$/,
            samples: '18816-403, 95177-465, 43447-782, 39403-136',
        },
        BS: {},
        BT: {
            regex: /^\d{5}$/,
            samples: '28256, 52484, 30608, 93524',
        },
        BW: {},
        BY: {
            regex: /^\d{6}$/,
            samples: '504154, 360246, 741167, 895047',
        },
        BZ: {},
        CA: {
            regex: /^[ABCEGHJKLMNPRSTVXY]\d[ABCEGHJ-NPRSTV-Z] ?\d[ABCEGHJ-NPRSTV-Z]\d$/,
            samples: 'S1A7K8, Y5H 4G6, H9V0P2, H1A1B5',
        },
        CC: {
            regex: /^6799$/,
            samples: '6799',
        },
        CD: {},
        CF: {},
        CG: {},
        CH: {
            regex: /^\d{4}$/,
            samples: '6370, 5271, 7873, 8220',
        },
        CI: {},
        CK: {},
        CL: {
            regex: /^\d{7}$/,
            samples: '7565829, 8702008, 3161669, 1607703',
        },
        CM: {},
        CN: {
            regex: /^\d{6}$/,
            samples: '240543, 870138, 295528, 861683',
        },
        CO: {
            regex: /^\d{6}$/,
            samples: '678978, 775145, 823943, 913970',
        },
        CR: {
            regex: /^\d{5}$/,
            samples: '28256, 52484, 30608, 93524',
        },
        CU: {
            regex: /^(?:CP)?(\d{5})$/,
            samples: '28256, 52484, 30608, 93524',
        },
        CV: {
            regex: /^\d{4}$/,
            samples: '9056, 8085, 0491, 4627',
        },
        CW: {},
        CX: {
            regex: /^6798$/,
            samples: '6798',
        },
        CY: {
            regex: /^\d{4}$/,
            samples: '9301, 2478, 1981, 6162',
        },
        CZ: {
            regex: /^\d{3} ?\d{2}$/,
            samples: '150 56, 50694, 229 08, 82811',
        },
        DE: {
            regex: /^\d{5}$/,
            samples: '33185, 37198, 81711, 44262',
        },
        DJ: {},
        DK: {
            regex: /^\d{4}$/,
            samples: '1429, 2457, 0637, 5764',
        },
        DM: {},
        DO: {
            regex: /^\d{5}$/,
            samples: '11877, 95773, 93875, 98032',
        },
        DZ: {
            regex: /^\d{5}$/,
            samples: '26581, 64621, 57550, 72201',
        },
        EC: {
            regex: /^\d{6}$/,
            samples: '541124, 873848, 011495, 334509',
        },
        EE: {
            regex: /^\d{5}$/,
            samples: '87173, 01127, 73214, 52381',
        },
        EG: {
            regex: /^\d{5}$/,
            samples: '98394, 05129, 91463, 77359',
        },
        EH: {
            regex: /^\d{5}$/,
            samples: '30577, 60264, 16487, 38593',
        },
        ER: {},
        ES: {
            regex: /^\d{5}$/,
            samples: '03315, 00413, 23179, 89324',
        },
        ET: {
            regex: /^\d{4}$/,
            samples: '6269, 8498, 4514, 7820',
        },
        FI: {
            regex: /^\d{5}$/,
            samples: '21859, 72086, 22422, 03774',
        },
        FJ: {},
        FK: {
            regex: /^FIQQ 1ZZ$/,
            samples: 'FIQQ 1ZZ',
        },
        FM: {
            regex: /^(9694[1-4])(?:[ -](\d{4}))?$/,
            samples: '96942-9352, 96944-4935, 96941 9065, 96943-5369',
        },
        FO: {
            regex: /^\d{3}$/,
            samples: '334, 068, 741, 787',
        },
        FR: {
            regex: /^\d{2} ?\d{3}$/,
            samples: '25822, 53 637, 55354, 82522',
        },
        GA: {},
        GB: {
            regex: /^[A-Z]{1,2}[0-9R][0-9A-Z]?\s*([0-9][ABD-HJLNP-UW-Z]{2})?$/,
            samples: 'LA102UX, BL2F8FX, BD1S9LU, WR4G 6LH, W1U',
        },
        GD: {},
        GE: {
            regex: /^\d{4}$/,
            samples: '1232, 9831, 4717, 9428',
        },
        GF: {
            regex: /^9[78]3\d{2}$/,
            samples: '98380, 97335, 98344, 97300',
        },
        GG: {
            regex: /^GY\d[\dA-Z]? ?\d[ABD-HJLN-UW-Z]{2}$/,
            samples: 'GY757LD, GY6D 6XL, GY3Y2BU, GY85 1YO',
        },
        GH: {},
        GI: {
            regex: /^GX11 1AA$/,
            samples: 'GX11 1AA',
        },
        GL: {
            regex: /^39\d{2}$/,
            samples: '3964, 3915, 3963, 3956',
        },
        GM: {},
        GN: {
            regex: /^\d{3}$/,
            samples: '465, 994, 333, 078',
        },
        GP: {
            regex: /^9[78][01]\d{2}$/,
            samples: '98069, 97007, 97147, 97106',
        },
        GQ: {},
        GR: {
            regex: /^\d{3} ?\d{2}$/,
            samples: '98654, 319 78, 127 09, 590 52',
        },
        GS: {
            regex: /^SIQQ 1ZZ$/,
            samples: 'SIQQ 1ZZ',
        },
        GT: {
            regex: /^\d{5}$/,
            samples: '30553, 69925, 09376, 83719',
        },
        GU: {
            regex: /^((969)[1-3][0-2])$/,
            samples: '96922, 96932, 96921, 96911',
        },
        GW: {
            regex: /^\d{4}$/,
            samples: '1742, 7941, 4437, 7728',
        },
        GY: {},
        HK: {
            regex: /^999077$|^$/,
            samples: '999077',
        },
        HN: {
            regex: /^\d{5}$/,
            samples: '86238, 78999, 03594, 30406',
        },
        HR: {
            regex: /^\d{5}$/,
            samples: '85240, 80710, 78235, 98766',
        },
        HT: {
            regex: /^(?:HT)?(\d{4})$/,
            samples: '5101, HT6991, HT3871, 1126',
        },
        HU: {
            regex: /^\d{4}$/,
            samples: '0360, 2604, 3362, 4775',
        },
        ID: {
            regex: /^\d{5}$/,
            samples: '60993, 52656, 16521, 34931',
        },
        IE: {},
        IL: {
            regex: /^\d{5}(?:\d{2})?$/,
            samples: '74213, 6978354, 2441689, 4971551',
        },
        IM: {
            regex: /^IM\d[\dA-Z]? ?\d[ABD-HJLN-UW-Z]{2}$/,
            samples: 'IM2X1JP, IM4V 9JU, IM3B1UP, IM8E 5XF',
        },
        IN: {
            regex: /^\d{6}$/,
            samples: '946956, 143659, 243258, 938385',
        },
        IO: {
            regex: /^BBND 1ZZ$/,
            samples: 'BBND 1ZZ',
        },
        IQ: {
            regex: /^\d{5}$/,
            samples: '63282, 87817, 38580, 47725',
        },
        IR: {
            regex: /^\d{5}-?\d{5}$/,
            samples: '0666174250, 6052682188, 02360-81920, 25102-08646',
        },
        IS: {
            regex: /^\d{3}$/,
            samples: '408, 013, 001, 936',
        },
        IT: {
            regex: /^\d{5}$/,
            samples: '31701, 61341, 92781, 45609',
        },
        JE: {
            regex: /^JE\d[\dA-Z]? ?\d[ABD-HJLN-UW-Z]{2}$/,
            samples: 'JE0D 2EX, JE59 2OF, JE1X1ZW, JE0V 1SO',
        },
        JM: {},
        JO: {
            regex: /^\d{5}$/,
            samples: '20789, 02128, 52170, 40284',
        },
        JP: {
            regex: /^\d{3}-?\d{4}$/,
            samples: '5429642, 046-1544, 6463599, 368-5362',
        },
        KE: {
            regex: /^\d{5}$/,
            samples: '33043, 98830, 59324, 42876',
        },
        KG: {
            regex: /^\d{6}$/,
            samples: '500371, 176592, 184133, 225279',
        },
        KH: {
            regex: /^\d{5,6}$/,
            samples: '220281, 18824, 35379, 09570',
        },
        KI: {
            regex: /^KI\d{4}$/,
            samples: 'KI0104, KI0109, KI0112, KI0306',
        },
        KM: {},
        KN: {
            regex: /^KN\d{4}(-\d{4})?$/,
            samples: 'KN2522, KN2560-3032, KN3507, KN4440',
        },
        KP: {},
        KR: {
            regex: /^\d{5}$/,
            samples: '67417, 66648, 08359, 93750',
        },
        KW: {
            regex: /^\d{5}$/,
            samples: '74840, 53309, 71276, 59262',
        },
        KY: {
            regex: /^KY\d-\d{4}$/,
            samples: 'KY0-3078, KY1-7812, KY8-3729, KY3-4664',
        },
        KZ: {
            regex: /^\d{6}$/,
            samples: '129113, 976562, 226811, 933781',
        },
        LA: {
            regex: /^\d{5}$/,
            samples: '08875, 50779, 87756, 75932',
        },
        LB: {
            regex: /^(?:\d{4})(?: ?(?:\d{4}))?$/,
            samples: '5436 1302, 9830 7470, 76911911, 9453 1306',
        },
        LC: {
            regex: /^(LC)?\d{2} ?\d{3}$/,
            samples: '21080, LC99127, LC24 258, 51 740',
        },
        LI: {
            regex: /^\d{4}$/,
            samples: '6644, 2852, 4630, 4541',
        },
        LK: {
            regex: /^\d{5}$/,
            samples: '44605, 27721, 90695, 65514',
        },
        LR: {
            regex: /^\d{4}$/,
            samples: '6644, 2852, 4630, 4541',
        },
        LS: {
            regex: /^\d{3}$/,
            samples: '779, 803, 104, 897',
        },
        LT: {
            regex: /^((LT)[-])?(\d{5})$/,
            samples: 'LT-22248, LT-12796, 69822, 37280',
        },
        LU: {
            regex: /^((L)[-])?(\d{4})$/,
            samples: '5469, L-4476, 6304, 9739',
        },
        LV: {
            regex: /^((LV)[-])?\d{4}$/,
            samples: '9344, LV-5030, LV-0132, 8097',
        },
        LY: {},
        MA: {
            regex: /^\d{5}$/,
            samples: '50219, 95871, 80907, 79804',
        },
        MC: {
            regex: /^980\d{2}$/,
            samples: '98084, 98041, 98070, 98062',
        },
        MD: {
            regex: /^(MD[-]?)?(\d{4})$/,
            samples: '6250, MD-9681, MD3282, MD-0652',
        },
        ME: {
            regex: /^\d{5}$/,
            samples: '87622, 92688, 23129, 59566',
        },
        MF: {
            regex: /^9[78][01]\d{2}$/,
            samples: '97169, 98180, 98067, 98043',
        },
        MG: {
            regex: /^\d{3}$/,
            samples: '854, 084, 524, 064',
        },
        MH: {
            regex: /^((969)[6-7][0-9])(-\d{4})?/,
            samples: '96962, 96969, 96970-8530, 96960-3226',
        },
        MK: {
            regex: /^\d{4}$/,
            samples: '8299, 6904, 6144, 9753',
        },
        ML: {},
        MM: {
            regex: /^\d{5}$/,
            samples: '59188, 93943, 40829, 69981',
        },
        MN: {
            regex: /^\d{5}$/,
            samples: '94129, 29906, 53374, 80141',
        },
        MO: {},
        MP: {
            regex: /^(9695[012])(?:[ -](\d{4}))?$/,
            samples: '96952 3162, 96950 1567, 96951 2994, 96950 8745',
        },
        MQ: {
            regex: /^9[78]2\d{2}$/,
            samples: '98297, 97273, 97261, 98282',
        },
        MR: {},
        MS: {
            regex: /^[Mm][Ss][Rr]\s{0,1}\d{4}$/,
            samples: 'MSR1110, MSR1230, MSR1250, MSR1330',
        },
        MT: {
            regex: /^[A-Z]{3} [0-9]{4}|[A-Z]{2}[0-9]{2}|[A-Z]{2} [0-9]{2}|[A-Z]{3}[0-9]{4}|[A-Z]{3}[0-9]{2}|[A-Z]{3} [0-9]{2}$/,
            samples: 'DKV 8196, KSU9264, QII0259, HKH 1020',
        },
        MU: {
            regex: /^([0-9A-R]\d{4})$/,
            samples: 'H8310, 52591, M9826, F5810',
        },
        MV: {
            regex: /^\d{5}$/,
            samples: '16354, 20857, 50991, 72527',
        },
        MW: {},
        MX: {
            regex: /^\d{5}$/,
            samples: '71530, 76424, 73811, 50503',
        },
        MY: {
            regex: /^\d{5}$/,
            samples: '75958, 15826, 86715, 37081',
        },
        MZ: {
            regex: /^\d{4}$/,
            samples: '0902, 6258, 7826, 7150',
        },
        NA: {
            regex: /^\d{5}$/,
            samples: '68338, 63392, 21820, 61211',
        },
        NC: {
            regex: /^988\d{2}$/,
            samples: '98865, 98813, 98820, 98855',
        },
        NE: {
            regex: /^\d{4}$/,
            samples: '9790, 3270, 2239, 0400',
        },
        NF: {
            regex: /^2899$/,
            samples: '2899',
        },
        NG: {
            regex: /^\d{6}$/,
            samples: '289096, 223817, 199970, 840648',
        },
        NI: {
            regex: /^\d{5}$/,
            samples: '86308, 60956, 49945, 15470',
        },
        NL: {
            regex: /^\d{4} ?[A-Z]{2}$/,
            samples: '6998 VY, 5390 CK, 2476 PS, 8873OX',
        },
        NO: {
            regex: /^\d{4}$/,
            samples: '0711, 4104, 2683, 5015',
        },
        NP: {
            regex: /^\d{5}$/,
            samples: '42438, 73964, 66400, 33976',
        },
        NR: {
            regex: /^(NRU68)$/,
            samples: 'NRU68',
        },
        NU: {
            regex: /^(9974)$/,
            samples: '9974',
        },
        NZ: {
            regex: /^\d{4}$/,
            samples: '7015, 0780, 4109, 1422',
        },
        OM: {
            regex: /^(?:PC )?\d{3}$/,
            samples: 'PC 851, PC 362, PC 598, PC 499',
        },
        PA: {
            regex: /^\d{4}$/,
            samples: '0711, 4104, 2683, 5015',
        },
        PE: {
            regex: /^\d{5}$/,
            samples: '10013, 12081, 14833, 24615',
        },
        PF: {
            regex: /^987\d{2}$/,
            samples: '98755, 98710, 98748, 98791',
        },
        PG: {
            regex: /^\d{3}$/,
            samples: '193, 166, 880, 553',
        },
        PH: {
            regex: /^\d{4}$/,
            samples: '0137, 8216, 2876, 0876',
        },
        PK: {
            regex: /^\d{5}$/,
            samples: '78219, 84497, 62102, 12564',
        },
        PL: {
            regex: /^\d{2}-\d{3}$/,
            samples: '63-825, 26-714, 05-505, 15-200',
        },
        PM: {
            regex: /^(97500)$/,
            samples: '97500',
        },
        PN: {
            regex: /^PCRN 1ZZ$/,
            samples: 'PCRN 1ZZ',
        },
        PR: {
            regex: /^(00[679]\d{2})(?:[ -](\d{4}))?$/,
            samples: '00989 3603, 00639 0720, 00707-9803, 00610 7362',
        },
        PS: {
            regex: /^(00[679]\d{2})(?:[ -](\d{4}))?$/,
            samples: '00748, 00663, 00779-4433, 00934 1559',
        },
        PT: {
            regex: /^\d{4}-\d{3}$/,
            samples: '0060-917, 4391-979, 5551-657, 9961-093',
        },
        PW: {
            regex: /^(969(?:39|40))(?:[ -](\d{4}))?$/,
            samples: '96940, 96939, 96939 6004, 96940-1871',
        },
        PY: {
            regex: /^\d{4}$/,
            samples: '7895, 5835, 8783, 5887',
        },
        QA: {},
        RE: {
            regex: /^9[78]4\d{2}$/,
            samples: '98445, 97404, 98421, 98434',
        },
        RO: {
            regex: /^\d{6}$/,
            samples: '935929, 407608, 637434, 174574',
        },
        RS: {
            regex: /^\d{5,6}$/,
            samples: '929863, 259131, 687739, 07011',
        },
        RU: {
            regex: /^\d{6}$/,
            samples: '138294, 617323, 307906, 981238',
        },
        RW: {},
        SA: {
            regex: /^\d{5}(-{1}\d{4})?$/,
            samples: '86020-1256, 72375, 70280, 96328',
        },
        SB: {},
        SC: {},
        SD: {
            regex: /^\d{5}$/,
            samples: '78219, 84497, 62102, 12564',
        },
        SE: {
            regex: /^\d{3} ?\d{2}$/,
            samples: '095 39, 41052, 84687, 563 66',
        },
        SG: {
            regex: /^\d{6}$/,
            samples: '606542, 233985, 036755, 265255',
        },
        SH: {
            regex: /^(?:ASCN|TDCU|STHL) 1ZZ$/,
            samples: 'STHL 1ZZ, ASCN 1ZZ, TDCU 1ZZ',
        },
        SI: {
            regex: /^\d{4}$/,
            samples: '6898, 3413, 2031, 5732',
        },
        SJ: {
            regex: /^\d{4}$/,
            samples: '7616, 3163, 5769, 0237',
        },
        SK: {
            regex: /^\d{3} ?\d{2}$/,
            samples: '594 52, 813 34, 867 67, 41814',
        },
        SL: {},
        SM: {
            regex: /^4789\d$/,
            samples: '47894, 47895, 47893, 47899',
        },
        SN: {
            regex: /^[1-8]\d{4}$/,
            samples: '48336, 23224, 33261, 82430',
        },
        SO: {},
        SR: {},
        SS: {
            regex: /^[A-Z]{2} ?\d{5}$/,
            samples: 'JQ 80186, CU 46474, DE33738, MS 59107',
        },
        ST: {},
        SV: {},
        SX: {},
        SY: {},
        SZ: {
            regex: /^[HLMS]\d{3}$/,
            samples: 'H458, L986, M477, S916',
        },
        TA: {
            regex: /^TDCU 1ZZ$/,
            samples: 'TDCU 1ZZ',
        },
        TC: {
            regex: /^TKCA 1ZZ$/,
            samples: 'TKCA 1ZZ',
        },
        TD: {},
        TF: {},
        TG: {},
        TH: {
            regex: /^\d{5}$/,
            samples: '30706, 18695, 21044, 42496',
        },
        TJ: {
            regex: /^\d{6}$/,
            samples: '381098, 961344, 519925, 667883',
        },
        TK: {},
        TL: {},
        TM: {
            regex: /^\d{6}$/,
            samples: '544985, 164362, 425224, 374603',
        },
        TN: {
            regex: /^\d{4}$/,
            samples: '6075, 7340, 2574, 8988',
        },
        TO: {},
        TR: {
            regex: /^\d{5}$/,
            samples: '42524, 81057, 50859, 42677',
        },
        TT: {
            regex: /^\d{6}$/,
            samples: '041238, 033990, 763476, 981118',
        },
        TV: {},
        TW: {
            regex: /^\d{3}(?:\d{2})?$/,
            samples: '21577, 76068, 68698, 08912',
        },
        TZ: {},
        UA: {
            regex: /^\d{5}$/,
            samples: '10629, 81138, 15668, 30055',
        },
        UG: {},
        UM: {},
        US: {
            regex: /^[0-9]{5}(?:[- ][0-9]{4})?$/,
            samples: '12345, 12345-1234, 12345 1234',
        },
        UY: {
            regex: /^\d{5}$/,
            samples: '40073, 30136, 06583, 00021',
        },
        UZ: {
            regex: /^\d{6}$/,
            samples: '205122, 219713, 441699, 287471',
        },
        VA: {
            regex: /^(00120)$/,
            samples: '00120',
        },
        VC: {
            regex: /^VC\d{4}$/,
            samples: 'VC0600, VC0176, VC0616, VC4094',
        },
        VE: {
            regex: /^\d{4}$/,
            samples: '9692, 1953, 6680, 8302',
        },
        VG: {
            regex: /^VG\d{4}$/,
            samples: 'VG1204, VG7387, VG3431, VG6021',
        },
        VI: {
            regex: /^(008(?:(?:[0-4]\d)|(?:5[01])))(?:[ -](\d{4}))?$/,
            samples: '00820, 00804 2036, 00825 3344, 00811-5900',
        },
        VN: {
            regex: /^\d{6}$/,
            samples: '133836, 748243, 894060, 020597',
        },
        VU: {},
        WF: {
            regex: /^986\d{2}$/,
            samples: '98692, 98697, 98698, 98671',
        },
        WS: {
            regex: /^WS[1-2]\d{3}$/,
            samples: 'WS1349, WS2798, WS1751, WS2090',
        },
        XK: {
            regex: /^[1-7]\d{4}$/,
            samples: '56509, 15863, 46644, 21896',
        },
        YE: {},
        YT: {
            regex: /^976\d{2}$/,
            samples: '97698, 97697, 97632, 97609',
        },
        ZA: {
            regex: /^\d{4}$/,
            samples: '6855, 5179, 6956, 7147',
        },
        ZM: {
            regex: /^\d{5}$/,
            samples: '77603, 97367, 80454, 94484',
        },
        ZW: {},
    },

    GENERIC_ZIP_CODE_REGEX: /^(?:(?![\s-])[\w -]{0,9}[\w])?$/,

    // Values for checking if polyfill is required on a platform
    POLYFILL_TEST: {
        STYLE: 'currency',
        CURRENCY: 'XAF',
        FORMAT: 'symbol',
        SAMPLE_INPUT: '123456.789',
        EXPECTED_OUTPUT: 'FCFA 123,457',
    },

    PATHS_TO_TREAT_AS_EXTERNAL: ['NewExpensify.dmg', 'docs/index.html'],

    // Test tool menu parameters
    TEST_TOOL: {
        // Number of concurrent taps to open then the Test modal menu
        NUMBER_OF_TAPS: 4,
    },

    MENU_HELP_URLS: {
        LEARN_MORE: 'https://www.expensify.com',
        DOCUMENTATION: 'https://github.com/Expensify/App/blob/main/README.md',
        COMMUNITY_DISCUSSIONS: 'https://expensify.slack.com/archives/C01GTK53T8Q',
        SEARCH_ISSUES: 'https://github.com/Expensify/App/issues',
    },

    BOOK_TRAVEL_DEMO_URL: 'https://calendly.com/d/ck2z-xsh-q97/expensify-travel-demo-travel-page',
    TRAVEL_DOT_URL: 'https://travel.expensify.com',
    STAGING_TRAVEL_DOT_URL: 'https://staging.travel.expensify.com',
    TRIP_ID_PATH: (tripID?: string) => (tripID ? `trips/${tripID}` : undefined),
    TRIP_SUPPORT: '/support',
    SPOTNANA_TMC_ID: '8e8e7258-1cf3-48c0-9cd1-fe78a6e31eed',
    STAGING_SPOTNANA_TMC_ID: '7a290c6e-5328-4107-aff6-e48765845b81',
    SCREEN_READER_STATES: {
        ALL: 'all',
        ACTIVE: 'active',
        DISABLED: 'disabled',
    },
    SPACE_CHARACTER_WIDTH: 4,

    // The attribute used in the SelectionScraper.js helper to query all the DOM elements
    // that should be removed from the copied contents in the getHTMLOfSelection() method
    SELECTION_SCRAPER_HIDDEN_ELEMENT: 'selection-scrapper-hidden-element',
    INNER_BOX_SHADOW_ELEMENT: 'inner-box-shadow-element',
    MODERATION: {
        MODERATOR_DECISION_PENDING: 'pending',
        MODERATOR_DECISION_PENDING_HIDE: 'pendingHide',
        MODERATOR_DECISION_PENDING_REMOVE: 'pendingRemove',
        MODERATOR_DECISION_APPROVED: 'approved',
        MODERATOR_DECISION_HIDDEN: 'hidden',
        FLAG_SEVERITY_SPAM: 'spam',
        FLAG_SEVERITY_INCONSIDERATE: 'inconsiderate',
        FLAG_SEVERITY_INTIMIDATION: 'intimidation',
        FLAG_SEVERITY_BULLYING: 'bullying',
        FLAG_SEVERITY_HARASSMENT: 'harassment',
        FLAG_SEVERITY_ASSAULT: 'assault',
    },
    EMOJI_PICKER_TEXT_INPUT_SIZES: 152,
    QR: {
        DEFAULT_LOGO_SIZE_RATIO: 0.25,
        DEFAULT_LOGO_MARGIN_RATIO: 0.02,
        EXPENSIFY_LOGO_SIZE_RATIO: 0.22,
        EXPENSIFY_LOGO_MARGIN_RATIO: 0.03,
    },

    /**
     * Acceptable values for the `role` attribute on react native components.
     *
     * **IMPORTANT:** Not for use with the `accessibilityRole` prop, as it accepts different values, and new components
     * should use the `role` prop instead.
     */
    ROLE: {
        /** Use for elements with important, time-sensitive information. */
        ALERT: 'alert',
        /** Use for elements that act as buttons. */
        BUTTON: 'button',
        /** Use for elements representing checkboxes. */
        CHECKBOX: 'checkbox',
        /** Use for elements that allow a choice from multiple options. */
        COMBOBOX: 'combobox',
        /** Use with scrollable lists to represent a grid layout. */
        GRID: 'grid',
        /** Use for section headers or titles. */
        HEADING: 'heading',
        /** Use for image elements. */
        IMG: 'img',
        /** Use for elements that navigate to other pages or content. */
        LINK: 'link',
        /** Use to identify a list of items. */
        LIST: 'list',
        /** Use for a list of choices or options. */
        MENU: 'menu',
        /** Use for a container of multiple menus. */
        MENUBAR: 'menubar',
        /** Use for items within a menu. */
        MENUITEM: 'menuitem',
        /** Use when no specific role is needed. */
        NONE: 'none',
        /** Use for elements that don't require a specific role. */
        PRESENTATION: 'presentation',
        /** Use for elements showing progress of a task. */
        PROGRESSBAR: 'progressbar',
        /** Use for radio buttons. */
        RADIO: 'radio',
        /** Use for groups of radio buttons. */
        RADIOGROUP: 'radiogroup',
        /** Use for scrollbar elements. */
        SCROLLBAR: 'scrollbar',
        /** Use for text fields that are used for searching. */
        SEARCHBOX: 'searchbox',
        /** Use for adjustable elements like sliders. */
        SLIDER: 'slider',
        /** Use for a button that opens a list of choices. */
        SPINBUTTON: 'spinbutton',
        /** Use for elements providing a summary of app conditions. */
        SUMMARY: 'summary',
        /** Use for on/off switch elements. */
        SWITCH: 'switch',
        /** Use for tab elements in a tab list. */
        TAB: 'tab',
        /** Use for a list of tabs. */
        TABLIST: 'tablist',
        /** Use for timer elements. */
        TIMER: 'timer',
        /** Use for toolbars containing action buttons or components. */
        TOOLBAR: 'toolbar',
        /** Use for navigation elements */
        NAVIGATION: 'navigation',
        /** Use for Tooltips */
        TOOLTIP: 'tooltip',
    },
    TRANSLATION_KEYS: {
        ATTACHMENT: 'common.attachment',
    },
    TEACHERS_UNITE: {
        PROD_PUBLIC_ROOM_ID: '7470147100835202',
        PROD_POLICY_ID: 'B795B6319125BDF2',
        TEST_PUBLIC_ROOM_ID: '207591744844000',
        TEST_POLICY_ID: 'ABD1345ED7293535',
        POLICY_NAME: 'Expensify.org / Teachers Unite!',
        PUBLIC_ROOM_NAME: '#teachers-unite',
    },
    CUSTOM_STATUS_TYPES: {
        NEVER: 'never',
        THIRTY_MINUTES: 'thirtyMinutes',
        ONE_HOUR: 'oneHour',
        AFTER_TODAY: 'afterToday',
        AFTER_WEEK: 'afterWeek',
        CUSTOM: 'custom',
    },
    TWO_FACTOR_AUTH_STEPS: {
        CODES: 'CODES',
        VERIFY: 'VERIFY',
        SUCCESS: 'SUCCESS',
        ENABLED: 'ENABLED',
        DISABLED: 'DISABLED',
        GETCODE: 'GETCODE',
    },
    DELEGATE_ROLE: {
        ALL: 'all',
        SUBMITTER: 'submitter',
    },
    DELEGATE: {
        DENIED_ACCESS_VARIANTS: {
            DELEGATE: 'delegate',
            SUBMITTER: 'submitter',
        },
    },
    DELEGATE_ROLE_HELPDOT_ARTICLE_LINK: 'https://help.expensify.com/expensify-classic/hubs/copilots-and-delegates/',
    STRIPE_GBP_AUTH_STATUSES: {
        SUCCEEDED: 'succeeded',
        CARD_AUTHENTICATION_REQUIRED: 'authentication_required',
    },
    TAB: {
        DEBUG_TAB_ID: 'DebugTab',
        NEW_CHAT_TAB_ID: 'NewChatTab',
        NEW_CHAT: 'chat',
        NEW_ROOM: 'room',
        RECEIPT_TAB_ID: 'ReceiptTab',
        IOU_REQUEST_TYPE: 'iouRequestType',
    },
    TAB_REQUEST: {
        MANUAL: 'manual',
        SCAN: 'scan',
        DISTANCE: 'distance',
        PER_DIEM: 'per-diem',
    },

    STATUS_TEXT_MAX_LENGTH: 100,

    DROPDOWN_BUTTON_SIZE: {
        LARGE: 'large',
        MEDIUM: 'medium',
        SMALL: 'small',
    },

    SF_COORDINATES: [-122.4194, 37.7749],

    NAVIGATION: {
        TYPE: {
            UP: 'UP',
        },
        ACTION_TYPE: {
            REPLACE: 'REPLACE',
            PUSH: 'PUSH',
            NAVIGATE: 'NAVIGATE',
        },
    },
    TIME_PERIOD: {
        AM: 'AM',
        PM: 'PM',
    },
    INDENTS: '    ',
    PARENT_CHILD_SEPARATOR: ': ',
    COLON: ':',
    MAPBOX: {
        PADDING: 32,
        DEFAULT_ZOOM: 15,
        SINGLE_MARKER_ZOOM: 15,
        DEFAULT_COORDINATE: [-122.4021, 37.7911] as [number, number],
        STYLE_URL: 'mapbox://styles/expensify/cllcoiqds00cs01r80kp34tmq',
        ANIMATION_DURATION_ON_CENTER_ME: 1000,
        CENTER_BUTTON_FADE_DURATION: 300,
    },
    ONYX_UPDATE_TYPES: {
        HTTPS: 'https',
        PUSHER: 'pusher',
        AIRSHIP: 'airship',
    },
    EVENTS: {
        SCROLLING: 'scrolling',
    },

    CHAT_HEADER_LOADER_HEIGHT: 36,

    HORIZONTAL_SPACER: {
        DEFAULT_BORDER_BOTTOM_WIDTH: 1,
        DEFAULT_MARGIN_VERTICAL: 8,
        HIDDEN_MARGIN_VERTICAL: 4,
        HIDDEN_BORDER_BOTTOM_WIDTH: 0,
    },

    LIST_COMPONENTS: {
        HEADER: 'header',
        FOOTER: 'footer',
    },

    MISSING_TRANSLATION: 'MISSING TRANSLATION',
    SEARCH_MAX_LENGTH: 500,

    /**
     * The count of characters we'll allow the user to type after reaching SEARCH_MAX_LENGTH in an input.
     */
    ADDITIONAL_ALLOWED_CHARACTERS: 20,

    VALIDATION_REIMBURSEMENT_INPUT_LIMIT: 20,

    REFERRAL_PROGRAM: {
        CONTENT_TYPES: {
            SUBMIT_EXPENSE: 'submitExpense',
            START_CHAT: 'startChat',
            PAY_SOMEONE: 'paySomeone',
            REFER_FRIEND: 'referralFriend',
            SHARE_CODE: 'shareCode',
        },
        REVENUE: 250,
        LEARN_MORE_LINK: 'https://help.expensify.com/articles/new-expensify/expenses/Referral-Program',
        LINK: 'https://join.my.expensify.com',
    },

    FEATURE_TRAINING: {
        CONTENT_TYPES: {
            TRACK_EXPENSE: 'track-expenses',
        },
        'track-expenses': {
            VIDEO_URL: `${CLOUDFRONT_URL}/videos/guided-setup-track-business-v2.mp4`,
            LEARN_MORE_LINK: `${USE_EXPENSIFY_URL}/track-expenses`,
        },
    },

    /**
     * native IDs for close buttons in Overlay component
     */
    OVERLAY: {
        TOP_BUTTON_NATIVE_ID: 'overLayTopButton',
        BOTTOM_BUTTON_NATIVE_ID: 'overLayBottomButton',
    },

    BACK_BUTTON_NATIVE_ID: 'backButton',
    EMOJI_PICKER_BUTTON_NATIVE_ID: 'emojiPickerButton',

    /**
     * The maximum count of items per page for SelectionList.
     * When paginate, it multiplies by page number.
     */
    MAX_SELECTION_LIST_PAGE_LENGTH: 500,

    /**
     * Bank account names
     */
    BANK_NAMES: {
        EXPENSIFY: 'expensify',
        AMERICAN_EXPRESS: 'americanexpress',
        BANK_OF_AMERICA: 'bank of america',
        BB_T: 'bbt',
        CAPITAL_ONE: 'capital one',
        CHASE: 'chase',
        CHARLES_SCHWAB: 'charles schwab',
        CITIBANK: 'citibank',
        CITIZENS_BANK: 'citizens bank',
        DISCOVER: 'discover',
        FIDELITY: 'fidelity',
        GENERIC_BANK: 'generic bank',
        HUNTINGTON_BANK: 'huntington bank',
        HUNTINGTON_NATIONAL: 'huntington national',
        NAVY_FEDERAL_CREDIT_UNION: 'navy federal credit union',
        PNC: 'pnc',
        REGIONS_BANK: 'regions bank',
        SUNTRUST: 'suntrust',
        TD_BANK: 'td bank',
        US_BANK: 'us bank',
        USAA: 'usaa',
    },

    /**
     * Constants for maxToRenderPerBatch parameter that is used for FlatList or SectionList. This controls the amount of items rendered per batch, which is the next chunk of items
     * rendered on every scroll.
     */
    MAX_TO_RENDER_PER_BATCH: {
        DEFAULT: 5,
        CAROUSEL: 3,
    },

    /**
     * Constants for types of violation.
     */
    VIOLATION_TYPES: {
        VIOLATION: 'violation',
        NOTICE: 'notice',
        WARNING: 'warning',
    },

    /**
     * Constants with different types for the modifiedAmount violation
     */
    MODIFIED_AMOUNT_VIOLATION_DATA: {
        DISTANCE: 'distance',
        CARD: 'card',
        SMARTSCAN: 'smartscan',
    },

    /**
     * Constants for types of violation names.
     * Defined here because they need to be referenced by the type system to generate the
     * ViolationNames type.
     */
    VIOLATIONS: {
        ALL_TAG_LEVELS_REQUIRED: 'allTagLevelsRequired',
        AUTO_REPORTED_REJECTED_EXPENSE: 'autoReportedRejectedExpense',
        BILLABLE_EXPENSE: 'billableExpense',
        CASH_EXPENSE_WITH_NO_RECEIPT: 'cashExpenseWithNoReceipt',
        CATEGORY_OUT_OF_POLICY: 'categoryOutOfPolicy',
        CONVERSION_SURCHARGE: 'conversionSurcharge',
        CUSTOM_UNIT_OUT_OF_POLICY: 'customUnitOutOfPolicy',
        DUPLICATED_TRANSACTION: 'duplicatedTransaction',
        FIELD_REQUIRED: 'fieldRequired',
        FUTURE_DATE: 'futureDate',
        INVOICE_MARKUP: 'invoiceMarkup',
        MAX_AGE: 'maxAge',
        MISSING_CATEGORY: 'missingCategory',
        MISSING_COMMENT: 'missingComment',
        MISSING_TAG: 'missingTag',
        MODIFIED_AMOUNT: 'modifiedAmount',
        MODIFIED_DATE: 'modifiedDate',
        NON_EXPENSIWORKS_EXPENSE: 'nonExpensiworksExpense',
        OVER_AUTO_APPROVAL_LIMIT: 'overAutoApprovalLimit',
        OVER_CATEGORY_LIMIT: 'overCategoryLimit',
        OVER_LIMIT: 'overLimit',
        OVER_LIMIT_ATTENDEE: 'overLimitAttendee',
        PER_DAY_LIMIT: 'perDayLimit',
        RECEIPT_NOT_SMART_SCANNED: 'receiptNotSmartScanned',
        RECEIPT_REQUIRED: 'receiptRequired',
        RTER: 'rter',
        SMARTSCAN_FAILED: 'smartscanFailed',
        SOME_TAG_LEVELS_REQUIRED: 'someTagLevelsRequired',
        TAG_OUT_OF_POLICY: 'tagOutOfPolicy',
        TAX_AMOUNT_CHANGED: 'taxAmountChanged',
        TAX_OUT_OF_POLICY: 'taxOutOfPolicy',
        TAX_RATE_CHANGED: 'taxRateChanged',
        TAX_REQUIRED: 'taxRequired',
        HOLD: 'hold',
    },
    RTER_VIOLATION_TYPES: {
        BROKEN_CARD_CONNECTION: 'brokenCardConnection',
        BROKEN_CARD_CONNECTION_530: 'brokenCardConnection530',
        SEVEN_DAY_HOLD: 'sevenDayHold',
    },
    REVIEW_DUPLICATES_ORDER: ['merchant', 'category', 'tag', 'description', 'taxCode', 'billable', 'reimbursable'],

    REPORT_VIOLATIONS: {
        FIELD_REQUIRED: 'fieldRequired',
    },

    REPORT_VIOLATIONS_EXCLUDED_FIELDS: {
        TEXT_TITLE: 'text_title',
    },

    /** Context menu types */
    CONTEXT_MENU_TYPES: {
        LINK: 'LINK',
        REPORT_ACTION: 'REPORT_ACTION',
        EMAIL: 'EMAIL',
        REPORT: 'REPORT',
    },

    PROMOTED_ACTIONS: {
        PIN: 'pin',
        SHARE: 'share',
        JOIN: 'join',
        MESSAGE: 'message',
        HOLD: 'hold',
    },

    THUMBNAIL_IMAGE: {
        SMALL_SCREEN: {
            SIZE: 250,
        },
        WIDE_SCREEN: {
            SIZE: 350,
        },
        NAN_ASPECT_RATIO: 1.5,
    },

    VIDEO_PLAYER: {
        POPOVER_Y_OFFSET: -30,
        PLAYBACK_SPEEDS: [0.25, 0.5, 0.75, 1, 1.25, 1.5, 1.75, 2],
        HIDE_TIME_TEXT_WIDTH: 250,
        MIN_WIDTH: 170,
        MIN_HEIGHT: 120,
        CONTROLS_STATUS: {
            SHOW: 'show',
            HIDE: 'hide',
            VOLUME_ONLY: 'volumeOnly',
        },
        CONTROLS_POSITION: {
            NATIVE: 32,
            NORMAL: 8,
        },
        DEFAULT_VIDEO_DIMENSIONS: {width: 1900, height: 1400},
    },

    INTRO_CHOICES: {
        SUBMIT: 'newDotSubmit',
        MANAGE_TEAM: 'newDotManageTeam',
        CHAT_SPLIT: 'newDotSplitChat',
    },

    MANAGE_TEAMS_CHOICE: {
        MULTI_LEVEL: 'multiLevelApproval',
        CUSTOM_EXPENSE: 'customExpenseCoding',
        CARD_TRACKING: 'companyCardTracking',
        ACCOUNTING: 'accountingIntegrations',
        RULE: 'ruleEnforcement',
    },

    MINI_CONTEXT_MENU_MAX_ITEMS: 4,

    WORKSPACE_SWITCHER: {
        NAME: 'Expensify',
        SUBSCRIPT_ICON_SIZE: 8,
    },

    WELCOME_VIDEO_URL: `${CLOUDFRONT_URL}/videos/intro-1280.mp4`,

    ONBOARDING_CHOICES: {...onboardingChoices},
    SELECTABLE_ONBOARDING_CHOICES: {...selectableOnboardingChoices},
    COMBINED_TRACK_SUBMIT_ONBOARDING_CHOICES: {...combinedTrackSubmitOnboardingChoices},
    ONBOARDING_SIGNUP_QUALIFIERS: {...signupQualifiers},
    ONBOARDING_INVITE_TYPES: {...onboardingInviteTypes},
    ONBOARDING_COMPANY_SIZE: {...onboardingCompanySize},
    ACTIONABLE_TRACK_EXPENSE_WHISPER_MESSAGE: 'What would you like to do with this expense?',
    ONBOARDING_ACCOUNTING_MAPPING: {
        quickbooksOnline: 'QuickBooks Online',
        xero: 'Xero',
        netsuite: 'NetSuite',
        intacct: 'Sage Intacct',
        quickbooksDesktop: 'QuickBooks Desktop',
    },
    ONBOARDING_MESSAGES: {
        [onboardingChoices.EMPLOYER]: onboardingEmployerOrSubmitMessage,
        [onboardingChoices.SUBMIT]: onboardingEmployerOrSubmitMessage,
        [onboardingChoices.MANAGE_TEAM]: {
            message: 'Here are some important tasks to help get your team’s expenses under control.',
            video: {
                url: `${CLOUDFRONT_URL}/videos/guided-setup-manage-team-v2.mp4`,
                thumbnailUrl: `${CLOUDFRONT_URL}/images/guided-setup-manage-team.jpg`,
                duration: 55,
                width: 1280,
                height: 960,
            },
            tasks: [
                {
                    type: 'createWorkspace',
                    autoCompleted: true,
                    title: 'Create a workspace',
                    description: ({workspaceSettingsLink}) =>
                        '*Create a workspace* to track expenses, scan receipts, chat, and more.\n' +
                        '\n' +
                        'Here’s how to create a workspace:\n' +
                        '\n' +
                        '1. Click *Settings*.\n' +
                        '2. Click *Workspaces* > *New workspace*.\n' +
                        '\n' +
                        `*Your new workspace is ready!* [Check it out](${workspaceSettingsLink}).`,
                },
                selfGuidedTourTask,
                {
                    type: 'meetGuide',
                    autoCompleted: false,
                    title: 'Meet your setup specialist',
                    description: ({adminsRoomLink}) =>
                        `Meet your setup specialist, who can answer any questions as you get started with Expensify. Yes, a real human!\n` +
                        '\n' +
                        `Chat with the specialist in your [#admins room](${adminsRoomLink}).`,
                },
                {
                    type: 'setupCategoriesAndTags',
                    autoCompleted: false,
                    title: 'Set up categories and tags',
                    description: ({workspaceSettingsLink, workspaceAccountingLink}) =>
                        '*Set up categories and tags* so your team can code expenses for easy reporting.\n' +
                        '\n' +
                        `Import them automatically by [connecting your accounting software](${workspaceAccountingLink}), or set them up manually in your [workspace settings](${workspaceSettingsLink}).`,
                },
                {
                    type: 'setupCategories',
                    autoCompleted: false,
                    title: 'Set up categories',
                    description: ({workspaceCategoriesLink}) =>
                        '*Set up categories* so your team can code expenses for easy reporting.\n' +
                        '\n' +
                        'Here’s how to set up categories:\n' +
                        '\n' +
                        '1. Click *Settings*.\n' +
                        '2. Go to *Workspaces*.\n' +
                        '3. Select your workspace.\n' +
                        '4. Click *Categories*.\n' +
                        "5. Disable any categories you don't need.\n" +
                        '6. Add your own categories in the top right.\n' +
                        '\n' +
                        `[Take me to workspace category settings](${workspaceCategoriesLink}).`,
                },
                {
                    type: 'setupTags',
                    autoCompleted: false,
                    title: 'Set up tags',
                    description: ({workspaceMoreFeaturesLink}) =>
                        'Tags can be used if you want more details with every expense. Use tags for projects, clients, locations, departments, and more. If you need multiple levels of tags, you can upgrade to the Control plan.\n' +
                        '\n' +
                        '*Here’s how to set up tags:*\n' +
                        '\n' +
                        '1. Click *Settings*.\n' +
                        '2. Go to *Workspaces*.\n' +
                        '3. Select your workspace.\n' +
                        '4. Click *More features*.\n' +
                        '5. Enable *Tags*.\n' +
                        '6. Navigate to *Tags* in the workspace editor.\n' +
                        '7. Click *+ Add tag* to make your own.\n' +
                        '\n' +
                        `[Take me to more features](${workspaceMoreFeaturesLink}).`,
                },
                {
                    type: 'addExpenseApprovals',
                    autoCompleted: false,
                    title: 'Add expense approvals',
                    description: ({workspaceMoreFeaturesLink}) =>
                        '*Add expense approvals* to review your team’s spend and keep it under control.\n' +
                        '\n' +
                        'Here’s how to add expense approvals:\n' +
                        '\n' +
                        '1. Click *Settings*.\n' +
                        '2. Go to *Workspaces*.\n' +
                        '3. Select your workspace.\n' +
                        '4. Click *More features*.\n' +
                        '5. Enable *Workflows*.\n' +
                        '6. Navigate to *Workflows* in the workspace editor.\n' +
                        '7. Enable *Add approvals*.\n' +
                        '8. You’ll be set as the expense approver. You can change this to any admin once you invite your team.\n' +
                        '\n' +
                        `[Take me to more features](${workspaceMoreFeaturesLink}).`,
                },
                {
                    type: 'inviteTeam',
                    autoCompleted: false,
                    title: 'Invite your team',
                    description: ({workspaceMembersLink}) =>
                        '*Invite your team* to Expensify so they can start tracking expenses today.\n' +
                        '\n' +
                        'Here’s how to invite your team:\n' +
                        '\n' +
                        '1. Click *Settings*.\n' +
                        '2. Go to *Workspaces*.\n' +
                        '3. Select your workspace.\n' +
                        '4. Click *Members* > *Invite member*.\n' +
                        '5. Enter emails or phone numbers. \n' +
                        '6. Add a custom invite message if you’d like!\n' +
                        '\n' +
                        `[Take me to workspace members](${workspaceMembersLink}).`,
                },
                {
                    type: 'addAccountingIntegration',
                    autoCompleted: false,
                    title: ({integrationName}) => `Connect to ${integrationName}`,
                    description: ({integrationName, workspaceAccountingLink}) =>
                        `Connect to ${integrationName} for automatic expense coding and syncing that makes month-end close a breeze.\n` +
                        '\n' +
                        `Here’s how to connect to ${integrationName}:\n` +
                        '\n' +
                        '1. Click *Settings*.\n' +
                        '2. Go to *Workspaces*.\n' +
                        '3. Select your workspace.\n' +
                        '4. Click *Accounting*.\n' +
                        `5. Find ${integrationName}.\n` +
                        '6. Click *Connect*.\n' +
                        '\n' +
                        `[Take me to accounting](${workspaceAccountingLink}).`,
                },
            ],
        },
        [onboardingChoices.PERSONAL_SPEND]: onboardingPersonalSpendMessage,
        [onboardingChoices.CHAT_SPLIT]: {
            message: 'Splitting bills with friends is as easy as sending a message. Here’s how.',
            video: {
                url: `${CLOUDFRONT_URL}/videos/guided-setup-chat-split-bills-v2.mp4`,
                thumbnailUrl: `${CLOUDFRONT_URL}/images/guided-setup-chat-split-bills.jpg`,
                duration: 55,
                width: 1280,
                height: 960,
            },
            tasks: [
                selfGuidedTourTask,
                {
                    type: 'startChat',
                    autoCompleted: false,
                    title: 'Start a chat',
                    description:
                        '*Start a chat* with a friend or group using their email or phone number.\n' +
                        '\n' +
                        'Here’s how to start a chat:\n' +
                        '\n' +
                        '1. Click the green *+* button.\n' +
                        '2. Choose *Start chat*.\n' +
                        '3. Enter emails or phone numbers.\n' +
                        '\n' +
                        'If any of your friends aren’t using Expensify already, they’ll be invited automatically.\n' +
                        '\n' +
                        'Every chat will also turn into an email or text that they can respond to directly.',
                },
                {
                    type: 'splitExpense',
                    autoCompleted: false,
                    title: 'Split an expense',
                    description:
                        '*Split an expense* right in your chat with one or more friends.\n' +
                        '\n' +
                        'Here’s how to request money:\n' +
                        '\n' +
                        '1. Click the green *+* button.\n' +
                        '2. Choose *Start chat*.\n' +
                        '3. Enter any email, SMS, or name of who you want to split with.\n' +
                        '4. From within the chat, click the *+* button on the message bar, and click *Split expense*.\n' +
                        '5. Create the expense by selecting *Manual*, *Scan* or *Distance*.\n' +
                        '\n' +
                        'Feel free to add more details if you want, or just send it off. Let’s get you paid back!',
                },
            ],
        },
        [onboardingChoices.ADMIN]: {
            message: "As an admin, learn how to manage your team's workspace and submit expenses yourself.",
            video: {
                url: `${CLOUDFRONT_URL}/videos/guided-setup-manage-team-v2.mp4`,
                thumbnailUrl: `${CLOUDFRONT_URL}/images/guided-setup-manage-team.jpg`,
                duration: 55,
                width: 1280,
                height: 960,
            },
            tasks: [
                {
                    type: 'meetSetupSpecialist',
                    autoCompleted: false,
                    title: 'Meet your setup specialist',
                    description:
                        '*Meet your setup specialist* who can answer any questions as you get started with Expensify. Yes, a real human!' +
                        '\n' +
                        'Chat with them in your #admins room or schedule a call today.',
                },
                {
                    type: 'reviewWorkspaceSettings',
                    autoCompleted: false,
                    title: 'Review your workspace settings',
                    description:
                        "Here's how to review and update your workspace settings:" +
                        '\n' +
                        '1. Click *Settings*.' +
                        '2. Go to *Workspaces* > [Your workspace].' +
                        '\n' +
                        "Make any changes there and we'll track them in the #admins room.",
                },
                {
                    type: 'submitExpense',
                    autoCompleted: false,
                    title: 'Submit an expense',
                    description:
                        '*Submit an expense* by entering an amount or scanning a receipt.\n' +
                        '\n' +
                        'Here’s how to submit an expense:\n' +
                        '\n' +
                        '1. Click the green *+* button.\n' +
                        '2. Choose *Create expense*.\n' +
                        '3. Enter an amount or scan a receipt.\n' +
                        '4. Add your reimburser to the request.\n' +
                        '\n' +
                        'Then, send your request and wait for that sweet “Cha-ching!” when it’s complete.',
                },
            ],
        },
        [onboardingChoices.LOOKING_AROUND]: {
            message:
                "Expensify is best known for expense and corporate card management, but we do a lot more than that. Let me know what you're interested in and I'll help get you started.",
            tasks: [],
        },
    } satisfies Record<OnboardingPurpose, OnboardingMessage>,

    COMBINED_TRACK_SUBMIT_ONBOARDING_MESSAGES: {
        [combinedTrackSubmitOnboardingChoices.PERSONAL_SPEND]: combinedTrackSubmitOnboardingPersonalSpendMessage,
        [combinedTrackSubmitOnboardingChoices.EMPLOYER]: combinedTrackSubmitOnboardingEmployerOrSubmitMessage,
        [combinedTrackSubmitOnboardingChoices.SUBMIT]: combinedTrackSubmitOnboardingEmployerOrSubmitMessage,
    } satisfies Record<ValueOf<typeof combinedTrackSubmitOnboardingChoices>, OnboardingMessage>,

    REPORT_FIELD_TITLE_FIELD_ID: 'text_title',

    MOBILE_PAGINATION_SIZE: 15,
    WEB_PAGINATION_SIZE: 30,

    /** Dimensions for illustration shown in Confirmation Modal */
    CONFIRM_CONTENT_SVG_SIZE: {
        HEIGHT: 220,
        WIDTH: 130,
    },

    DEBUG_CONSOLE: {
        LEVELS: {
            INFO: 'INFO',
            ERROR: 'ERROR',
            RESULT: 'RESULT',
            DEBUG: 'DEBUG',
        },
    },
    REIMBURSEMENT_ACCOUNT: {
        DEFAULT_DATA: {
            achData: {
                state: BankAccount.STATE.SETUP,
            },
            isLoading: false,
            errorFields: {},
            errors: {},
            maxAttemptsReached: false,
            shouldShowResetModal: false,
        },
        SUBSTEP_INDEX: {
            BANK_ACCOUNT: {
                ACCOUNT_NUMBERS: 0,
            },
            PERSONAL_INFO: {
                LEGAL_NAME: 0,
                DATE_OF_BIRTH: 1,
                SSN: 2,
                ADDRESS: 3,
            },
            BUSINESS_INFO: {
                BUSINESS_NAME: 0,
                TAX_ID_NUMBER: 1,
                COMPANY_WEBSITE: 2,
                PHONE_NUMBER: 3,
                COMPANY_ADDRESS: 4,
                COMPANY_TYPE: 5,
                INCORPORATION_DATE: 6,
                INCORPORATION_STATE: 7,
            },
            UBO: {
                LEGAL_NAME: 0,
                DATE_OF_BIRTH: 1,
                SSN: 2,
                ADDRESS: 3,
            },
        },
    },
    CURRENCY_TO_DEFAULT_MILEAGE_RATE: JSON.parse(`{
        "AED": {
            "rate": 396,
            "unit": "km"
        },
        "AFN": {
            "rate": 8369,
            "unit": "km"
        },
        "ALL": {
            "rate": 11104,
            "unit": "km"
        },
        "AMD": {
            "rate": 56842,
            "unit": "km"
        },
        "ANG": {
            "rate": 193,
            "unit": "km"
        },
        "AOA": {
            "rate": 67518,
            "unit": "km"
        },
        "ARS": {
            "rate": 9873,
            "unit": "km"
        },
        "AUD": {
            "rate": 85,
            "unit": "km"
        },
        "AWG": {
            "rate": 195,
            "unit": "km"
        },
        "AZN": {
            "rate": 183,
            "unit": "km"
        },
        "BAM": {
            "rate": 177,
            "unit": "km"
        },
        "BBD": {
            "rate": 216,
            "unit": "km"
        },
        "BDT": {
            "rate": 9130,
            "unit": "km"
        },
        "BGN": {
            "rate": 177,
            "unit": "km"
        },
        "BHD": {
            "rate": 40,
            "unit": "km"
        },
        "BIF": {
            "rate": 210824,
            "unit": "km"
        },
        "BMD": {
            "rate": 108,
            "unit": "km"
        },
        "BND": {
            "rate": 145,
            "unit": "km"
        },
        "BOB": {
            "rate": 745,
            "unit": "km"
        },
        "BRL": {
            "rate": 594,
            "unit": "km"
        },
        "BSD": {
            "rate": 108,
            "unit": "km"
        },
        "BTN": {
            "rate": 7796,
            "unit": "km"
        },
        "BWP": {
            "rate": 1180,
            "unit": "km"
        },
        "BYN": {
            "rate": 280,
            "unit": "km"
        },
        "BYR": {
            "rate": 2159418,
            "unit": "km"
        },
        "BZD": {
            "rate": 217,
            "unit": "km"
        },
        "CAD": {
            "rate": 70,
            "unit": "km"
        },
        "CDF": {
            "rate": 213674,
            "unit": "km"
        },
        "CHF": {
            "rate": 70,
            "unit": "km"
        },
        "CLP": {
            "rate": 77249,
            "unit": "km"
        },
        "CNY": {
            "rate": 702,
            "unit": "km"
        },
        "COP": {
            "rate": 383668,
            "unit": "km"
        },
        "CRC": {
            "rate": 65899,
            "unit": "km"
        },
        "CUC": {
            "rate": 108,
            "unit": "km"
        },
        "CUP": {
            "rate": 2776,
            "unit": "km"
        },
        "CVE": {
            "rate": 6112,
            "unit": "km"
        },
        "CZK": {
            "rate": 2356,
            "unit": "km"
        },
        "DJF": {
            "rate": 19151,
            "unit": "km"
        },
        "DKK": {
            "rate": 379,
            "unit": "km"
        },
        "DOP": {
            "rate": 6144,
            "unit": "km"
        },
        "DZD": {
            "rate": 14375,
            "unit": "km"
        },
        "EEK": {
            "rate": 1576,
            "unit": "km"
        },
        "EGP": {
            "rate": 1696,
            "unit": "km"
        },
        "ERN": {
            "rate": 1617,
            "unit": "km"
        },
        "ETB": {
            "rate": 4382,
            "unit": "km"
        },
        "EUR": {
            "rate": 30,
            "unit": "km"
        },
        "FJD": {
            "rate": 220,
            "unit": "km"
        },
        "FKP": {
            "rate": 77,
            "unit": "km"
        },
        "GBP": {
            "rate": 45,
            "unit": "mi"
        },
        "GEL": {
            "rate": 359,
            "unit": "km"
        },
        "GHS": {
            "rate": 620,
            "unit": "km"
        },
        "GIP": {
            "rate": 77,
            "unit": "km"
        },
        "GMD": {
            "rate": 5526,
            "unit": "km"
        },
        "GNF": {
            "rate": 1081319,
            "unit": "km"
        },
        "GTQ": {
            "rate": 832,
            "unit": "km"
        },
        "GYD": {
            "rate": 22537,
            "unit": "km"
        },
        "HKD": {
            "rate": 837,
            "unit": "km"
        },
        "HNL": {
            "rate": 2606,
            "unit": "km"
        },
        "HRK": {
            "rate": 684,
            "unit": "km"
        },
        "HTG": {
            "rate": 8563,
            "unit": "km"
        },
        "HUF": {
            "rate": 33091,
            "unit": "km"
        },
        "IDR": {
            "rate": 1555279,
            "unit": "km"
        },
        "ILS": {
            "rate": 540,
            "unit": "km"
        },
        "INR": {
            "rate": 7805,
            "unit": "km"
        },
        "IQD": {
            "rate": 157394,
            "unit": "km"
        },
        "IRR": {
            "rate": 4539961,
            "unit": "km"
        },
        "ISK": {
            "rate": 13518,
            "unit": "km"
        },
        "JMD": {
            "rate": 15794,
            "unit": "km"
        },
        "JOD": {
            "rate": 77,
            "unit": "km"
        },
        "JPY": {
            "rate": 11748,
            "unit": "km"
        },
        "KES": {
            "rate": 11845,
            "unit": "km"
        },
        "KGS": {
            "rate": 9144,
            "unit": "km"
        },
        "KHR": {
            "rate": 437658,
            "unit": "km"
        },
        "KMF": {
            "rate": 44418,
            "unit": "km"
        },
        "KPW": {
            "rate": 97043,
            "unit": "km"
        },
        "KRW": {
            "rate": 121345,
            "unit": "km"
        },
        "KWD": {
            "rate": 32,
            "unit": "km"
        },
        "KYD": {
            "rate": 90,
            "unit": "km"
        },
        "KZT": {
            "rate": 45396,
            "unit": "km"
        },
        "LAK": {
            "rate": 1010829,
            "unit": "km"
        },
        "LBP": {
            "rate": 164153,
            "unit": "km"
        },
        "LKR": {
            "rate": 21377,
            "unit": "km"
        },
        "LRD": {
            "rate": 18709,
            "unit": "km"
        },
        "LSL": {
            "rate": 1587,
            "unit": "km"
        },
        "LTL": {
            "rate": 348,
            "unit": "km"
        },
        "LVL": {
            "rate": 71,
            "unit": "km"
        },
        "LYD": {
            "rate": 486,
            "unit": "km"
        },
        "MAD": {
            "rate": 967,
            "unit": "km"
        },
        "MDL": {
            "rate": 1910,
            "unit": "km"
        },
        "MGA": {
            "rate": 406520,
            "unit": "km"
        },
        "MKD": {
            "rate": 5570,
            "unit": "km"
        },
        "MMK": {
            "rate": 152083,
            "unit": "km"
        },
        "MNT": {
            "rate": 306788,
            "unit": "km"
        },
        "MOP": {
            "rate": 863,
            "unit": "km"
        },
        "MRO": {
            "rate": 38463,
            "unit": "km"
        },
        "MRU": {
            "rate": 3862,
            "unit": "km"
        },
        "MUR": {
            "rate": 4340,
            "unit": "km"
        },
        "MVR": {
            "rate": 1667,
            "unit": "km"
        },
        "MWK": {
            "rate": 84643,
            "unit": "km"
        },
        "MXN": {
            "rate": 93,
            "unit": "km"
        },
        "MYR": {
            "rate": 444,
            "unit": "km"
        },
        "MZN": {
            "rate": 7772,
            "unit": "km"
        },
        "NAD": {
            "rate": 1587,
            "unit": "km"
        },
        "NGN": {
            "rate": 42688,
            "unit": "km"
        },
        "NIO": {
            "rate": 3772,
            "unit": "km"
        },
        "NOK": {
            "rate": 350,
            "unit": "km"
        },
        "NPR": {
            "rate": 12474,
            "unit": "km"
        },
        "NZD": {
            "rate": 95,
            "unit": "km"
        },
        "OMR": {
            "rate": 42,
            "unit": "km"
        },
        "PAB": {
            "rate": 108,
            "unit": "km"
        },
        "PEN": {
            "rate": 401,
            "unit": "km"
        },
        "PGK": {
            "rate": 380,
            "unit": "km"
        },
        "PHP": {
            "rate": 5234,
            "unit": "km"
        },
        "PKR": {
            "rate": 16785,
            "unit": "km"
        },
        "PLN": {
            "rate": 89,
            "unit": "km"
        },
        "PYG": {
            "rate": 704732,
            "unit": "km"
        },
        "QAR": {
            "rate": 393,
            "unit": "km"
        },
        "RON": {
            "rate": 443,
            "unit": "km"
        },
        "RSD": {
            "rate": 10630,
            "unit": "km"
        },
        "RUB": {
            "rate": 8074,
            "unit": "km"
        },
        "RWF": {
            "rate": 107182,
            "unit": "km"
        },
        "SAR": {
            "rate": 404,
            "unit": "km"
        },
        "SBD": {
            "rate": 859,
            "unit": "km"
        },
        "SCR": {
            "rate": 2287,
            "unit": "km"
        },
        "SDG": {
            "rate": 41029,
            "unit": "km"
        },
        "SEK": {
            "rate": 250,
            "unit": "km"
        },
        "SGD": {
            "rate": 145,
            "unit": "km"
        },
        "SHP": {
            "rate": 77,
            "unit": "km"
        },
        "SLL": {
            "rate": 1102723,
            "unit": "km"
        },
        "SOS": {
            "rate": 62604,
            "unit": "km"
        },
        "SRD": {
            "rate": 1526,
            "unit": "km"
        },
        "STD": {
            "rate": 2223309,
            "unit": "km"
        },
        "STN": {
            "rate": 2232,
            "unit": "km"
        },
        "SVC": {
            "rate": 943,
            "unit": "km"
        },
        "SYP": {
            "rate": 82077,
            "unit": "km"
        },
        "SZL": {
            "rate": 1585,
            "unit": "km"
        },
        "THB": {
            "rate": 3328,
            "unit": "km"
        },
        "TJS": {
            "rate": 1230,
            "unit": "km"
        },
        "TMT": {
            "rate": 378,
            "unit": "km"
        },
        "TND": {
            "rate": 295,
            "unit": "km"
        },
        "TOP": {
            "rate": 245,
            "unit": "km"
        },
        "TRY": {
            "rate": 845,
            "unit": "km"
        },
        "TTD": {
            "rate": 732,
            "unit": "km"
        },
        "TWD": {
            "rate": 3055,
            "unit": "km"
        },
        "TZS": {
            "rate": 250116,
            "unit": "km"
        },
        "UAH": {
            "rate": 2985,
            "unit": "km"
        },
        "UGX": {
            "rate": 395255,
            "unit": "km"
        },
        "USD": {
            "rate": 67,
            "unit": "mi"
        },
        "UYU": {
            "rate": 4777,
            "unit": "km"
        },
        "UZS": {
            "rate": 1131331,
            "unit": "km"
        },
        "VEB": {
            "rate": 679346,
            "unit": "km"
        },
        "VEF": {
            "rate": 26793449,
            "unit": "km"
        },
        "VES": {
            "rate": 194381905,
            "unit": "km"
        },
        "VND": {
            "rate": 2487242,
            "unit": "km"
        },
        "VUV": {
            "rate": 11748,
            "unit": "km"
        },
        "WST": {
            "rate": 272,
            "unit": "km"
        },
        "XAF": {
            "rate": 59224,
            "unit": "km"
        },
        "XCD": {
            "rate": 291,
            "unit": "km"
        },
        "XOF": {
            "rate": 59224,
            "unit": "km"
        },
        "XPF": {
            "rate": 10783,
            "unit": "km"
        },
        "YER": {
            "rate": 27037,
            "unit": "km"
        },
        "ZAR": {
            "rate": 464,
            "unit": "km"
        },
        "ZMK": {
            "rate": 566489,
            "unit": "km"
        },
        "ZMW": {
            "rate": 2377,
            "unit": "km"
        }
    }`) as Record<string, MileageRate>,

    EXIT_SURVEY: {
        REASONS: {
            FEATURE_NOT_AVAILABLE: 'featureNotAvailable',
            DONT_UNDERSTAND: 'dontUnderstand',
            PREFER_CLASSIC: 'preferClassic',
        },
        BENEFIT: {
            CHATTING_DIRECTLY: 'chattingDirectly',
            EVERYTHING_MOBILE: 'everythingMobile',
            TRAVEL_EXPENSE: 'travelExpense',
        },
        BOOK_MEETING_LINK: 'https://calendly.com/d/cqsm-2gm-fxr/expensify-product-team',
    },

    SESSION_STORAGE_KEYS: {
        INITIAL_URL: 'INITIAL_URL',
        ACTIVE_WORKSPACE_ID: 'ACTIVE_WORKSPACE_ID',
        RETRY_LAZY_REFRESHED: 'RETRY_LAZY_REFRESHED',
        LAST_REFRESH_TIMESTAMP: 'LAST_REFRESH_TIMESTAMP',
    },

    RESERVATION_TYPE: {
        CAR: 'car',
        HOTEL: 'hotel',
        FLIGHT: 'flight',
        TRAIN: 'train',
    },

    DOT_SEPARATOR: '•',

    DEFAULT_TAX: {
        defaultExternalID: 'id_TAX_EXEMPT',
        defaultValue: '0%',
        foreignTaxDefault: 'id_TAX_EXEMPT',
        name: 'Tax',
        taxes: {
            id_TAX_EXEMPT: {
                name: 'Tax exempt',
                value: '0%',
            },
            id_TAX_RATE_1: {
                name: 'Tax Rate 1',
                value: '5%',
            },
        },
    },

    MAX_TAX_RATE_INTEGER_PLACES: 4,
    MAX_TAX_RATE_DECIMAL_PLACES: 4,
    MIN_TAX_RATE_DECIMAL_PLACES: 2,

    DOWNLOADS_PATH: '/Downloads',
    DOWNLOADS_TIMEOUT: 5000,
    NEW_EXPENSIFY_PATH: '/New Expensify',
    RECEIPTS_UPLOAD_PATH: '/Receipts-Upload',

    ENVIRONMENT_SUFFIX: {
        DEV: ' Dev',
        ADHOC: ' AdHoc',
    },

    SEARCH: {
        RESULTS_PAGE_SIZE: 50,
        DATA_TYPES: {
            EXPENSE: 'expense',
            INVOICE: 'invoice',
            TRIP: 'trip',
            CHAT: 'chat',
        },
        ACTION_TYPES: {
            VIEW: 'view',
            REVIEW: 'review',
            SUBMIT: 'submit',
            APPROVE: 'approve',
            PAY: 'pay',
            DONE: 'done',
            PAID: 'paid',
        },
        BULK_ACTION_TYPES: {
            EXPORT: 'export',
            APPROVE: 'approve',
            PAY: 'pay',
            HOLD: 'hold',
            UNHOLD: 'unhold',
            DELETE: 'delete',
        },
        TRANSACTION_TYPE: {
            CASH: 'cash',
            CARD: 'card',
            DISTANCE: 'distance',
        },
        SORT_ORDER: {
            ASC: 'asc',
            DESC: 'desc',
        },
        STATUS: {
            EXPENSE: {
                ALL: 'all',
                DRAFTS: 'drafts',
                OUTSTANDING: 'outstanding',
                APPROVED: 'approved',
                PAID: 'paid',
            },
            INVOICE: {
                ALL: 'all',
                OUTSTANDING: 'outstanding',
                PAID: 'paid',
            },
            TRIP: {
                ALL: 'all',
                CURRENT: 'current',
                PAST: 'past',
            },
            CHAT: {
                ALL: 'all',
                UNREAD: 'unread',
                SENT: 'sent',
                ATTACHMENTS: 'attachments',
                LINKS: 'links',
                PINNED: 'pinned',
            },
        },
        TABLE_COLUMNS: {
            RECEIPT: 'receipt',
            DATE: 'date',
            MERCHANT: 'merchant',
            DESCRIPTION: 'description',
            FROM: 'from',
            TO: 'to',
            CATEGORY: 'category',
            TAG: 'tag',
            TOTAL_AMOUNT: 'amount',
            TYPE: 'type',
            ACTION: 'action',
            TAX_AMOUNT: 'taxAmount',
        },
        SYNTAX_OPERATORS: {
            AND: 'and',
            OR: 'or',
            EQUAL_TO: 'eq',
            NOT_EQUAL_TO: 'neq',
            GREATER_THAN: 'gt',
            GREATER_THAN_OR_EQUAL_TO: 'gte',
            LOWER_THAN: 'lt',
            LOWER_THAN_OR_EQUAL_TO: 'lte',
        },
        SYNTAX_ROOT_KEYS: {
            TYPE: 'type',
            STATUS: 'status',
            SORT_BY: 'sortBy',
            SORT_ORDER: 'sortOrder',
            POLICY_ID: 'policyID',
        },
        SYNTAX_FILTER_KEYS: {
            DATE: 'date',
            AMOUNT: 'amount',
            EXPENSE_TYPE: 'expenseType',
            CURRENCY: 'currency',
            MERCHANT: 'merchant',
            DESCRIPTION: 'description',
            FROM: 'from',
            TO: 'to',
            CATEGORY: 'category',
            TAG: 'tag',
            TAX_RATE: 'taxRate',
            CARD_ID: 'cardID',
            REPORT_ID: 'reportID',
            KEYWORD: 'keyword',
            IN: 'in',
            SUBMITTED: 'submitted',
            APPROVED: 'approved',
            PAID: 'paid',
            EXPORTED: 'exported',
            POSTED: 'posted',
        },
        EMPTY_VALUE: 'none',
        SEARCH_ROUTER_ITEM_TYPE: {
            CONTEXTUAL_SUGGESTION: 'contextualSuggestion',
            AUTOCOMPLETE_SUGGESTION: 'autocompleteSuggestion',
            SEARCH: 'searchItem',
        },
        SEARCH_USER_FRIENDLY_KEYS: {
            TYPE: 'type',
            STATUS: 'status',
            SORT_BY: 'sort-by',
            SORT_ORDER: 'sort-order',
            POLICY_ID: 'workspace',
            DATE: 'date',
            AMOUNT: 'amount',
            EXPENSE_TYPE: 'expense-type',
            CURRENCY: 'currency',
            MERCHANT: 'merchant',
            DESCRIPTION: 'description',
            FROM: 'from',
            TO: 'to',
            CATEGORY: 'category',
            TAG: 'tag',
            TAX_RATE: 'tax-rate',
            CARD_ID: 'card',
            REPORT_ID: 'reportid',
            KEYWORD: 'keyword',
            IN: 'in',
            SUBMITTED: 'submitted',
            APPROVED: 'approved',
            PAID: 'paid',
            EXPORTED: 'exported',
            POSTED: 'posted',
        },
        DATE_MODIFIERS: {
            BEFORE: 'Before',
            AFTER: 'After',
        },
    },

    REFERRER: {
        NOTIFICATION: 'notification',
    },

    SUBSCRIPTION_SIZE_LIMIT: 20000,

    PAGINATION_START_ID: '-1',
    PAGINATION_END_ID: '-2',

    PAYMENT_CARD_CURRENCY: {
        USD: 'USD',
        AUD: 'AUD',
        GBP: 'GBP',
        NZD: 'NZD',
    },
    GBP_AUTHENTICATION_COMPLETE: '3DS-authentication-complete',

    SUBSCRIPTION_PRICE_FACTOR: 2,
    FEEDBACK_SURVEY_OPTIONS: {
        TOO_LIMITED: {
            ID: 'tooLimited',
            TRANSLATION_KEY: 'feedbackSurvey.tooLimited',
        },
        TOO_EXPENSIVE: {
            ID: 'tooExpensive',
            TRANSLATION_KEY: 'feedbackSurvey.tooExpensive',
        },
        INADEQUATE_SUPPORT: {
            ID: 'inadequateSupport',
            TRANSLATION_KEY: 'feedbackSurvey.inadequateSupport',
        },
        BUSINESS_CLOSING: {
            ID: 'businessClosing',
            TRANSLATION_KEY: 'feedbackSurvey.businessClosing',
        },
    },

    MAX_LENGTH_256: 256,
    WORKSPACE_CARDS_LIST_LABEL_TYPE: {
        CURRENT_BALANCE: 'currentBalance',
        REMAINING_LIMIT: 'remainingLimit',
        CASH_BACK: 'earnedCashback',
    },

    EXCLUDE_FROM_LAST_VISITED_PATH: [SCREENS.NOT_FOUND, SCREENS.SAML_SIGN_IN, SCREENS.VALIDATE_LOGIN] as string[],

    CANCELLATION_TYPE: {
        MANUAL: 'manual',
        AUTOMATIC: 'automatic',
        NONE: 'none',
    },
    EMPTY_STATE_MEDIA: {
        ANIMATION: 'animation',
        ILLUSTRATION: 'illustration',
        VIDEO: 'video',
    },
    REPORT_FIELDS_FEATURE: {
        qbo: {
            classes: 'report-fields-qbo-classes',
            customers: 'report-fields-qbo-customers',
            locations: 'report-fields-qbo-locations',
        },
        xero: {
            mapping: 'report-fields-mapping',
        },
    },
    get UPGRADE_FEATURE_INTRO_MAPPING() {
        return {
            reportFields: {
                id: 'reportFields' as const,
                alias: 'report-fields',
                name: 'Report Fields',
                title: 'workspace.upgrade.reportFields.title' as const,
                description: 'workspace.upgrade.reportFields.description' as const,
                icon: 'Pencil',
            },
            categories: {
                id: 'categories' as const,
                alias: 'categories',
                name: 'Categories',
                title: 'workspace.upgrade.categories.title' as const,
                description: 'workspace.upgrade.categories.description' as const,
                icon: 'FolderOpen',
            },
            [this.POLICY.CONNECTIONS.NAME.NETSUITE]: {
                id: this.POLICY.CONNECTIONS.NAME.NETSUITE,
                alias: 'netsuite',
                name: this.POLICY.CONNECTIONS.NAME_USER_FRIENDLY.netsuite,
                title: `workspace.upgrade.${this.POLICY.CONNECTIONS.NAME.NETSUITE}.title` as const,
                description: `workspace.upgrade.${this.POLICY.CONNECTIONS.NAME.NETSUITE}.description` as const,
                icon: 'NetSuiteSquare',
            },
            [this.POLICY.CONNECTIONS.NAME.SAGE_INTACCT]: {
                id: this.POLICY.CONNECTIONS.NAME.SAGE_INTACCT,
                alias: 'sage-intacct',
                name: this.POLICY.CONNECTIONS.NAME_USER_FRIENDLY.intacct,
                title: `workspace.upgrade.${this.POLICY.CONNECTIONS.NAME.SAGE_INTACCT}.title` as const,
                description: `workspace.upgrade.${this.POLICY.CONNECTIONS.NAME.SAGE_INTACCT}.description` as const,
                icon: 'IntacctSquare',
            },
            [this.POLICY.CONNECTIONS.NAME.QBD]: {
                id: this.POLICY.CONNECTIONS.NAME.QBD,
                alias: 'qbd',
                name: this.POLICY.CONNECTIONS.NAME_USER_FRIENDLY.quickbooksDesktop,
                title: `workspace.upgrade.${this.POLICY.CONNECTIONS.NAME.QBD}.title` as const,
                description: `workspace.upgrade.${this.POLICY.CONNECTIONS.NAME.QBD}.description` as const,
                icon: 'QBDSquare',
            },
            approvals: {
                id: 'approvals' as const,
                alias: 'approvals' as const,
                name: 'Advanced Approvals' as const,
                title: `workspace.upgrade.approvals.title` as const,
                description: `workspace.upgrade.approvals.description` as const,
                icon: 'AdvancedApprovalsSquare',
            },
            glCodes: {
                id: 'glCodes' as const,
                alias: 'gl-codes',
                name: 'GL codes',
                title: 'workspace.upgrade.glCodes.title' as const,
                description: 'workspace.upgrade.glCodes.description' as const,
                icon: 'Tag',
            },
            glAndPayrollCodes: {
                id: 'glAndPayrollCodes' as const,
                alias: 'gl-and-payroll-codes',
                name: 'GL & Payroll codes',
                title: 'workspace.upgrade.glAndPayrollCodes.title' as const,
                description: 'workspace.upgrade.glAndPayrollCodes.description' as const,
                icon: 'FolderOpen',
            },
            taxCodes: {
                id: 'taxCodes' as const,
                alias: 'tax-codes',
                name: 'Tax codes',
                title: 'workspace.upgrade.taxCodes.title' as const,
                description: 'workspace.upgrade.taxCodes.description' as const,
                icon: 'Coins',
            },
            companyCards: {
                id: 'companyCards' as const,
                alias: 'company-cards',
                name: 'Company Cards',
                title: 'workspace.upgrade.companyCards.title' as const,
                description: 'workspace.upgrade.companyCards.description' as const,
                icon: 'CompanyCard',
            },
            rules: {
                id: 'rules' as const,
                alias: 'rules',
                name: 'Rules',
                title: 'workspace.upgrade.rules.title' as const,
                description: 'workspace.upgrade.rules.description' as const,
                icon: 'Rules',
            },
            perDiem: {
                id: 'perDiem' as const,
                alias: 'per-diem',
                name: 'Per diem',
                title: 'workspace.upgrade.perDiem.title' as const,
                description: 'workspace.upgrade.perDiem.description' as const,
                icon: 'PerDiem',
            },
        };
    },
    REPORT_FIELD_TYPES: {
        TEXT: 'text',
        DATE: 'date',
        LIST: 'dropdown',
    },

    NAVIGATION_ACTIONS: {
        RESET: 'RESET',
    },

    APPROVAL_WORKFLOW: {
        ACTION: {
            CREATE: 'create',
            EDIT: 'edit',
        },
        TYPE: {
            CREATE: 'create',
            UPDATE: 'update',
            REMOVE: 'remove',
        },
    },

    BOOT_SPLASH_STATE: {
        VISIBLE: 'visible',
        READY_TO_BE_HIDDEN: 'readyToBeHidden',
        HIDDEN: `hidden`,
    },

    CSV_IMPORT_COLUMNS: {
        EMAIL: 'email',
        NAME: 'name',
        GL_CODE: 'glCode',
        SUBMIT_TO: 'submitTo',
        APPROVE_TO: 'approveTo',
        CUSTOM_FIELD_1: 'customField1',
        CUSTOM_FIELD_2: 'customField2',
        ROLE: 'role',
        REPORT_THRESHHOLD: 'reportThreshold',
        APPROVE_TO_ALTERNATE: 'approveToAlternate',
        SUBRATE: 'subRate',
        AMOUNT: 'amount',
        CURRENCY: 'currency',
        RATE_ID: 'rateID',
        ENABLED: 'enabled',
        IGNORE: 'ignore',
        DESTINATION: 'destination',
    },

    IMPORT_SPREADSHEET: {
        ICON_WIDTH: 180,
        ICON_HEIGHT: 160,

        CATEGORIES_ARTICLE_LINK: 'https://help.expensify.com/articles/expensify-classic/workspaces/Create-categories#import-custom-categories',
        MEMBERS_ARTICLE_LINK: 'https://help.expensify.com/articles/expensify-classic/workspaces/Invite-members-and-assign-roles#import-a-group-of-members',
        TAGS_ARTICLE_LINK: 'https://help.expensify.com/articles/expensify-classic/workspaces/Create-tags#import-a-spreadsheet-1',
    },

    // The timeout duration (1 minute) (in milliseconds) before the window reloads due to an error.
    ERROR_WINDOW_RELOAD_TIMEOUT: 60000,

    INDICATOR_STATUS: {
        HAS_USER_WALLET_ERRORS: 'hasUserWalletErrors',
        HAS_PAYMENT_METHOD_ERROR: 'hasPaymentMethodError',
        HAS_POLICY_ERRORS: 'hasPolicyError',
        HAS_CUSTOM_UNITS_ERROR: 'hasCustomUnitsError',
        HAS_EMPLOYEE_LIST_ERROR: 'hasEmployeeListError',
        HAS_SYNC_ERRORS: 'hasSyncError',
        HAS_SUBSCRIPTION_ERRORS: 'hasSubscriptionError',
        HAS_REIMBURSEMENT_ACCOUNT_ERRORS: 'hasReimbursementAccountErrors',
        HAS_LOGIN_LIST_ERROR: 'hasLoginListError',
        HAS_WALLET_TERMS_ERRORS: 'hasWalletTermsErrors',
        HAS_LOGIN_LIST_INFO: 'hasLoginListInfo',
        HAS_SUBSCRIPTION_INFO: 'hasSubscriptionInfo',
        HAS_PHONE_NUMBER_ERROR: 'hasPhoneNumberError',
    },

    DEBUG: {
        FORMS: {
            REPORT: 'report',
            REPORT_ACTION: 'reportAction',
            TRANSACTION: 'transaction',
            TRANSACTION_VIOLATION: 'transactionViolation',
        },
        DETAILS: 'details',
        JSON: 'json',
        REPORT_ACTIONS: 'actions',
        REPORT_ACTION_PREVIEW: 'preview',
        TRANSACTION_VIOLATIONS: 'violations',
    },

    REPORT_IN_LHN_REASONS: {
        HAS_DRAFT_COMMENT: 'hasDraftComment',
        HAS_GBR: 'hasGBR',
        PINNED_BY_USER: 'pinnedByUser',
        HAS_IOU_VIOLATIONS: 'hasIOUViolations',
        HAS_ADD_WORKSPACE_ROOM_ERRORS: 'hasAddWorkspaceRoomErrors',
        IS_UNREAD: 'isUnread',
        IS_ARCHIVED: 'isArchived',
        IS_SELF_DM: 'isSelfDM',
        IS_FOCUSED: 'isFocused',
        DEFAULT: 'default',
    },

    REQUIRES_ATTENTION_REASONS: {
        HAS_JOIN_REQUEST: 'hasJoinRequest',
        IS_UNREAD_WITH_MENTION: 'isUnreadWithMention',
        IS_WAITING_FOR_ASSIGNEE_TO_COMPLETE_ACTION: 'isWaitingForAssigneeToCompleteAction',
        HAS_CHILD_REPORT_AWAITING_ACTION: 'hasChildReportAwaitingAction',
        HAS_MISSING_INVOICE_BANK_ACCOUNT: 'hasMissingInvoiceBankAccount',
    },

    RBR_REASONS: {
        HAS_ERRORS: 'hasErrors',
        HAS_VIOLATIONS: 'hasViolations',
        HAS_TRANSACTION_THREAD_VIOLATIONS: 'hasTransactionThreadViolations',
    },

    ANALYTICS: {
        EVENT: {
            SIGN_UP: 'sign_up',
            WORKSPACE_CREATED: 'workspace_created',
            PAID_ADOPTION: 'paid_adoption',
        },
    },

    CORPAY_FIELDS: {
        EXCLUDED_COUNTRIES: ['IR', 'CU', 'SY', 'UA', 'KP', 'RU'] as string[],
        EXCLUDED_CURRENCIES: ['IRR', 'CUP', 'SYP', 'UAH', 'KPW', 'RUB'] as string[],
        BANK_ACCOUNT_DETAILS_FIELDS: ['accountNumber', 'localAccountNumber', 'routingCode', 'localRoutingCode', 'swiftBicCode'] as string[],
        ACCOUNT_TYPE_KEY: 'BeneficiaryAccountType',
        ACCOUNT_HOLDER_COUNTRY_KEY: 'accountHolderCountry',
        BANK_INFORMATION_FIELDS: ['bankName', 'bankAddressLine1', 'bankAddressLine2', 'bankCity', 'bankRegion', 'bankPostal', 'BeneficiaryBankBranchName'] as string[],
        ACCOUNT_HOLDER_FIELDS: [
            'accountHolderName',
            'accountHolderAddress1',
            'accountHolderAddress2',
            'accountHolderCity',
            'accountHolderRegion',
            'accountHolderCountry',
            'accountHolderPostal',
            'accountHolderPhoneNumber',
            'accountHolderEmail',
            'ContactName',
            'BeneficiaryCPF',
            'BeneficiaryRUT',
            'BeneficiaryCedulaID',
            'BeneficiaryTaxID',
        ] as string[],
        SPECIAL_LIST_REGION_KEYS: ['bankRegion', 'accountHolderRegion'] as string[],
        SPECIAL_LIST_ADDRESS_KEYS: ['bankAddressLine1', 'accountHolderAddress1'] as string[],
        STEPS_NAME: {
            COUNTRY_SELECTOR: 'CountrySelector',
            BANK_ACCOUNT_DETAILS: 'BankAccountDetails',
            ACCOUNT_TYPE: 'AccountType',
            BANK_INFORMATION: 'BankInformation',
            ACCOUNT_HOLDER_INFORMATION: 'AccountHolderInformation',
            CONFIRMATION: 'Confirmation',
            SUCCESS: 'Success',
        },
        INDEXES: {
            MAPPING: {
                COUNTRY_SELECTOR: 0,
                BANK_ACCOUNT_DETAILS: 1,
                ACCOUNT_TYPE: 2,
                BANK_INFORMATION: 3,
                ACCOUNT_HOLDER_INFORMATION: 4,
                CONFIRMATION: 5,
                SUCCESS: 6,
            },
        },
    },

    HYBRID_APP: {
        REORDERING_REACT_NATIVE_ACTIVITY_TO_FRONT: 'reorderingReactNativeActivityToFront',
    },

    MIGRATED_USER_WELCOME_MODAL: 'migratedUserWelcomeModal',

    BASE_LIST_ITEM_TEST_ID: 'base-list-item-',
    PRODUCT_TRAINING_TOOLTIP_NAMES: {
        CONCEIRGE_LHN_GBR: 'conciergeLHNGBR',
        RENAME_SAVED_SEARCH: 'renameSavedSearch',
        QUICK_ACTION_BUTTON: 'quickActionButton',
        WORKSAPCE_CHAT_CREATE: 'workspaceChatCreate',
        SEARCH_FILTER_BUTTON_TOOLTIP: 'filterButtonTooltip',
        BOTTOM_NAV_INBOX_TOOLTIP: 'bottomNavInboxTooltip',
        LHN_WORKSPACE_CHAT_TOOLTIP: 'workspaceChatLHNTooltip',
        GLOBAL_CREATE_TOOLTIP: 'globalCreateTooltip',
    },
    SMART_BANNER_HEIGHT: 152,
    SKIPPABLE_COLLECTION_MEMBER_IDS: [String(DEFAULT_NUMBER_ID), '-1', 'undefined', 'null', 'NaN'] as string[],
} as const;

type Country = keyof typeof CONST.ALL_COUNTRIES;

type IOUType = ValueOf<typeof CONST.IOU.TYPE>;
type IOUAction = ValueOf<typeof CONST.IOU.ACTION>;
type IOURequestType = ValueOf<typeof CONST.IOU.REQUEST_TYPE>;
type FeedbackSurveyOptionID = ValueOf<Pick<ValueOf<typeof CONST.FEEDBACK_SURVEY_OPTIONS>, 'ID'>>;

type SubscriptionType = ValueOf<typeof CONST.SUBSCRIPTION.TYPE>;
type CancellationType = ValueOf<typeof CONST.CANCELLATION_TYPE>;

export type {
    Country,
    IOUAction,
    IOUType,
    OnboardingPurpose,
    OnboardingCompanySize,
    IOURequestType,
    SubscriptionType,
    FeedbackSurveyOptionID,
    CancellationType,
    OnboardingInvite,
    OnboardingAccounting,
};

export default CONST;<|MERGE_RESOLUTION|>--- conflicted
+++ resolved
@@ -906,12 +906,8 @@
     CLOUDFRONT_URL,
     EMPTY_ARRAY,
     EMPTY_OBJECT,
-<<<<<<< HEAD
     DEFAULT_NUMBER_ID,
-=======
     EMPTY_STRING: '',
-    DEFAULT_NUMBER_ID: 0,
->>>>>>> aa849f14
     USE_EXPENSIFY_URL,
     EXPENSIFY_URL,
     GOOGLE_MEET_URL_ANDROID: 'https://meet.google.com',

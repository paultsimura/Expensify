/* eslint-disable @typescript-eslint/naming-convention */
import dateAdd from 'date-fns/add';
import dateSubtract from 'date-fns/sub';
import Config from 'react-native-config';
import * as KeyCommand from 'react-native-key-command';
import * as Url from './libs/Url';
import SCREENS from './SCREENS';

// Creating a default array and object this way because objects ({}) and arrays ([]) are not stable types.
// Freezing the array ensures that it cannot be unintentionally modified.
const EMPTY_ARRAY = Object.freeze([]);
const EMPTY_OBJECT = Object.freeze({});

const CLOUDFRONT_DOMAIN = 'cloudfront.net';
const CLOUDFRONT_URL = `https://d2k5nsl2zxldvw.${CLOUDFRONT_DOMAIN}`;
const ACTIVE_EXPENSIFY_URL = Url.addTrailingForwardSlash(Config?.NEW_EXPENSIFY_URL ?? 'https://new.expensify.com');
const USE_EXPENSIFY_URL = 'https://use.expensify.com';
const PLATFORM_OS_MACOS = 'Mac OS';
const PLATFORM_IOS = 'iOS';
const ANDROID_PACKAGE_NAME = 'com.expensify.chat';
const CURRENT_YEAR = new Date().getFullYear();
const PULL_REQUEST_NUMBER = Config?.PULL_REQUEST_NUMBER ?? '';
const MAX_DATE = dateAdd(new Date(), {years: 1});
const MIN_DATE = dateSubtract(new Date(), {years: 20});

const keyModifierControl = KeyCommand?.constants?.keyModifierControl ?? 'keyModifierControl';
const keyModifierCommand = KeyCommand?.constants?.keyModifierCommand ?? 'keyModifierCommand';
const keyModifierShiftControl = KeyCommand?.constants?.keyModifierShiftControl ?? 'keyModifierShiftControl';
const keyModifierShiftCommand = KeyCommand?.constants?.keyModifierShiftCommand ?? 'keyModifierShiftCommand';
const keyInputEscape = KeyCommand?.constants?.keyInputEscape ?? 'keyInputEscape';
const keyInputEnter = KeyCommand?.constants?.keyInputEnter ?? 'keyInputEnter';
const keyInputUpArrow = KeyCommand?.constants?.keyInputUpArrow ?? 'keyInputUpArrow';
const keyInputDownArrow = KeyCommand?.constants?.keyInputDownArrow ?? 'keyInputDownArrow';
const keyInputLeftArrow = KeyCommand?.constants?.keyInputLeftArrow ?? 'keyInputLeftArrow';
const keyInputRightArrow = KeyCommand?.constants?.keyInputRightArrow ?? 'keyInputRightArrow';

// describes if a shortcut key can cause navigation
const KEYBOARD_SHORTCUT_NAVIGATION_TYPE = 'NAVIGATION_SHORTCUT';

const CONST = {
    ANDROID_PACKAGE_NAME,
    ANIMATED_TRANSITION: 300,
    ANIMATED_TRANSITION_FROM_VALUE: 100,
    ANIMATION_IN_TIMING: 100,
    ANIMATION_DIRECTION: {
        IN: 'in',
        OUT: 'out',
    },
    ARROW_HIDE_DELAY: 3000,

    API_ATTACHMENT_VALIDATIONS: {
        // 24 megabytes in bytes, this is limit set on servers, do not update without wider internal discussion
        MAX_SIZE: 25165824,

        // An arbitrary size, but the same minimum as in the PHP layer
        MIN_SIZE: 240,

        // Allowed extensions for receipts
        ALLOWED_RECEIPT_EXTENSIONS: ['jpg', 'jpeg', 'gif', 'png', 'pdf', 'htm', 'html', 'text', 'rtf', 'doc', 'tif', 'tiff', 'msword', 'zip', 'xml', 'message'],
    },

    // This is limit set on servers, do not update without wider internal discussion
    API_TRANSACTION_CATEGORY_MAX_LENGTH: 255,

    AUTO_AUTH_STATE: {
        NOT_STARTED: 'not-started',
        SIGNING_IN: 'signing-in',
        JUST_SIGNED_IN: 'just-signed-in',
        FAILED: 'failed',
    },

    AVATAR_MAX_ATTACHMENT_SIZE: 6291456,

    AVATAR_ALLOWED_EXTENSIONS: ['jpg', 'jpeg', 'png', 'gif', 'bmp', 'svg'],

    // Minimum width and height size in px for a selected image
    AVATAR_MIN_WIDTH_PX: 80,
    AVATAR_MIN_HEIGHT_PX: 80,

    // Maximum width and height size in px for a selected image
    AVATAR_MAX_WIDTH_PX: 4096,
    AVATAR_MAX_HEIGHT_PX: 4096,

    BREADCRUMB_TYPE: {
        ROOT: 'root',
        STRONG: 'strong',
        NORMAL: 'normal',
    },

    DEFAULT_AVATAR_COUNT: 24,
    OLD_DEFAULT_AVATAR_COUNT: 8,

    DISPLAY_NAME: {
        MAX_LENGTH: 50,
        RESERVED_FIRST_NAMES: ['Expensify', 'Concierge'],
    },

    LEGAL_NAME: {
        MAX_LENGTH: 40,
    },

    PULL_REQUEST_NUMBER,

    MERCHANT_NAME_MAX_LENGTH: 255,

    REQUEST_PREVIEW: {
        MAX_LENGTH: 83,
    },

    CALENDAR_PICKER: {
        // Numbers were arbitrarily picked.
        MIN_YEAR: CURRENT_YEAR - 100,
        MAX_YEAR: CURRENT_YEAR + 100,
        MAX_DATE,
        MIN_DATE,
    },

    DATE_BIRTH: {
        MIN_AGE: 5,
        MIN_AGE_FOR_PAYMENT: 18,
        MAX_AGE: 150,
    },

    DESKTOP_SHORTCUT_ACCELERATOR: {
        PASTE_AND_MATCH_STYLE: 'Option+Shift+CmdOrCtrl+V',
        PASTE_AS_PLAIN_TEXT: 'CmdOrCtrl+Shift+V',
    },

    // This is used to enable a rotation/transform style to any component.
    DIRECTION: {
        LEFT: 'left',
        RIGHT: 'right',
    },

    // Sizes needed for report empty state background image handling
    EMPTY_STATE_BACKGROUND: {
        ASPECT_RATIO: 3.72,
        SMALL_SCREEN: {
            IMAGE_HEIGHT: 300,
            CONTAINER_MINHEIGHT: 200,
            VIEW_HEIGHT: 185,
        },
        WIDE_SCREEN: {
            IMAGE_HEIGHT: 450,
            CONTAINER_MINHEIGHT: 500,
            VIEW_HEIGHT: 275,
        },
        MONEY_REPORT: {
            SMALL_SCREEN: {
                IMAGE_HEIGHT: 300,
                CONTAINER_MINHEIGHT: 280,
                VIEW_HEIGHT: 220,
            },
            WIDE_SCREEN: {
                IMAGE_HEIGHT: 450,
                CONTAINER_MINHEIGHT: 280,
                VIEW_HEIGHT: 275,
            },
        },
    },

    NEW_EXPENSIFY_URL: ACTIVE_EXPENSIFY_URL,
    APP_DOWNLOAD_LINKS: {
        ANDROID: `https://play.google.com/store/apps/details?id=${ANDROID_PACKAGE_NAME}`,
        IOS: 'https://apps.apple.com/us/app/expensify-cash/id1530278510',
        DESKTOP: `${ACTIVE_EXPENSIFY_URL}NewExpensify.dmg`,
    },
    DATE: {
        SQL_DATE_TIME: 'YYYY-MM-DD HH:mm:ss',
        FNS_FORMAT_STRING: 'yyyy-MM-dd',
        LOCAL_TIME_FORMAT: 'h:mm a',
        YEAR_MONTH_FORMAT: 'yyyyMM',
        MONTH_FORMAT: 'MMMM',
        WEEKDAY_TIME_FORMAT: 'eeee',
        MONTH_DAY_ABBR_FORMAT: 'MMM d',
        SHORT_DATE_FORMAT: 'MM-dd',
        MONTH_DAY_YEAR_ABBR_FORMAT: 'MMM d, yyyy',
        MONTH_DAY_YEAR_FORMAT: 'MMMM d, yyyy',
        FNS_TIMEZONE_FORMAT_STRING: "yyyy-MM-dd'T'HH:mm:ssXXX",
        FNS_DB_FORMAT_STRING: 'yyyy-MM-dd HH:mm:ss.SSS',
        LONG_DATE_FORMAT_WITH_WEEKDAY: 'eeee, MMMM d, yyyy',
        UNIX_EPOCH: '1970-01-01 00:00:00.000',
        MAX_DATE: '9999-12-31',
        MIN_DATE: '0001-01-01',
    },
    SMS: {
        DOMAIN: '@expensify.sms',
    },
    BANK_ACCOUNT: {
        PLAID: {
            ALLOWED_THROTTLED_COUNT: 2,
            ERROR: {
                TOO_MANY_ATTEMPTS: 'Too many attempts',
            },
            EVENTS_NAME: {
                OPEN: 'OPEN',
                EXIT: 'EXIT',
            },
        },
        ERROR: {
            MISSING_ROUTING_NUMBER: '402 Missing routingNumber',
            MAX_ROUTING_NUMBER: '402 Maximum Size Exceeded routingNumber',
            MISSING_INCORPORATION_STATE: '402 Missing incorporationState in additionalData',
            MISSING_INCORPORATION_TYPE: '402 Missing incorporationType in additionalData',
        },
        STEP: {
            // In the order they appear in the VBA flow
            BANK_ACCOUNT: 'BankAccountStep',
            COMPANY: 'CompanyStep',
            REQUESTOR: 'RequestorStep',
            ACH_CONTRACT: 'ACHContractStep',
            VALIDATION: 'ValidationStep',
            ENABLE: 'EnableStep',
        },
        SUBSTEP: {
            MANUAL: 'manual',
        },
        VERIFICATIONS: {
            ERROR_MESSAGE: 'verifications.errorMessage',
            THROTTLED: 'verifications.throttled',
        },
        FIELDS_TYPE: {
            LOCAL: 'local',
        },
        ONFIDO_RESPONSE: {
            SDK_TOKEN: 'apiResult.sdkToken',
            PASS: 'pass',
        },
        QUESTIONS: {
            QUESTION: 'apiResult.questions.question',
            DIFFERENTIATOR_QUESTION: 'apiResult.differentiator-question',
        },
        SETUP_TYPE: {
            MANUAL: 'manual',
            PLAID: 'plaid',
        },
        REGEX: {
            US_ACCOUNT_NUMBER: /^[0-9]{4,17}$/,

            // The back-end is always returning account number with 4 last digits and mask the rest with X
            MASKED_US_ACCOUNT_NUMBER: /^[X]{0,13}[0-9]{4}$/,
            SWIFT_BIC: /^[A-Za-z0-9]{8,11}$/,
        },
        VERIFICATION_MAX_ATTEMPTS: 7,
        STATE: {
            VERIFYING: 'VERIFYING',
            PENDING: 'PENDING',
            OPEN: 'OPEN',
        },
        MAX_LENGTH: {
            SSN: 4,
            ZIP_CODE: 10,
        },
        TYPE: {
            BUSINESS: 'BUSINESS',
            PERSONAL: 'PERSONAL',
        },
    },
    INCORPORATION_TYPES: {
        LLC: 'LLC',
        CORPORATION: 'Corp',
        PARTNERSHIP: 'Partnership',
        COOPERATIVE: 'Cooperative',
        SOLE_PROPRIETORSHIP: 'Sole Proprietorship',
        OTHER: 'Other',
    },
    BETAS: {
        ALL: 'all',
        CHRONOS_IN_CASH: 'chronosInCash',
        DEFAULT_ROOMS: 'defaultRooms',
        BETA_COMMENT_LINKING: 'commentLinking',
        VIOLATIONS: 'violations',
        REPORT_FIELDS: 'reportFields',
    },
    BUTTON_STATES: {
        DEFAULT: 'default',
        ACTIVE: 'active',
        PRESSED: 'pressed',
        COMPLETE: 'complete',
        DISABLED: 'disabled',
    },
    BANK_ACCOUNT_TYPES: {
        WALLET: 'WALLET',
    },
    COUNTRY: {
        US: 'US',
        MX: 'MX',
        AU: 'AU',
        CA: 'CA',
        GB: 'GB',
    },
    DESKTOP_DEEPLINK_APP_STATE: {
        CHECKING: 'checking',
        INSTALLED: 'installed',
        NOT_INSTALLED: 'not-installed',
    },
    PLATFORM: {
        IOS: 'ios',
        ANDROID: 'android',
        WEB: 'web',
        DESKTOP: 'desktop',
    },
    PLATFORM_SPECIFIC_KEYS: {
        CTRL: {
            DEFAULT: 'control',
            [PLATFORM_OS_MACOS]: 'meta',
            [PLATFORM_IOS]: 'meta',
        },
        SHIFT: {
            DEFAULT: 'shift',
        },
    },
    KEYBOARD_SHORTCUTS: {
        SEARCH: {
            descriptionKey: 'search',
            shortcutKey: 'K',
            modifiers: ['CTRL'],
            trigger: {
                DEFAULT: {input: 'k', modifierFlags: keyModifierControl},
                [PLATFORM_OS_MACOS]: {input: 'k', modifierFlags: keyModifierCommand},
                [PLATFORM_IOS]: {input: 'k', modifierFlags: keyModifierCommand},
            },
            type: KEYBOARD_SHORTCUT_NAVIGATION_TYPE,
        },
        NEW_CHAT: {
            descriptionKey: 'newChat',
            shortcutKey: 'K',
            modifiers: ['CTRL', 'SHIFT'],
            trigger: {
                DEFAULT: {input: 'k', modifierFlags: keyModifierShiftControl},
                [PLATFORM_OS_MACOS]: {input: 'k', modifierFlags: keyModifierShiftCommand},
                [PLATFORM_IOS]: {input: 'k', modifierFlags: keyModifierShiftCommand},
            },
            type: KEYBOARD_SHORTCUT_NAVIGATION_TYPE,
        },
        SHORTCUTS: {
            descriptionKey: 'openShortcutDialog',
            shortcutKey: 'J',
            modifiers: ['CTRL'],
            trigger: {
                DEFAULT: {input: 'j', modifierFlags: keyModifierControl},
                [PLATFORM_OS_MACOS]: {input: 'j', modifierFlags: keyModifierCommand},
                [PLATFORM_IOS]: {input: 'j', modifierFlags: keyModifierCommand},
            },
        },
        ESCAPE: {
            descriptionKey: 'escape',
            shortcutKey: 'Escape',
            modifiers: [],
            trigger: {
                DEFAULT: {input: keyInputEscape},
                [PLATFORM_OS_MACOS]: {input: keyInputEscape},
                [PLATFORM_IOS]: {input: keyInputEscape},
            },
        },
        ENTER: {
            descriptionKey: null,
            shortcutKey: 'Enter',
            modifiers: [],
            trigger: {
                DEFAULT: {input: keyInputEnter},
                [PLATFORM_OS_MACOS]: {input: keyInputEnter},
                [PLATFORM_IOS]: {input: keyInputEnter},
            },
        },
        CTRL_ENTER: {
            descriptionKey: null,
            shortcutKey: 'Enter',
            modifiers: ['CTRL'],
            trigger: {
                DEFAULT: {input: keyInputEnter, modifierFlags: keyModifierControl},
                [PLATFORM_OS_MACOS]: {input: keyInputEnter, modifierFlags: keyModifierCommand},
                [PLATFORM_IOS]: {input: keyInputEnter, modifierFlags: keyModifierCommand},
            },
        },
        COPY: {
            descriptionKey: 'copy',
            shortcutKey: 'C',
            modifiers: ['CTRL'],
            trigger: {
                DEFAULT: {input: 'c', modifierFlags: keyModifierControl},
                [PLATFORM_OS_MACOS]: {input: 'c', modifierFlags: keyModifierCommand},
                [PLATFORM_IOS]: {input: 'c', modifierFlags: keyModifierCommand},
            },
        },
        ARROW_UP: {
            descriptionKey: null,
            shortcutKey: 'ArrowUp',
            modifiers: [],
            trigger: {
                DEFAULT: {input: keyInputUpArrow},
                [PLATFORM_OS_MACOS]: {input: keyInputUpArrow},
                [PLATFORM_IOS]: {input: keyInputUpArrow},
            },
        },
        ARROW_DOWN: {
            descriptionKey: null,
            shortcutKey: 'ArrowDown',
            modifiers: [],
            trigger: {
                DEFAULT: {input: keyInputDownArrow},
                [PLATFORM_OS_MACOS]: {input: keyInputDownArrow},
                [PLATFORM_IOS]: {input: keyInputDownArrow},
            },
        },
        ARROW_LEFT: {
            descriptionKey: null,
            shortcutKey: 'ArrowLeft',
            modifiers: [],
            trigger: {
                DEFAULT: {input: keyInputLeftArrow},
                [PLATFORM_OS_MACOS]: {input: keyInputLeftArrow},
                [PLATFORM_IOS]: {input: keyInputLeftArrow},
            },
        },
        ARROW_RIGHT: {
            descriptionKey: null,
            shortcutKey: 'ArrowRight',
            modifiers: [],
            trigger: {
                DEFAULT: {input: keyInputRightArrow},
                [PLATFORM_OS_MACOS]: {input: keyInputRightArrow},
                [PLATFORM_IOS]: {input: keyInputRightArrow},
            },
        },
        TAB: {
            descriptionKey: null,
            shortcutKey: 'Tab',
            modifiers: [],
        },
    },
    KEYBOARD_SHORTCUTS_TYPES: {
        NAVIGATION_SHORTCUT: KEYBOARD_SHORTCUT_NAVIGATION_TYPE,
    },
    KEYBOARD_SHORTCUT_KEY_DISPLAY_NAME: {
        CONTROL: 'CTRL',
        ESCAPE: 'ESC',
        META: 'CMD',
        SHIFT: 'Shift',
    },
    CURRENCY: {
        USD: 'USD',
    },
    EXAMPLE_PHONE_NUMBER: '+15005550006',
    CONCIERGE_CHAT_NAME: 'Concierge',
    CLOUDFRONT_URL,
    EMPTY_ARRAY,
    EMPTY_OBJECT,
    USE_EXPENSIFY_URL,
    NEW_ZOOM_MEETING_URL: 'https://zoom.us/start/videomeeting',
    NEW_GOOGLE_MEET_MEETING_URL: 'https://meet.google.com/new',
    GOOGLE_MEET_URL_ANDROID: 'https://meet.google.com',
    DEEPLINK_BASE_URL: 'new-expensify://',
    PDF_VIEWER_URL: '/pdf/web/viewer.html',
    CLOUDFRONT_DOMAIN_REGEX: /^https:\/\/\w+\.cloudfront\.net/i,
    EXPENSIFY_ICON_URL: `${CLOUDFRONT_URL}/images/favicon-2019.png`,
    CONCIERGE_ICON_URL_2021: `${CLOUDFRONT_URL}/images/icons/concierge_2021.png`,
    CONCIERGE_ICON_URL: `${CLOUDFRONT_URL}/images/icons/concierge_2022.png`,
    UPWORK_URL: 'https://github.com/Expensify/App/issues?q=is%3Aopen+is%3Aissue+label%3A%22Help+Wanted%22',
    GITHUB_URL: 'https://github.com/Expensify/App',
    TERMS_URL: `${USE_EXPENSIFY_URL}/terms`,
    PRIVACY_URL: `${USE_EXPENSIFY_URL}/privacy`,
    LICENSES_URL: `${USE_EXPENSIFY_URL}/licenses`,
    GITHUB_RELEASE_URL: 'https://api.github.com/repos/expensify/app/releases/latest',
    ADD_SECONDARY_LOGIN_URL: encodeURI('settings?param={"section":"account","openModal":"secondaryLogin"}'),
    MANAGE_CARDS_URL: 'domain_companycards',
    FEES_URL: `${USE_EXPENSIFY_URL}/fees`,
    CFPB_PREPAID_URL: 'https://cfpb.gov/prepaid',
    STAGING_NEW_EXPENSIFY_URL: 'https://staging.new.expensify.com',
    NEWHELP_URL: 'https://help.expensify.com',
    INTERNAL_DEV_EXPENSIFY_URL: 'https://www.expensify.com.dev',
    STAGING_EXPENSIFY_URL: 'https://staging.expensify.com',
    EXPENSIFY_URL: 'https://www.expensify.com',
    BANK_ACCOUNT_PERSONAL_DOCUMENTATION_INFO_URL:
        'https://community.expensify.com/discussion/6983/faq-why-do-i-need-to-provide-personal-documentation-when-setting-up-updating-my-bank-account',
    PERSONAL_DATA_PROTECTION_INFO_URL: 'https://community.expensify.com/discussion/5677/deep-dive-security-how-expensify-protects-your-information',
    ONFIDO_FACIAL_SCAN_POLICY_URL: 'https://onfido.com/facial-scan-policy-and-release/',
    ONFIDO_PRIVACY_POLICY_URL: 'https://onfido.com/privacy/',
    ONFIDO_TERMS_OF_SERVICE_URL: 'https://onfido.com/terms-of-service/',
    // Use Environment.getEnvironmentURL to get the complete URL with port number
    DEV_NEW_EXPENSIFY_URL: 'https://dev.new.expensify.com:',
    OLDDOT_URLS: {
        ADMIN_POLICIES_URL: 'admin_policies',
        ADMIN_DOMAINS_URL: 'admin_domains',
        INBOX: 'inbox',
    },

    SIGN_IN_FORM_WIDTH: 300,

    DEEPLINK_PROMPT_DENYLIST: [SCREENS.HOME, SCREENS.SIGN_IN_WITH_APPLE_DESKTOP, SCREENS.SIGN_IN_WITH_GOOGLE_DESKTOP],

    SIGN_IN_METHOD: {
        APPLE: 'Apple',
        GOOGLE: 'Google',
    },

    OPTION_TYPE: {
        REPORT: 'report',
        PERSONAL_DETAIL: 'personalDetail',
    },
    RECEIPT: {
        ICON_SIZE: 164,
        PERMISSION_GRANTED: 'granted',
        HAND_ICON_HEIGHT: 152,
        HAND_ICON_WIDTH: 200,
        SHUTTER_SIZE: 90,
        MAX_REPORT_PREVIEW_RECEIPTS: 3,
    },
    REPORT: {
        MAX_COUNT_BEFORE_FOCUS_UPDATE: 30,
        MAXIMUM_PARTICIPANTS: 8,
        SPLIT_REPORTID: '-2',
        ACTIONS: {
            LIMIT: 50,
            TYPE: {
                ADDCOMMENT: 'ADDCOMMENT',
                APPROVED: 'APPROVED',
                CHRONOSOOOLIST: 'CHRONOSOOOLIST',
                CLOSED: 'CLOSED',
                CREATED: 'CREATED',
                IOU: 'IOU',
                MARKEDREIMBURSED: 'MARKEDREIMBURSED',
                MODIFIEDEXPENSE: 'MODIFIEDEXPENSE',
                MOVED: 'MOVED',
                REIMBURSEMENTQUEUED: 'REIMBURSEMENTQUEUED',
                REIMBURSEMENTDEQUEUED: 'REIMBURSEMENTDEQUEUED',
                RENAMED: 'RENAMED',
                REPORTPREVIEW: 'REPORTPREVIEW',
                SUBMITTED: 'SUBMITTED',
                TASKCANCELLED: 'TASKCANCELLED',
                TASKCOMPLETED: 'TASKCOMPLETED',
                TASKEDITED: 'TASKEDITED',
                TASKREOPENED: 'TASKREOPENED',
                ACTIONABLEMENTIONWHISPER: 'ACTIONABLEMENTIONWHISPER',
                POLICYCHANGELOG: {
                    ADD_APPROVER_RULE: 'POLICYCHANGELOG_ADD_APPROVER_RULE',
                    ADD_BUDGET: 'POLICYCHANGELOG_ADD_BUDGET',
                    ADD_CATEGORY: 'POLICYCHANGELOG_ADD_CATEGORY',
                    ADD_CUSTOM_UNIT: 'POLICYCHANGELOG_ADD_CUSTOM_UNIT',
                    ADD_CUSTOM_UNIT_RATE: 'POLICYCHANGELOG_ADD_CUSTOM_UNIT_RATE',
                    ADD_EMPLOYEE: 'POLICYCHANGELOG_ADD_EMPLOYEE',
                    ADD_INTEGRATION: 'POLICYCHANGELOG_ADD_INTEGRATION',
                    ADD_REPORT_FIELD: 'POLICYCHANGELOG_ADD_REPORT_FIELD',
                    ADD_TAG: 'POLICYCHANGELOG_ADD_TAG',
                    DELETE_ALL_TAGS: 'POLICYCHANGELOG_DELETE_ALL_TAGS',
                    DELETE_APPROVER_RULE: 'POLICYCHANGELOG_DELETE_APPROVER_RULE',
                    DELETE_BUDGET: 'POLICYCHANGELOG_DELETE_BUDGET',
                    DELETE_CATEGORY: 'POLICYCHANGELOG_DELETE_CATEGORY',
                    DELETE_CUSTOM_UNIT: 'POLICYCHANGELOG_DELETE_CUSTOM_UNIT',
                    DELETE_CUSTOM_UNIT_RATE: 'POLICYCHANGELOG_DELETE_CUSTOM_UNIT_RATE',
                    DELETE_CUSTOM_UNIT_SUB_RATE: 'POLICYCHANGELOG_DELETE_CUSTOM_UNIT_SUB_RATE',
                    DELETE_EMPLOYEE: 'POLICYCHANGELOG_DELETE_EMPLOYEE',
                    DELETE_INTEGRATION: 'POLICYCHANGELOG_DELETE_INTEGRATION',
                    DELETE_REPORT_FIELD: 'POLICYCHANGELOG_DELETE_REPORT_FIELD',
                    DELETE_TAG: 'POLICYCHANGELOG_DELETE_TAG',
                    IMPORT_CUSTOM_UNIT_RATES: 'POLICYCHANGELOG_IMPORT_CUSTOM_UNIT_RATES',
                    IMPORT_TAGS: 'POLICYCHANGELOG_IMPORT_TAGS',
                    INDIVIDUAL_BUDGET_NOTIFICATION: 'POLICYCHANGELOG_INDIVIDUAL_BUDGET_NOTIFICATION',
                    INVITE_TO_ROOM: 'POLICYCHANGELOG_INVITETOROOM',
                    REMOVE_FROM_ROOM: 'POLICYCHANGELOG_REMOVEFROMROOM',
                    REPLACE_CATEGORIES: 'POLICYCHANGELOG_REPLACE_CATEGORIES',
                    SET_AUTOREIMBURSEMENT: 'POLICYCHANGELOG_SET_AUTOREIMBURSEMENT',
                    SET_AUTO_JOIN: 'POLICYCHANGELOG_SET_AUTO_JOIN',
                    SET_CATEGORY_NAME: 'POLICYCHANGELOG_SET_CATEGORY_NAME',
                    SHARED_BUDGET_NOTIFICATION: 'POLICYCHANGELOG_SHARED_BUDGET_NOTIFICATION',
                    UPDATE_ACH_ACCOUNT: 'POLICYCHANGELOG_UPDATE_ACH_ACCOUNT',
                    UPDATE_APPROVER_RULE: 'POLICYCHANGELOG_UPDATE_APPROVER_RULE',
                    UPDATE_AUDIT_RATE: 'POLICYCHANGELOG_UPDATE_AUDIT_RATE',
                    UPDATE_AUTOHARVESTING: 'POLICYCHANGELOG_UPDATE_AUTOHARVESTING',
                    UPDATE_AUTOREIMBURSEMENT: 'POLICYCHANGELOG_UPDATE_AUTOREIMBURSEMENT',
                    UPDATE_AUTOREPORTING_FREQUENCY: 'POLICYCHANGELOG_UPDATE_AUTOREPORTING_FREQUENCY',
                    UPDATE_BUDGET: 'POLICYCHANGELOG_UPDATE_BUDGET',
                    UPDATE_CATEGORY: 'POLICYCHANGELOG_UPDATE_CATEGORY',
                    UPDATE_CURRENCY: 'POLICYCHANGELOG_UPDATE_CURRENCY',
                    UPDATE_CUSTOM_UNIT: 'POLICYCHANGELOG_UPDATE_CUSTOM_UNIT',
                    UPDATE_CUSTOM_UNIT_RATE: 'POLICYCHANGELOG_UPDATE_CUSTOM_UNIT_RATE',
                    UPDATE_CUSTOM_UNIT_SUB_RATE: 'POLICYCHANGELOG_UPDATE_CUSTOM_UNIT_SUB_RATE',
                    UPDATE_DEFAULT_BILLABLE: 'POLICYCHANGELOG_UPDATE_DEFAULT_BILLABLE',
                    UPDATE_DEFAULT_REIMBURSABLE: 'POLICYCHANGELOG_UPDATE_DEFAULT_REIMBURSABLE',
                    UPDATE_DEFAULT_TITLE: 'POLICYCHANGELOG_UPDATE_DEFAULT_TITLE',
                    UPDATE_DEFAULT_TITLE_ENFORCED: 'POLICYCHANGELOG_UPDATE_DEFAULT_TITLE_ENFORCED',
                    UPDATE_DISABLED_FIELDS: 'POLICYCHANGELOG_UPDATE_DISABLED_FIELDS',
                    UPDATE_EMPLOYEE: 'POLICYCHANGELOG_UPDATE_EMPLOYEE',
                    UPDATE_FIELD: 'POLICYCHANGELOG_UPDATE_FIELD',
                    UPDATE_MANUAL_APPROVAL_THRESHOLD: 'POLICYCHANGELOG_UPDATE_MANUAL_APPROVAL_THRESHOLD',
                    UPDATE_MAX_EXPENSE_AMOUNT: 'POLICYCHANGELOG_UPDATE_MAX_EXPENSE_AMOUNT',
                    UPDATE_MAX_EXPENSE_AMOUNT_NO_RECEIPT: 'POLICYCHANGELOG_UPDATE_MAX_EXPENSE_AMOUNT_NO_RECEIPT',
                    UPDATE_NAME: 'POLICYCHANGELOG_UPDATE_NAME',
                    UPDATE_OWNERSHIP: 'POLICYCHANGELOG_UPDATE_OWNERSHIP',
                    UPDATE_REIMBURSEMENT_CHOICE: 'POLICYCHANGELOG_UPDATE_REIMBURSEMENT_CHOICE',
                    UPDATE_REPORT_FIELD: 'POLICYCHANGELOG_UPDATE_REPORT_FIELD',
                    UPDATE_TAG: 'POLICYCHANGELOG_UPDATE_TAG',
                    UPDATE_TAG_ENABLED: 'POLICYCHANGELOG_UPDATE_TAG_ENABLED',
                    UPDATE_TAG_LIST: 'POLICYCHANGELOG_UPDATE_TAG_LIST',
                    UPDATE_TAG_LIST_NAME: 'POLICYCHANGELOG_UPDATE_TAG_LIST_NAME',
                    UPDATE_TAG_NAME: 'POLICYCHANGELOG_UPDATE_TAG_NAME',
                    UPDATE_TIME_ENABLED: 'POLICYCHANGELOG_UPDATE_TIME_ENABLED',
                    UPDATE_TIME_RATE: 'POLICYCHANGELOG_UPDATE_TIME_RATE',
                },
                ROOMCHANGELOG: {
                    INVITE_TO_ROOM: 'INVITETOROOM',
                    REMOVE_FROM_ROOM: 'REMOVEFROMROOM',
                    JOIN_ROOM: 'JOINROOM',
                },
            },
            THREAD_DISABLED: ['CREATED'],
        },
        ACTIONABLE_MENTION_WHISPER_RESOLUTION: {
            INVITE: 'invited',
            NOTHING: 'nothing',
        },
        ARCHIVE_REASON: {
            DEFAULT: 'default',
            ACCOUNT_CLOSED: 'accountClosed',
            ACCOUNT_MERGED: 'accountMerged',
            REMOVED_FROM_POLICY: 'removedFromPolicy',
            POLICY_DELETED: 'policyDeleted',
        },
        MESSAGE: {
            TYPE: {
                COMMENT: 'COMMENT',
                TEXT: 'TEXT',
            },
        },
        TYPE: {
            CHAT: 'chat',
            EXPENSE: 'expense',
            IOU: 'iou',
            TASK: 'task',
        },
        CHAT_TYPE: {
            POLICY_ANNOUNCE: 'policyAnnounce',
            POLICY_ADMINS: 'policyAdmins',
            DOMAIN_ALL: 'domainAll',
            POLICY_ROOM: 'policyRoom',
            POLICY_EXPENSE_CHAT: 'policyExpenseChat',
        },
        WORKSPACE_CHAT_ROOMS: {
            ANNOUNCE: '#announce',
            ADMINS: '#admins',
        },
        STATE_NUM: {
            OPEN: 0,
            SUBMITTED: 1,
            APPROVED: 2,
            BILLING: 3,
        },
        STATUS_NUM: {
            OPEN: 0,
            SUBMITTED: 1,
            CLOSED: 2,
            APPROVED: 3,
            REIMBURSED: 4,
        },
        NOTIFICATION_PREFERENCE: {
            MUTE: 'mute',
            DAILY: 'daily',
            ALWAYS: 'always',
            HIDDEN: 'hidden',
        },
        // Options for which room members can post
        WRITE_CAPABILITIES: {
            ALL: 'all',
            ADMINS: 'admins',
        },
        VISIBILITY: {
            PUBLIC: 'public',
            PUBLIC_ANNOUNCE: 'public_announce',
            PRIVATE: 'private',
            RESTRICTED: 'restricted',
        },
        RESERVED_ROOM_NAMES: ['#admins', '#announce'],
        MAX_PREVIEW_AVATARS: 4,
        MAX_ROOM_NAME_LENGTH: 79,
        LAST_MESSAGE_TEXT_MAX_LENGTH: 200,
        OWNER_EMAIL_FAKE: '__FAKE__',
        OWNER_ACCOUNT_ID_FAKE: 0,
        DEFAULT_REPORT_NAME: 'Chat Report',
    },
    NEXT_STEP: {
        FINISHED: 'Finished!',
    },
    COMPOSER: {
        MAX_LINES: 16,
        MAX_LINES_SMALL_SCREEN: 6,
        MAX_LINES_FULL: -1,

        // The minimum number of typed lines needed to enable the full screen composer
        FULL_COMPOSER_MIN_LINES: 3,
    },
    MODAL: {
        MODAL_TYPE: {
            CONFIRM: 'confirm',
            CENTERED: 'centered',
            CENTERED_UNSWIPEABLE: 'centered_unswipeable',
            CENTERED_SMALL: 'centered_small',
            BOTTOM_DOCKED: 'bottom_docked',
            POPOVER: 'popover',
            RIGHT_DOCKED: 'right_docked',
        },
        ANCHOR_ORIGIN_VERTICAL: {
            TOP: 'top',
            CENTER: 'center',
            BOTTOM: 'bottom',
        },
        ANCHOR_ORIGIN_HORIZONTAL: {
            LEFT: 'left',
            CENTER: 'center',
            RIGHT: 'right',
        },
        POPOVER_MENU_PADDING: 8,
    },
    TIMING: {
        CALCULATE_MOST_RECENT_LAST_MODIFIED_ACTION: 'calc_most_recent_last_modified_action',
        SEARCH_RENDER: 'search_render',
        CHAT_RENDER: 'chat_render',
        HOMEPAGE_INITIAL_RENDER: 'homepage_initial_render',
        REPORT_INITIAL_RENDER: 'report_initial_render',
        SWITCH_REPORT: 'switch_report',
        SIDEBAR_LOADED: 'sidebar_loaded',
        COLD: 'cold',
        WARM: 'warm',
        REPORT_ACTION_ITEM_LAYOUT_DEBOUNCE_TIME: 1500,
        SHOW_LOADING_SPINNER_DEBOUNCE_TIME: 250,
        TEST_TOOLS_MODAL_THROTTLE_TIME: 800,
        TOOLTIP_SENSE: 1000,
        TRIE_INITIALIZATION: 'trie_initialization',
        COMMENT_LENGTH_DEBOUNCE_TIME: 500,
        SEARCH_OPTION_LIST_DEBOUNCE_TIME: 300,
        RESIZE_DEBOUNCE_TIME: 100,
    },
    PRIORITY_MODE: {
        GSD: 'gsd',
        DEFAULT: 'default',
    },
    THEME: {
        DEFAULT: 'system',
        FALLBACK: 'dark',
        DARK: 'dark',
        LIGHT: 'light',
        SYSTEM: 'system',
    },
    COLOR_SCHEME: {
        LIGHT: 'light',
        DARK: 'dark',
    },
    STATUS_BAR_STYLE: {
        LIGHT_CONTENT: 'light-content',
        DARK_CONTENT: 'dark-content',
    },
    TRANSACTION: {
        DEFAULT_MERCHANT: 'Request',
        UNKNOWN_MERCHANT: 'Unknown Merchant',
        PARTIAL_TRANSACTION_MERCHANT: '(none)',
        TYPE: {
            CUSTOM_UNIT: 'customUnit',
        },
        STATUS: {
            PENDING: 'Pending',
            POSTED: 'Posted',
        },
    },
    MCC_GROUPS: {
        AIRLINES: 'Airlines',
        COMMUTER: 'Commuter',
        GAS: 'Gas',
        GOODS: 'Goods',
        GROCERIES: 'Groceries',
        HOTEL: 'Hotel',
        MAIL: 'Mail',
        MEALS: 'Meals',
        RENTAL: 'Rental',
        SERVICES: 'Services',
        TAXI: 'Taxi',
        MISCELLANEOUS: 'Miscellaneous',
        UTILITIES: 'Utilities',
    },
    JSON_CODE: {
        SUCCESS: 200,
        BAD_REQUEST: 400,
        NOT_AUTHENTICATED: 407,
        EXP_ERROR: 666,
        MANY_WRITES_ERROR: 665,
        UNABLE_TO_RETRY: 'unableToRetry',
    },
    HTTP_STATUS: {
        // When Cloudflare throttles
        TOO_MANY_REQUESTS: 429,
        INTERNAL_SERVER_ERROR: 500,
        BAD_GATEWAY: 502,
        GATEWAY_TIMEOUT: 504,
        UNKNOWN_ERROR: 520,
    },
    ERROR: {
        XHR_FAILED: 'xhrFailed',
        THROTTLED: 'throttled',
        UNKNOWN_ERROR: 'Unknown error',
        REQUEST_CANCELLED: 'AbortError',
        FAILED_TO_FETCH: 'Failed to fetch',
        ENSURE_BUGBOT: 'ENSURE_BUGBOT',
        PUSHER_ERROR: 'PusherError',
        WEB_SOCKET_ERROR: 'WebSocketError',
        NETWORK_REQUEST_FAILED: 'Network request failed',
        SAFARI_DOCUMENT_LOAD_ABORTED: 'cancelled',
        FIREFOX_DOCUMENT_LOAD_ABORTED: 'NetworkError when attempting to fetch resource.',
        IOS_NETWORK_CONNECTION_LOST: 'The network connection was lost.',
        IOS_NETWORK_CONNECTION_LOST_RUSSIAN: 'Сетевое соединение потеряно.',
        IOS_NETWORK_CONNECTION_LOST_SWEDISH: 'Nätverksanslutningen förlorades.',
        IOS_NETWORK_CONNECTION_LOST_SPANISH: 'La conexión a Internet parece estar desactivada.',
        IOS_LOAD_FAILED: 'Load failed',
        SAFARI_CANNOT_PARSE_RESPONSE: 'cannot parse response',
        GATEWAY_TIMEOUT: 'Gateway Timeout',
        EXPENSIFY_SERVICE_INTERRUPTED: 'Expensify service interrupted',
        DUPLICATE_RECORD: 'A record already exists with this ID',
    },
    ERROR_TYPE: {
        SOCKET: 'Expensify\\Auth\\Error\\Socket',
    },
    ERROR_TITLE: {
        SOCKET: 'Issue connecting to database',
        DUPLICATE_RECORD: '400 Unique Constraints Violation',
    },
    NETWORK: {
        METHOD: {
            POST: 'post',
        },
        MIN_RETRY_WAIT_TIME_MS: 10,
        MAX_RANDOM_RETRY_WAIT_TIME_MS: 100,
        MAX_RETRY_WAIT_TIME_MS: 10 * 1000,
        PROCESS_REQUEST_DELAY_MS: 1000,
        MAX_PENDING_TIME_MS: 10 * 1000,
        MAX_REQUEST_RETRIES: 10,
    },
    WEEK_STARTS_ON: 1, // Monday
    DEFAULT_TIME_ZONE: {automatic: true, selected: 'America/Los_Angeles'},
    DEFAULT_ACCOUNT_DATA: {errors: null, success: '', isLoading: false},
    DEFAULT_CLOSE_ACCOUNT_DATA: {errors: null, success: '', isLoading: false},
    FORMS: {
        LOGIN_FORM: 'LoginForm',
        VALIDATE_CODE_FORM: 'ValidateCodeForm',
        VALIDATE_TFA_CODE_FORM: 'ValidateTfaCodeForm',
        RESEND_VALIDATION_FORM: 'ResendValidationForm',
        UNLINK_LOGIN_FORM: 'UnlinkLoginForm',
        RESEND_VALIDATE_CODE_FORM: 'ResendValidateCodeForm',
    },
    APP_STATE: {
        ACTIVE: 'active',
        BACKGROUND: 'background',
        INACTIVE: 'inactive',
    },

    // at least 8 characters, 1 capital letter, 1 lowercase number, 1 number
    PASSWORD_COMPLEXITY_REGEX_STRING: '^(?=.*[A-Z])(?=.*[0-9])(?=.*[a-z]).{8,}$',

    // 6 numeric digits
    VALIDATE_CODE_REGEX_STRING: /^\d{6}$/,

    // 8 alphanumeric characters
    RECOVERY_CODE_REGEX_STRING: /^[a-zA-Z0-9]{8}$/,

    // The server has a WAF (Web Application Firewall) which will strip out HTML/XML tags using this regex pattern.
    // It's copied here so that the same regex pattern can be used in form validations to be consistent with the server.
    VALIDATE_FOR_HTML_TAG_REGEX: /<([^>\s]+)(?:[^>]*?)>/g,

    VALIDATE_FOR_LEADINGSPACES_HTML_TAG_REGEX: /<([\s]+.+[\s]*)>/g,

    WHITELISTED_TAGS: [/<>/, /< >/, /<->/, /<-->/, /<br>/, /<br\/>/],

    PASSWORD_PAGE: {
        ERROR: {
            ALREADY_VALIDATED: 'Account already validated',
            VALIDATE_CODE_FAILED: 'Validate code failed',
        },
    },

    PUSHER: {
        PRIVATE_USER_CHANNEL_PREFIX: 'private-encrypted-user-accountID-',
        PRIVATE_REPORT_CHANNEL_PREFIX: 'private-report-reportID-',
    },

    EMOJI_SPACER: 'SPACER',

    // This is the number of columns in each row of the picker.
    // Because of how flatList implements these rows, each row is an index rather than each element
    // For this reason to make headers work, we need to have the header be the only rendered element in its row
    // If this number is changed, emojis.js will need to be updated to have the proper number of spacer elements
    // around each header.
    EMOJI_NUM_PER_ROW: 8,

    EMOJI_FREQUENT_ROW_COUNT: 3,

    EMOJI_DEFAULT_SKIN_TONE: -1,

    INVISIBLE_CODEPOINTS: ['fe0f', '200d', '2066'],

    UNICODE: {
        LTR: '\u2066',
    },

    TOOLTIP_MAX_LINES: 3,

    LOGIN_TYPE: {
        PHONE: 'phone',
        EMAIL: 'email',
    },

    MAGIC_CODE_LENGTH: 6,
    MAGIC_CODE_EMPTY_CHAR: ' ',

    RECOVERY_CODE_LENGTH: 8,

    KEYBOARD_TYPE: {
        VISIBLE_PASSWORD: 'visible-password',
        ASCII_CAPABLE: 'ascii-capable',
    },

    INPUT_MODE: {
        NONE: 'none',
        TEXT: 'text',
        DECIMAL: 'decimal',
        NUMERIC: 'numeric',
        TEL: 'tel',
        SEARCH: 'search',
        EMAIL: 'email',
        URL: 'url',
    },

    YOUR_LOCATION_TEXT: 'Your Location',

    ATTACHMENT_MESSAGE_TEXT: '[Attachment]',
    // This is a placeholder for attachment which is uploading
    ATTACHMENT_UPLOADING_MESSAGE_HTML: 'Uploading attachment...',
    ATTACHMENT_SOURCE_ATTRIBUTE: 'data-expensify-source',
    ATTACHMENT_PREVIEW_ATTRIBUTE: 'src',
    ATTACHMENT_ORIGINAL_FILENAME_ATTRIBUTE: 'data-name',
    ATTACHMENT_LOCAL_URL_PREFIX: ['blob:', 'file:'],

    ATTACHMENT_PICKER_TYPE: {
        FILE: 'file',
        IMAGE: 'image',
    },

    ATTACHMENT_FILE_TYPE: {
        FILE: 'file',
        IMAGE: 'image',
        VIDEO: 'video',
    },

    FILE_TYPE_REGEX: {
        // Image MimeTypes allowed by iOS photos app.
        IMAGE: /\.(jpg|jpeg|png|webp|gif|tiff|bmp|heic|heif)$/,
        // Video MimeTypes allowed by iOS photos app.
        VIDEO: /\.(mov|mp4)$/,
    },
    IOS_CAMERAROLL_ACCESS_ERROR: 'Access to photo library was denied',
    ADD_PAYMENT_MENU_POSITION_Y: 226,
    ADD_PAYMENT_MENU_POSITION_X: 356,
    EMOJI_PICKER_ITEM_TYPES: {
        HEADER: 'header',
        EMOJI: 'emoji',
        SPACER: 'spacer',
    },
    EMOJI_PICKER_SIZE: {
        WIDTH: 320,
        HEIGHT: 416,
    },
    DESKTOP_HEADER_PADDING: 12,
    CATEGORY_SHORTCUT_BAR_HEIGHT: 32,
    SMALL_EMOJI_PICKER_SIZE: {
        WIDTH: '100%',
    },
    NON_NATIVE_EMOJI_PICKER_LIST_HEIGHT: 300,
    NON_NATIVE_EMOJI_PICKER_LIST_HEIGHT_WEB: 200,
    EMOJI_PICKER_ITEM_HEIGHT: 32,
    EMOJI_PICKER_HEADER_HEIGHT: 32,
    RECIPIENT_LOCAL_TIME_HEIGHT: 25,
    AUTO_COMPLETE_SUGGESTER: {
        SUGGESTER_PADDING: 6,
        SUGGESTER_INNER_PADDING: 8,
        SUGGESTION_ROW_HEIGHT: 40,
        SMALL_CONTAINER_HEIGHT_FACTOR: 2.5,
        MIN_AMOUNT_OF_SUGGESTIONS: 3,
        MAX_AMOUNT_OF_SUGGESTIONS: 20,
        MAX_AMOUNT_OF_VISIBLE_SUGGESTIONS_IN_CONTAINER: 5,
        HERE_TEXT: '@here',
    },
    COMPOSER_MAX_HEIGHT: 125,
    CHAT_FOOTER_SECONDARY_ROW_HEIGHT: 15,
    CHAT_FOOTER_SECONDARY_ROW_PADDING: 5,
    CHAT_FOOTER_MIN_HEIGHT: 65,
    CHAT_FOOTER_HORIZONTAL_PADDING: 40,
    CHAT_SKELETON_VIEW: {
        AVERAGE_ROW_HEIGHT: 80,
        HEIGHT_FOR_ROW_COUNT: {
            1: 60,
            2: 80,
            3: 100,
        },
    },
    CENTRAL_PANE_ANIMATION_HEIGHT: 200,
    LHN_SKELETON_VIEW_ITEM_HEIGHT: 64,
    EXPENSIFY_PARTNER_NAME: 'expensify.com',
    EMAIL: {
        ACCOUNTING: 'accounting@expensify.com',
        ADMIN: 'admin@expensify.com',
        BILLS: 'bills@expensify.com',
        CHRONOS: 'chronos@expensify.com',
        CONCIERGE: 'concierge@expensify.com',
        CONTRIBUTORS: 'contributors@expensify.com',
        FIRST_RESPONDER: 'firstresponders@expensify.com',
        GUIDES_DOMAIN: 'team.expensify.com',
        HELP: 'help@expensify.com',
        INTEGRATION_TESTING_CREDS: 'integrationtestingcreds@expensify.com',
        NOTIFICATIONS: 'notifications@expensify.com',
        PAYROLL: 'payroll@expensify.com',
        QA: 'qa@expensify.com',
        QA_TRAVIS: 'qa+travisreceipts@expensify.com',
        RECEIPTS: 'receipts@expensify.com',
        STUDENT_AMBASSADOR: 'studentambassadors@expensify.com',
        SVFG: 'svfg@expensify.com',
        EXPENSIFY_EMAIL_DOMAIN: '@expensify.com',
    },

    ACCOUNT_ID: {
        ACCOUNTING: Number(Config?.EXPENSIFY_ACCOUNT_ID_ACCOUNTING ?? 9645353),
        ADMIN: Number(Config?.EXPENSIFY_ACCOUNT_ID_ADMIN ?? -1),
        BILLS: Number(Config?.EXPENSIFY_ACCOUNT_ID_BILLS ?? 1371),
        CHRONOS: Number(Config?.EXPENSIFY_ACCOUNT_ID_CHRONOS ?? 10027416),
        CONCIERGE: Number(Config?.EXPENSIFY_ACCOUNT_ID_CONCIERGE ?? 8392101),
        CONTRIBUTORS: Number(Config?.EXPENSIFY_ACCOUNT_ID_CONTRIBUTORS ?? 9675014),
        FIRST_RESPONDER: Number(Config?.EXPENSIFY_ACCOUNT_ID_FIRST_RESPONDER ?? 9375152),
        HELP: Number(Config?.EXPENSIFY_ACCOUNT_ID_HELP ?? -1),
        INTEGRATION_TESTING_CREDS: Number(Config?.EXPENSIFY_ACCOUNT_ID_INTEGRATION_TESTING_CREDS ?? -1),
        NOTIFICATIONS: Number(Config?.EXPENSIFY_ACCOUNT_ID_NOTIFICATIONS ?? 11665625),
        PAYROLL: Number(Config?.EXPENSIFY_ACCOUNT_ID_PAYROLL ?? 9679724),
        QA: Number(Config?.EXPENSIFY_ACCOUNT_ID_QA ?? 3126513),
        QA_TRAVIS: Number(Config?.EXPENSIFY_ACCOUNT_ID_QA_TRAVIS ?? 8595733),
        RECEIPTS: Number(Config?.EXPENSIFY_ACCOUNT_ID_RECEIPTS ?? -1),
        REWARDS: Number(Config?.EXPENSIFY_ACCOUNT_ID_REWARDS ?? 11023767), // rewards@expensify.com
        STUDENT_AMBASSADOR: Number(Config?.EXPENSIFY_ACCOUNT_ID_STUDENT_AMBASSADOR ?? 10476956),
        SVFG: Number(Config?.EXPENSIFY_ACCOUNT_ID_SVFG ?? 2012843),
    },

    ENVIRONMENT: {
        DEV: 'development',
        STAGING: 'staging',
        PRODUCTION: 'production',
        ADHOC: 'adhoc',
    },

    // Used to delay the initial fetching of reportActions when the app first inits or reconnects (e.g. returning
    // from backgound). The times are based on how long it generally seems to take for the app to become interactive
    // in each scenario.
    FETCH_ACTIONS_DELAY: {
        STARTUP: 8000,
        RECONNECT: 1000,
    },

    WALLET: {
        TRANSFER_METHOD_TYPE: {
            INSTANT: 'instant',
            ACH: 'ach',
        },
        TRANSFER_METHOD_TYPE_FEE: {
            INSTANT: {
                RATE: 1.5,
                MINIMUM_FEE: 25,
            },
            ACH: {
                RATE: 0,
                MINIMUM_FEE: 0,
            },
        },
        ERROR: {
            // If these get updated, we need to update the codes on the Web side too
            SSN: 'ssnError',
            KBA: 'kbaNeeded',
            KYC: 'kycFailed',
            FULL_SSN_NOT_FOUND: 'Full SSN not found',
            MISSING_FIELD: 'Missing required additional details fields',
            WRONG_ANSWERS: 'Wrong answers',
            ONFIDO_FIXABLE_ERROR: 'Onfido returned a fixable error',

            // KBA stands for Knowledge Based Answers (requiring us to show Idology questions)
            KBA_NEEDED: 'KBA needed',
            NO_ACCOUNT_TO_LINK: '405 No account to link to wallet',
            INVALID_WALLET: '405 Invalid wallet account',
            NOT_OWNER_OF_BANK_ACCOUNT: '401 Wallet owner does not own linked bank account',
            INVALID_BANK_ACCOUNT: '405 Attempting to link an invalid bank account to a wallet',
            NOT_OWNER_OF_FUND: '401 Wallet owner does not own linked fund',
            INVALID_FUND: '405 Attempting to link an invalid fund to a wallet',
        },
        STEP: {
            // In the order they appear in the Wallet flow
            ADDITIONAL_DETAILS: 'AdditionalDetailsStep',
            ADDITIONAL_DETAILS_KBA: 'AdditionalDetailsKBAStep',
            ONFIDO: 'OnfidoStep',
            TERMS: 'TermsStep',
            ACTIVATE: 'ActivateStep',
        },
        TIER_NAME: {
            PLATINUM: 'PLATINUM',
            GOLD: 'GOLD',
            SILVER: 'SILVER',
            BRONZE: 'BRONZE',
        },
        WEB_MESSAGE_TYPE: {
            STATEMENT: 'STATEMENT_NAVIGATE',
            CONCIERGE: 'CONCIERGE_NAVIGATE',
        },
        MTL_WALLET_PROGRAM_ID: '760',
        PROGRAM_ISSUERS: {
            EXPENSIFY_PAYMENTS: 'Expensify Payments LLC',
            BANCORP_BANK: 'The Bancorp Bank',
        },
    },

    PLAID: {
        EVENT: {
            ERROR: 'ERROR',
            EXIT: 'EXIT',
        },
    },

    ONFIDO: {
        CONTAINER_ID: 'onfido-mount',
        TYPE: {
            DOCUMENT: 'document',
            FACE: 'face',
        },
        VARIANT: {
            VIDEO: 'video',
        },
        SMS_NUMBER_COUNTRY_CODE: 'US',
        ERROR: {
            USER_CANCELLED: 'User canceled flow.',
            USER_TAPPED_BACK: 'User exited by clicking the back button.',
            USER_EXITED: 'User exited by manual action.',
        },
    },

    KYC_WALL_SOURCE: {
        REPORT: 'REPORT', // The user attempted to pay a money request
        ENABLE_WALLET: 'ENABLE_WALLET', // The user clicked on the `Enable wallet` button on the Wallet page
        TRANSFER_BALANCE: 'TRANSFER_BALANCE', // The user attempted to transfer their wallet balance to their bank account or debit card
    },

    OS: {
        WINDOWS: 'Windows',
        MAC_OS: PLATFORM_OS_MACOS,
        ANDROID: 'Android',
        IOS: PLATFORM_IOS,
        LINUX: 'Linux',
        NATIVE: 'Native',
    },

    BROWSER: {
        CHROME: 'chrome',
        FIREFOX: 'firefox',
        IE: 'ie',
        EDGE: 'edge',
        Opera: 'opera',
        SAFARI: 'safari',
        OTHER: 'other',
    },

    PAYMENT_METHODS: {
        DEBIT_CARD: 'debitCard',
        PERSONAL_BANK_ACCOUNT: 'bankAccount',
        BUSINESS_BANK_ACCOUNT: 'businessBankAccount',
    },

    PAYMENT_METHOD_ID_KEYS: {
        DEBIT_CARD: 'fundID',
        BANK_ACCOUNT: 'bankAccountID',
    },

    IOU: {
        // This is the transactionID used when going through the create money request flow so that it mimics a real transaction (like the edit flow)
        OPTIMISTIC_TRANSACTION_ID: '1',
        // Note: These payment types are used when building IOU reportAction message values in the server and should
        // not be changed.
        PAYMENT_TYPE: {
            ELSEWHERE: 'Elsewhere',
            EXPENSIFY: 'Expensify',
            VBBA: 'ACH',
        },
        ACTION: {
            EDIT: 'edit',
            CREATE: 'create',
        },
        DEFAULT_AMOUNT: 0,
        TYPE: {
            SEND: 'send',
            SPLIT: 'split',
            REQUEST: 'request',
        },
        REQUEST_TYPE: {
            DISTANCE: 'distance',
            MANUAL: 'manual',
            SCAN: 'scan',
        },
        REPORT_ACTION_TYPE: {
            PAY: 'pay',
            CREATE: 'create',
            SPLIT: 'split',
            DECLINE: 'decline',
            CANCEL: 'cancel',
            DELETE: 'delete',
            APPROVE: 'approve',
        },
        AMOUNT_MAX_LENGTH: 10,
        RECEIPT_STATE: {
            SCANREADY: 'SCANREADY',
            OPEN: 'OPEN',
            SCANNING: 'SCANNING',
            SCANCOMPLETE: 'SCANCOMPLETE',
            SCANFAILED: 'SCANFAILED',
        },
        FILE_TYPES: {
            HTML: 'html',
            DOC: 'doc',
            DOCX: 'docx',
            SVG: 'svg',
        },
        RECEIPT_ERROR: 'receiptError',
        CANCEL_REASON: {
            PAYMENT_EXPIRED: 'CANCEL_REASON_PAYMENT_EXPIRED',
        },
    },

    GROWL: {
        SUCCESS: 'success',
        ERROR: 'error',
        WARNING: 'warning',
        DURATION: 2000,
        DURATION_LONG: 3500,
    },

    LOCALES: {
        EN: 'en',
        ES: 'es',
        ES_ES: 'es-ES',
        ES_ES_ONFIDO: 'es_ES',

        DEFAULT: 'en',
    },

    LANGUAGES: ['en', 'es'],

    PRONOUNS_LIST: [
        'coCos',
        'eEyEmEir',
        'heHimHis',
        'heHimHisTheyThemTheirs',
        'sheHerHers',
        'sheHerHersTheyThemTheirs',
        'merMers',
        'neNirNirs',
        'neeNerNers',
        'perPers',
        'theyThemTheirs',
        'thonThons',
        'veVerVis',
        'viVir',
        'xeXemXyr',
        'zeZieZirHir',
        'zeHirHirs',
        'callMeByMyName',
    ],

    POLICY: {
        TYPE: {
            FREE: 'free',
            PERSONAL: 'personal',

            // Often referred to as "control" workspaces
            CORPORATE: 'corporate',

            // Often referred to as "collect" workspaces
            TEAM: 'team',
        },
        ROLE: {
            ADMIN: 'admin',
            AUDITOR: 'auditor',
            USER: 'user',
        },
        AUTO_REPORTING_FREQUENCIES: {
            IMMEDIATE: 'immediate',
            WEEKLY: 'weekly',
            SEMI_MONTHLY: 'semimonthly',
            MONTHLY: 'monthly',
            TRIP: 'trip',
            MANUAL: 'manual',
        },
        ROOM_PREFIX: '#',
        CUSTOM_UNIT_RATE_BASE_OFFSET: 100,
        OWNER_EMAIL_FAKE: '_FAKE_',
        OWNER_ACCOUNT_ID_FAKE: 0,
        ID_FAKE: '_FAKE_',
    },

    CUSTOM_UNITS: {
        NAME_DISTANCE: 'Distance',
        DISTANCE_UNIT_MILES: 'mi',
        DISTANCE_UNIT_KILOMETERS: 'km',
        MILEAGE_IRS_RATE: 0.655,
        DEFAULT_RATE: 'Default Rate',
        RATE_DECIMALS: 3,
    },

    TERMS: {
        CFPB_PREPAID: 'cfpb.gov/prepaid',
        CFPB_COMPLAINT: 'cfpb.gov/complaint',
        FDIC_PREPAID: 'fdic.gov/deposit/deposits/prepaid.html',
        USE_EXPENSIFY_FEES: 'use.expensify.com/fees',
    },

    LAYOUT_WIDTH: {
        WIDE: 'wide',
        NARROW: 'narrow',
        NONE: 'none',
    },

    ICON_TYPE_ICON: 'icon',
    ICON_TYPE_AVATAR: 'avatar',
    ICON_TYPE_WORKSPACE: 'workspace',

    ACTIVITY_INDICATOR_SIZE: {
        LARGE: 'large',
    },

    AVATAR_SIZE: {
        XLARGE: 'xlarge',
        LARGE: 'large',
        MEDIUM: 'medium',
        DEFAULT: 'default',
        SMALL: 'small',
        SMALLER: 'smaller',
        SUBSCRIPT: 'subscript',
        SMALL_SUBSCRIPT: 'small-subscript',
        MID_SUBSCRIPT: 'mid-subscript',
        LARGE_BORDERED: 'large-bordered',
        HEADER: 'header',
        MENTION_ICON: 'mention-icon',
        SMALL_NORMAL: 'small-normal',
    },
    EXPENSIFY_CARD: {
        BANK: 'Expensify Card',
        FRAUD_TYPES: {
            DOMAIN: 'domain',
            INDIVIDUAL: 'individual',
            NONE: 'none',
        },
        STATE: {
            STATE_NOT_ISSUED: 2,
            OPEN: 3,
            NOT_ACTIVATED: 4,
            STATE_DEACTIVATED: 5,
            CLOSED: 6,
            STATE_SUSPENDED: 7,
        },
        ACTIVE_STATES: [2, 3, 4, 7],
    },
    AVATAR_ROW_SIZE: {
        DEFAULT: 4,
        LARGE_SCREEN: 8,
    },
    OPTION_MODE: {
        COMPACT: 'compact',
        DEFAULT: 'default',
    },
    REGEX: {
        SPECIAL_CHARS_WITHOUT_NEWLINE: /((?!\n)[()-\s\t])/g,
        DIGITS_AND_PLUS: /^\+?[0-9]*$/,
        ALPHABETIC_AND_LATIN_CHARS: /^[\p{Script=Latin} ]*$/u,
        NON_ALPHABETIC_AND_NON_LATIN_CHARS: /[^\p{Script=Latin}]/gu,
        ACCENT_LATIN_CHARS: /[\u00C0-\u017F]/g,
        POSITIVE_INTEGER: /^\d+$/,
        PO_BOX: /\b[P|p]?(OST|ost)?\.?\s*[O|o|0]?(ffice|FFICE)?\.?\s*[B|b][O|o|0]?[X|x]?\.?\s+[#]?(\d+)\b/,
        ANY_VALUE: /^.+$/,
        ZIP_CODE: /^[0-9]{5}(?:[- ][0-9]{4})?$/,
        INDUSTRY_CODE: /^[0-9]{6}$/,
        SSN_LAST_FOUR: /^(?!0000)[0-9]{4}$/,
        SSN_FULL_NINE: /^(?!0000)[0-9]{9}$/,
        NUMBER: /^[0-9]+$/,
        CARD_NUMBER: /^[0-9]{15,16}$/,
        CARD_SECURITY_CODE: /^[0-9]{3,4}$/,
        CARD_EXPIRATION_DATE: /^(0[1-9]|1[0-2])([^0-9])?([0-9]{4}|([0-9]{2}))$/,
        ROOM_NAME: /^#[\p{Ll}0-9-]{1,80}$/u,

        // eslint-disable-next-line max-len, no-misleading-character-class
        EMOJI: /[\p{Extended_Pictographic}\u200d\u{1f1e6}-\u{1f1ff}\u{1f3fb}-\u{1f3ff}\u{e0020}-\u{e007f}\u20E3\uFE0F]|[#*0-9]\uFE0F?\u20E3/gu,
        // eslint-disable-next-line max-len, no-misleading-character-class
        EMOJIS: /[\p{Extended_Pictographic}](\u200D[\p{Extended_Pictographic}]|[\u{1F3FB}-\u{1F3FF}]|[\u{E0020}-\u{E007F}]|\uFE0F|\u20E3)*|[\u{1F1E6}-\u{1F1FF}]{2}|[#*0-9]\uFE0F?\u20E3/gu,

        TAX_ID: /^\d{9}$/,
        NON_NUMERIC: /\D/g,
        ANY_SPACE: /\s/g,

        // Extract attachment's source from the data's html string
        ATTACHMENT_DATA: /(data-expensify-source|data-name)="([^"]+)"/g,

        EMOJI_NAME: /:[\w+-]+:/g,
        EMOJI_SUGGESTIONS: /:[a-zA-Z0-9_+-]{1,40}$/,
        AFTER_FIRST_LINE_BREAK: /\n.*/g,
        LINE_BREAK: /\n/g,
        CODE_2FA: /^\d{6}$/,
        ATTACHMENT_ID: /chat-attachments\/(\d+)/,
        HAS_COLON_ONLY_AT_THE_BEGINNING: /^:[^:]+$/,
        HAS_AT_MOST_TWO_AT_SIGNS: /^@[^@]*@?[^@]*$/,

        SPECIAL_CHAR: /[,/?"{}[\]()&^%;`$=#<>!*]/g,

        FIRST_SPACE: /.+?(?=\s)/,

        get SPECIAL_CHAR_OR_EMOJI() {
            return new RegExp(`[~\\n\\s]|(_\\b(?!$))|${this.SPECIAL_CHAR.source}|${this.EMOJI.source}`, 'gu');
        },

        get SPACE_OR_EMOJI() {
            return new RegExp(`(\\s+|(?:${this.EMOJI.source})+)`, 'gu');
        },

        // Define the regular expression pattern to find a potential end of a mention suggestion:
        // It might be a space, a newline character, an emoji, or a special character (excluding underscores & tildes, which might be used in usernames)
        get MENTION_BREAKER() {
            return new RegExp(`[\\n\\s]|${this.SPECIAL_CHAR.source}|${this.EMOJI.source}`, 'gu');
        },

        MERGED_ACCOUNT_PREFIX: /^(MERGED_\d+@)/,

        ROUTES: {
            VALIDATE_LOGIN: /\/v($|(\/\/*))/,
            UNLINK_LOGIN: /\/u($|(\/\/*))/,
            REDUNDANT_SLASHES: /(\/{2,})|(\/$)/g,
        },

        TIME_STARTS_01: /^01:\d{2} [AP]M$/,
        TIME_FORMAT: /^\d{2}:\d{2} [AP]M$/,
        DATE_TIME_FORMAT: /^\d{2}-\d{2} \d{2}:\d{2} [AP]M$/,
        ILLEGAL_FILENAME_CHARACTERS: /\/|<|>|\*|"|:|\?|\\|\|/g,

        ENCODE_PERCENT_CHARACTER: /%(25)+/g,

        INVISIBLE_CHARACTERS_GROUPS: /[\p{C}\p{Z}]/gu,

        OTHER_INVISIBLE_CHARACTERS: /[\u3164]/g,

        REPORT_FIELD_TITLE: /{report:([a-zA-Z]+)}/g,
    },

    PRONOUNS: {
        PREFIX: '__predefined_',
        SELF_SELECT: '__predefined_selfSelect',
    },
    GUIDES_CALL_TASK_IDS: {
        CONCIERGE_DM: 'NewExpensifyConciergeDM',
        WORKSPACE_INITIAL: 'WorkspaceHome',
        WORKSPACE_OVERVIEW: 'WorkspaceOverview',
        WORKSPACE_CARD: 'WorkspaceCorporateCards',
        WORKSPACE_REIMBURSE: 'WorkspaceReimburseReceipts',
        WORKSPACE_BILLS: 'WorkspacePayBills',
        WORKSPACE_INVOICES: 'WorkspaceSendInvoices',
        WORKSPACE_TRAVEL: 'WorkspaceBookTravel',
        WORKSPACE_MEMBERS: 'WorkspaceManageMembers',
        WORKSPACE_BANK_ACCOUNT: 'WorkspaceBankAccount',
    },
    get EXPENSIFY_EMAILS() {
        return [
            this.EMAIL.ACCOUNTING,
            this.EMAIL.ADMIN,
            this.EMAIL.BILLS,
            this.EMAIL.CHRONOS,
            this.EMAIL.CONCIERGE,
            this.EMAIL.CONTRIBUTORS,
            this.EMAIL.FIRST_RESPONDER,
            this.EMAIL.HELP,
            this.EMAIL.INTEGRATION_TESTING_CREDS,
            this.EMAIL.NOTIFICATIONS,
            this.EMAIL.PAYROLL,
            this.EMAIL.QA,
            this.EMAIL.QA_TRAVIS,
            this.EMAIL.RECEIPTS,
            this.EMAIL.STUDENT_AMBASSADOR,
            this.EMAIL.SVFG,
        ];
    },
    get EXPENSIFY_ACCOUNT_IDS() {
        return [
            this.ACCOUNT_ID.ACCOUNTING,
            this.ACCOUNT_ID.ADMIN,
            this.ACCOUNT_ID.BILLS,
            this.ACCOUNT_ID.CHRONOS,
            this.ACCOUNT_ID.CONCIERGE,
            this.ACCOUNT_ID.CONTRIBUTORS,
            this.ACCOUNT_ID.FIRST_RESPONDER,
            this.ACCOUNT_ID.HELP,
            this.ACCOUNT_ID.INTEGRATION_TESTING_CREDS,
            this.ACCOUNT_ID.PAYROLL,
            this.ACCOUNT_ID.QA,
            this.ACCOUNT_ID.QA_TRAVIS,
            this.ACCOUNT_ID.RECEIPTS,
            this.ACCOUNT_ID.REWARDS,
            this.ACCOUNT_ID.STUDENT_AMBASSADOR,
            this.ACCOUNT_ID.SVFG,
        ];
    },

    // Auth limit is 60k for the column but we store edits and other metadata along the html so let's use a lower limit to accommodate for it.
    MAX_COMMENT_LENGTH: 10000,

    // Use the same value as MAX_COMMENT_LENGTH to ensure the entire comment is parsed. Note that applying markup is very resource-consuming.
    MAX_MARKUP_LENGTH: 10000,

    MAX_THREAD_REPLIES_PREVIEW: 99,

    FORM_CHARACTER_LIMIT: 50,
    LEGAL_NAMES_CHARACTER_LIMIT: 150,
    LOGIN_CHARACTER_LIMIT: 254,
    WORKSPACE_NAME_CHARACTER_LIMIT: 80,
    AVATAR_CROP_MODAL: {
        // The next two constants control what is min and max value of the image crop scale.
        // Values define in how many times the image can be bigger than its container.
        // Notice: that values less than 1 mean that the image won't cover the container fully.
        MAX_SCALE: 3, // 3x scale is used commonly in different apps.
        MIN_SCALE: 1, // 1x min scale means that the image covers the container completely

        // This const defines the initial container size, before layout measurement.
        // Since size cant be null, we have to define some initial value.
        INITIAL_SIZE: 1, // 1 was chosen because there is a very low probability that initialized component will have such size.
    },
    MICROSECONDS_PER_MS: 1000,
    RED_BRICK_ROAD_PENDING_ACTION: {
        ADD: 'add',
        DELETE: 'delete',
        UPDATE: 'update',
    },
    BRICK_ROAD_INDICATOR_STATUS: {
        ERROR: 'error',
        INFO: 'info',
    },
    REPORT_DETAILS_MENU_ITEM: {
        SHARE_CODE: 'shareCode',
        MEMBERS: 'member',
        INVITE: 'invite',
        SETTINGS: 'settings',
        LEAVE_ROOM: 'leaveRoom',
        WELCOME_MESSAGE: 'welcomeMessage',
        PRIVATE_NOTES: 'privateNotes',
    },
    EDIT_REQUEST_FIELD: {
        AMOUNT: 'amount',
        CURRENCY: 'currency',
        DATE: 'date',
        DESCRIPTION: 'description',
        MERCHANT: 'merchant',
        CATEGORY: 'category',
        RECEIPT: 'receipt',
        DISTANCE: 'distance',
        TAG: 'tag',
    },
    FOOTER: {
        EXPENSE_MANAGEMENT_URL: `${USE_EXPENSIFY_URL}/expense-management`,
        SPEND_MANAGEMENT_URL: `${USE_EXPENSIFY_URL}/spend-management`,
        EXPENSE_REPORTS_URL: `${USE_EXPENSIFY_URL}/expense-reports`,
        COMPANY_CARD_URL: `${USE_EXPENSIFY_URL}/company-credit-card`,
        RECIEPT_SCANNING_URL: `${USE_EXPENSIFY_URL}/receipt-scanning-app`,
        BILL_PAY_URL: `${USE_EXPENSIFY_URL}/bills`,
        INVOICES_URL: `${USE_EXPENSIFY_URL}/invoices`,
        PAYROLL_URL: `${USE_EXPENSIFY_URL}/payroll`,
        TRAVEL_URL: `${USE_EXPENSIFY_URL}/travel`,
        EXPENSIFY_APPROVED_URL: `${USE_EXPENSIFY_URL}/accountants`,
        PRESS_KIT_URL: 'https://we.are.expensify.com/press-kit',
        SUPPORT_URL: `${USE_EXPENSIFY_URL}/support`,
        COMMUNITY_URL: 'https://community.expensify.com/',
        PRIVACY_URL: `${USE_EXPENSIFY_URL}/privacy`,
        ABOUT_URL: 'https://we.are.expensify.com/how-we-got-here',
        BLOG_URL: 'https://blog.expensify.com/',
        JOBS_URL: 'https://we.are.expensify.com/apply',
        ORG_URL: 'https://expensify.org/',
        INVESTOR_RELATIONS_URL: 'https://ir.expensify.com/',
    },

    SOCIALS: {
        PODCAST: 'https://we.are.expensify.com/podcast',
        TWITTER: 'https://www.twitter.com/expensify',
        INSTAGRAM: 'https://www.instagram.com/expensify',
        FACEBOOK: 'https://www.facebook.com/expensify',
        LINKEDIN: 'https://www.linkedin.com/company/expensify',
    },

    // These split the maximum decimal value of a signed 64-bit number (9,223,372,036,854,775,807) into parts where none of them are too big to fit into a 32-bit number, so that we can
    // generate them each with a random number generator with only 32-bits of precision.
    MAX_64BIT_LEFT_PART: 92233,
    MAX_64BIT_MIDDLE_PART: 7203685,
    MAX_64BIT_RIGHT_PART: 4775807,

    // When generating a random value to fit in 7 digits (for the `middle` or `right` parts above), this is the maximum value to multiply by Math.random().
    MAX_INT_FOR_RANDOM_7_DIGIT_VALUE: 10000000,
    IOS_KEYBOARD_SPACE_OFFSET: -30,

    PDF_PASSWORD_FORM: {
        // Constants for password-related error responses received from react-pdf.
        REACT_PDF_PASSWORD_RESPONSES: {
            NEED_PASSWORD: 1,
            INCORRECT_PASSWORD: 2,
        },
    },
    API_REQUEST_TYPE: {
        READ: 'read',
        WRITE: 'write',
        MAKE_REQUEST_WITH_SIDE_EFFECTS: 'makeRequestWithSideEffects',
    },

    ERECEIPT_COLORS: {
        YELLOW: 'Yellow',
        ICE: 'Ice',
        BLUE: 'Blue',
        GREEN: 'Green',
        TANGERINE: 'Tangerine',
        PINK: 'Pink',
    },

    MAP_PADDING: 50,
    MAP_MARKER_SIZE: 20,

    QUICK_REACTIONS: [
        {
            name: '+1',
            code: '👍',
            types: ['👍🏿', '👍🏾', '👍🏽', '👍🏼', '👍🏻'],
        },
        {
            name: 'heart',
            code: '❤️',
        },
        {
            name: 'joy',
            code: '😂',
        },
        {
            name: 'fire',
            code: '🔥',
        },
    ],

    TFA_CODE_LENGTH: 6,
    CHAT_ATTACHMENT_TOKEN_KEY: 'X-Chat-Attachment-Token',

    SPACE_LENGTH: 1,

    ALL_COUNTRIES: {
        AF: 'Afghanistan',
        AX: 'Åland Islands',
        AL: 'Albania',
        DZ: 'Algeria',
        AS: 'American Samoa',
        AD: 'Andorra',
        AO: 'Angola',
        AI: 'Anguilla',
        AQ: 'Antarctica',
        AG: 'Antigua & Barbuda',
        AR: 'Argentina',
        AM: 'Armenia',
        AW: 'Aruba',
        AC: 'Ascension Island',
        AU: 'Australia',
        AT: 'Austria',
        AZ: 'Azerbaijan',
        BS: 'Bahamas',
        BH: 'Bahrain',
        BD: 'Bangladesh',
        BB: 'Barbados',
        BY: 'Belarus',
        BE: 'Belgium',
        BZ: 'Belize',
        BJ: 'Benin',
        BM: 'Bermuda',
        BT: 'Bhutan',
        BO: 'Bolivia',
        BA: 'Bosnia & Herzegovina',
        BW: 'Botswana',
        BR: 'Brazil',
        IO: 'British Indian Ocean Territory',
        VG: 'British Virgin Islands',
        BN: 'Brunei',
        BG: 'Bulgaria',
        BF: 'Burkina Faso',
        BI: 'Burundi',
        KH: 'Cambodia',
        CM: 'Cameroon',
        CA: 'Canada',
        CV: 'Cape Verde',
        BQ: 'Caribbean Netherlands',
        KY: 'Cayman Islands',
        CF: 'Central African Republic',
        TD: 'Chad',
        CL: 'Chile',
        CN: 'China',
        CX: 'Christmas Island',
        CC: 'Cocos (Keeling) Islands',
        CO: 'Colombia',
        KM: 'Comoros',
        CG: 'Congo - Brazzaville',
        CD: 'Congo - Kinshasa',
        CK: 'Cook Islands',
        CR: 'Costa Rica',
        CI: "Côte d'Ivoire",
        HR: 'Croatia',
        CU: 'Cuba',
        CW: 'Curaçao',
        CY: 'Cyprus',
        CZ: 'Czech Republic',
        DK: 'Denmark',
        DJ: 'Djibouti',
        DM: 'Dominica',
        DO: 'Dominican Republic',
        EC: 'Ecuador',
        EG: 'Egypt',
        SV: 'El Salvador',
        GQ: 'Equatorial Guinea',
        ER: 'Eritrea',
        EE: 'Estonia',
        ET: 'Ethiopia',
        FK: 'Falkland Islands',
        FO: 'Faroe Islands',
        FJ: 'Fiji',
        FI: 'Finland',
        FR: 'France',
        GF: 'French Guiana',
        PF: 'French Polynesia',
        TF: 'French Southern Territories',
        GA: 'Gabon',
        GM: 'Gambia',
        GE: 'Georgia',
        DE: 'Germany',
        GH: 'Ghana',
        GI: 'Gibraltar',
        GR: 'Greece',
        GL: 'Greenland',
        GD: 'Grenada',
        GP: 'Guadeloupe',
        GU: 'Guam',
        GT: 'Guatemala',
        GG: 'Guernsey',
        GN: 'Guinea',
        GW: 'Guinea-Bissau',
        GY: 'Guyana',
        HT: 'Haiti',
        HN: 'Honduras',
        HK: 'Hong Kong',
        HU: 'Hungary',
        IS: 'Iceland',
        IN: 'India',
        ID: 'Indonesia',
        IR: 'Iran',
        IQ: 'Iraq',
        IE: 'Ireland',
        IM: 'Isle of Man',
        IL: 'Israel',
        IT: 'Italy',
        JM: 'Jamaica',
        JP: 'Japan',
        JE: 'Jersey',
        JO: 'Jordan',
        KZ: 'Kazakhstan',
        KE: 'Kenya',
        KI: 'Kiribati',
        XK: 'Kosovo',
        KW: 'Kuwait',
        KG: 'Kyrgyzstan',
        LA: 'Laos',
        LV: 'Latvia',
        LB: 'Lebanon',
        LS: 'Lesotho',
        LR: 'Liberia',
        LY: 'Libya',
        LI: 'Liechtenstein',
        LT: 'Lithuania',
        LU: 'Luxembourg',
        MO: 'Macau',
        MK: 'Macedonia',
        MG: 'Madagascar',
        MW: 'Malawi',
        MY: 'Malaysia',
        MV: 'Maldives',
        ML: 'Mali',
        MT: 'Malta',
        MH: 'Marshall Islands',
        MQ: 'Martinique',
        MR: 'Mauritania',
        MU: 'Mauritius',
        YT: 'Mayotte',
        MX: 'Mexico',
        FM: 'Micronesia',
        MD: 'Moldova',
        MC: 'Monaco',
        MN: 'Mongolia',
        ME: 'Montenegro',
        MS: 'Montserrat',
        MA: 'Morocco',
        MZ: 'Mozambique',
        MM: 'Myanmar (Burma)',
        NA: 'Namibia',
        NR: 'Nauru',
        NP: 'Nepal',
        NL: 'Netherlands',
        NC: 'New Caledonia',
        NZ: 'New Zealand',
        NI: 'Nicaragua',
        NE: 'Niger',
        NG: 'Nigeria',
        NU: 'Niue',
        NF: 'Norfolk Island',
        KP: 'North Korea',
        MP: 'Northern Mariana Islands',
        NO: 'Norway',
        OM: 'Oman',
        PK: 'Pakistan',
        PW: 'Palau',
        PS: 'Palestinian Territories',
        PA: 'Panama',
        PG: 'Papua New Guinea',
        PY: 'Paraguay',
        PE: 'Peru',
        PH: 'Philippines',
        PN: 'Pitcairn Islands',
        PL: 'Poland',
        PT: 'Portugal',
        PR: 'Puerto Rico',
        QA: 'Qatar',
        RE: 'Réunion',
        RO: 'Romania',
        RU: 'Russia',
        RW: 'Rwanda',
        BL: 'Saint Barthélemy',
        WS: 'Samoa',
        SM: 'San Marino',
        ST: 'São Tomé & Príncipe',
        SA: 'Saudi Arabia',
        SN: 'Senegal',
        RS: 'Serbia',
        SC: 'Seychelles',
        SL: 'Sierra Leone',
        SG: 'Singapore',
        SX: 'Sint Maarten',
        SK: 'Slovakia',
        SI: 'Slovenia',
        SB: 'Solomon Islands',
        SO: 'Somalia',
        ZA: 'South Africa',
        GS: 'South Georgia & South Sandwich Islands',
        KR: 'South Korea',
        SS: 'South Sudan',
        ES: 'Spain',
        LK: 'Sri Lanka',
        SH: 'St. Helena',
        KN: 'St. Kitts & Nevis',
        LC: 'St. Lucia',
        MF: 'St. Martin',
        PM: 'St. Pierre & Miquelon',
        VC: 'St. Vincent & Grenadines',
        SD: 'Sudan',
        SR: 'Suriname',
        SJ: 'Svalbard & Jan Mayen',
        SZ: 'Swaziland',
        SE: 'Sweden',
        CH: 'Switzerland',
        SY: 'Syria',
        TW: 'Taiwan',
        TJ: 'Tajikistan',
        TZ: 'Tanzania',
        TH: 'Thailand',
        TL: 'Timor-Leste',
        TG: 'Togo',
        TK: 'Tokelau',
        TO: 'Tonga',
        TT: 'Trinidad & Tobago',
        TA: 'Tristan da Cunha',
        TN: 'Tunisia',
        TR: 'Turkey',
        TM: 'Turkmenistan',
        TC: 'Turks & Caicos Islands',
        TV: 'Tuvalu',
        UM: 'U.S. Outlying Islands',
        VI: 'U.S. Virgin Islands',
        UG: 'Uganda',
        UA: 'Ukraine',
        AE: 'United Arab Emirates',
        GB: 'United Kingdom',
        US: 'United States',
        UY: 'Uruguay',
        UZ: 'Uzbekistan',
        VU: 'Vanuatu',
        VA: 'Vatican City',
        VE: 'Venezuela',
        VN: 'Vietnam',
        WF: 'Wallis & Futuna',
        EH: 'Western Sahara',
        YE: 'Yemen',
        ZM: 'Zambia',
        ZW: 'Zimbabwe',
    },

    // Sources: https://github.com/Expensify/App/issues/14958#issuecomment-1442138427
    // https://github.com/Expensify/App/issues/14958#issuecomment-1456026810
    COUNTRY_ZIP_REGEX_DATA: {
        AC: {
            regex: /^ASCN 1ZZ$/,
            samples: 'ASCN 1ZZ',
        },
        AD: {
            regex: /^AD[1-7]0\d$/,
            samples: 'AD206, AD403, AD106, AD406',
        },

        // We have kept the empty object for the countries which do not have any zip code validation
        // to ensure consistency so that the amount of countries displayed and in this object are same
        AE: {},
        AF: {
            regex: /^\d{4}$/,
            samples: '9536, 1476, 3842, 7975',
        },
        AG: {},
        AI: {
            regex: /^AI-2640$/,
            samples: 'AI-2640',
        },
        AL: {
            regex: /^\d{4}$/,
            samples: '1631, 9721, 2360, 5574',
        },
        AM: {
            regex: /^\d{4}$/,
            samples: '5581, 7585, 8434, 2492',
        },
        AO: {},
        AQ: {},
        AR: {
            regex: /^((?:[A-HJ-NP-Z])?\d{4})([A-Z]{3})?$/,
            samples: 'Q7040GFQ, K2178ZHR, P6240EJG, J6070IAE',
        },
        AS: {
            regex: /^96799$/,
            samples: '96799',
        },
        AT: {
            regex: /^\d{4}$/,
            samples: '4223, 2052, 3544, 5488',
        },
        AU: {
            regex: /^\d{4}$/,
            samples: '7181, 7735, 9169, 8780',
        },
        AW: {},
        AX: {
            regex: /^22\d{3}$/,
            samples: '22270, 22889, 22906, 22284',
        },
        AZ: {
            regex: /^(AZ) (\d{4})$/,
            samples: 'AZ 6704, AZ 5332, AZ 3907, AZ 6892',
        },
        BA: {
            regex: /^\d{5}$/,
            samples: '62722, 80420, 44595, 74614',
        },
        BB: {
            regex: /^BB\d{5}$/,
            samples: 'BB64089, BB17494, BB73163, BB25752',
        },
        BD: {
            regex: /^\d{4}$/,
            samples: '8585, 8175, 7381, 0154',
        },
        BE: {
            regex: /^\d{4}$/,
            samples: '7944, 5303, 6746, 7921',
        },
        BF: {},
        BG: {
            regex: /^\d{4}$/,
            samples: '6409, 7657, 1206, 7908',
        },
        BH: {
            regex: /^\d{3}\d?$/,
            samples: '047, 1116, 490, 631',
        },
        BI: {},
        BJ: {},
        BL: {
            regex: /^97133$/,
            samples: '97133',
        },
        BM: {
            regex: /^[A-Z]{2} ?[A-Z0-9]{2}$/,
            samples: 'QV9P, OSJ1, PZ 3D, GR YK',
        },
        BN: {
            regex: /^[A-Z]{2} ?\d{4}$/,
            samples: 'PF 9925, TH1970, SC 4619, NF0781',
        },
        BO: {},
        BQ: {},
        BR: {
            regex: /^\d{5}-?\d{3}$/,
            samples: '18816-403, 95177-465, 43447-782, 39403-136',
        },
        BS: {},
        BT: {
            regex: /^\d{5}$/,
            samples: '28256, 52484, 30608, 93524',
        },
        BW: {},
        BY: {
            regex: /^\d{6}$/,
            samples: '504154, 360246, 741167, 895047',
        },
        BZ: {},
        CA: {
            regex: /^[ABCEGHJKLMNPRSTVXY]\d[ABCEGHJ-NPRSTV-Z] ?\d[ABCEGHJ-NPRSTV-Z]\d$/,
            samples: 'S1A7K8, Y5H 4G6, H9V0P2, H1A1B5',
        },
        CC: {
            regex: /^6799$/,
            samples: '6799',
        },
        CD: {},
        CF: {},
        CG: {},
        CH: {
            regex: /^\d{4}$/,
            samples: '6370, 5271, 7873, 8220',
        },
        CI: {},
        CK: {},
        CL: {
            regex: /^\d{7}$/,
            samples: '7565829, 8702008, 3161669, 1607703',
        },
        CM: {},
        CN: {
            regex: /^\d{6}$/,
            samples: '240543, 870138, 295528, 861683',
        },
        CO: {
            regex: /^\d{6}$/,
            samples: '678978, 775145, 823943, 913970',
        },
        CR: {
            regex: /^\d{5}$/,
            samples: '28256, 52484, 30608, 93524',
        },
        CU: {
            regex: /^(?:CP)?(\d{5})$/,
            samples: '28256, 52484, 30608, 93524',
        },
        CV: {
            regex: /^\d{4}$/,
            samples: '9056, 8085, 0491, 4627',
        },
        CW: {},
        CX: {
            regex: /^6798$/,
            samples: '6798',
        },
        CY: {
            regex: /^\d{4}$/,
            samples: '9301, 2478, 1981, 6162',
        },
        CZ: {
            regex: /^\d{3} ?\d{2}$/,
            samples: '150 56, 50694, 229 08, 82811',
        },
        DE: {
            regex: /^\d{5}$/,
            samples: '33185, 37198, 81711, 44262',
        },
        DJ: {},
        DK: {
            regex: /^\d{4}$/,
            samples: '1429, 2457, 0637, 5764',
        },
        DM: {},
        DO: {
            regex: /^\d{5}$/,
            samples: '11877, 95773, 93875, 98032',
        },
        DZ: {
            regex: /^\d{5}$/,
            samples: '26581, 64621, 57550, 72201',
        },
        EC: {
            regex: /^\d{6}$/,
            samples: '541124, 873848, 011495, 334509',
        },
        EE: {
            regex: /^\d{5}$/,
            samples: '87173, 01127, 73214, 52381',
        },
        EG: {
            regex: /^\d{5}$/,
            samples: '98394, 05129, 91463, 77359',
        },
        EH: {
            regex: /^\d{5}$/,
            samples: '30577, 60264, 16487, 38593',
        },
        ER: {},
        ES: {
            regex: /^\d{5}$/,
            samples: '03315, 00413, 23179, 89324',
        },
        ET: {
            regex: /^\d{4}$/,
            samples: '6269, 8498, 4514, 7820',
        },
        FI: {
            regex: /^\d{5}$/,
            samples: '21859, 72086, 22422, 03774',
        },
        FJ: {},
        FK: {
            regex: /^FIQQ 1ZZ$/,
            samples: 'FIQQ 1ZZ',
        },
        FM: {
            regex: /^(9694[1-4])(?:[ -](\d{4}))?$/,
            samples: '96942-9352, 96944-4935, 96941 9065, 96943-5369',
        },
        FO: {
            regex: /^\d{3}$/,
            samples: '334, 068, 741, 787',
        },
        FR: {
            regex: /^\d{2} ?\d{3}$/,
            samples: '25822, 53 637, 55354, 82522',
        },
        GA: {},
        GB: {
            regex: /^[A-Z]{1,2}[0-9R][0-9A-Z]?\s*[0-9][A-Z-CIKMOV]{2}$/,
            samples: 'LA102UX, BL2F8FX, BD1S9LU, WR4G 6LH',
        },
        GD: {},
        GE: {
            regex: /^\d{4}$/,
            samples: '1232, 9831, 4717, 9428',
        },
        GF: {
            regex: /^9[78]3\d{2}$/,
            samples: '98380, 97335, 98344, 97300',
        },
        GG: {
            regex: /^GY\d[\dA-Z]? ?\d[ABD-HJLN-UW-Z]{2}$/,
            samples: 'GY757LD, GY6D 6XL, GY3Y2BU, GY85 1YO',
        },
        GH: {},
        GI: {
            regex: /^GX11 1AA$/,
            samples: 'GX11 1AA',
        },
        GL: {
            regex: /^39\d{2}$/,
            samples: '3964, 3915, 3963, 3956',
        },
        GM: {},
        GN: {
            regex: /^\d{3}$/,
            samples: '465, 994, 333, 078',
        },
        GP: {
            regex: /^9[78][01]\d{2}$/,
            samples: '98069, 97007, 97147, 97106',
        },
        GQ: {},
        GR: {
            regex: /^\d{3} ?\d{2}$/,
            samples: '98654, 319 78, 127 09, 590 52',
        },
        GS: {
            regex: /^SIQQ 1ZZ$/,
            samples: 'SIQQ 1ZZ',
        },
        GT: {
            regex: /^\d{5}$/,
            samples: '30553, 69925, 09376, 83719',
        },
        GU: {
            regex: /^((969)[1-3][0-2])$/,
            samples: '96922, 96932, 96921, 96911',
        },
        GW: {
            regex: /^\d{4}$/,
            samples: '1742, 7941, 4437, 7728',
        },
        GY: {},
        HK: {
            regex: /^999077$|^$/,
            samples: '999077',
        },
        HN: {
            regex: /^\d{5}$/,
            samples: '86238, 78999, 03594, 30406',
        },
        HR: {
            regex: /^\d{5}$/,
            samples: '85240, 80710, 78235, 98766',
        },
        HT: {
            regex: /^(?:HT)?(\d{4})$/,
            samples: '5101, HT6991, HT3871, 1126',
        },
        HU: {
            regex: /^\d{4}$/,
            samples: '0360, 2604, 3362, 4775',
        },
        ID: {
            regex: /^\d{5}$/,
            samples: '60993, 52656, 16521, 34931',
        },
        IE: {},
        IL: {
            regex: /^\d{5}(?:\d{2})?$/,
            samples: '74213, 6978354, 2441689, 4971551',
        },
        IM: {
            regex: /^IM\d[\dA-Z]? ?\d[ABD-HJLN-UW-Z]{2}$/,
            samples: 'IM2X1JP, IM4V 9JU, IM3B1UP, IM8E 5XF',
        },
        IN: {
            regex: /^\d{6}$/,
            samples: '946956, 143659, 243258, 938385',
        },
        IO: {
            regex: /^BBND 1ZZ$/,
            samples: 'BBND 1ZZ',
        },
        IQ: {
            regex: /^\d{5}$/,
            samples: '63282, 87817, 38580, 47725',
        },
        IR: {
            regex: /^\d{5}-?\d{5}$/,
            samples: '0666174250, 6052682188, 02360-81920, 25102-08646',
        },
        IS: {
            regex: /^\d{3}$/,
            samples: '408, 013, 001, 936',
        },
        IT: {
            regex: /^\d{5}$/,
            samples: '31701, 61341, 92781, 45609',
        },
        JE: {
            regex: /^JE\d[\dA-Z]? ?\d[ABD-HJLN-UW-Z]{2}$/,
            samples: 'JE0D 2EX, JE59 2OF, JE1X1ZW, JE0V 1SO',
        },
        JM: {},
        JO: {
            regex: /^\d{5}$/,
            samples: '20789, 02128, 52170, 40284',
        },
        JP: {
            regex: /^\d{3}-?\d{4}$/,
            samples: '5429642, 046-1544, 6463599, 368-5362',
        },
        KE: {
            regex: /^\d{5}$/,
            samples: '33043, 98830, 59324, 42876',
        },
        KG: {
            regex: /^\d{6}$/,
            samples: '500371, 176592, 184133, 225279',
        },
        KH: {
            regex: /^\d{5,6}$/,
            samples: '220281, 18824, 35379, 09570',
        },
        KI: {
            regex: /^KI\d{4}$/,
            samples: 'KI0104, KI0109, KI0112, KI0306',
        },
        KM: {},
        KN: {
            regex: /^KN\d{4}(-\d{4})?$/,
            samples: 'KN2522, KN2560-3032, KN3507, KN4440',
        },
        KP: {},
        KR: {
            regex: /^\d{5}$/,
            samples: '67417, 66648, 08359, 93750',
        },
        KW: {
            regex: /^\d{5}$/,
            samples: '74840, 53309, 71276, 59262',
        },
        KY: {
            regex: /^KY\d-\d{4}$/,
            samples: 'KY0-3078, KY1-7812, KY8-3729, KY3-4664',
        },
        KZ: {
            regex: /^\d{6}$/,
            samples: '129113, 976562, 226811, 933781',
        },
        LA: {
            regex: /^\d{5}$/,
            samples: '08875, 50779, 87756, 75932',
        },
        LB: {
            regex: /^(?:\d{4})(?: ?(?:\d{4}))?$/,
            samples: '5436 1302, 9830 7470, 76911911, 9453 1306',
        },
        LC: {
            regex: /^(LC)?\d{2} ?\d{3}$/,
            samples: '21080, LC99127, LC24 258, 51 740',
        },
        LI: {
            regex: /^\d{4}$/,
            samples: '6644, 2852, 4630, 4541',
        },
        LK: {
            regex: /^\d{5}$/,
            samples: '44605, 27721, 90695, 65514',
        },
        LR: {
            regex: /^\d{4}$/,
            samples: '6644, 2852, 4630, 4541',
        },
        LS: {
            regex: /^\d{3}$/,
            samples: '779, 803, 104, 897',
        },
        LT: {
            regex: /^((LT)[-])?(\d{5})$/,
            samples: 'LT-22248, LT-12796, 69822, 37280',
        },
        LU: {
            regex: /^((L)[-])?(\d{4})$/,
            samples: '5469, L-4476, 6304, 9739',
        },
        LV: {
            regex: /^((LV)[-])?\d{4}$/,
            samples: '9344, LV-5030, LV-0132, 8097',
        },
        LY: {},
        MA: {
            regex: /^\d{5}$/,
            samples: '50219, 95871, 80907, 79804',
        },
        MC: {
            regex: /^980\d{2}$/,
            samples: '98084, 98041, 98070, 98062',
        },
        MD: {
            regex: /^(MD[-]?)?(\d{4})$/,
            samples: '6250, MD-9681, MD3282, MD-0652',
        },
        ME: {
            regex: /^\d{5}$/,
            samples: '87622, 92688, 23129, 59566',
        },
        MF: {
            regex: /^9[78][01]\d{2}$/,
            samples: '97169, 98180, 98067, 98043',
        },
        MG: {
            regex: /^\d{3}$/,
            samples: '854, 084, 524, 064',
        },
        MH: {
            regex: /^((969)[6-7][0-9])(-\d{4})?/,
            samples: '96962, 96969, 96970-8530, 96960-3226',
        },
        MK: {
            regex: /^\d{4}$/,
            samples: '8299, 6904, 6144, 9753',
        },
        ML: {},
        MM: {
            regex: /^\d{5}$/,
            samples: '59188, 93943, 40829, 69981',
        },
        MN: {
            regex: /^\d{5}$/,
            samples: '94129, 29906, 53374, 80141',
        },
        MO: {},
        MP: {
            regex: /^(9695[012])(?:[ -](\d{4}))?$/,
            samples: '96952 3162, 96950 1567, 96951 2994, 96950 8745',
        },
        MQ: {
            regex: /^9[78]2\d{2}$/,
            samples: '98297, 97273, 97261, 98282',
        },
        MR: {},
        MS: {
            regex: /^[Mm][Ss][Rr]\s{0,1}\d{4}$/,
            samples: 'MSR1110, MSR1230, MSR1250, MSR1330',
        },
        MT: {
            regex: /^[A-Z]{3} [0-9]{4}|[A-Z]{2}[0-9]{2}|[A-Z]{2} [0-9]{2}|[A-Z]{3}[0-9]{4}|[A-Z]{3}[0-9]{2}|[A-Z]{3} [0-9]{2}$/,
            samples: 'DKV 8196, KSU9264, QII0259, HKH 1020',
        },
        MU: {
            regex: /^([0-9A-R]\d{4})$/,
            samples: 'H8310, 52591, M9826, F5810',
        },
        MV: {
            regex: /^\d{5}$/,
            samples: '16354, 20857, 50991, 72527',
        },
        MW: {},
        MX: {
            regex: /^\d{5}$/,
            samples: '71530, 76424, 73811, 50503',
        },
        MY: {
            regex: /^\d{5}$/,
            samples: '75958, 15826, 86715, 37081',
        },
        MZ: {
            regex: /^\d{4}$/,
            samples: '0902, 6258, 7826, 7150',
        },
        NA: {
            regex: /^\d{5}$/,
            samples: '68338, 63392, 21820, 61211',
        },
        NC: {
            regex: /^988\d{2}$/,
            samples: '98865, 98813, 98820, 98855',
        },
        NE: {
            regex: /^\d{4}$/,
            samples: '9790, 3270, 2239, 0400',
        },
        NF: {
            regex: /^2899$/,
            samples: '2899',
        },
        NG: {
            regex: /^\d{6}$/,
            samples: '289096, 223817, 199970, 840648',
        },
        NI: {
            regex: /^\d{5}$/,
            samples: '86308, 60956, 49945, 15470',
        },
        NL: {
            regex: /^\d{4} ?[A-Z]{2}$/,
            samples: '6998 VY, 5390 CK, 2476 PS, 8873OX',
        },
        NO: {
            regex: /^\d{4}$/,
            samples: '0711, 4104, 2683, 5015',
        },
        NP: {
            regex: /^\d{5}$/,
            samples: '42438, 73964, 66400, 33976',
        },
        NR: {
            regex: /^(NRU68)$/,
            samples: 'NRU68',
        },
        NU: {
            regex: /^(9974)$/,
            samples: '9974',
        },
        NZ: {
            regex: /^\d{4}$/,
            samples: '7015, 0780, 4109, 1422',
        },
        OM: {
            regex: /^(?:PC )?\d{3}$/,
            samples: 'PC 851, PC 362, PC 598, PC 499',
        },
        PA: {
            regex: /^\d{4}$/,
            samples: '0711, 4104, 2683, 5015',
        },
        PE: {
            regex: /^\d{5}$/,
            samples: '10013, 12081, 14833, 24615',
        },
        PF: {
            regex: /^987\d{2}$/,
            samples: '98755, 98710, 98748, 98791',
        },
        PG: {
            regex: /^\d{3}$/,
            samples: '193, 166, 880, 553',
        },
        PH: {
            regex: /^\d{4}$/,
            samples: '0137, 8216, 2876, 0876',
        },
        PK: {
            regex: /^\d{5}$/,
            samples: '78219, 84497, 62102, 12564',
        },
        PL: {
            regex: /^\d{2}-\d{3}$/,
            samples: '63-825, 26-714, 05-505, 15-200',
        },
        PM: {
            regex: /^(97500)$/,
            samples: '97500',
        },
        PN: {
            regex: /^PCRN 1ZZ$/,
            samples: 'PCRN 1ZZ',
        },
        PR: {
            regex: /^(00[679]\d{2})(?:[ -](\d{4}))?$/,
            samples: '00989 3603, 00639 0720, 00707-9803, 00610 7362',
        },
        PS: {
            regex: /^(00[679]\d{2})(?:[ -](\d{4}))?$/,
            samples: '00748, 00663, 00779-4433, 00934 1559',
        },
        PT: {
            regex: /^\d{4}-\d{3}$/,
            samples: '0060-917, 4391-979, 5551-657, 9961-093',
        },
        PW: {
            regex: /^(969(?:39|40))(?:[ -](\d{4}))?$/,
            samples: '96940, 96939, 96939 6004, 96940-1871',
        },
        PY: {
            regex: /^\d{4}$/,
            samples: '7895, 5835, 8783, 5887',
        },
        QA: {},
        RE: {
            regex: /^9[78]4\d{2}$/,
            samples: '98445, 97404, 98421, 98434',
        },
        RO: {
            regex: /^\d{6}$/,
            samples: '935929, 407608, 637434, 174574',
        },
        RS: {
            regex: /^\d{5,6}$/,
            samples: '929863, 259131, 687739, 07011',
        },
        RU: {
            regex: /^\d{6}$/,
            samples: '138294, 617323, 307906, 981238',
        },
        RW: {},
        SA: {
            regex: /^\d{5}(-{1}\d{4})?$/,
            samples: '86020-1256, 72375, 70280, 96328',
        },
        SB: {},
        SC: {},
        SD: {
            regex: /^\d{5}$/,
            samples: '78219, 84497, 62102, 12564',
        },
        SE: {
            regex: /^\d{3} ?\d{2}$/,
            samples: '095 39, 41052, 84687, 563 66',
        },
        SG: {
            regex: /^\d{6}$/,
            samples: '606542, 233985, 036755, 265255',
        },
        SH: {
            regex: /^(?:ASCN|TDCU|STHL) 1ZZ$/,
            samples: 'STHL 1ZZ, ASCN 1ZZ, TDCU 1ZZ',
        },
        SI: {
            regex: /^\d{4}$/,
            samples: '6898, 3413, 2031, 5732',
        },
        SJ: {
            regex: /^\d{4}$/,
            samples: '7616, 3163, 5769, 0237',
        },
        SK: {
            regex: /^\d{3} ?\d{2}$/,
            samples: '594 52, 813 34, 867 67, 41814',
        },
        SL: {},
        SM: {
            regex: /^4789\d$/,
            samples: '47894, 47895, 47893, 47899',
        },
        SN: {
            regex: /^[1-8]\d{4}$/,
            samples: '48336, 23224, 33261, 82430',
        },
        SO: {},
        SR: {},
        SS: {
            regex: /^[A-Z]{2} ?\d{5}$/,
            samples: 'JQ 80186, CU 46474, DE33738, MS 59107',
        },
        ST: {},
        SV: {},
        SX: {},
        SY: {},
        SZ: {
            regex: /^[HLMS]\d{3}$/,
            samples: 'H458, L986, M477, S916',
        },
        TA: {
            regex: /^TDCU 1ZZ$/,
            samples: 'TDCU 1ZZ',
        },
        TC: {
            regex: /^TKCA 1ZZ$/,
            samples: 'TKCA 1ZZ',
        },
        TD: {},
        TF: {},
        TG: {},
        TH: {
            regex: /^\d{5}$/,
            samples: '30706, 18695, 21044, 42496',
        },
        TJ: {
            regex: /^\d{6}$/,
            samples: '381098, 961344, 519925, 667883',
        },
        TK: {},
        TL: {},
        TM: {
            regex: /^\d{6}$/,
            samples: '544985, 164362, 425224, 374603',
        },
        TN: {
            regex: /^\d{4}$/,
            samples: '6075, 7340, 2574, 8988',
        },
        TO: {},
        TR: {
            regex: /^\d{5}$/,
            samples: '42524, 81057, 50859, 42677',
        },
        TT: {
            regex: /^\d{6}$/,
            samples: '041238, 033990, 763476, 981118',
        },
        TV: {},
        TW: {
            regex: /^\d{3}(?:\d{2})?$/,
            samples: '21577, 76068, 68698, 08912',
        },
        TZ: {},
        UA: {
            regex: /^\d{5}$/,
            samples: '10629, 81138, 15668, 30055',
        },
        UG: {},
        UM: {},
        US: {
            regex: /^[0-9]{5}(?:[- ][0-9]{4})?$/,
            samples: '12345, 12345-1234, 12345 1234',
        },
        UY: {
            regex: /^\d{5}$/,
            samples: '40073, 30136, 06583, 00021',
        },
        UZ: {
            regex: /^\d{6}$/,
            samples: '205122, 219713, 441699, 287471',
        },
        VA: {
            regex: /^(00120)$/,
            samples: '00120',
        },
        VC: {
            regex: /^VC\d{4}$/,
            samples: 'VC0600, VC0176, VC0616, VC4094',
        },
        VE: {
            regex: /^\d{4}$/,
            samples: '9692, 1953, 6680, 8302',
        },
        VG: {
            regex: /^VG\d{4}$/,
            samples: 'VG1204, VG7387, VG3431, VG6021',
        },
        VI: {
            regex: /^(008(?:(?:[0-4]\d)|(?:5[01])))(?:[ -](\d{4}))?$/,
            samples: '00820, 00804 2036, 00825 3344, 00811-5900',
        },
        VN: {
            regex: /^\d{6}$/,
            samples: '133836, 748243, 894060, 020597',
        },
        VU: {},
        WF: {
            regex: /^986\d{2}$/,
            samples: '98692, 98697, 98698, 98671',
        },
        WS: {
            regex: /^WS[1-2]\d{3}$/,
            samples: 'WS1349, WS2798, WS1751, WS2090',
        },
        XK: {
            regex: /^[1-7]\d{4}$/,
            samples: '56509, 15863, 46644, 21896',
        },
        YE: {},
        YT: {
            regex: /^976\d{2}$/,
            samples: '97698, 97697, 97632, 97609',
        },
        ZA: {
            regex: /^\d{4}$/,
            samples: '6855, 5179, 6956, 7147',
        },
        ZM: {
            regex: /^\d{5}$/,
            samples: '77603, 97367, 80454, 94484',
        },
        ZW: {},
    },

    GENERIC_ZIP_CODE_REGEX: /^(?:(?![\s-])[\w -]{0,9}[\w])?$/,

    // Values for checking if polyfill is required on a platform
    POLYFILL_TEST: {
        STYLE: 'currency',
        CURRENCY: 'XAF',
        FORMAT: 'symbol',
        SAMPLE_INPUT: '123456.789',
        EXPECTED_OUTPUT: 'FCFA 123,457',
    },

    PATHS_TO_TREAT_AS_EXTERNAL: ['NewExpensify.dmg', 'docs/index.html'],

    // Test tool menu parameters
    TEST_TOOL: {
        // Number of concurrent taps to open then the Test modal menu
        NUMBER_OF_TAPS: 4,
    },

    MENU_HELP_URLS: {
        LEARN_MORE: 'https://www.expensify.com',
        DOCUMENTATION: 'https://github.com/Expensify/App/blob/main/README.md',
        COMMUNITY_DISCUSSIONS: 'https://expensify.slack.com/archives/C01GTK53T8Q',
        SEARCH_ISSUES: 'https://github.com/Expensify/App/issues',
    },

    CONCIERGE_TRAVEL_URL: 'https://community.expensify.com/discussion/7066/introducing-concierge-travel',
    SCREEN_READER_STATES: {
        ALL: 'all',
        ACTIVE: 'active',
        DISABLED: 'disabled',
    },
    SPACE_CHARACTER_WIDTH: 4,

    // The attribute used in the SelectionScraper.js helper to query all the DOM elements
    // that should be removed from the copied contents in the getHTMLOfSelection() method
    SELECTION_SCRAPER_HIDDEN_ELEMENT: 'selection-scrapper-hidden-element',
    MODERATION: {
        MODERATOR_DECISION_PENDING: 'pending',
        MODERATOR_DECISION_PENDING_HIDE: 'pendingHide',
        MODERATOR_DECISION_PENDING_REMOVE: 'pendingRemove',
        MODERATOR_DECISION_APPROVED: 'approved',
        MODERATOR_DECISION_HIDDEN: 'hidden',
        FLAG_SEVERITY_SPAM: 'spam',
        FLAG_SEVERITY_INCONSIDERATE: 'inconsiderate',
        FLAG_SEVERITY_INTIMIDATION: 'intimidation',
        FLAG_SEVERITY_BULLYING: 'bullying',
        FLAG_SEVERITY_HARASSMENT: 'harassment',
        FLAG_SEVERITY_ASSAULT: 'assault',
    },
    EMOJI_PICKER_TEXT_INPUT_SIZES: 152,
    QR: {
        DEFAULT_LOGO_SIZE_RATIO: 0.25,
        DEFAULT_LOGO_MARGIN_RATIO: 0.02,
        EXPENSIFY_LOGO_SIZE_RATIO: 0.22,
        EXPENSIFY_LOGO_MARGIN_RATIO: 0.03,
    },
    /**
     * Acceptable values for the `accessibilityRole` prop on react native components.
     *
     * **IMPORTANT:** Do not use with the `role` prop as it can cause errors.
     *
     * @deprecated ACCESSIBILITY_ROLE is deprecated. Please use CONST.ROLE instead.
     */
    ACCESSIBILITY_ROLE: {
        /**
         * @deprecated Please stop using the accessibilityRole prop and use the role prop instead.
         */
        BUTTON: 'button',

        /**
         * @deprecated Please stop using the accessibilityRole prop and use the role prop instead.
         */
        LINK: 'link',

        /**
         * @deprecated Please stop using the accessibilityRole prop and use the role prop instead.
         */
        MENUITEM: 'menuitem',

        /**
         * @deprecated Please stop using the accessibilityRole prop and use the role prop instead.
         */
        TEXT: 'text',

        /**
         * @deprecated Please stop using the accessibilityRole prop and use the role prop instead.
         */
        RADIO: 'radio',

        /**
         * @deprecated Please stop using the accessibilityRole prop and use the role prop instead.
         */
        IMAGEBUTTON: 'imagebutton',

        /**
         * @deprecated Please stop using the accessibilityRole prop and use the role prop instead.
         */
        CHECKBOX: 'checkbox',

        /**
         * @deprecated Please stop using the accessibilityRole prop and use the role prop instead.
         */
        SWITCH: 'switch',

        /**
         * @deprecated Please stop using the accessibilityRole prop and use the role prop instead.
         */
        ADJUSTABLE: 'adjustable',

        /**
         * @deprecated Please stop using the accessibilityRole prop and use the role prop instead.
         */
        IMAGE: 'image',
    },
    /**
     * Acceptable values for the `role` attribute on react native components.
     *
     * **IMPORTANT:** Not for use with the `accessibilityRole` prop, as it accepts different values, and new components
     * should use the `role` prop instead.
     */
    ROLE: {
        /** Use for elements with important, time-sensitive information. */
        ALERT: 'alert',
        /** Use for elements that act as buttons. */
        BUTTON: 'button',
        /** Use for elements representing checkboxes. */
        CHECKBOX: 'checkbox',
        /** Use for elements that allow a choice from multiple options. */
        COMBOBOX: 'combobox',
        /** Use with scrollable lists to represent a grid layout. */
        GRID: 'grid',
        /** Use for section headers or titles. */
        HEADING: 'heading',
        /** Use for image elements. */
        IMG: 'img',
        /** Use for elements that navigate to other pages or content. */
        LINK: 'link',
        /** Use to identify a list of items. */
        LIST: 'list',
        /** Use for a list of choices or options. */
        MENU: 'menu',
        /** Use for a container of multiple menus. */
        MENUBAR: 'menubar',
        /** Use for items within a menu. */
        MENUITEM: 'menuitem',
        /** Use when no specific role is needed. */
        NONE: 'none',
        /** Use for elements that don't require a specific role. */
        PRESENTATION: 'presentation',
        /** Use for elements showing progress of a task. */
        PROGRESSBAR: 'progressbar',
        /** Use for radio buttons. */
        RADIO: 'radio',
        /** Use for groups of radio buttons. */
        RADIOGROUP: 'radiogroup',
        /** Use for scrollbar elements. */
        SCROLLBAR: 'scrollbar',
        /** Use for text fields that are used for searching. */
        SEARCHBOX: 'searchbox',
        /** Use for adjustable elements like sliders. */
        SLIDER: 'slider',
        /** Use for a button that opens a list of choices. */
        SPINBUTTON: 'spinbutton',
        /** Use for elements providing a summary of app conditions. */
        SUMMARY: 'summary',
        /** Use for on/off switch elements. */
        SWITCH: 'switch',
        /** Use for tab elements in a tab list. */
        TAB: 'tab',
        /** Use for a list of tabs. */
        TABLIST: 'tablist',
        /** Use for timer elements. */
        TIMER: 'timer',
        /** Use for toolbars containing action buttons or components. */
        TOOLBAR: 'toolbar',
    },
    TRANSLATION_KEYS: {
        ATTACHMENT: 'common.attachment',
    },
    TEACHERS_UNITE: {
        PROD_PUBLIC_ROOM_ID: '7470147100835202',
        PROD_POLICY_ID: 'B795B6319125BDF2',
        TEST_PUBLIC_ROOM_ID: '207591744844000',
        TEST_POLICY_ID: 'ABD1345ED7293535',
        POLICY_NAME: 'Expensify.org / Teachers Unite!',
        PUBLIC_ROOM_NAME: '#teachers-unite',
    },
    CUSTOM_STATUS_TYPES: {
        NEVER: 'never',
        THIRTY_MINUTES: 'thirtyMinutes',
        ONE_HOUR: 'oneHour',
        AFTER_TODAY: 'afterToday',
        AFTER_WEEK: 'afterWeek',
        CUSTOM: 'custom',
    },
    TWO_FACTOR_AUTH_STEPS: {
        CODES: 'CODES',
        VERIFY: 'VERIFY',
        SUCCESS: 'SUCCESS',
        ENABLED: 'ENABLED',
        DISABLED: 'DISABLED',
    },
    TAB: {
        NEW_CHAT_TAB_ID: 'NewChatTab',
        NEW_CHAT: 'chat',
        NEW_ROOM: 'room',
        RECEIPT_TAB_ID: 'ReceiptTab',
        IOU_REQUEST_TYPE: 'iouRequestType',
    },
    TAB_REQUEST: {
        MANUAL: 'manual',
        SCAN: 'scan',
        DISTANCE: 'distance',
    },
    STATUS_TEXT_MAX_LENGTH: 100,

    DROPDOWN_BUTTON_SIZE: {
        LARGE: 'large',
        MEDIUM: 'medium',
    },

    SF_COORDINATES: [-122.4194, 37.7749],

    NAVIGATION: {
        TYPE: {
            FORCED_UP: 'FORCED_UP',
            UP: 'UP',
        },
        ACTION_TYPE: {
            REPLACE: 'REPLACE',
            PUSH: 'PUSH',
            NAVIGATE: 'NAVIGATE',
        },
    },
    TIME_PERIOD: {
        AM: 'AM',
        PM: 'PM',
    },
    INDENTS: '    ',
    PARENT_CHILD_SEPARATOR: ': ',
    CATEGORY_LIST_THRESHOLD: 8,
    TAG_LIST_THRESHOLD: 8,
    TAX_RATES_LIST_THRESHOLD: 8,
    COLON: ':',
    MAPBOX: {
        PADDING: 50,
        DEFAULT_ZOOM: 10,
        SINGLE_MARKER_ZOOM: 15,
        DEFAULT_COORDINATE: [-122.4021, 37.7911],
        STYLE_URL: 'mapbox://styles/expensify/cllcoiqds00cs01r80kp34tmq',
    },
    ONYX_UPDATE_TYPES: {
        HTTPS: 'https',
        PUSHER: 'pusher',
    },
    EVENTS: {
        SCROLLING: 'scrolling',
    },

    CHAT_HEADER_LOADER_HEIGHT: 36,

    HORIZONTAL_SPACER: {
        DEFAULT_BORDER_BOTTOM_WIDTH: 1,
        DEFAULT_MARGIN_VERTICAL: 8,
        HIDDEN_MARGIN_VERTICAL: 4,
        HIDDEN_BORDER_BOTTOM_WIDTH: 0,
    },

    LIST_COMPONENTS: {
        HEADER: 'header',
        FOOTER: 'footer',
    },

    MISSING_TRANSLATION: 'MISSING TRANSLATION',
    SEARCH_MAX_LENGTH: 500,

    /**
     * The count of characters we'll allow the user to type after reaching SEARCH_MAX_LENGTH in an input.
     */
    ADDITIONAL_ALLOWED_CHARACTERS: 20,

    REFERRAL_PROGRAM: {
        CONTENT_TYPES: {
            MONEY_REQUEST: 'request',
            START_CHAT: 'startChat',
            SEND_MONEY: 'sendMoney',
            REFER_FRIEND: 'referralFriend',
            SHARE_CODE: 'shareCode',
        },
        REVENUE: 250,
        LEARN_MORE_LINK: 'https://help.expensify.com/articles/new-expensify/get-paid-back/Referral-Program',
        LINK: 'https://join.my.expensify.com',
    },

    /**
     * native IDs for close buttons in Overlay component
     */
    OVERLAY: {
        TOP_BUTTON_NATIVE_ID: 'overLayTopButton',
        BOTTOM_BUTTON_NATIVE_ID: 'overLayBottomButton',
    },

    BACK_BUTTON_NATIVE_ID: 'backButton',

    /**
     * The maximum count of items per page for OptionsSelector.
     * When paginate, it multiplies by page number.
     */
    MAX_OPTIONS_SELECTOR_PAGE_LENGTH: 500,

    /**
     * Performance test setup - run the same test multiple times to get a more accurate result
     */
    PERFORMANCE_TESTS: {
        RUNS: 20,
    },

    /**
     * Bank account names
     */
    BANK_NAMES: {
        EXPENSIFY: 'expensify',
        AMERICAN_EXPRESS: 'americanexpress',
        BANK_OF_AMERICA: 'bank of america',
        BB_T: 'bbt',
        CAPITAL_ONE: 'capital one',
        CHASE: 'chase',
        CHARLES_SCHWAB: 'charles schwab',
        CITIBANK: 'citibank',
        CITIZENS_BANK: 'citizens bank',
        DISCOVER: 'discover',
        FIDELITY: 'fidelity',
        GENERIC_BANK: 'generic bank',
        HUNTINGTON_BANK: 'huntington bank',
        HUNTINGTON_NATIONAL: 'huntington national',
        NAVY_FEDERAL_CREDIT_UNION: 'navy federal credit union',
        PNC: 'pnc',
        REGIONS_BANK: 'regions bank',
        SUNTRUST: 'suntrust',
        TD_BANK: 'td bank',
        US_BANK: 'us bank',
        USAA: 'usaa',
    },

    /**
     * Constants for maxToRenderPerBatch parameter that is used for FlatList or SectionList. This controls the amount of items rendered per batch, which is the next chunk of items rendered on every scroll.
     */
    MAX_TO_RENDER_PER_BATCH: {
        DEFAULT: 5,
        CAROUSEL: 3,
    },

    BRICK_ROAD: {
        GBR: 'GBR',
        RBR: 'RBR',
    },

    VIOLATIONS: {
        ALL_TAG_LEVELS_REQUIRED: 'allTagLevelsRequired',
        AUTO_REPORTED_REJECTED_EXPENSE: 'autoReportedRejectedExpense',
        BILLABLE_EXPENSE: 'billableExpense',
        CASH_EXPENSE_WITH_NO_RECEIPT: 'cashExpenseWithNoReceipt',
        CATEGORY_OUT_OF_POLICY: 'categoryOutOfPolicy',
        CONVERSION_SURCHARGE: 'conversionSurcharge',
        CUSTOM_UNIT_OUT_OF_POLICY: 'customUnitOutOfPolicy',
        DUPLICATED_TRANSACTION: 'duplicatedTransaction',
        FIELD_REQUIRED: 'fieldRequired',
        FUTURE_DATE: 'futureDate',
        INVOICE_MARKUP: 'invoiceMarkup',
        MAX_AGE: 'maxAge',
        MISSING_CATEGORY: 'missingCategory',
        MISSING_COMMENT: 'missingComment',
        MISSING_TAG: 'missingTag',
        MODIFIED_AMOUNT: 'modifiedAmount',
        MODIFIED_DATE: 'modifiedDate',
        NON_EXPENSIWORKS_EXPENSE: 'nonExpensiworksExpense',
        OVER_AUTO_APPROVAL_LIMIT: 'overAutoApprovalLimit',
        OVER_CATEGORY_LIMIT: 'overCategoryLimit',
        OVER_LIMIT: 'overLimit',
        OVER_LIMIT_ATTENDEE: 'overLimitAttendee',
        PER_DAY_LIMIT: 'perDayLimit',
        RECEIPT_NOT_SMART_SCANNED: 'receiptNotSmartScanned',
        RECEIPT_REQUIRED: 'receiptRequired',
        RTER: 'rter',
        SMARTSCAN_FAILED: 'smartscanFailed',
        SOME_TAG_LEVELS_REQUIRED: 'someTagLevelsRequired',
        TAG_OUT_OF_POLICY: 'tagOutOfPolicy',
        TAX_AMOUNT_CHANGED: 'taxAmountChanged',
        TAX_OUT_OF_POLICY: 'taxOutOfPolicy',
        TAX_RATE_CHANGED: 'taxRateChanged',
        TAX_REQUIRED: 'taxRequired',
    },

    /** Context menu types */
    CONTEXT_MENU_TYPES: {
        LINK: 'LINK',
        REPORT_ACTION: 'REPORT_ACTION',
        EMAIL: 'EMAIL',
        REPORT: 'REPORT',
    },

<<<<<<< HEAD
    WORKSPACE_SWITCHER: {
        NAME: 'Expensify',
        SUBSCRIPT_ICON_SIZE: 8,
    },
=======
    MINI_CONTEXT_MENU_MAX_ITEMS: 4,
>>>>>>> 4700023c
} as const;

export default CONST;<|MERGE_RESOLUTION|>--- conflicted
+++ resolved
@@ -3124,14 +3124,12 @@
         REPORT: 'REPORT',
     },
 
-<<<<<<< HEAD
+    MINI_CONTEXT_MENU_MAX_ITEMS: 4,
+
     WORKSPACE_SWITCHER: {
         NAME: 'Expensify',
         SUBSCRIPT_ICON_SIZE: 8,
     },
-=======
-    MINI_CONTEXT_MENU_MAX_ITEMS: 4,
->>>>>>> 4700023c
 } as const;
 
 export default CONST;
/* eslint-disable @typescript-eslint/naming-convention */
import Config from 'react-native-config';
import * as KeyCommand from 'react-native-key-command';
import * as Url from './libs/Url';
import SCREENS from './SCREENS';

// Creating a default array and object this way because objects ({}) and arrays ([]) are not stable types.
// Freezing the array ensures that it cannot be unintentionally modified.
const EMPTY_ARRAY = Object.freeze([]);
const EMPTY_OBJECT = Object.freeze({});

const CLOUDFRONT_DOMAIN = 'cloudfront.net';
const CLOUDFRONT_URL = `https://d2k5nsl2zxldvw.${CLOUDFRONT_DOMAIN}`;
const ACTIVE_EXPENSIFY_URL = Url.addTrailingForwardSlash(Config?.NEW_EXPENSIFY_URL ?? 'https://new.expensify.com');
const USE_EXPENSIFY_URL = 'https://use.expensify.com';
const PLATFORM_OS_MACOS = 'Mac OS';
const PLATFORM_IOS = 'iOS';
const ANDROID_PACKAGE_NAME = 'com.expensify.chat';
const CURRENT_YEAR = new Date().getFullYear();
const PULL_REQUEST_NUMBER = Config?.PULL_REQUEST_NUMBER ?? '';

const keyModifierControl = KeyCommand?.constants?.keyModifierControl ?? 'keyModifierControl';
const keyModifierCommand = KeyCommand?.constants?.keyModifierCommand ?? 'keyModifierCommand';
const keyModifierShiftControl = KeyCommand?.constants?.keyModifierShiftControl ?? 'keyModifierShiftControl';
const keyModifierShiftCommand = KeyCommand?.constants?.keyModifierShiftCommand ?? 'keyModifierShiftCommand';
const keyInputEscape = KeyCommand?.constants?.keyInputEscape ?? 'keyInputEscape';
const keyInputEnter = KeyCommand?.constants?.keyInputEnter ?? 'keyInputEnter';
const keyInputUpArrow = KeyCommand?.constants?.keyInputUpArrow ?? 'keyInputUpArrow';
const keyInputDownArrow = KeyCommand?.constants?.keyInputDownArrow ?? 'keyInputDownArrow';
const keyInputLeftArrow = KeyCommand?.constants?.keyInputLeftArrow ?? 'keyInputLeftArrow';
const keyInputRightArrow = KeyCommand?.constants?.keyInputRightArrow ?? 'keyInputRightArrow';

// describes if a shortcut key can cause navigation
const KEYBOARD_SHORTCUT_NAVIGATION_TYPE = 'NAVIGATION_SHORTCUT';

const CONST = {
    ANDROID_PACKAGE_NAME,
    ANIMATED_TRANSITION: 300,
    ANIMATED_TRANSITION_FROM_VALUE: 100,
    ANIMATION_IN_TIMING: 100,
    ANIMATION_DIRECTION: {
        IN: 'in',
        OUT: 'out',
    },
    ARROW_HIDE_DELAY: 3000,

    API_ATTACHMENT_VALIDATIONS: {
        // 24 megabytes in bytes, this is limit set on servers, do not update without wider internal discussion
        MAX_SIZE: 25165824,

        // An arbitrary size, but the same minimum as in the PHP layer
        MIN_SIZE: 240,
    },

    AUTO_AUTH_STATE: {
        NOT_STARTED: 'not-started',
        SIGNING_IN: 'signing-in',
        JUST_SIGNED_IN: 'just-signed-in',
        FAILED: 'failed',
    },

    AVATAR_MAX_ATTACHMENT_SIZE: 6291456,

    AVATAR_ALLOWED_EXTENSIONS: ['jpg', 'jpeg', 'png', 'gif', 'bmp', 'svg'],

    // Minimum width and height size in px for a selected image
    AVATAR_MIN_WIDTH_PX: 80,
    AVATAR_MIN_HEIGHT_PX: 80,

    // Maximum width and height size in px for a selected image
    AVATAR_MAX_WIDTH_PX: 4096,
    AVATAR_MAX_HEIGHT_PX: 4096,

    DEFAULT_AVATAR_COUNT: 24,
    OLD_DEFAULT_AVATAR_COUNT: 8,

    DISPLAY_NAME: {
        MAX_LENGTH: 50,
        RESERVED_FIRST_NAMES: ['Expensify', 'Concierge'],
    },

    PULL_REQUEST_NUMBER,

    MERCHANT_NAME_MAX_LENGTH: 255,

    CALENDAR_PICKER: {
        // Numbers were arbitrarily picked.
        MIN_YEAR: CURRENT_YEAR - 100,
        MAX_YEAR: CURRENT_YEAR + 100,
    },

    DATE_BIRTH: {
        MIN_AGE: 5,
        MIN_AGE_FOR_PAYMENT: 18,
        MAX_AGE: 150,
    },

    DESKTOP_SHORTCUT_ACCELERATOR: {
        PASTE_AND_MATCH_STYLE: 'Option+Shift+CmdOrCtrl+V',
        PASTE_AS_PLAIN_TEXT: 'CmdOrCtrl+Shift+V',
    },

    // This is used to enable a rotation/transform style to any component.
    DIRECTION: {
        LEFT: 'left',
        RIGHT: 'right',
    },

    // Sizes needed for report empty state background image handling
    EMPTY_STATE_BACKGROUND: {
        SMALL_SCREEN: {
            IMAGE_HEIGHT: 300,
            CONTAINER_MINHEIGHT: 200,
            VIEW_HEIGHT: 185,
        },
        WIDE_SCREEN: {
            IMAGE_HEIGHT: 450,
            CONTAINER_MINHEIGHT: 500,
            VIEW_HEIGHT: 275,
        },
        MONEY_REPORT: {
            MIN_HEIGHT: 280,
        },
    },

    NEW_EXPENSIFY_URL: ACTIVE_EXPENSIFY_URL,
    APP_DOWNLOAD_LINKS: {
        ANDROID: `https://play.google.com/store/apps/details?id=${ANDROID_PACKAGE_NAME}`,
        IOS: 'https://apps.apple.com/us/app/expensify-cash/id1530278510',
        DESKTOP: `${ACTIVE_EXPENSIFY_URL}NewExpensify.dmg`,
    },
    DATE: {
        MOMENT_FORMAT_STRING: 'YYYY-MM-DD',
        SQL_DATE_TIME: 'YYYY-MM-DD HH:mm:ss',
        FNS_FORMAT_STRING: 'yyyy-MM-dd',
        LOCAL_TIME_FORMAT: 'h:mm a',
        WEEKDAY_TIME_FORMAT: 'eeee',
        MONTH_DAY_ABBR_FORMAT: 'MMM d',
        SHORT_DATE_FORMAT: 'MM-dd',
        MONTH_DAY_YEAR_ABBR_FORMAT: 'MMM d, yyyy',
        FNS_TIMEZONE_FORMAT_STRING: "yyyy-MM-dd'T'HH:mm:ssXXX",
        FNS_DB_FORMAT_STRING: 'yyyy-MM-dd HH:mm:ss.SSS',
        LONG_DATE_FORMAT_WITH_WEEKDAY: 'eeee, MMMM d, yyyy',
        UNIX_EPOCH: '1970-01-01 00:00:00.000',
        MAX_DATE: '9999-12-31',
        MIN_DATE: '0001-01-01',
    },
    SMS: {
        DOMAIN: '@expensify.sms',
    },
    BANK_ACCOUNT: {
        PLAID: {
            ALLOWED_THROTTLED_COUNT: 2,
            ERROR: {
                TOO_MANY_ATTEMPTS: 'Too many attempts',
            },
        },
        ERROR: {
            MISSING_ROUTING_NUMBER: '402 Missing routingNumber',
            MAX_ROUTING_NUMBER: '402 Maximum Size Exceeded routingNumber',
            MISSING_INCORPORATION_STATE: '402 Missing incorporationState in additionalData',
            MISSING_INCORPORATION_TYPE: '402 Missing incorporationType in additionalData',
        },
        STEP: {
            // In the order they appear in the VBA flow
            BANK_ACCOUNT: 'BankAccountStep',
            COMPANY: 'CompanyStep',
            REQUESTOR: 'RequestorStep',
            ACH_CONTRACT: 'ACHContractStep',
            VALIDATION: 'ValidationStep',
            ENABLE: 'EnableStep',
        },
        SUBSTEP: {
            MANUAL: 'manual',
        },
        VERIFICATIONS: {
            ERROR_MESSAGE: 'verifications.errorMessage',
            THROTTLED: 'verifications.throttled',
        },
        FIELDS_TYPE: {
            LOCAL: 'local',
        },
        ONFIDO_RESPONSE: {
            SDK_TOKEN: 'apiResult.sdkToken',
            PASS: 'pass',
        },
        QUESTIONS: {
            QUESTION: 'apiResult.questions.question',
            DIFFERENTIATOR_QUESTION: 'apiResult.differentiator-question',
        },
        SETUP_TYPE: {
            MANUAL: 'manual',
            PLAID: 'plaid',
        },
        REGEX: {
            US_ACCOUNT_NUMBER: /^[0-9]{4,17}$/,

            // If the account number length is from 4 to 13 digits, we show the last 4 digits and hide the rest with X
            // If the length is longer than 13 digits, we show the first 6 and last 4 digits, hiding the rest with X
            MASKED_US_ACCOUNT_NUMBER: /^[X]{0,9}[0-9]{4}$|^[0-9]{6}[X]{4,7}[0-9]{4}$/,
            SWIFT_BIC: /^[A-Za-z0-9]{8,11}$/,
        },
        VERIFICATION_MAX_ATTEMPTS: 7,
        STATE: {
            VERIFYING: 'VERIFYING',
            PENDING: 'PENDING',
            OPEN: 'OPEN',
        },
        MAX_LENGTH: {
            SSN: 4,
            ZIP_CODE: 10,
        },
        TYPE: {
            BUSINESS: 'BUSINESS',
            PERSONAL: 'PERSONAL',
        },
    },
    INCORPORATION_TYPES: {
        LLC: 'LLC',
        CORPORATION: 'Corp',
        PARTNERSHIP: 'Partnership',
        COOPERATIVE: 'Cooperative',
        SOLE_PROPRIETORSHIP: 'Sole Proprietorship',
        OTHER: 'Other',
    },
    BETAS: {
        ALL: 'all',
        CHRONOS_IN_CASH: 'chronosInCash',
        PAY_WITH_EXPENSIFY: 'payWithExpensify',
        FREE_PLAN: 'freePlan',
        DEFAULT_ROOMS: 'defaultRooms',
        BETA_EXPENSIFY_WALLET: 'expensifyWallet',
        BETA_COMMENT_LINKING: 'commentLinking',
        INTERNATIONALIZATION: 'internationalization',
        IOU_SEND: 'sendMoney',
        POLICY_ROOMS: 'policyRooms',
        PASSWORDLESS: 'passwordless',
        TASKS: 'tasks',
        THREADS: 'threads',
        CUSTOM_STATUS: 'customStatus',
        NEW_DOT_CATEGORIES: 'newDotCategories',
        NEW_DOT_TAGS: 'newDotTags',
    },
    BUTTON_STATES: {
        DEFAULT: 'default',
        ACTIVE: 'active',
        PRESSED: 'pressed',
        COMPLETE: 'complete',
        DISABLED: 'disabled',
    },
    BANK_ACCOUNT_TYPES: {
        WALLET: 'WALLET',
    },
    COUNTRY: {
        US: 'US',
        MX: 'MX',
        AU: 'AU',
        CA: 'CA',
        GB: 'GB',
    },
    DESKTOP_DEEPLINK_APP_STATE: {
        CHECKING: 'checking',
        INSTALLED: 'installed',
        NOT_INSTALLED: 'not-installed',
    },
    PLATFORM: {
        IOS: 'ios',
        ANDROID: 'android',
        WEB: 'web',
        DESKTOP: 'desktop',
    },
    PLATFORM_SPECIFIC_KEYS: {
        CTRL: {
            DEFAULT: 'control',
            [PLATFORM_OS_MACOS]: 'meta',
            [PLATFORM_IOS]: 'meta',
        },
        SHIFT: {
            DEFAULT: 'shift',
        },
    },
    KEYBOARD_SHORTCUTS: {
        SEARCH: {
            descriptionKey: 'search',
            shortcutKey: 'K',
            modifiers: ['CTRL'],
            trigger: {
                DEFAULT: {input: 'k', modifierFlags: keyModifierControl},
                [PLATFORM_OS_MACOS]: {input: 'k', modifierFlags: keyModifierCommand},
                [PLATFORM_IOS]: {input: 'k', modifierFlags: keyModifierCommand},
            },
            type: KEYBOARD_SHORTCUT_NAVIGATION_TYPE,
        },
        NEW_CHAT: {
            descriptionKey: 'newChat',
            shortcutKey: 'K',
            modifiers: ['CTRL', 'SHIFT'],
            trigger: {
                DEFAULT: {input: 'k', modifierFlags: keyModifierShiftControl},
                [PLATFORM_OS_MACOS]: {input: 'k', modifierFlags: keyModifierShiftCommand},
                [PLATFORM_IOS]: {input: 'k', modifierFlags: keyModifierShiftCommand},
            },
            type: KEYBOARD_SHORTCUT_NAVIGATION_TYPE,
        },
        SHORTCUT_MODAL: {
            descriptionKey: 'openShortcutDialog',
            shortcutKey: 'J',
            modifiers: ['CTRL'],
            trigger: {
                DEFAULT: {input: 'j', modifierFlags: keyModifierControl},
                [PLATFORM_OS_MACOS]: {input: 'j', modifierFlags: keyModifierCommand},
                [PLATFORM_IOS]: {input: 'j', modifierFlags: keyModifierCommand},
            },
        },
        ESCAPE: {
            descriptionKey: 'escape',
            shortcutKey: 'Escape',
            modifiers: [],
            trigger: {
                DEFAULT: {input: keyInputEscape},
                [PLATFORM_OS_MACOS]: {input: keyInputEscape},
                [PLATFORM_IOS]: {input: keyInputEscape},
            },
        },
        ENTER: {
            descriptionKey: null,
            shortcutKey: 'Enter',
            modifiers: [],
            trigger: {
                DEFAULT: {input: keyInputEnter},
                [PLATFORM_OS_MACOS]: {input: keyInputEnter},
                [PLATFORM_IOS]: {input: keyInputEnter},
            },
        },
        CTRL_ENTER: {
            descriptionKey: null,
            shortcutKey: 'Enter',
            modifiers: ['CTRL'],
            trigger: {
                DEFAULT: {input: keyInputEnter, modifierFlags: keyModifierControl},
                [PLATFORM_OS_MACOS]: {input: keyInputEnter, modifierFlags: keyModifierCommand},
                [PLATFORM_IOS]: {input: keyInputEnter, modifierFlags: keyModifierCommand},
            },
        },
        COPY: {
            descriptionKey: 'copy',
            shortcutKey: 'C',
            modifiers: ['CTRL'],
            trigger: {
                DEFAULT: {input: 'c', modifierFlags: keyModifierControl},
                [PLATFORM_OS_MACOS]: {input: 'c', modifierFlags: keyModifierCommand},
                [PLATFORM_IOS]: {input: 'c', modifierFlags: keyModifierCommand},
            },
        },
        ARROW_UP: {
            descriptionKey: null,
            shortcutKey: 'ArrowUp',
            modifiers: [],
            trigger: {
                DEFAULT: {input: keyInputUpArrow},
                [PLATFORM_OS_MACOS]: {input: keyInputUpArrow},
                [PLATFORM_IOS]: {input: keyInputUpArrow},
            },
        },
        ARROW_DOWN: {
            descriptionKey: null,
            shortcutKey: 'ArrowDown',
            modifiers: [],
            trigger: {
                DEFAULT: {input: keyInputDownArrow},
                [PLATFORM_OS_MACOS]: {input: keyInputDownArrow},
                [PLATFORM_IOS]: {input: keyInputDownArrow},
            },
        },
        ARROW_LEFT: {
            descriptionKey: null,
            shortcutKey: 'ArrowLeft',
            modifiers: [],
            trigger: {
                DEFAULT: {input: keyInputLeftArrow},
                [PLATFORM_OS_MACOS]: {input: keyInputLeftArrow},
                [PLATFORM_IOS]: {input: keyInputLeftArrow},
            },
        },
        ARROW_RIGHT: {
            descriptionKey: null,
            shortcutKey: 'ArrowRight',
            modifiers: [],
            trigger: {
                DEFAULT: {input: keyInputRightArrow},
                [PLATFORM_OS_MACOS]: {input: keyInputRightArrow},
                [PLATFORM_IOS]: {input: keyInputRightArrow},
            },
        },
        TAB: {
            descriptionKey: null,
            shortcutKey: 'Tab',
            modifiers: [],
        },
    },
    KEYBOARD_SHORTCUTS_TYPES: {
        NAVIGATION_SHORTCUT: KEYBOARD_SHORTCUT_NAVIGATION_TYPE,
    },
    KEYBOARD_SHORTCUT_KEY_DISPLAY_NAME: {
        CONTROL: 'CTRL',
        ESCAPE: 'ESC',
        META: 'CMD',
        SHIFT: 'Shift',
    },
    CURRENCY: {
        USD: 'USD',
    },
    EXAMPLE_PHONE_NUMBER: '+15005550006',
    CONCIERGE_CHAT_NAME: 'Concierge',
    CLOUDFRONT_URL,
    EMPTY_ARRAY,
    EMPTY_OBJECT,
    USE_EXPENSIFY_URL,
    NEW_ZOOM_MEETING_URL: 'https://zoom.us/start/videomeeting',
    NEW_GOOGLE_MEET_MEETING_URL: 'https://meet.google.com/new',
    GOOGLE_MEET_URL_ANDROID: 'https://meet.google.com',
    DEEPLINK_BASE_URL: 'new-expensify://',
    PDF_VIEWER_URL: '/pdf/web/viewer.html',
    CLOUDFRONT_DOMAIN_REGEX: /^https:\/\/\w+\.cloudfront\.net/i,
    EXPENSIFY_ICON_URL: `${CLOUDFRONT_URL}/images/favicon-2019.png`,
    CONCIERGE_ICON_URL_2021: `${CLOUDFRONT_URL}/images/icons/concierge_2021.png`,
    CONCIERGE_ICON_URL: `${CLOUDFRONT_URL}/images/icons/concierge_2022.png`,
    UPWORK_URL: 'https://github.com/Expensify/App/issues?q=is%3Aopen+is%3Aissue+label%3A%22Help+Wanted%22',
    GITHUB_URL: 'https://github.com/Expensify/App',
    TERMS_URL: `${USE_EXPENSIFY_URL}/terms`,
    PRIVACY_URL: `${USE_EXPENSIFY_URL}/privacy`,
    LICENSES_URL: `${USE_EXPENSIFY_URL}/licenses`,
    GITHUB_RELEASE_URL: 'https://api.github.com/repos/expensify/app/releases/latest',
    ADD_SECONDARY_LOGIN_URL: encodeURI('settings?param={"section":"account","openModal":"secondaryLogin"}'),
    MANAGE_CARDS_URL: 'domain_companycards',
    FEES_URL: `${USE_EXPENSIFY_URL}/fees`,
    CFPB_PREPAID_URL: 'https://cfpb.gov/prepaid',
    STAGING_NEW_EXPENSIFY_URL: 'https://staging.new.expensify.com',
    NEWHELP_URL: 'https://help.expensify.com',
    INTERNAL_DEV_EXPENSIFY_URL: 'https://www.expensify.com.dev',
    STAGING_EXPENSIFY_URL: 'https://staging.expensify.com',
    EXPENSIFY_URL: 'https://www.expensify.com',
    BANK_ACCOUNT_PERSONAL_DOCUMENTATION_INFO_URL:
        'https://community.expensify.com/discussion/6983/faq-why-do-i-need-to-provide-personal-documentation-when-setting-up-updating-my-bank-account',
    PERSONAL_DATA_PROTECTION_INFO_URL: 'https://community.expensify.com/discussion/5677/deep-dive-security-how-expensify-protects-your-information',
    ONFIDO_FACIAL_SCAN_POLICY_URL: 'https://onfido.com/facial-scan-policy-and-release/',
    ONFIDO_PRIVACY_POLICY_URL: 'https://onfido.com/privacy/',
    ONFIDO_TERMS_OF_SERVICE_URL: 'https://onfido.com/terms-of-service/',

    // Use Environment.getEnvironmentURL to get the complete URL with port number
    DEV_NEW_EXPENSIFY_URL: 'http://localhost:',

    SIGN_IN_FORM_WIDTH: 300,

    DEEPLINK_PROMPT_DENYLIST: [SCREENS.HOME, SCREENS.SIGN_IN_WITH_APPLE_DESKTOP, SCREENS.SIGN_IN_WITH_GOOGLE_DESKTOP],

    SIGN_IN_METHOD: {
        APPLE: 'Apple',
        GOOGLE: 'Google',
    },

    OPTION_TYPE: {
        REPORT: 'report',
        PERSONAL_DETAIL: 'personalDetail',
    },
    RECEIPT: {
        ICON_SIZE: 164,
        PERMISSION_GRANTED: 'granted',
        HAND_ICON_HEIGHT: 152,
        HAND_ICON_WIDTH: 200,
        SHUTTER_SIZE: 90,
    },
    REPORT: {
        MAXIMUM_PARTICIPANTS: 8,
        SPLIT_REPORTID: '-2',
        ACTIONS: {
            LIMIT: 50,
            TYPE: {
                APPROVED: 'APPROVED',
                ADDCOMMENT: 'ADDCOMMENT',
                CLOSED: 'CLOSED',
                CREATED: 'CREATED',
                TASKEDITED: 'TASKEDITED',
                TASKCANCELLED: 'TASKCANCELLED',
                IOU: 'IOU',
                MODIFIEDEXPENSE: 'MODIFIEDEXPENSE',
                REIMBURSEMENTQUEUED: 'REIMBURSEMENTQUEUED',
                RENAMED: 'RENAMED',
                CHRONOSOOOLIST: 'CHRONOSOOOLIST',
                TASKCOMPLETED: 'TASKCOMPLETED',
                TASKREOPENED: 'TASKREOPENED',
                REPORTPREVIEW: 'REPORTPREVIEW',
                POLICYCHANGELOG: {
                    ADD_APPROVER_RULE: 'POLICYCHANGELOG_ADD_APPROVER_RULE',
                    ADD_CATEGORY: 'POLICYCHANGELOG_ADD_CATEGORY',
                    ADD_CUSTOM_UNIT: 'POLICYCHANGELOG_ADD_CUSTOM_UNIT',
                    ADD_CUSTOM_UNIT_RATE: 'POLICYCHANGELOG_ADD_CUSTOM_UNIT_RATE',
                    ADD_EMPLOYEE: 'POLICYCHANGELOG_ADD_EMPLOYEE',
                    ADD_INTEGRATION: 'POLICYCHANGELOG_ADD_INTEGRATION',
                    ADD_REPORT_FIELD: 'POLICYCHANGELOG_ADD_REPORT_FIELD',
                    ADD_TAG: 'POLICYCHANGELOG_ADD_TAG',
                    DELETE_ALL_TAGS: 'POLICYCHANGELOG_DELETE_ALL_TAGS',
                    DELETE_APPROVER_RULE: 'POLICYCHANGELOG_DELETE_APPROVER_RULE',
                    DELETE_CATEGORY: 'POLICYCHANGELOG_DELETE_CATEGORY',
                    DELETE_CUSTOM_UNIT: 'POLICYCHANGELOG_DELETE_CUSTOM_UNIT',
                    DELETE_CUSTOM_UNIT_RATE: 'POLICYCHANGELOG_DELETE_CUSTOM_UNIT_RATE',
                    DELETE_CUSTOM_UNIT_SUB_RATE: 'POLICYCHANGELOG_DELETE_CUSTOM_UNIT_SUB_RATE',
                    DELETE_EMPLOYEE: 'POLICYCHANGELOG_DELETE_EMPLOYEE',
                    DELETE_INTEGRATION: 'POLICYCHANGELOG_DELETE_INTEGRATION',
                    DELETE_REPORT_FIELD: 'POLICYCHANGELOG_DELETE_REPORT_FIELD',
                    DELETE_TAG: 'POLICYCHANGELOG_DELETE_TAG',
                    IMPORT_CUSTOM_UNIT_RATES: 'POLICYCHANGELOG_IMPORT_CUSTOM_UNIT_RATES',
                    IMPORT_TAGS: 'POLICYCHANGELOG_IMPORT_TAGS',
                    SET_AUTOREIMBURSEMENT: 'POLICYCHANGELOG_SET_AUTOREIMBURSEMENT',
                    SET_AUTO_JOIN: 'POLICYCHANGELOG_SET_AUTO_JOIN',
                    SET_CATEGORY_NAME: 'POLICYCHANGELOG_SET_CATEGORY_NAME',
                    UPDATE_ACH_ACCOUNT: 'POLICYCHANGELOG_UPDATE_ACH_ACCOUNT',
                    UPDATE_APPROVER_RULE: 'POLICYCHANGELOG_UPDATE_APPROVER_RULE',
                    UPDATE_AUDIT_RATE: 'POLICYCHANGELOG_UPDATE_AUDIT_RATE',
                    UPDATE_AUTOHARVESTING: 'POLICYCHANGELOG_UPDATE_AUTOHARVESTING',
                    UPDATE_AUTOREIMBURSEMENT: 'POLICYCHANGELOG_UPDATE_AUTOREIMBURSEMENT',
                    UPDATE_AUTOREPORTING_FREQUENCY: 'POLICYCHANGELOG_UPDATE_AUTOREPORTING_FREQUENCY',
                    UPDATE_CATEGORY: 'POLICYCHANGELOG_UPDATE_CATEGORY',
                    UPDATE_CURRENCY: 'POLICYCHANGELOG_UPDATE_CURRENCY',
                    UPDATE_CUSTOM_UNIT: 'POLICYCHANGELOG_UPDATE_CUSTOM_UNIT',
                    UPDATE_CUSTOM_UNIT_RATE: 'POLICYCHANGELOG_UPDATE_CUSTOM_UNIT_RATE',
                    UPDATE_CUSTOM_UNIT_SUB_RATE: 'POLICYCHANGELOG_UPDATE_CUSTOM_UNIT_SUB_RATE',
                    UPDATE_DEFAULT_BILLABLE: 'POLICYCHANGELOG_UPDATE_DEFAULT_BILLABLE',
                    UPDATE_DEFAULT_REIMBURSABLE: 'POLICYCHANGELOG_UPDATE_DEFAULT_REIMBURSABLE',
                    UPDATE_DEFAULT_TITLE: 'POLICYCHANGELOG_UPDATE_DEFAULT_TITLE',
                    UPDATE_DEFAULT_TITLE_ENFORCED: 'POLICYCHANGELOG_UPDATE_DEFAULT_TITLE_ENFORCED',
                    UPDATE_DISABLED_FIELDS: 'POLICYCHANGELOG_UPDATE_DISABLED_FIELDS',
                    UPDATE_EMPLOYEE: 'POLICYCHANGELOG_UPDATE_EMPLOYEE',
                    UPDATE_FIELD: 'POLICYCHANGELOG_UPDATE_FIELD',
                    UPDATE_MANUAL_APPROVAL_THRESHOLD: 'POLICYCHANGELOG_UPDATE_MANUAL_APPROVAL_THRESHOLD',
                    UPDATE_MAX_EXPENSE_AMOUNT: 'POLICYCHANGELOG_UPDATE_MAX_EXPENSE_AMOUNT',
                    UPDATE_MAX_EXPENSE_AMOUNT_NO_RECEIPT: 'POLICYCHANGELOG_UPDATE_MAX_EXPENSE_AMOUNT_NO_RECEIPT',
                    UPDATE_NAME: 'POLICYCHANGELOG_UPDATE_NAME',
                    UPDATE_OWNERSHIP: 'POLICYCHANGELOG_UPDATE_OWNERSHIP',
                    UPDATE_REIMBURSEMENT_CHOICE: 'POLICYCHANGELOG_UPDATE_REIMBURSEMENT_CHOICE',
                    UPDATE_REPORT_FIELD: 'POLICYCHANGELOG_UPDATE_REPORT_FIELD',
                    UPDATE_TAG: 'POLICYCHANGELOG_UPDATE_TAG',
                    UPDATE_TAG_LIST_NAME: 'POLICYCHANGELOG_UPDATE_TAG_LIST_NAME',
                    UPDATE_TAG_NAME: 'POLICYCHANGELOG_UPDATE_TAG_NAME',
                    UPDATE_TIME_ENABLED: 'POLICYCHANGELOG_UPDATE_TIME_ENABLED',
                    UPDATE_TIME_RATE: 'POLICYCHANGELOG_UPDATE_TIME_RATE',
                },
            },
        },
        ARCHIVE_REASON: {
            DEFAULT: 'default',
            ACCOUNT_CLOSED: 'accountClosed',
            ACCOUNT_MERGED: 'accountMerged',
            REMOVED_FROM_POLICY: 'removedFromPolicy',
            POLICY_DELETED: 'policyDeleted',
        },
        MESSAGE: {
            TYPE: {
                COMMENT: 'COMMENT',
                TEXT: 'TEXT',
            },
        },
        TYPE: {
            CHAT: 'chat',
            EXPENSE: 'expense',
            IOU: 'iou',
            TASK: 'task',
        },
        CHAT_TYPE: {
            POLICY_ANNOUNCE: 'policyAnnounce',
            POLICY_ADMINS: 'policyAdmins',
            DOMAIN_ALL: 'domainAll',
            POLICY_ROOM: 'policyRoom',
            POLICY_EXPENSE_CHAT: 'policyExpenseChat',
        },
        WORKSPACE_CHAT_ROOMS: {
            ANNOUNCE: '#announce',
            ADMINS: '#admins',
        },
        STATE: {
            SUBMITTED: 'SUBMITTED',
            PROCESSING: 'PROCESSING',
        },
        STATE_NUM: {
            OPEN: 0,
            PROCESSING: 1,
            SUBMITTED: 2,
            BILLING: 3,
        },
        STATUS: {
            OPEN: 0,
            SUBMITTED: 1,
            CLOSED: 2,
            APPROVED: 3,
            REIMBURSED: 4,
        },
        NOTIFICATION_PREFERENCE: {
            MUTE: 'mute',
            DAILY: 'daily',
            ALWAYS: 'always',
            HIDDEN: 'hidden',
        },
        // Options for which room members can post
        WRITE_CAPABILITIES: {
            ALL: 'all',
            ADMINS: 'admins',
        },
        VISIBILITY: {
            PUBLIC: 'public',
            PUBLIC_ANNOUNCE: 'public_announce',
            PRIVATE: 'private',
            RESTRICTED: 'restricted',
        },
        RESERVED_ROOM_NAMES: ['#admins', '#announce'],
        MAX_PREVIEW_AVATARS: 4,
        MAX_ROOM_NAME_LENGTH: 79,
        LAST_MESSAGE_TEXT_MAX_LENGTH: 200,
        OWNER_EMAIL_FAKE: '__FAKE__',
        OWNER_ACCOUNT_ID_FAKE: 0,
        DEFAULT_REPORT_NAME: 'Chat Report',
    },
    COMPOSER: {
        MAX_LINES: 16,
        MAX_LINES_SMALL_SCREEN: 6,
        MAX_LINES_FULL: -1,

        // The minimum number of typed lines needed to enable the full screen composer
        FULL_COMPOSER_MIN_LINES: 3,
    },
    MODAL: {
        MODAL_TYPE: {
            CONFIRM: 'confirm',
            CENTERED: 'centered',
            CENTERED_UNSWIPEABLE: 'centered_unswipeable',
            CENTERED_SMALL: 'centered_small',
            BOTTOM_DOCKED: 'bottom_docked',
            POPOVER: 'popover',
            RIGHT_DOCKED: 'right_docked',
        },
        ANCHOR_ORIGIN_VERTICAL: {
            TOP: 'top',
            CENTER: 'center',
            BOTTOM: 'bottom',
        },
        ANCHOR_ORIGIN_HORIZONTAL: {
            LEFT: 'left',
            CENTER: 'center',
            RIGHT: 'right',
        },
        POPOVER_MENU_PADDING: 8,
    },
    TIMING: {
        CALCULATE_MOST_RECENT_LAST_MODIFIED_ACTION: 'calc_most_recent_last_modified_action',
        SEARCH_RENDER: 'search_render',
        HOMEPAGE_INITIAL_RENDER: 'homepage_initial_render',
        REPORT_INITIAL_RENDER: 'report_initial_render',
        SWITCH_REPORT: 'switch_report',
        SIDEBAR_LOADED: 'sidebar_loaded',
        COLD: 'cold',
        WARM: 'warm',
        REPORT_ACTION_ITEM_LAYOUT_DEBOUNCE_TIME: 1500,
        SHOW_LOADING_SPINNER_DEBOUNCE_TIME: 250,
        TEST_TOOLS_MODAL_THROTTLE_TIME: 800,
        TOOLTIP_SENSE: 1000,
        TRIE_INITIALIZATION: 'trie_initialization',
        COMMENT_LENGTH_DEBOUNCE_TIME: 500,
    },
    PRIORITY_MODE: {
        GSD: 'gsd',
        DEFAULT: 'default',
    },
    THEME: {
        DEFAULT: 'dark',
        LIGHT: 'light',
        DARK: 'dark',
        SYSTEM: 'system',
    },
    TRANSACTION: {
        DEFAULT_MERCHANT: 'Request',
        UNKNOWN_MERCHANT: 'Unknown Merchant',
        PARTIAL_TRANSACTION_MERCHANT: '(none)',
        TYPE: {
            CUSTOM_UNIT: 'customUnit',
        },
    },
    JSON_CODE: {
        SUCCESS: 200,
        BAD_REQUEST: 400,
        NOT_AUTHENTICATED: 407,
        EXP_ERROR: 666,
        MANY_WRITES_ERROR: 665,
        UNABLE_TO_RETRY: 'unableToRetry',
    },
    HTTP_STATUS: {
        // When Cloudflare throttles
        TOO_MANY_REQUESTS: 429,
        INTERNAL_SERVER_ERROR: 500,
        BAD_GATEWAY: 502,
        GATEWAY_TIMEOUT: 504,
        UNKNOWN_ERROR: 520,
    },
    ERROR: {
        XHR_FAILED: 'xhrFailed',
        THROTTLED: 'throttled',
        UNKNOWN_ERROR: 'Unknown error',
        REQUEST_CANCELLED: 'AbortError',
        FAILED_TO_FETCH: 'Failed to fetch',
        ENSURE_BUGBOT: 'ENSURE_BUGBOT',
        PUSHER_ERROR: 'PusherError',
        WEB_SOCKET_ERROR: 'WebSocketError',
        NETWORK_REQUEST_FAILED: 'Network request failed',
        SAFARI_DOCUMENT_LOAD_ABORTED: 'cancelled',
        FIREFOX_DOCUMENT_LOAD_ABORTED: 'NetworkError when attempting to fetch resource.',
        IOS_NETWORK_CONNECTION_LOST: 'The network connection was lost.',
        IOS_NETWORK_CONNECTION_LOST_RUSSIAN: 'Сетевое соединение потеряно.',
        IOS_NETWORK_CONNECTION_LOST_SWEDISH: 'Nätverksanslutningen förlorades.',
        IOS_NETWORK_CONNECTION_LOST_SPANISH: 'La conexión a Internet parece estar desactivada.',
        IOS_LOAD_FAILED: 'Load failed',
        SAFARI_CANNOT_PARSE_RESPONSE: 'cannot parse response',
        GATEWAY_TIMEOUT: 'Gateway Timeout',
        EXPENSIFY_SERVICE_INTERRUPTED: 'Expensify service interrupted',
        DUPLICATE_RECORD: 'A record already exists with this ID',
    },
    ERROR_TYPE: {
        SOCKET: 'Expensify\\Auth\\Error\\Socket',
    },
    ERROR_TITLE: {
        SOCKET: 'Issue connecting to database',
        DUPLICATE_RECORD: '400 Unique Constraints Violation',
    },
    NETWORK: {
        METHOD: {
            POST: 'post',
        },
        MIN_RETRY_WAIT_TIME_MS: 10,
        MAX_RANDOM_RETRY_WAIT_TIME_MS: 100,
        MAX_RETRY_WAIT_TIME_MS: 10 * 1000,
        PROCESS_REQUEST_DELAY_MS: 1000,
        MAX_PENDING_TIME_MS: 10 * 1000,
        MAX_REQUEST_RETRIES: 10,
    },
    DEFAULT_TIME_ZONE: {automatic: true, selected: 'America/Los_Angeles'},
    DEFAULT_ACCOUNT_DATA: {errors: null, success: '', isLoading: false},
    DEFAULT_CLOSE_ACCOUNT_DATA: {errors: null, success: '', isLoading: false},
    FORMS: {
        LOGIN_FORM: 'LoginForm',
        VALIDATE_CODE_FORM: 'ValidateCodeForm',
        VALIDATE_TFA_CODE_FORM: 'ValidateTfaCodeForm',
        RESEND_VALIDATION_FORM: 'ResendValidationForm',
        UNLINK_LOGIN_FORM: 'UnlinkLoginForm',
        RESEND_VALIDATE_CODE_FORM: 'ResendValidateCodeForm',
    },
    APP_STATE: {
        ACTIVE: 'active',
        BACKGROUND: 'background',
        INACTIVE: 'inactive',
    },

    // at least 8 characters, 1 capital letter, 1 lowercase number, 1 number
    PASSWORD_COMPLEXITY_REGEX_STRING: '^(?=.*[A-Z])(?=.*[0-9])(?=.*[a-z]).{8,}$',

    // 6 numeric digits
    VALIDATE_CODE_REGEX_STRING: /^\d{6}$/,

    // 8 alphanumeric characters
    RECOVERY_CODE_REGEX_STRING: /^[a-zA-Z0-9]{8}$/,

    // The server has a WAF (Web Application Firewall) which will strip out HTML/XML tags using this regex pattern.
    // It's copied here so that the same regex pattern can be used in form validations to be consistent with the server.
    VALIDATE_FOR_HTML_TAG_REGEX: /<([^>\s]+)(?:[^>]*?)>/g,

    VALIDATE_FOR_LEADINGSPACES_HTML_TAG_REGEX: /<([\s]+[\s\w~!@#$%^&*(){}[\];':"`|?.,/\\+\-=<]+.*[\s]*)>/g,

    WHITELISTED_TAGS: [/<>/, /< >/, /<->/, /<-->/, /<br>/, /<br\/>/],

    PASSWORD_PAGE: {
        ERROR: {
            ALREADY_VALIDATED: 'Account already validated',
            VALIDATE_CODE_FAILED: 'Validate code failed',
        },
    },

    PUSHER: {
        PRIVATE_USER_CHANNEL_PREFIX: 'private-encrypted-user-accountID-',
        PRIVATE_REPORT_CHANNEL_PREFIX: 'private-report-reportID-',
    },

    EMOJI_SPACER: 'SPACER',

    // This is the number of columns in each row of the picker.
    // Because of how flatList implements these rows, each row is an index rather than each element
    // For this reason to make headers work, we need to have the header be the only rendered element in its row
    // If this number is changed, emojis.js will need to be updated to have the proper number of spacer elements
    // around each header.
    EMOJI_NUM_PER_ROW: 8,

    EMOJI_FREQUENT_ROW_COUNT: 3,

    EMOJI_DEFAULT_SKIN_TONE: -1,

    INVISIBLE_CODEPOINTS: ['fe0f', '200d', '2066'],

    UNICODE: {
        LTR: '\u2066',
    },

    TOOLTIP_MAX_LINES: 3,

    LOGIN_TYPE: {
        PHONE: 'phone',
        EMAIL: 'email',
    },

    MAGIC_CODE_LENGTH: 6,
    MAGIC_CODE_EMPTY_CHAR: ' ',

    RECOVERY_CODE_LENGTH: 8,

    KEYBOARD_TYPE: {
        PHONE_PAD: 'phone-pad',
        NUMBER_PAD: 'number-pad',
        DECIMAL_PAD: 'decimal-pad',
        VISIBLE_PASSWORD: 'visible-password',
        EMAIL_ADDRESS: 'email-address',
        ASCII_CAPABLE: 'ascii-capable',
        URL: 'url',
        DEFAULT: 'default',
    },

    ATTACHMENT_MESSAGE_TEXT: '[Attachment]',
    // This is a placeholder for attachment which is uploading
    ATTACHMENT_UPLOADING_MESSAGE_HTML: 'Uploading attachment...',
    ATTACHMENT_SOURCE_ATTRIBUTE: 'data-expensify-source',
    ATTACHMENT_PREVIEW_ATTRIBUTE: 'src',
    ATTACHMENT_ORIGINAL_FILENAME_ATTRIBUTE: 'data-name',

    ATTACHMENT_PICKER_TYPE: {
        FILE: 'file',
        IMAGE: 'image',
    },

    ATTACHMENT_FILE_TYPE: {
        FILE: 'file',
        IMAGE: 'image',
        VIDEO: 'video',
    },

    FILE_TYPE_REGEX: {
        // Image MimeTypes allowed by iOS photos app.
        IMAGE: /\.(jpg|jpeg|png|webp|gif|tiff|bmp|heic|heif)$/,
        // Video MimeTypes allowed by iOS photos app.
        VIDEO: /\.(mov|mp4)$/,
    },
    IOS_CAMERAROLL_ACCESS_ERROR: 'Access to photo library was denied',
    ADD_PAYMENT_MENU_POSITION_Y: 226,
    ADD_PAYMENT_MENU_POSITION_X: 356,
    EMOJI_PICKER_SIZE: {
        WIDTH: 320,
        HEIGHT: 416,
    },
    DESKTOP_HEADER_PADDING: 12,
    CATEGORY_SHORTCUT_BAR_HEIGHT: 32,
    SMALL_EMOJI_PICKER_SIZE: {
        WIDTH: '100%',
    },
    NON_NATIVE_EMOJI_PICKER_LIST_HEIGHT: 300,
    NON_NATIVE_EMOJI_PICKER_LIST_HEIGHT_WEB: 200,
    EMOJI_PICKER_ITEM_HEIGHT: 32,
    EMOJI_PICKER_HEADER_HEIGHT: 32,
    RECIPIENT_LOCAL_TIME_HEIGHT: 25,
    AUTO_COMPLETE_SUGGESTER: {
        SUGGESTER_PADDING: 6,
        SUGGESTER_INNER_PADDING: 8,
        SUGGESTION_ROW_HEIGHT: 40,
        SMALL_CONTAINER_HEIGHT_FACTOR: 2.5,
        MIN_AMOUNT_OF_SUGGESTIONS: 3,
        MAX_AMOUNT_OF_SUGGESTIONS: 20,
        MAX_AMOUNT_OF_VISIBLE_SUGGESTIONS_IN_CONTAINER: 5,
        HERE_TEXT: '@here',
    },
    COMPOSER_MAX_HEIGHT: 125,
    CHAT_FOOTER_MIN_HEIGHT: 65,
    CHAT_SKELETON_VIEW: {
        AVERAGE_ROW_HEIGHT: 80,
        HEIGHT_FOR_ROW_COUNT: {
            1: 60,
            2: 80,
            3: 100,
        },
    },
    LHN_SKELETON_VIEW_ITEM_HEIGHT: 64,
    EXPENSIFY_PARTNER_NAME: 'expensify.com',
    EMAIL: {
        ACCOUNTING: 'accounting@expensify.com',
        ADMIN: 'admin@expensify.com',
        BILLS: 'bills@expensify.com',
        CHRONOS: 'chronos@expensify.com',
        CONCIERGE: 'concierge@expensify.com',
        CONTRIBUTORS: 'contributors@expensify.com',
        FIRST_RESPONDER: 'firstresponders@expensify.com',
        GUIDES_DOMAIN: 'team.expensify.com',
        HELP: 'help@expensify.com',
        INTEGRATION_TESTING_CREDS: 'integrationtestingcreds@expensify.com',
        PAYROLL: 'payroll@expensify.com',
        QA: 'qa@expensify.com',
        QA_TRAVIS: 'qa+travisreceipts@expensify.com',
        RECEIPTS: 'receipts@expensify.com',
        STUDENT_AMBASSADOR: 'studentambassadors@expensify.com',
        SVFG: 'svfg@expensify.com',
    },

    ACCOUNT_ID: {
        ACCOUNTING: Number(Config?.EXPENSIFY_ACCOUNT_ID_ACCOUNTING ?? 9645353),
        ADMIN: Number(Config?.EXPENSIFY_ACCOUNT_ID_ADMIN ?? -1),
        BILLS: Number(Config?.EXPENSIFY_ACCOUNT_ID_BILLS ?? 1371),
        CHRONOS: Number(Config?.EXPENSIFY_ACCOUNT_ID_CHRONOS ?? 10027416),
        CONCIERGE: Number(Config?.EXPENSIFY_ACCOUNT_ID_CONCIERGE ?? 8392101),
        CONTRIBUTORS: Number(Config?.EXPENSIFY_ACCOUNT_ID_CONTRIBUTORS ?? 9675014),
        FIRST_RESPONDER: Number(Config?.EXPENSIFY_ACCOUNT_ID_FIRST_RESPONDER ?? 9375152),
        HELP: Number(Config?.EXPENSIFY_ACCOUNT_ID_HELP ?? -1),
        INTEGRATION_TESTING_CREDS: Number(Config?.EXPENSIFY_ACCOUNT_ID_INTEGRATION_TESTING_CREDS ?? -1),
        PAYROLL: Number(Config?.EXPENSIFY_ACCOUNT_ID_PAYROLL ?? 9679724),
        QA: Number(Config?.EXPENSIFY_ACCOUNT_ID_QA ?? 3126513),
        QA_TRAVIS: Number(Config?.EXPENSIFY_ACCOUNT_ID_QA_TRAVIS ?? 8595733),
        RECEIPTS: Number(Config?.EXPENSIFY_ACCOUNT_ID_RECEIPTS ?? -1),
        REWARDS: Number(Config?.EXPENSIFY_ACCOUNT_ID_REWARDS ?? 11023767), // rewards@expensify.com
        STUDENT_AMBASSADOR: Number(Config?.EXPENSIFY_ACCOUNT_ID_STUDENT_AMBASSADOR ?? 10476956),
        SVFG: Number(Config?.EXPENSIFY_ACCOUNT_ID_SVFG ?? 2012843),
    },

    ENVIRONMENT: {
        DEV: 'development',
        STAGING: 'staging',
        PRODUCTION: 'production',
        ADHOC: 'adhoc',
    },

    // Used to delay the initial fetching of reportActions when the app first inits or reconnects (e.g. returning
    // from backgound). The times are based on how long it generally seems to take for the app to become interactive
    // in each scenario.
    FETCH_ACTIONS_DELAY: {
        STARTUP: 8000,
        RECONNECT: 1000,
    },

    WALLET: {
        TRANSFER_METHOD_TYPE: {
            INSTANT: 'instant',
            ACH: 'ach',
        },
        TRANSFER_METHOD_TYPE_FEE: {
            INSTANT: {
                RATE: 1.5,
                MINIMUM_FEE: 25,
            },
            ACH: {
                RATE: 0,
                MINIMUM_FEE: 0,
            },
        },
        ERROR: {
            // If these get updated, we need to update the codes on the Web side too
            SSN: 'ssnError',
            KBA: 'kbaNeeded',
            KYC: 'kycFailed',
            FULL_SSN_NOT_FOUND: 'Full SSN not found',
            MISSING_FIELD: 'Missing required additional details fields',
            WRONG_ANSWERS: 'Wrong answers',
            ONFIDO_FIXABLE_ERROR: 'Onfido returned a fixable error',

            // KBA stands for Knowledge Based Answers (requiring us to show Idology questions)
            KBA_NEEDED: 'KBA needed',
            NO_ACCOUNT_TO_LINK: '405 No account to link to wallet',
            INVALID_WALLET: '405 Invalid wallet account',
            NOT_OWNER_OF_BANK_ACCOUNT: '401 Wallet owner does not own linked bank account',
            INVALID_BANK_ACCOUNT: '405 Attempting to link an invalid bank account to a wallet',
            NOT_OWNER_OF_FUND: '401 Wallet owner does not own linked fund',
            INVALID_FUND: '405 Attempting to link an invalid fund to a wallet',
        },
        STEP: {
            // In the order they appear in the Wallet flow
            ADDITIONAL_DETAILS: 'AdditionalDetailsStep',
            ADDITIONAL_DETAILS_KBA: 'AdditionalDetailsKBAStep',
            ONFIDO: 'OnfidoStep',
            TERMS: 'TermsStep',
            ACTIVATE: 'ActivateStep',
        },
        TIER_NAME: {
            GOLD: 'GOLD',
            SILVER: 'SILVER',
        },
        WEB_MESSAGE_TYPE: {
            STATEMENT: 'STATEMENT_NAVIGATE',
            CONCIERGE: 'CONCIERGE_NAVIGATE',
        },
<<<<<<< HEAD
=======
        MTL_WALLET_PROGRAM_ID: '760',
        PROGRAM_ISSUERS: {
            EXPENSIFY_PAYMENTS: 'Expensify Payments LLC',
            BANCORP_BANK: 'The Bancorp Bank',
        },
>>>>>>> 25f7ac14
    },

    PLAID: {
        EVENT: {
            ERROR: 'ERROR',
            EXIT: 'EXIT',
        },
    },

    ONFIDO: {
        CONTAINER_ID: 'onfido-mount',
        TYPE: {
            DOCUMENT: 'document',
            FACE: 'face',
        },
        VARIANT: {
            VIDEO: 'video',
        },
        SMS_NUMBER_COUNTRY_CODE: 'US',
        ERROR: {
            USER_CANCELLED: 'User canceled flow.',
            USER_TAPPED_BACK: 'User exited by clicking the back button.',
            USER_EXITED: 'User exited by manual action.',
            USER_CAMERA_DENINED: 'Onfido.OnfidoFlowError',
            USER_CAMERA_PERMISSION: 'Encountered an error: cameraPermission',
            // eslint-disable-next-line max-len
            USER_CAMERA_CONSENT_DENIED:
                'Unexpected result Intent. It might be a result of incorrect integration, make sure you only pass Onfido intent to handleActivityResult. It might be due to unpredictable crash or error. Please report the problem to android-sdk@onfido.com. Intent: null \n resultCode: 0',
        },
    },

    OS: {
        WINDOWS: 'Windows',
        MAC_OS: PLATFORM_OS_MACOS,
        ANDROID: 'Android',
        IOS: PLATFORM_IOS,
        LINUX: 'Linux',
        NATIVE: 'Native',
    },

    BROWSER: {
        CHROME: 'chrome',
        FIREFOX: 'firefox',
        IE: 'ie',
        EDGE: 'edge',
        Opera: 'opera',
        SAFARI: 'safari',
        OTHER: 'other',
    },

    PAYMENT_METHODS: {
        DEBIT_CARD: 'debitCard',
        BANK_ACCOUNT: 'bankAccount',
    },

    PAYMENT_METHOD_ID_KEYS: {
        DEBIT_CARD: 'fundID',
        BANK_ACCOUNT: 'bankAccountID',
    },

    IOU: {
        // Note: These payment types are used when building IOU reportAction message values in the server and should
        // not be changed.
        PAYMENT_TYPE: {
            ELSEWHERE: 'Elsewhere',
            EXPENSIFY: 'Expensify',
            VBBA: 'ACH',
        },
        MONEY_REQUEST_TYPE: {
            SEND: 'send',
            SPLIT: 'split',
            REQUEST: 'request',
        },
        REPORT_ACTION_TYPE: {
            PAY: 'pay',
            CREATE: 'create',
            SPLIT: 'split',
            DECLINE: 'decline',
            CANCEL: 'cancel',
            DELETE: 'delete',
        },
        AMOUNT_MAX_LENGTH: 10,
        RECEIPT_STATE: {
            SCANREADY: 'SCANREADY',
            OPEN: 'OPEN',
            SCANNING: 'SCANNING',
            SCANCOMPLETE: 'SCANCOMPLETE',
            SCANFAILED: 'SCANFAILED',
        },
        FILE_TYPES: {
            HTML: 'html',
            DOC: 'doc',
            DOCX: 'docx',
            SVG: 'svg',
        },
    },

    GROWL: {
        SUCCESS: 'success',
        ERROR: 'error',
        WARNING: 'warning',
        DURATION: 2000,
        DURATION_LONG: 3500,
    },

    LOCALES: {
        EN: 'en',
        ES: 'es',
        ES_ES: 'es-ES',
        ES_ES_ONFIDO: 'es_ES',

        DEFAULT: 'en',
    },

    LANGUAGES: ['en', 'es'],

    PRONOUNS_LIST: [
        'coCos',
        'eEyEmEir',
        'heHimHis',
        'heHimHisTheyThemTheirs',
        'sheHerHers',
        'sheHerHersTheyThemTheirs',
        'merMers',
        'neNirNirs',
        'neeNerNers',
        'perPers',
        'theyThemTheirs',
        'thonThons',
        'veVerVis',
        'viVir',
        'xeXemXyr',
        'zeZieZirHir',
        'zeHirHirs',
        'callMeByMyName',
    ],

    POLICY: {
        TYPE: {
            FREE: 'free',
            PERSONAL: 'personal',
            CORPORATE: 'corporate',
            TEAM: 'team',
        },
        ROLE: {
            ADMIN: 'admin',
            AUDITOR: 'auditor',
            USER: 'user',
        },
        ROOM_PREFIX: '#',
        CUSTOM_UNIT_RATE_BASE_OFFSET: 100,
        OWNER_EMAIL_FAKE: '_FAKE_',
        OWNER_ACCOUNT_ID_FAKE: 0,
    },

    CUSTOM_UNITS: {
        NAME_DISTANCE: 'Distance',
        DISTANCE_UNIT_MILES: 'mi',
        DISTANCE_UNIT_KILOMETERS: 'km',
        MILEAGE_IRS_RATE: 0.655,
        DEFAULT_RATE: 'Default Rate',
        RATE_DECIMALS: 3,
    },

    TERMS: {
        CFPB_PREPAID: 'cfpb.gov/prepaid',
        CFPB_COMPLAINT: 'cfpb.gov/complaint',
        FDIC_PREPAID: 'fdic.gov/deposit/deposits/prepaid.html',
        USE_EXPENSIFY_FEES: 'use.expensify.com/fees',
    },

    ICON_TYPE_ICON: 'icon',
    ICON_TYPE_AVATAR: 'avatar',
    ICON_TYPE_WORKSPACE: 'workspace',

    ACTIVITY_INDICATOR_SIZE: {
        LARGE: 'large',
    },

    AVATAR_SIZE: {
        XLARGE: 'xlarge',
        LARGE: 'large',
        MEDIUM: 'medium',
        DEFAULT: 'default',
        SMALL: 'small',
        SMALLER: 'smaller',
        SUBSCRIPT: 'subscript',
        SMALL_SUBSCRIPT: 'small-subscript',
        MID_SUBSCRIPT: 'mid-subscript',
        LARGE_BORDERED: 'large-bordered',
        HEADER: 'header',
        MENTION_ICON: 'mention-icon',
        SMALL_NORMAL: 'small-normal',
    },
    EXPENSIFY_CARD: {
        BANK: 'Expensify Card',
        FRAUD_TYPES: {
            DOMAIN: 'domain',
            INDIVIDUAL: 'individal',
            NONE: 'none',
        },
    },
    AVATAR_ROW_SIZE: {
        DEFAULT: 4,
        LARGE_SCREEN: 8,
    },
    OPTION_MODE: {
        COMPACT: 'compact',
        DEFAULT: 'default',
    },
    REGEX: {
        SPECIAL_CHARS_WITHOUT_NEWLINE: /((?!\n)[()-\s\t])/g,
        DIGITS_AND_PLUS: /^\+?[0-9]*$/,
        ALPHABETIC_AND_LATIN_CHARS: /^[\p{Script=Latin} ]*$/u,
        NON_ALPHABETIC_AND_NON_LATIN_CHARS: /[^\p{Script=Latin}]/gu,
        POSITIVE_INTEGER: /^\d+$/,
        PO_BOX: /\b[P|p]?(OST|ost)?\.?\s*[O|o|0]?(ffice|FFICE)?\.?\s*[B|b][O|o|0]?[X|x]?\.?\s+[#]?(\d+)\b/,
        ANY_VALUE: /^.+$/,
        ZIP_CODE: /^[0-9]{5}(?:[- ][0-9]{4})?$/,
        INDUSTRY_CODE: /^[0-9]{6}$/,
        SSN_LAST_FOUR: /^(?!0000)[0-9]{4}$/,
        SSN_FULL_NINE: /^(?!0000)[0-9]{9}$/,
        NUMBER: /^[0-9]+$/,
        CARD_NUMBER: /^[0-9]{15,16}$/,
        CARD_SECURITY_CODE: /^[0-9]{3,4}$/,
        CARD_EXPIRATION_DATE: /^(0[1-9]|1[0-2])([^0-9])?([0-9]{4}|([0-9]{2}))$/,
        ROOM_NAME: /^#[a-z0-9à-ÿ-]{1,80}$/,

        // eslint-disable-next-line max-len, no-misleading-character-class
        EMOJIS: /[\p{Extended_Pictographic}](\u200D[\p{Extended_Pictographic}]|[\u{1F3FB}-\u{1F3FF}]|[\u{E0020}-\u{E007F}]|\uFE0F|\u20E3)*|[\u{1F1E6}-\u{1F1FF}]{2}|[#*0-9]\uFE0F?\u20E3/gu,

        TAX_ID: /^\d{9}$/,
        NON_NUMERIC: /\D/g,

        // Extract attachment's source from the data's html string
        ATTACHMENT_DATA: /(data-expensify-source|data-name)="([^"]+)"/g,

        EMOJI_NAME: /:[\w+-]+:/g,
        EMOJI_SUGGESTIONS: /:[a-zA-Z0-9_+-]{1,40}$/,
        AFTER_FIRST_LINE_BREAK: /\n.*/g,
        LINE_BREAK: /\n/g,
        CODE_2FA: /^\d{6}$/,
        ATTACHMENT_ID: /chat-attachments\/(\d+)/,
        HAS_COLON_ONLY_AT_THE_BEGINNING: /^:[^:]+$/,
        HAS_AT_MOST_TWO_AT_SIGNS: /^@[^@]*@?[^@]*$/,

        SPECIAL_CHAR_OR_EMOJI:
            // eslint-disable-next-line no-misleading-character-class
            /[\n\s,/?"{}[\]()&_~^%\\;`$=#<>!*\p{Extended_Pictographic}\u200d\u{1f1e6}-\u{1f1ff}\u{1f3fb}-\u{1f3ff}\u{e0020}-\u{e007f}\u20E3\uFE0F]|[#*0-9]\uFE0F?\u20E3/gu,

        SPACE_OR_EMOJI:
            // eslint-disable-next-line no-misleading-character-class
            /(\s+|(?:[\p{Extended_Pictographic}\u200d\u{1f1e6}-\u{1f1ff}\u{1f3fb}-\u{1f3ff}\u{e0020}-\u{e007f}\u20E3\uFE0F]|[#*0-9]\uFE0F?\u20E3)+)/gu,

        // Define the regular expression pattern to match a string starting with an at sign and ending with a space or newline character
        MENTION_REPLACER:
            // eslint-disable-next-line no-misleading-character-class
            /^@[^\n\r]*?(?=$|[\s,/?"{}[\]()&^%\\;`$=#<>!*\p{Extended_Pictographic}\u200d\u{1f1e6}-\u{1f1ff}\u{1f3fb}-\u{1f3ff}\u{e0020}-\u{e007f}\u20E3\uFE0F]|[#*0-9]\uFE0F?\u20E3)/u,

        MERGED_ACCOUNT_PREFIX: /^(MERGED_\d+@)/,

        ROUTES: {
            VALIDATE_LOGIN: /\/v($|(\/\/*))/,
            UNLINK_LOGIN: /\/u($|(\/\/*))/,
        },

        TIME_STARTS_01: /^01:\d{2} [AP]M$/,
        TIME_FORMAT: /^\d{2}:\d{2} [AP]M$/,
        DATE_TIME_FORMAT: /^\d{2}-\d{2} \d{2}:\d{2} [AP]M$/,
        ATTACHMENT_ROUTE: /\/r\/(\d*)\/attachment/,
        ILLEGAL_FILENAME_CHARACTERS: /\/|<|>|\*|"|:|\?|\\|\|/g,

        ENCODE_PERCENT_CHARACTER: /%(25)+/g,
    },

    PRONOUNS: {
        PREFIX: '__predefined_',
        SELF_SELECT: '__predefined_selfSelect',
    },
    GUIDES_CALL_TASK_IDS: {
        CONCIERGE_DM: 'NewExpensifyConciergeDM',
        WORKSPACE_INITIAL: 'WorkspaceHome',
        WORKSPACE_SETTINGS: 'WorkspaceGeneralSettings',
        WORKSPACE_CARD: 'WorkspaceCorporateCards',
        WORKSPACE_REIMBURSE: 'WorkspaceReimburseReceipts',
        WORKSPACE_BILLS: 'WorkspacePayBills',
        WORKSPACE_INVOICES: 'WorkspaceSendInvoices',
        WORKSPACE_TRAVEL: 'WorkspaceBookTravel',
        WORKSPACE_MEMBERS: 'WorkspaceManageMembers',
        WORKSPACE_BANK_ACCOUNT: 'WorkspaceBankAccount',
    },
    get EXPENSIFY_EMAILS() {
        return [
            this.EMAIL.ACCOUNTING,
            this.EMAIL.ADMIN,
            this.EMAIL.BILLS,
            this.EMAIL.CHRONOS,
            this.EMAIL.CONCIERGE,
            this.EMAIL.CONTRIBUTORS,
            this.EMAIL.FIRST_RESPONDER,
            this.EMAIL.HELP,
            this.EMAIL.INTEGRATION_TESTING_CREDS,
            this.EMAIL.PAYROLL,
            this.EMAIL.QA,
            this.EMAIL.QA_TRAVIS,
            this.EMAIL.RECEIPTS,
            this.EMAIL.STUDENT_AMBASSADOR,
            this.EMAIL.SVFG,
        ];
    },
    get EXPENSIFY_ACCOUNT_IDS() {
        return [
            this.ACCOUNT_ID.ACCOUNTING,
            this.ACCOUNT_ID.ADMIN,
            this.ACCOUNT_ID.BILLS,
            this.ACCOUNT_ID.CHRONOS,
            this.ACCOUNT_ID.CONCIERGE,
            this.ACCOUNT_ID.CONTRIBUTORS,
            this.ACCOUNT_ID.FIRST_RESPONDER,
            this.ACCOUNT_ID.HELP,
            this.ACCOUNT_ID.INTEGRATION_TESTING_CREDS,
            this.ACCOUNT_ID.PAYROLL,
            this.ACCOUNT_ID.QA,
            this.ACCOUNT_ID.QA_TRAVIS,
            this.ACCOUNT_ID.RECEIPTS,
            this.ACCOUNT_ID.REWARDS,
            this.ACCOUNT_ID.STUDENT_AMBASSADOR,
            this.ACCOUNT_ID.SVFG,
        ];
    },

    // Auth limit is 60k for the column but we store edits and other metadata along the html so let's use a lower limit to accommodate for it.
    MAX_COMMENT_LENGTH: 10000,

    // Use the same value as MAX_COMMENT_LENGTH to ensure the entire comment is parsed. Note that applying markup is very resource-consuming.
    MAX_MARKUP_LENGTH: 10000,

    MAX_THREAD_REPLIES_PREVIEW: 99,

    FORM_CHARACTER_LIMIT: 50,
    LEGAL_NAMES_CHARACTER_LIMIT: 150,
    LOGIN_CHARACTER_LIMIT: 254,
    WORKSPACE_NAME_CHARACTER_LIMIT: 80,
    AVATAR_CROP_MODAL: {
        // The next two constants control what is min and max value of the image crop scale.
        // Values define in how many times the image can be bigger than its container.
        // Notice: that values less than 1 mean that the image won't cover the container fully.
        MAX_SCALE: 3, // 3x scale is used commonly in different apps.
        MIN_SCALE: 1, // 1x min scale means that the image covers the container completely

        // This const defines the initial container size, before layout measurement.
        // Since size cant be null, we have to define some initial value.
        INITIAL_SIZE: 1, // 1 was chosen because there is a very low probability that initialized component will have such size.
    },
    MICROSECONDS_PER_MS: 1000,
    RED_BRICK_ROAD_PENDING_ACTION: {
        ADD: 'add',
        DELETE: 'delete',
        UPDATE: 'update',
    },
    BRICK_ROAD_INDICATOR_STATUS: {
        ERROR: 'error',
        INFO: 'info',
    },
    REPORT_DETAILS_MENU_ITEM: {
        SHARE_CODE: 'shareCode',
        MEMBERS: 'member',
        SETTINGS: 'settings',
        LEAVE_ROOM: 'leaveRoom',
        WELCOME_MESSAGE: 'welcomeMessage',
        PRIVATE_NOTES: 'privateNotes',
    },
    EDIT_REQUEST_FIELD: {
        AMOUNT: 'amount',
        CURRENCY: 'currency',
        DATE: 'date',
        DESCRIPTION: 'description',
        MERCHANT: 'merchant',
        CATEGORY: 'category',
        RECEIPT: 'receipt',
        DISTANCE: 'distance',
        TAG: 'tag',
    },
    FOOTER: {
        EXPENSE_MANAGEMENT_URL: `${USE_EXPENSIFY_URL}/expense-management`,
        SPEND_MANAGEMENT_URL: `${USE_EXPENSIFY_URL}/spend-management`,
        EXPENSE_REPORTS_URL: `${USE_EXPENSIFY_URL}/expense-reports`,
        COMPANY_CARD_URL: `${USE_EXPENSIFY_URL}/company-credit-card`,
        RECIEPT_SCANNING_URL: `${USE_EXPENSIFY_URL}/receipt-scanning-app`,
        BILL_PAY_URL: `${USE_EXPENSIFY_URL}/bills`,
        INVOICES_URL: `${USE_EXPENSIFY_URL}/invoices`,
        CPA_CARD_URL: `${USE_EXPENSIFY_URL}/cpa-card`,
        PAYROLL_URL: `${USE_EXPENSIFY_URL}/payroll`,
        TRAVEL_URL: `${USE_EXPENSIFY_URL}/travel`,
        EXPENSIFY_APPROVED_URL: `${USE_EXPENSIFY_URL}/accountants`,
        PRESS_KIT_URL: 'https://we.are.expensify.com/press-kit',
        SUPPORT_URL: `${USE_EXPENSIFY_URL}/support`,
        COMMUNITY_URL: 'https://community.expensify.com/',
        PRIVACY_URL: `${USE_EXPENSIFY_URL}/privacy`,
        ABOUT_URL: 'https://we.are.expensify.com/how-we-got-here',
        BLOG_URL: 'https://blog.expensify.com/',
        JOBS_URL: 'https://we.are.expensify.com/apply',
        ORG_URL: 'https://expensify.org/',
        INVESTOR_RELATIONS_URL: 'https://ir.expensify.com/',
    },

    SOCIALS: {
        PODCAST: 'https://we.are.expensify.com/podcast',
        TWITTER: 'https://www.twitter.com/expensify',
        INSTAGRAM: 'https://www.instagram.com/expensify',
        FACEBOOK: 'https://www.facebook.com/expensify',
        LINKEDIN: 'https://www.linkedin.com/company/expensify',
    },

    // These split the maximum decimal value of a signed 64-bit number (9,223,372,036,854,775,807) into parts where none of them are too big to fit into a 32-bit number, so that we can
    // generate them each with a random number generator with only 32-bits of precision.
    MAX_64BIT_LEFT_PART: 92233,
    MAX_64BIT_MIDDLE_PART: 7203685,
    MAX_64BIT_RIGHT_PART: 4775807,

    // When generating a random value to fit in 7 digits (for the `middle` or `right` parts above), this is the maximum value to multiply by Math.random().
    MAX_INT_FOR_RANDOM_7_DIGIT_VALUE: 10000000,
    IOS_KEYBOARD_SPACE_OFFSET: -30,

    PDF_PASSWORD_FORM: {
        // Constants for password-related error responses received from react-pdf.
        REACT_PDF_PASSWORD_RESPONSES: {
            NEED_PASSWORD: 1,
            INCORRECT_PASSWORD: 2,
        },
    },
    API_REQUEST_TYPE: {
        READ: 'read',
        WRITE: 'write',
        MAKE_REQUEST_WITH_SIDE_EFFECTS: 'makeRequestWithSideEffects',
    },

    MAP_PADDING: 50,
    MAP_MARKER_SIZE: 20,

    QUICK_REACTIONS: [
        {
            name: '+1',
            code: '👍',
            types: ['👍🏿', '👍🏾', '👍🏽', '👍🏼', '👍🏻'],
        },
        {
            name: 'heart',
            code: '❤️',
        },
        {
            name: 'joy',
            code: '😂',
        },
        {
            name: 'fire',
            code: '🔥',
        },
    ],

    TFA_CODE_LENGTH: 6,
    CHAT_ATTACHMENT_TOKEN_KEY: 'X-Chat-Attachment-Token',

    SPACE_LENGTH: 1,

    ALL_COUNTRIES: {
        AF: 'Afghanistan',
        AX: 'Åland Islands',
        AL: 'Albania',
        DZ: 'Algeria',
        AS: 'American Samoa',
        AD: 'Andorra',
        AO: 'Angola',
        AI: 'Anguilla',
        AQ: 'Antarctica',
        AG: 'Antigua & Barbuda',
        AR: 'Argentina',
        AM: 'Armenia',
        AW: 'Aruba',
        AC: 'Ascension Island',
        AU: 'Australia',
        AT: 'Austria',
        AZ: 'Azerbaijan',
        BS: 'Bahamas',
        BH: 'Bahrain',
        BD: 'Bangladesh',
        BB: 'Barbados',
        BY: 'Belarus',
        BE: 'Belgium',
        BZ: 'Belize',
        BJ: 'Benin',
        BM: 'Bermuda',
        BT: 'Bhutan',
        BO: 'Bolivia',
        BA: 'Bosnia & Herzegovina',
        BW: 'Botswana',
        BR: 'Brazil',
        IO: 'British Indian Ocean Territory',
        VG: 'British Virgin Islands',
        BN: 'Brunei',
        BG: 'Bulgaria',
        BF: 'Burkina Faso',
        BI: 'Burundi',
        KH: 'Cambodia',
        CM: 'Cameroon',
        CA: 'Canada',
        CV: 'Cape Verde',
        BQ: 'Caribbean Netherlands',
        KY: 'Cayman Islands',
        CF: 'Central African Republic',
        TD: 'Chad',
        CL: 'Chile',
        CN: 'China',
        CX: 'Christmas Island',
        CC: 'Cocos (Keeling) Islands',
        CO: 'Colombia',
        KM: 'Comoros',
        CG: 'Congo - Brazzaville',
        CD: 'Congo - Kinshasa',
        CK: 'Cook Islands',
        CR: 'Costa Rica',
        CI: "Côte d'Ivoire",
        HR: 'Croatia',
        CU: 'Cuba',
        CW: 'Curaçao',
        CY: 'Cyprus',
        CZ: 'Czech Republic',
        DK: 'Denmark',
        DJ: 'Djibouti',
        DM: 'Dominica',
        DO: 'Dominican Republic',
        EC: 'Ecuador',
        EG: 'Egypt',
        SV: 'El Salvador',
        GQ: 'Equatorial Guinea',
        ER: 'Eritrea',
        EE: 'Estonia',
        ET: 'Ethiopia',
        FK: 'Falkland Islands',
        FO: 'Faroe Islands',
        FJ: 'Fiji',
        FI: 'Finland',
        FR: 'France',
        GF: 'French Guiana',
        PF: 'French Polynesia',
        TF: 'French Southern Territories',
        GA: 'Gabon',
        GM: 'Gambia',
        GE: 'Georgia',
        DE: 'Germany',
        GH: 'Ghana',
        GI: 'Gibraltar',
        GR: 'Greece',
        GL: 'Greenland',
        GD: 'Grenada',
        GP: 'Guadeloupe',
        GU: 'Guam',
        GT: 'Guatemala',
        GG: 'Guernsey',
        GN: 'Guinea',
        GW: 'Guinea-Bissau',
        GY: 'Guyana',
        HT: 'Haiti',
        HN: 'Honduras',
        HK: 'Hong Kong',
        HU: 'Hungary',
        IS: 'Iceland',
        IN: 'India',
        ID: 'Indonesia',
        IR: 'Iran',
        IQ: 'Iraq',
        IE: 'Ireland',
        IM: 'Isle of Man',
        IL: 'Israel',
        IT: 'Italy',
        JM: 'Jamaica',
        JP: 'Japan',
        JE: 'Jersey',
        JO: 'Jordan',
        KZ: 'Kazakhstan',
        KE: 'Kenya',
        KI: 'Kiribati',
        XK: 'Kosovo',
        KW: 'Kuwait',
        KG: 'Kyrgyzstan',
        LA: 'Laos',
        LV: 'Latvia',
        LB: 'Lebanon',
        LS: 'Lesotho',
        LR: 'Liberia',
        LY: 'Libya',
        LI: 'Liechtenstein',
        LT: 'Lithuania',
        LU: 'Luxembourg',
        MO: 'Macau',
        MK: 'Macedonia',
        MG: 'Madagascar',
        MW: 'Malawi',
        MY: 'Malaysia',
        MV: 'Maldives',
        ML: 'Mali',
        MT: 'Malta',
        MH: 'Marshall Islands',
        MQ: 'Martinique',
        MR: 'Mauritania',
        MU: 'Mauritius',
        YT: 'Mayotte',
        MX: 'Mexico',
        FM: 'Micronesia',
        MD: 'Moldova',
        MC: 'Monaco',
        MN: 'Mongolia',
        ME: 'Montenegro',
        MS: 'Montserrat',
        MA: 'Morocco',
        MZ: 'Mozambique',
        MM: 'Myanmar (Burma)',
        NA: 'Namibia',
        NR: 'Nauru',
        NP: 'Nepal',
        NL: 'Netherlands',
        NC: 'New Caledonia',
        NZ: 'New Zealand',
        NI: 'Nicaragua',
        NE: 'Niger',
        NG: 'Nigeria',
        NU: 'Niue',
        NF: 'Norfolk Island',
        KP: 'North Korea',
        MP: 'Northern Mariana Islands',
        NO: 'Norway',
        OM: 'Oman',
        PK: 'Pakistan',
        PW: 'Palau',
        PS: 'Palestinian Territories',
        PA: 'Panama',
        PG: 'Papua New Guinea',
        PY: 'Paraguay',
        PE: 'Peru',
        PH: 'Philippines',
        PN: 'Pitcairn Islands',
        PL: 'Poland',
        PT: 'Portugal',
        PR: 'Puerto Rico',
        QA: 'Qatar',
        RE: 'Réunion',
        RO: 'Romania',
        RU: 'Russia',
        RW: 'Rwanda',
        BL: 'Saint Barthélemy',
        WS: 'Samoa',
        SM: 'San Marino',
        ST: 'São Tomé & Príncipe',
        SA: 'Saudi Arabia',
        SN: 'Senegal',
        RS: 'Serbia',
        SC: 'Seychelles',
        SL: 'Sierra Leone',
        SG: 'Singapore',
        SX: 'Sint Maarten',
        SK: 'Slovakia',
        SI: 'Slovenia',
        SB: 'Solomon Islands',
        SO: 'Somalia',
        ZA: 'South Africa',
        GS: 'South Georgia & South Sandwich Islands',
        KR: 'South Korea',
        SS: 'South Sudan',
        ES: 'Spain',
        LK: 'Sri Lanka',
        SH: 'St. Helena',
        KN: 'St. Kitts & Nevis',
        LC: 'St. Lucia',
        MF: 'St. Martin',
        PM: 'St. Pierre & Miquelon',
        VC: 'St. Vincent & Grenadines',
        SD: 'Sudan',
        SR: 'Suriname',
        SJ: 'Svalbard & Jan Mayen',
        SZ: 'Swaziland',
        SE: 'Sweden',
        CH: 'Switzerland',
        SY: 'Syria',
        TW: 'Taiwan',
        TJ: 'Tajikistan',
        TZ: 'Tanzania',
        TH: 'Thailand',
        TL: 'Timor-Leste',
        TG: 'Togo',
        TK: 'Tokelau',
        TO: 'Tonga',
        TT: 'Trinidad & Tobago',
        TA: 'Tristan da Cunha',
        TN: 'Tunisia',
        TR: 'Turkey',
        TM: 'Turkmenistan',
        TC: 'Turks & Caicos Islands',
        TV: 'Tuvalu',
        UM: 'U.S. Outlying Islands',
        VI: 'U.S. Virgin Islands',
        UG: 'Uganda',
        UA: 'Ukraine',
        AE: 'United Arab Emirates',
        GB: 'United Kingdom',
        US: 'United States',
        UY: 'Uruguay',
        UZ: 'Uzbekistan',
        VU: 'Vanuatu',
        VA: 'Vatican City',
        VE: 'Venezuela',
        VN: 'Vietnam',
        WF: 'Wallis & Futuna',
        EH: 'Western Sahara',
        YE: 'Yemen',
        ZM: 'Zambia',
        ZW: 'Zimbabwe',
    },

    // Sources: https://github.com/Expensify/App/issues/14958#issuecomment-1442138427
    // https://github.com/Expensify/App/issues/14958#issuecomment-1456026810
    COUNTRY_ZIP_REGEX_DATA: {
        AC: {
            regex: /^ASCN 1ZZ$/,
            samples: 'ASCN 1ZZ',
        },
        AD: {
            regex: /^AD[1-7]0\d$/,
            samples: 'AD206, AD403, AD106, AD406',
        },

        // We have kept the empty object for the countries which do not have any zip code validation
        // to ensure consistency so that the amount of countries displayed and in this object are same
        AE: {},
        AF: {
            regex: /^\d{4}$/,
            samples: '9536, 1476, 3842, 7975',
        },
        AG: {},
        AI: {
            regex: /^AI-2640$/,
            samples: 'AI-2640',
        },
        AL: {
            regex: /^\d{4}$/,
            samples: '1631, 9721, 2360, 5574',
        },
        AM: {
            regex: /^\d{4}$/,
            samples: '5581, 7585, 8434, 2492',
        },
        AO: {},
        AQ: {},
        AR: {
            regex: /^((?:[A-HJ-NP-Z])?\d{4})([A-Z]{3})?$/,
            samples: 'Q7040GFQ, K2178ZHR, P6240EJG, J6070IAE',
        },
        AS: {
            regex: /^96799$/,
            samples: '96799',
        },
        AT: {
            regex: /^\d{4}$/,
            samples: '4223, 2052, 3544, 5488',
        },
        AU: {
            regex: /^\d{4}$/,
            samples: '7181, 7735, 9169, 8780',
        },
        AW: {},
        AX: {
            regex: /^22\d{3}$/,
            samples: '22270, 22889, 22906, 22284',
        },
        AZ: {
            regex: /^(AZ) (\d{4})$/,
            samples: 'AZ 6704, AZ 5332, AZ 3907, AZ 6892',
        },
        BA: {
            regex: /^\d{5}$/,
            samples: '62722, 80420, 44595, 74614',
        },
        BB: {
            regex: /^BB\d{5}$/,
            samples: 'BB64089, BB17494, BB73163, BB25752',
        },
        BD: {
            regex: /^\d{4}$/,
            samples: '8585, 8175, 7381, 0154',
        },
        BE: {
            regex: /^\d{4}$/,
            samples: '7944, 5303, 6746, 7921',
        },
        BF: {},
        BG: {
            regex: /^\d{4}$/,
            samples: '6409, 7657, 1206, 7908',
        },
        BH: {
            regex: /^\d{3}\d?$/,
            samples: '047, 1116, 490, 631',
        },
        BI: {},
        BJ: {},
        BL: {
            regex: /^97133$/,
            samples: '97133',
        },
        BM: {
            regex: /^[A-Z]{2} ?[A-Z0-9]{2}$/,
            samples: 'QV9P, OSJ1, PZ 3D, GR YK',
        },
        BN: {
            regex: /^[A-Z]{2} ?\d{4}$/,
            samples: 'PF 9925, TH1970, SC 4619, NF0781',
        },
        BO: {},
        BQ: {},
        BR: {
            regex: /^\d{5}-?\d{3}$/,
            samples: '18816-403, 95177-465, 43447-782, 39403-136',
        },
        BS: {},
        BT: {
            regex: /^\d{5}$/,
            samples: '28256, 52484, 30608, 93524',
        },
        BW: {},
        BY: {
            regex: /^\d{6}$/,
            samples: '504154, 360246, 741167, 895047',
        },
        BZ: {},
        CA: {
            regex: /^[ABCEGHJKLMNPRSTVXY]\d[ABCEGHJ-NPRSTV-Z] ?\d[ABCEGHJ-NPRSTV-Z]\d$/,
            samples: 'S1A7K8, Y5H 4G6, H9V0P2, H1A1B5',
        },
        CC: {
            regex: /^6799$/,
            samples: '6799',
        },
        CD: {},
        CF: {},
        CG: {},
        CH: {
            regex: /^\d{4}$/,
            samples: '6370, 5271, 7873, 8220',
        },
        CI: {},
        CK: {},
        CL: {
            regex: /^\d{7}$/,
            samples: '7565829, 8702008, 3161669, 1607703',
        },
        CM: {},
        CN: {
            regex: /^\d{6}$/,
            samples: '240543, 870138, 295528, 861683',
        },
        CO: {
            regex: /^\d{6}$/,
            samples: '678978, 775145, 823943, 913970',
        },
        CR: {
            regex: /^\d{5}$/,
            samples: '28256, 52484, 30608, 93524',
        },
        CU: {
            regex: /^(?:CP)?(\d{5})$/,
            samples: '28256, 52484, 30608, 93524',
        },
        CV: {
            regex: /^\d{4}$/,
            samples: '9056, 8085, 0491, 4627',
        },
        CW: {},
        CX: {
            regex: /^6798$/,
            samples: '6798',
        },
        CY: {
            regex: /^\d{4}$/,
            samples: '9301, 2478, 1981, 6162',
        },
        CZ: {
            regex: /^\d{3} ?\d{2}$/,
            samples: '150 56, 50694, 229 08, 82811',
        },
        DE: {
            regex: /^\d{5}$/,
            samples: '33185, 37198, 81711, 44262',
        },
        DJ: {},
        DK: {
            regex: /^\d{4}$/,
            samples: '1429, 2457, 0637, 5764',
        },
        DM: {},
        DO: {
            regex: /^\d{5}$/,
            samples: '11877, 95773, 93875, 98032',
        },
        DZ: {
            regex: /^\d{5}$/,
            samples: '26581, 64621, 57550, 72201',
        },
        EC: {
            regex: /^\d{6}$/,
            samples: '541124, 873848, 011495, 334509',
        },
        EE: {
            regex: /^\d{5}$/,
            samples: '87173, 01127, 73214, 52381',
        },
        EG: {
            regex: /^\d{5}$/,
            samples: '98394, 05129, 91463, 77359',
        },
        EH: {
            regex: /^\d{5}$/,
            samples: '30577, 60264, 16487, 38593',
        },
        ER: {},
        ES: {
            regex: /^\d{5}$/,
            samples: '03315, 00413, 23179, 89324',
        },
        ET: {
            regex: /^\d{4}$/,
            samples: '6269, 8498, 4514, 7820',
        },
        FI: {
            regex: /^\d{5}$/,
            samples: '21859, 72086, 22422, 03774',
        },
        FJ: {},
        FK: {
            regex: /^FIQQ 1ZZ$/,
            samples: 'FIQQ 1ZZ',
        },
        FM: {
            regex: /^(9694[1-4])(?:[ -](\d{4}))?$/,
            samples: '96942-9352, 96944-4935, 96941 9065, 96943-5369',
        },
        FO: {
            regex: /^\d{3}$/,
            samples: '334, 068, 741, 787',
        },
        FR: {
            regex: /^\d{2} ?\d{3}$/,
            samples: '25822, 53 637, 55354, 82522',
        },
        GA: {},
        GB: {
            regex: /^[A-Z]{1,2}[0-9R][0-9A-Z]?\s*[0-9][A-Z-CIKMOV]{2}$/,
            samples: 'LA102UX, BL2F8FX, BD1S9LU, WR4G 6LH',
        },
        GD: {},
        GE: {
            regex: /^\d{4}$/,
            samples: '1232, 9831, 4717, 9428',
        },
        GF: {
            regex: /^9[78]3\d{2}$/,
            samples: '98380, 97335, 98344, 97300',
        },
        GG: {
            regex: /^GY\d[\dA-Z]? ?\d[ABD-HJLN-UW-Z]{2}$/,
            samples: 'GY757LD, GY6D 6XL, GY3Y2BU, GY85 1YO',
        },
        GH: {},
        GI: {
            regex: /^GX11 1AA$/,
            samples: 'GX11 1AA',
        },
        GL: {
            regex: /^39\d{2}$/,
            samples: '3964, 3915, 3963, 3956',
        },
        GM: {},
        GN: {
            regex: /^\d{3}$/,
            samples: '465, 994, 333, 078',
        },
        GP: {
            regex: /^9[78][01]\d{2}$/,
            samples: '98069, 97007, 97147, 97106',
        },
        GQ: {},
        GR: {
            regex: /^\d{3} ?\d{2}$/,
            samples: '98654, 319 78, 127 09, 590 52',
        },
        GS: {
            regex: /^SIQQ 1ZZ$/,
            samples: 'SIQQ 1ZZ',
        },
        GT: {
            regex: /^\d{5}$/,
            samples: '30553, 69925, 09376, 83719',
        },
        GU: {
            regex: /^((969)[1-3][0-2])$/,
            samples: '96922, 96932, 96921, 96911',
        },
        GW: {
            regex: /^\d{4}$/,
            samples: '1742, 7941, 4437, 7728',
        },
        GY: {},
        HK: {
            regex: /^999077$|^$/,
            samples: '999077',
        },
        HN: {
            regex: /^\d{5}$/,
            samples: '86238, 78999, 03594, 30406',
        },
        HR: {
            regex: /^\d{5}$/,
            samples: '85240, 80710, 78235, 98766',
        },
        HT: {
            regex: /^(?:HT)?(\d{4})$/,
            samples: '5101, HT6991, HT3871, 1126',
        },
        HU: {
            regex: /^\d{4}$/,
            samples: '0360, 2604, 3362, 4775',
        },
        ID: {
            regex: /^\d{5}$/,
            samples: '60993, 52656, 16521, 34931',
        },
        IE: {},
        IL: {
            regex: /^\d{5}(?:\d{2})?$/,
            samples: '74213, 6978354, 2441689, 4971551',
        },
        IM: {
            regex: /^IM\d[\dA-Z]? ?\d[ABD-HJLN-UW-Z]{2}$/,
            samples: 'IM2X1JP, IM4V 9JU, IM3B1UP, IM8E 5XF',
        },
        IN: {
            regex: /^\d{6}$/,
            samples: '946956, 143659, 243258, 938385',
        },
        IO: {
            regex: /^BBND 1ZZ$/,
            samples: 'BBND 1ZZ',
        },
        IQ: {
            regex: /^\d{5}$/,
            samples: '63282, 87817, 38580, 47725',
        },
        IR: {
            regex: /^\d{5}-?\d{5}$/,
            samples: '0666174250, 6052682188, 02360-81920, 25102-08646',
        },
        IS: {
            regex: /^\d{3}$/,
            samples: '408, 013, 001, 936',
        },
        IT: {
            regex: /^\d{5}$/,
            samples: '31701, 61341, 92781, 45609',
        },
        JE: {
            regex: /^JE\d[\dA-Z]? ?\d[ABD-HJLN-UW-Z]{2}$/,
            samples: 'JE0D 2EX, JE59 2OF, JE1X1ZW, JE0V 1SO',
        },
        JM: {},
        JO: {
            regex: /^\d{5}$/,
            samples: '20789, 02128, 52170, 40284',
        },
        JP: {
            regex: /^\d{3}-?\d{4}$/,
            samples: '5429642, 046-1544, 6463599, 368-5362',
        },
        KE: {
            regex: /^\d{5}$/,
            samples: '33043, 98830, 59324, 42876',
        },
        KG: {
            regex: /^\d{6}$/,
            samples: '500371, 176592, 184133, 225279',
        },
        KH: {
            regex: /^\d{5,6}$/,
            samples: '220281, 18824, 35379, 09570',
        },
        KI: {
            regex: /^KI\d{4}$/,
            samples: 'KI0104, KI0109, KI0112, KI0306',
        },
        KM: {},
        KN: {
            regex: /^KN\d{4}(-\d{4})?$/,
            samples: 'KN2522, KN2560-3032, KN3507, KN4440',
        },
        KP: {},
        KR: {
            regex: /^\d{5}$/,
            samples: '67417, 66648, 08359, 93750',
        },
        KW: {
            regex: /^\d{5}$/,
            samples: '74840, 53309, 71276, 59262',
        },
        KY: {
            regex: /^KY\d-\d{4}$/,
            samples: 'KY0-3078, KY1-7812, KY8-3729, KY3-4664',
        },
        KZ: {
            regex: /^\d{6}$/,
            samples: '129113, 976562, 226811, 933781',
        },
        LA: {
            regex: /^\d{5}$/,
            samples: '08875, 50779, 87756, 75932',
        },
        LB: {
            regex: /^(?:\d{4})(?: ?(?:\d{4}))?$/,
            samples: '5436 1302, 9830 7470, 76911911, 9453 1306',
        },
        LC: {
            regex: /^(LC)?\d{2} ?\d{3}$/,
            samples: '21080, LC99127, LC24 258, 51 740',
        },
        LI: {
            regex: /^\d{4}$/,
            samples: '6644, 2852, 4630, 4541',
        },
        LK: {
            regex: /^\d{5}$/,
            samples: '44605, 27721, 90695, 65514',
        },
        LR: {
            regex: /^\d{4}$/,
            samples: '6644, 2852, 4630, 4541',
        },
        LS: {
            regex: /^\d{3}$/,
            samples: '779, 803, 104, 897',
        },
        LT: {
            regex: /^((LT)[-])?(\d{5})$/,
            samples: 'LT-22248, LT-12796, 69822, 37280',
        },
        LU: {
            regex: /^((L)[-])?(\d{4})$/,
            samples: '5469, L-4476, 6304, 9739',
        },
        LV: {
            regex: /^((LV)[-])?\d{4}$/,
            samples: '9344, LV-5030, LV-0132, 8097',
        },
        LY: {},
        MA: {
            regex: /^\d{5}$/,
            samples: '50219, 95871, 80907, 79804',
        },
        MC: {
            regex: /^980\d{2}$/,
            samples: '98084, 98041, 98070, 98062',
        },
        MD: {
            regex: /^(MD[-]?)?(\d{4})$/,
            samples: '6250, MD-9681, MD3282, MD-0652',
        },
        ME: {
            regex: /^\d{5}$/,
            samples: '87622, 92688, 23129, 59566',
        },
        MF: {
            regex: /^9[78][01]\d{2}$/,
            samples: '97169, 98180, 98067, 98043',
        },
        MG: {
            regex: /^\d{3}$/,
            samples: '854, 084, 524, 064',
        },
        MH: {
            regex: /^((969)[6-7][0-9])(-\d{4})?/,
            samples: '96962, 96969, 96970-8530, 96960-3226',
        },
        MK: {
            regex: /^\d{4}$/,
            samples: '8299, 6904, 6144, 9753',
        },
        ML: {},
        MM: {
            regex: /^\d{5}$/,
            samples: '59188, 93943, 40829, 69981',
        },
        MN: {
            regex: /^\d{5}$/,
            samples: '94129, 29906, 53374, 80141',
        },
        MO: {},
        MP: {
            regex: /^(9695[012])(?:[ -](\d{4}))?$/,
            samples: '96952 3162, 96950 1567, 96951 2994, 96950 8745',
        },
        MQ: {
            regex: /^9[78]2\d{2}$/,
            samples: '98297, 97273, 97261, 98282',
        },
        MR: {},
        MS: {
            regex: /^[Mm][Ss][Rr]\s{0,1}\d{4}$/,
            samples: 'MSR1110, MSR1230, MSR1250, MSR1330',
        },
        MT: {
            regex: /^[A-Z]{3} [0-9]{4}|[A-Z]{2}[0-9]{2}|[A-Z]{2} [0-9]{2}|[A-Z]{3}[0-9]{4}|[A-Z]{3}[0-9]{2}|[A-Z]{3} [0-9]{2}$/,
            samples: 'DKV 8196, KSU9264, QII0259, HKH 1020',
        },
        MU: {
            regex: /^([0-9A-R]\d{4})$/,
            samples: 'H8310, 52591, M9826, F5810',
        },
        MV: {
            regex: /^\d{5}$/,
            samples: '16354, 20857, 50991, 72527',
        },
        MW: {},
        MX: {
            regex: /^\d{5}$/,
            samples: '71530, 76424, 73811, 50503',
        },
        MY: {
            regex: /^\d{5}$/,
            samples: '75958, 15826, 86715, 37081',
        },
        MZ: {
            regex: /^\d{4}$/,
            samples: '0902, 6258, 7826, 7150',
        },
        NA: {
            regex: /^\d{5}$/,
            samples: '68338, 63392, 21820, 61211',
        },
        NC: {
            regex: /^988\d{2}$/,
            samples: '98865, 98813, 98820, 98855',
        },
        NE: {
            regex: /^\d{4}$/,
            samples: '9790, 3270, 2239, 0400',
        },
        NF: {
            regex: /^2899$/,
            samples: '2899',
        },
        NG: {
            regex: /^\d{6}$/,
            samples: '289096, 223817, 199970, 840648',
        },
        NI: {
            regex: /^\d{5}$/,
            samples: '86308, 60956, 49945, 15470',
        },
        NL: {
            regex: /^\d{4} ?[A-Z]{2}$/,
            samples: '6998 VY, 5390 CK, 2476 PS, 8873OX',
        },
        NO: {
            regex: /^\d{4}$/,
            samples: '0711, 4104, 2683, 5015',
        },
        NP: {
            regex: /^\d{5}$/,
            samples: '42438, 73964, 66400, 33976',
        },
        NR: {
            regex: /^(NRU68)$/,
            samples: 'NRU68',
        },
        NU: {
            regex: /^(9974)$/,
            samples: '9974',
        },
        NZ: {
            regex: /^\d{4}$/,
            samples: '7015, 0780, 4109, 1422',
        },
        OM: {
            regex: /^(?:PC )?\d{3}$/,
            samples: 'PC 851, PC 362, PC 598, PC 499',
        },
        PA: {
            regex: /^\d{4}$/,
            samples: '0711, 4104, 2683, 5015',
        },
        PE: {
            regex: /^\d{5}$/,
            samples: '10013, 12081, 14833, 24615',
        },
        PF: {
            regex: /^987\d{2}$/,
            samples: '98755, 98710, 98748, 98791',
        },
        PG: {
            regex: /^\d{3}$/,
            samples: '193, 166, 880, 553',
        },
        PH: {
            regex: /^\d{4}$/,
            samples: '0137, 8216, 2876, 0876',
        },
        PK: {
            regex: /^\d{5}$/,
            samples: '78219, 84497, 62102, 12564',
        },
        PL: {
            regex: /^\d{2}-\d{3}$/,
            samples: '63-825, 26-714, 05-505, 15-200',
        },
        PM: {
            regex: /^(97500)$/,
            samples: '97500',
        },
        PN: {
            regex: /^PCRN 1ZZ$/,
            samples: 'PCRN 1ZZ',
        },
        PR: {
            regex: /^(00[679]\d{2})(?:[ -](\d{4}))?$/,
            samples: '00989 3603, 00639 0720, 00707-9803, 00610 7362',
        },
        PS: {
            regex: /^(00[679]\d{2})(?:[ -](\d{4}))?$/,
            samples: '00748, 00663, 00779-4433, 00934 1559',
        },
        PT: {
            regex: /^\d{4}-\d{3}$/,
            samples: '0060-917, 4391-979, 5551-657, 9961-093',
        },
        PW: {
            regex: /^(969(?:39|40))(?:[ -](\d{4}))?$/,
            samples: '96940, 96939, 96939 6004, 96940-1871',
        },
        PY: {
            regex: /^\d{4}$/,
            samples: '7895, 5835, 8783, 5887',
        },
        QA: {},
        RE: {
            regex: /^9[78]4\d{2}$/,
            samples: '98445, 97404, 98421, 98434',
        },
        RO: {
            regex: /^\d{6}$/,
            samples: '935929, 407608, 637434, 174574',
        },
        RS: {
            regex: /^\d{5,6}$/,
            samples: '929863, 259131, 687739, 07011',
        },
        RU: {
            regex: /^\d{6}$/,
            samples: '138294, 617323, 307906, 981238',
        },
        RW: {},
        SA: {
            regex: /^\d{5}(-{1}\d{4})?$/,
            samples: '86020-1256, 72375, 70280, 96328',
        },
        SB: {},
        SC: {},
        SD: {
            regex: /^\d{5}$/,
            samples: '78219, 84497, 62102, 12564',
        },
        SE: {
            regex: /^\d{3} ?\d{2}$/,
            samples: '095 39, 41052, 84687, 563 66',
        },
        SG: {
            regex: /^\d{6}$/,
            samples: '606542, 233985, 036755, 265255',
        },
        SH: {
            regex: /^(?:ASCN|TDCU|STHL) 1ZZ$/,
            samples: 'STHL 1ZZ, ASCN 1ZZ, TDCU 1ZZ',
        },
        SI: {
            regex: /^\d{4}$/,
            samples: '6898, 3413, 2031, 5732',
        },
        SJ: {
            regex: /^\d{4}$/,
            samples: '7616, 3163, 5769, 0237',
        },
        SK: {
            regex: /^\d{3} ?\d{2}$/,
            samples: '594 52, 813 34, 867 67, 41814',
        },
        SL: {},
        SM: {
            regex: /^4789\d$/,
            samples: '47894, 47895, 47893, 47899',
        },
        SN: {
            regex: /^[1-8]\d{4}$/,
            samples: '48336, 23224, 33261, 82430',
        },
        SO: {},
        SR: {},
        SS: {
            regex: /^[A-Z]{2} ?\d{5}$/,
            samples: 'JQ 80186, CU 46474, DE33738, MS 59107',
        },
        ST: {},
        SV: {},
        SX: {},
        SY: {},
        SZ: {
            regex: /^[HLMS]\d{3}$/,
            samples: 'H458, L986, M477, S916',
        },
        TA: {
            regex: /^TDCU 1ZZ$/,
            samples: 'TDCU 1ZZ',
        },
        TC: {
            regex: /^TKCA 1ZZ$/,
            samples: 'TKCA 1ZZ',
        },
        TD: {},
        TF: {},
        TG: {},
        TH: {
            regex: /^\d{5}$/,
            samples: '30706, 18695, 21044, 42496',
        },
        TJ: {
            regex: /^\d{6}$/,
            samples: '381098, 961344, 519925, 667883',
        },
        TK: {},
        TL: {},
        TM: {
            regex: /^\d{6}$/,
            samples: '544985, 164362, 425224, 374603',
        },
        TN: {
            regex: /^\d{4}$/,
            samples: '6075, 7340, 2574, 8988',
        },
        TO: {},
        TR: {
            regex: /^\d{5}$/,
            samples: '42524, 81057, 50859, 42677',
        },
        TT: {
            regex: /^\d{6}$/,
            samples: '041238, 033990, 763476, 981118',
        },
        TV: {},
        TW: {
            regex: /^\d{3}(?:\d{2})?$/,
            samples: '21577, 76068, 68698, 08912',
        },
        TZ: {},
        UA: {
            regex: /^\d{5}$/,
            samples: '10629, 81138, 15668, 30055',
        },
        UG: {},
        UM: {},
        US: {
            regex: /^[0-9]{5}(?:[- ][0-9]{4})?$/,
            samples: '12345, 12345-1234, 12345 1234',
        },
        UY: {
            regex: /^\d{5}$/,
            samples: '40073, 30136, 06583, 00021',
        },
        UZ: {
            regex: /^\d{6}$/,
            samples: '205122, 219713, 441699, 287471',
        },
        VA: {
            regex: /^(00120)$/,
            samples: '00120',
        },
        VC: {
            regex: /^VC\d{4}$/,
            samples: 'VC0600, VC0176, VC0616, VC4094',
        },
        VE: {
            regex: /^\d{4}$/,
            samples: '9692, 1953, 6680, 8302',
        },
        VG: {
            regex: /^VG\d{4}$/,
            samples: 'VG1204, VG7387, VG3431, VG6021',
        },
        VI: {
            regex: /^(008(?:(?:[0-4]\d)|(?:5[01])))(?:[ -](\d{4}))?$/,
            samples: '00820, 00804 2036, 00825 3344, 00811-5900',
        },
        VN: {
            regex: /^\d{6}$/,
            samples: '133836, 748243, 894060, 020597',
        },
        VU: {},
        WF: {
            regex: /^986\d{2}$/,
            samples: '98692, 98697, 98698, 98671',
        },
        WS: {
            regex: /^WS[1-2]\d{3}$/,
            samples: 'WS1349, WS2798, WS1751, WS2090',
        },
        XK: {
            regex: /^[1-7]\d{4}$/,
            samples: '56509, 15863, 46644, 21896',
        },
        YE: {},
        YT: {
            regex: /^976\d{2}$/,
            samples: '97698, 97697, 97632, 97609',
        },
        ZA: {
            regex: /^\d{4}$/,
            samples: '6855, 5179, 6956, 7147',
        },
        ZM: {
            regex: /^\d{5}$/,
            samples: '77603, 97367, 80454, 94484',
        },
        ZW: {},
    },

    GENERIC_ZIP_CODE_REGEX: /^(?:(?![\s-])[\w -]{0,9}[\w])?$/,

    // Values for checking if polyfill is required on a platform
    POLYFILL_TEST: {
        STYLE: 'currency',
        CURRENCY: 'XAF',
        FORMAT: 'symbol',
        SAMPLE_INPUT: '123456.789',
        EXPECTED_OUTPUT: 'FCFA 123,457',
    },

    PATHS_TO_TREAT_AS_EXTERNAL: ['NewExpensify.dmg'],

    // Test tool menu parameters
    TEST_TOOL: {
        // Number of concurrent taps to open then the Test modal menu
        NUMBER_OF_TAPS: 4,
    },

    MENU_HELP_URLS: {
        LEARN_MORE: 'https://www.expensify.com',
        DOCUMENTATION: 'https://github.com/Expensify/App/blob/main/README.md',
        COMMUNITY_DISCUSSIONS: 'https://expensify.slack.com/archives/C01GTK53T8Q',
        SEARCH_ISSUES: 'https://github.com/Expensify/App/issues',
    },

    CONCIERGE_TRAVEL_URL: 'https://community.expensify.com/discussion/7066/introducing-concierge-travel',
    SCREEN_READER_STATES: {
        ALL: 'all',
        ACTIVE: 'active',
        DISABLED: 'disabled',
    },
    SPACE_CHARACTER_WIDTH: 4,

    // The attribute used in the SelectionScraper.js helper to query all the DOM elements
    // that should be removed from the copied contents in the getHTMLOfSelection() method
    SELECTION_SCRAPER_HIDDEN_ELEMENT: 'selection-scrapper-hidden-element',
    MODERATION: {
        MODERATOR_DECISION_PENDING: 'pending',
        MODERATOR_DECISION_PENDING_HIDE: 'pendingHide',
        MODERATOR_DECISION_PENDING_REMOVE: 'pendingRemove',
        MODERATOR_DECISION_APPROVED: 'approved',
        MODERATOR_DECISION_HIDDEN: 'hidden',
        FLAG_SEVERITY_SPAM: 'spam',
        FLAG_SEVERITY_INCONSIDERATE: 'inconsiderate',
        FLAG_SEVERITY_INTIMIDATION: 'intimidation',
        FLAG_SEVERITY_BULLYING: 'bullying',
        FLAG_SEVERITY_HARASSMENT: 'harassment',
        FLAG_SEVERITY_ASSAULT: 'assault',
    },
    EMOJI_PICKER_TEXT_INPUT_SIZES: 152,
    QR: {
        DEFAULT_LOGO_SIZE_RATIO: 0.25,
        DEFAULT_LOGO_MARGIN_RATIO: 0.02,
        EXPENSIFY_LOGO_SIZE_RATIO: 0.22,
        EXPENSIFY_LOGO_MARGIN_RATIO: 0.03,
    },
    ACCESSIBILITY_ROLE: {
        BUTTON: 'button',
        LINK: 'link',
        MENUITEM: 'menuitem',
        TEXT: 'text',
        RADIO: 'radio',
        IMAGEBUTTON: 'imagebutton',
        CHECKBOX: 'checkbox',
        SWITCH: 'switch',
        ADJUSTABLE: 'adjustable',
        IMAGE: 'image',
    },
    TRANSLATION_KEYS: {
        ATTACHMENT: 'common.attachment',
    },
    TEACHERS_UNITE: {
        PUBLIC_ROOM_ID: '207591744844000',
        POLICY_ID: 'ABD1345ED7293535',
        POLICY_NAME: 'Expensify.org / Teachers Unite!',
        PUBLIC_ROOM_NAME: '#teachers-unite',
    },
    CUSTOM_STATUS_TYPES: {
        NEVER: 'never',
        THIRTY_MINUTES: 'thirtyMinutes',
        ONE_HOUR: 'oneHour',
        AFTER_TODAY: 'afterToday',
        AFTER_WEEK: 'afterWeek',
        CUSTOM: 'custom',
    },
    TWO_FACTOR_AUTH_STEPS: {
        CODES: 'CODES',
        VERIFY: 'VERIFY',
        SUCCESS: 'SUCCESS',
        ENABLED: 'ENABLED',
        DISABLED: 'DISABLED',
    },
    TAB: {
        NEW_CHAT_TAB_ID: 'NewChatTab',
        NEW_CHAT: 'chat',
        NEW_ROOM: 'room',
        RECEIPT_TAB_ID: 'ReceiptTab',
        MANUAL: 'manual',
        SCAN: 'scan',
        DISTANCE: 'distance',
    },
    STATUS_TEXT_MAX_LENGTH: 100,

    DROPDOWN_BUTTON_SIZE: {
        LARGE: 'large',
        MEDIUM: 'medium',
    },

    SF_COORDINATES: [-122.4194, 37.7749],

    NAVIGATION: {
        TYPE: {
            FORCED_UP: 'FORCED_UP',
            UP: 'UP',
        },
        ACTION_TYPE: {
            REPLACE: 'REPLACE',
            PUSH: 'PUSH',
            NAVIGATE: 'NAVIGATE',
        },
    },
    INDENTS: '    ',
    PARENT_CHILD_SEPARATOR: ': ',
    CATEGORY_LIST_THRESHOLD: 8,
    TAG_LIST_THRESHOLD: 8,
    DEMO_PAGES: {
        SAASTR: 'SaaStrDemoSetup',
        SBE: 'SbeDemoSetup',
    },

    MAPBOX: {
        PADDING: 50,
        DEFAULT_ZOOM: 10,
        DEFAULT_COORDINATE: [-122.4021, 37.7911],
        STYLE_URL: 'mapbox://styles/expensify/cllcoiqds00cs01r80kp34tmq',
    },
    ONYX_UPDATE_TYPES: {
        HTTPS: 'https',
        PUSHER: 'pusher',
    },
    EVENTS: {
        SCROLLING: 'scrolling',
    },
    HORIZONTAL_SPACER: {
        DEFAULT_BORDER_BOTTOM_WIDTH: 1,
        DEFAULT_MARGIN_VERTICAL: 8,
        HIDDEN_MARGIN_VERTICAL: 0,
        HIDDEN_BORDER_BOTTOM_WIDTH: 0,
    },
} as const;

export default CONST;<|MERGE_RESOLUTION|>--- conflicted
+++ resolved
@@ -993,14 +993,11 @@
             STATEMENT: 'STATEMENT_NAVIGATE',
             CONCIERGE: 'CONCIERGE_NAVIGATE',
         },
-<<<<<<< HEAD
-=======
         MTL_WALLET_PROGRAM_ID: '760',
         PROGRAM_ISSUERS: {
             EXPENSIFY_PAYMENTS: 'Expensify Payments LLC',
             BANCORP_BANK: 'The Bancorp Bank',
         },
->>>>>>> 25f7ac14
     },
 
     PLAID: {

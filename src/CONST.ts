/* eslint-disable @typescript-eslint/naming-convention */
import dateAdd from 'date-fns/add';
import dateSubtract from 'date-fns/sub';
import Config from 'react-native-config';
import * as KeyCommand from 'react-native-key-command';
import type {ValueOf} from 'type-fest';
import BankAccount from './libs/models/BankAccount';
import * as Url from './libs/Url';
import SCREENS from './SCREENS';
import type PlaidBankAccount from './types/onyx/PlaidBankAccount';
import type {Unit} from './types/onyx/Policy';

type RateAndUnit = {
    unit: Unit;
    rate: number;
};
type CurrencyDefaultMileageRate = Record<string, RateAndUnit>;

// Creating a default array and object this way because objects ({}) and arrays ([]) are not stable types.
// Freezing the array ensures that it cannot be unintentionally modified.
const EMPTY_ARRAY = Object.freeze([]);
const EMPTY_OBJECT = Object.freeze({});

const CLOUDFRONT_DOMAIN = 'cloudfront.net';
const CLOUDFRONT_URL = `https://d2k5nsl2zxldvw.${CLOUDFRONT_DOMAIN}`;
const ACTIVE_EXPENSIFY_URL = Url.addTrailingForwardSlash(Config?.NEW_EXPENSIFY_URL ?? 'https://new.expensify.com');
const USE_EXPENSIFY_URL = 'https://use.expensify.com';
const PLATFORM_OS_MACOS = 'Mac OS';
const PLATFORM_IOS = 'iOS';
const ANDROID_PACKAGE_NAME = 'com.expensify.chat';
const CURRENT_YEAR = new Date().getFullYear();
const PULL_REQUEST_NUMBER = Config?.PULL_REQUEST_NUMBER ?? '';
const MAX_DATE = dateAdd(new Date(), {years: 1});
const MIN_DATE = dateSubtract(new Date(), {years: 20});

const keyModifierControl = KeyCommand?.constants?.keyModifierControl ?? 'keyModifierControl';
const keyModifierCommand = KeyCommand?.constants?.keyModifierCommand ?? 'keyModifierCommand';
const keyModifierShiftControl = KeyCommand?.constants?.keyModifierShiftControl ?? 'keyModifierShiftControl';
const keyModifierShiftCommand = KeyCommand?.constants?.keyModifierShiftCommand ?? 'keyModifierShiftCommand';
const keyInputEscape = KeyCommand?.constants?.keyInputEscape ?? 'keyInputEscape';
const keyInputEnter = KeyCommand?.constants?.keyInputEnter ?? 'keyInputEnter';
const keyInputUpArrow = KeyCommand?.constants?.keyInputUpArrow ?? 'keyInputUpArrow';
const keyInputDownArrow = KeyCommand?.constants?.keyInputDownArrow ?? 'keyInputDownArrow';
const keyInputLeftArrow = KeyCommand?.constants?.keyInputLeftArrow ?? 'keyInputLeftArrow';
const keyInputRightArrow = KeyCommand?.constants?.keyInputRightArrow ?? 'keyInputRightArrow';

// describes if a shortcut key can cause navigation
const KEYBOARD_SHORTCUT_NAVIGATION_TYPE = 'NAVIGATION_SHORTCUT';

const chatTypes = {
    POLICY_ANNOUNCE: 'policyAnnounce',
    POLICY_ADMINS: 'policyAdmins',
    GROUP: 'group',
    DOMAIN_ALL: 'domainAll',
    POLICY_ROOM: 'policyRoom',
    POLICY_EXPENSE_CHAT: 'policyExpenseChat',
    SELF_DM: 'selfDM',
    INVOICE: 'invoice',
    SYSTEM: 'system',
} as const;

// Explicit type annotation is required
const cardActiveStates: number[] = [2, 3, 4, 7];

const onboardingChoices = {
    PERSONAL_SPEND: 'newDotPersonalSpend',
    MANAGE_TEAM: 'newDotManageTeam',
    EMPLOYER: 'newDotEmployer',
    CHAT_SPLIT: 'newDotSplitChat',
    LOOKING_AROUND: 'newDotLookingAround',
};

type OnboardingPurposeType = ValueOf<typeof onboardingChoices>;

const CONST = {
    MERGED_ACCOUNT_PREFIX: 'MERGED_',
    DEFAULT_POLICY_ROOM_CHAT_TYPES: [chatTypes.POLICY_ADMINS, chatTypes.POLICY_ANNOUNCE, chatTypes.DOMAIN_ALL],

    // Note: Group and Self-DM excluded as these are not tied to a Workspace
    WORKSPACE_ROOM_TYPES: [chatTypes.POLICY_ADMINS, chatTypes.POLICY_ANNOUNCE, chatTypes.DOMAIN_ALL, chatTypes.POLICY_ROOM, chatTypes.POLICY_EXPENSE_CHAT],
    ANDROID_PACKAGE_NAME,
    ANIMATED_HIGHLIGHT_DELAY: 500,
    ANIMATED_HIGHLIGHT_DURATION: 500,
    ANIMATED_TRANSITION: 300,
    ANIMATED_TRANSITION_FROM_VALUE: 100,
    ANIMATION_IN_TIMING: 100,
    ANIMATION_DIRECTION: {
        IN: 'in',
        OUT: 'out',
    },
    // Multiplier for gyroscope animation in order to make it a bit more subtle
    ANIMATION_GYROSCOPE_VALUE: 0.4,
    BACKGROUND_IMAGE_TRANSITION_DURATION: 1000,
    ARROW_HIDE_DELAY: 3000,

    API_ATTACHMENT_VALIDATIONS: {
        // 24 megabytes in bytes, this is limit set on servers, do not update without wider internal discussion
        MAX_SIZE: 25165824,

        // An arbitrary size, but the same minimum as in the PHP layer
        MIN_SIZE: 240,

        // Allowed extensions for receipts
        ALLOWED_RECEIPT_EXTENSIONS: ['jpg', 'jpeg', 'gif', 'png', 'pdf', 'htm', 'html', 'text', 'rtf', 'doc', 'tif', 'tiff', 'msword', 'zip', 'xml', 'message'],
    },

    // This is limit set on servers, do not update without wider internal discussion
    API_TRANSACTION_CATEGORY_MAX_LENGTH: 255,

    AUTO_AUTH_STATE: {
        NOT_STARTED: 'not-started',
        SIGNING_IN: 'signing-in',
        JUST_SIGNED_IN: 'just-signed-in',
        FAILED: 'failed',
    },

    AUTH_TOKEN_TYPES: {
        ANONYMOUS: 'anonymousAccount',
        SUPPORT: 'support',
    },

    AVATAR_MAX_ATTACHMENT_SIZE: 6291456,

    AVATAR_ALLOWED_EXTENSIONS: ['jpg', 'jpeg', 'png', 'gif', 'bmp', 'svg'],

    // Minimum width and height size in px for a selected image
    AVATAR_MIN_WIDTH_PX: 80,
    AVATAR_MIN_HEIGHT_PX: 80,

    // Maximum width and height size in px for a selected image
    AVATAR_MAX_WIDTH_PX: 4096,
    AVATAR_MAX_HEIGHT_PX: 4096,

    LOGO_MAX_SCALE: 1.5,

    BREADCRUMB_TYPE: {
        ROOT: 'root',
        STRONG: 'strong',
        NORMAL: 'normal',
    },

    DEFAULT_GROUP_AVATAR_COUNT: 18,
    DEFAULT_AVATAR_COUNT: 24,
    OLD_DEFAULT_AVATAR_COUNT: 8,

    DISPLAY_NAME: {
        MAX_LENGTH: 50,
        RESERVED_NAMES: ['Expensify', 'Concierge'],
    },

    GPS: {
        // It's OK to get a cached location that is up to an hour old because the only accuracy needed is the country the user is in
        MAX_AGE: 3600000,

        // 15 seconds, don't wait too long because the server can always fall back to using the IP address
        TIMEOUT: 15000,
    },

    LEGAL_NAME: {
        MAX_LENGTH: 40,
    },

    REPORT_DESCRIPTION: {
        MAX_LENGTH: 500,
    },

    PULL_REQUEST_NUMBER,

    MERCHANT_NAME_MAX_LENGTH: 255,

    REQUEST_PREVIEW: {
        MAX_LENGTH: 83,
    },

    CALENDAR_PICKER: {
        // Numbers were arbitrarily picked.
        MIN_YEAR: CURRENT_YEAR - 100,
        MAX_YEAR: CURRENT_YEAR + 100,
        MAX_DATE,
        MIN_DATE,
    },

    DATE_BIRTH: {
        MIN_AGE: 0,
        MIN_AGE_FOR_PAYMENT: 18,
        MAX_AGE: 150,
    },

    DESKTOP_SHORTCUT_ACCELERATOR: {
        PASTE_AND_MATCH_STYLE: 'Option+Shift+CmdOrCtrl+V',
        PASTE_AS_PLAIN_TEXT: 'CmdOrCtrl+Shift+V',
    },

    // This is used to enable a rotation/transform style to any component.
    DIRECTION: {
        LEFT: 'left',
        RIGHT: 'right',
    },

    // Sizes needed for report empty state background image handling
    EMPTY_STATE_BACKGROUND: {
        ASPECT_RATIO: 3.72,
        SMALL_SCREEN: {
            IMAGE_HEIGHT: 300,
            CONTAINER_MINHEIGHT: 200,
            VIEW_HEIGHT: 240,
        },
        WIDE_SCREEN: {
            IMAGE_HEIGHT: 450,
            CONTAINER_MINHEIGHT: 500,
            VIEW_HEIGHT: 390,
        },
        MONEY_OR_TASK_REPORT: {
            SMALL_SCREEN: {
                IMAGE_HEIGHT: 300,
                CONTAINER_MINHEIGHT: 280,
                VIEW_HEIGHT: 240,
            },
            WIDE_SCREEN: {
                IMAGE_HEIGHT: 450,
                CONTAINER_MINHEIGHT: 280,
                VIEW_HEIGHT: 390,
            },
        },
    },

    NEW_EXPENSIFY_URL: ACTIVE_EXPENSIFY_URL,
    APP_DOWNLOAD_LINKS: {
        ANDROID: `https://play.google.com/store/apps/details?id=${ANDROID_PACKAGE_NAME}`,
        IOS: 'https://apps.apple.com/us/app/expensify-cash/id1530278510',
        DESKTOP: `${ACTIVE_EXPENSIFY_URL}NewExpensify.dmg`,
    },
    DATE: {
        SQL_DATE_TIME: 'YYYY-MM-DD HH:mm:ss',
        FNS_FORMAT_STRING: 'yyyy-MM-dd',
        FNS_DATE_TIME_FORMAT_STRING: 'yyyy-MM-dd HH:mm:ss',
        LOCAL_TIME_FORMAT: 'h:mm a',
        YEAR_MONTH_FORMAT: 'yyyyMM',
        MONTH_FORMAT: 'MMMM',
        WEEKDAY_TIME_FORMAT: 'eeee',
        MONTH_DAY_ABBR_FORMAT: 'MMM d',
        SHORT_DATE_FORMAT: 'MM-dd',
        MONTH_DAY_YEAR_ABBR_FORMAT: 'MMM d, yyyy',
        MONTH_DAY_YEAR_FORMAT: 'MMMM d, yyyy',
        FNS_TIMEZONE_FORMAT_STRING: "yyyy-MM-dd'T'HH:mm:ssXXX",
        FNS_DB_FORMAT_STRING: 'yyyy-MM-dd HH:mm:ss.SSS',
        LONG_DATE_FORMAT_WITH_WEEKDAY: 'eeee, MMMM d, yyyy',
        UNIX_EPOCH: '1970-01-01 00:00:00.000',
        MAX_DATE: '9999-12-31',
        MIN_DATE: '0001-01-01',
        ORDINAL_DAY_OF_MONTH: 'do',
    },
    SMS: {
        DOMAIN: '@expensify.sms',
    },
    BANK_ACCOUNT: {
        BENEFICIAL_OWNER_INFO_STEP: {
            SUBSTEP: {
                IS_USER_UBO: 1,
                IS_ANYONE_ELSE_UBO: 2,
                UBO_DETAILS_FORM: 3,
                ARE_THERE_MORE_UBOS: 4,
                UBOS_LIST: 5,
            },
            BENEFICIAL_OWNER_DATA: {
                BENEFICIAL_OWNER_KEYS: 'beneficialOwnerKeys',
                PREFIX: 'beneficialOwner',
                FIRST_NAME: 'firstName',
                LAST_NAME: 'lastName',
                DOB: 'dob',
                SSN_LAST_4: 'ssnLast4',
                STREET: 'street',
                CITY: 'city',
                STATE: 'state',
                ZIP_CODE: 'zipCode',
            },
        },
        PLAID: {
            ALLOWED_THROTTLED_COUNT: 2,
            ERROR: {
                TOO_MANY_ATTEMPTS: 'Too many attempts',
            },
            EVENTS_NAME: {
                OPEN: 'OPEN',
                EXIT: 'EXIT',
            },
        },
        ERROR: {
            MISSING_ROUTING_NUMBER: '402 Missing routingNumber',
            MAX_ROUTING_NUMBER: '402 Maximum Size Exceeded routingNumber',
            MISSING_INCORPORATION_STATE: '402 Missing incorporationState in additionalData',
            MISSING_INCORPORATION_TYPE: '402 Missing incorporationType in additionalData',
        },
        STEP: {
            // In the order they appear in the VBA flow
            BANK_ACCOUNT: 'BankAccountStep',
            REQUESTOR: 'RequestorStep',
            COMPANY: 'CompanyStep',
            BENEFICIAL_OWNERS: 'BeneficialOwnersStep',
            ACH_CONTRACT: 'ACHContractStep',
            VALIDATION: 'ValidationStep',
            ENABLE: 'EnableStep',
        },
        STEP_NAMES: ['1', '2', '3', '4', '5'],
        STEPS_HEADER_HEIGHT: 40,
        SUBSTEP: {
            MANUAL: 'manual',
            PLAID: 'plaid',
        },
        VERIFICATIONS: {
            ERROR_MESSAGE: 'verifications.errorMessage',
            THROTTLED: 'verifications.throttled',
        },
        FIELDS_TYPE: {
            LOCAL: 'local',
        },
        ONFIDO_RESPONSE: {
            SDK_TOKEN: 'apiResult.sdkToken',
            PASS: 'pass',
        },
        QUESTIONS: {
            QUESTION: 'apiResult.questions.question',
            DIFFERENTIATOR_QUESTION: 'apiResult.differentiator-question',
        },
        SETUP_TYPE: {
            MANUAL: 'manual',
            PLAID: 'plaid',
        },
        REGEX: {
            US_ACCOUNT_NUMBER: /^[0-9]{4,17}$/,

            // The back-end is always returning account number with 4 last digits and mask the rest with X
            MASKED_US_ACCOUNT_NUMBER: /^[X]{0,13}[0-9]{4}$/,
            SWIFT_BIC: /^[A-Za-z0-9]{8,11}$/,
        },
        VERIFICATION_MAX_ATTEMPTS: 7,
        STATE: {
            VERIFYING: 'VERIFYING',
            PENDING: 'PENDING',
            OPEN: 'OPEN',
        },
        MAX_LENGTH: {
            SSN: 4,
            ZIP_CODE: 10,
        },
        TYPE: {
            BUSINESS: 'BUSINESS',
            PERSONAL: 'PERSONAL',
        },
    },
    INCORPORATION_TYPES: {
        LLC: 'LLC',
        CORPORATION: 'Corp',
        PARTNERSHIP: 'Partnership',
        COOPERATIVE: 'Cooperative',
        SOLE_PROPRIETORSHIP: 'Sole Proprietorship',
        OTHER: 'Other',
    },
    BETAS: {
        ALL: 'all',
        CHRONOS_IN_CASH: 'chronosInCash',
        DEFAULT_ROOMS: 'defaultRooms',
        VIOLATIONS: 'violations',
        REPORT_FIELDS: 'reportFields',
        P2P_DISTANCE_REQUESTS: 'p2pDistanceRequests',
        WORKFLOWS_DELAYED_SUBMISSION: 'workflowsDelayedSubmission',
        SPOTNANA_TRAVEL: 'spotnanaTravel',
        ACCOUNTING_ON_NEW_EXPENSIFY: 'accountingOnNewExpensify',
        XERO_ON_NEW_EXPENSIFY: 'xeroOnNewExpensify',
    },
    BUTTON_STATES: {
        DEFAULT: 'default',
        ACTIVE: 'active',
        PRESSED: 'pressed',
        COMPLETE: 'complete',
        DISABLED: 'disabled',
    },
    BANK_ACCOUNT_TYPES: {
        WALLET: 'WALLET',
    },
    COUNTRY: {
        US: 'US',
        MX: 'MX',
        AU: 'AU',
        CA: 'CA',
        GB: 'GB',
    },
    DESKTOP_DEEPLINK_APP_STATE: {
        CHECKING: 'checking',
        INSTALLED: 'installed',
        NOT_INSTALLED: 'not-installed',
    },
    TAX_RATES: {
        CUSTOM_NAME_MAX_LENGTH: 8,
        NAME_MAX_LENGTH: 50,
    },
    PLATFORM: {
        IOS: 'ios',
        ANDROID: 'android',
        WEB: 'web',
        DESKTOP: 'desktop',
    },
    PLATFORM_SPECIFIC_KEYS: {
        CTRL: {
            DEFAULT: 'control',
            [PLATFORM_OS_MACOS]: 'meta',
            [PLATFORM_IOS]: 'meta',
        },
        SHIFT: {
            DEFAULT: 'shift',
        },
    },
    KEYBOARD_SHORTCUTS: {
        SEARCH: {
            descriptionKey: 'search',
            shortcutKey: 'K',
            modifiers: ['CTRL'],
            trigger: {
                DEFAULT: {input: 'k', modifierFlags: keyModifierControl},
                [PLATFORM_OS_MACOS]: {input: 'k', modifierFlags: keyModifierCommand},
                [PLATFORM_IOS]: {input: 'k', modifierFlags: keyModifierCommand},
            },
            type: KEYBOARD_SHORTCUT_NAVIGATION_TYPE,
        },
        NEW_CHAT: {
            descriptionKey: 'newChat',
            shortcutKey: 'K',
            modifiers: ['CTRL', 'SHIFT'],
            trigger: {
                DEFAULT: {input: 'k', modifierFlags: keyModifierShiftControl},
                [PLATFORM_OS_MACOS]: {input: 'k', modifierFlags: keyModifierShiftCommand},
                [PLATFORM_IOS]: {input: 'k', modifierFlags: keyModifierShiftCommand},
            },
            type: KEYBOARD_SHORTCUT_NAVIGATION_TYPE,
        },
        SHORTCUTS: {
            descriptionKey: 'openShortcutDialog',
            shortcutKey: 'J',
            modifiers: ['CTRL'],
            trigger: {
                DEFAULT: {input: 'j', modifierFlags: keyModifierControl},
                [PLATFORM_OS_MACOS]: {input: 'j', modifierFlags: keyModifierCommand},
                [PLATFORM_IOS]: {input: 'j', modifierFlags: keyModifierCommand},
            },
        },
        ESCAPE: {
            descriptionKey: 'escape',
            shortcutKey: 'Escape',
            modifiers: [],
            trigger: {
                DEFAULT: {input: keyInputEscape},
                [PLATFORM_OS_MACOS]: {input: keyInputEscape},
                [PLATFORM_IOS]: {input: keyInputEscape},
            },
        },
        ENTER: {
            descriptionKey: null,
            shortcutKey: 'Enter',
            modifiers: [],
            trigger: {
                DEFAULT: {input: keyInputEnter},
                [PLATFORM_OS_MACOS]: {input: keyInputEnter},
                [PLATFORM_IOS]: {input: keyInputEnter},
            },
        },
        CTRL_ENTER: {
            descriptionKey: null,
            shortcutKey: 'Enter',
            modifiers: ['CTRL'],
            trigger: {
                DEFAULT: {input: keyInputEnter, modifierFlags: keyModifierControl},
                [PLATFORM_OS_MACOS]: {input: keyInputEnter, modifierFlags: keyModifierCommand},
                [PLATFORM_IOS]: {input: keyInputEnter, modifierFlags: keyModifierCommand},
            },
        },
        COPY: {
            descriptionKey: 'copy',
            shortcutKey: 'C',
            modifiers: ['CTRL'],
            trigger: {
                DEFAULT: {input: 'c', modifierFlags: keyModifierControl},
                [PLATFORM_OS_MACOS]: {input: 'c', modifierFlags: keyModifierCommand},
                [PLATFORM_IOS]: {input: 'c', modifierFlags: keyModifierCommand},
            },
        },
        ARROW_UP: {
            descriptionKey: null,
            shortcutKey: 'ArrowUp',
            modifiers: [],
            trigger: {
                DEFAULT: {input: keyInputUpArrow},
                [PLATFORM_OS_MACOS]: {input: keyInputUpArrow},
                [PLATFORM_IOS]: {input: keyInputUpArrow},
            },
        },
        ARROW_DOWN: {
            descriptionKey: null,
            shortcutKey: 'ArrowDown',
            modifiers: [],
            trigger: {
                DEFAULT: {input: keyInputDownArrow},
                [PLATFORM_OS_MACOS]: {input: keyInputDownArrow},
                [PLATFORM_IOS]: {input: keyInputDownArrow},
            },
        },
        ARROW_LEFT: {
            descriptionKey: null,
            shortcutKey: 'ArrowLeft',
            modifiers: [],
            trigger: {
                DEFAULT: {input: keyInputLeftArrow},
                [PLATFORM_OS_MACOS]: {input: keyInputLeftArrow},
                [PLATFORM_IOS]: {input: keyInputLeftArrow},
            },
        },
        ARROW_RIGHT: {
            descriptionKey: null,
            shortcutKey: 'ArrowRight',
            modifiers: [],
            trigger: {
                DEFAULT: {input: keyInputRightArrow},
                [PLATFORM_OS_MACOS]: {input: keyInputRightArrow},
                [PLATFORM_IOS]: {input: keyInputRightArrow},
            },
        },
        TAB: {
            descriptionKey: null,
            shortcutKey: 'Tab',
            modifiers: [],
        },
    },
    KEYBOARD_SHORTCUTS_TYPES: {
        NAVIGATION_SHORTCUT: KEYBOARD_SHORTCUT_NAVIGATION_TYPE,
    },
    KEYBOARD_SHORTCUT_KEY_DISPLAY_NAME: {
        CONTROL: 'CTRL',
        ESCAPE: 'ESC',
        META: 'CMD',
        SHIFT: 'Shift',
    },
    CURRENCY: {
        USD: 'USD',
        AUD: 'AUD',
        CAD: 'CAD',
        GBP: 'GBP',
        NZD: 'NZD',
        EUR: 'EUR',
    },
    get DIRECT_REIMBURSEMENT_CURRENCIES() {
        return [this.CURRENCY.USD, this.CURRENCY.AUD, this.CURRENCY.CAD, this.CURRENCY.GBP, this.CURRENCY.EUR];
    },
    EXAMPLE_PHONE_NUMBER: '+15005550006',
    CONCIERGE_CHAT_NAME: 'Concierge',
    CLOUDFRONT_URL,
    EMPTY_ARRAY,
    EMPTY_OBJECT,
    USE_EXPENSIFY_URL,
    STATUS_EXPENSIFY_URL: 'https://status.expensify.com',
    GOOGLE_MEET_URL_ANDROID: 'https://meet.google.com',
    GOOGLE_DOC_IMAGE_LINK_MATCH: 'googleusercontent.com',
    GOOGLE_CLOUD_URL: 'https://clients3.google.com/generate_204',
    IMAGE_BASE64_MATCH: 'base64',
    DEEPLINK_BASE_URL: 'new-expensify://',
    PDF_VIEWER_URL: '/pdf/web/viewer.html',
    CLOUDFRONT_DOMAIN_REGEX: /^https:\/\/\w+\.cloudfront\.net/i,
    EXPENSIFY_ICON_URL: `${CLOUDFRONT_URL}/images/favicon-2019.png`,
    CONCIERGE_ICON_URL_2021: `${CLOUDFRONT_URL}/images/icons/concierge_2021.png`,
    CONCIERGE_ICON_URL: `${CLOUDFRONT_URL}/images/icons/concierge_2022.png`,
    UPWORK_URL: 'https://github.com/Expensify/App/issues?q=is%3Aopen+is%3Aissue+label%3A%22Help+Wanted%22',
    DEEP_DIVE_EXPENSIFY_CARD: 'https://community.expensify.com/discussion/4848/deep-dive-expensify-card-and-quickbooks-online-auto-reconciliation-how-it-works',
    GITHUB_URL: 'https://github.com/Expensify/App',
    TERMS_URL: `${USE_EXPENSIFY_URL}/terms`,
    PRIVACY_URL: `${USE_EXPENSIFY_URL}/privacy`,
    LICENSES_URL: `${USE_EXPENSIFY_URL}/licenses`,
    ACH_TERMS_URL: `${USE_EXPENSIFY_URL}/achterms`,
    WALLET_AGREEMENT_URL: `${USE_EXPENSIFY_URL}/walletagreement`,
    HELP_LINK_URL: `${USE_EXPENSIFY_URL}/usa-patriot-act`,
    ELECTRONIC_DISCLOSURES_URL: `${USE_EXPENSIFY_URL}/esignagreement`,
    GITHUB_RELEASE_URL: 'https://api.github.com/repos/expensify/app/releases/latest',
    ADD_SECONDARY_LOGIN_URL: encodeURI('settings?param={"section":"account","openModal":"secondaryLogin"}'),
    MANAGE_CARDS_URL: 'domain_companycards',
    FEES_URL: `${USE_EXPENSIFY_URL}/fees`,
    CFPB_PREPAID_URL: 'https://cfpb.gov/prepaid',
    STAGING_NEW_EXPENSIFY_URL: 'https://staging.new.expensify.com',
    NEWHELP_URL: 'https://help.expensify.com',
    INTERNAL_DEV_EXPENSIFY_URL: 'https://www.expensify.com.dev',
    STAGING_EXPENSIFY_URL: 'https://staging.expensify.com',
    EXPENSIFY_URL: 'https://www.expensify.com',
    BANK_ACCOUNT_PERSONAL_DOCUMENTATION_INFO_URL:
        'https://community.expensify.com/discussion/6983/faq-why-do-i-need-to-provide-personal-documentation-when-setting-up-updating-my-bank-account',
    PERSONAL_DATA_PROTECTION_INFO_URL: 'https://community.expensify.com/discussion/5677/deep-dive-security-how-expensify-protects-your-information',
    ONFIDO_FACIAL_SCAN_POLICY_URL: 'https://onfido.com/facial-scan-policy-and-release/',
    ONFIDO_PRIVACY_POLICY_URL: 'https://onfido.com/privacy/',
    ONFIDO_TERMS_OF_SERVICE_URL: 'https://onfido.com/terms-of-service/',
    LIST_OF_RESTRICTED_BUSINESSES: 'https://community.expensify.com/discussion/6191/list-of-restricted-businesses',
    TRAVEL_TERMS_URL: `${USE_EXPENSIFY_URL}/travelterms`,

    // Use Environment.getEnvironmentURL to get the complete URL with port number
    DEV_NEW_EXPENSIFY_URL: 'https://dev.new.expensify.com:',
    OLDDOT_URLS: {
        ADMIN_POLICIES_URL: 'admin_policies',
        ADMIN_DOMAINS_URL: 'admin_domains',
        INBOX: 'inbox',
        DISMMISSED_REASON: '?dismissedReason=missingFeatures',
    },

    SIGN_IN_FORM_WIDTH: 300,

    DEEPLINK_PROMPT_DENYLIST: [SCREENS.HOME, SCREENS.SIGN_IN_WITH_APPLE_DESKTOP, SCREENS.SIGN_IN_WITH_GOOGLE_DESKTOP],

    SIGN_IN_METHOD: {
        APPLE: 'Apple',
        GOOGLE: 'Google',
    },

    OPTION_TYPE: {
        REPORT: 'report',
        PERSONAL_DETAIL: 'personalDetail',
    },

    QUICK_ACTIONS: {
        REQUEST_MANUAL: 'requestManual',
        REQUEST_SCAN: 'requestScan',
        REQUEST_DISTANCE: 'requestDistance',
        SPLIT_MANUAL: 'splitManual',
        SPLIT_SCAN: 'splitScan',
        SPLIT_DISTANCE: 'splitDistance',
        TRACK_MANUAL: 'trackManual',
        TRACK_SCAN: 'trackScan',
        TRACK_DISTANCE: 'trackDistance',
        ASSIGN_TASK: 'assignTask',
        SEND_MONEY: 'sendMoney',
    },

    RECEIPT: {
        ICON_SIZE: 164,
        PERMISSION_GRANTED: 'granted',
        HAND_ICON_HEIGHT: 152,
        HAND_ICON_WIDTH: 200,
        SHUTTER_SIZE: 90,
        MAX_REPORT_PREVIEW_RECEIPTS: 3,
    },
    REPORT: {
        ROLE: {
            ADMIN: 'admin',
            MEMBER: 'member',
        },
        MAX_COUNT_BEFORE_FOCUS_UPDATE: 30,
        SPLIT_REPORTID: '-2',
        ACTIONS: {
            LIMIT: 50,
            // OldDot Actions render getMessage from Web-Expensify/lib/Report/Action PHP files via getMessageOfOldDotReportAction in ReportActionsUtils.ts
            TYPE: {
                ACTIONABLE_JOIN_REQUEST: 'ACTIONABLEJOINREQUEST',
                ACTIONABLE_MENTION_WHISPER: 'ACTIONABLEMENTIONWHISPER',
                ACTIONABLE_REPORT_MENTION_WHISPER: 'ACTIONABLEREPORTMENTIONWHISPER',
                ACTIONABLE_TRACK_EXPENSE_WHISPER: 'ACTIONABLETRACKEXPENSEWHISPER',
                ADD_COMMENT: 'ADDCOMMENT',
                APPROVED: 'APPROVED',
                CHANGE_FIELD: 'CHANGEFIELD', // OldDot Action
                CHANGE_POLICY: 'CHANGEPOLICY', // OldDot Action
                CHANGE_TYPE: 'CHANGETYPE', // OldDot Action
                CHRONOS_OOO_LIST: 'CHRONOSOOOLIST',
                CLOSED: 'CLOSED',
                CREATED: 'CREATED',
                DELEGATE_SUBMIT: 'DELEGATESUBMIT', // OldDot Action
                DELETED_ACCOUNT: 'DELETEDACCOUNT', // OldDot Action
                DISMISSED_VIOLATION: 'DISMISSEDVIOLATION',
                DONATION: 'DONATION', // OldDot Action
                EXPORTED_TO_CSV: 'EXPORTEDTOCSV', // OldDot Action
                EXPORTED_TO_INTEGRATION: 'EXPORTEDTOINTEGRATION', // OldDot Action
                EXPORTED_TO_QUICK_BOOKS: 'EXPORTEDTOQUICKBOOKS', // OldDot Action
                FORWARDED: 'FORWARDED', // OldDot Action
                HOLD: 'HOLD',
                HOLD_COMMENT: 'HOLDCOMMENT',
                IOU: 'IOU',
                INTEGRATIONS_MESSAGE: 'INTEGRATIONSMESSAGE', // OldDot Action
                MANAGER_ATTACH_RECEIPT: 'MANAGERATTACHRECEIPT', // OldDot Action
                MANAGER_DETACH_RECEIPT: 'MANAGERDETACHRECEIPT', // OldDot Action
                MARKED_REIMBURSED: 'MARKEDREIMBURSED', // OldDot Action
                MARK_REIMBURSED_FROM_INTEGRATION: 'MARKREIMBURSEDFROMINTEGRATION', // OldDot Action
                MERGED_WITH_CASH_TRANSACTION: 'MERGEDWITHCASHTRANSACTION',
                MODIFIED_EXPENSE: 'MODIFIEDEXPENSE',
                MOVED: 'MOVED',
                OUTDATED_BANK_ACCOUNT: 'OUTDATEDBANKACCOUNT', // OldDot Action
                REIMBURSEMENT_ACH_BOUNCE: 'REIMBURSEMENTACHBOUNCE', // OldDot Action
                REIMBURSEMENT_ACH_CANCELLED: 'REIMBURSEMENTACHCANCELLED', // OldDot Action
                REIMBURSEMENT_ACCOUNT_CHANGED: 'REIMBURSEMENTACCOUNTCHANGED', // OldDot Action
                REIMBURSEMENT_DELAYED: 'REIMBURSEMENTDELAYED', // OldDot Action
                REIMBURSEMENT_QUEUED: 'REIMBURSEMENTQUEUED',
                REIMBURSEMENT_DEQUEUED: 'REIMBURSEMENTDEQUEUED',
                REIMBURSEMENT_REQUESTED: 'REIMBURSEMENTREQUESTED', // OldDot Action
                REIMBURSEMENT_SETUP: 'REIMBURSEMENTSETUP', // OldDot Action
                RENAMED: 'RENAMED',
                REPORT_PREVIEW: 'REPORTPREVIEW',
                SELECTED_FOR_RANDOM_AUDIT: 'SELECTEDFORRANDOMAUDIT', // OldDot Action
                SHARE: 'SHARE', // OldDot Action
                STRIPE_PAID: 'STRIPEPAID', // OldDot Action
                SUBMITTED: 'SUBMITTED',
                TAKE_CONTROL: 'TAKECONTROL', // OldDot Action
                TASK_CANCELLED: 'TASKCANCELLED',
                TASK_COMPLETED: 'TASKCOMPLETED',
                TASK_EDITED: 'TASKEDITED',
                TASK_REOPENED: 'TASKREOPENED',
                UNAPPROVED: 'UNAPPROVED', // OldDot Action
                UNHOLD: 'UNHOLD',
                UNSHARE: 'UNSHARE', // OldDot Action
                UPDATE_GROUP_CHAT_MEMBER_ROLE: 'UPDATEGROUPCHATMEMBERROLE',
                POLICY_CHANGE_LOG: {
                    ADD_APPROVER_RULE: 'POLICYCHANGELOG_ADD_APPROVER_RULE',
                    ADD_BUDGET: 'POLICYCHANGELOG_ADD_BUDGET',
                    ADD_CATEGORY: 'POLICYCHANGELOG_ADD_CATEGORY',
                    ADD_CUSTOM_UNIT: 'POLICYCHANGELOG_ADD_CUSTOM_UNIT',
                    ADD_CUSTOM_UNIT_RATE: 'POLICYCHANGELOG_ADD_CUSTOM_UNIT_RATE',
                    ADD_EMPLOYEE: 'POLICYCHANGELOG_ADD_EMPLOYEE',
                    ADD_INTEGRATION: 'POLICYCHANGELOG_ADD_INTEGRATION',
                    ADD_REPORT_FIELD: 'POLICYCHANGELOG_ADD_REPORT_FIELD',
                    ADD_TAG: 'POLICYCHANGELOG_ADD_TAG',
                    DELETE_ALL_TAGS: 'POLICYCHANGELOG_DELETE_ALL_TAGS',
                    DELETE_APPROVER_RULE: 'POLICYCHANGELOG_DELETE_APPROVER_RULE',
                    DELETE_BUDGET: 'POLICYCHANGELOG_DELETE_BUDGET',
                    DELETE_CATEGORY: 'POLICYCHANGELOG_DELETE_CATEGORY',
                    DELETE_CUSTOM_UNIT: 'POLICYCHANGELOG_DELETE_CUSTOM_UNIT',
                    DELETE_CUSTOM_UNIT_RATE: 'POLICYCHANGELOG_DELETE_CUSTOM_UNIT_RATE',
                    DELETE_CUSTOM_UNIT_SUB_RATE: 'POLICYCHANGELOG_DELETE_CUSTOM_UNIT_SUB_RATE',
                    DELETE_EMPLOYEE: 'POLICYCHANGELOG_DELETE_EMPLOYEE',
                    DELETE_INTEGRATION: 'POLICYCHANGELOG_DELETE_INTEGRATION',
                    DELETE_REPORT_FIELD: 'POLICYCHANGELOG_DELETE_REPORT_FIELD',
                    DELETE_TAG: 'POLICYCHANGELOG_DELETE_TAG',
                    IMPORT_CUSTOM_UNIT_RATES: 'POLICYCHANGELOG_IMPORT_CUSTOM_UNIT_RATES',
                    IMPORT_TAGS: 'POLICYCHANGELOG_IMPORT_TAGS',
                    INDIVIDUAL_BUDGET_NOTIFICATION: 'POLICYCHANGELOG_INDIVIDUAL_BUDGET_NOTIFICATION',
                    INVITE_TO_ROOM: 'POLICYCHANGELOG_INVITETOROOM',
                    REMOVE_FROM_ROOM: 'POLICYCHANGELOG_REMOVEFROMROOM',
                    LEAVE_ROOM: 'POLICYCHANGELOG_LEAVEROOM',
                    REPLACE_CATEGORIES: 'POLICYCHANGELOG_REPLACE_CATEGORIES',
                    SET_AUTO_REIMBURSEMENT: 'POLICYCHANGELOG_SET_AUTOREIMBURSEMENT',
                    SET_AUTO_JOIN: 'POLICYCHANGELOG_SET_AUTO_JOIN',
                    SET_CATEGORY_NAME: 'POLICYCHANGELOG_SET_CATEGORY_NAME',
                    SHARED_BUDGET_NOTIFICATION: 'POLICYCHANGELOG_SHARED_BUDGET_NOTIFICATION',
                    UPDATE_ACH_ACCOUNT: 'POLICYCHANGELOG_UPDATE_ACH_ACCOUNT',
                    UPDATE_APPROVER_RULE: 'POLICYCHANGELOG_UPDATE_APPROVER_RULE',
                    UPDATE_AUDIT_RATE: 'POLICYCHANGELOG_UPDATE_AUDIT_RATE',
                    UPDATE_AUTO_HARVESTING: 'POLICYCHANGELOG_UPDATE_AUTOHARVESTING',
                    UPDATE_AUTO_REIMBURSEMENT: 'POLICYCHANGELOG_UPDATE_AUTOREIMBURSEMENT',
                    UPDATE_AUTO_REPORTING_FREQUENCY: 'POLICYCHANGELOG_UPDATE_AUTOREPORTING_FREQUENCY',
                    UPDATE_BUDGET: 'POLICYCHANGELOG_UPDATE_BUDGET',
                    UPDATE_CATEGORY: 'POLICYCHANGELOG_UPDATE_CATEGORY',
                    UPDATE_CURRENCY: 'POLICYCHANGELOG_UPDATE_CURRENCY',
                    UPDATE_CUSTOM_UNIT: 'POLICYCHANGELOG_UPDATE_CUSTOM_UNIT',
                    UPDATE_CUSTOM_UNIT_RATE: 'POLICYCHANGELOG_UPDATE_CUSTOM_UNIT_RATE',
                    UPDATE_CUSTOM_UNIT_SUB_RATE: 'POLICYCHANGELOG_UPDATE_CUSTOM_UNIT_SUB_RATE',
                    UPDATE_DEFAULT_BILLABLE: 'POLICYCHANGELOG_UPDATE_DEFAULT_BILLABLE',
                    UPDATE_DEFAULT_REIMBURSABLE: 'POLICYCHANGELOG_UPDATE_DEFAULT_REIMBURSABLE',
                    UPDATE_DEFAULT_TITLE: 'POLICYCHANGELOG_UPDATE_DEFAULT_TITLE',
                    UPDATE_DEFAULT_TITLE_ENFORCED: 'POLICYCHANGELOG_UPDATE_DEFAULT_TITLE_ENFORCED',
                    UPDATE_DISABLED_FIELDS: 'POLICYCHANGELOG_UPDATE_DISABLED_FIELDS',
                    UPDATE_EMPLOYEE: 'POLICYCHANGELOG_UPDATE_EMPLOYEE',
                    UPDATE_FIELD: 'POLICYCHANGELOG_UPDATE_FIELD',
                    UPDATE_MANUAL_APPROVAL_THRESHOLD: 'POLICYCHANGELOG_UPDATE_MANUAL_APPROVAL_THRESHOLD',
                    UPDATE_MAX_EXPENSE_AMOUNT: 'POLICYCHANGELOG_UPDATE_MAX_EXPENSE_AMOUNT',
                    UPDATE_MAX_EXPENSE_AMOUNT_NO_RECEIPT: 'POLICYCHANGELOG_UPDATE_MAX_EXPENSE_AMOUNT_NO_RECEIPT',
                    UPDATE_NAME: 'POLICYCHANGELOG_UPDATE_NAME',
                    UPDATE_DESCRIPTION: 'POLICYCHANGELOG_UPDATE_DESCRIPTION',
                    UPDATE_OWNERSHIP: 'POLICYCHANGELOG_UPDATE_OWNERSHIP',
                    UPDATE_REIMBURSEMENT_CHOICE: 'POLICYCHANGELOG_UPDATE_REIMBURSEMENT_CHOICE',
                    UPDATE_REPORT_FIELD: 'POLICYCHANGELOG_UPDATE_REPORT_FIELD',
                    UPDATE_TAG: 'POLICYCHANGELOG_UPDATE_TAG',
                    UPDATE_TAG_ENABLED: 'POLICYCHANGELOG_UPDATE_TAG_ENABLED',
                    UPDATE_TAG_LIST: 'POLICYCHANGELOG_UPDATE_TAG_LIST',
                    UPDATE_TAG_LIST_NAME: 'POLICYCHANGELOG_UPDATE_TAG_LIST_NAME',
                    UPDATE_TAG_NAME: 'POLICYCHANGELOG_UPDATE_TAG_NAME',
                    UPDATE_TIME_ENABLED: 'POLICYCHANGELOG_UPDATE_TIME_ENABLED',
                    UPDATE_TIME_RATE: 'POLICYCHANGELOG_UPDATE_TIME_RATE',
                    LEAVE_POLICY: 'POLICYCHANGELOG_LEAVE_POLICY',
                },
                ROOM_CHANGE_LOG: {
                    INVITE_TO_ROOM: 'INVITETOROOM',
                    REMOVE_FROM_ROOM: 'REMOVEFROMROOM',
                    LEAVE_ROOM: 'LEAVEROOM',
                    UPDATE_ROOM_DESCRIPTION: 'UPDATEROOMDESCRIPTION',
                },
            },
            THREAD_DISABLED: ['CREATED'],
        },
        CANCEL_PAYMENT_REASONS: {
            ADMIN: 'CANCEL_REASON_ADMIN',
        },
        ACTIONABLE_MENTION_WHISPER_RESOLUTION: {
            INVITE: 'invited',
            NOTHING: 'nothing',
        },
        ACTIONABLE_TRACK_EXPENSE_WHISPER_RESOLUTION: {
            NOTHING: 'nothing',
        },
        ACTIONABLE_REPORT_MENTION_WHISPER_RESOLUTION: {
            CREATE: 'created',
            NOTHING: 'nothing',
        },
        ACTIONABLE_MENTION_JOIN_WORKSPACE_RESOLUTION: {
            ACCEPT: 'accept',
            DECLINE: 'decline',
        },
        ARCHIVE_REASON: {
            DEFAULT: 'default',
            ACCOUNT_CLOSED: 'accountClosed',
            ACCOUNT_MERGED: 'accountMerged',
            REMOVED_FROM_POLICY: 'removedFromPolicy',
            POLICY_DELETED: 'policyDeleted',
        },
        MESSAGE: {
            TYPE: {
                COMMENT: 'COMMENT',
                TEXT: 'TEXT',
            },
        },
        TYPE: {
            CHAT: 'chat',
            EXPENSE: 'expense',
            IOU: 'iou',
            TASK: 'task',
            INVOICE: 'invoice',
        },
        CHAT_TYPE: chatTypes,
        WORKSPACE_CHAT_ROOMS: {
            ANNOUNCE: '#announce',
            ADMINS: '#admins',
        },
        STATE_NUM: {
            OPEN: 0,
            SUBMITTED: 1,
            APPROVED: 2,
            BILLING: 3,
        },
        STATUS_NUM: {
            OPEN: 0,
            SUBMITTED: 1,
            CLOSED: 2,
            APPROVED: 3,
            REIMBURSED: 4,
        },
        NOTIFICATION_PREFERENCE: {
            MUTE: 'mute',
            DAILY: 'daily',
            ALWAYS: 'always',
            HIDDEN: 'hidden',
        },
        // Options for which room members can post
        WRITE_CAPABILITIES: {
            ALL: 'all',
            ADMINS: 'admins',
        },
        VISIBILITY: {
            PUBLIC: 'public',
            PUBLIC_ANNOUNCE: 'public_announce',
            PRIVATE: 'private',
            RESTRICTED: 'restricted',
        },
        RESERVED_ROOM_NAMES: ['#admins', '#announce'],
        MAX_PREVIEW_AVATARS: 4,
        MAX_ROOM_NAME_LENGTH: 99,
        LAST_MESSAGE_TEXT_MAX_LENGTH: 200,
        OWNER_EMAIL_FAKE: '__FAKE__',
        OWNER_ACCOUNT_ID_FAKE: 0,
        DEFAULT_REPORT_NAME: 'Chat Report',
        PERMISSIONS: {
            READ: 'read',
            WRITE: 'write',
            SHARE: 'share',
            OWN: 'own',
        },
        INVOICE_RECEIVER_TYPE: {
            INDIVIDUAL: 'individual',
            BUSINESS: 'policy',
        },
    },
    NEXT_STEP: {
        FINISHED: 'Finished!',
    },
    COMPOSER: {
        MAX_LINES: 16,
        MAX_LINES_SMALL_SCREEN: 6,
        MAX_LINES_FULL: -1,
        // The minimum height needed to enable the full screen composer
        FULL_COMPOSER_MIN_HEIGHT: 60,
    },
    MODAL: {
        MODAL_TYPE: {
            CONFIRM: 'confirm',
            CENTERED: 'centered',
            CENTERED_UNSWIPEABLE: 'centered_unswipeable',
            CENTERED_SMALL: 'centered_small',
            BOTTOM_DOCKED: 'bottom_docked',
            POPOVER: 'popover',
            RIGHT_DOCKED: 'right_docked',
            ONBOARDING: 'onboarding',
        },
        ANCHOR_ORIGIN_VERTICAL: {
            TOP: 'top',
            CENTER: 'center',
            BOTTOM: 'bottom',
        },
        ANCHOR_ORIGIN_HORIZONTAL: {
            LEFT: 'left',
            CENTER: 'center',
            RIGHT: 'right',
        },
        POPOVER_MENU_PADDING: 8,
        RESTORE_FOCUS_TYPE: {
            DEFAULT: 'default',
            DELETE: 'delete',
            PRESERVE: 'preserve',
        },
    },
    TIMING: {
        CALCULATE_MOST_RECENT_LAST_MODIFIED_ACTION: 'calc_most_recent_last_modified_action',
        CHAT_FINDER_RENDER: 'search_render',
        CHAT_RENDER: 'chat_render',
        OPEN_REPORT: 'open_report',
        HOMEPAGE_INITIAL_RENDER: 'homepage_initial_render',
        REPORT_INITIAL_RENDER: 'report_initial_render',
        SWITCH_REPORT: 'switch_report',
        SIDEBAR_LOADED: 'sidebar_loaded',
        LOAD_SEARCH_OPTIONS: 'load_search_options',
        COLD: 'cold',
        WARM: 'warm',
        REPORT_ACTION_ITEM_LAYOUT_DEBOUNCE_TIME: 1500,
        SHOW_LOADING_SPINNER_DEBOUNCE_TIME: 250,
        TEST_TOOLS_MODAL_THROTTLE_TIME: 800,
        TOOLTIP_SENSE: 1000,
        TRIE_INITIALIZATION: 'trie_initialization',
        COMMENT_LENGTH_DEBOUNCE_TIME: 500,
        SEARCH_OPTION_LIST_DEBOUNCE_TIME: 300,
        RESIZE_DEBOUNCE_TIME: 100,
    },
    SEARCH_TABLE_COLUMNS: {
        DATE: 'date',
        MERCHANT: 'merchant',
        FROM: 'from',
        TO: 'to',
        CATEGORY: 'category',
        TAG: 'tag',
        TOTAL: 'total',
        TYPE: 'type',
        ACTION: 'action',
        TAX_AMOUNT: 'taxAmount',
    },
    PRIORITY_MODE: {
        GSD: 'gsd',
        DEFAULT: 'default',
    },
    THEME: {
        DEFAULT: 'system',
        FALLBACK: 'dark',
        DARK: 'dark',
        LIGHT: 'light',
        SYSTEM: 'system',
    },
    COLOR_SCHEME: {
        LIGHT: 'light',
        DARK: 'dark',
    },
    STATUS_BAR_STYLE: {
        LIGHT_CONTENT: 'light-content',
        DARK_CONTENT: 'dark-content',
    },
    TRANSACTION: {
        DEFAULT_MERCHANT: 'Request',
        UNKNOWN_MERCHANT: 'Unknown Merchant',
        PARTIAL_TRANSACTION_MERCHANT: '(none)',
        TYPE: {
            CUSTOM_UNIT: 'customUnit',
        },
        STATUS: {
            PENDING: 'Pending',
            POSTED: 'Posted',
        },
    },
    MCC_GROUPS: {
        AIRLINES: 'Airlines',
        COMMUTER: 'Commuter',
        GAS: 'Gas',
        GOODS: 'Goods',
        GROCERIES: 'Groceries',
        HOTEL: 'Hotel',
        MAIL: 'Mail',
        MEALS: 'Meals',
        RENTAL: 'Rental',
        SERVICES: 'Services',
        TAXI: 'Taxi',
        MISCELLANEOUS: 'Miscellaneous',
        UTILITIES: 'Utilities',
    },
    JSON_CODE: {
        SUCCESS: 200,
        BAD_REQUEST: 400,
        NOT_AUTHENTICATED: 407,
        EXP_ERROR: 666,
        MANY_WRITES_ERROR: 665,
        UNABLE_TO_RETRY: 'unableToRetry',
        UPDATE_REQUIRED: 426,
    },
    HTTP_STATUS: {
        // When Cloudflare throttles
        TOO_MANY_REQUESTS: 429,
        INTERNAL_SERVER_ERROR: 500,
        BAD_GATEWAY: 502,
        GATEWAY_TIMEOUT: 504,
        UNKNOWN_ERROR: 520,
    },
    ERROR: {
        XHR_FAILED: 'xhrFailed',
        THROTTLED: 'throttled',
        UNKNOWN_ERROR: 'Unknown error',
        REQUEST_CANCELLED: 'AbortError',
        FAILED_TO_FETCH: 'Failed to fetch',
        ENSURE_BUGBOT: 'ENSURE_BUGBOT',
        PUSHER_ERROR: 'PusherError',
        WEB_SOCKET_ERROR: 'WebSocketError',
        NETWORK_REQUEST_FAILED: 'Network request failed',
        SAFARI_DOCUMENT_LOAD_ABORTED: 'cancelled',
        FIREFOX_DOCUMENT_LOAD_ABORTED: 'NetworkError when attempting to fetch resource.',
        IOS_NETWORK_CONNECTION_LOST: 'The network connection was lost.',
        IOS_NETWORK_CONNECTION_LOST_RUSSIAN: 'Сетевое соединение потеряно.',
        IOS_NETWORK_CONNECTION_LOST_SWEDISH: 'Nätverksanslutningen förlorades.',
        IOS_NETWORK_CONNECTION_LOST_SPANISH: 'La conexión a Internet parece estar desactivada.',
        IOS_LOAD_FAILED: 'Load failed',
        SAFARI_CANNOT_PARSE_RESPONSE: 'cannot parse response',
        GATEWAY_TIMEOUT: 'Gateway Timeout',
        EXPENSIFY_SERVICE_INTERRUPTED: 'Expensify service interrupted',
        DUPLICATE_RECORD: 'A record already exists with this ID',

        // The "Upgrade" is intentional as the 426 HTTP code means "Upgrade Required" and sent by the API. We use the "Update" language everywhere else in the front end when this gets returned.
        UPDATE_REQUIRED: 'Upgrade Required',
    },
    ERROR_TYPE: {
        SOCKET: 'Expensify\\Auth\\Error\\Socket',
    },
    ERROR_TITLE: {
        SOCKET: 'Issue connecting to database',
        DUPLICATE_RECORD: '400 Unique Constraints Violation',
    },
    NETWORK: {
        METHOD: {
            POST: 'post',
        },
        MIN_RETRY_WAIT_TIME_MS: 10,
        MAX_RANDOM_RETRY_WAIT_TIME_MS: 100,
        MAX_RETRY_WAIT_TIME_MS: 10 * 1000,
        PROCESS_REQUEST_DELAY_MS: 1000,
        MAX_PENDING_TIME_MS: 10 * 1000,
        BACKEND_CHECK_INTERVAL_MS: 60 * 1000,
        MAX_REQUEST_RETRIES: 10,
        NETWORK_STATUS: {
            ONLINE: 'online',
            OFFLINE: 'offline',
            UNKNOWN: 'unknown',
        },
    },
    WEEK_STARTS_ON: 1, // Monday
    DEFAULT_TIME_ZONE: {automatic: true, selected: 'America/Los_Angeles'},
    DEFAULT_ACCOUNT_DATA: {errors: null, success: '', isLoading: false},
    DEFAULT_CLOSE_ACCOUNT_DATA: {errors: null, success: '', isLoading: false},
    DEFAULT_NETWORK_DATA: {isOffline: false, isBackendReachable: true},
    FORMS: {
        LOGIN_FORM: 'LoginForm',
        VALIDATE_CODE_FORM: 'ValidateCodeForm',
        VALIDATE_TFA_CODE_FORM: 'ValidateTfaCodeForm',
        RESEND_VALIDATION_FORM: 'ResendValidationForm',
        UNLINK_LOGIN_FORM: 'UnlinkLoginForm',
        RESEND_VALIDATE_CODE_FORM: 'ResendValidateCodeForm',
    },
    APP_STATE: {
        ACTIVE: 'active',
        BACKGROUND: 'background',
        INACTIVE: 'inactive',
    },

    // at least 8 characters, 1 capital letter, 1 lowercase number, 1 number
    PASSWORD_COMPLEXITY_REGEX_STRING: '^(?=.*[A-Z])(?=.*[0-9])(?=.*[a-z]).{8,}$',

    // 6 numeric digits
    VALIDATE_CODE_REGEX_STRING: /^\d{6}$/,

    // 8 alphanumeric characters
    RECOVERY_CODE_REGEX_STRING: /^[a-zA-Z0-9]{8}$/,

    // The server has a WAF (Web Application Firewall) which will strip out HTML/XML tags using this regex pattern.
    // It's copied here so that the same regex pattern can be used in form validations to be consistent with the server.
    VALIDATE_FOR_HTML_TAG_REGEX: /<([^>\s]+)(?:[^>]*?)>/g,

    VALIDATE_FOR_LEADINGSPACES_HTML_TAG_REGEX: /<([\s]+.+[\s]*)>/g,

    WHITELISTED_TAGS: [/<>/, /< >/, /<->/, /<-->/, /<br>/, /<br\/>/],

    PASSWORD_PAGE: {
        ERROR: {
            ALREADY_VALIDATED: 'Account already validated',
            VALIDATE_CODE_FAILED: 'Validate code failed',
        },
    },

    PUSHER: {
        PRIVATE_USER_CHANNEL_PREFIX: 'private-encrypted-user-accountID-',
        PRIVATE_REPORT_CHANNEL_PREFIX: 'private-report-reportID-',
    },

    EMOJI_SPACER: 'SPACER',

    // This is the number of columns in each row of the picker.
    // Because of how flatList implements these rows, each row is an index rather than each element
    // For this reason to make headers work, we need to have the header be the only rendered element in its row
    // If this number is changed, emojis.js will need to be updated to have the proper number of spacer elements
    // around each header.
    EMOJI_NUM_PER_ROW: 8,

    EMOJI_FREQUENT_ROW_COUNT: 3,

    EMOJI_DEFAULT_SKIN_TONE: -1,

    // Amount of emojis to render ahead at the end of the update cycle
    EMOJI_DRAW_AMOUNT: 250,

    INVISIBLE_CODEPOINTS: ['fe0f', '200d', '2066'],

    UNICODE: {
        LTR: '\u2066',
    },

    TOOLTIP_MAX_LINES: 3,

    LOGIN_TYPE: {
        PHONE: 'phone',
        EMAIL: 'email',
    },

    MAGIC_CODE_LENGTH: 6,
    MAGIC_CODE_EMPTY_CHAR: ' ',

    KEYBOARD_TYPE: {
        VISIBLE_PASSWORD: 'visible-password',
        ASCII_CAPABLE: 'ascii-capable',
        NUMBER_PAD: 'number-pad',
    },

    INPUT_MODE: {
        NONE: 'none',
        TEXT: 'text',
        DECIMAL: 'decimal',
        NUMERIC: 'numeric',
        TEL: 'tel',
        SEARCH: 'search',
        EMAIL: 'email',
        URL: 'url',
    },

    INPUT_AUTOGROW_DIRECTION: {
        LEFT: 'left',
        RIGHT: 'right',
    },

    YOUR_LOCATION_TEXT: 'Your Location',

    ATTACHMENT_MESSAGE_TEXT: '[Attachment]',
    // This is a placeholder for attachment which is uploading
    ATTACHMENT_UPLOADING_MESSAGE_HTML: 'Uploading attachment...',
    ATTACHMENT_SOURCE_ATTRIBUTE: 'data-expensify-source',
    ATTACHMENT_PREVIEW_ATTRIBUTE: 'src',
    ATTACHMENT_ORIGINAL_FILENAME_ATTRIBUTE: 'data-name',
    ATTACHMENT_LOCAL_URL_PREFIX: ['blob:', 'file:'],
    ATTACHMENT_THUMBNAIL_URL_ATTRIBUTE: 'data-expensify-thumbnail-url',
    ATTACHMENT_THUMBNAIL_WIDTH_ATTRIBUTE: 'data-expensify-width',
    ATTACHMENT_THUMBNAIL_HEIGHT_ATTRIBUTE: 'data-expensify-height',
    ATTACHMENT_DURATION_ATTRIBUTE: 'data-expensify-duration',

    ATTACHMENT_PICKER_TYPE: {
        FILE: 'file',
        IMAGE: 'image',
    },

    ATTACHMENT_FILE_TYPE: {
        FILE: 'file',
        IMAGE: 'image',
        VIDEO: 'video',
    },

    IMAGE_FILE_FORMAT: {
        PNG: 'image/png',
        WEBP: 'image/webp',
        JPEG: 'image/jpeg',
    },

    IMAGE_OBJECT_POSITION: {
        TOP: 'top',
        INITIAL: 'initial',
    },

    FILE_TYPE_REGEX: {
        // Image MimeTypes allowed by iOS photos app.
        IMAGE: /\.(jpg|jpeg|png|webp|gif|tiff|bmp|heic|heif)$/,
        // Video MimeTypes allowed by iOS photos app.
        VIDEO: /\.(mov|mp4)$/,
    },
    IOS_CAMERAROLL_ACCESS_ERROR: 'Access to photo library was denied',
    ADD_PAYMENT_MENU_POSITION_Y: 226,
    ADD_PAYMENT_MENU_POSITION_X: 356,
    EMOJI_PICKER_ITEM_TYPES: {
        HEADER: 'header',
        EMOJI: 'emoji',
        SPACER: 'spacer',
    },
    EMOJI_PICKER_SIZE: {
        WIDTH: 320,
        HEIGHT: 416,
    },
    DESKTOP_HEADER_PADDING: 12,
    CATEGORY_SHORTCUT_BAR_HEIGHT: 32,
    SMALL_EMOJI_PICKER_SIZE: {
        WIDTH: '100%',
    },
    MENU_POSITION_REPORT_ACTION_COMPOSE_BOTTOM: 83,
    NON_NATIVE_EMOJI_PICKER_LIST_HEIGHT: 300,
    NON_NATIVE_EMOJI_PICKER_LIST_HEIGHT_WEB: 200,
    EMOJI_PICKER_ITEM_HEIGHT: 32,
    EMOJI_PICKER_HEADER_HEIGHT: 32,
    RECIPIENT_LOCAL_TIME_HEIGHT: 25,
    AUTO_COMPLETE_SUGGESTER: {
        SUGGESTER_PADDING: 6,
        SUGGESTER_INNER_PADDING: 8,
        SUGGESTION_ROW_HEIGHT: 40,
        SMALL_CONTAINER_HEIGHT_FACTOR: 2.5,
        MAX_AMOUNT_OF_SUGGESTIONS: 20,
        MAX_AMOUNT_OF_VISIBLE_SUGGESTIONS_IN_CONTAINER: 5,
        HERE_TEXT: '@here',
    },
    COMPOSER_MAX_HEIGHT: 125,
    CHAT_FOOTER_SECONDARY_ROW_HEIGHT: 15,
    CHAT_FOOTER_SECONDARY_ROW_PADDING: 5,
    CHAT_FOOTER_MIN_HEIGHT: 65,
    CHAT_FOOTER_HORIZONTAL_PADDING: 40,
    CHAT_SKELETON_VIEW: {
        AVERAGE_ROW_HEIGHT: 80,
        HEIGHT_FOR_ROW_COUNT: {
            1: 60,
            2: 80,
            3: 100,
        },
    },
    CENTRAL_PANE_ANIMATION_HEIGHT: 200,
    LHN_SKELETON_VIEW_ITEM_HEIGHT: 64,
    EXPENSIFY_PARTNER_NAME: 'expensify.com',
    EMAIL: {
        ACCOUNTING: 'accounting@expensify.com',
        ADMIN: 'admin@expensify.com',
        BILLS: 'bills@expensify.com',
        CHRONOS: 'chronos@expensify.com',
        CONCIERGE: 'concierge@expensify.com',
        CONTRIBUTORS: 'contributors@expensify.com',
        FIRST_RESPONDER: 'firstresponders@expensify.com',
        GUIDES_DOMAIN: 'team.expensify.com',
        HELP: 'help@expensify.com',
        INTEGRATION_TESTING_CREDS: 'integrationtestingcreds@expensify.com',
        NOTIFICATIONS: 'notifications@expensify.com',
        PAYROLL: 'payroll@expensify.com',
        QA: 'qa@expensify.com',
        QA_TRAVIS: 'qa+travisreceipts@expensify.com',
        RECEIPTS: 'receipts@expensify.com',
        STUDENT_AMBASSADOR: 'studentambassadors@expensify.com',
        SVFG: 'svfg@expensify.com',
        EXPENSIFY_EMAIL_DOMAIN: '@expensify.com',
    },

    INTEGRATION_ENTITY_MAP_TYPES: {
        DEFAULT: 'DEFAULT',
        NONE: 'NONE',
        TAG: 'TAG',
        REPORT_FIELD: 'REPORT_FIELD',
        NOT_IMPORTED: 'NOT_IMPORTED',
        IMPORTED: 'IMPORTED',
    },
    QUICKBOOKS_ONLINE: 'quickbooksOnline',

    QUICK_BOOKS_CONFIG: {
        SYNC_CLASSES: 'syncClasses',
        ENABLE_NEW_CATEGORIES: 'enableNewCategories',
        SYNC_CUSTOMERS: 'syncCustomers',
        SYNC_LOCATIONS: 'syncLocations',
        SYNC_TAX: 'syncTax',
        EXPORT: 'export',
        EXPORT_DATE: 'exportDate',
        NON_REIMBURSABLE_EXPENSES_ACCOUNT: 'nonReimbursableExpensesAccount',
        NON_REIMBURSABLE_EXPENSES_EXPORT_DESTINATION: 'nonReimbursableExpensesExportDestination',
        REIMBURSABLE_EXPENSES_ACCOUNT: 'reimbursableExpensesAccount',
        REIMBURSABLE_EXPENSES_EXPORT_DESTINATION: 'reimbursableExpensesExportDestination',
        NON_REIMBURSABLE_BILL_DEFAULT_VENDOR: 'nonReimbursableBillDefaultVendor',
        RECEIVABLE_ACCOUNT: 'receivableAccount',
        AUTO_SYNC: 'autoSync',
        SYNC_PEOPLE: 'syncPeople',
        AUTO_CREATE_VENDOR: 'autoCreateVendor',
        REIMBURSEMENT_ACCOUNT_ID: 'reimbursementAccountID',
        COLLECTION_ACCOUNT_ID: 'collectionAccountID',
    },

    XERO_CONFIG: {
        AUTO_SYNC: 'autoSync',
        SYNC: 'sync',
        ENABLE_NEW_CATEGORIES: 'enableNewCategories',
        EXPORT: 'export',
        IMPORT_CUSTOMERS: 'importCustomers',
        IMPORT_TAX_RATES: 'importTaxRates',
        INVOICE_STATUS: {
            AWAITING_PAYMENT: 'AWT_PAYMENT',
            DRAFT: 'DRAFT',
            AWAITING_APPROVAL: 'AWT_APPROVAL',
        },
        IMPORT_TRACKING_CATEGORIES: 'importTrackingCategories',
        MAPPINGS: 'mappings',
        TRACKING_CATEGORY_PREFIX: 'trackingCategory_',
        TRACKING_CATEGORY_FIELDS: {
            COST_CENTERS: 'cost centers',
            REGION: 'region',
        },
        TRACKING_CATEGORY_OPTIONS: {
            DEFAULT: 'DEFAULT',
            TAG: 'TAG',
        },
    },

    QUICKBOOKS_REIMBURSABLE_ACCOUNT_TYPE: {
        VENDOR_BILL: 'bill',
        CHECK: 'check',
        JOURNAL_ENTRY: 'journal_entry',
    },

    XERO_EXPORT_DATE: {
        LAST_EXPENSE: 'LAST_EXPENSE',
        REPORT_EXPORTED: 'REPORT_EXPORTED',
        REPORT_SUBMITTED: 'REPORT_SUBMITTED',
    },

    QUICKBOOKS_EXPORT_DATE: {
        LAST_EXPENSE: 'LAST_EXPENSE',
        REPORT_EXPORTED: 'REPORT_EXPORTED',
        REPORT_SUBMITTED: 'REPORT_SUBMITTED',
    },

    QUICKBOOKS_NON_REIMBURSABLE_EXPORT_ACCOUNT_TYPE: {
        CREDIT_CARD: 'credit_card',
        DEBIT_CARD: 'debit_card',
        VENDOR_BILL: 'bill',
    },

    ACCOUNT_ID: {
        ACCOUNTING: Number(Config?.EXPENSIFY_ACCOUNT_ID_ACCOUNTING ?? 9645353),
        ADMIN: Number(Config?.EXPENSIFY_ACCOUNT_ID_ADMIN ?? -1),
        BILLS: Number(Config?.EXPENSIFY_ACCOUNT_ID_BILLS ?? 1371),
        CHRONOS: Number(Config?.EXPENSIFY_ACCOUNT_ID_CHRONOS ?? 10027416),
        CONCIERGE: Number(Config?.EXPENSIFY_ACCOUNT_ID_CONCIERGE ?? 8392101),
        CONTRIBUTORS: Number(Config?.EXPENSIFY_ACCOUNT_ID_CONTRIBUTORS ?? 9675014),
        FIRST_RESPONDER: Number(Config?.EXPENSIFY_ACCOUNT_ID_FIRST_RESPONDER ?? 9375152),
        HELP: Number(Config?.EXPENSIFY_ACCOUNT_ID_HELP ?? -1),
        INTEGRATION_TESTING_CREDS: Number(Config?.EXPENSIFY_ACCOUNT_ID_INTEGRATION_TESTING_CREDS ?? -1),
        NOTIFICATIONS: Number(Config?.EXPENSIFY_ACCOUNT_ID_NOTIFICATIONS ?? 11665625),
        PAYROLL: Number(Config?.EXPENSIFY_ACCOUNT_ID_PAYROLL ?? 9679724),
        QA: Number(Config?.EXPENSIFY_ACCOUNT_ID_QA ?? 3126513),
        QA_TRAVIS: Number(Config?.EXPENSIFY_ACCOUNT_ID_QA_TRAVIS ?? 8595733),
        RECEIPTS: Number(Config?.EXPENSIFY_ACCOUNT_ID_RECEIPTS ?? -1),
        REWARDS: Number(Config?.EXPENSIFY_ACCOUNT_ID_REWARDS ?? 11023767), // rewards@expensify.com
        STUDENT_AMBASSADOR: Number(Config?.EXPENSIFY_ACCOUNT_ID_STUDENT_AMBASSADOR ?? 10476956),
        SVFG: Number(Config?.EXPENSIFY_ACCOUNT_ID_SVFG ?? 2012843),
    },

    ENVIRONMENT: {
        DEV: 'development',
        STAGING: 'staging',
        PRODUCTION: 'production',
        ADHOC: 'adhoc',
    },

    // Used to delay the initial fetching of reportActions when the app first inits or reconnects (e.g. returning
    // from backgound). The times are based on how long it generally seems to take for the app to become interactive
    // in each scenario.
    FETCH_ACTIONS_DELAY: {
        STARTUP: 8000,
        RECONNECT: 1000,
    },

    WALLET: {
        TRANSFER_METHOD_TYPE: {
            INSTANT: 'instant',
            ACH: 'ach',
        },
        TRANSFER_METHOD_TYPE_FEE: {
            INSTANT: {
                RATE: 1.5,
                MINIMUM_FEE: 25,
            },
            ACH: {
                RATE: 0,
                MINIMUM_FEE: 0,
            },
        },
        ERROR: {
            // If these get updated, we need to update the codes on the Web side too
            SSN: 'ssnError',
            KBA: 'kbaNeeded',
            KYC: 'kycFailed',
            FULL_SSN_NOT_FOUND: 'Full SSN not found',
            MISSING_FIELD: 'Missing required additional details fields',
            WRONG_ANSWERS: 'Wrong answers',
            ONFIDO_FIXABLE_ERROR: 'Onfido returned a fixable error',
            ONFIDO_USER_CONSENT_DENIED: 'user_consent_denied',

            // KBA stands for Knowledge Based Answers (requiring us to show Idology questions)
            KBA_NEEDED: 'KBA needed',
            NO_ACCOUNT_TO_LINK: '405 No account to link to wallet',
            INVALID_WALLET: '405 Invalid wallet account',
            NOT_OWNER_OF_BANK_ACCOUNT: '401 Wallet owner does not own linked bank account',
            INVALID_BANK_ACCOUNT: '405 Attempting to link an invalid bank account to a wallet',
            NOT_OWNER_OF_FUND: '401 Wallet owner does not own linked fund',
            INVALID_FUND: '405 Attempting to link an invalid fund to a wallet',
        },
        STEP: {
            // In the order they appear in the Wallet flow
            ADDITIONAL_DETAILS: 'AdditionalDetailsStep',
            ADDITIONAL_DETAILS_KBA: 'AdditionalDetailsKBAStep',
            ONFIDO: 'OnfidoStep',
            TERMS: 'TermsStep',
            ACTIVATE: 'ActivateStep',
        },
        STEP_REFACTOR: {
            ADD_BANK_ACCOUNT: 'AddBankAccountStep',
            ADDITIONAL_DETAILS: 'AdditionalDetailsStep',
            VERIFY_IDENTITY: 'VerifyIdentityStep',
            TERMS_AND_FEES: 'TermsAndFeesStep',
        },
        STEP_NAMES: ['1', '2', '3', '4'],
        SUBSTEP_INDEXES: {
            BANK_ACCOUNT: {
                ACCOUNT_NUMBERS: 0,
            },
            PERSONAL_INFO: {
                LEGAL_NAME: 0,
                DATE_OF_BIRTH: 1,
                ADDRESS: 2,
                PHONE_NUMBER: 3,
                SSN: 4,
            },
        },
        TIER_NAME: {
            PLATINUM: 'PLATINUM',
            GOLD: 'GOLD',
            SILVER: 'SILVER',
            BRONZE: 'BRONZE',
        },
        WEB_MESSAGE_TYPE: {
            STATEMENT: 'STATEMENT_NAVIGATE',
            CONCIERGE: 'CONCIERGE_NAVIGATE',
        },
        MTL_WALLET_PROGRAM_ID: '760',
        PROGRAM_ISSUERS: {
            EXPENSIFY_PAYMENTS: 'Expensify Payments LLC',
            BANCORP_BANK: 'The Bancorp Bank',
        },
    },

    PLAID: {
        EVENT: {
            ERROR: 'ERROR',
            EXIT: 'EXIT',
        },
        DEFAULT_DATA: {
            bankName: '',
            plaidAccessToken: '',
            bankAccounts: [] as PlaidBankAccount[],
            isLoading: false,
            errors: {},
        },
    },

    ONFIDO: {
        CONTAINER_ID: 'onfido-mount',
        TYPE: {
            DOCUMENT: 'document',
            FACE: 'face',
        },
        VARIANT: {
            VIDEO: 'video',
        },
        SMS_NUMBER_COUNTRY_CODE: 'US',
        ERROR: {
            USER_CANCELLED: 'User canceled flow.',
            USER_TAPPED_BACK: 'User exited by clicking the back button.',
            USER_EXITED: 'User exited by manual action.',
        },
    },

    KYC_WALL_SOURCE: {
        REPORT: 'REPORT', // The user attempted to pay an expense
        ENABLE_WALLET: 'ENABLE_WALLET', // The user clicked on the `Enable wallet` button on the Wallet page
        TRANSFER_BALANCE: 'TRANSFER_BALANCE', // The user attempted to transfer their wallet balance to their bank account or debit card
    },

    OS: {
        WINDOWS: 'Windows',
        MAC_OS: PLATFORM_OS_MACOS,
        ANDROID: 'Android',
        IOS: PLATFORM_IOS,
        LINUX: 'Linux',
        NATIVE: 'Native',
    },

    BROWSER: {
        CHROME: 'chrome',
        FIREFOX: 'firefox',
        IE: 'ie',
        EDGE: 'edge',
        Opera: 'opera',
        SAFARI: 'safari',
        OTHER: 'other',
    },

    PAYMENT_METHODS: {
        DEBIT_CARD: 'debitCard',
        PERSONAL_BANK_ACCOUNT: 'bankAccount',
        BUSINESS_BANK_ACCOUNT: 'businessBankAccount',
    },

    PAYMENT_METHOD_ID_KEYS: {
        DEBIT_CARD: 'fundID',
        BANK_ACCOUNT: 'bankAccountID',
    },

    IOU: {
        // This is the transactionID used when going through the create expense flow so that it mimics a real transaction (like the edit flow)
        OPTIMISTIC_TRANSACTION_ID: '1',
        // Note: These payment types are used when building IOU reportAction message values in the server and should
        // not be changed.
        PAYMENT_TYPE: {
            ELSEWHERE: 'Elsewhere',
            EXPENSIFY: 'Expensify',
            VBBA: 'ACH',
        },
        ACTION: {
            EDIT: 'edit',
            CREATE: 'create',
            SUBMIT: 'submit',
            CATEGORIZE: 'categorize',
            SHARE: 'share',
        },
        DEFAULT_AMOUNT: 0,
        TYPE: {
            SEND: 'send',
            PAY: 'pay',
            SPLIT: 'split',
            REQUEST: 'request',
            INVOICE: 'invoice',
            SUBMIT: 'submit',
            TRACK: 'track',
        },
        REQUEST_TYPE: {
            DISTANCE: 'distance',
            MANUAL: 'manual',
            SCAN: 'scan',
        },
        REPORT_ACTION_TYPE: {
            PAY: 'pay',
            CREATE: 'create',
            SPLIT: 'split',
            DECLINE: 'decline',
            CANCEL: 'cancel',
            DELETE: 'delete',
            APPROVE: 'approve',
            TRACK: 'track',
        },
        AMOUNT_MAX_LENGTH: 10,
        RECEIPT_STATE: {
            SCANREADY: 'SCANREADY',
            OPEN: 'OPEN',
            SCANNING: 'SCANNING',
            SCANCOMPLETE: 'SCANCOMPLETE',
            SCANFAILED: 'SCANFAILED',
        },
        FILE_TYPES: {
            HTML: 'html',
            DOC: 'doc',
            DOCX: 'docx',
            SVG: 'svg',
        },
        RECEIPT_ERROR: 'receiptError',
        CANCEL_REASON: {
            PAYMENT_EXPIRED: 'CANCEL_REASON_PAYMENT_EXPIRED',
        },
        SHARE: {
            ROLE: {
                ACCOUNTANT: 'accountant',
            },
        },
    },

    GROWL: {
        SUCCESS: 'success',
        ERROR: 'error',
        WARNING: 'warning',
        DURATION: 2000,
        DURATION_LONG: 3500,
    },

    LOCALES: {
        EN: 'en',
        ES: 'es',
        ES_ES: 'es-ES',
        ES_ES_ONFIDO: 'es_ES',

        DEFAULT: 'en',
    },

    LANGUAGES: ['en', 'es'],

    PRONOUNS_LIST: [
        'coCos',
        'eEyEmEir',
        'heHimHis',
        'heHimHisTheyThemTheirs',
        'sheHerHers',
        'sheHerHersTheyThemTheirs',
        'merMers',
        'neNirNirs',
        'neeNerNers',
        'perPers',
        'theyThemTheirs',
        'thonThons',
        'veVerVis',
        'viVir',
        'xeXemXyr',
        'zeZieZirHir',
        'zeHirHirs',
        'callMeByMyName',
    ],

    // Map updated pronouns key to deprecated pronouns
    DEPRECATED_PRONOUNS_LIST: {
        heHimHis: 'He/him',
        sheHerHers: 'She/her',
        theyThemTheirs: 'They/them',
        zeHirHirs: 'Ze/hir',
        callMeByMyName: 'Call me by my name',
    },

    POLICY: {
        TYPE: {
            FREE: 'free',
            PERSONAL: 'personal',

            // Often referred to as "control" workspaces
            CORPORATE: 'corporate',

            // Often referred to as "collect" workspaces
            TEAM: 'team',
        },
        ROLE: {
            ADMIN: 'admin',
            AUDITOR: 'auditor',
            USER: 'user',
        },
        AUTO_REPORTING_FREQUENCIES: {
            INSTANT: 'instant',
            IMMEDIATE: 'immediate',
            WEEKLY: 'weekly',
            SEMI_MONTHLY: 'semimonthly',
            MONTHLY: 'monthly',
            TRIP: 'trip',
            MANUAL: 'manual',
        },
        AUTO_REPORTING_OFFSET: {
            LAST_BUSINESS_DAY_OF_MONTH: 'lastBusinessDayOfMonth',
            LAST_DAY_OF_MONTH: 'lastDayOfMonth',
        },
        APPROVAL_MODE: {
            OPTIONAL: 'OPTIONAL',
            BASIC: 'BASIC',
            ADVANCED: 'ADVANCED',
            DYNAMICEXTERNAL: 'DYNAMIC_EXTERNAL',
            SMARTREPORT: 'SMARTREPORT',
            BILLCOM: 'BILLCOM',
        },
        ROOM_PREFIX: '#',
        CUSTOM_UNIT_RATE_BASE_OFFSET: 100,
        OWNER_EMAIL_FAKE: '_FAKE_',
        OWNER_ACCOUNT_ID_FAKE: 0,
        REIMBURSEMENT_CHOICES: {
            REIMBURSEMENT_YES: 'reimburseYes', // Direct
            REIMBURSEMENT_NO: 'reimburseNo', // None
            REIMBURSEMENT_MANUAL: 'reimburseManual', // Indirect
        },
        ID_FAKE: '_FAKE_',
        EMPTY: 'EMPTY',
        MEMBERS_BULK_ACTION_TYPES: {
            REMOVE: 'remove',
            MAKE_MEMBER: 'makeMember',
            MAKE_ADMIN: 'makeAdmin',
        },
        MORE_FEATURES: {
            ARE_CATEGORIES_ENABLED: 'areCategoriesEnabled',
            ARE_TAGS_ENABLED: 'areTagsEnabled',
            ARE_DISTANCE_RATES_ENABLED: 'areDistanceRatesEnabled',
            ARE_WORKFLOWS_ENABLED: 'areWorkflowsEnabled',
            ARE_REPORTFIELDS_ENABLED: 'areReportFieldsEnabled',
            ARE_CONNECTIONS_ENABLED: 'areConnectionsEnabled',
            ARE_TAXES_ENABLED: 'tax',
        },
        CATEGORIES_BULK_ACTION_TYPES: {
            DELETE: 'delete',
            DISABLE: 'disable',
            ENABLE: 'enable',
        },
        TAGS_BULK_ACTION_TYPES: {
            DELETE: 'delete',
            DISABLE: 'disable',
            ENABLE: 'enable',
        },
        DISTANCE_RATES_BULK_ACTION_TYPES: {
            DELETE: 'delete',
            DISABLE: 'disable',
            ENABLE: 'enable',
        },
        DEFAULT_CATEGORIES: [
            'Advertising',
            'Benefits',
            'Car',
            'Equipment',
            'Fees',
            'Home Office',
            'Insurance',
            'Interest',
            'Labor',
            'Maintenance',
            'Materials',
            'Meals and Entertainment',
            'Office Supplies',
            'Other',
            'Professional Services',
            'Rent',
            'Taxes',
            'Travel',
            'Utilities',
        ],
        OWNERSHIP_ERRORS: {
            NO_BILLING_CARD: 'noBillingCard',
            AMOUNT_OWED: 'amountOwed',
            HAS_FAILED_SETTLEMENTS: 'hasFailedSettlements',
            OWNER_OWES_AMOUNT: 'ownerOwesAmount',
            SUBSCRIPTION: 'subscription',
            DUPLICATE_SUBSCRIPTION: 'duplicateSubscription',
            FAILED_TO_CLEAR_BALANCE: 'failedToClearBalance',
        },
        TAX_RATES_BULK_ACTION_TYPES: {
            DELETE: 'delete',
            DISABLE: 'disable',
            ENABLE: 'enable',
        },
        COLLECTION_KEYS: {
            DESCRIPTION: 'description',
            REIMBURSER: 'reimburser',
            REIMBURSEMENT_CHOICE: 'reimbursementChoice',
            APPROVAL_MODE: 'approvalMode',
            AUTOREPORTING: 'autoReporting',
            AUTOREPORTING_FREQUENCY: 'autoReportingFrequency',
            AUTOREPORTING_OFFSET: 'autoReportingOffset',
            GENERAL_SETTINGS: 'generalSettings',
        },
        CONNECTIONS: {
            NAME: {
                // Here we will add other connections names when we add support for them
                QBO: 'quickbooksOnline',
                XERO: 'xero',
            },
            SYNC_STAGE_NAME: {
                STARTING_IMPORT: 'startingImport',
                QBO_IMPORT_MAIN: 'quickbooksOnlineImportMain',
                QBO_IMPORT_CUSTOMERS: 'quickbooksOnlineImportCustomers',
                QBO_IMPORT_EMPLOYEES: 'quickbooksOnlineImportEmployees',
                QBO_IMPORT_ACCOUNTS: 'quickbooksOnlineImportAccounts',
                QBO_IMPORT_CLASSES: 'quickbooksOnlineImportClasses',
                QBO_IMPORT_LOCATIONS: 'quickbooksOnlineImportLocations',
                QBO_IMPORT_PROCESSING: 'quickbooksOnlineImportProcessing',
                QBO_SYNC_PAYMENTS: 'quickbooksOnlineSyncBillPayments',
                QBO_IMPORT_TAX_CODES: 'quickbooksOnlineSyncTaxCodes',
                QBO_CHECK_CONNECTION: 'quickbooksOnlineCheckConnection',
                QBO_SYNC_TITLE: 'quickbooksOnlineSyncTitle',
                QBO_SYNC_LOAD_DATA: 'quickbooksOnlineSyncLoadData',
                QBO_SYNC_APPLY_CATEGORIES: 'quickbooksOnlineSyncApplyCategories',
                QBO_SYNC_APPLY_CUSTOMERS: 'quickbooksOnlineSyncApplyCustomers',
                QBO_SYNC_APPLY_PEOPLE: 'quickbooksOnlineSyncApplyEmployees',
                QBO_SYNC_APPLY_CLASSES_LOCATIONS: 'quickbooksOnlineSyncApplyClassesLocations',
                JOB_DONE: 'jobDone',
                XERO_SYNC_STEP: 'xeroSyncStep',
                XERO_SYNC_XERO_REIMBURSED_REPORTS: 'xeroSyncXeroReimbursedReports',
                XERO_SYNC_EXPENSIFY_REIMBURSED_REPORTS: 'xeroSyncExpensifyReimbursedReports',
                XERO_SYNC_IMPORT_CHART_OF_ACCOUNTS: 'xeroSyncImportChartOfAccounts',
                XERO_SYNC_IMPORT_CATEGORIES: 'xeroSyncImportCategories',
                XERO_SYNC_IMPORT_TRACKING_CATEGORIES: 'xeroSyncImportTrackingCategories',
                XERO_SYNC_IMPORT_CUSTOMERS: 'xeroSyncImportCustomers',
                XERO_SYNC_IMPORT_BANK_ACCOUNTS: 'xeroSyncImportBankAccounts',
                XERO_SYNC_IMPORT_TAX_RATES: 'xeroSyncImportTaxRates',
                XERO_CHECK_CONNECTION: 'xeroCheckConnection',
                XERO_SYNC_TITLE: 'xeroSyncTitle',
            },
        },
        ACCESS_VARIANTS: {
            PAID: 'paid',
            ADMIN: 'admin',
        },
    },

    CUSTOM_UNITS: {
        NAME_DISTANCE: 'Distance',
        DISTANCE_UNIT_MILES: 'mi',
        DISTANCE_UNIT_KILOMETERS: 'km',
        MILEAGE_IRS_RATE: 0.655,
        DEFAULT_RATE: 'Default Rate',
        RATE_DECIMALS: 3,
        FAKE_P2P_ID: '_FAKE_P2P_ID_',
    },

    TERMS: {
        CFPB_PREPAID: 'cfpb.gov/prepaid',
        CFPB_COMPLAINT: 'cfpb.gov/complaint',
        FDIC_PREPAID: 'fdic.gov/deposit/deposits/prepaid.html',
        USE_EXPENSIFY_FEES: 'use.expensify.com/fees',
    },

    LAYOUT_WIDTH: {
        WIDE: 'wide',
        NARROW: 'narrow',
        NONE: 'none',
    },

    ICON_TYPE_ICON: 'icon',
    ICON_TYPE_AVATAR: 'avatar',
    ICON_TYPE_WORKSPACE: 'workspace',

    ACTIVITY_INDICATOR_SIZE: {
        LARGE: 'large',
    },

    AVATAR_SIZE: {
        XLARGE: 'xlarge',
        LARGE: 'large',
        MEDIUM: 'medium',
        DEFAULT: 'default',
        SMALL: 'small',
        SMALLER: 'smaller',
        SUBSCRIPT: 'subscript',
        SMALL_SUBSCRIPT: 'small-subscript',
        MID_SUBSCRIPT: 'mid-subscript',
        LARGE_BORDERED: 'large-bordered',
        HEADER: 'header',
        MENTION_ICON: 'mention-icon',
        SMALL_NORMAL: 'small-normal',
    },
    EXPENSIFY_CARD: {
        BANK: 'Expensify Card',
        FRAUD_TYPES: {
            DOMAIN: 'domain',
            INDIVIDUAL: 'individual',
            NONE: 'none',
        },
        STATE: {
            STATE_NOT_ISSUED: 2,
            OPEN: 3,
            NOT_ACTIVATED: 4,
            STATE_DEACTIVATED: 5,
            CLOSED: 6,
            STATE_SUSPENDED: 7,
        },
        ACTIVE_STATES: cardActiveStates,
        LIMIT_TYPES: {
            SMART: 'smart',
            MONTHLY: 'monthly',
            FIXED: 'fixed',
        },
    },
    AVATAR_ROW_SIZE: {
        DEFAULT: 4,
        LARGE_SCREEN: 8,
    },
    OPTION_MODE: {
        COMPACT: 'compact',
        DEFAULT: 'default',
    },
    REGEX: {
        SPECIAL_CHARS_WITHOUT_NEWLINE: /((?!\n)[()-\s\t])/g,
        DIGITS_AND_PLUS: /^\+?[0-9]*$/,
        ALPHABETIC_AND_LATIN_CHARS: /^[\p{Script=Latin} ]*$/u,
        NON_ALPHABETIC_AND_NON_LATIN_CHARS: /[^\p{Script=Latin}]/gu,
        ACCENT_LATIN_CHARS: /[\u00C0-\u017F]/g,
        POSITIVE_INTEGER: /^\d+$/,
        PO_BOX: /\b[P|p]?(OST|ost)?\.?\s*[O|o|0]?(ffice|FFICE)?\.?\s*[B|b][O|o|0]?[X|x]?\.?\s+[#]?(\d+)\b/,
        ANY_VALUE: /^.+$/,
        ZIP_CODE: /^[0-9]{5}(?:[- ][0-9]{4})?$/,
        INDUSTRY_CODE: /^[0-9]{6}$/,
        SSN_LAST_FOUR: /^(?!0000)[0-9]{4}$/,
        SSN_FULL_NINE: /^(?!0000)[0-9]{9}$/,
        NUMBER: /^[0-9]+$/,
        CARD_NUMBER: /^[0-9]{15,16}$/,
        CARD_SECURITY_CODE: /^[0-9]{3,4}$/,
        CARD_EXPIRATION_DATE: /^(0[1-9]|1[0-2])([^0-9])?([0-9]{4}|([0-9]{2}))$/,
        ROOM_NAME: /^#[\p{Ll}0-9-]{1,100}$/u,

        // eslint-disable-next-line max-len, no-misleading-character-class
        EMOJI: /[\p{Extended_Pictographic}\u200d\u{1f1e6}-\u{1f1ff}\u{1f3fb}-\u{1f3ff}\u{e0020}-\u{e007f}\u20E3\uFE0F]|[#*0-9]\uFE0F?\u20E3/gu,
        // eslint-disable-next-line max-len, no-misleading-character-class
        EMOJIS: /[\p{Extended_Pictographic}](\u200D[\p{Extended_Pictographic}]|[\u{1F3FB}-\u{1F3FF}]|[\u{E0020}-\u{E007F}]|\uFE0F|\u20E3)*|[\u{1F1E6}-\u{1F1FF}]{2}|[#*0-9]\uFE0F?\u20E3/gu,
        // eslint-disable-next-line max-len, no-misleading-character-class
        EMOJI_SKIN_TONES: /[\u{1f3fb}-\u{1f3ff}]/gu,

        TAX_ID: /^\d{9}$/,
        NON_NUMERIC: /\D/g,
        ANY_SPACE: /\s/g,

        // Extract attachment's source from the data's html string
        ATTACHMENT_DATA: /(data-expensify-source|data-name)="([^"]+)"/g,

        EMOJI_NAME: /:[\w+-]+:/g,
        EMOJI_SUGGESTIONS: /:[a-zA-Z0-9_+-]{1,40}$/,
        AFTER_FIRST_LINE_BREAK: /\n.*/g,
        LINE_BREAK: /\r|\n/g,
        CODE_2FA: /^\d{6}$/,
        ATTACHMENT_ID: /chat-attachments\/(\d+)/,
        HAS_COLON_ONLY_AT_THE_BEGINNING: /^:[^:]+$/,
        HAS_AT_MOST_TWO_AT_SIGNS: /^@[^@]*@?[^@]*$/,

        SPECIAL_CHAR: /[,/?"{}[\]()&^%;`$=#<>!*]/g,

        FIRST_SPACE: /.+?(?=\s)/,

        get SPECIAL_CHAR_OR_EMOJI() {
            return new RegExp(`[~\\n\\s]|(_\\b(?!$))|${this.SPECIAL_CHAR.source}|${this.EMOJI.source}`, 'gu');
        },

        get SPACE_OR_EMOJI() {
            return new RegExp(`(\\s+|(?:${this.EMOJI.source})+)`, 'gu');
        },

        // Define the regular expression pattern to find a potential end of a mention suggestion:
        // It might be a space, a newline character, an emoji, or a special character (excluding underscores & tildes, which might be used in usernames)
        get MENTION_BREAKER() {
            return new RegExp(`[\\n\\s]|${this.SPECIAL_CHAR.source}|${this.EMOJI.source}`, 'gu');
        },

        MERGED_ACCOUNT_PREFIX: /^(MERGED_\d+@)/,

        ROUTES: {
            VALIDATE_LOGIN: /\/v($|(\/\/*))/,
            UNLINK_LOGIN: /\/u($|(\/\/*))/,
            REDUNDANT_SLASHES: /(\/{2,})|(\/$)/g,
        },

        TIME_STARTS_01: /^01:\d{2} [AP]M$/,
        TIME_FORMAT: /^\d{2}:\d{2} [AP]M$/,
        DATE_TIME_FORMAT: /^\d{2}-\d{2} \d{2}:\d{2} [AP]M$/,
        ILLEGAL_FILENAME_CHARACTERS: /\/|<|>|\*|"|:|\?|\\|\|/g,

        ENCODE_PERCENT_CHARACTER: /%(25)+/g,

        INVISIBLE_CHARACTERS_GROUPS: /[\p{C}\p{Z}]/gu,

        OTHER_INVISIBLE_CHARACTERS: /[\u3164]/g,

        REPORT_FIELD_TITLE: /{report:([a-zA-Z]+)}/g,

        PATH_WITHOUT_POLICY_ID: /\/w\/[a-zA-Z0-9]+(\/|$)/,

        POLICY_ID_FROM_PATH: /\/w\/([a-zA-Z0-9]+)(\/|$)/,

        SHORT_MENTION: new RegExp(`@[\\w\\-\\+\\'#@]+(?:\\.[\\w\\-\\'\\+]+)*(?![^\`]*\`)`, 'gim'),
    },

    PRONOUNS: {
        PREFIX: '__predefined_',
        SELF_SELECT: '__predefined_selfSelect',
    },
    GUIDES_CALL_TASK_IDS: {
        CONCIERGE_DM: 'NewExpensifyConciergeDM',
        WORKSPACE_INITIAL: 'WorkspaceHome',
        WORKSPACE_PROFILE: 'WorkspaceProfile',
        WORKSPACE_CARD: 'WorkspaceCorporateCards',
        WORKSPACE_REIMBURSE: 'WorkspaceReimburseReceipts',
        WORKSPACE_BILLS: 'WorkspacePayBills',
        WORKSPACE_INVOICES: 'WorkspaceSendInvoices',
        WORKSPACE_TRAVEL: 'WorkspaceBookTravel',
        WORKSPACE_MEMBERS: 'WorkspaceManageMembers',
        WORKSPACE_WORKFLOWS: 'WorkspaceWorkflows',
        WORKSPACE_BANK_ACCOUNT: 'WorkspaceBankAccount',
        WORKSPACE_SETTINGS: 'WorkspaceSettings',
    },
    get EXPENSIFY_EMAILS() {
        return [
            this.EMAIL.ACCOUNTING,
            this.EMAIL.ADMIN,
            this.EMAIL.BILLS,
            this.EMAIL.CHRONOS,
            this.EMAIL.CONCIERGE,
            this.EMAIL.CONTRIBUTORS,
            this.EMAIL.FIRST_RESPONDER,
            this.EMAIL.HELP,
            this.EMAIL.INTEGRATION_TESTING_CREDS,
            this.EMAIL.NOTIFICATIONS,
            this.EMAIL.PAYROLL,
            this.EMAIL.QA,
            this.EMAIL.QA_TRAVIS,
            this.EMAIL.RECEIPTS,
            this.EMAIL.STUDENT_AMBASSADOR,
            this.EMAIL.SVFG,
        ];
    },
    get EXPENSIFY_ACCOUNT_IDS() {
        return [
            this.ACCOUNT_ID.ACCOUNTING,
            this.ACCOUNT_ID.ADMIN,
            this.ACCOUNT_ID.BILLS,
            this.ACCOUNT_ID.CHRONOS,
            this.ACCOUNT_ID.CONCIERGE,
            this.ACCOUNT_ID.CONTRIBUTORS,
            this.ACCOUNT_ID.FIRST_RESPONDER,
            this.ACCOUNT_ID.HELP,
            this.ACCOUNT_ID.INTEGRATION_TESTING_CREDS,
            this.ACCOUNT_ID.PAYROLL,
            this.ACCOUNT_ID.QA,
            this.ACCOUNT_ID.QA_TRAVIS,
            this.ACCOUNT_ID.RECEIPTS,
            this.ACCOUNT_ID.REWARDS,
            this.ACCOUNT_ID.STUDENT_AMBASSADOR,
            this.ACCOUNT_ID.SVFG,
        ];
    },

    // Emails that profile view is prohibited
    get RESTRICTED_EMAILS(): readonly string[] {
        return [this.EMAIL.NOTIFICATIONS];
    },
    // Account IDs that profile view is prohibited
    get RESTRICTED_ACCOUNT_IDS() {
        return [this.ACCOUNT_ID.NOTIFICATIONS];
    },

    // Auth limit is 60k for the column but we store edits and other metadata along the html so let's use a lower limit to accommodate for it.
    MAX_COMMENT_LENGTH: 10000,

    // Use the same value as MAX_COMMENT_LENGTH to ensure the entire comment is parsed. Note that applying markup is very resource-consuming.
    MAX_MARKUP_LENGTH: 10000,

    MAX_THREAD_REPLIES_PREVIEW: 99,

    // Character Limits
    FORM_CHARACTER_LIMIT: 50,
    LEGAL_NAMES_CHARACTER_LIMIT: 150,
    LOGIN_CHARACTER_LIMIT: 254,
    CATEGORY_NAME_LIMIT: 256,
    TAG_NAME_LIMIT: 256,
    REPORT_NAME_LIMIT: 256,
    TITLE_CHARACTER_LIMIT: 100,
    DESCRIPTION_LIMIT: 500,
    WORKSPACE_NAME_CHARACTER_LIMIT: 80,

    AVATAR_CROP_MODAL: {
        // The next two constants control what is min and max value of the image crop scale.
        // Values define in how many times the image can be bigger than its container.
        // Notice: that values less than 1 mean that the image won't cover the container fully.
        MAX_SCALE: 3, // 3x scale is used commonly in different apps.
        MIN_SCALE: 1, // 1x min scale means that the image covers the container completely

        // This const defines the initial container size, before layout measurement.
        // Since size cant be null, we have to define some initial value.
        INITIAL_SIZE: 1, // 1 was chosen because there is a very low probability that initialized component will have such size.
    },
    MICROSECONDS_PER_MS: 1000,
    RED_BRICK_ROAD_PENDING_ACTION: {
        ADD: 'add',
        DELETE: 'delete',
        UPDATE: 'update',
    },
    BRICK_ROAD_INDICATOR_STATUS: {
        ERROR: 'error',
        INFO: 'info',
    },
    REPORT_DETAILS_MENU_ITEM: {
        SHARE_CODE: 'shareCode',
        MEMBERS: 'member',
        INVITE: 'invite',
        SETTINGS: 'settings',
        LEAVE_ROOM: 'leaveRoom',
        PRIVATE_NOTES: 'privateNotes',
    },
    EDIT_REQUEST_FIELD: {
        AMOUNT: 'amount',
        CURRENCY: 'currency',
        DATE: 'date',
        DESCRIPTION: 'description',
        MERCHANT: 'merchant',
        CATEGORY: 'category',
        RECEIPT: 'receipt',
        DISTANCE: 'distance',
        TAG: 'tag',
        TAX_RATE: 'taxRate',
        TAX_AMOUNT: 'taxAmount',
    },
    FOOTER: {
        EXPENSE_MANAGEMENT_URL: `${USE_EXPENSIFY_URL}/expense-management`,
        SPEND_MANAGEMENT_URL: `${USE_EXPENSIFY_URL}/spend-management`,
        EXPENSE_REPORTS_URL: `${USE_EXPENSIFY_URL}/expense-reports`,
        COMPANY_CARD_URL: `${USE_EXPENSIFY_URL}/company-credit-card`,
        RECIEPT_SCANNING_URL: `${USE_EXPENSIFY_URL}/receipt-scanning-app`,
        BILL_PAY_URL: `${USE_EXPENSIFY_URL}/bills`,
        INVOICES_URL: `${USE_EXPENSIFY_URL}/invoices`,
        PAYROLL_URL: `${USE_EXPENSIFY_URL}/payroll`,
        TRAVEL_URL: `${USE_EXPENSIFY_URL}/travel`,
        EXPENSIFY_APPROVED_URL: `${USE_EXPENSIFY_URL}/accountants`,
        PRESS_KIT_URL: 'https://we.are.expensify.com/press-kit',
        SUPPORT_URL: `${USE_EXPENSIFY_URL}/support`,
        COMMUNITY_URL: 'https://community.expensify.com/',
        PRIVACY_URL: `${USE_EXPENSIFY_URL}/privacy`,
        ABOUT_URL: 'https://we.are.expensify.com/how-we-got-here',
        BLOG_URL: 'https://blog.expensify.com/',
        JOBS_URL: 'https://we.are.expensify.com/apply',
        ORG_URL: 'https://expensify.org/',
        INVESTOR_RELATIONS_URL: 'https://ir.expensify.com/',
    },

    SOCIALS: {
        PODCAST: 'https://we.are.expensify.com/podcast',
        TWITTER: 'https://www.twitter.com/expensify',
        INSTAGRAM: 'https://www.instagram.com/expensify',
        FACEBOOK: 'https://www.facebook.com/expensify',
        LINKEDIN: 'https://www.linkedin.com/company/expensify',
    },

    // These split the maximum decimal value of a signed 64-bit number (9,223,372,036,854,775,807) into parts where none of them are too big to fit into a 32-bit number, so that we can
    // generate them each with a random number generator with only 32-bits of precision.
    MAX_64BIT_LEFT_PART: 92233,
    MAX_64BIT_MIDDLE_PART: 7203685,
    MAX_64BIT_RIGHT_PART: 4775807,
    INVALID_CATEGORY_NAME: '###',

    // When generating a random value to fit in 7 digits (for the `middle` or `right` parts above), this is the maximum value to multiply by Math.random().
    MAX_INT_FOR_RANDOM_7_DIGIT_VALUE: 10000000,
    IOS_KEYBOARD_SPACE_OFFSET: -30,

    API_REQUEST_TYPE: {
        READ: 'read',
        WRITE: 'write',
        MAKE_REQUEST_WITH_SIDE_EFFECTS: 'makeRequestWithSideEffects',
    },

    ERECEIPT_COLORS: {
        YELLOW: 'Yellow',
        ICE: 'Ice',
        BLUE: 'Blue',
        GREEN: 'Green',
        TANGERINE: 'Tangerine',
        PINK: 'Pink',
    },

    MAP_PADDING: 50,
    MAP_MARKER_SIZE: 20,

    QUICK_REACTIONS: [
        {
            name: '+1',
            code: '👍',
            types: ['👍🏿', '👍🏾', '👍🏽', '👍🏼', '👍🏻'],
        },
        {
            name: 'heart',
            code: '❤️',
        },
        {
            name: 'joy',
            code: '😂',
        },
        {
            name: 'fire',
            code: '🔥',
        },
    ],

    TFA_CODE_LENGTH: 6,
    CHAT_ATTACHMENT_TOKEN_KEY: 'X-Chat-Attachment-Token',

    SPACE_LENGTH: 1,

    ALL_COUNTRIES: {
        AF: 'Afghanistan',
        AX: 'Åland Islands',
        AL: 'Albania',
        DZ: 'Algeria',
        AS: 'American Samoa',
        AD: 'Andorra',
        AO: 'Angola',
        AI: 'Anguilla',
        AQ: 'Antarctica',
        AG: 'Antigua & Barbuda',
        AR: 'Argentina',
        AM: 'Armenia',
        AW: 'Aruba',
        AC: 'Ascension Island',
        AU: 'Australia',
        AT: 'Austria',
        AZ: 'Azerbaijan',
        BS: 'Bahamas',
        BH: 'Bahrain',
        BD: 'Bangladesh',
        BB: 'Barbados',
        BY: 'Belarus',
        BE: 'Belgium',
        BZ: 'Belize',
        BJ: 'Benin',
        BM: 'Bermuda',
        BT: 'Bhutan',
        BO: 'Bolivia',
        BA: 'Bosnia & Herzegovina',
        BW: 'Botswana',
        BR: 'Brazil',
        IO: 'British Indian Ocean Territory',
        VG: 'British Virgin Islands',
        BN: 'Brunei',
        BG: 'Bulgaria',
        BF: 'Burkina Faso',
        BI: 'Burundi',
        KH: 'Cambodia',
        CM: 'Cameroon',
        CA: 'Canada',
        CV: 'Cape Verde',
        BQ: 'Caribbean Netherlands',
        KY: 'Cayman Islands',
        CF: 'Central African Republic',
        TD: 'Chad',
        CL: 'Chile',
        CN: 'China',
        CX: 'Christmas Island',
        CC: 'Cocos (Keeling) Islands',
        CO: 'Colombia',
        KM: 'Comoros',
        CG: 'Congo - Brazzaville',
        CD: 'Congo - Kinshasa',
        CK: 'Cook Islands',
        CR: 'Costa Rica',
        CI: "Côte d'Ivoire",
        HR: 'Croatia',
        CU: 'Cuba',
        CW: 'Curaçao',
        CY: 'Cyprus',
        CZ: 'Czech Republic',
        DK: 'Denmark',
        DJ: 'Djibouti',
        DM: 'Dominica',
        DO: 'Dominican Republic',
        EC: 'Ecuador',
        EG: 'Egypt',
        SV: 'El Salvador',
        GQ: 'Equatorial Guinea',
        ER: 'Eritrea',
        EE: 'Estonia',
        ET: 'Ethiopia',
        FK: 'Falkland Islands',
        FO: 'Faroe Islands',
        FJ: 'Fiji',
        FI: 'Finland',
        FR: 'France',
        GF: 'French Guiana',
        PF: 'French Polynesia',
        TF: 'French Southern Territories',
        GA: 'Gabon',
        GM: 'Gambia',
        GE: 'Georgia',
        DE: 'Germany',
        GH: 'Ghana',
        GI: 'Gibraltar',
        GR: 'Greece',
        GL: 'Greenland',
        GD: 'Grenada',
        GP: 'Guadeloupe',
        GU: 'Guam',
        GT: 'Guatemala',
        GG: 'Guernsey',
        GN: 'Guinea',
        GW: 'Guinea-Bissau',
        GY: 'Guyana',
        HT: 'Haiti',
        HN: 'Honduras',
        HK: 'Hong Kong',
        HU: 'Hungary',
        IS: 'Iceland',
        IN: 'India',
        ID: 'Indonesia',
        IR: 'Iran',
        IQ: 'Iraq',
        IE: 'Ireland',
        IM: 'Isle of Man',
        IL: 'Israel',
        IT: 'Italy',
        JM: 'Jamaica',
        JP: 'Japan',
        JE: 'Jersey',
        JO: 'Jordan',
        KZ: 'Kazakhstan',
        KE: 'Kenya',
        KI: 'Kiribati',
        XK: 'Kosovo',
        KW: 'Kuwait',
        KG: 'Kyrgyzstan',
        LA: 'Laos',
        LV: 'Latvia',
        LB: 'Lebanon',
        LS: 'Lesotho',
        LR: 'Liberia',
        LY: 'Libya',
        LI: 'Liechtenstein',
        LT: 'Lithuania',
        LU: 'Luxembourg',
        MO: 'Macau',
        MK: 'Macedonia',
        MG: 'Madagascar',
        MW: 'Malawi',
        MY: 'Malaysia',
        MV: 'Maldives',
        ML: 'Mali',
        MT: 'Malta',
        MH: 'Marshall Islands',
        MQ: 'Martinique',
        MR: 'Mauritania',
        MU: 'Mauritius',
        YT: 'Mayotte',
        MX: 'Mexico',
        FM: 'Micronesia',
        MD: 'Moldova',
        MC: 'Monaco',
        MN: 'Mongolia',
        ME: 'Montenegro',
        MS: 'Montserrat',
        MA: 'Morocco',
        MZ: 'Mozambique',
        MM: 'Myanmar (Burma)',
        NA: 'Namibia',
        NR: 'Nauru',
        NP: 'Nepal',
        NL: 'Netherlands',
        NC: 'New Caledonia',
        NZ: 'New Zealand',
        NI: 'Nicaragua',
        NE: 'Niger',
        NG: 'Nigeria',
        NU: 'Niue',
        NF: 'Norfolk Island',
        KP: 'North Korea',
        MP: 'Northern Mariana Islands',
        NO: 'Norway',
        OM: 'Oman',
        PK: 'Pakistan',
        PW: 'Palau',
        PS: 'Palestinian Territories',
        PA: 'Panama',
        PG: 'Papua New Guinea',
        PY: 'Paraguay',
        PE: 'Peru',
        PH: 'Philippines',
        PN: 'Pitcairn Islands',
        PL: 'Poland',
        PT: 'Portugal',
        PR: 'Puerto Rico',
        QA: 'Qatar',
        RE: 'Réunion',
        RO: 'Romania',
        RU: 'Russia',
        RW: 'Rwanda',
        BL: 'Saint Barthélemy',
        WS: 'Samoa',
        SM: 'San Marino',
        ST: 'São Tomé & Príncipe',
        SA: 'Saudi Arabia',
        SN: 'Senegal',
        RS: 'Serbia',
        SC: 'Seychelles',
        SL: 'Sierra Leone',
        SG: 'Singapore',
        SX: 'Sint Maarten',
        SK: 'Slovakia',
        SI: 'Slovenia',
        SB: 'Solomon Islands',
        SO: 'Somalia',
        ZA: 'South Africa',
        GS: 'South Georgia & South Sandwich Islands',
        KR: 'South Korea',
        SS: 'South Sudan',
        ES: 'Spain',
        LK: 'Sri Lanka',
        SH: 'St. Helena',
        KN: 'St. Kitts & Nevis',
        LC: 'St. Lucia',
        MF: 'St. Martin',
        PM: 'St. Pierre & Miquelon',
        VC: 'St. Vincent & Grenadines',
        SD: 'Sudan',
        SR: 'Suriname',
        SJ: 'Svalbard & Jan Mayen',
        SZ: 'Swaziland',
        SE: 'Sweden',
        CH: 'Switzerland',
        SY: 'Syria',
        TW: 'Taiwan',
        TJ: 'Tajikistan',
        TZ: 'Tanzania',
        TH: 'Thailand',
        TL: 'Timor-Leste',
        TG: 'Togo',
        TK: 'Tokelau',
        TO: 'Tonga',
        TT: 'Trinidad & Tobago',
        TA: 'Tristan da Cunha',
        TN: 'Tunisia',
        TR: 'Turkey',
        TM: 'Turkmenistan',
        TC: 'Turks & Caicos Islands',
        TV: 'Tuvalu',
        UM: 'U.S. Outlying Islands',
        VI: 'U.S. Virgin Islands',
        UG: 'Uganda',
        UA: 'Ukraine',
        AE: 'United Arab Emirates',
        GB: 'United Kingdom',
        US: 'United States',
        UY: 'Uruguay',
        UZ: 'Uzbekistan',
        VU: 'Vanuatu',
        VA: 'Vatican City',
        VE: 'Venezuela',
        VN: 'Vietnam',
        WF: 'Wallis & Futuna',
        EH: 'Western Sahara',
        YE: 'Yemen',
        ZM: 'Zambia',
        ZW: 'Zimbabwe',
    },

    // Sources: https://github.com/Expensify/App/issues/14958#issuecomment-1442138427
    // https://github.com/Expensify/App/issues/14958#issuecomment-1456026810
    COUNTRY_ZIP_REGEX_DATA: {
        AC: {
            regex: /^ASCN 1ZZ$/,
            samples: 'ASCN 1ZZ',
        },
        AD: {
            regex: /^AD[1-7]0\d$/,
            samples: 'AD206, AD403, AD106, AD406',
        },

        // We have kept the empty object for the countries which do not have any zip code validation
        // to ensure consistency so that the amount of countries displayed and in this object are same
        AE: {},
        AF: {
            regex: /^\d{4}$/,
            samples: '9536, 1476, 3842, 7975',
        },
        AG: {},
        AI: {
            regex: /^AI-2640$/,
            samples: 'AI-2640',
        },
        AL: {
            regex: /^\d{4}$/,
            samples: '1631, 9721, 2360, 5574',
        },
        AM: {
            regex: /^\d{4}$/,
            samples: '5581, 7585, 8434, 2492',
        },
        AO: {},
        AQ: {},
        AR: {
            regex: /^((?:[A-HJ-NP-Z])?\d{4})([A-Z]{3})?$/,
            samples: 'Q7040GFQ, K2178ZHR, P6240EJG, J6070IAE',
        },
        AS: {
            regex: /^96799$/,
            samples: '96799',
        },
        AT: {
            regex: /^\d{4}$/,
            samples: '4223, 2052, 3544, 5488',
        },
        AU: {
            regex: /^\d{4}$/,
            samples: '7181, 7735, 9169, 8780',
        },
        AW: {},
        AX: {
            regex: /^22\d{3}$/,
            samples: '22270, 22889, 22906, 22284',
        },
        AZ: {
            regex: /^(AZ) (\d{4})$/,
            samples: 'AZ 6704, AZ 5332, AZ 3907, AZ 6892',
        },
        BA: {
            regex: /^\d{5}$/,
            samples: '62722, 80420, 44595, 74614',
        },
        BB: {
            regex: /^BB\d{5}$/,
            samples: 'BB64089, BB17494, BB73163, BB25752',
        },
        BD: {
            regex: /^\d{4}$/,
            samples: '8585, 8175, 7381, 0154',
        },
        BE: {
            regex: /^\d{4}$/,
            samples: '7944, 5303, 6746, 7921',
        },
        BF: {},
        BG: {
            regex: /^\d{4}$/,
            samples: '6409, 7657, 1206, 7908',
        },
        BH: {
            regex: /^\d{3}\d?$/,
            samples: '047, 1116, 490, 631',
        },
        BI: {},
        BJ: {},
        BL: {
            regex: /^97133$/,
            samples: '97133',
        },
        BM: {
            regex: /^[A-Z]{2} ?[A-Z0-9]{2}$/,
            samples: 'QV9P, OSJ1, PZ 3D, GR YK',
        },
        BN: {
            regex: /^[A-Z]{2} ?\d{4}$/,
            samples: 'PF 9925, TH1970, SC 4619, NF0781',
        },
        BO: {},
        BQ: {},
        BR: {
            regex: /^\d{5}-?\d{3}$/,
            samples: '18816-403, 95177-465, 43447-782, 39403-136',
        },
        BS: {},
        BT: {
            regex: /^\d{5}$/,
            samples: '28256, 52484, 30608, 93524',
        },
        BW: {},
        BY: {
            regex: /^\d{6}$/,
            samples: '504154, 360246, 741167, 895047',
        },
        BZ: {},
        CA: {
            regex: /^[ABCEGHJKLMNPRSTVXY]\d[ABCEGHJ-NPRSTV-Z] ?\d[ABCEGHJ-NPRSTV-Z]\d$/,
            samples: 'S1A7K8, Y5H 4G6, H9V0P2, H1A1B5',
        },
        CC: {
            regex: /^6799$/,
            samples: '6799',
        },
        CD: {},
        CF: {},
        CG: {},
        CH: {
            regex: /^\d{4}$/,
            samples: '6370, 5271, 7873, 8220',
        },
        CI: {},
        CK: {},
        CL: {
            regex: /^\d{7}$/,
            samples: '7565829, 8702008, 3161669, 1607703',
        },
        CM: {},
        CN: {
            regex: /^\d{6}$/,
            samples: '240543, 870138, 295528, 861683',
        },
        CO: {
            regex: /^\d{6}$/,
            samples: '678978, 775145, 823943, 913970',
        },
        CR: {
            regex: /^\d{5}$/,
            samples: '28256, 52484, 30608, 93524',
        },
        CU: {
            regex: /^(?:CP)?(\d{5})$/,
            samples: '28256, 52484, 30608, 93524',
        },
        CV: {
            regex: /^\d{4}$/,
            samples: '9056, 8085, 0491, 4627',
        },
        CW: {},
        CX: {
            regex: /^6798$/,
            samples: '6798',
        },
        CY: {
            regex: /^\d{4}$/,
            samples: '9301, 2478, 1981, 6162',
        },
        CZ: {
            regex: /^\d{3} ?\d{2}$/,
            samples: '150 56, 50694, 229 08, 82811',
        },
        DE: {
            regex: /^\d{5}$/,
            samples: '33185, 37198, 81711, 44262',
        },
        DJ: {},
        DK: {
            regex: /^\d{4}$/,
            samples: '1429, 2457, 0637, 5764',
        },
        DM: {},
        DO: {
            regex: /^\d{5}$/,
            samples: '11877, 95773, 93875, 98032',
        },
        DZ: {
            regex: /^\d{5}$/,
            samples: '26581, 64621, 57550, 72201',
        },
        EC: {
            regex: /^\d{6}$/,
            samples: '541124, 873848, 011495, 334509',
        },
        EE: {
            regex: /^\d{5}$/,
            samples: '87173, 01127, 73214, 52381',
        },
        EG: {
            regex: /^\d{5}$/,
            samples: '98394, 05129, 91463, 77359',
        },
        EH: {
            regex: /^\d{5}$/,
            samples: '30577, 60264, 16487, 38593',
        },
        ER: {},
        ES: {
            regex: /^\d{5}$/,
            samples: '03315, 00413, 23179, 89324',
        },
        ET: {
            regex: /^\d{4}$/,
            samples: '6269, 8498, 4514, 7820',
        },
        FI: {
            regex: /^\d{5}$/,
            samples: '21859, 72086, 22422, 03774',
        },
        FJ: {},
        FK: {
            regex: /^FIQQ 1ZZ$/,
            samples: 'FIQQ 1ZZ',
        },
        FM: {
            regex: /^(9694[1-4])(?:[ -](\d{4}))?$/,
            samples: '96942-9352, 96944-4935, 96941 9065, 96943-5369',
        },
        FO: {
            regex: /^\d{3}$/,
            samples: '334, 068, 741, 787',
        },
        FR: {
            regex: /^\d{2} ?\d{3}$/,
            samples: '25822, 53 637, 55354, 82522',
        },
        GA: {},
        GB: {
            regex: /^[A-Z]{1,2}[0-9R][0-9A-Z]?\s*[0-9][A-Z-CIKMOV]{2}$/,
            samples: 'LA102UX, BL2F8FX, BD1S9LU, WR4G 6LH',
        },
        GD: {},
        GE: {
            regex: /^\d{4}$/,
            samples: '1232, 9831, 4717, 9428',
        },
        GF: {
            regex: /^9[78]3\d{2}$/,
            samples: '98380, 97335, 98344, 97300',
        },
        GG: {
            regex: /^GY\d[\dA-Z]? ?\d[ABD-HJLN-UW-Z]{2}$/,
            samples: 'GY757LD, GY6D 6XL, GY3Y2BU, GY85 1YO',
        },
        GH: {},
        GI: {
            regex: /^GX11 1AA$/,
            samples: 'GX11 1AA',
        },
        GL: {
            regex: /^39\d{2}$/,
            samples: '3964, 3915, 3963, 3956',
        },
        GM: {},
        GN: {
            regex: /^\d{3}$/,
            samples: '465, 994, 333, 078',
        },
        GP: {
            regex: /^9[78][01]\d{2}$/,
            samples: '98069, 97007, 97147, 97106',
        },
        GQ: {},
        GR: {
            regex: /^\d{3} ?\d{2}$/,
            samples: '98654, 319 78, 127 09, 590 52',
        },
        GS: {
            regex: /^SIQQ 1ZZ$/,
            samples: 'SIQQ 1ZZ',
        },
        GT: {
            regex: /^\d{5}$/,
            samples: '30553, 69925, 09376, 83719',
        },
        GU: {
            regex: /^((969)[1-3][0-2])$/,
            samples: '96922, 96932, 96921, 96911',
        },
        GW: {
            regex: /^\d{4}$/,
            samples: '1742, 7941, 4437, 7728',
        },
        GY: {},
        HK: {
            regex: /^999077$|^$/,
            samples: '999077',
        },
        HN: {
            regex: /^\d{5}$/,
            samples: '86238, 78999, 03594, 30406',
        },
        HR: {
            regex: /^\d{5}$/,
            samples: '85240, 80710, 78235, 98766',
        },
        HT: {
            regex: /^(?:HT)?(\d{4})$/,
            samples: '5101, HT6991, HT3871, 1126',
        },
        HU: {
            regex: /^\d{4}$/,
            samples: '0360, 2604, 3362, 4775',
        },
        ID: {
            regex: /^\d{5}$/,
            samples: '60993, 52656, 16521, 34931',
        },
        IE: {},
        IL: {
            regex: /^\d{5}(?:\d{2})?$/,
            samples: '74213, 6978354, 2441689, 4971551',
        },
        IM: {
            regex: /^IM\d[\dA-Z]? ?\d[ABD-HJLN-UW-Z]{2}$/,
            samples: 'IM2X1JP, IM4V 9JU, IM3B1UP, IM8E 5XF',
        },
        IN: {
            regex: /^\d{6}$/,
            samples: '946956, 143659, 243258, 938385',
        },
        IO: {
            regex: /^BBND 1ZZ$/,
            samples: 'BBND 1ZZ',
        },
        IQ: {
            regex: /^\d{5}$/,
            samples: '63282, 87817, 38580, 47725',
        },
        IR: {
            regex: /^\d{5}-?\d{5}$/,
            samples: '0666174250, 6052682188, 02360-81920, 25102-08646',
        },
        IS: {
            regex: /^\d{3}$/,
            samples: '408, 013, 001, 936',
        },
        IT: {
            regex: /^\d{5}$/,
            samples: '31701, 61341, 92781, 45609',
        },
        JE: {
            regex: /^JE\d[\dA-Z]? ?\d[ABD-HJLN-UW-Z]{2}$/,
            samples: 'JE0D 2EX, JE59 2OF, JE1X1ZW, JE0V 1SO',
        },
        JM: {},
        JO: {
            regex: /^\d{5}$/,
            samples: '20789, 02128, 52170, 40284',
        },
        JP: {
            regex: /^\d{3}-?\d{4}$/,
            samples: '5429642, 046-1544, 6463599, 368-5362',
        },
        KE: {
            regex: /^\d{5}$/,
            samples: '33043, 98830, 59324, 42876',
        },
        KG: {
            regex: /^\d{6}$/,
            samples: '500371, 176592, 184133, 225279',
        },
        KH: {
            regex: /^\d{5,6}$/,
            samples: '220281, 18824, 35379, 09570',
        },
        KI: {
            regex: /^KI\d{4}$/,
            samples: 'KI0104, KI0109, KI0112, KI0306',
        },
        KM: {},
        KN: {
            regex: /^KN\d{4}(-\d{4})?$/,
            samples: 'KN2522, KN2560-3032, KN3507, KN4440',
        },
        KP: {},
        KR: {
            regex: /^\d{5}$/,
            samples: '67417, 66648, 08359, 93750',
        },
        KW: {
            regex: /^\d{5}$/,
            samples: '74840, 53309, 71276, 59262',
        },
        KY: {
            regex: /^KY\d-\d{4}$/,
            samples: 'KY0-3078, KY1-7812, KY8-3729, KY3-4664',
        },
        KZ: {
            regex: /^\d{6}$/,
            samples: '129113, 976562, 226811, 933781',
        },
        LA: {
            regex: /^\d{5}$/,
            samples: '08875, 50779, 87756, 75932',
        },
        LB: {
            regex: /^(?:\d{4})(?: ?(?:\d{4}))?$/,
            samples: '5436 1302, 9830 7470, 76911911, 9453 1306',
        },
        LC: {
            regex: /^(LC)?\d{2} ?\d{3}$/,
            samples: '21080, LC99127, LC24 258, 51 740',
        },
        LI: {
            regex: /^\d{4}$/,
            samples: '6644, 2852, 4630, 4541',
        },
        LK: {
            regex: /^\d{5}$/,
            samples: '44605, 27721, 90695, 65514',
        },
        LR: {
            regex: /^\d{4}$/,
            samples: '6644, 2852, 4630, 4541',
        },
        LS: {
            regex: /^\d{3}$/,
            samples: '779, 803, 104, 897',
        },
        LT: {
            regex: /^((LT)[-])?(\d{5})$/,
            samples: 'LT-22248, LT-12796, 69822, 37280',
        },
        LU: {
            regex: /^((L)[-])?(\d{4})$/,
            samples: '5469, L-4476, 6304, 9739',
        },
        LV: {
            regex: /^((LV)[-])?\d{4}$/,
            samples: '9344, LV-5030, LV-0132, 8097',
        },
        LY: {},
        MA: {
            regex: /^\d{5}$/,
            samples: '50219, 95871, 80907, 79804',
        },
        MC: {
            regex: /^980\d{2}$/,
            samples: '98084, 98041, 98070, 98062',
        },
        MD: {
            regex: /^(MD[-]?)?(\d{4})$/,
            samples: '6250, MD-9681, MD3282, MD-0652',
        },
        ME: {
            regex: /^\d{5}$/,
            samples: '87622, 92688, 23129, 59566',
        },
        MF: {
            regex: /^9[78][01]\d{2}$/,
            samples: '97169, 98180, 98067, 98043',
        },
        MG: {
            regex: /^\d{3}$/,
            samples: '854, 084, 524, 064',
        },
        MH: {
            regex: /^((969)[6-7][0-9])(-\d{4})?/,
            samples: '96962, 96969, 96970-8530, 96960-3226',
        },
        MK: {
            regex: /^\d{4}$/,
            samples: '8299, 6904, 6144, 9753',
        },
        ML: {},
        MM: {
            regex: /^\d{5}$/,
            samples: '59188, 93943, 40829, 69981',
        },
        MN: {
            regex: /^\d{5}$/,
            samples: '94129, 29906, 53374, 80141',
        },
        MO: {},
        MP: {
            regex: /^(9695[012])(?:[ -](\d{4}))?$/,
            samples: '96952 3162, 96950 1567, 96951 2994, 96950 8745',
        },
        MQ: {
            regex: /^9[78]2\d{2}$/,
            samples: '98297, 97273, 97261, 98282',
        },
        MR: {},
        MS: {
            regex: /^[Mm][Ss][Rr]\s{0,1}\d{4}$/,
            samples: 'MSR1110, MSR1230, MSR1250, MSR1330',
        },
        MT: {
            regex: /^[A-Z]{3} [0-9]{4}|[A-Z]{2}[0-9]{2}|[A-Z]{2} [0-9]{2}|[A-Z]{3}[0-9]{4}|[A-Z]{3}[0-9]{2}|[A-Z]{3} [0-9]{2}$/,
            samples: 'DKV 8196, KSU9264, QII0259, HKH 1020',
        },
        MU: {
            regex: /^([0-9A-R]\d{4})$/,
            samples: 'H8310, 52591, M9826, F5810',
        },
        MV: {
            regex: /^\d{5}$/,
            samples: '16354, 20857, 50991, 72527',
        },
        MW: {},
        MX: {
            regex: /^\d{5}$/,
            samples: '71530, 76424, 73811, 50503',
        },
        MY: {
            regex: /^\d{5}$/,
            samples: '75958, 15826, 86715, 37081',
        },
        MZ: {
            regex: /^\d{4}$/,
            samples: '0902, 6258, 7826, 7150',
        },
        NA: {
            regex: /^\d{5}$/,
            samples: '68338, 63392, 21820, 61211',
        },
        NC: {
            regex: /^988\d{2}$/,
            samples: '98865, 98813, 98820, 98855',
        },
        NE: {
            regex: /^\d{4}$/,
            samples: '9790, 3270, 2239, 0400',
        },
        NF: {
            regex: /^2899$/,
            samples: '2899',
        },
        NG: {
            regex: /^\d{6}$/,
            samples: '289096, 223817, 199970, 840648',
        },
        NI: {
            regex: /^\d{5}$/,
            samples: '86308, 60956, 49945, 15470',
        },
        NL: {
            regex: /^\d{4} ?[A-Z]{2}$/,
            samples: '6998 VY, 5390 CK, 2476 PS, 8873OX',
        },
        NO: {
            regex: /^\d{4}$/,
            samples: '0711, 4104, 2683, 5015',
        },
        NP: {
            regex: /^\d{5}$/,
            samples: '42438, 73964, 66400, 33976',
        },
        NR: {
            regex: /^(NRU68)$/,
            samples: 'NRU68',
        },
        NU: {
            regex: /^(9974)$/,
            samples: '9974',
        },
        NZ: {
            regex: /^\d{4}$/,
            samples: '7015, 0780, 4109, 1422',
        },
        OM: {
            regex: /^(?:PC )?\d{3}$/,
            samples: 'PC 851, PC 362, PC 598, PC 499',
        },
        PA: {
            regex: /^\d{4}$/,
            samples: '0711, 4104, 2683, 5015',
        },
        PE: {
            regex: /^\d{5}$/,
            samples: '10013, 12081, 14833, 24615',
        },
        PF: {
            regex: /^987\d{2}$/,
            samples: '98755, 98710, 98748, 98791',
        },
        PG: {
            regex: /^\d{3}$/,
            samples: '193, 166, 880, 553',
        },
        PH: {
            regex: /^\d{4}$/,
            samples: '0137, 8216, 2876, 0876',
        },
        PK: {
            regex: /^\d{5}$/,
            samples: '78219, 84497, 62102, 12564',
        },
        PL: {
            regex: /^\d{2}-\d{3}$/,
            samples: '63-825, 26-714, 05-505, 15-200',
        },
        PM: {
            regex: /^(97500)$/,
            samples: '97500',
        },
        PN: {
            regex: /^PCRN 1ZZ$/,
            samples: 'PCRN 1ZZ',
        },
        PR: {
            regex: /^(00[679]\d{2})(?:[ -](\d{4}))?$/,
            samples: '00989 3603, 00639 0720, 00707-9803, 00610 7362',
        },
        PS: {
            regex: /^(00[679]\d{2})(?:[ -](\d{4}))?$/,
            samples: '00748, 00663, 00779-4433, 00934 1559',
        },
        PT: {
            regex: /^\d{4}-\d{3}$/,
            samples: '0060-917, 4391-979, 5551-657, 9961-093',
        },
        PW: {
            regex: /^(969(?:39|40))(?:[ -](\d{4}))?$/,
            samples: '96940, 96939, 96939 6004, 96940-1871',
        },
        PY: {
            regex: /^\d{4}$/,
            samples: '7895, 5835, 8783, 5887',
        },
        QA: {},
        RE: {
            regex: /^9[78]4\d{2}$/,
            samples: '98445, 97404, 98421, 98434',
        },
        RO: {
            regex: /^\d{6}$/,
            samples: '935929, 407608, 637434, 174574',
        },
        RS: {
            regex: /^\d{5,6}$/,
            samples: '929863, 259131, 687739, 07011',
        },
        RU: {
            regex: /^\d{6}$/,
            samples: '138294, 617323, 307906, 981238',
        },
        RW: {},
        SA: {
            regex: /^\d{5}(-{1}\d{4})?$/,
            samples: '86020-1256, 72375, 70280, 96328',
        },
        SB: {},
        SC: {},
        SD: {
            regex: /^\d{5}$/,
            samples: '78219, 84497, 62102, 12564',
        },
        SE: {
            regex: /^\d{3} ?\d{2}$/,
            samples: '095 39, 41052, 84687, 563 66',
        },
        SG: {
            regex: /^\d{6}$/,
            samples: '606542, 233985, 036755, 265255',
        },
        SH: {
            regex: /^(?:ASCN|TDCU|STHL) 1ZZ$/,
            samples: 'STHL 1ZZ, ASCN 1ZZ, TDCU 1ZZ',
        },
        SI: {
            regex: /^\d{4}$/,
            samples: '6898, 3413, 2031, 5732',
        },
        SJ: {
            regex: /^\d{4}$/,
            samples: '7616, 3163, 5769, 0237',
        },
        SK: {
            regex: /^\d{3} ?\d{2}$/,
            samples: '594 52, 813 34, 867 67, 41814',
        },
        SL: {},
        SM: {
            regex: /^4789\d$/,
            samples: '47894, 47895, 47893, 47899',
        },
        SN: {
            regex: /^[1-8]\d{4}$/,
            samples: '48336, 23224, 33261, 82430',
        },
        SO: {},
        SR: {},
        SS: {
            regex: /^[A-Z]{2} ?\d{5}$/,
            samples: 'JQ 80186, CU 46474, DE33738, MS 59107',
        },
        ST: {},
        SV: {},
        SX: {},
        SY: {},
        SZ: {
            regex: /^[HLMS]\d{3}$/,
            samples: 'H458, L986, M477, S916',
        },
        TA: {
            regex: /^TDCU 1ZZ$/,
            samples: 'TDCU 1ZZ',
        },
        TC: {
            regex: /^TKCA 1ZZ$/,
            samples: 'TKCA 1ZZ',
        },
        TD: {},
        TF: {},
        TG: {},
        TH: {
            regex: /^\d{5}$/,
            samples: '30706, 18695, 21044, 42496',
        },
        TJ: {
            regex: /^\d{6}$/,
            samples: '381098, 961344, 519925, 667883',
        },
        TK: {},
        TL: {},
        TM: {
            regex: /^\d{6}$/,
            samples: '544985, 164362, 425224, 374603',
        },
        TN: {
            regex: /^\d{4}$/,
            samples: '6075, 7340, 2574, 8988',
        },
        TO: {},
        TR: {
            regex: /^\d{5}$/,
            samples: '42524, 81057, 50859, 42677',
        },
        TT: {
            regex: /^\d{6}$/,
            samples: '041238, 033990, 763476, 981118',
        },
        TV: {},
        TW: {
            regex: /^\d{3}(?:\d{2})?$/,
            samples: '21577, 76068, 68698, 08912',
        },
        TZ: {},
        UA: {
            regex: /^\d{5}$/,
            samples: '10629, 81138, 15668, 30055',
        },
        UG: {},
        UM: {},
        US: {
            regex: /^[0-9]{5}(?:[- ][0-9]{4})?$/,
            samples: '12345, 12345-1234, 12345 1234',
        },
        UY: {
            regex: /^\d{5}$/,
            samples: '40073, 30136, 06583, 00021',
        },
        UZ: {
            regex: /^\d{6}$/,
            samples: '205122, 219713, 441699, 287471',
        },
        VA: {
            regex: /^(00120)$/,
            samples: '00120',
        },
        VC: {
            regex: /^VC\d{4}$/,
            samples: 'VC0600, VC0176, VC0616, VC4094',
        },
        VE: {
            regex: /^\d{4}$/,
            samples: '9692, 1953, 6680, 8302',
        },
        VG: {
            regex: /^VG\d{4}$/,
            samples: 'VG1204, VG7387, VG3431, VG6021',
        },
        VI: {
            regex: /^(008(?:(?:[0-4]\d)|(?:5[01])))(?:[ -](\d{4}))?$/,
            samples: '00820, 00804 2036, 00825 3344, 00811-5900',
        },
        VN: {
            regex: /^\d{6}$/,
            samples: '133836, 748243, 894060, 020597',
        },
        VU: {},
        WF: {
            regex: /^986\d{2}$/,
            samples: '98692, 98697, 98698, 98671',
        },
        WS: {
            regex: /^WS[1-2]\d{3}$/,
            samples: 'WS1349, WS2798, WS1751, WS2090',
        },
        XK: {
            regex: /^[1-7]\d{4}$/,
            samples: '56509, 15863, 46644, 21896',
        },
        YE: {},
        YT: {
            regex: /^976\d{2}$/,
            samples: '97698, 97697, 97632, 97609',
        },
        ZA: {
            regex: /^\d{4}$/,
            samples: '6855, 5179, 6956, 7147',
        },
        ZM: {
            regex: /^\d{5}$/,
            samples: '77603, 97367, 80454, 94484',
        },
        ZW: {},
    },

    GENERIC_ZIP_CODE_REGEX: /^(?:(?![\s-])[\w -]{0,9}[\w])?$/,

    // Values for checking if polyfill is required on a platform
    POLYFILL_TEST: {
        STYLE: 'currency',
        CURRENCY: 'XAF',
        FORMAT: 'symbol',
        SAMPLE_INPUT: '123456.789',
        EXPECTED_OUTPUT: 'FCFA 123,457',
    },

    PATHS_TO_TREAT_AS_EXTERNAL: ['NewExpensify.dmg', 'docs/index.html'],

    // Test tool menu parameters
    TEST_TOOL: {
        // Number of concurrent taps to open then the Test modal menu
        NUMBER_OF_TAPS: 4,
    },

    MENU_HELP_URLS: {
        LEARN_MORE: 'https://www.expensify.com',
        DOCUMENTATION: 'https://github.com/Expensify/App/blob/main/README.md',
        COMMUNITY_DISCUSSIONS: 'https://expensify.slack.com/archives/C01GTK53T8Q',
        SEARCH_ISSUES: 'https://github.com/Expensify/App/issues',
    },

    CONCIERGE_TRAVEL_URL: 'https://community.expensify.com/discussion/7066/introducing-concierge-travel',
    SCREEN_READER_STATES: {
        ALL: 'all',
        ACTIVE: 'active',
        DISABLED: 'disabled',
    },
    SPACE_CHARACTER_WIDTH: 4,

    // The attribute used in the SelectionScraper.js helper to query all the DOM elements
    // that should be removed from the copied contents in the getHTMLOfSelection() method
    SELECTION_SCRAPER_HIDDEN_ELEMENT: 'selection-scrapper-hidden-element',
    MODERATION: {
        MODERATOR_DECISION_PENDING: 'pending',
        MODERATOR_DECISION_PENDING_HIDE: 'pendingHide',
        MODERATOR_DECISION_PENDING_REMOVE: 'pendingRemove',
        MODERATOR_DECISION_APPROVED: 'approved',
        MODERATOR_DECISION_HIDDEN: 'hidden',
        FLAG_SEVERITY_SPAM: 'spam',
        FLAG_SEVERITY_INCONSIDERATE: 'inconsiderate',
        FLAG_SEVERITY_INTIMIDATION: 'intimidation',
        FLAG_SEVERITY_BULLYING: 'bullying',
        FLAG_SEVERITY_HARASSMENT: 'harassment',
        FLAG_SEVERITY_ASSAULT: 'assault',
    },
    EMOJI_PICKER_TEXT_INPUT_SIZES: 152,
    QR: {
        DEFAULT_LOGO_SIZE_RATIO: 0.25,
        DEFAULT_LOGO_MARGIN_RATIO: 0.02,
        EXPENSIFY_LOGO_SIZE_RATIO: 0.22,
        EXPENSIFY_LOGO_MARGIN_RATIO: 0.03,
    },
    /**
     * Acceptable values for the `accessibilityRole` prop on react native components.
     *
     * **IMPORTANT:** Do not use with the `role` prop as it can cause errors.
     *
     * @deprecated ACCESSIBILITY_ROLE is deprecated. Please use CONST.ROLE instead.
     */
    ACCESSIBILITY_ROLE: {
        /**
         * @deprecated Please stop using the accessibilityRole prop and use the role prop instead.
         */
        BUTTON: 'button',

        /**
         * @deprecated Please stop using the accessibilityRole prop and use the role prop instead.
         */
        LINK: 'link',

        /**
         * @deprecated Please stop using the accessibilityRole prop and use the role prop instead.
         */
        MENUITEM: 'menuitem',

        /**
         * @deprecated Please stop using the accessibilityRole prop and use the role prop instead.
         */
        TEXT: 'text',

        /**
         * @deprecated Please stop using the accessibilityRole prop and use the role prop instead.
         */
        RADIO: 'radio',

        /**
         * @deprecated Please stop using the accessibilityRole prop and use the role prop instead.
         */
        IMAGEBUTTON: 'imagebutton',

        /**
         * @deprecated Please stop using the accessibilityRole prop and use the role prop instead.
         */
        CHECKBOX: 'checkbox',

        /**
         * @deprecated Please stop using the accessibilityRole prop and use the role prop instead.
         */
        SWITCH: 'switch',

        /**
         * @deprecated Please stop using the accessibilityRole prop and use the role prop instead.
         */
        ADJUSTABLE: 'adjustable',

        /**
         * @deprecated Please stop using the accessibilityRole prop and use the role prop instead.
         */
        IMAGE: 'image',
    },
    /**
     * Acceptable values for the `role` attribute on react native components.
     *
     * **IMPORTANT:** Not for use with the `accessibilityRole` prop, as it accepts different values, and new components
     * should use the `role` prop instead.
     */
    ROLE: {
        /** Use for elements with important, time-sensitive information. */
        ALERT: 'alert',
        /** Use for elements that act as buttons. */
        BUTTON: 'button',
        /** Use for elements representing checkboxes. */
        CHECKBOX: 'checkbox',
        /** Use for elements that allow a choice from multiple options. */
        COMBOBOX: 'combobox',
        /** Use with scrollable lists to represent a grid layout. */
        GRID: 'grid',
        /** Use for section headers or titles. */
        HEADING: 'heading',
        /** Use for image elements. */
        IMG: 'img',
        /** Use for elements that navigate to other pages or content. */
        LINK: 'link',
        /** Use to identify a list of items. */
        LIST: 'list',
        /** Use for a list of choices or options. */
        MENU: 'menu',
        /** Use for a container of multiple menus. */
        MENUBAR: 'menubar',
        /** Use for items within a menu. */
        MENUITEM: 'menuitem',
        /** Use when no specific role is needed. */
        NONE: 'none',
        /** Use for elements that don't require a specific role. */
        PRESENTATION: 'presentation',
        /** Use for elements showing progress of a task. */
        PROGRESSBAR: 'progressbar',
        /** Use for radio buttons. */
        RADIO: 'radio',
        /** Use for groups of radio buttons. */
        RADIOGROUP: 'radiogroup',
        /** Use for scrollbar elements. */
        SCROLLBAR: 'scrollbar',
        /** Use for text fields that are used for searching. */
        SEARCHBOX: 'searchbox',
        /** Use for adjustable elements like sliders. */
        SLIDER: 'slider',
        /** Use for a button that opens a list of choices. */
        SPINBUTTON: 'spinbutton',
        /** Use for elements providing a summary of app conditions. */
        SUMMARY: 'summary',
        /** Use for on/off switch elements. */
        SWITCH: 'switch',
        /** Use for tab elements in a tab list. */
        TAB: 'tab',
        /** Use for a list of tabs. */
        TABLIST: 'tablist',
        /** Use for timer elements. */
        TIMER: 'timer',
        /** Use for toolbars containing action buttons or components. */
        TOOLBAR: 'toolbar',
    },
    TRANSLATION_KEYS: {
        ATTACHMENT: 'common.attachment',
    },
    TEACHERS_UNITE: {
        PROD_PUBLIC_ROOM_ID: '7470147100835202',
        PROD_POLICY_ID: 'B795B6319125BDF2',
        TEST_PUBLIC_ROOM_ID: '207591744844000',
        TEST_POLICY_ID: 'ABD1345ED7293535',
        POLICY_NAME: 'Expensify.org / Teachers Unite!',
        PUBLIC_ROOM_NAME: '#teachers-unite',
    },
    CUSTOM_STATUS_TYPES: {
        NEVER: 'never',
        THIRTY_MINUTES: 'thirtyMinutes',
        ONE_HOUR: 'oneHour',
        AFTER_TODAY: 'afterToday',
        AFTER_WEEK: 'afterWeek',
        CUSTOM: 'custom',
    },
    TWO_FACTOR_AUTH_STEPS: {
        CODES: 'CODES',
        VERIFY: 'VERIFY',
        SUCCESS: 'SUCCESS',
        ENABLED: 'ENABLED',
        DISABLED: 'DISABLED',
    },
    TAB: {
        NEW_CHAT_TAB_ID: 'NewChatTab',
        NEW_CHAT: 'chat',
        NEW_ROOM: 'room',
        RECEIPT_TAB_ID: 'ReceiptTab',
        IOU_REQUEST_TYPE: 'iouRequestType',
    },
    TAB_REQUEST: {
        MANUAL: 'manual',
        SCAN: 'scan',
        DISTANCE: 'distance',
    },
    TAB_SEARCH: {
        ALL: 'all',
    },
    STATUS_TEXT_MAX_LENGTH: 100,

    DROPDOWN_BUTTON_SIZE: {
        LARGE: 'large',
        MEDIUM: 'medium',
    },

    SF_COORDINATES: [-122.4194, 37.7749],

    NAVIGATION: {
        TYPE: {
            FORCED_UP: 'FORCED_UP',
            UP: 'UP',
        },
        ACTION_TYPE: {
            REPLACE: 'REPLACE',
            PUSH: 'PUSH',
            NAVIGATE: 'NAVIGATE',
        },
    },
    TIME_PERIOD: {
        AM: 'AM',
        PM: 'PM',
    },
    INDENTS: '    ',
    PARENT_CHILD_SEPARATOR: ': ',
    CATEGORY_LIST_THRESHOLD: 8,
    TAG_LIST_THRESHOLD: 8,
    TAX_RATES_LIST_THRESHOLD: 8,
    COLON: ':',
    MAPBOX: {
        PADDING: 50,
        DEFAULT_ZOOM: 10,
        SINGLE_MARKER_ZOOM: 15,
        DEFAULT_COORDINATE: [-122.4021, 37.7911],
        STYLE_URL: 'mapbox://styles/expensify/cllcoiqds00cs01r80kp34tmq',
    },
    ONYX_UPDATE_TYPES: {
        HTTPS: 'https',
        PUSHER: 'pusher',
        AIRSHIP: 'airship',
    },
    EVENTS: {
        SCROLLING: 'scrolling',
    },

    CHAT_HEADER_LOADER_HEIGHT: 36,

    HORIZONTAL_SPACER: {
        DEFAULT_BORDER_BOTTOM_WIDTH: 1,
        DEFAULT_MARGIN_VERTICAL: 8,
        HIDDEN_MARGIN_VERTICAL: 4,
        HIDDEN_BORDER_BOTTOM_WIDTH: 0,
    },

    LIST_COMPONENTS: {
        HEADER: 'header',
        FOOTER: 'footer',
    },

    MISSING_TRANSLATION: 'MISSING TRANSLATION',
    SEARCH_MAX_LENGTH: 500,

    /**
     * The count of characters we'll allow the user to type after reaching SEARCH_MAX_LENGTH in an input.
     */
    ADDITIONAL_ALLOWED_CHARACTERS: 20,

    VALIDATION_REIMBURSEMENT_INPUT_LIMIT: 20,

    REFERRAL_PROGRAM: {
        CONTENT_TYPES: {
            SUBMIT_EXPENSE: 'submitExpense',
            START_CHAT: 'startChat',
            PAY_SOMEONE: 'paySomeone',
            REFER_FRIEND: 'referralFriend',
            SHARE_CODE: 'shareCode',
        },
        REVENUE: 250,
        LEARN_MORE_LINK: 'https://help.expensify.com/articles/new-expensify/expenses/Referral-Program',
        LINK: 'https://join.my.expensify.com',
    },

    FEATURE_TRAINING: {
        CONTENT_TYPES: {
            TRACK_EXPENSE: 'track-expenses',
        },
        'track-expenses': {
            VIDEO_URL: `${CLOUDFRONT_URL}/videos/guided-setup-track-business-v2.mp4`,
            LEARN_MORE_LINK: `${USE_EXPENSIFY_URL}/track-expenses`,
        },
    },

    /**
     * native IDs for close buttons in Overlay component
     */
    OVERLAY: {
        TOP_BUTTON_NATIVE_ID: 'overLayTopButton',
        BOTTOM_BUTTON_NATIVE_ID: 'overLayBottomButton',
    },

    BACK_BUTTON_NATIVE_ID: 'backButton',

    /**
     * The maximum count of items per page for SelectionList.
     * When paginate, it multiplies by page number.
     */
    MAX_SELECTION_LIST_PAGE_LENGTH: 500,

    /**
     * Bank account names
     */
    BANK_NAMES: {
        EXPENSIFY: 'expensify',
        AMERICAN_EXPRESS: 'americanexpress',
        BANK_OF_AMERICA: 'bank of america',
        BB_T: 'bbt',
        CAPITAL_ONE: 'capital one',
        CHASE: 'chase',
        CHARLES_SCHWAB: 'charles schwab',
        CITIBANK: 'citibank',
        CITIZENS_BANK: 'citizens bank',
        DISCOVER: 'discover',
        FIDELITY: 'fidelity',
        GENERIC_BANK: 'generic bank',
        HUNTINGTON_BANK: 'huntington bank',
        HUNTINGTON_NATIONAL: 'huntington national',
        NAVY_FEDERAL_CREDIT_UNION: 'navy federal credit union',
        PNC: 'pnc',
        REGIONS_BANK: 'regions bank',
        SUNTRUST: 'suntrust',
        TD_BANK: 'td bank',
        US_BANK: 'us bank',
        USAA: 'usaa',
    },

    /**
     * Constants for maxToRenderPerBatch parameter that is used for FlatList or SectionList. This controls the amount of items rendered per batch, which is the next chunk of items
     * rendered on every scroll.
     */
    MAX_TO_RENDER_PER_BATCH: {
        DEFAULT: 5,
        CAROUSEL: 3,
    },

    /**
     * Constants for types of violation.
     */
    VIOLATION_TYPES: {
        VIOLATION: 'violation',
        NOTICE: 'notice',
        WARNING: 'warning',
    },

    /**
     * Constants for types of violation names.
     * Defined here because they need to be referenced by the type system to generate the
     * ViolationNames type.
     */
    VIOLATIONS: {
        ALL_TAG_LEVELS_REQUIRED: 'allTagLevelsRequired',
        AUTO_REPORTED_REJECTED_EXPENSE: 'autoReportedRejectedExpense',
        BILLABLE_EXPENSE: 'billableExpense',
        CASH_EXPENSE_WITH_NO_RECEIPT: 'cashExpenseWithNoReceipt',
        CATEGORY_OUT_OF_POLICY: 'categoryOutOfPolicy',
        CONVERSION_SURCHARGE: 'conversionSurcharge',
        CUSTOM_UNIT_OUT_OF_POLICY: 'customUnitOutOfPolicy',
        DUPLICATED_TRANSACTION: 'duplicatedTransaction',
        FIELD_REQUIRED: 'fieldRequired',
        FUTURE_DATE: 'futureDate',
        INVOICE_MARKUP: 'invoiceMarkup',
        MAX_AGE: 'maxAge',
        MISSING_CATEGORY: 'missingCategory',
        MISSING_COMMENT: 'missingComment',
        MISSING_TAG: 'missingTag',
        MODIFIED_AMOUNT: 'modifiedAmount',
        MODIFIED_DATE: 'modifiedDate',
        NON_EXPENSIWORKS_EXPENSE: 'nonExpensiworksExpense',
        OVER_AUTO_APPROVAL_LIMIT: 'overAutoApprovalLimit',
        OVER_CATEGORY_LIMIT: 'overCategoryLimit',
        OVER_LIMIT: 'overLimit',
        OVER_LIMIT_ATTENDEE: 'overLimitAttendee',
        PER_DAY_LIMIT: 'perDayLimit',
        RECEIPT_NOT_SMART_SCANNED: 'receiptNotSmartScanned',
        RECEIPT_REQUIRED: 'receiptRequired',
        RTER: 'rter',
        SMARTSCAN_FAILED: 'smartscanFailed',
        SOME_TAG_LEVELS_REQUIRED: 'someTagLevelsRequired',
        TAG_OUT_OF_POLICY: 'tagOutOfPolicy',
        TAX_AMOUNT_CHANGED: 'taxAmountChanged',
        TAX_OUT_OF_POLICY: 'taxOutOfPolicy',
        TAX_RATE_CHANGED: 'taxRateChanged',
        TAX_REQUIRED: 'taxRequired',
    },

    /** Context menu types */
    CONTEXT_MENU_TYPES: {
        LINK: 'LINK',
        REPORT_ACTION: 'REPORT_ACTION',
        EMAIL: 'EMAIL',
        REPORT: 'REPORT',
    },

    THUMBNAIL_IMAGE: {
        SMALL_SCREEN: {
            SIZE: 250,
        },
        WIDE_SCREEN: {
            SIZE: 350,
        },
        NAN_ASPECT_RATIO: 1.5,
    },

    VIDEO_PLAYER: {
        POPOVER_Y_OFFSET: -30,
        PLAYBACK_SPEEDS: [0.25, 0.5, 1, 1.5, 2],
        HIDE_TIME_TEXT_WIDTH: 250,
        MIN_WIDTH: 170,
        MIN_HEIGHT: 120,
        CONTROLS_STATUS: {
            SHOW: 'show',
            HIDE: 'hide',
            VOLUME_ONLY: 'volumeOnly',
        },
        CONTROLS_POSITION: {
            NATIVE: 32,
            NORMAL: 8,
        },
        DEFAULT_VIDEO_DIMENSIONS: {width: 1900, height: 1400},
    },

    INTRO_CHOICES: {
        SUBMIT: 'newDotSubmit',
        MANAGE_TEAM: 'newDotManageTeam',
        CHAT_SPLIT: 'newDotSplitChat',
    },

    MANAGE_TEAMS_CHOICE: {
        MULTI_LEVEL: 'multiLevelApproval',
        CUSTOM_EXPENSE: 'customExpenseCoding',
        CARD_TRACKING: 'companyCardTracking',
        ACCOUNTING: 'accountingIntegrations',
        RULE: 'ruleEnforcement',
    },

    MINI_CONTEXT_MENU_MAX_ITEMS: 4,

    WORKSPACE_SWITCHER: {
        NAME: 'Expensify',
        SUBSCRIPT_ICON_SIZE: 8,
        MINIMUM_WORKSPACES_TO_SHOW_SEARCH: 8,
    },

    WELCOME_VIDEO_URL: `${CLOUDFRONT_URL}/videos/intro-1280.mp4`,

    ONBOARDING_CHOICES: {...onboardingChoices},

    ONBOARDING_CONCIERGE: {
        [onboardingChoices.EMPLOYER]:
            '# Expensify is the fastest way to get paid back!\n' +
            '\n' +
            'To submit expenses for reimbursement:\n' +
            '1. From the home screen, click the green + button > *Request money*.\n' +
            "2. Enter an amount or scan a receipt, then input your boss's email.\n" +
            '\n' +
            "That'll send a request to get you paid back. Let me know if you have any questions!",
        [onboardingChoices.MANAGE_TEAM]:
            "# Let's start managing your team's expenses!\n" +
            '\n' +
            "To manage your team's expenses, create a workspace to keep everything in one place. Here's how:\n" +
            '1. From the home screen, click the green + button > *New Workspace*\n' +
            '2. Give your workspace a name (e.g. "Sales team expenses").\n' +
            '\n' +
            'Then, invite your team to your workspace via the Members pane and [connect a business bank account](https://help.expensify.com/articles/new-expensify/bank-accounts/Connect-a-Bank-Account) to reimburse them. Let me know if you have any questions!',
        [onboardingChoices.PERSONAL_SPEND]:
            "# Let's start tracking your expenses! \n" +
            '\n' +
            "To track your expenses, create a workspace to keep everything in one place. Here's how:\n" +
            '1. From the home screen, click the green + button > *New Workspace*\n' +
            '2. Give your workspace a name (e.g. "My expenses").\n' +
            '\n' +
            'Then, add expenses to your workspace:\n' +
            '1. Find your workspace using the search field.\n' +
            '2. Click the gray + button next to the message field.\n' +
            '3. Click Request money, then add your expense type.\n' +
            '\n' +
            "We'll store all expenses in your new workspace for easy access. Let me know if you have any questions!",
        [onboardingChoices.CHAT_SPLIT]:
            '# Splitting the bill is as easy as a conversation!\n' +
            '\n' +
            'To split an expense:\n' +
            '1. From the home screen, click the green + button > *Request money*.\n' +
            '2. Enter an amount or scan a receipt, then choose who you want to split it with.\n' +
            '\n' +
            "We'll send a request to each person so they can pay you back. Let me know if you have any questions!",
    },

    ONBOARDING_MESSAGES: {
        [onboardingChoices.EMPLOYER]: {
            message: 'Getting paid back is as easy as sending a message. Let’s go over the basics.',
            video: {
                url: `${CLOUDFRONT_URL}/videos/guided-setup-get-paid-back-v2.mp4`,
                thumbnailUrl: `${CLOUDFRONT_URL}/images/guided-setup-get-paid-back.jpg`,
                duration: 55,
                width: 1280,
                height: 960,
            },
            tasks: [
                {
                    type: 'submitExpense',
                    autoCompleted: false,
                    title: 'Submit an expense',
                    description:
                        '*Submit an expense* by entering an amount or scanning a receipt.\n' +
                        '\n' +
                        'Here’s how to submit an expense:\n' +
                        '\n' +
                        '1. Click the green *+* button.\n' +
                        '2. Choose *Submit expense*.\n' +
                        '3. Enter an amount or scan a receipt.\n' +
                        '4. Add your reimburser to the request.\n' +
                        '\n' +
                        'Then, send your request and wait for that sweet “Cha-ching!” when it’s complete.',
                },
                {
                    type: 'enableWallet',
                    autoCompleted: false,
                    title: 'Enable your wallet',
                    description:
                        'You’ll need to *enable your Expensify Wallet* to get paid back. Don’t worry, it’s easy!\n' +
                        '\n' +
                        'Here’s how to set up your wallet:\n' +
                        '\n' +
                        '1. Click your profile picture.\n' +
                        '2. Click *Wallet* > *Enable wallet*.\n' +
                        '3. Connect your bank account.\n' +
                        '\n' +
                        'Once that’s done, you can request money from anyone and get paid back right into your personal bank account.',
                },
            ],
        },
        [onboardingChoices.MANAGE_TEAM]: {
            message: 'Here are some important tasks to help get your team’s expenses under control.',
            video: {
                url: `${CLOUDFRONT_URL}/videos/guided-setup-manage-team-v2.mp4`,
                thumbnailUrl: `${CLOUDFRONT_URL}/images/guided-setup-manage-team.jpg`,
                duration: 55,
                width: 1280,
                height: 960,
            },
            tasks: [
                {
                    type: 'createWorkspace',
                    autoCompleted: true,
                    title: 'Create a workspace',
                    description:
                        '*Create a workspace* to track expenses, scan receipts, chat, and more.\n' +
                        '\n' +
                        'Here’s how to create a workspace:\n' +
                        '\n' +
                        '1. Click your profile picture.\n' +
                        '2. Click *Workspaces* > *New workspace*.\n' +
                        '\n' +
                        '*Your new workspace is ready! It’ll keep all of your spend (and chats) in one place.*',
                },
                {
                    type: 'meetGuide',
                    autoCompleted: false,
                    title: 'Meet your setup specialist',
                    description: ({adminsRoomLink, guideCalendarLink}: {adminsRoomLink: string; guideCalendarLink: string}) =>
                        `Meet your setup specialist, who can answer any questions as you get started with Expensify. Yes, a real human!\n` +
                        '\n' +
                        `Chat with the specialist in your [#admins room](${adminsRoomLink}) or [schedule a call](${guideCalendarLink}) today.`,
                },
                {
                    type: 'setupCategories',
                    autoCompleted: false,
                    title: 'Set up categories',
                    description:
                        '*Set up categories* so your team can code expenses for easy reporting.\n' +
                        '\n' +
                        'Here’s how to set up categories:\n' +
                        '\n' +
                        '1. Click your profile picture.\n' +
                        '2. Go to *Workspaces* > [your workspace].\n' +
                        '3. Click *Categories*.\n' +
                        '4. Enable and disable default categories.\n' +
                        '5. Click *Add categories* to make your own.\n' +
                        '\n' +
                        'For more controls like requiring a category for every expense, click *Settings*.',
                },
                {
                    type: 'addExpenseApprovals',
                    autoCompleted: false,
                    title: 'Add expense approvals',
                    description:
                        '*Add expense approvals* to review your team’s spend and keep it under control.\n' +
                        '\n' +
                        'Here’s how to add expense approvals:\n' +
                        '\n' +
                        '1. Click your profile picture.\n' +
                        '2. Go to *Workspaces* > [your workspace].\n' +
                        '3. Click *More features*.\n' +
                        '4. Enable *Workflows*.\n' +
                        '5. In *Workflows*, enable *Add approvals*.\n' +
                        '\n' +
                        'You’ll be set as the expense approver. You can change this to any admin once you invite your team.',
                },
                {
                    type: 'inviteTeam',
                    autoCompleted: false,
                    title: 'Invite your team',
                    description:
                        '*Invite your team* to Expensify so they can start tracking expenses today.\n' +
                        '\n' +
                        'Here’s how to invite your team:\n' +
                        '\n' +
                        '1. Click your profile picture.\n' +
                        '2. Go to *Workspaces* > [your workspace].\n' +
                        '3. Click *Members* > *Invite member*.\n' +
                        '4. Enter emails or phone numbers. \n' +
                        '5. Add an invite message if you want.\n' +
                        '\n' +
                        'That’s it! Happy expensing :)',
                },
            ],
        },
        [onboardingChoices.PERSONAL_SPEND]: {
            message: 'Here’s how to track your spend in a few clicks.',
            video: {
                url: `${CLOUDFRONT_URL}/videos/guided-setup-track-personal-v2.mp4`,
                thumbnailUrl: `${CLOUDFRONT_URL}/images/guided-setup-track-personal.jpg`,
                duration: 55,
                width: 1280,
                height: 960,
            },
            tasks: [
                {
                    type: 'trackExpense',
                    autoCompleted: false,
                    title: 'Track an expense',
                    description:
                        '*Track an expense* in any currency, whether you have a receipt or not.\n' +
                        '\n' +
                        'Here’s how to track an expense:\n' +
                        '\n' +
                        '1. Click the green *+* button.\n' +
                        '2. Choose *Track expense*.\n' +
                        '3. Enter an amount or scan a receipt.\n' +
                        '4. Click *Track*.\n' +
                        '\n' +
                        'And you’re done! Yep, it’s that easy.',
                },
            ],
        },
        [onboardingChoices.CHAT_SPLIT]: {
            message: 'Splitting bills with friends is as easy as sending a message. Here’s how.',
            video: {
                url: `${CLOUDFRONT_URL}/videos/guided-setup-chat-split-bills-v2.mp4`,
                thumbnailUrl: `${CLOUDFRONT_URL}/images/guided-setup-chat-split-bills.jpg`,
                duration: 55,
                width: 1280,
                height: 960,
            },
            tasks: [
                {
                    type: 'startChat',
                    autoCompleted: false,
                    title: 'Start a chat',
                    description:
                        '*Start a chat* with a friend or group using their email or phone number.\n' +
                        '\n' +
                        'Here’s how to start a chat:\n' +
                        '\n' +
                        '1. Click the green *+* button.\n' +
                        '2. Choose *Start chat*.\n' +
                        '3. Enter emails or phone numbers.\n' +
                        '\n' +
                        'If any of your friends aren’t using Expensify already, they’ll be invited automatically.\n' +
                        '\n' +
                        'Every chat will also turn into an email or text that they can respond to directly.',
                },
                {
                    type: 'splitExpense',
                    autoCompleted: false,
                    title: 'Split an expense',
                    description:
                        '*Split an expense* right in your chat with one or more friends.\n' +
                        '\n' +
                        'Here’s how to request money:\n' +
                        '\n' +
                        '1. Click the green *+* button.\n' +
                        '2. Choose *Split expense*.\n' +
                        '3. Scan a receipt or enter an amount.\n' +
                        '4. Add your friend(s) to the request.\n' +
                        '\n' +
                        'Feel free to add more details if you want, or just send it off. Let’s get you paid back!',
                },
                {
                    type: 'enableWallet',
                    autoCompleted: false,
                    title: 'Enable your wallet',
                    description:
                        'You’ll need to *enable your Expensify Wallet* to get paid back. Don’t worry, it’s easy!\n' +
                        '\n' +
                        'Here’s how to enable your wallet:\n' +
                        '\n' +
                        '1. Click your profile picture.\n' +
                        '2. *Click Wallet* > *Enable wallet*.\n' +
                        '3. Add your bank account.\n' +
                        '\n' +
                        'Once that’s done, you can request money from anyone and get paid right into your personal bank account.',
                },
            ],
        },
        [onboardingChoices.LOOKING_AROUND]: {
            message:
                "Expensify is best known for expense and corporate card management, but we do a lot more than that. Let me know what you're interested in and I'll help get you started.",
            tasks: [],
        },
    },

    REPORT_FIELD_TITLE_FIELD_ID: 'text_title',

    MOBILE_PAGINATION_SIZE: 15,
    WEB_PAGINATION_SIZE: 50,

    /** Dimensions for illustration shown in Confirmation Modal */
    CONFIRM_CONTENT_SVG_SIZE: {
        HEIGHT: 220,
        WIDTH: 130,
    },

    DEBUG_CONSOLE: {
        LEVELS: {
            INFO: 'INFO',
            ERROR: 'ERROR',
            RESULT: 'RESULT',
            DEBUG: 'DEBUG',
        },
    },
    REIMBURSEMENT_ACCOUNT: {
        DEFAULT_DATA: {
            achData: {
                state: BankAccount.STATE.SETUP,
            },
            isLoading: false,
            errorFields: {},
            errors: {},
            maxAttemptsReached: false,
            shouldShowResetModal: false,
        },
        SUBSTEP_INDEX: {
            BANK_ACCOUNT: {
                ACCOUNT_NUMBERS: 0,
            },
            PERSONAL_INFO: {
                LEGAL_NAME: 0,
                DATE_OF_BIRTH: 1,
                SSN: 2,
                ADDRESS: 3,
            },
            BUSINESS_INFO: {
                BUSINESS_NAME: 0,
                TAX_ID_NUMBER: 1,
                COMPANY_WEBSITE: 2,
                PHONE_NUMBER: 3,
                COMPANY_ADDRESS: 4,
                COMPANY_TYPE: 5,
                INCORPORATION_DATE: 6,
                INCORPORATION_STATE: 7,
            },
            UBO: {
                LEGAL_NAME: 0,
                DATE_OF_BIRTH: 1,
                SSN: 2,
                ADDRESS: 3,
            },
        },
    },
    CURRENCY_TO_DEFAULT_MILEAGE_RATE: JSON.parse(`{
        "AED": {
            "rate": 396,
            "unit": "km"
        },
        "AFN": {
            "rate": 8369,
            "unit": "km"
        },
        "ALL": {
            "rate": 11104,
            "unit": "km"
        },
        "AMD": {
            "rate": 56842,
            "unit": "km"
        },
        "ANG": {
            "rate": 193,
            "unit": "km"
        },
        "AOA": {
            "rate": 67518,
            "unit": "km"
        },
        "ARS": {
            "rate": 9873,
            "unit": "km"
        },
        "AUD": {
            "rate": 85,
            "unit": "km"
        },
        "AWG": {
            "rate": 195,
            "unit": "km"
        },
        "AZN": {
            "rate": 183,
            "unit": "km"
        },
        "BAM": {
            "rate": 177,
            "unit": "km"
        },
        "BBD": {
            "rate": 216,
            "unit": "km"
        },
        "BDT": {
            "rate": 9130,
            "unit": "km"
        },
        "BGN": {
            "rate": 177,
            "unit": "km"
        },
        "BHD": {
            "rate": 40,
            "unit": "km"
        },
        "BIF": {
            "rate": 210824,
            "unit": "km"
        },
        "BMD": {
            "rate": 108,
            "unit": "km"
        },
        "BND": {
            "rate": 145,
            "unit": "km"
        },
        "BOB": {
            "rate": 745,
            "unit": "km"
        },
        "BRL": {
            "rate": 594,
            "unit": "km"
        },
        "BSD": {
            "rate": 108,
            "unit": "km"
        },
        "BTN": {
            "rate": 7796,
            "unit": "km"
        },
        "BWP": {
            "rate": 1180,
            "unit": "km"
        },
        "BYN": {
            "rate": 280,
            "unit": "km"
        },
        "BYR": {
            "rate": 2159418,
            "unit": "km"
        },
        "BZD": {
            "rate": 217,
            "unit": "km"
        },
        "CAD": {
            "rate": 70,
            "unit": "km"
        },
        "CDF": {
            "rate": 213674,
            "unit": "km"
        },
        "CHF": {
            "rate": 70,
            "unit": "km"
        },
        "CLP": {
            "rate": 77249,
            "unit": "km"
        },
        "CNY": {
            "rate": 702,
            "unit": "km"
        },
        "COP": {
            "rate": 383668,
            "unit": "km"
        },
        "CRC": {
            "rate": 65899,
            "unit": "km"
        },
        "CUC": {
            "rate": 108,
            "unit": "km"
        },
        "CUP": {
            "rate": 2776,
            "unit": "km"
        },
        "CVE": {
            "rate": 6112,
            "unit": "km"
        },
        "CZK": {
            "rate": 2356,
            "unit": "km"
        },
        "DJF": {
            "rate": 19151,
            "unit": "km"
        },
        "DKK": {
            "rate": 379,
            "unit": "km"
        },
        "DOP": {
            "rate": 6144,
            "unit": "km"
        },
        "DZD": {
            "rate": 14375,
            "unit": "km"
        },
        "EEK": {
            "rate": 1576,
            "unit": "km"
        },
        "EGP": {
            "rate": 1696,
            "unit": "km"
        },
        "ERN": {
            "rate": 1617,
            "unit": "km"
        },
        "ETB": {
            "rate": 4382,
            "unit": "km"
        },
        "EUR": {
            "rate": 30,
            "unit": "km"
        },
        "FJD": {
            "rate": 220,
            "unit": "km"
        },
        "FKP": {
            "rate": 77,
            "unit": "km"
        },
        "GBP": {
            "rate": 45,
            "unit": "mi"
        },
        "GEL": {
            "rate": 359,
            "unit": "km"
        },
        "GHS": {
            "rate": 620,
            "unit": "km"
        },
        "GIP": {
            "rate": 77,
            "unit": "km"
        },
        "GMD": {
            "rate": 5526,
            "unit": "km"
        },
        "GNF": {
            "rate": 1081319,
            "unit": "km"
        },
        "GTQ": {
            "rate": 832,
            "unit": "km"
        },
        "GYD": {
            "rate": 22537,
            "unit": "km"
        },
        "HKD": {
            "rate": 837,
            "unit": "km"
        },
        "HNL": {
            "rate": 2606,
            "unit": "km"
        },
        "HRK": {
            "rate": 684,
            "unit": "km"
        },
        "HTG": {
            "rate": 8563,
            "unit": "km"
        },
        "HUF": {
            "rate": 33091,
            "unit": "km"
        },
        "IDR": {
            "rate": 1555279,
            "unit": "km"
        },
        "ILS": {
            "rate": 540,
            "unit": "km"
        },
        "INR": {
            "rate": 7805,
            "unit": "km"
        },
        "IQD": {
            "rate": 157394,
            "unit": "km"
        },
        "IRR": {
            "rate": 4539961,
            "unit": "km"
        },
        "ISK": {
            "rate": 13518,
            "unit": "km"
        },
        "JMD": {
            "rate": 15794,
            "unit": "km"
        },
        "JOD": {
            "rate": 77,
            "unit": "km"
        },
        "JPY": {
            "rate": 11748,
            "unit": "km"
        },
        "KES": {
            "rate": 11845,
            "unit": "km"
        },
        "KGS": {
            "rate": 9144,
            "unit": "km"
        },
        "KHR": {
            "rate": 437658,
            "unit": "km"
        },
        "KMF": {
            "rate": 44418,
            "unit": "km"
        },
        "KPW": {
            "rate": 97043,
            "unit": "km"
        },
        "KRW": {
            "rate": 121345,
            "unit": "km"
        },
        "KWD": {
            "rate": 32,
            "unit": "km"
        },
        "KYD": {
            "rate": 90,
            "unit": "km"
        },
        "KZT": {
            "rate": 45396,
            "unit": "km"
        },
        "LAK": {
            "rate": 1010829,
            "unit": "km"
        },
        "LBP": {
            "rate": 164153,
            "unit": "km"
        },
        "LKR": {
            "rate": 21377,
            "unit": "km"
        },
        "LRD": {
            "rate": 18709,
            "unit": "km"
        },
        "LSL": {
            "rate": 1587,
            "unit": "km"
        },
        "LTL": {
            "rate": 348,
            "unit": "km"
        },
        "LVL": {
            "rate": 71,
            "unit": "km"
        },
        "LYD": {
            "rate": 486,
            "unit": "km"
        },
        "MAD": {
            "rate": 967,
            "unit": "km"
        },
        "MDL": {
            "rate": 1910,
            "unit": "km"
        },
        "MGA": {
            "rate": 406520,
            "unit": "km"
        },
        "MKD": {
            "rate": 5570,
            "unit": "km"
        },
        "MMK": {
            "rate": 152083,
            "unit": "km"
        },
        "MNT": {
            "rate": 306788,
            "unit": "km"
        },
        "MOP": {
            "rate": 863,
            "unit": "km"
        },
        "MRO": {
            "rate": 38463,
            "unit": "km"
        },
        "MRU": {
            "rate": 3862,
            "unit": "km"
        },
        "MUR": {
            "rate": 4340,
            "unit": "km"
        },
        "MVR": {
            "rate": 1667,
            "unit": "km"
        },
        "MWK": {
            "rate": 84643,
            "unit": "km"
        },
        "MXN": {
            "rate": 93,
            "unit": "km"
        },
        "MYR": {
            "rate": 444,
            "unit": "km"
        },
        "MZN": {
            "rate": 7772,
            "unit": "km"
        },
        "NAD": {
            "rate": 1587,
            "unit": "km"
        },
        "NGN": {
            "rate": 42688,
            "unit": "km"
        },
        "NIO": {
            "rate": 3772,
            "unit": "km"
        },
        "NOK": {
            "rate": 350,
            "unit": "km"
        },
        "NPR": {
            "rate": 12474,
            "unit": "km"
        },
        "NZD": {
            "rate": 95,
            "unit": "km"
        },
        "OMR": {
            "rate": 42,
            "unit": "km"
        },
        "PAB": {
            "rate": 108,
            "unit": "km"
        },
        "PEN": {
            "rate": 401,
            "unit": "km"
        },
        "PGK": {
            "rate": 380,
            "unit": "km"
        },
        "PHP": {
            "rate": 5234,
            "unit": "km"
        },
        "PKR": {
            "rate": 16785,
            "unit": "km"
        },
        "PLN": {
            "rate": 89,
            "unit": "km"
        },
        "PYG": {
            "rate": 704732,
            "unit": "km"
        },
        "QAR": {
            "rate": 393,
            "unit": "km"
        },
        "RON": {
            "rate": 443,
            "unit": "km"
        },
        "RSD": {
            "rate": 10630,
            "unit": "km"
        },
        "RUB": {
            "rate": 8074,
            "unit": "km"
        },
        "RWF": {
            "rate": 107182,
            "unit": "km"
        },
        "SAR": {
            "rate": 404,
            "unit": "km"
        },
        "SBD": {
            "rate": 859,
            "unit": "km"
        },
        "SCR": {
            "rate": 2287,
            "unit": "km"
        },
        "SDG": {
            "rate": 41029,
            "unit": "km"
        },
        "SEK": {
            "rate": 250,
            "unit": "km"
        },
        "SGD": {
            "rate": 145,
            "unit": "km"
        },
        "SHP": {
            "rate": 77,
            "unit": "km"
        },
        "SLL": {
            "rate": 1102723,
            "unit": "km"
        },
        "SOS": {
            "rate": 62604,
            "unit": "km"
        },
        "SRD": {
            "rate": 1526,
            "unit": "km"
        },
        "STD": {
            "rate": 2223309,
            "unit": "km"
        },
        "STN": {
            "rate": 2232,
            "unit": "km"
        },
        "SVC": {
            "rate": 943,
            "unit": "km"
        },
        "SYP": {
            "rate": 82077,
            "unit": "km"
        },
        "SZL": {
            "rate": 1585,
            "unit": "km"
        },
        "THB": {
            "rate": 3328,
            "unit": "km"
        },
        "TJS": {
            "rate": 1230,
            "unit": "km"
        },
        "TMT": {
            "rate": 378,
            "unit": "km"
        },
        "TND": {
            "rate": 295,
            "unit": "km"
        },
        "TOP": {
            "rate": 245,
            "unit": "km"
        },
        "TRY": {
            "rate": 845,
            "unit": "km"
        },
        "TTD": {
            "rate": 732,
            "unit": "km"
        },
        "TWD": {
            "rate": 3055,
            "unit": "km"
        },
        "TZS": {
            "rate": 250116,
            "unit": "km"
        },
        "UAH": {
            "rate": 2985,
            "unit": "km"
        },
        "UGX": {
            "rate": 395255,
            "unit": "km"
        },
        "USD": {
            "rate": 67,
            "unit": "mi"
        },
        "UYU": {
            "rate": 4777,
            "unit": "km"
        },
        "UZS": {
            "rate": 1131331,
            "unit": "km"
        },
        "VEB": {
            "rate": 679346,
            "unit": "km"
        },
        "VEF": {
            "rate": 26793449,
            "unit": "km"
        },
        "VES": {
            "rate": 194381905,
            "unit": "km"
        },
        "VND": {
            "rate": 2487242,
            "unit": "km"
        },
        "VUV": {
            "rate": 11748,
            "unit": "km"
        },
        "WST": {
            "rate": 272,
            "unit": "km"
        },
        "XAF": {
            "rate": 59224,
            "unit": "km"
        },
        "XCD": {
            "rate": 291,
            "unit": "km"
        },
        "XOF": {
            "rate": 59224,
            "unit": "km"
        },
        "XPF": {
            "rate": 10783,
            "unit": "km"
        },
        "YER": {
            "rate": 27037,
            "unit": "km"
        },
        "ZAR": {
            "rate": 464,
            "unit": "km"
        },
        "ZMK": {
            "rate": 566489,
            "unit": "km"
        },
        "ZMW": {
            "rate": 2377,
            "unit": "km"
        }
    }`) as CurrencyDefaultMileageRate,

    EXIT_SURVEY: {
        REASONS: {
            FEATURE_NOT_AVAILABLE: 'featureNotAvailable',
            DONT_UNDERSTAND: 'dontUnderstand',
            PREFER_CLASSIC: 'preferClassic',
        },
    },

    SESSION_STORAGE_KEYS: {
        INITIAL_URL: 'INITIAL_URL',
    },

    DOT_SEPARATOR: '•',

    DEFAULT_TAX: {
        defaultExternalID: 'id_TAX_EXEMPT',
        defaultValue: '0%',
        foreignTaxDefault: 'id_TAX_EXEMPT',
        name: 'Tax',
        taxes: {
            id_TAX_EXEMPT: {
                name: 'Tax exempt',
                value: '0%',
            },
            id_TAX_RATE_1: {
                name: 'Tax Rate 1',
                value: '5%',
            },
        },
    },

    MAX_TAX_RATE_INTEGER_PLACES: 4,
    MAX_TAX_RATE_DECIMAL_PLACES: 4,

    DOWNLOADS_PATH: '/Downloads',
    NEW_EXPENSIFY_PATH: '/New Expensify',

    ENVIRONMENT_SUFFIX: {
        DEV: ' Dev',
        ADHOC: ' AdHoc',
    },

    SEARCH_TRANSACTION_TYPE: {
        CASH: 'cash',
        CARD: 'card',
        DISTANCE: 'distance',
    },

<<<<<<< HEAD
=======
    SEARCH_RESULTS_PAGE_SIZE: 50,
    SEARCH_BOTTOM_TAB_URL: '/Search_Bottom_Tab',

>>>>>>> e8ae3c5a
    SEARCH_DATA_TYPES: {
        TRANSACTION: 'transaction',
    },

    REFERRER: {
        NOTIFICATION: 'notification',
    },
} as const;

type Country = keyof typeof CONST.ALL_COUNTRIES;

type IOUType = ValueOf<typeof CONST.IOU.TYPE>;
type IOUAction = ValueOf<typeof CONST.IOU.ACTION>;
type IOURequestType = ValueOf<typeof CONST.IOU.REQUEST_TYPE>;

export type {Country, IOUAction, IOUType, RateAndUnit, OnboardingPurposeType, IOURequestType};

export default CONST;<|MERGE_RESOLUTION|>--- conflicted
+++ resolved
@@ -4767,12 +4767,8 @@
         DISTANCE: 'distance',
     },
 
-<<<<<<< HEAD
-=======
     SEARCH_RESULTS_PAGE_SIZE: 50,
-    SEARCH_BOTTOM_TAB_URL: '/Search_Bottom_Tab',
-
->>>>>>> e8ae3c5a
+
     SEARCH_DATA_TYPES: {
         TRANSACTION: 'transaction',
     },

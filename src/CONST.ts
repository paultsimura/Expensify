/* eslint-disable @typescript-eslint/naming-convention */
import {add as dateAdd} from 'date-fns';
import {sub as dateSubtract} from 'date-fns/sub';
import Config from 'react-native-config';
import * as KeyCommand from 'react-native-key-command';
import type {ValueOf} from 'type-fest';
import type {Video} from './libs/actions/Report';
import type {MileageRate} from './libs/DistanceRequestUtils';
import BankAccount from './libs/models/BankAccount';
import {addTrailingForwardSlash} from './libs/Url';
import SCREENS from './SCREENS';
import type PlaidBankAccount from './types/onyx/PlaidBankAccount';

// Creating a default array and object this way because objects ({}) and arrays ([]) are not stable types.
// Freezing the array ensures that it cannot be unintentionally modified.
const EMPTY_ARRAY = Object.freeze([]);
const EMPTY_OBJECT = Object.freeze({});

const CLOUDFRONT_DOMAIN = 'cloudfront.net';
const CLOUDFRONT_URL = `https://d2k5nsl2zxldvw.${CLOUDFRONT_DOMAIN}`;
const ACTIVE_EXPENSIFY_URL = addTrailingForwardSlash(Config?.NEW_EXPENSIFY_URL ?? 'https://new.expensify.com');
const USE_EXPENSIFY_URL = 'https://use.expensify.com';
const EXPENSIFY_URL = 'https://www.expensify.com';
const PLATFORM_OS_MACOS = 'Mac OS';
const PLATFORM_IOS = 'iOS';
const ANDROID_PACKAGE_NAME = 'com.expensify.chat';
const CURRENT_YEAR = new Date().getFullYear();
const PULL_REQUEST_NUMBER = Config?.PULL_REQUEST_NUMBER ?? '';
const MAX_DATE = dateAdd(new Date(), {years: 1});
const MIN_DATE = dateSubtract(new Date(), {years: 20});
const EXPENSIFY_POLICY_DOMAIN = 'expensify-policy';
const EXPENSIFY_POLICY_DOMAIN_EXTENSION = '.exfy';

const keyModifierControl = KeyCommand?.constants?.keyModifierControl ?? 'keyModifierControl';
const keyModifierCommand = KeyCommand?.constants?.keyModifierCommand ?? 'keyModifierCommand';
const keyModifierShiftControl = KeyCommand?.constants?.keyModifierShiftControl ?? 'keyModifierShiftControl';
const keyModifierShiftCommand = KeyCommand?.constants?.keyModifierShiftCommand ?? 'keyModifierShiftCommand';
const keyInputEscape = KeyCommand?.constants?.keyInputEscape ?? 'keyInputEscape';
const keyInputEnter = KeyCommand?.constants?.keyInputEnter ?? 'keyInputEnter';
const keyInputUpArrow = KeyCommand?.constants?.keyInputUpArrow ?? 'keyInputUpArrow';
const keyInputDownArrow = KeyCommand?.constants?.keyInputDownArrow ?? 'keyInputDownArrow';
const keyInputLeftArrow = KeyCommand?.constants?.keyInputLeftArrow ?? 'keyInputLeftArrow';
const keyInputRightArrow = KeyCommand?.constants?.keyInputRightArrow ?? 'keyInputRightArrow';

// describes if a shortcut key can cause navigation
const KEYBOARD_SHORTCUT_NAVIGATION_TYPE = 'NAVIGATION_SHORTCUT';

const chatTypes = {
    POLICY_ANNOUNCE: 'policyAnnounce',
    POLICY_ADMINS: 'policyAdmins',
    TRIP_ROOM: 'tripRoom',
    GROUP: 'group',
    DOMAIN_ALL: 'domainAll',
    POLICY_ROOM: 'policyRoom',
    POLICY_EXPENSE_CHAT: 'policyExpenseChat',
    SELF_DM: 'selfDM',
    INVOICE: 'invoice',
    SYSTEM: 'system',
} as const;

// Explicit type annotation is required
const cardActiveStates: number[] = [2, 3, 4, 7];

// Hide not issued or not activated cards (states 2 and 4) from card filter options in search, as no transactions can be made on cards in these states
const cardHiddenFromSearchStates: number[] = [2, 4];

const selectableOnboardingChoices = {
    PERSONAL_SPEND: 'newDotPersonalSpend',
    MANAGE_TEAM: 'newDotManageTeam',
    EMPLOYER: 'newDotEmployer',
    CHAT_SPLIT: 'newDotSplitChat',
    LOOKING_AROUND: 'newDotLookingAround',
} as const;

const backendOnboardingChoices = {
    ADMIN: 'newDotAdmin',
    SUBMIT: 'newDotSubmit',
} as const;

const onboardingChoices = {
    ...selectableOnboardingChoices,
    ...backendOnboardingChoices,
} as const;

const combinedTrackSubmitOnboardingChoices = {
    PERSONAL_SPEND: selectableOnboardingChoices.PERSONAL_SPEND,
    EMPLOYER: selectableOnboardingChoices.EMPLOYER,
    SUBMIT: backendOnboardingChoices.SUBMIT,
} as const;

const signupQualifiers = {
    INDIVIDUAL: 'individual',
    VSB: 'vsb',
    SMB: 'smb',
} as const;

const selfGuidedTourTask: OnboardingTask = {
    type: 'viewTour',
    autoCompleted: false,
    title: 'Take a 2-minute tour',
    description: ({navatticURL}) => `[Take a self-guided product tour](${navatticURL}) and learn about everything Expensify has to offer.`,
};

const onboardingEmployerOrSubmitMessage: OnboardingMessage = {
    message: 'Getting paid back is as easy as sending a message. Let’s go over the basics.',
    video: {
        url: `${CLOUDFRONT_URL}/videos/guided-setup-get-paid-back-v3.mp4`,
        thumbnailUrl: `${CLOUDFRONT_URL}/images/guided-setup-get-paid-back.jpg`,
        duration: 26,
        width: 1280,
        height: 960,
    },
    tasks: [
        selfGuidedTourTask,
        {
            type: 'submitExpense',
            autoCompleted: false,
            title: 'Submit an expense',
            description:
                '*Submit an expense* by entering an amount or scanning a receipt.\n' +
                '\n' +
                'Here’s how to submit an expense:\n' +
                '\n' +
                '1. Press the <custom-emoji emoji="action-menu-icon" /> button.\n' +
                '2. Choose *Create expense*.\n' +
                '3. Enter an amount or scan a receipt.\n' +
                '4. Add your reimburser to the request.\n' +
                '\n' +
                'Then, send your request and wait for that sweet “Cha-ching!” when it’s complete.',
        },
    ],
};

const combinedTrackSubmitOnboardingEmployerOrSubmitMessage: OnboardingMessage = {
    ...onboardingEmployerOrSubmitMessage,
    tasks: [
        selfGuidedTourTask,
        {
            type: 'submitExpense',
            autoCompleted: false,
            title: 'Submit an expense',
            description:
                '*Submit an expense* by entering an amount or scanning a receipt.\n' +
                '\n' +
                'Here’s how to submit an expense:\n' +
                '\n' +
                '1. Press the <custom-emoji emoji="action-menu-icon" /> button\n' +
                '2. Choose *Create expense*.\n' +
                '3. Enter an amount or scan a receipt.\n' +
                '4. Add your reimburser to the request.\n' +
                '5. Click *Submit*.\n' +
                '\n' +
                'And you’re done! Now wait for that sweet “Cha-ching!” when it’s complete.',
        },
    ],
};

const onboardingPersonalSpendMessage: OnboardingMessage = {
    message: 'Here’s how to track your spend in a few clicks.',
    video: {
        url: `${CLOUDFRONT_URL}/videos/guided-setup-track-personal-v2.mp4`,
        thumbnailUrl: `${CLOUDFRONT_URL}/images/guided-setup-track-personal.jpg`,
        duration: 55,
        width: 1280,
        height: 960,
    },
    tasks: [
        selfGuidedTourTask,
        {
            type: 'trackExpense',
            autoCompleted: false,
            title: 'Track an expense',
            description:
                '*Track an expense* in any currency, whether you have a receipt or not.\n' +
                '\n' +
                'Here’s how to track an expense:\n' +
                '\n' +
<<<<<<< HEAD
                '1. Press the <custom-emoji emoji="action-menu-icon" /> button.\n' +
                '2. Choose *Track expense*.\n' +
=======
                '1. Click the green *+* button.\n' +
                '2. Choose *Create expense*.\n' +
>>>>>>> baabe2f0
                '3. Enter an amount or scan a receipt.\n' +
                '4. Click *Create*.\n' +
                '\n' +
                'And you’re done! Yep, it’s that easy.',
        },
    ],
};
const combinedTrackSubmitOnboardingPersonalSpendMessage: OnboardingMessage = {
    ...onboardingPersonalSpendMessage,
    tasks: [
        selfGuidedTourTask,
        {
            type: 'trackExpense',
            autoCompleted: false,
            title: 'Track an expense',
            description:
                '*Track an expense* in any currency, whether you have a receipt or not.\n' +
                '\n' +
                'Here’s how to track an expense:\n' +
                '\n' +
                '1. Press the <custom-emoji emoji="action-menu-icon" /> button.\n' +
                '2. Choose *Create expense*.\n' +
                '3. Enter an amount or scan a receipt.\n' +
                '4. Click "Just track it (don\'t submit it)".\n' +
                '5. Click *Track*.\n' +
                '\n' +
                'And you’re done! Yep, it’s that easy.',
        },
    ],
};

type OnboardingPurpose = ValueOf<typeof onboardingChoices>;

type OnboardingCompanySize = ValueOf<typeof onboardingCompanySize>;

type OnboardingAccounting = ValueOf<typeof CONST.POLICY.CONNECTIONS.NAME> | null;

const onboardingInviteTypes = {
    IOU: 'iou',
    INVOICE: 'invoice',
    CHAT: 'chat',
} as const;

const onboardingCompanySize = {
    MICRO: '1-10',
    SMALL: '11-50',
    MEDIUM_SMALL: '51-100',
    MEDIUM: '101-1000',
    LARGE: '1001+',
} as const;

type OnboardingInvite = ValueOf<typeof onboardingInviteTypes>;

type OnboardingTask = {
    type: string;
    autoCompleted: boolean;
    title:
        | string
        | ((
              params: Partial<{
                  integrationName: string;
              }>,
          ) => string);
    description:
        | string
        | ((
              params: Partial<{
                  adminsRoomLink: string;
                  workspaceCategoriesLink: string;
                  workspaceMoreFeaturesLink: string;
                  workspaceMembersLink: string;
                  integrationName: string;
                  workspaceAccountingLink: string;
                  workspaceSettingsLink: string;
                  navatticURL: string;
              }>,
          ) => string);
};

type OnboardingMessage = {
    /** Text message that will be displayed first */
    message: string;

    /** Video object to be displayed after initial description message */
    video?: Video;

    /** List of tasks connected with the message, they will have a checkbox and a separate report for more information */
    tasks: OnboardingTask[];

    /** Type of task described in a string format */
    type?: string;
};

const EMAIL_WITH_OPTIONAL_DOMAIN =
    /(?=((?=[\w'#%+-]+(?:\.[\w'#%+-]+)*@?)[\w.'#%+-]{1,64}(?:@(?:(?=[a-z\d]+(?:-+[a-z\d]+)*\.)(?:[a-z\d-]{1,63}\.)+[a-z]{2,63}))?(?= |_|\b))(?<end>.*))\S{3,254}(?=\k<end>$)/;

const CONST = {
    HEIC_SIGNATURES: [
        '6674797068656963', // 'ftypheic' - Indicates standard HEIC file
        '6674797068656978', // 'ftypheix' - Indicates a variation of HEIC
        '6674797068657631', // 'ftyphevc' - Typically for HEVC encoded media (common in HEIF)
        '667479706d696631', // 'ftypmif1' - Multi-Image Format part of HEIF, broader usage
    ],
    RECENT_WAYPOINTS_NUMBER: 20,
    DEFAULT_DB_NAME: 'OnyxDB',
    DEFAULT_TABLE_NAME: 'keyvaluepairs',
    DEFAULT_ONYX_DUMP_FILE_NAME: 'onyx-state.txt',
    DEFAULT_POLICY_ROOM_CHAT_TYPES: [chatTypes.POLICY_ADMINS, chatTypes.POLICY_ANNOUNCE, chatTypes.DOMAIN_ALL],
    DEFAULT_IMAGE_FILE_NAME: 'image',
    DISABLED_MAX_EXPENSE_VALUE: 10000000000,
    POLICY_BILLABLE_MODES: {
        BILLABLE: 'billable',
        NON_BILLABLE: 'nonBillable',
    },

    // Note: Group and Self-DM excluded as these are not tied to a Workspace
    WORKSPACE_ROOM_TYPES: [chatTypes.POLICY_ADMINS, chatTypes.POLICY_ANNOUNCE, chatTypes.DOMAIN_ALL, chatTypes.POLICY_ROOM, chatTypes.POLICY_EXPENSE_CHAT, chatTypes.INVOICE],
    ANDROID_PACKAGE_NAME,
    WORKSPACE_ENABLE_FEATURE_REDIRECT_DELAY: 100,
    ANIMATED_HIGHLIGHT_ENTRY_DELAY: 50,
    ANIMATED_HIGHLIGHT_ENTRY_DURATION: 300,
    ANIMATED_HIGHLIGHT_START_DELAY: 10,
    ANIMATED_HIGHLIGHT_START_DURATION: 300,
    ANIMATED_HIGHLIGHT_END_DELAY: 800,
    ANIMATED_HIGHLIGHT_END_DURATION: 2000,
    ANIMATED_TRANSITION: 300,
    ANIMATED_TRANSITION_FROM_VALUE: 100,
    ANIMATION_IN_TIMING: 100,
    ANIMATION_DIRECTION: {
        IN: 'in',
        OUT: 'out',
    },
    POPOVER_ACCOUNT_SWITCHER_POSITION: {
        horizontal: 12,
        vertical: 80,
    },
    // Multiplier for gyroscope animation in order to make it a bit more subtle
    ANIMATION_GYROSCOPE_VALUE: 0.4,
    ANIMATION_PAID_DURATION: 200,
    ANIMATION_PAID_CHECKMARK_DELAY: 300,
    ANIMATION_THUMBSUP_DURATION: 250,
    ANIMATION_THUMBSUP_DELAY: 200,
    ANIMATION_PAID_BUTTON_HIDE_DELAY: 1000,
    BACKGROUND_IMAGE_TRANSITION_DURATION: 1000,
    SCREEN_TRANSITION_END_TIMEOUT: 1000,
    ARROW_HIDE_DELAY: 3000,
    MAX_IMAGE_CANVAS_AREA: 16777216,
    CHUNK_LOAD_ERROR: 'ChunkLoadError',

    API_ATTACHMENT_VALIDATIONS: {
        // 24 megabytes in bytes, this is limit set on servers, do not update without wider internal discussion
        MAX_SIZE: 25165824,

        // 10 megabytes in bytes, this is limit set on servers for receipt images, do not update without wider internal discussion
        RECEIPT_MAX_SIZE: 10485760,

        // An arbitrary size, but the same minimum as in the PHP layer
        MIN_SIZE: 240,

        // Allowed extensions for receipts
        ALLOWED_RECEIPT_EXTENSIONS: ['jpg', 'jpeg', 'gif', 'png', 'pdf', 'htm', 'html', 'text', 'rtf', 'doc', 'tif', 'tiff', 'msword', 'zip', 'xml', 'message'],
    },

    // Allowed extensions for spreadsheets import
    ALLOWED_SPREADSHEET_EXTENSIONS: ['xls', 'xlsx', 'csv', 'txt'],

    // This is limit set on servers, do not update without wider internal discussion
    API_TRANSACTION_CATEGORY_MAX_LENGTH: 255,

    AUTO_AUTH_STATE: {
        NOT_STARTED: 'not-started',
        SIGNING_IN: 'signing-in',
        JUST_SIGNED_IN: 'just-signed-in',
        FAILED: 'failed',
    },

    AUTH_TOKEN_TYPES: {
        ANONYMOUS: 'anonymousAccount',
        SUPPORT: 'support',
    },

    AVATAR_MAX_ATTACHMENT_SIZE: 6291456,

    AVATAR_ALLOWED_EXTENSIONS: ['jpg', 'jpeg', 'png', 'gif', 'bmp', 'svg'],

    // Minimum width and height size in px for a selected image
    AVATAR_MIN_WIDTH_PX: 80,
    AVATAR_MIN_HEIGHT_PX: 80,

    // Maximum width and height size in px for a selected image
    AVATAR_MAX_WIDTH_PX: 4096,
    AVATAR_MAX_HEIGHT_PX: 4096,

    LOGO_MAX_SCALE: 1.5,

    MAX_IMAGE_DIMENSION: 2400,

    BREADCRUMB_TYPE: {
        ROOT: 'root',
        STRONG: 'strong',
        NORMAL: 'normal',
    },

    DEFAULT_GROUP_AVATAR_COUNT: 18,
    DEFAULT_AVATAR_COUNT: 24,
    OLD_DEFAULT_AVATAR_COUNT: 8,

    DISPLAY_NAME: {
        MAX_LENGTH: 50,
        RESERVED_NAMES: ['Expensify', 'Concierge'],
        EXPENSIFY_CONCIERGE: 'Expensify Concierge',
    },

    GPS: {
        // It's OK to get a cached location that is up to an hour old because the only accuracy needed is the country the user is in
        MAX_AGE: 3600000,

        // 15 seconds, don't wait too long because the server can always fall back to using the IP address
        TIMEOUT: 15000,
    },

    LEGAL_NAME: {
        MAX_LENGTH: 40,
    },

    REPORT_DESCRIPTION: {
        MAX_LENGTH: 1000,
    },

    PULL_REQUEST_NUMBER,

    // Regex to get link in href prop inside of <a/> component
    REGEX_LINK_IN_ANCHOR: /<a\s+(?:[^>]*?\s+)?href="([^"]*)"/gi,

    // Regex to read violation value from string given by backend
    VIOLATION_LIMIT_REGEX: /[^0-9]+/g,

    MERCHANT_NAME_MAX_LENGTH: 255,

    MASKED_PAN_PREFIX: 'XXXXXXXXXXXX',

    REQUEST_PREVIEW: {
        MAX_LENGTH: 83,
    },

    CALENDAR_PICKER: {
        // Numbers were arbitrarily picked.
        MIN_YEAR: CURRENT_YEAR - 100,
        MAX_YEAR: CURRENT_YEAR + 100,
        MAX_DATE,
        MIN_DATE,
    },

    DATE_BIRTH: {
        MIN_AGE: 0,
        MIN_AGE_FOR_PAYMENT: 18,
        MAX_AGE: 150,
    },

    DESKTOP_SHORTCUT_ACCELERATOR: {
        PASTE_AND_MATCH_STYLE: 'Option+Shift+CmdOrCtrl+V',
        PASTE_AS_PLAIN_TEXT: 'CmdOrCtrl+Shift+V',
    },

    // This is used to enable a rotation/transform style to any component.
    DIRECTION: {
        LEFT: 'left',
        RIGHT: 'right',
    },

    // Sizes needed for report empty state background image handling
    EMPTY_STATE_BACKGROUND: {
        ASPECT_RATIO: 3.72,
        OVERLAP: 60,
        SMALL_SCREEN: {
            IMAGE_HEIGHT: 300,
        },
        WIDE_SCREEN: {
            IMAGE_HEIGHT: 450,
        },
    },

    NEW_EXPENSIFY_URL: ACTIVE_EXPENSIFY_URL,
    APP_DOWNLOAD_LINKS: {
        ANDROID: `https://play.google.com/store/apps/details?id=${ANDROID_PACKAGE_NAME}`,
        IOS: 'https://apps.apple.com/us/app/expensify-cash/id1530278510',
        DESKTOP: `${ACTIVE_EXPENSIFY_URL}NewExpensify.dmg`,
        OLD_DOT_ANDROID: 'https://play.google.com/store/apps/details?id=org.me.mobiexpensifyg&hl=en_US&pli=1',
        OLD_DOT_IOS: 'https://apps.apple.com/us/app/expensify-expense-tracker/id471713959',
    },
    COMPANY_WEBSITE_DEFAULT_SCHEME: 'http',
    DATE: {
        SQL_DATE_TIME: 'YYYY-MM-DD HH:mm:ss',
        FNS_FORMAT_STRING: 'yyyy-MM-dd',
        FNS_DATE_TIME_FORMAT_STRING: 'yyyy-MM-dd HH:mm:ss',
        LOCAL_TIME_FORMAT: 'h:mm a',
        YEAR_MONTH_FORMAT: 'yyyyMM',
        MONTH_FORMAT: 'MMMM',
        WEEKDAY_TIME_FORMAT: 'eeee',
        MONTH_DAY_ABBR_FORMAT: 'MMM d',
        SHORT_DATE_FORMAT: 'MM-dd',
        MONTH_DAY_YEAR_ABBR_FORMAT: 'MMM d, yyyy',
        MONTH_DAY_YEAR_FORMAT: 'MMMM d, yyyy',
        FNS_TIMEZONE_FORMAT_STRING: "yyyy-MM-dd'T'HH:mm:ssXXX",
        FNS_DB_FORMAT_STRING: 'yyyy-MM-dd HH:mm:ss.SSS',
        LONG_DATE_FORMAT_WITH_WEEKDAY: 'eeee, MMMM d, yyyy',
        UNIX_EPOCH: '1970-01-01 00:00:00.000',
        MAX_DATE: '9999-12-31',
        MIN_DATE: '0001-01-01',
        ORDINAL_DAY_OF_MONTH: 'do',
        MONTH_DAY_YEAR_ORDINAL_FORMAT: 'MMMM do, yyyy',
    },
    SMS: {
        DOMAIN: '@expensify.sms',
    },
    BANK_ACCOUNT: {
        BENEFICIAL_OWNER_INFO_STEP: {
            SUBSTEP: {
                IS_USER_UBO: 1,
                IS_ANYONE_ELSE_UBO: 2,
                UBO_DETAILS_FORM: 3,
                ARE_THERE_MORE_UBOS: 4,
                UBOS_LIST: 5,
            },
            BENEFICIAL_OWNER_DATA: {
                BENEFICIAL_OWNER_KEYS: 'beneficialOwnerKeys',
                PREFIX: 'beneficialOwner',
                FIRST_NAME: 'firstName',
                LAST_NAME: 'lastName',
                DOB: 'dob',
                SSN_LAST_4: 'ssnLast4',
                STREET: 'street',
                CITY: 'city',
                STATE: 'state',
                ZIP_CODE: 'zipCode',
            },
        },
        PLAID: {
            ALLOWED_THROTTLED_COUNT: 2,
            ERROR: {
                TOO_MANY_ATTEMPTS: 'Too many attempts',
            },
            EVENTS_NAME: {
                OPEN: 'OPEN',
                EXIT: 'EXIT',
            },
        },
        ERROR: {
            MISSING_ROUTING_NUMBER: '402 Missing routingNumber',
            MAX_ROUTING_NUMBER: '402 Maximum Size Exceeded routingNumber',
            MISSING_INCORPORATION_STATE: '402 Missing incorporationState in additionalData',
            MISSING_INCORPORATION_TYPE: '402 Missing incorporationType in additionalData',
        },
        STEP: {
            // In the order they appear in the VBA flow
            BANK_ACCOUNT: 'BankAccountStep',
            REQUESTOR: 'RequestorStep',
            COMPANY: 'CompanyStep',
            BENEFICIAL_OWNERS: 'BeneficialOwnersStep',
            ACH_CONTRACT: 'ACHContractStep',
            VALIDATION: 'ValidationStep',
            ENABLE: 'EnableStep',
        },
        STEP_NAMES: ['1', '2', '3', '4', '5'],
        STEPS_HEADER_HEIGHT: 40,
        SUBSTEP: {
            MANUAL: 'manual',
            PLAID: 'plaid',
        },
        VERIFICATIONS: {
            ERROR_MESSAGE: 'verifications.errorMessage',
            THROTTLED: 'verifications.throttled',
        },
        FIELDS_TYPE: {
            LOCAL: 'local',
        },
        ONFIDO_RESPONSE: {
            SDK_TOKEN: 'apiResult.sdkToken',
            PASS: 'pass',
        },
        QUESTIONS: {
            QUESTION: 'apiResult.questions.question',
            DIFFERENTIATOR_QUESTION: 'apiResult.differentiator-question',
        },
        SETUP_TYPE: {
            MANUAL: 'manual',
            PLAID: 'plaid',
        },
        REGEX: {
            US_ACCOUNT_NUMBER: /^[0-9]{4,17}$/,

            // The back-end is always returning account number with 4 last digits and mask the rest with X
            MASKED_US_ACCOUNT_NUMBER: /^[X]{0,13}[0-9]{4}$/,
            SWIFT_BIC: /^[A-Za-z0-9]{8,11}$/,
        },
        VERIFICATION_MAX_ATTEMPTS: 7,
        STATE: {
            VERIFYING: 'VERIFYING',
            VALIDATING: 'VALIDATING',
            SETUP: 'SETUP',
            PENDING: 'PENDING',
            OPEN: 'OPEN',
        },
        MAX_LENGTH: {
            FULL_SSN: 9,
            SSN: 4,
            ZIP_CODE: 10,
        },
        TYPE: {
            BUSINESS: 'BUSINESS',
            PERSONAL: 'PERSONAL',
        },
    },
    NON_USD_BANK_ACCOUNT: {
        ALLOWED_FILE_TYPES: ['pdf', 'jpg', 'jpeg', 'png'],
        FILE_LIMIT: 10,
        TOTAL_FILES_SIZE_LIMIT: 5242880,
        STEP: {
            COUNTRY: 'CountryStep',
            BANK_INFO: 'BankInfoStep',
            BUSINESS_INFO: 'BusinessInfoStep',
            BENEFICIAL_OWNER_INFO: 'BeneficialOwnerInfoStep',
            SIGNER_INFO: 'SignerInfoStep',
            AGREEMENTS: 'AgreementsStep',
            FINISH: 'FinishStep',
        },
        BENEFICIAL_OWNER_INFO_STEP: {
            SUBSTEP: {
                IS_USER_BENEFICIAL_OWNER: 1,
                IS_ANYONE_ELSE_BENEFICIAL_OWNER: 2,
                BENEFICIAL_OWNER_DETAILS_FORM: 3,
                ARE_THERE_MORE_BENEFICIAL_OWNERS: 4,
                OWNERSHIP_CHART: 5,
                BENEFICIAL_OWNERS_LIST: 6,
            },
            BENEFICIAL_OWNER_DATA: {
                BENEFICIAL_OWNER_KEYS: 'beneficialOwnerKeys',
                PREFIX: 'beneficialOwner',
                FIRST_NAME: 'firstName',
                LAST_NAME: 'lastName',
                OWNERSHIP_PERCENTAGE: 'ownershipPercentage',
                DOB: 'dob',
                SSN_LAST_4: 'ssnLast4',
                STREET: 'street',
                CITY: 'city',
                STATE: 'state',
                ZIP_CODE: 'zipCode',
                COUNTRY: 'country',
            },
            CURRENT_USER_KEY: 'currentUser',
        },
        STEP_NAMES: ['1', '2', '3', '4', '5', '6'],
        STEP_HEADER_HEIGHT: 40,
        SIGNER_INFO_STEP: {
            SUBSTEP: {
                IS_DIRECTOR: 1,
                ENTER_EMAIL: 2,
                SIGNER_DETAILS_FORM: 3,
                HANG_TIGHT: 4,
            },
        },
        BANK_INFO_STEP_ACCOUNT_HOLDER_KEY_PREFIX: 'accountHolder',
    },
    INCORPORATION_TYPES: {
        LLC: 'LLC',
        CORPORATION: 'Corp',
        PARTNERSHIP: 'Partnership',
        COOPERATIVE: 'Cooperative',
        SOLE_PROPRIETORSHIP: 'Sole Proprietorship',
        OTHER: 'Other',
    },
    BETAS: {
        ALL: 'all',
        DEFAULT_ROOMS: 'defaultRooms',
        P2P_DISTANCE_REQUESTS: 'p2pDistanceRequests',
        SPOTNANA_TRAVEL: 'spotnanaTravel',
        REPORT_FIELDS_FEATURE: 'reportFieldsFeature',
        NETSUITE_USA_TAX: 'netsuiteUsaTax',
        COMBINED_TRACK_SUBMIT: 'combinedTrackSubmit',
        CATEGORY_AND_TAG_APPROVERS: 'categoryAndTagApprovers',
        PER_DIEM: 'newDotPerDiem',
        NEWDOT_MERGE_ACCOUNTS: 'newDotMergeAccounts',
        NEWDOT_MANAGER_MCTEST: 'newDotManagerMcTest',
    },
    BUTTON_STATES: {
        DEFAULT: 'default',
        ACTIVE: 'active',
        PRESSED: 'pressed',
        COMPLETE: 'complete',
        DISABLED: 'disabled',
    },
    BANK_ACCOUNT_TYPES: {
        WALLET: 'WALLET',
    },
    COUNTRY: {
        US: 'US',
        MX: 'MX',
        AU: 'AU',
        CA: 'CA',
        GB: 'GB',
    },
    DESKTOP_DEEPLINK_APP_STATE: {
        CHECKING: 'checking',
        INSTALLED: 'installed',
        NOT_INSTALLED: 'not-installed',
    },
    TAX_RATES: {
        CUSTOM_NAME_MAX_LENGTH: 8,
        NAME_MAX_LENGTH: 50,
    },
    PLATFORM: {
        IOS: 'ios',
        ANDROID: 'android',
        WEB: 'web',
        DESKTOP: 'desktop',
        MOBILEWEB: 'mobileweb',
    },
    PLATFORM_SPECIFIC_KEYS: {
        CTRL: {
            DEFAULT: 'control',
            [PLATFORM_OS_MACOS]: 'meta',
            [PLATFORM_IOS]: 'meta',
        },
        SHIFT: {
            DEFAULT: 'shift',
        },
        ENTER: {
            DEFAULT: 'enter',
        },
    },
    KEYBOARD_SHORTCUTS: {
        SEARCH: {
            descriptionKey: 'search',
            shortcutKey: 'K',
            modifiers: ['CTRL'],
            trigger: {
                DEFAULT: {input: 'k', modifierFlags: keyModifierControl},
                [PLATFORM_OS_MACOS]: {input: 'k', modifierFlags: keyModifierCommand},
                [PLATFORM_IOS]: {input: 'k', modifierFlags: keyModifierCommand},
            },
            type: KEYBOARD_SHORTCUT_NAVIGATION_TYPE,
        },
        NEW_CHAT: {
            descriptionKey: 'newChat',
            shortcutKey: 'K',
            modifiers: ['CTRL', 'SHIFT'],
            trigger: {
                DEFAULT: {input: 'k', modifierFlags: keyModifierShiftControl},
                [PLATFORM_OS_MACOS]: {input: 'k', modifierFlags: keyModifierShiftCommand},
                [PLATFORM_IOS]: {input: 'k', modifierFlags: keyModifierShiftCommand},
            },
            type: KEYBOARD_SHORTCUT_NAVIGATION_TYPE,
        },
        SHORTCUTS: {
            descriptionKey: 'openShortcutDialog',
            shortcutKey: 'J',
            modifiers: ['CTRL'],
            trigger: {
                DEFAULT: {input: 'j', modifierFlags: keyModifierControl},
                [PLATFORM_OS_MACOS]: {input: 'j', modifierFlags: keyModifierCommand},
                [PLATFORM_IOS]: {input: 'j', modifierFlags: keyModifierCommand},
            },
        },
        ESCAPE: {
            descriptionKey: 'escape',
            shortcutKey: 'Escape',
            modifiers: [],
            trigger: {
                DEFAULT: {input: keyInputEscape},
                [PLATFORM_OS_MACOS]: {input: keyInputEscape},
                [PLATFORM_IOS]: {input: keyInputEscape},
            },
        },
        ENTER: {
            descriptionKey: null,
            shortcutKey: 'Enter',
            modifiers: [],
            trigger: {
                DEFAULT: {input: keyInputEnter},
                [PLATFORM_OS_MACOS]: {input: keyInputEnter},
                [PLATFORM_IOS]: {input: keyInputEnter},
            },
        },
        CTRL_ENTER: {
            descriptionKey: null,
            shortcutKey: 'Enter',
            modifiers: ['CTRL'],
            trigger: {
                DEFAULT: {input: keyInputEnter, modifierFlags: keyModifierControl},
                [PLATFORM_OS_MACOS]: {input: keyInputEnter, modifierFlags: keyModifierCommand},
                [PLATFORM_IOS]: {input: keyInputEnter, modifierFlags: keyModifierCommand},
            },
        },
        COPY: {
            descriptionKey: 'copy',
            shortcutKey: 'C',
            modifiers: ['CTRL'],
            trigger: {
                DEFAULT: {input: 'c', modifierFlags: keyModifierControl},
                [PLATFORM_OS_MACOS]: {input: 'c', modifierFlags: keyModifierCommand},
                [PLATFORM_IOS]: {input: 'c', modifierFlags: keyModifierCommand},
            },
        },
        ARROW_UP: {
            descriptionKey: null,
            shortcutKey: 'ArrowUp',
            modifiers: [],
            trigger: {
                DEFAULT: {input: keyInputUpArrow},
                [PLATFORM_OS_MACOS]: {input: keyInputUpArrow},
                [PLATFORM_IOS]: {input: keyInputUpArrow},
            },
        },
        ARROW_DOWN: {
            descriptionKey: null,
            shortcutKey: 'ArrowDown',
            modifiers: [],
            trigger: {
                DEFAULT: {input: keyInputDownArrow},
                [PLATFORM_OS_MACOS]: {input: keyInputDownArrow},
                [PLATFORM_IOS]: {input: keyInputDownArrow},
            },
        },
        ARROW_LEFT: {
            descriptionKey: null,
            shortcutKey: 'ArrowLeft',
            modifiers: [],
            trigger: {
                DEFAULT: {input: keyInputLeftArrow},
                [PLATFORM_OS_MACOS]: {input: keyInputLeftArrow},
                [PLATFORM_IOS]: {input: keyInputLeftArrow},
            },
        },
        ARROW_RIGHT: {
            descriptionKey: null,
            shortcutKey: 'ArrowRight',
            modifiers: [],
            trigger: {
                DEFAULT: {input: keyInputRightArrow},
                [PLATFORM_OS_MACOS]: {input: keyInputRightArrow},
                [PLATFORM_IOS]: {input: keyInputRightArrow},
            },
        },
        TAB: {
            descriptionKey: null,
            shortcutKey: 'Tab',
            modifiers: [],
        },
        DEBUG: {
            descriptionKey: 'openDebug',
            shortcutKey: 'D',
            modifiers: ['CTRL'],
            trigger: {
                DEFAULT: {input: 'd', modifierFlags: keyModifierControl},
                [PLATFORM_OS_MACOS]: {input: 'd', modifierFlags: keyModifierCommand},
                [PLATFORM_IOS]: {input: 'd', modifierFlags: keyModifierCommand},
            },
        },
        BACKSPACE: {
            descriptionKey: null,
            shortcutKey: 'Backspace',
            modifiers: [],
        },
    },
    KEYBOARD_SHORTCUTS_TYPES: {
        NAVIGATION_SHORTCUT: KEYBOARD_SHORTCUT_NAVIGATION_TYPE,
    },
    KEYBOARD_SHORTCUT_KEY_DISPLAY_NAME: {
        CONTROL: 'CTRL',
        ESCAPE: 'ESC',
        META: 'CMD',
        SHIFT: 'Shift',
    },
    CURRENCY: {
        USD: 'USD',
        AUD: 'AUD',
        CAD: 'CAD',
        GBP: 'GBP',
        NZD: 'NZD',
        EUR: 'EUR',
    },
    get DIRECT_REIMBURSEMENT_CURRENCIES() {
        return [this.CURRENCY.USD, this.CURRENCY.AUD, this.CURRENCY.CAD, this.CURRENCY.GBP, this.CURRENCY.EUR];
    },
    EXAMPLE_PHONE_NUMBER: '+15005550006',
    CONCIERGE_CHAT_NAME: 'Concierge',
    CLOUDFRONT_URL,
    EMPTY_ARRAY,
    EMPTY_OBJECT,
    DEFAULT_NUMBER_ID: 0,
    USE_EXPENSIFY_URL,
    EXPENSIFY_URL,
    GOOGLE_MEET_URL_ANDROID: 'https://meet.google.com',
    GOOGLE_DOC_IMAGE_LINK_MATCH: 'googleusercontent.com',
    IMAGE_BASE64_MATCH: 'base64',
    DEEPLINK_BASE_URL: 'new-expensify://',
    PDF_VIEWER_URL: '/pdf/web/viewer.html',
    CLOUDFRONT_DOMAIN_REGEX: /^https:\/\/\w+\.cloudfront\.net/i,
    EXPENSIFY_ICON_URL: `${CLOUDFRONT_URL}/images/favicon-2019.png`,
    CONCIERGE_ICON_URL_2021: `${CLOUDFRONT_URL}/images/icons/concierge_2021.png`,
    CONCIERGE_ICON_URL: `${CLOUDFRONT_URL}/images/icons/concierge_2022.png`,
    UPWORK_URL: 'https://github.com/Expensify/App/issues?q=is%3Aopen+is%3Aissue+label%3A%22Help+Wanted%22',
    DEEP_DIVE_EXPENSIFY_CARD: 'https://community.expensify.com/discussion/4848/deep-dive-expensify-card-and-quickbooks-online-auto-reconciliation-how-it-works',
    DEEP_DIVE_ERECEIPTS: 'https://community.expensify.com/discussion/5542/deep-dive-what-are-ereceipts/',
    DEEP_DIVE_PER_DIEM: 'https://community.expensify.com/discussion/4772/how-to-add-a-single-rate-per-diem',
    SET_NOTIFICATION_LINK: 'https://community.expensify.com/discussion/5651/deep-dive-best-practices-when-youre-running-into-trouble-receiving-emails-from-expensify',
    GITHUB_URL: 'https://github.com/Expensify/App',
    HELP_LINK_URL: `${USE_EXPENSIFY_URL}/usa-patriot-act`,
    ELECTRONIC_DISCLOSURES_URL: `${USE_EXPENSIFY_URL}/esignagreement`,
    GITHUB_RELEASE_URL: 'https://api.github.com/repos/expensify/app/releases/latest',
    ADD_SECONDARY_LOGIN_URL: encodeURI('settings?param={"section":"account","openModal":"secondaryLogin"}'),
    MANAGE_CARDS_URL: 'domain_companycards',
    FEES_URL: `${USE_EXPENSIFY_URL}/fees`,
    SAVE_WITH_EXPENSIFY_URL: `${USE_EXPENSIFY_URL}/savings-calculator`,
    CFPB_PREPAID_URL: 'https://cfpb.gov/prepaid',
    STAGING_NEW_EXPENSIFY_URL: 'https://staging.new.expensify.com',
    NEWHELP_URL: 'https://help.expensify.com',
    INTERNAL_DEV_EXPENSIFY_URL: 'https://www.expensify.com.dev',
    STAGING_EXPENSIFY_URL: 'https://staging.expensify.com',
    DENIED_CAMERA_ACCESS_INSTRUCTIONS_URL:
        'https://help.expensify.com/articles/new-expensify/expenses-&-payments/Create-an-expense#:~:text=How%20can%20I%20enable%20camera%20permission%20for%20a%20website%20on%20mobile%20browsers%3F',
    BANK_ACCOUNT_PERSONAL_DOCUMENTATION_INFO_URL:
        'https://community.expensify.com/discussion/6983/faq-why-do-i-need-to-provide-personal-documentation-when-setting-up-updating-my-bank-account',
    PERSONAL_DATA_PROTECTION_INFO_URL: 'https://community.expensify.com/discussion/5677/deep-dive-security-how-expensify-protects-your-information',
    ONFIDO_FACIAL_SCAN_POLICY_URL: 'https://onfido.com/facial-scan-policy-and-release/',
    ONFIDO_PRIVACY_POLICY_URL: 'https://onfido.com/privacy/',
    ONFIDO_TERMS_OF_SERVICE_URL: 'https://onfido.com/terms-of-service/',
    LIST_OF_RESTRICTED_BUSINESSES: 'https://community.expensify.com/discussion/6191/list-of-restricted-businesses',
    TRAVEL_TERMS_URL: `${EXPENSIFY_URL}/travelterms`,
    EXPENSIFY_PACKAGE_FOR_SAGE_INTACCT: 'https://www.expensify.com/tools/integrations/downloadPackage',
    EXPENSIFY_PACKAGE_FOR_SAGE_INTACCT_FILE_NAME: 'ExpensifyPackageForSageIntacct',
    SAGE_INTACCT_INSTRUCTIONS: 'https://help.expensify.com/articles/expensify-classic/integrations/accounting-integrations/Sage-Intacct',
    HOW_TO_CONNECT_TO_SAGE_INTACCT: 'https://help.expensify.com/articles/expensify-classic/integrations/accounting-integrations/Sage-Intacct#how-to-connect-to-sage-intacct',
    PRICING: `https://www.expensify.com/pricing`,
    COMPANY_CARDS_HELP: 'https://help.expensify.com/articles/expensify-classic/connect-credit-cards/company-cards/Commercial-Card-Feeds',
    COMPANY_CARDS_STRIPE_HELP: 'https://dashboard.stripe.com/login?redirect=%2Fexpenses%2Fsettings',
    COMPANY_CARDS_CONNECT_CREDIT_CARDS_HELP_URL:
        'https://help.expensify.com/articles/expensify-classic/connect-credit-cards/company-cards/Commercial-Card-Feeds#what-is-the-difference-between-commercial-card-feeds-and-your-direct-bank-connections',
    CUSTOM_REPORT_NAME_HELP_URL: 'https://help.expensify.com/articles/expensify-classic/spending-insights/Custom-Templates',
    CONFIGURE_REIMBURSEMENT_SETTINGS_HELP_URL: 'https://help.expensify.com/articles/expensify-classic/workspaces/Configure-Reimbursement-Settings',
    COPILOT_HELP_URL: 'https://help.expensify.com/articles/expensify-classic/copilots-and-delegates/Assign-or-remove-a-Copilot',
    DELAYED_SUBMISSION_HELP_URL: 'https://help.expensify.com/articles/expensify-classic/reports/Automatically-submit-employee-reports',
    PLAN_TYPES_AND_PRICING_HELP_URL: 'https://help.expensify.com/articles/new-expensify/billing-and-subscriptions/Plan-types-and-pricing',
    TEST_RECEIPT_URL: `${CLOUDFRONT_URL}/images/fake-receipt__tacotodds.png`,
    // Use Environment.getEnvironmentURL to get the complete URL with port number
    DEV_NEW_EXPENSIFY_URL: 'https://dev.new.expensify.com:',
    NAVATTIC: {
        ADMIN_TOUR_PRODUCTION: 'https://expensify.navattic.com/kh204a7',
        ADMIN_TOUR_STAGING: 'https://expensify.navattic.com/3i300k18',
        EMPLOYEE_TOUR_PRODUCTION: 'https://expensify.navattic.com/35609gb',
        EMPLOYEE_TOUR_STAGING: 'https://expensify.navattic.com/cf15002s',
        COMPLETED: 'completed',
    },
    OLD_DOT_PUBLIC_URLS: {
        TERMS_URL: `${EXPENSIFY_URL}/terms`,
        PRIVACY_URL: `${EXPENSIFY_URL}/privacy`,
        LICENSES_URL: `${USE_EXPENSIFY_URL}/licenses`,
        ACH_TERMS_URL: `${EXPENSIFY_URL}/achterms`,
        WALLET_AGREEMENT_URL: `${EXPENSIFY_URL}/expensify-payments-wallet-terms-of-service`,
        BANCORP_WALLET_AGREEMENT_URL: `${EXPENSIFY_URL}/bancorp-bank-wallet-terms-of-service`,
    },
    OLDDOT_URLS: {
        ADMIN_POLICIES_URL: 'admin_policies',
        ADMIN_DOMAINS_URL: 'admin_domains',
        INBOX: 'inbox',
        POLICY_CONNECTIONS_URL: (policyID: string) => `policy?param={"policyID":"${policyID}"}#connections`,
    },

    EXPENSIFY_POLICY_DOMAIN,
    EXPENSIFY_POLICY_DOMAIN_EXTENSION,

    SIGN_IN_FORM_WIDTH: 300,

    REQUEST_CODE_DELAY: 30,

    DEEPLINK_PROMPT_DENYLIST: [SCREENS.HOME, SCREENS.SIGN_IN_WITH_APPLE_DESKTOP, SCREENS.SIGN_IN_WITH_GOOGLE_DESKTOP],

    SIGN_IN_METHOD: {
        APPLE: 'Apple',
        GOOGLE: 'Google',
    },

    OPTION_TYPE: {
        REPORT: 'report',
        PERSONAL_DETAIL: 'personalDetail',
    },

    QUICK_ACTIONS: {
        REQUEST_MANUAL: 'requestManual',
        REQUEST_SCAN: 'requestScan',
        REQUEST_DISTANCE: 'requestDistance',
        SPLIT_MANUAL: 'splitManual',
        SPLIT_SCAN: 'splitScan',
        SPLIT_DISTANCE: 'splitDistance',
        TRACK_MANUAL: 'trackManual',
        TRACK_SCAN: 'trackScan',
        TRACK_DISTANCE: 'trackDistance',
        ASSIGN_TASK: 'assignTask',
        SEND_MONEY: 'sendMoney',
    },

    RECEIPT: {
        ICON_SIZE: 164,
        PERMISSION_GRANTED: 'granted',
        HAND_ICON_HEIGHT: 152,
        HAND_ICON_WIDTH: 200,
        SHUTTER_SIZE: 90,
        MAX_REPORT_PREVIEW_RECEIPTS: 3,
    },
    REPORT: {
        ROLE: {
            ADMIN: 'admin',
            MEMBER: 'member',
        },
        MAX_COUNT_BEFORE_FOCUS_UPDATE: 30,
        MIN_INITIAL_REPORT_ACTION_COUNT: 15,
        UNREPORTED_REPORTID: '0',
        SPLIT_REPORTID: '-2',
        ACTIONS: {
            LIMIT: 50,
            // OldDot Actions render getMessage from Web-Expensify/lib/Report/Action PHP files via getMessageOfOldDotReportAction in ReportActionsUtils.ts
            TYPE: {
                ACTIONABLE_ADD_PAYMENT_CARD: 'ACTIONABLEADDPAYMENTCARD',
                ACTIONABLE_JOIN_REQUEST: 'ACTIONABLEJOINREQUEST',
                ACTIONABLE_MENTION_WHISPER: 'ACTIONABLEMENTIONWHISPER',
                ACTIONABLE_REPORT_MENTION_WHISPER: 'ACTIONABLEREPORTMENTIONWHISPER',
                ACTIONABLE_TRACK_EXPENSE_WHISPER: 'ACTIONABLETRACKEXPENSEWHISPER',
                ADD_COMMENT: 'ADDCOMMENT',
                APPROVED: 'APPROVED',
                CARD_MISSING_ADDRESS: 'CARDMISSINGADDRESS',
                CARD_ISSUED: 'CARDISSUED',
                CARD_ISSUED_VIRTUAL: 'CARDISSUEDVIRTUAL',
                CARD_ASSIGNED: 'CARDASSIGNED',
                CHANGE_FIELD: 'CHANGEFIELD', // OldDot Action
                CHANGE_POLICY: 'CHANGEPOLICY', // OldDot Action
                CHANGE_TYPE: 'CHANGETYPE', // OldDot Action
                CHRONOS_OOO_LIST: 'CHRONOSOOOLIST',
                CLOSED: 'CLOSED',
                CREATED: 'CREATED',
                DELEGATE_SUBMIT: 'DELEGATESUBMIT', // OldDot Action
                DELETED_ACCOUNT: 'DELETEDACCOUNT', // Deprecated OldDot Action
                DISMISSED_VIOLATION: 'DISMISSEDVIOLATION',
                DONATION: 'DONATION', // Deprecated OldDot Action
                EXPORTED_TO_CSV: 'EXPORTCSV', // OldDot Action
                EXPORTED_TO_INTEGRATION: 'EXPORTINTEGRATION', // OldDot Action
                EXPORTED_TO_QUICK_BOOKS: 'EXPORTED', // Deprecated OldDot Action
                FORWARDED: 'FORWARDED', // OldDot Action
                HOLD: 'HOLD',
                HOLD_COMMENT: 'HOLDCOMMENT',
                INTEGRATION_SYNC_FAILED: 'INTEGRATIONSYNCFAILED',
                IOU: 'IOU',
                INTEGRATIONS_MESSAGE: 'INTEGRATIONSMESSAGE', // OldDot Action
                MANAGER_ATTACH_RECEIPT: 'MANAGERATTACHRECEIPT', // OldDot Action
                MANAGER_DETACH_RECEIPT: 'MANAGERDETACHRECEIPT', // OldDot Action
                MARKED_REIMBURSED: 'MARKEDREIMBURSED', // OldDot Action
                MARK_REIMBURSED_FROM_INTEGRATION: 'MARKREIMBURSEDFROMINTEGRATION', // OldDot Action
                MERGED_WITH_CASH_TRANSACTION: 'MERGEDWITHCASHTRANSACTION',
                MODIFIED_EXPENSE: 'MODIFIEDEXPENSE',
                MOVED: 'MOVED',
                OUTDATED_BANK_ACCOUNT: 'OUTDATEDBANKACCOUNT', // OldDot Action
                REIMBURSED: 'REIMBURSED',
                REIMBURSEMENT_ACH_BOUNCE: 'REIMBURSEMENTACHBOUNCE', // OldDot Action
                REIMBURSEMENT_ACH_CANCELLED: 'REIMBURSEMENTACHCANCELLED', // OldDot Action
                REIMBURSEMENT_ACCOUNT_CHANGED: 'REIMBURSEMENTACCOUNTCHANGED', // OldDot Action
                REIMBURSEMENT_DELAYED: 'REIMBURSEMENTDELAYED', // OldDot Action
                REIMBURSEMENT_QUEUED: 'REIMBURSEMENTQUEUED',
                REIMBURSEMENT_DEQUEUED: 'REIMBURSEMENTDEQUEUED',
                REIMBURSEMENT_REQUESTED: 'REIMBURSEMENTREQUESTED', // Deprecated OldDot Action
                REIMBURSEMENT_SETUP: 'REIMBURSEMENTSETUP', // Deprecated OldDot Action
                REIMBURSEMENT_SETUP_REQUESTED: 'REIMBURSEMENTSETUPREQUESTED', // Deprecated OldDot Action
                REJECTED: 'REJECTED',
                REMOVED_FROM_APPROVAL_CHAIN: 'REMOVEDFROMAPPROVALCHAIN',
                RENAMED: 'RENAMED',
                REPORT_PREVIEW: 'REPORTPREVIEW',
                SELECTED_FOR_RANDOM_AUDIT: 'SELECTEDFORRANDOMAUDIT', // OldDot Action
                SHARE: 'SHARE', // OldDot Action
                STRIPE_PAID: 'STRIPEPAID', // OldDot Action
                SUBMITTED: 'SUBMITTED',
                SUBMITTED_AND_CLOSED: 'SUBMITTEDCLOSED',
                TAKE_CONTROL: 'TAKECONTROL', // OldDot Action
                TASK_CANCELLED: 'TASKCANCELLED',
                TASK_COMPLETED: 'TASKCOMPLETED',
                TASK_EDITED: 'TASKEDITED',
                TASK_REOPENED: 'TASKREOPENED',
                TRIPPREVIEW: 'TRIPPREVIEW',
                UNAPPROVED: 'UNAPPROVED',
                UNHOLD: 'UNHOLD',
                UNSHARE: 'UNSHARE', // OldDot Action
                UPDATE_GROUP_CHAT_MEMBER_ROLE: 'UPDATEGROUPCHATMEMBERROLE',
                POLICY_CHANGE_LOG: {
                    ADD_APPROVER_RULE: 'POLICYCHANGELOG_ADD_APPROVER_RULE',
                    ADD_BUDGET: 'POLICYCHANGELOG_ADD_BUDGET',
                    ADD_CATEGORY: 'POLICYCHANGELOG_ADD_CATEGORY',
                    ADD_CUSTOM_UNIT: 'POLICYCHANGELOG_ADD_CUSTOM_UNIT',
                    ADD_CUSTOM_UNIT_RATE: 'POLICYCHANGELOG_ADD_CUSTOM_UNIT_RATE',
                    ADD_EMPLOYEE: 'POLICYCHANGELOG_ADD_EMPLOYEE',
                    ADD_INTEGRATION: 'POLICYCHANGELOG_ADD_INTEGRATION',
                    ADD_REPORT_FIELD: 'POLICYCHANGELOG_ADD_REPORT_FIELD',
                    ADD_TAG: 'POLICYCHANGELOG_ADD_TAG',
                    DELETE_ALL_TAGS: 'POLICYCHANGELOG_DELETE_ALL_TAGS',
                    DELETE_APPROVER_RULE: 'POLICYCHANGELOG_DELETE_APPROVER_RULE',
                    DELETE_BUDGET: 'POLICYCHANGELOG_DELETE_BUDGET',
                    DELETE_CATEGORY: 'POLICYCHANGELOG_DELETE_CATEGORY',
                    DELETE_CUSTOM_UNIT: 'POLICYCHANGELOG_DELETE_CUSTOM_UNIT',
                    DELETE_CUSTOM_UNIT_RATE: 'POLICYCHANGELOG_DELETE_CUSTOM_UNIT_RATE',
                    DELETE_CUSTOM_UNIT_SUB_RATE: 'POLICYCHANGELOG_DELETE_CUSTOM_UNIT_SUB_RATE',
                    DELETE_EMPLOYEE: 'POLICYCHANGELOG_DELETE_EMPLOYEE',
                    DELETE_INTEGRATION: 'POLICYCHANGELOG_DELETE_INTEGRATION',
                    DELETE_REPORT_FIELD: 'POLICYCHANGELOG_DELETE_REPORT_FIELD',
                    DELETE_TAG: 'POLICYCHANGELOG_DELETE_TAG',
                    IMPORT_CUSTOM_UNIT_RATES: 'POLICYCHANGELOG_IMPORT_CUSTOM_UNIT_RATES',
                    IMPORT_TAGS: 'POLICYCHANGELOG_IMPORT_TAGS',
                    INDIVIDUAL_BUDGET_NOTIFICATION: 'POLICYCHANGELOG_INDIVIDUAL_BUDGET_NOTIFICATION',
                    INVITE_TO_ROOM: 'POLICYCHANGELOG_INVITETOROOM',
                    REMOVE_FROM_ROOM: 'POLICYCHANGELOG_REMOVEFROMROOM',
                    LEAVE_ROOM: 'POLICYCHANGELOG_LEAVEROOM',
                    REPLACE_CATEGORIES: 'POLICYCHANGELOG_REPLACE_CATEGORIES',
                    SET_AUTO_REIMBURSEMENT: 'POLICYCHANGELOG_SET_AUTOREIMBURSEMENT',
                    SET_AUTO_JOIN: 'POLICYCHANGELOG_SET_AUTO_JOIN',
                    SET_CATEGORY_NAME: 'POLICYCHANGELOG_SET_CATEGORY_NAME',
                    SHARED_BUDGET_NOTIFICATION: 'POLICYCHANGELOG_SHARED_BUDGET_NOTIFICATION',
                    UPDATE_ACH_ACCOUNT: 'POLICYCHANGELOG_UPDATE_ACH_ACCOUNT',
                    UPDATE_APPROVER_RULE: 'POLICYCHANGELOG_UPDATE_APPROVER_RULE',
                    UPDATE_AUDIT_RATE: 'POLICYCHANGELOG_UPDATE_AUDIT_RATE',
                    UPDATE_AUTO_HARVESTING: 'POLICYCHANGELOG_UPDATE_AUTOHARVESTING',
                    UPDATE_AUTO_REIMBURSEMENT: 'POLICYCHANGELOG_UPDATE_AUTOREIMBURSEMENT',
                    UPDATE_AUTO_REPORTING_FREQUENCY: 'POLICYCHANGELOG_UPDATE_AUTOREPORTING_FREQUENCY',
                    UPDATE_BUDGET: 'POLICYCHANGELOG_UPDATE_BUDGET',
                    UPDATE_CATEGORY: 'POLICYCHANGELOG_UPDATE_CATEGORY',
                    UPDATE_CATEGORIES: 'POLICYCHANGELOG_UPDATE_CATEGORIES',
                    UPDATE_CURRENCY: 'POLICYCHANGELOG_UPDATE_CURRENCY',
                    UPDATE_CUSTOM_UNIT: 'POLICYCHANGELOG_UPDATE_CUSTOM_UNIT',
                    UPDATE_CUSTOM_UNIT_RATE: 'POLICYCHANGELOG_UPDATE_CUSTOM_UNIT_RATE',
                    UPDATE_CUSTOM_UNIT_SUB_RATE: 'POLICYCHANGELOG_UPDATE_CUSTOM_UNIT_SUB_RATE',
                    UPDATE_DEFAULT_BILLABLE: 'POLICYCHANGELOG_UPDATE_DEFAULT_BILLABLE',
                    UPDATE_DEFAULT_REIMBURSABLE: 'POLICYCHANGELOG_UPDATE_DEFAULT_REIMBURSABLE',
                    UPDATE_DEFAULT_TITLE: 'POLICYCHANGELOG_UPDATE_DEFAULT_TITLE',
                    UPDATE_DEFAULT_TITLE_ENFORCED: 'POLICYCHANGELOG_UPDATE_DEFAULT_TITLE_ENFORCED',
                    UPDATE_DISABLED_FIELDS: 'POLICYCHANGELOG_UPDATE_DISABLED_FIELDS',
                    UPDATE_EMPLOYEE: 'POLICYCHANGELOG_UPDATE_EMPLOYEE',
                    UPDATE_FIELD: 'POLICYCHANGELOG_UPDATE_FIELD',
                    UPDATE_MANUAL_APPROVAL_THRESHOLD: 'POLICYCHANGELOG_UPDATE_MANUAL_APPROVAL_THRESHOLD',
                    UPDATE_MAX_EXPENSE_AMOUNT: 'POLICYCHANGELOG_UPDATE_MAX_EXPENSE_AMOUNT',
                    UPDATE_MAX_EXPENSE_AMOUNT_NO_RECEIPT: 'POLICYCHANGELOG_UPDATE_MAX_EXPENSE_AMOUNT_NO_RECEIPT',
                    UPDATE_NAME: 'POLICYCHANGELOG_UPDATE_NAME',
                    UPDATE_DESCRIPTION: 'POLICYCHANGELOG_UPDATE_DESCRIPTION',
                    UPDATE_OWNERSHIP: 'POLICYCHANGELOG_UPDATE_OWNERSHIP',
                    UPDATE_REIMBURSEMENT_CHOICE: 'POLICYCHANGELOG_UPDATE_REIMBURSEMENT_CHOICE',
                    UPDATE_REPORT_FIELD: 'POLICYCHANGELOG_UPDATE_REPORT_FIELD',
                    UPDATE_TAG: 'POLICYCHANGELOG_UPDATE_TAG',
                    UPDATE_TAG_ENABLED: 'POLICYCHANGELOG_UPDATE_TAG_ENABLED',
                    UPDATE_TAG_LIST: 'POLICYCHANGELOG_UPDATE_TAG_LIST',
                    UPDATE_TAG_LIST_NAME: 'POLICYCHANGELOG_UPDATE_TAG_LIST_NAME',
                    UPDATE_TAG_NAME: 'POLICYCHANGELOG_UPDATE_TAG_NAME',
                    UPDATE_TIME_ENABLED: 'POLICYCHANGELOG_UPDATE_TIME_ENABLED',
                    UPDATE_TIME_RATE: 'POLICYCHANGELOG_UPDATE_TIME_RATE',
                    LEAVE_POLICY: 'POLICYCHANGELOG_LEAVE_POLICY',
                    CORPORATE_UPGRADE: 'POLICYCHANGELOG_CORPORATE_UPGRADE',
                    TEAM_DOWNGRADE: 'POLICYCHANGELOG_TEAM_DOWNGRADE',
                },
                ROOM_CHANGE_LOG: {
                    INVITE_TO_ROOM: 'INVITETOROOM',
                    REMOVE_FROM_ROOM: 'REMOVEFROMROOM',
                    LEAVE_ROOM: 'LEAVEROOM',
                    UPDATE_ROOM_DESCRIPTION: 'UPDATEROOMDESCRIPTION',
                },
            },
            THREAD_DISABLED: ['CREATED'],
        },
        CANCEL_PAYMENT_REASONS: {
            ADMIN: 'CANCEL_REASON_ADMIN',
        },
        ACTIONABLE_MENTION_WHISPER_RESOLUTION: {
            INVITE: 'invited',
            NOTHING: 'nothing',
        },
        ACTIONABLE_TRACK_EXPENSE_WHISPER_RESOLUTION: {
            NOTHING: 'nothing',
        },
        ACTIONABLE_REPORT_MENTION_WHISPER_RESOLUTION: {
            CREATE: 'created',
            NOTHING: 'nothing',
        },
        ACTIONABLE_MENTION_JOIN_WORKSPACE_RESOLUTION: {
            ACCEPT: 'accept',
            DECLINE: 'decline',
        },
        ARCHIVE_REASON: {
            DEFAULT: 'default',
            ACCOUNT_CLOSED: 'accountClosed',
            ACCOUNT_MERGED: 'accountMerged',
            REMOVED_FROM_POLICY: 'removedFromPolicy',
            POLICY_DELETED: 'policyDeleted',
            INVOICE_RECEIVER_POLICY_DELETED: 'invoiceReceiverPolicyDeleted',
            BOOKING_END_DATE_HAS_PASSED: 'bookingEndDateHasPassed',
        },
        MESSAGE: {
            TYPE: {
                COMMENT: 'COMMENT',
                TEXT: 'TEXT',
            },
        },
        TYPE: {
            CHAT: 'chat',
            EXPENSE: 'expense',
            IOU: 'iou',
            TASK: 'task',
            INVOICE: 'invoice',
        },
        UNSUPPORTED_TYPE: {
            PAYCHECK: 'paycheck',
            BILL: 'bill',
        },
        CHAT_TYPE: chatTypes,
        WORKSPACE_CHAT_ROOMS: {
            ANNOUNCE: '#announce',
            ADMINS: '#admins',
        },
        STATE_NUM: {
            OPEN: 0,
            SUBMITTED: 1,
            APPROVED: 2,
            BILLING: 3,
        },
        STATUS_NUM: {
            OPEN: 0,
            SUBMITTED: 1,
            CLOSED: 2,
            APPROVED: 3,
            REIMBURSED: 4,
        },
        NOTIFICATION_PREFERENCE: {
            MUTE: 'mute',
            DAILY: 'daily',
            ALWAYS: 'always',
            HIDDEN: 'hidden',
        },
        // Options for which room members can post
        WRITE_CAPABILITIES: {
            ALL: 'all',
            ADMINS: 'admins',
        },
        VISIBILITY: {
            PUBLIC: 'public',
            PUBLIC_ANNOUNCE: 'public_announce',
            PRIVATE: 'private',
            RESTRICTED: 'restricted',
        },
        RESERVED_ROOM_NAMES: ['#admins', '#announce'],
        MAX_PREVIEW_AVATARS: 4,
        MAX_ROOM_NAME_LENGTH: 99,
        LAST_MESSAGE_TEXT_MAX_LENGTH: 200,
        MIN_LENGTH_LAST_MESSAGE_WITH_ELLIPSIS: 20,
        OWNER_EMAIL_FAKE: '__FAKE__',
        OWNER_ACCOUNT_ID_FAKE: 0,
        DEFAULT_REPORT_NAME: 'Chat Report',
        PERMISSIONS: {
            READ: 'read',
            WRITE: 'write',
            SHARE: 'share',
            OWN: 'own',
            AUDITOR: 'auditor',
        },
        INVOICE_RECEIVER_TYPE: {
            INDIVIDUAL: 'individual',
            BUSINESS: 'policy',
        },
        EXPORT_OPTIONS: {
            EXPORT_TO_INTEGRATION: 'exportToIntegration',
            MARK_AS_EXPORTED: 'markAsExported',
        },
        ROOM_MEMBERS_BULK_ACTION_TYPES: {
            REMOVE: 'remove',
        },
    },
    NEXT_STEP: {
        ICONS: {
            HOURGLASS: 'hourglass',
            CHECKMARK: 'checkmark',
            STOPWATCH: 'stopwatch',
        },
    },
    COMPOSER: {
        NATIVE_ID: 'composer',
        MAX_LINES: 16,
        MAX_LINES_SMALL_SCREEN: 6,
        MAX_LINES_FULL: -1,
        // The minimum height needed to enable the full screen composer
        FULL_COMPOSER_MIN_HEIGHT: 60,
    },
    MODAL: {
        MODAL_TYPE: {
            CONFIRM: 'confirm',
            CENTERED: 'centered',
            CENTERED_SWIPABLE_TO_RIGHT: 'centered_swipable_to_right',
            CENTERED_UNSWIPEABLE: 'centered_unswipeable',
            CENTERED_SMALL: 'centered_small',
            BOTTOM_DOCKED: 'bottom_docked',
            POPOVER: 'popover',
            RIGHT_DOCKED: 'right_docked',
        },
        ANCHOR_ORIGIN_VERTICAL: {
            TOP: 'top',
            CENTER: 'center',
            BOTTOM: 'bottom',
        },
        ANCHOR_ORIGIN_HORIZONTAL: {
            LEFT: 'left',
            CENTER: 'center',
            RIGHT: 'right',
        },
        POPOVER_MENU_PADDING: 8,
        RESTORE_FOCUS_TYPE: {
            DEFAULT: 'default',
            DELETE: 'delete',
            PRESERVE: 'preserve',
        },
    },
    TIMING: {
        GET_ORDERED_REPORT_IDS: 'get_ordered_report_ids',
        CALCULATE_MOST_RECENT_LAST_MODIFIED_ACTION: 'calc_most_recent_last_modified_action',
        OPEN_SEARCH: 'open_search',
        OPEN_REPORT: 'open_report',
        OPEN_REPORT_FROM_PREVIEW: 'open_report_from_preview',
        OPEN_REPORT_THREAD: 'open_report_thread',
        SIDEBAR_LOADED: 'sidebar_loaded',
        LOAD_SEARCH_OPTIONS: 'load_search_options',
        SEND_MESSAGE: 'send_message',
        APPLY_AIRSHIP_UPDATES: 'apply_airship_updates',
        APPLY_PUSHER_UPDATES: 'apply_pusher_updates',
        APPLY_HTTPS_UPDATES: 'apply_https_updates',
        COLD: 'cold',
        WARM: 'warm',
        REPORT_ACTION_ITEM_LAYOUT_DEBOUNCE_TIME: 1500,
        SHOW_LOADING_SPINNER_DEBOUNCE_TIME: 250,
        TEST_TOOLS_MODAL_THROTTLE_TIME: 800,
        TOOLTIP_SENSE: 1000,
        TRIE_INITIALIZATION: 'trie_initialization',
        COMMENT_LENGTH_DEBOUNCE_TIME: 1500,
        SEARCH_OPTION_LIST_DEBOUNCE_TIME: 300,
        RESIZE_DEBOUNCE_TIME: 100,
        UNREAD_UPDATE_DEBOUNCE_TIME: 300,
        SEARCH_CONVERT_SEARCH_VALUES: 'search_convert_search_values',
        SEARCH_MAKE_TREE: 'search_make_tree',
        SEARCH_BUILD_TREE: 'search_build_tree',
        SEARCH_FILTER_OPTIONS: 'search_filter_options',
        USE_DEBOUNCED_STATE_DELAY: 300,
        LIST_SCROLLING_DEBOUNCE_TIME: 200,
    },
    PRIORITY_MODE: {
        GSD: 'gsd',
        DEFAULT: 'default',
    },
    THEME: {
        DEFAULT: 'system',
        FALLBACK: 'dark',
        DARK: 'dark',
        LIGHT: 'light',
        SYSTEM: 'system',
    },
    COLOR_SCHEME: {
        LIGHT: 'light',
        DARK: 'dark',
    },
    STATUS_BAR_STYLE: {
        LIGHT_CONTENT: 'light-content',
        DARK_CONTENT: 'dark-content',
    },
    NAVIGATION_BAR_BUTTONS_STYLE: {
        LIGHT: 'light',
        DARK: 'dark',
    },
    TRANSACTION: {
        DEFAULT_MERCHANT: 'Expense',
        UNKNOWN_MERCHANT: 'Unknown Merchant',
        PARTIAL_TRANSACTION_MERCHANT: '(none)',
        TYPE: {
            CUSTOM_UNIT: 'customUnit',
        },
        STATUS: {
            PENDING: 'Pending',
            POSTED: 'Posted',
        },
        STATE: {
            CURRENT: 'current',
            DRAFT: 'draft',
            BACKUP: 'backup',
        },
    },

    MCC_GROUPS: {
        AIRLINES: 'Airlines',
        COMMUTER: 'Commuter',
        GAS: 'Gas',
        GOODS: 'Goods',
        GROCERIES: 'Groceries',
        HOTEL: 'Hotel',
        MAIL: 'Mail',
        MEALS: 'Meals',
        RENTAL: 'Rental',
        SERVICES: 'Services',
        TAXI: 'Taxi',
        MISCELLANEOUS: 'Miscellaneous',
        UTILITIES: 'Utilities',
    },
    JSON_CODE: {
        SUCCESS: 200,
        BAD_REQUEST: 400,
        NOT_AUTHENTICATED: 407,
        EXP_ERROR: 666,
        UNABLE_TO_RETRY: 'unableToRetry',
        UPDATE_REQUIRED: 426,
        INCORRECT_MAGIC_CODE: 451,
    },
    HTTP_STATUS: {
        // When Cloudflare throttles
        TOO_MANY_REQUESTS: 429,
        INTERNAL_SERVER_ERROR: 500,
        BAD_GATEWAY: 502,
        GATEWAY_TIMEOUT: 504,
        UNKNOWN_ERROR: 520,
    },
    ERROR: {
        XHR_FAILED: 'xhrFailed',
        THROTTLED: 'throttled',
        UNKNOWN_ERROR: 'Unknown error',
        REQUEST_CANCELLED: 'AbortError',
        FAILED_TO_FETCH: 'Failed to fetch',
        ENSURE_BUGBOT: 'ENSURE_BUGBOT',
        PUSHER_ERROR: 'PusherError',
        WEB_SOCKET_ERROR: 'WebSocketError',
        NETWORK_REQUEST_FAILED: 'Network request failed',
        SAFARI_DOCUMENT_LOAD_ABORTED: 'cancelled',
        FIREFOX_DOCUMENT_LOAD_ABORTED: 'NetworkError when attempting to fetch resource.',
        IOS_NETWORK_CONNECTION_LOST: 'The network connection was lost.',
        IOS_NETWORK_CONNECTION_LOST_RUSSIAN: 'Сетевое соединение потеряно.',
        IOS_NETWORK_CONNECTION_LOST_SWEDISH: 'Nätverksanslutningen förlorades.',
        IOS_NETWORK_CONNECTION_LOST_SPANISH: 'La conexión a Internet parece estar desactivada.',
        IOS_LOAD_FAILED: 'Load failed',
        SAFARI_CANNOT_PARSE_RESPONSE: 'cannot parse response',
        GATEWAY_TIMEOUT: 'Gateway Timeout',
        EXPENSIFY_SERVICE_INTERRUPTED: 'Expensify service interrupted',
        DUPLICATE_RECORD: 'A record already exists with this ID',

        // The "Upgrade" is intentional as the 426 HTTP code means "Upgrade Required" and sent by the API. We use the "Update" language everywhere else in the front end when this gets returned.
        UPDATE_REQUIRED: 'Upgrade Required',
    },
    ERROR_TYPE: {
        SOCKET: 'Expensify\\Auth\\Error\\Socket',
    },
    ERROR_TITLE: {
        SOCKET: 'Issue connecting to database',
        DUPLICATE_RECORD: '400 Unique Constraints Violation',
    },
    NETWORK: {
        METHOD: {
            POST: 'post',
        },
        MIN_RETRY_WAIT_TIME_MS: 10,
        MAX_RANDOM_RETRY_WAIT_TIME_MS: 100,
        MAX_RETRY_WAIT_TIME_MS: 10 * 1000,
        PROCESS_REQUEST_DELAY_MS: 1000,
        MAX_PENDING_TIME_MS: 10 * 1000,
        RECHECK_INTERVAL_MS: 60 * 1000,
        MAX_REQUEST_RETRIES: 10,
        NETWORK_STATUS: {
            ONLINE: 'online',
            OFFLINE: 'offline',
            UNKNOWN: 'unknown',
        },
    },
    // The number of milliseconds for an idle session to expire
    SESSION_EXPIRATION_TIME_MS: 2 * 3600 * 1000, // 2 hours
    WEEK_STARTS_ON: 1, // Monday
    DEFAULT_TIME_ZONE: {automatic: true, selected: 'America/Los_Angeles'},
    DEFAULT_ACCOUNT_DATA: {errors: null, success: '', isLoading: false},
    DEFAULT_CLOSE_ACCOUNT_DATA: {errors: null, success: '', isLoading: false},
    DEFAULT_NETWORK_DATA: {isOffline: false},
    FORMS: {
        LOGIN_FORM: 'LoginForm',
        VALIDATE_CODE_FORM: 'ValidateCodeForm',
        VALIDATE_TFA_CODE_FORM: 'ValidateTfaCodeForm',
        RESEND_VALIDATION_FORM: 'ResendValidationForm',
        UNLINK_LOGIN_FORM: 'UnlinkLoginForm',
        RESEND_VALIDATE_CODE_FORM: 'ResendValidateCodeForm',
    },
    APP_STATE: {
        ACTIVE: 'active',
        BACKGROUND: 'background',
        INACTIVE: 'inactive',
    },

    // at least 8 characters, 1 capital letter, 1 lowercase number, 1 number
    PASSWORD_COMPLEXITY_REGEX_STRING: '^(?=.*[A-Z])(?=.*[0-9])(?=.*[a-z]).{8,}$',

    // We allow either 6 digits for validated users or 9-character base26 for unvalidated users
    VALIDATE_CODE_REGEX_STRING: /^\d{6}$|^[A-Z]{9}$/,

    // 8 alphanumeric characters
    RECOVERY_CODE_REGEX_STRING: /^[a-zA-Z0-9]{8}$/,

    // The server has a WAF (Web Application Firewall) which will strip out HTML/XML tags using this regex pattern.
    // It's copied here so that the same regex pattern can be used in form validations to be consistent with the server.
    VALIDATE_FOR_HTML_TAG_REGEX: /<([^>\s]+)(?:[^>]*?)>/g,

    // The regex below is used to remove dots only from the local part of the user email (local-part@domain)
    // so when we are using search, we can match emails that have dots without explicitly writing the dots (e.g: fistlast@domain will match first.last@domain)
    // More info https://github.com/Expensify/App/issues/8007
    EMAIL_SEARCH_REGEX: /\.(?=[^\s@]*@)/g,

    VALIDATE_FOR_LEADINGSPACES_HTML_TAG_REGEX: /<([\s]+.+[\s]*)>/g,

    WHITELISTED_TAGS: [/<>/, /< >/, /<->/, /<-->/, /<br>/, /<br\/>/],

    PASSWORD_PAGE: {
        ERROR: {
            ALREADY_VALIDATED: 'Account already validated',
            VALIDATE_CODE_FAILED: 'Validate code failed',
        },
    },

    PUSHER: {
        PRIVATE_USER_CHANNEL_PREFIX: 'private-encrypted-user-accountID-',
        PRIVATE_REPORT_CHANNEL_PREFIX: 'private-report-reportID-',
        PRESENCE_ACTIVE_GUIDES: 'presence-activeGuides',
    },

    EMOJI_SPACER: 'SPACER',

    // This is the number of columns in each row of the picker.
    // Because of how flatList implements these rows, each row is an index rather than each element
    // For this reason to make headers work, we need to have the header be the only rendered element in its row
    // If this number is changed, emojis.js will need to be updated to have the proper number of spacer elements
    // around each header.
    EMOJI_NUM_PER_ROW: 8,

    EMOJI_DEFAULT_SKIN_TONE: -1,

    // Amount of emojis to render ahead at the end of the update cycle
    EMOJI_DRAW_AMOUNT: 250,

    INVISIBLE_CODEPOINTS: ['fe0f', '200d', '2066'],

    UNICODE: {
        LTR: '\u2066',
    },

    TOOLTIP_MAX_LINES: 3,

    LOGIN_TYPE: {
        PHONE: 'phone',
        EMAIL: 'email',
    },

    MAGIC_CODE_LENGTH: 6,
    MAGIC_CODE_EMPTY_CHAR: ' ',

    KEYBOARD_TYPE: {
        VISIBLE_PASSWORD: 'visible-password',
        ASCII_CAPABLE: 'ascii-capable',
        NUMBER_PAD: 'number-pad',
        DECIMAL_PAD: 'decimal-pad',
    },

    INPUT_MODE: {
        NONE: 'none',
        TEXT: 'text',
        DECIMAL: 'decimal',
        NUMERIC: 'numeric',
        TEL: 'tel',
        SEARCH: 'search',
        EMAIL: 'email',
        URL: 'url',
    },

    INPUT_AUTOGROW_DIRECTION: {
        LEFT: 'left',
        RIGHT: 'right',
    },

    YOUR_LOCATION_TEXT: 'Your Location',

    ATTACHMENT_MESSAGE_TEXT: '[Attachment]',
    ATTACHMENT_SOURCE_ATTRIBUTE: 'data-expensify-source',
    ATTACHMENT_OPTIMISTIC_SOURCE_ATTRIBUTE: 'data-optimistic-src',
    ATTACHMENT_PREVIEW_ATTRIBUTE: 'src',
    ATTACHMENT_ORIGINAL_FILENAME_ATTRIBUTE: 'data-name',
    ATTACHMENT_LOCAL_URL_PREFIX: ['blob:', 'file:'],
    ATTACHMENT_OR_RECEIPT_LOCAL_URL: /^https:\/\/(www\.)?([a-z0-9_-]+\.)*expensify.com(:[0-9]+)?\/(chat-attachments|receipts)/,
    ATTACHMENT_THUMBNAIL_URL_ATTRIBUTE: 'data-expensify-thumbnail-url',
    ATTACHMENT_THUMBNAIL_WIDTH_ATTRIBUTE: 'data-expensify-width',
    ATTACHMENT_THUMBNAIL_HEIGHT_ATTRIBUTE: 'data-expensify-height',
    ATTACHMENT_DURATION_ATTRIBUTE: 'data-expensify-duration',

    ATTACHMENT_PICKER_TYPE: {
        FILE: 'file',
        IMAGE: 'image',
    },

    ATTACHMENT_FILE_TYPE: {
        FILE: 'file',
        IMAGE: 'image',
        VIDEO: 'video',
    },

    IMAGE_FILE_FORMAT: {
        PNG: 'image/png',
        WEBP: 'image/webp',
        JPEG: 'image/jpeg',
    },
    ATTACHMENT_TYPE: {
        REPORT: 'r',
        NOTE: 'n',
        SEARCH: 's',
    },

    IMAGE_HIGH_RESOLUTION_THRESHOLD: 7000,

    IMAGE_OBJECT_POSITION: {
        TOP: 'top',
        INITIAL: 'initial',
    },

    FILE_TYPE_REGEX: {
        // Image MimeTypes allowed by iOS photos app.
        IMAGE: /\.(jpg|jpeg|png|webp|gif|tiff|bmp|heic|heif)$/,
        // Video MimeTypes allowed by iOS photos app.
        VIDEO: /\.(mov|mp4)$/,
    },
    IOS_CAMERAROLL_ACCESS_ERROR: 'Access to photo library was denied',
    ADD_PAYMENT_MENU_POSITION_Y: 226,
    ADD_PAYMENT_MENU_POSITION_X: 356,
    EMOJI_PICKER_ITEM_TYPES: {
        HEADER: 'header',
        EMOJI: 'emoji',
        SPACER: 'spacer',
    },
    EMOJI_PICKER_SIZE: {
        WIDTH: 320,
        HEIGHT: 416,
    },
    DESKTOP_HEADER_PADDING: 12,
    CATEGORY_SHORTCUT_BAR_HEIGHT: 32,
    SMALL_EMOJI_PICKER_SIZE: {
        WIDTH: '100%',
    },
    MENU_POSITION_REPORT_ACTION_COMPOSE_BOTTOM: 83,
    NON_NATIVE_EMOJI_PICKER_LIST_HEIGHT: 300,
    NON_NATIVE_EMOJI_PICKER_LIST_HEIGHT_WEB: 200,
    EMOJI_PICKER_ITEM_HEIGHT: 32,
    EMOJI_PICKER_HEADER_HEIGHT: 32,
    RECIPIENT_LOCAL_TIME_HEIGHT: 25,
    AUTO_COMPLETE_SUGGESTER: {
        SUGGESTER_PADDING: 6,
        SUGGESTER_INNER_PADDING: 8,
        SUGGESTION_ROW_HEIGHT: 40,
        SMALL_CONTAINER_HEIGHT_FACTOR: 2.5,
        MAX_AMOUNT_OF_SUGGESTIONS: 20,
        MAX_AMOUNT_OF_VISIBLE_SUGGESTIONS_IN_CONTAINER: 5,
        HERE_TEXT: '@here',
        SUGGESTION_BOX_MAX_SAFE_DISTANCE: 10,
        BIG_SCREEN_SUGGESTION_WIDTH: 300,
    },
    COMPOSER_MAX_HEIGHT: 125,
    CHAT_FOOTER_SECONDARY_ROW_HEIGHT: 15,
    CHAT_FOOTER_SECONDARY_ROW_PADDING: 5,
    CHAT_FOOTER_MIN_HEIGHT: 65,
    CHAT_FOOTER_HORIZONTAL_PADDING: 40,
    CHAT_SKELETON_VIEW: {
        AVERAGE_ROW_HEIGHT: 80,
        HEIGHT_FOR_ROW_COUNT: {
            1: 60,
            2: 80,
            3: 100,
        },
    },
    CENTRAL_PANE_ANIMATION_HEIGHT: 200,
    LHN_SKELETON_VIEW_ITEM_HEIGHT: 64,
    SEARCH_SKELETON_VIEW_ITEM_HEIGHT: 108,
    EXPENSIFY_PARTNER_NAME: 'expensify.com',
    EXPENSIFY_MERCHANT: 'Expensify, Inc.',
    EMAIL: {
        ACCOUNTING: 'accounting@expensify.com',
        ACCOUNTS_PAYABLE: 'accountspayable@expensify.com',
        ADMIN: 'admin@expensify.com',
        BILLS: 'bills@expensify.com',
        CHRONOS: 'chronos@expensify.com',
        CONCIERGE: 'concierge@expensify.com',
        CONTRIBUTORS: 'contributors@expensify.com',
        FIRST_RESPONDER: 'firstresponders@expensify.com',
        GUIDES_DOMAIN: 'team.expensify.com',
        QA_DOMAIN: 'applause.expensifail.com',
        HELP: 'help@expensify.com',
        INTEGRATION_TESTING_CREDS: 'integrationtestingcreds@expensify.com',
        NOTIFICATIONS: 'notifications@expensify.com',
        PAYROLL: 'payroll@expensify.com',
        QA: 'qa@expensify.com',
        QA_TRAVIS: 'qa+travisreceipts@expensify.com',
        RECEIPTS: 'receipts@expensify.com',
        STUDENT_AMBASSADOR: 'studentambassadors@expensify.com',
        SVFG: 'svfg@expensify.com',
        EXPENSIFY_EMAIL_DOMAIN: '@expensify.com',
        EXPENSIFY_TEAM_EMAIL_DOMAIN: '@team.expensify.com',
    },

    FULL_STORY: {
        MASK: 'fs-mask',
        UNMASK: 'fs-unmask',
        CUSTOMER: 'customer',
        CONCIERGE: 'concierge',
        OTHER: 'other',
        WEB_PROP_ATTR: 'data-testid',
    },

    CONCIERGE_DISPLAY_NAME: 'Concierge',

    INTEGRATION_ENTITY_MAP_TYPES: {
        DEFAULT: 'DEFAULT',
        NONE: 'NONE',
        TAG: 'TAG',
        REPORT_FIELD: 'REPORT_FIELD',
        NOT_IMPORTED: 'NOT_IMPORTED',
        IMPORTED: 'IMPORTED',
        NETSUITE_DEFAULT: 'NETSUITE_DEFAULT',
    },
    QUICKBOOKS_ONLINE: 'quickbooksOnline',

    QUICKBOOKS_DESKTOP_CONFIG: {
        EXPORT_DATE: 'exportDate',
        EXPORTER: 'exporter',
        MARK_CHECKS_TO_BE_PRINTED: 'markChecksToBePrinted',
        REIMBURSABLE_ACCOUNT: 'reimbursableAccount',
        NON_REIMBURSABLE_ACCOUNT: 'nonReimbursableAccount',
        REIMBURSABLE: 'reimbursable',
        NON_REIMBURSABLE: 'nonReimbursable',
        SHOULD_AUTO_CREATE_VENDOR: 'shouldAutoCreateVendor',
        NON_REIMBURSABLE_BILL_DEFAULT_VENDOR: 'nonReimbursableBillDefaultVendor',
        AUTO_SYNC: 'autoSync',
        ENABLE_NEW_CATEGORIES: 'enableNewCategories',
        MAPPINGS: {
            CLASSES: 'classes',
            CUSTOMERS: 'customers',
        },
        IMPORT_ITEMS: 'importItems',
    },

    QUICKBOOKS_CONFIG: {
        ENABLE_NEW_CATEGORIES: 'enableNewCategories',
        SYNC_CLASSES: 'syncClasses',
        SYNC_CUSTOMERS: 'syncCustomers',
        SYNC_LOCATIONS: 'syncLocations',
        SYNC_TAX: 'syncTax',
        EXPORT: 'export',
        EXPORTER: 'exporter',
        EXPORT_DATE: 'exportDate',
        NON_REIMBURSABLE_EXPENSES_ACCOUNT: 'nonReimbursableExpensesAccount',
        NON_REIMBURSABLE_EXPENSES_EXPORT_DESTINATION: 'nonReimbursableExpensesExportDestination',
        REIMBURSABLE_EXPENSES_ACCOUNT: 'reimbursableExpensesAccount',
        REIMBURSABLE_EXPENSES_EXPORT_DESTINATION: 'reimbursableExpensesExportDestination',
        NON_REIMBURSABLE_BILL_DEFAULT_VENDOR: 'nonReimbursableBillDefaultVendor',
        NON_REIMBURSABLE_EXPENSE_EXPORT_DESTINATION: 'nonReimbursableExpensesExportDestination',
        NON_REIMBURSABLE_EXPENSE_ACCOUNT: 'nonReimbursableExpensesAccount',
        RECEIVABLE_ACCOUNT: 'receivableAccount',
        AUTO_SYNC: 'autoSync',
        ENABLED: 'enabled',
        SYNC_PEOPLE: 'syncPeople',
        AUTO_CREATE_VENDOR: 'autoCreateVendor',
        REIMBURSEMENT_ACCOUNT_ID: 'reimbursementAccountID',
        COLLECTION_ACCOUNT_ID: 'collectionAccountID',
    },

    XERO_CONFIG: {
        AUTO_SYNC: 'autoSync',
        ENABLED: 'enabled',
        REIMBURSEMENT_ACCOUNT_ID: 'reimbursementAccountID',
        INVOICE_COLLECTIONS_ACCOUNT_ID: 'invoiceCollectionsAccountID',
        SYNC: 'sync',
        SYNC_REIMBURSED_REPORTS: 'syncReimbursedReports',
        ENABLE_NEW_CATEGORIES: 'enableNewCategories',
        EXPORT: 'export',
        EXPORTER: 'exporter',
        BILL_DATE: 'billDate',
        BILL_STATUS: 'billStatus',
        NON_REIMBURSABLE_ACCOUNT: 'nonReimbursableAccount',
        TENANT_ID: 'tenantID',
        IMPORT_CUSTOMERS: 'importCustomers',
        IMPORT_TAX_RATES: 'importTaxRates',
        INVOICE_STATUS: {
            DRAFT: 'DRAFT',
            AWAITING_APPROVAL: 'AWT_APPROVAL',
            AWAITING_PAYMENT: 'AWT_PAYMENT',
        },
        IMPORT_TRACKING_CATEGORIES: 'importTrackingCategories',
        MAPPINGS: 'mappings',
        TRACKING_CATEGORY_PREFIX: 'trackingCategory_',
        TRACKING_CATEGORY_FIELDS: {
            COST_CENTERS: 'cost centers',
            REGION: 'region',
        },
        TRACKING_CATEGORY_OPTIONS: {
            DEFAULT: 'DEFAULT',
            TAG: 'TAG',
            REPORT_FIELD: 'REPORT_FIELD',
        },
    },

    SAGE_INTACCT_MAPPING_VALUE: {
        NONE: 'NONE',
        DEFAULT: 'DEFAULT',
        TAG: 'TAG',
        REPORT_FIELD: 'REPORT_FIELD',
    },

    SAGE_INTACCT_CONFIG: {
        MAPPINGS: {
            DEPARTMENTS: 'departments',
            CLASSES: 'classes',
            LOCATIONS: 'locations',
            CUSTOMERS: 'customers',
            PROJECTS: 'projects',
        },
        SYNC_ITEMS: 'syncItems',
        TAX: 'tax',
        EXPORT: 'export',
        EXPORT_DATE: 'exportDate',
        NON_REIMBURSABLE_CREDIT_CARD_VENDOR: 'nonReimbursableCreditCardChargeDefaultVendor',
        NON_REIMBURSABLE_VENDOR: 'nonReimbursableVendor',
        REIMBURSABLE_VENDOR: 'reimbursableExpenseReportDefaultVendor',
        NON_REIMBURSABLE_ACCOUNT: 'nonReimbursableAccount',
        NON_REIMBURSABLE: 'nonReimbursable',
        EXPORTER: 'exporter',
        REIMBURSABLE: 'reimbursable',
        AUTO_SYNC: 'autoSync',
        AUTO_SYNC_ENABLED: 'enabled',
        IMPORT_EMPLOYEES: 'importEmployees',
        APPROVAL_MODE: 'approvalMode',
        SYNC: 'sync',
        SYNC_REIMBURSED_REPORTS: 'syncReimbursedReports',
        REIMBURSEMENT_ACCOUNT_ID: 'reimbursementAccountID',
        ENTITY: 'entity',
        DIMENSION_PREFIX: 'dimension_',
    },

    SAGE_INTACCT: {
        APPROVAL_MODE: {
            APPROVAL_MANUAL: 'APPROVAL_MANUAL',
        },
    },

    QUICKBOOKS_REIMBURSABLE_ACCOUNT_TYPE: {
        VENDOR_BILL: 'bill',
        CHECK: 'check',
        JOURNAL_ENTRY: 'journal_entry',
    },

    QUICKBOOKS_NON_REIMBURSABLE_ACCOUNT_TYPE: {
        CREDIT_CARD: 'credit_card',
        DEBIT_CARD: 'debit_card',
        VENDOR_BILL: 'bill',
    },

    QUICKBOOKS_DESKTOP_REIMBURSABLE_ACCOUNT_TYPE: {
        VENDOR_BILL: 'VENDOR_BILL',
        CHECK: 'CHECK',
        JOURNAL_ENTRY: 'JOURNAL_ENTRY',
    },

    SAGE_INTACCT_REIMBURSABLE_EXPENSE_TYPE: {
        EXPENSE_REPORT: 'EXPENSE_REPORT',
        VENDOR_BILL: 'VENDOR_BILL',
    },

    SAGE_INTACCT_NON_REIMBURSABLE_EXPENSE_TYPE: {
        CREDIT_CARD_CHARGE: 'CREDIT_CARD_CHARGE',
        VENDOR_BILL: 'VENDOR_BILL',
    },

    XERO_EXPORT_DATE: {
        LAST_EXPENSE: 'LAST_EXPENSE',
        REPORT_EXPORTED: 'REPORT_EXPORTED',
        REPORT_SUBMITTED: 'REPORT_SUBMITTED',
    },

    SAGE_INTACCT_EXPORT_DATE: {
        LAST_EXPENSE: 'LAST_EXPENSE',
        EXPORTED: 'EXPORTED',
        SUBMITTED: 'SUBMITTED',
    },

    NETSUITE_CONFIG: {
        SUBSIDIARY: 'subsidiary',
        EXPORTER: 'exporter',
        EXPORT_DATE: 'exportDate',
        REIMBURSABLE_EXPENSES_EXPORT_DESTINATION: 'reimbursableExpensesExportDestination',
        NON_REIMBURSABLE_EXPENSES_EXPORT_DESTINATION: 'nonreimbursableExpensesExportDestination',
        DEFAULT_VENDOR: 'defaultVendor',
        REIMBURSABLE_PAYABLE_ACCOUNT: 'reimbursablePayableAccount',
        PAYABLE_ACCT: 'payableAcct',
        JOURNAL_POSTING_PREFERENCE: 'journalPostingPreference',
        RECEIVABLE_ACCOUNT: 'receivableAccount',
        INVOICE_ITEM_PREFERENCE: 'invoiceItemPreference',
        INVOICE_ITEM: 'invoiceItem',
        TAX_POSTING_ACCOUNT: 'taxPostingAccount',
        PROVINCIAL_TAX_POSTING_ACCOUNT: 'provincialTaxPostingAccount',
        ALLOW_FOREIGN_CURRENCY: 'allowForeignCurrency',
        EXPORT_TO_NEXT_OPEN_PERIOD: 'exportToNextOpenPeriod',
        IMPORT_FIELDS: ['departments', 'classes', 'locations'],
        AUTO_SYNC: 'autoSync',
        ACCOUNTING_METHOD: 'accountingMethod',
        REIMBURSEMENT_ACCOUNT_ID: 'reimbursementAccountID',
        COLLECTION_ACCOUNT: 'collectionAccount',
        AUTO_CREATE_ENTITIES: 'autoCreateEntities',
        APPROVAL_ACCOUNT: 'approvalAccount',
        CUSTOM_FORM_ID_OPTIONS: 'customFormIDOptions',
        TOKEN_INPUT_STEP_NAMES: ['1', '2,', '3', '4', '5'],
        TOKEN_INPUT_STEP_KEYS: {
            0: 'installBundle',
            1: 'enableTokenAuthentication',
            2: 'enableSoapServices',
            3: 'createAccessToken',
            4: 'enterCredentials',
        },
        IMPORT_CUSTOM_FIELDS: {
            CUSTOM_SEGMENTS: 'customSegments',
            CUSTOM_LISTS: 'customLists',
        },
        CUSTOM_SEGMENT_FIELDS: ['segmentName', 'internalID', 'scriptID', 'mapping'],
        CUSTOM_LIST_FIELDS: ['listName', 'internalID', 'transactionFieldID', 'mapping'],
        CUSTOM_FORM_ID_ENABLED: 'enabled',
        CUSTOM_FORM_ID_TYPE: {
            REIMBURSABLE: 'reimbursable',
            NON_REIMBURSABLE: 'nonReimbursable',
        },
        SYNC_OPTIONS: {
            SYNC_REIMBURSED_REPORTS: 'syncReimbursedReports',
            SYNC_PEOPLE: 'syncPeople',
            ENABLE_NEW_CATEGORIES: 'enableNewCategories',
            EXPORT_REPORTS_TO: 'exportReportsTo',
            EXPORT_VENDOR_BILLS_TO: 'exportVendorBillsTo',
            EXPORT_JOURNALS_TO: 'exportJournalsTo',
            SYNC_TAX: 'syncTax',
            CROSS_SUBSIDIARY_CUSTOMERS: 'crossSubsidiaryCustomers',
            CUSTOMER_MAPPINGS: {
                CUSTOMERS: 'customers',
                JOBS: 'jobs',
            },
        },
        NETSUITE_ADD_CUSTOM_LIST_STEP_NAMES: ['1', '2,', '3', '4'],
        NETSUITE_ADD_CUSTOM_SEGMENT_STEP_NAMES: ['1', '2,', '3', '4', '5', '6,'],
    },

    NETSUITE_CUSTOM_FIELD_SUBSTEP_INDEXES: {
        CUSTOM_LISTS: {
            CUSTOM_LIST_PICKER: 0,
            TRANSACTION_FIELD_ID: 1,
            MAPPING: 2,
            CONFIRM: 3,
        },
        CUSTOM_SEGMENTS: {
            SEGMENT_TYPE: 0,
            SEGMENT_NAME: 1,
            INTERNAL_ID: 2,
            SCRIPT_ID: 3,
            MAPPING: 4,
            CONFIRM: 5,
        },
    },

    NETSUITE_CUSTOM_RECORD_TYPES: {
        CUSTOM_SEGMENT: 'customSegment',
        CUSTOM_RECORD: 'customRecord',
    },

    NETSUITE_FORM_STEPS_HEADER_HEIGHT: 40,

    NETSUITE_IMPORT: {
        HELP_LINKS: {
            CUSTOM_SEGMENTS: 'https://help.expensify.com/articles/expensify-classic/integrations/accounting-integrations/NetSuite#custom-segments',
            CUSTOM_LISTS: 'https://help.expensify.com/articles/expensify-classic/integrations/accounting-integrations/NetSuite#custom-lists',
        },
    },

    NETSUITE_EXPORT_DATE: {
        LAST_EXPENSE: 'LAST_EXPENSE',
        EXPORTED: 'EXPORTED',
        SUBMITTED: 'SUBMITTED',
    },

    NETSUITE_EXPORT_DESTINATION: {
        EXPENSE_REPORT: 'EXPENSE_REPORT',
        VENDOR_BILL: 'VENDOR_BILL',
        JOURNAL_ENTRY: 'JOURNAL_ENTRY',
    },

    NETSUITE_MAP_EXPORT_DESTINATION: {
        EXPENSE_REPORT: 'expenseReport',
        VENDOR_BILL: 'vendorBill',
        JOURNAL_ENTRY: 'journalEntry',
    },

    NETSUITE_INVOICE_ITEM_PREFERENCE: {
        CREATE: 'create',
        SELECT: 'select',
    },

    NETSUITE_JOURNAL_POSTING_PREFERENCE: {
        JOURNALS_POSTING_INDIVIDUAL_LINE: 'JOURNALS_POSTING_INDIVIDUAL_LINE',
        JOURNALS_POSTING_TOTAL_LINE: 'JOURNALS_POSTING_TOTAL_LINE',
    },

    NETSUITE_EXPENSE_TYPE: {
        REIMBURSABLE: 'reimbursable',
        NON_REIMBURSABLE: 'nonreimbursable',
    },

    NETSUITE_REPORTS_APPROVAL_LEVEL: {
        REPORTS_APPROVED_NONE: 'REPORTS_APPROVED_NONE',
        REPORTS_SUPERVISOR_APPROVED: 'REPORTS_SUPERVISOR_APPROVED',
        REPORTS_ACCOUNTING_APPROVED: 'REPORTS_ACCOUNTING_APPROVED',
        REPORTS_APPROVED_BOTH: 'REPORTS_APPROVED_BOTH',
    },

    NETSUITE_VENDOR_BILLS_APPROVAL_LEVEL: {
        VENDOR_BILLS_APPROVED_NONE: 'VENDOR_BILLS_APPROVED_NONE',
        VENDOR_BILLS_APPROVAL_PENDING: 'VENDOR_BILLS_APPROVAL_PENDING',
        VENDOR_BILLS_APPROVED: 'VENDOR_BILLS_APPROVED',
    },

    NETSUITE_JOURNALS_APPROVAL_LEVEL: {
        JOURNALS_APPROVED_NONE: 'JOURNALS_APPROVED_NONE',
        JOURNALS_APPROVAL_PENDING: 'JOURNALS_APPROVAL_PENDING',
        JOURNALS_APPROVED: 'JOURNALS_APPROVED',
    },

    NETSUITE_ACCOUNT_TYPE: {
        ACCOUNTS_PAYABLE: '_accountsPayable',
        ACCOUNTS_RECEIVABLE: '_accountsReceivable',
        OTHER_CURRENT_LIABILITY: '_otherCurrentLiability',
        CREDIT_CARD: '_creditCard',
        BANK: '_bank',
        OTHER_CURRENT_ASSET: '_otherCurrentAsset',
        LONG_TERM_LIABILITY: '_longTermLiability',
        EXPENSE: '_expense',
    },

    NETSUITE_APPROVAL_ACCOUNT_DEFAULT: 'APPROVAL_ACCOUNT_DEFAULT',

    /**
     * Countries where tax setting is permitted (Strings are in the format of Netsuite's Country type/enum)
     *
     * Should mirror the list on the OldDot.
     */
    NETSUITE_TAX_COUNTRIES: [
        '_argentina',
        '_australia',
        '_austria',
        '_azerbaijan',
        '_belgium',
        '_brazil',
        '_bulgaria',
        '_canada',
        '_china',
        '_costaRica',
        '_croatia',
        '_croatiaHrvatska',
        '_cyprus',
        '_czechRepublic',
        '_denmark',
        '_egypt',
        '_estonia',
        '_finland',
        '_france',
        '_georgia',
        '_germany',
        '_ghana',
        '_greece',
        '_hongKong',
        '_hungary',
        '_india',
        '_indonesia',
        '_iranIslamicRepublicOf',
        '_ireland',
        '_israel',
        '_italy',
        '_japan',
        '_jordan',
        '_kenya',
        '_koreaRepublicOf',
        '_koreaTheRepublicOf',
        '_kuwait',
        '_latvia',
        '_lebanon',
        '_lithuania',
        '_luxembourg',
        '_malaysia',
        '_malta',
        '_mexico',
        '_morocco',
        '_myanmar',
        '_netherlands',
        '_newZealand',
        '_nigeria',
        '_norway',
        '_pakistan',
        '_philippines',
        '_poland',
        '_portugal',
        '_romania',
        '_saudiArabia',
        '_serbia',
        '_singapore',
        '_slovakRepublic',
        '_slovakia',
        '_slovenia',
        '_southAfrica',
        '_spain',
        '_sriLanka',
        '_sweden',
        '_switzerland',
        '_taiwan',
        '_thailand',
        '_turkey',
        '_turkiye',
        '_ukraine',
        '_unitedArabEmirates',
        '_unitedKingdom',
        '_unitedKingdomGB',
        '_vietnam',
        '_vietNam',
    ] as string[],

    QUICKBOOKS_EXPORT_DATE: {
        LAST_EXPENSE: 'LAST_EXPENSE',
        REPORT_EXPORTED: 'REPORT_EXPORTED',
        REPORT_SUBMITTED: 'REPORT_SUBMITTED',
    },

    QUICKBOOKS_NON_REIMBURSABLE_EXPORT_ACCOUNT_TYPE: {
        CREDIT_CARD: 'credit_card',
        DEBIT_CARD: 'debit_card',
        VENDOR_BILL: 'bill',
    },

    QUICKBOOKS_DESKTOP_NON_REIMBURSABLE_EXPORT_ACCOUNT_TYPE: {
        CREDIT_CARD: 'CREDIT_CARD_CHARGE',
        CHECK: 'CHECK',
        VENDOR_BILL: 'VENDOR_BILL',
    },

    MISSING_PERSONAL_DETAILS_INDEXES: {
        MAPPING: {
            LEGAL_NAME: 0,
            DATE_OF_BIRTH: 1,
            ADDRESS: 2,
            PHONE_NUMBER: 3,
            CONFIRM: 4,
        },
        INDEX_LIST: ['1', '2', '3', '4'],
    },

    ACCOUNT_ID: {
        ACCOUNTING: Number(Config?.EXPENSIFY_ACCOUNT_ID_ACCOUNTING ?? 9645353),
        ACCOUNTS_PAYABLE: Number(Config?.EXPENSIFY_ACCOUNT_ID_ACCOUNTS_PAYABLE ?? 10903701),
        ADMIN: Number(Config?.EXPENSIFY_ACCOUNT_ID_ADMIN ?? -1),
        BILLS: Number(Config?.EXPENSIFY_ACCOUNT_ID_BILLS ?? 1371),
        CHRONOS: Number(Config?.EXPENSIFY_ACCOUNT_ID_CHRONOS ?? 10027416),
        CONCIERGE: Number(Config?.EXPENSIFY_ACCOUNT_ID_CONCIERGE ?? 8392101),
        CONTRIBUTORS: Number(Config?.EXPENSIFY_ACCOUNT_ID_CONTRIBUTORS ?? 9675014),
        FIRST_RESPONDER: Number(Config?.EXPENSIFY_ACCOUNT_ID_FIRST_RESPONDER ?? 9375152),
        HELP: Number(Config?.EXPENSIFY_ACCOUNT_ID_HELP ?? -1),
        INTEGRATION_TESTING_CREDS: Number(Config?.EXPENSIFY_ACCOUNT_ID_INTEGRATION_TESTING_CREDS ?? -1),
        NOTIFICATIONS: Number(Config?.EXPENSIFY_ACCOUNT_ID_NOTIFICATIONS ?? 11665625),
        PAYROLL: Number(Config?.EXPENSIFY_ACCOUNT_ID_PAYROLL ?? 9679724),
        QA: Number(Config?.EXPENSIFY_ACCOUNT_ID_QA ?? 3126513),
        QA_TRAVIS: Number(Config?.EXPENSIFY_ACCOUNT_ID_QA_TRAVIS ?? 8595733),
        RECEIPTS: Number(Config?.EXPENSIFY_ACCOUNT_ID_RECEIPTS ?? -1),
        REWARDS: Number(Config?.EXPENSIFY_ACCOUNT_ID_REWARDS ?? 11023767), // rewards@expensify.com
        STUDENT_AMBASSADOR: Number(Config?.EXPENSIFY_ACCOUNT_ID_STUDENT_AMBASSADOR ?? 10476956),
        SVFG: Number(Config?.EXPENSIFY_ACCOUNT_ID_SVFG ?? 2012843),
    },

    ENVIRONMENT: {
        DEV: 'development',
        STAGING: 'staging',
        PRODUCTION: 'production',
        ADHOC: 'adhoc',
    },

    // Used to delay the initial fetching of reportActions when the app first inits or reconnects (e.g. returning
    // from backgound). The times are based on how long it generally seems to take for the app to become interactive
    // in each scenario.
    FETCH_ACTIONS_DELAY: {
        STARTUP: 8000,
        RECONNECT: 1000,
    },

    WALLET: {
        TRANSFER_METHOD_TYPE: {
            INSTANT: 'instant',
            ACH: 'ach',
        },
        TRANSFER_METHOD_TYPE_FEE: {
            INSTANT: {
                RATE: 1.5,
                MINIMUM_FEE: 25,
            },
            ACH: {
                RATE: 0,
                MINIMUM_FEE: 0,
            },
        },
        ERROR: {
            // If these get updated, we need to update the codes on the Web side too
            SSN: 'ssnError',
            KBA: 'kbaNeeded',
            KYC: 'kycFailed',
            FULL_SSN_NOT_FOUND: 'Full SSN not found',
            MISSING_FIELD: 'Missing required additional details fields',
            WRONG_ANSWERS: 'Wrong answers',
            ONFIDO_FIXABLE_ERROR: 'Onfido returned a fixable error',
            ONFIDO_USER_CONSENT_DENIED: 'user_consent_denied',

            // KBA stands for Knowledge Based Answers (requiring us to show Idology questions)
            KBA_NEEDED: 'KBA needed',
            NO_ACCOUNT_TO_LINK: '405 No account to link to wallet',
            INVALID_WALLET: '405 Invalid wallet account',
            NOT_OWNER_OF_BANK_ACCOUNT: '401 Wallet owner does not own linked bank account',
            INVALID_BANK_ACCOUNT: '405 Attempting to link an invalid bank account to a wallet',
            NOT_OWNER_OF_FUND: '401 Wallet owner does not own linked fund',
            INVALID_FUND: '405 Attempting to link an invalid fund to a wallet',
        },
        STEP: {
            // In the order they appear in the Wallet flow
            ADD_BANK_ACCOUNT: 'AddBankAccountStep',
            ADDITIONAL_DETAILS: 'AdditionalDetailsStep',
            ADDITIONAL_DETAILS_KBA: 'AdditionalDetailsKBAStep',
            ONFIDO: 'OnfidoStep',
            TERMS: 'TermsStep',
            ACTIVATE: 'ActivateStep',
        },
        STEP_REFACTOR: {
            ADD_BANK_ACCOUNT: 'AddBankAccountStep',
            ADDITIONAL_DETAILS: 'AdditionalDetailsStep',
            VERIFY_IDENTITY: 'VerifyIdentityStep',
            TERMS_AND_FEES: 'TermsAndFeesStep',
        },
        STEP_NAMES: ['1', '2', '3', '4'],
        SUBSTEP_INDEXES: {
            BANK_ACCOUNT: {
                ACCOUNT_NUMBERS: 0,
            },
            PERSONAL_INFO: {
                LEGAL_NAME: 0,
                DATE_OF_BIRTH: 1,
                ADDRESS: 2,
                PHONE_NUMBER: 3,
                SSN: 4,
            },
        },
        TIER_NAME: {
            PLATINUM: 'PLATINUM',
            GOLD: 'GOLD',
            SILVER: 'SILVER',
            BRONZE: 'BRONZE',
        },
        WEB_MESSAGE_TYPE: {
            STATEMENT: 'STATEMENT_NAVIGATE',
            CONCIERGE: 'CONCIERGE_NAVIGATE',
        },
        MTL_WALLET_PROGRAM_ID: '760',
        BANCORP_WALLET_PROGRAM_ID: '660',
        PROGRAM_ISSUERS: {
            EXPENSIFY_PAYMENTS: 'Expensify Payments LLC',
            BANCORP_BANK: 'The Bancorp Bank',
        },
    },

    PLAID: {
        EVENT: {
            ERROR: 'ERROR',
            EXIT: 'EXIT',
        },
        DEFAULT_DATA: {
            bankName: '',
            plaidAccessToken: '',
            bankAccounts: [] as PlaidBankAccount[],
            isLoading: false,
            errors: {},
        },
    },

    ONFIDO: {
        CONTAINER_ID: 'onfido-mount',
        TYPE: {
            DOCUMENT: 'document',
            FACE: 'face',
        },
        VARIANT: {
            VIDEO: 'video',
        },
        SMS_NUMBER_COUNTRY_CODE: 'US',
        ERROR: {
            USER_CANCELLED: 'User canceled flow.',
            USER_TAPPED_BACK: 'User exited by clicking the back button.',
            USER_EXITED: 'User exited by manual action.',
        },
    },

    KYC_WALL_SOURCE: {
        REPORT: 'REPORT', // The user attempted to pay an expense
        ENABLE_WALLET: 'ENABLE_WALLET', // The user clicked on the `Enable wallet` button on the Wallet page
        TRANSFER_BALANCE: 'TRANSFER_BALANCE', // The user attempted to transfer their wallet balance to their bank account or debit card
    },

    OS: {
        WINDOWS: 'Windows',
        MAC_OS: PLATFORM_OS_MACOS,
        ANDROID: 'Android',
        IOS: PLATFORM_IOS,
        LINUX: 'Linux',
        NATIVE: 'Native',
    },

    BROWSER: {
        CHROME: 'chrome',
        FIREFOX: 'firefox',
        IE: 'ie',
        EDGE: 'edge',
        Opera: 'opera',
        SAFARI: 'safari',
        OTHER: 'other',
    },

    PAYMENT_METHODS: {
        DEBIT_CARD: 'debitCard',
        PERSONAL_BANK_ACCOUNT: 'bankAccount',
        BUSINESS_BANK_ACCOUNT: 'businessBankAccount',
    },

    PAYMENT_SELECTED: {
        BBA: 'BBA',
        PBA: 'PBA',
    },

    PAYMENT_METHOD_ID_KEYS: {
        DEBIT_CARD: 'fundID',
        BANK_ACCOUNT: 'bankAccountID',
    },

    IOU: {
        MAX_RECENT_REPORTS_TO_SHOW: 5,
        // This will guranatee that the quantity input will not exceed 9,007,199,254,740,991 (Number.MAX_SAFE_INTEGER).
        QUANTITY_MAX_LENGTH: 12,
        // This is the transactionID used when going through the create expense flow so that it mimics a real transaction (like the edit flow)
        OPTIMISTIC_TRANSACTION_ID: '1',
        // Note: These payment types are used when building IOU reportAction message values in the server and should
        // not be changed.
        LOCATION_PERMISSION_PROMPT_THRESHOLD_DAYS: 7,
        PAYMENT_TYPE: {
            ELSEWHERE: 'Elsewhere',
            EXPENSIFY: 'Expensify',
            VBBA: 'ACH',
        },
        ACTION: {
            EDIT: 'edit',
            CREATE: 'create',
            SUBMIT: 'submit',
            CATEGORIZE: 'categorize',
            SHARE: 'share',
        },
        DEFAULT_AMOUNT: 0,
        TYPE: {
            SEND: 'send',
            PAY: 'pay',
            SPLIT: 'split',
            REQUEST: 'request',
            INVOICE: 'invoice',
            SUBMIT: 'submit',
            TRACK: 'track',
            CREATE: 'create',
        },
        REQUEST_TYPE: {
            DISTANCE: 'distance',
            MANUAL: 'manual',
            SCAN: 'scan',
            PER_DIEM: 'per-diem',
        },
        REPORT_ACTION_TYPE: {
            PAY: 'pay',
            CREATE: 'create',
            SPLIT: 'split',
            DECLINE: 'decline',
            CANCEL: 'cancel',
            DELETE: 'delete',
            APPROVE: 'approve',
            TRACK: 'track',
        },
        AMOUNT_MAX_LENGTH: 8,
        RECEIPT_STATE: {
            SCANREADY: 'SCANREADY',
            OPEN: 'OPEN',
            SCANNING: 'SCANNING',
            SCANCOMPLETE: 'SCANCOMPLETE',
            SCANFAILED: 'SCANFAILED',
        },
        FILE_TYPES: {
            HTML: 'html',
            DOC: 'doc',
            DOCX: 'docx',
            SVG: 'svg',
        },
        RECEIPT_ERROR: 'receiptError',
        CANCEL_REASON: {
            PAYMENT_EXPIRED: 'CANCEL_REASON_PAYMENT_EXPIRED',
        },
        SHARE: {
            ROLE: {
                ACCOUNTANT: 'accountant',
            },
        },
        ACCESS_VARIANTS: {
            CREATE: 'create',
        },
        PAGE_INDEX: {
            CONFIRM: 'confirm',
        },
        PAYMENT_SELECTED: {
            BBA: 'BBA',
            PBA: 'PBA',
        },
    },

    GROWL: {
        SUCCESS: 'success',
        ERROR: 'error',
        WARNING: 'warning',
        DURATION: 2000,
        DURATION_LONG: 3500,
    },

    LOCALES: {
        EN: 'en',
        ES: 'es',
        ES_ES: 'es-ES',
        ES_ES_ONFIDO: 'es_ES',

        DEFAULT: 'en',
    },

    LANGUAGES: ['en', 'es'],

    PRONOUNS_LIST: [
        'coCos',
        'eEyEmEir',
        'heHimHis',
        'heHimHisTheyThemTheirs',
        'sheHerHers',
        'sheHerHersTheyThemTheirs',
        'merMers',
        'neNirNirs',
        'neeNerNers',
        'perPers',
        'theyThemTheirs',
        'thonThons',
        'veVerVis',
        'viVir',
        'xeXemXyr',
        'zeZieZirHir',
        'zeHirHirs',
        'callMeByMyName',
    ],

    // Map updated pronouns key to deprecated pronouns
    DEPRECATED_PRONOUNS_LIST: {
        heHimHis: 'He/him',
        sheHerHers: 'She/her',
        theyThemTheirs: 'They/them',
        zeHirHirs: 'Ze/hir',
        callMeByMyName: 'Call me by my name',
    },

    POLICY: {
        TYPE: {
            PERSONAL: 'personal',

            // Often referred to as "control" workspaces
            CORPORATE: 'corporate',

            // Often referred to as "collect" workspaces
            TEAM: 'team',
        },
        RULE_CONDITIONS: {
            MATCHES: 'matches',
        },
        FIELDS: {
            TAG: 'tag',
            CATEGORY: 'category',
            FIELD_LIST_TITLE: 'text_title',
            TAX: 'tax',
        },
        DEFAULT_REPORT_NAME_PATTERN: '{report:type} {report:startdate}',
        ROLE: {
            ADMIN: 'admin',
            AUDITOR: 'auditor',
            USER: 'user',
        },
        AUTO_REIMBURSEMENT_MAX_LIMIT_CENTS: 2000000,
        AUTO_REIMBURSEMENT_DEFAULT_LIMIT_CENTS: 10000,
        AUTO_APPROVE_REPORTS_UNDER_DEFAULT_CENTS: 10000,
        RANDOM_AUDIT_DEFAULT_PERCENTAGE: 0.05,

        AUTO_REPORTING_FREQUENCIES: {
            INSTANT: 'instant',
            IMMEDIATE: 'immediate',
            WEEKLY: 'weekly',
            SEMI_MONTHLY: 'semimonthly',
            MONTHLY: 'monthly',
            TRIP: 'trip',
            MANUAL: 'manual',
        },
        AUTO_REPORTING_OFFSET: {
            LAST_BUSINESS_DAY_OF_MONTH: 'lastBusinessDayOfMonth',
            LAST_DAY_OF_MONTH: 'lastDayOfMonth',
        },
        APPROVAL_MODE: {
            OPTIONAL: 'OPTIONAL',
            BASIC: 'BASIC',
            ADVANCED: 'ADVANCED',
            DYNAMICEXTERNAL: 'DYNAMIC_EXTERNAL',
            SMARTREPORT: 'SMARTREPORT',
            BILLCOM: 'BILLCOM',
        },
        ROOM_PREFIX: '#',
        CUSTOM_UNIT_RATE_BASE_OFFSET: 100,
        OWNER_EMAIL_FAKE: '_FAKE_',
        OWNER_ACCOUNT_ID_FAKE: 0,
        REIMBURSEMENT_CHOICES: {
            REIMBURSEMENT_YES: 'reimburseYes', // Direct
            REIMBURSEMENT_NO: 'reimburseNo', // None
            REIMBURSEMENT_MANUAL: 'reimburseManual', // Indirect
        },
        ID_FAKE: '_FAKE_',
        EMPTY: 'EMPTY',
        MEMBERS_BULK_ACTION_TYPES: {
            REMOVE: 'remove',
            MAKE_MEMBER: 'makeMember',
            MAKE_ADMIN: 'makeAdmin',
            MAKE_AUDITOR: 'makeAuditor',
        },
        BULK_ACTION_TYPES: {
            DELETE: 'delete',
            DISABLE: 'disable',
            ENABLE: 'enable',
        },
        MORE_FEATURES: {
            ARE_CATEGORIES_ENABLED: 'areCategoriesEnabled',
            ARE_TAGS_ENABLED: 'areTagsEnabled',
            ARE_DISTANCE_RATES_ENABLED: 'areDistanceRatesEnabled',
            ARE_WORKFLOWS_ENABLED: 'areWorkflowsEnabled',
            ARE_REPORT_FIELDS_ENABLED: 'areReportFieldsEnabled',
            ARE_CONNECTIONS_ENABLED: 'areConnectionsEnabled',
            ARE_COMPANY_CARDS_ENABLED: 'areCompanyCardsEnabled',
            ARE_EXPENSIFY_CARDS_ENABLED: 'areExpensifyCardsEnabled',
            ARE_INVOICES_ENABLED: 'areInvoicesEnabled',
            ARE_TAXES_ENABLED: 'tax',
            ARE_RULES_ENABLED: 'areRulesEnabled',
            ARE_PER_DIEM_RATES_ENABLED: 'arePerDiemRatesEnabled',
        },
        DEFAULT_CATEGORIES: [
            'Advertising',
            'Benefits',
            'Car',
            'Equipment',
            'Fees',
            'Home Office',
            'Insurance',
            'Interest',
            'Labor',
            'Maintenance',
            'Materials',
            'Meals and Entertainment',
            'Office Supplies',
            'Other',
            'Professional Services',
            'Rent',
            'Taxes',
            'Travel',
            'Utilities',
        ],
        OWNERSHIP_ERRORS: {
            NO_BILLING_CARD: 'noBillingCard',
            AMOUNT_OWED: 'amountOwed',
            HAS_FAILED_SETTLEMENTS: 'hasFailedSettlements',
            OWNER_OWES_AMOUNT: 'ownerOwesAmount',
            SUBSCRIPTION: 'subscription',
            DUPLICATE_SUBSCRIPTION: 'duplicateSubscription',
            FAILED_TO_CLEAR_BALANCE: 'failedToClearBalance',
        },
        COLLECTION_KEYS: {
            DESCRIPTION: 'description',
            REIMBURSER: 'reimburser',
            REIMBURSEMENT_CHOICE: 'reimbursementChoice',
            APPROVAL_MODE: 'approvalMode',
            AUTOREPORTING: 'autoReporting',
            AUTOREPORTING_FREQUENCY: 'autoReportingFrequency',
            AUTOREPORTING_OFFSET: 'autoReportingOffset',
            GENERAL_SETTINGS: 'generalSettings',
        },
        CONNECTIONS: {
            NAME: {
                // Here we will add other connections names when we add support for them
                QBO: 'quickbooksOnline',
                QBD: 'quickbooksDesktop',
                XERO: 'xero',
                NETSUITE: 'netsuite',
                SAGE_INTACCT: 'intacct',
            },
            ROUTE: {
                QBO: 'quickbooks-online',
                XERO: 'xero',
                NETSUITE: 'netsuite',
                SAGE_INTACCT: 'sage-intacct',
                QBD: 'quickbooks-desktop',
            },
            NAME_USER_FRIENDLY: {
                netsuite: 'NetSuite',
                quickbooksOnline: 'QuickBooks Online',
                quickbooksDesktop: 'QuickBooks Desktop',
                xero: 'Xero',
                intacct: 'Sage Intacct',
                financialForce: 'FinancialForce',
                billCom: 'Bill.com',
                zenefits: 'Zenefits',
            },
            AUTH_HELP_LINKS: {
                intacct:
                    "https://help.expensify.com/articles/expensify-classic/connections/sage-intacct/Sage-Intacct-Troubleshooting#:~:text=First%20make%20sure%20that%20you,your%20company's%20Web%20Services%20authorizations.",
                netsuite:
                    'https://help.expensify.com/articles/expensify-classic/connections/netsuite/Netsuite-Troubleshooting#expensierror-ns0109-failed-to-login-to-netsuite-please-verify-your-credentials',
            },
            SYNC_STAGE_NAME: {
                STARTING_IMPORT_QBO: 'startingImportQBO',
                STARTING_IMPORT_XERO: 'startingImportXero',
                STARTING_IMPORT_QBD: 'startingImportQBD',
                QBO_IMPORT_MAIN: 'quickbooksOnlineImportMain',
                QBO_IMPORT_CUSTOMERS: 'quickbooksOnlineImportCustomers',
                QBO_IMPORT_EMPLOYEES: 'quickbooksOnlineImportEmployees',
                QBO_IMPORT_ACCOUNTS: 'quickbooksOnlineImportAccounts',
                QBO_IMPORT_CLASSES: 'quickbooksOnlineImportClasses',
                QBO_IMPORT_LOCATIONS: 'quickbooksOnlineImportLocations',
                QBO_IMPORT_PROCESSING: 'quickbooksOnlineImportProcessing',
                QBO_SYNC_PAYMENTS: 'quickbooksOnlineSyncBillPayments',
                QBO_IMPORT_TAX_CODES: 'quickbooksOnlineSyncTaxCodes',
                QBO_CHECK_CONNECTION: 'quickbooksOnlineCheckConnection',
                QBO_SYNC_TITLE: 'quickbooksOnlineSyncTitle',
                QBO_SYNC_LOAD_DATA: 'quickbooksOnlineSyncLoadData',
                QBO_SYNC_APPLY_CATEGORIES: 'quickbooksOnlineSyncApplyCategories',
                QBO_SYNC_APPLY_CUSTOMERS: 'quickbooksOnlineSyncApplyCustomers',
                QBO_SYNC_APPLY_PEOPLE: 'quickbooksOnlineSyncApplyEmployees',
                QBO_SYNC_APPLY_CLASSES_LOCATIONS: 'quickbooksOnlineSyncApplyClassesLocations',
                QBD_IMPORT_TITLE: 'quickbooksDesktopImportTitle',
                QBD_IMPORT_ACCOUNTS: 'quickbooksDesktopImportAccounts',
                QBD_IMPORT_APPROVE_CERTIFICATE: 'quickbooksDesktopImportApproveCertificate',
                QBD_IMPORT_DIMENSIONS: 'quickbooksDesktopImportDimensions',
                QBD_IMPORT_CLASSES: 'quickbooksDesktopImportClasses',
                QBD_IMPORT_CUSTOMERS: 'quickbooksDesktopImportCustomers',
                QBD_IMPORT_VENDORS: 'quickbooksDesktopImportVendors',
                QBD_IMPORT_EMPLOYEES: 'quickbooksDesktopImportEmployees',
                QBD_IMPORT_MORE: 'quickbooksDesktopImportMore',
                QBD_IMPORT_GENERIC: 'quickbooksDesktopImportSavePolicy',
                QBD_WEB_CONNECTOR_REMINDER: 'quickbooksDesktopWebConnectorReminder',
                JOB_DONE: 'jobDone',
                XERO_SYNC_STEP: 'xeroSyncStep',
                XERO_SYNC_XERO_REIMBURSED_REPORTS: 'xeroSyncXeroReimbursedReports',
                XERO_SYNC_EXPENSIFY_REIMBURSED_REPORTS: 'xeroSyncExpensifyReimbursedReports',
                XERO_SYNC_IMPORT_CHART_OF_ACCOUNTS: 'xeroSyncImportChartOfAccounts',
                XERO_SYNC_IMPORT_CATEGORIES: 'xeroSyncImportCategories',
                XERO_SYNC_IMPORT_TRACKING_CATEGORIES: 'xeroSyncImportTrackingCategories',
                XERO_SYNC_IMPORT_CUSTOMERS: 'xeroSyncImportCustomers',
                XERO_SYNC_IMPORT_BANK_ACCOUNTS: 'xeroSyncImportBankAccounts',
                XERO_SYNC_IMPORT_TAX_RATES: 'xeroSyncImportTaxRates',
                XERO_CHECK_CONNECTION: 'xeroCheckConnection',
                XERO_SYNC_TITLE: 'xeroSyncTitle',
                NETSUITE_SYNC_CONNECTION: 'netSuiteSyncConnection',
                NETSUITE_SYNC_CUSTOMERS: 'netSuiteSyncCustomers',
                NETSUITE_SYNC_INIT_DATA: 'netSuiteSyncInitData',
                NETSUITE_SYNC_IMPORT_TAXES: 'netSuiteSyncImportTaxes',
                NETSUITE_SYNC_IMPORT_ITEMS: 'netSuiteSyncImportItems',
                NETSUITE_SYNC_DATA: 'netSuiteSyncData',
                NETSUITE_SYNC_ACCOUNTS: 'netSuiteSyncAccounts',
                NETSUITE_SYNC_CURRENCIES: 'netSuiteSyncCurrencies',
                NETSUITE_SYNC_CATEGORIES: 'netSuiteSyncCategories',
                NETSUITE_SYNC_IMPORT_CUSTOM_LISTS: 'netSuiteSyncImportCustomLists',
                NETSUITE_SYNC_IMPORT_EMPLOYEES: 'netSuiteSyncImportEmployees',
                NETSUITE_SYNC_IMPORT_SUBSIDIARIES: 'netSuiteSyncImportSubsidiaries',
                NETSUITE_SYNC_IMPORT_VENDORS: 'netSuiteSyncImportVendors',
                NETSUITE_SYNC_REPORT_FIELDS: 'netSuiteSyncReportFields',
                NETSUITE_SYNC_TAGS: 'netSuiteSyncTags',
                NETSUITE_SYNC_UPDATE_DATA: 'netSuiteSyncUpdateConnectionData',
                NETSUITE_SYNC_NETSUITE_REIMBURSED_REPORTS: 'netSuiteSyncNetSuiteReimbursedReports',
                NETSUITE_SYNC_EXPENSIFY_REIMBURSED_REPORTS: 'netSuiteSyncExpensifyReimbursedReports',
                NETSUITE_SYNC_IMPORT_VENDORS_TITLE: 'netSuiteImportVendorsTitle',
                NETSUITE_SYNC_IMPORT_CUSTOM_LISTS_TITLE: 'netSuiteImportCustomListsTitle',
                SAGE_INTACCT_SYNC_CHECK_CONNECTION: 'intacctCheckConnection',
                SAGE_INTACCT_SYNC_IMPORT_TITLE: 'intacctImportTitle',
                SAGE_INTACCT_SYNC_IMPORT_DATA: 'intacctImportData',
                SAGE_INTACCT_SYNC_IMPORT_EMPLOYEES: 'intacctImportEmployees',
                SAGE_INTACCT_SYNC_IMPORT_DIMENSIONS: 'intacctImportDimensions',
                SAGE_INTACCT_SYNC_IMPORT_SYNC_REIMBURSED_REPORTS: 'intacctImportSyncBillPayments',
            },
            SYNC_STAGE_TIMEOUT_MINUTES: 20,
        },
        ACCESS_VARIANTS: {
            PAID: 'paid',
            ADMIN: 'admin',
            CONTROL: 'control',
        },
        DEFAULT_MAX_EXPENSE_AGE: 90,
        DEFAULT_MAX_EXPENSE_AMOUNT: 200000,
        DEFAULT_MAX_AMOUNT_NO_RECEIPT: 2500,
        REQUIRE_RECEIPTS_OVER_OPTIONS: {
            DEFAULT: 'default',
            NEVER: 'never',
            ALWAYS: 'always',
        },
        EXPENSE_LIMIT_TYPES: {
            EXPENSE: 'expense',
            DAILY: 'daily',
        },
    },

    CUSTOM_UNITS: {
        NAME_DISTANCE: 'Distance',
        NAME_PER_DIEM_INTERNATIONAL: 'Per Diem International',
        DISTANCE_UNIT_MILES: 'mi',
        DISTANCE_UNIT_KILOMETERS: 'km',
        MILEAGE_IRS_RATE: 0.67,
        DEFAULT_RATE: 'Default Rate',
        RATE_DECIMALS: 3,
        FAKE_P2P_ID: '_FAKE_P2P_ID_',
        MILES_TO_KILOMETERS: 1.609344,
        KILOMETERS_TO_MILES: 0.621371,
    },

    TERMS: {
        CFPB_PREPAID: 'cfpb.gov/prepaid',
        CFPB_COMPLAINT: 'cfpb.gov/complaint',
        FDIC_PREPAID: 'fdic.gov/deposit/deposits/prepaid.html',
        USE_EXPENSIFY_FEES: 'use.expensify.com/fees',
    },

    LAYOUT_WIDTH: {
        WIDE: 'wide',
        NARROW: 'narrow',
        NONE: 'none',
    },

    ICON_TYPE_ICON: 'icon',
    ICON_TYPE_AVATAR: 'avatar',
    ICON_TYPE_WORKSPACE: 'workspace',

    ACTIVITY_INDICATOR_SIZE: {
        LARGE: 'large',
    },

    AVATAR_SIZE: {
        XLARGE: 'xlarge',
        LARGE: 'large',
        MEDIUM: 'medium',
        DEFAULT: 'default',
        SMALL: 'small',
        SMALLER: 'smaller',
        SUBSCRIPT: 'subscript',
        SMALL_SUBSCRIPT: 'small-subscript',
        MID_SUBSCRIPT: 'mid-subscript',
        LARGE_BORDERED: 'large-bordered',
        HEADER: 'header',
        MENTION_ICON: 'mention-icon',
        SMALL_NORMAL: 'small-normal',
    },
    COMPANY_CARD: {
        FEED_BANK_NAME: {
            MASTER_CARD: 'cdf',
            VISA: 'vcf',
            AMEX: 'gl1025',
            STRIPE: 'stripe',
            CITIBANK: 'oauth.citibank.com',
            CAPITAL_ONE: 'oauth.capitalone.com',
            BANK_OF_AMERICA: 'oauth.bankofamerica.com',
            CHASE: 'oauth.chase.com',
            BREX: 'oauth.brex.com',
            WELLS_FARGO: 'oauth.wellsfargo.com',
            AMEX_DIRECT: 'oauth.americanexpressfdx.com',
        },
        STEP_NAMES: ['1', '2', '3', '4'],
        STEP: {
            BANK_CONNECTION: 'BankConnection',
            ASSIGNEE: 'Assignee',
            CARD: 'Card',
            CARD_NAME: 'CardName',
            TRANSACTION_START_DATE: 'TransactionStartDate',
            CONFIRMATION: 'Confirmation',
        },
        TRANSACTION_START_DATE_OPTIONS: {
            FROM_BEGINNING: 'fromBeginning',
            CUSTOM: 'custom',
        },
    },
    EXPENSIFY_CARD: {
        NAME: 'expensifyCard',
        BANK: 'Expensify Card',
        FRAUD_TYPES: {
            DOMAIN: 'domain',
            INDIVIDUAL: 'individual',
            NONE: 'none',
        },
        VERIFICATION_STATE: {
            LOADING: 'loading',
            VERIFIED: 'verified',
            ON_WAITLIST: 'onWaitlist',
        },
        STATE: {
            STATE_NOT_ISSUED: 2,
            OPEN: 3,
            NOT_ACTIVATED: 4,
            STATE_DEACTIVATED: 5,
            CLOSED: 6,
            STATE_SUSPENDED: 7,
        },
        ACTIVE_STATES: cardActiveStates,
        HIDDEN_FROM_SEARCH_STATES: cardHiddenFromSearchStates,
        LIMIT_TYPES: {
            SMART: 'smart',
            MONTHLY: 'monthly',
            FIXED: 'fixed',
        },
        LIMIT_VALUE: 21474836,
        STEP_NAMES: ['1', '2', '3', '4', '5', '6'],
        STEP: {
            ASSIGNEE: 'Assignee',
            CARD_TYPE: 'CardType',
            LIMIT_TYPE: 'LimitType',
            LIMIT: 'Limit',
            CARD_NAME: 'CardName',
            CONFIRMATION: 'Confirmation',
        },
        CARD_TYPE: {
            PHYSICAL: 'physical',
            VIRTUAL: 'virtual',
        },
        FREQUENCY_SETTING: {
            DAILY: 'daily',
            MONTHLY: 'monthly',
        },
        MANAGE_EXPENSIFY_CARDS_ARTICLE_LINK: 'https://help.expensify.com/articles/new-expensify/expensify-card/Manage-Expensify-Cards',
    },
    COMPANY_CARDS: {
        CONNECTION_ERROR: 'connectionError',
        STEP: {
            SELECT_BANK: 'SelectBank',
            SELECT_FEED_TYPE: 'SelectFeedType',
            CARD_TYPE: 'CardType',
            CARD_INSTRUCTIONS: 'CardInstructions',
            CARD_NAME: 'CardName',
            CARD_DETAILS: 'CardDetails',
            BANK_CONNECTION: 'BankConnection',
            AMEX_CUSTOM_FEED: 'AmexCustomFeed',
        },
        CARD_TYPE: {
            AMEX: 'amex',
            VISA: 'visa',
            MASTERCARD: 'mastercard',
            STRIPE: 'stripe',
        },
        FEED_TYPE: {
            CUSTOM: 'customFeed',
            DIRECT: 'directFeed',
        },
        BANKS: {
            AMEX: 'American Express',
            BANK_OF_AMERICA: 'Bank of America',
            BREX: 'Brex',
            CAPITAL_ONE: 'Capital One',
            CHASE: 'Chase',
            CITI_BANK: 'Citibank',
            STRIPE: 'Stripe',
            WELLS_FARGO: 'Wells Fargo',
            OTHER: 'Other',
        },
        BANK_CONNECTIONS: {
            WELLS_FARGO: 'wellsfargo',
            BANK_OF_AMERICA: 'bankofamerica',
            CHASE: 'chase',
            BREX: 'brex',
            CAPITAL_ONE: 'capitalone',
            CITI_BANK: 'citibank',
            AMEX: 'americanexpressfdx',
        },
        AMEX_CUSTOM_FEED: {
            CORPORATE: 'American Express Corporate Cards',
            BUSINESS: 'American Express Business Cards',
            PERSONAL: 'American Express Personal Cards',
        },
        DELETE_TRANSACTIONS: {
            RESTRICT: 'corporate',
            ALLOW: 'personal',
        },
        CARD_LIST_THRESHOLD: 8,
        DEFAULT_EXPORT_TYPE: 'default',
        EXPORT_CARD_TYPES: {
            /**
             * Name of Card NVP for QBO custom export accounts
             */
            NVP_QUICKBOOKS_ONLINE_EXPORT_ACCOUNT: 'quickbooks_online_export_account',
            NVP_QUICKBOOKS_ONLINE_EXPORT_ACCOUNT_DEBIT: 'quickbooks_online_export_account_debit',

            /**
             * Name of Card NVP for NetSuite custom export accounts
             */
            NVP_NETSUITE_EXPORT_ACCOUNT: 'netsuite_export_payable_account',

            /**
             * Name of Card NVP for NetSuite custom vendors
             */
            NVP_NETSUITE_EXPORT_VENDOR: 'netsuite_export_vendor',

            /**
             * Name of Card NVP for Xero custom export accounts
             */
            NVP_XERO_EXPORT_BANK_ACCOUNT: 'xero_export_bank_account',

            /**
             * Name of Card NVP for Intacct custom export accounts
             */
            NVP_INTACCT_EXPORT_CHARGE_CARD: 'intacct_export_charge_card',

            /**
             * Name of card NVP for Intacct custom vendors
             */
            NVP_INTACCT_EXPORT_VENDOR: 'intacct_export_vendor',

            /**
             * Name of Card NVP for QuickBooks Desktop custom export accounts
             */
            NVP_QUICKBOOKS_DESKTOP_EXPORT_ACCOUNT_CREDIT: 'quickbooks_desktop_export_account_credit',

            /**
             * Name of Card NVP for QuickBooks Desktop custom export accounts
             */
            NVP_FINANCIALFORCE_EXPORT_VENDOR: 'financialforce_export_vendor',
        },
        EXPORT_CARD_POLICY_TYPES: {
            /**
             * Name of Card NVP for QBO custom export accounts
             */
            NVP_QUICKBOOKS_ONLINE_EXPORT_ACCOUNT_POLICY_ID: 'quickbooks_online_export_account_policy_id',
            NVP_QUICKBOOKS_ONLINE_EXPORT_ACCOUNT_DEBIT_POLICY_ID: 'quickbooks_online_export_account_debit_policy_id',

            /**
             * Name of Card NVP for NetSuite custom export accounts
             */
            NVP_NETSUITE_EXPORT_ACCOUNT_POLICY_ID: 'netsuite_export_payable_account_policy_id',

            /**
             * Name of Card NVP for NetSuite custom vendors
             */
            NVP_NETSUITE_EXPORT_VENDOR_POLICY_ID: 'netsuite_export_vendor_policy_id',

            /**
             * Name of Card NVP for Xero custom export accounts
             */
            NVP_XERO_EXPORT_BANK_ACCOUNT_POLICY_ID: 'xero_export_bank_account_policy_id',

            /**
             * Name of Card NVP for Intacct custom export accounts
             */
            NVP_INTACCT_EXPORT_CHARGE_CARD_POLICY_ID: 'intacct_export_charge_card_policy_id',

            /**
             * Name of card NVP for Intacct custom vendors
             */
            NVP_INTACCT_EXPORT_VENDOR_POLICY_ID: 'intacct_export_vendor_policy_id',

            /**
             * Name of Card NVP for QuickBooks Desktop custom export accounts
             */
            NVP_QUICKBOOKS_DESKTOP_EXPORT_ACCOUNT_CREDIT_POLICY_ID: 'quickbooks_desktop_export_account_credit_policy_id',

            /**
             * Name of Card NVP for QuickBooks Desktop custom export accounts
             */
            NVP_FINANCIALFORCE_EXPORT_VENDOR_POLICY_ID: 'financialforce_export_vendor_policy_id',
        },
    },
    AVATAR_ROW_SIZE: {
        DEFAULT: 4,
        LARGE_SCREEN: 8,
    },
    OPTION_MODE: {
        COMPACT: 'compact',
        DEFAULT: 'default',
    },
    SUBSCRIPTION: {
        TYPE: {
            ANNUAL: 'yearly2018',
            PAYPERUSE: 'monthly2018',
        },
    },
    get SUBSCRIPTION_PRICES() {
        return {
            [this.PAYMENT_CARD_CURRENCY.USD]: {
                [this.POLICY.TYPE.CORPORATE]: {
                    [this.SUBSCRIPTION.TYPE.ANNUAL]: 900,
                    [this.SUBSCRIPTION.TYPE.PAYPERUSE]: 1800,
                },
                [this.POLICY.TYPE.TEAM]: {
                    [this.SUBSCRIPTION.TYPE.ANNUAL]: 500,
                    [this.SUBSCRIPTION.TYPE.PAYPERUSE]: 1000,
                },
            },
            [this.PAYMENT_CARD_CURRENCY.AUD]: {
                [this.POLICY.TYPE.CORPORATE]: {
                    [this.SUBSCRIPTION.TYPE.ANNUAL]: 1500,
                    [this.SUBSCRIPTION.TYPE.PAYPERUSE]: 3000,
                },
                [this.POLICY.TYPE.TEAM]: {
                    [this.SUBSCRIPTION.TYPE.ANNUAL]: 700,
                    [this.SUBSCRIPTION.TYPE.PAYPERUSE]: 1400,
                },
            },
            [this.PAYMENT_CARD_CURRENCY.GBP]: {
                [this.POLICY.TYPE.CORPORATE]: {
                    [this.SUBSCRIPTION.TYPE.ANNUAL]: 700,
                    [this.SUBSCRIPTION.TYPE.PAYPERUSE]: 1400,
                },
                [this.POLICY.TYPE.TEAM]: {
                    [this.SUBSCRIPTION.TYPE.ANNUAL]: 400,
                    [this.SUBSCRIPTION.TYPE.PAYPERUSE]: 800,
                },
            },
            [this.PAYMENT_CARD_CURRENCY.NZD]: {
                [this.POLICY.TYPE.CORPORATE]: {
                    [this.SUBSCRIPTION.TYPE.ANNUAL]: 1600,
                    [this.SUBSCRIPTION.TYPE.PAYPERUSE]: 3200,
                },
                [this.POLICY.TYPE.TEAM]: {
                    [this.SUBSCRIPTION.TYPE.ANNUAL]: 800,
                    [this.SUBSCRIPTION.TYPE.PAYPERUSE]: 1600,
                },
            },
        };
    },
    REGEX: {
        SPECIAL_CHARS_WITHOUT_NEWLINE: /((?!\n)[()-\s\t])/g,
        DIGITS_AND_PLUS: /^\+?[0-9]*$/,
        ALPHABETIC_AND_LATIN_CHARS: /^[\p{Script=Latin} ]*$/u,
        NON_ALPHABETIC_AND_NON_LATIN_CHARS: /[^\p{Script=Latin}]/gu,
        POSITIVE_INTEGER: /^\d+$/,
        PO_BOX: /\b[P|p]?(OST|ost)?\.?\s*[O|o|0]?(ffice|FFICE)?\.?\s*[B|b][O|o|0]?[X|x]?\.?\s+[#]?(\d+)\b/,
        ANY_VALUE: /^.+$/,
        ZIP_CODE: /^[0-9]{5}(?:[- ][0-9]{4})?$/,
        INDUSTRY_CODE: /^[0-9]{6}$/,
        SSN_LAST_FOUR: /^(?!0000)[0-9]{4}$/,
        SSN_FULL_NINE: /^(?!0000)[0-9]{9}$/,
        NUMBER: /^[0-9]+$/,
        CARD_NUMBER: /^[0-9]{15,16}$/,
        CARD_SECURITY_CODE: /^[0-9]{3,4}$/,
        CARD_EXPIRATION_DATE: /^(0[1-9]|1[0-2])([^0-9])?([0-9]{4}|([0-9]{2}))$/,
        ROOM_NAME: /^#[\p{Ll}0-9-]{1,100}$/u,
        DOMAIN_BASE: '^(?:https?:\\/\\/)?(?:www\\.)?([^\\/]+)',

        // eslint-disable-next-line max-len, no-misleading-character-class
        EMOJI: /[\p{Extended_Pictographic}\u200d\u{1f1e6}-\u{1f1ff}\u{1f3fb}-\u{1f3ff}\u{e0020}-\u{e007f}\u20E3\uFE0F]|[#*0-9]\uFE0F?\u20E3/gu,
        // eslint-disable-next-line max-len, no-misleading-character-class, no-empty-character-class
        EMOJIS: /[\p{Extended_Pictographic}](\u200D[\p{Extended_Pictographic}]|[\u{1F3FB}-\u{1F3FF}]|[\u{E0020}-\u{E007F}]|\uFE0F|\u20E3)*|[\u{1F1E6}-\u{1F1FF}]{2}|[#*0-9]\uFE0F?\u20E3/du,
        // eslint-disable-next-line max-len, no-misleading-character-class
        EMOJI_SKIN_TONES: /[\u{1f3fb}-\u{1f3ff}]/gu,

        TAX_ID: /^\d{9}$/,
        NON_NUMERIC: /\D/g,
        ANY_SPACE: /\s/g,

        // Extract attachment's source from the data's html string
        ATTACHMENT_DATA: /(data-expensify-source|data-name)="([^"]+)"/g,

        EMOJI_NAME: /:[\p{L}0-9_+-]+:/gu,
        EMOJI_SUGGESTIONS: /:[\p{L}0-9_+-]{1,40}$/u,
        AFTER_FIRST_LINE_BREAK: /\n.*/g,
        LINE_BREAK: /\r\n|\r|\n/g,
        CODE_2FA: /^\d{6}$/,
        ATTACHMENT_ID: /chat-attachments\/(\d+)/,
        HAS_COLON_ONLY_AT_THE_BEGINNING: /^:[^:]+$/,
        HAS_AT_MOST_TWO_AT_SIGNS: /^@[^@]*@?[^@]*$/,
        EMPTY_COMMENT: /^(\s)*$/,
        SPECIAL_CHAR: /[,/?"{}[\]()&^%;`$=#<>!*]/g,
        FIRST_SPACE: /.+?(?=\s)/,

        get SPECIAL_CHAR_OR_EMOJI() {
            return new RegExp(`[~\\n\\s]|(_\\b(?!$))|${this.SPECIAL_CHAR.source}|${this.EMOJI.source}`, 'gu');
        },

        get SPACE_OR_EMOJI() {
            return new RegExp(`(\\s+|(?:${this.EMOJI.source})+)`, 'gu');
        },

        // Define the regular expression pattern to find a potential end of a mention suggestion:
        // It might be a space, a newline character, an emoji, or a special character (excluding underscores & tildes, which might be used in usernames)
        get MENTION_BREAKER() {
            return new RegExp(`[\\n\\s]|${this.SPECIAL_CHAR.source}|${this.EMOJI.source}`, 'gu');
        },

        get ALL_EMOJIS() {
            return new RegExp(this.EMOJIS, this.EMOJIS.flags.concat('g'));
        },

        MERGED_ACCOUNT_PREFIX: /^(MERGED_\d+@)/,
        ROUTES: {
            VALIDATE_LOGIN: /\/v($|(\/\/*))/,
            UNLINK_LOGIN: /\/u($|(\/\/*))/,
            REDUNDANT_SLASHES: /(\/{2,})|(\/$)/g,
        },
        TIME_STARTS_01: /^01:\d{2} [AP]M$/,
        TIME_FORMAT: /^\d{2}:\d{2} [AP]M$/,
        DATE_TIME_FORMAT: /^\d{2}-\d{2} \d{2}:\d{2} [AP]M$/,
        ILLEGAL_FILENAME_CHARACTERS: /\/|<|>|\*|"|:|\?|\\|\|/g,
        ENCODE_PERCENT_CHARACTER: /%(25)+/g,
        INVISIBLE_CHARACTERS_GROUPS: /[\p{C}\p{Z}]/gu,
        OTHER_INVISIBLE_CHARACTERS: /[\u3164]/g,
        REPORT_FIELD_TITLE: /{report:([a-zA-Z]+)}/g,
        PATH_WITHOUT_POLICY_ID: /\/w\/[a-zA-Z0-9]+(\/|$)/,
        POLICY_ID_FROM_PATH: /\/w\/([a-zA-Z0-9]+)(\/|$)/,
        SHORT_MENTION: new RegExp(`@[\\w\\-\\+\\'#@]+(?:\\.[\\w\\-\\'\\+]+)*(?![^\`]*\`)`, 'gim'),
        REPORT_ID_FROM_PATH: /\/r\/(\d+)/,
        DISTANCE_MERCHANT: /^[0-9.]+ \w+ @ (-|-\()?[^0-9.\s]{1,3} ?[0-9.]+\)? \/ \w+$/,
        WHITESPACE: /\s+/g,

        get EXPENSIFY_POLICY_DOMAIN_NAME() {
            return new RegExp(`${EXPENSIFY_POLICY_DOMAIN}([a-zA-Z0-9]+)\\${EXPENSIFY_POLICY_DOMAIN_EXTENSION}`);
        },

        /**
         * Matching task rule by group
         * Group 1: Start task rule with []
         * Group 2: Optional email group between \s+....\s* start rule with @+valid email or short mention
         * Group 3: Title is remaining characters
         */
        TASK_TITLE_WITH_OPTONAL_SHORT_MENTION: `^\\[\\]\\s+(?:@(?:${EMAIL_WITH_OPTIONAL_DOMAIN}))?\\s*([\\s\\S]*)`,
    },

    PRONOUNS: {
        PREFIX: '__predefined_',
        SELF_SELECT: '__predefined_selfSelect',
    },
    GUIDES_CALL_TASK_IDS: {
        CONCIERGE_DM: 'NewExpensifyConciergeDM',
        WORKSPACE_INITIAL: 'WorkspaceHome',
        WORKSPACE_PROFILE: 'WorkspaceProfile',
        WORKSPACE_INVOICES: 'WorkspaceSendInvoices',
        WORKSPACE_MEMBERS: 'WorkspaceManageMembers',
        WORKSPACE_EXPENSIFY_CARD: 'WorkspaceExpensifyCard',
        WORKSPACE_WORKFLOWS: 'WorkspaceWorkflows',
        WORKSPACE_COMPANY_CARDS: 'WorkspaceCompanyCards',
        WORKSPACE_BANK_ACCOUNT: 'WorkspaceBankAccount',
        WORKSPACE_SETTINGS: 'WorkspaceSettings',
        WORKSPACE_FEATURES: 'WorkspaceFeatures',
        WORKSPACE_RULES: 'WorkspaceRules',
    },
    get EXPENSIFY_EMAILS() {
        return [
            this.EMAIL.ACCOUNTING,
            this.EMAIL.ACCOUNTS_PAYABLE,
            this.EMAIL.ADMIN,
            this.EMAIL.BILLS,
            this.EMAIL.CHRONOS,
            this.EMAIL.CONCIERGE,
            this.EMAIL.CONTRIBUTORS,
            this.EMAIL.FIRST_RESPONDER,
            this.EMAIL.HELP,
            this.EMAIL.INTEGRATION_TESTING_CREDS,
            this.EMAIL.NOTIFICATIONS,
            this.EMAIL.PAYROLL,
            this.EMAIL.QA,
            this.EMAIL.QA_TRAVIS,
            this.EMAIL.RECEIPTS,
            this.EMAIL.STUDENT_AMBASSADOR,
            this.EMAIL.SVFG,
        ];
    },
    get EXPENSIFY_ACCOUNT_IDS() {
        return [
            this.ACCOUNT_ID.ACCOUNTING,
            this.ACCOUNT_ID.ACCOUNTS_PAYABLE,
            this.ACCOUNT_ID.ADMIN,
            this.ACCOUNT_ID.BILLS,
            this.ACCOUNT_ID.CHRONOS,
            this.ACCOUNT_ID.CONCIERGE,
            this.ACCOUNT_ID.CONTRIBUTORS,
            this.ACCOUNT_ID.FIRST_RESPONDER,
            this.ACCOUNT_ID.HELP,
            this.ACCOUNT_ID.INTEGRATION_TESTING_CREDS,
            this.ACCOUNT_ID.PAYROLL,
            this.ACCOUNT_ID.QA,
            this.ACCOUNT_ID.QA_TRAVIS,
            this.ACCOUNT_ID.RECEIPTS,
            this.ACCOUNT_ID.REWARDS,
            this.ACCOUNT_ID.STUDENT_AMBASSADOR,
            this.ACCOUNT_ID.SVFG,
        ].filter((id) => id !== -1);
    },

    // Emails that profile view is prohibited
    get RESTRICTED_EMAILS(): readonly string[] {
        return [this.EMAIL.NOTIFICATIONS];
    },
    // Account IDs that profile view is prohibited
    get RESTRICTED_ACCOUNT_IDS() {
        return [this.ACCOUNT_ID.NOTIFICATIONS];
    },

    // Auth limit is 60k for the column but we store edits and other metadata along the html so let's use a lower limit to accommodate for it.
    MAX_COMMENT_LENGTH: 10000,

    // Use the same value as MAX_COMMENT_LENGTH to ensure the entire comment is parsed. Note that applying markup is very resource-consuming.
    MAX_MARKUP_LENGTH: 10000,

    MAX_THREAD_REPLIES_PREVIEW: 99,

    // Character Limits
    FORM_CHARACTER_LIMIT: 50,
    STANDARD_LENGTH_LIMIT: 100,
    STANDARD_LIST_ITEM_LIMIT: 8,
    LEGAL_NAMES_CHARACTER_LIMIT: 150,
    LOGIN_CHARACTER_LIMIT: 254,
    CATEGORY_NAME_LIMIT: 256,
    TAG_NAME_LIMIT: 256,
    WORKSPACE_REPORT_FIELD_POLICY_MAX_LENGTH: 256,
    REPORT_NAME_LIMIT: 100,
    TITLE_CHARACTER_LIMIT: 100,
    DESCRIPTION_LIMIT: 1000,
    SEARCH_QUERY_LIMIT: 1000,
    WORKSPACE_NAME_CHARACTER_LIMIT: 80,
    STATE_CHARACTER_LIMIT: 32,

    AVATAR_CROP_MODAL: {
        // The next two constants control what is min and max value of the image crop scale.
        // Values define in how many times the image can be bigger than its container.
        // Notice: that values less than 1 mean that the image won't cover the container fully.
        MAX_SCALE: 3, // 3x scale is used commonly in different apps.
        MIN_SCALE: 1, // 1x min scale means that the image covers the container completely

        // This const defines the initial container size, before layout measurement.
        // Since size cant be null, we have to define some initial value.
        INITIAL_SIZE: 1, // 1 was chosen because there is a very low probability that initialized component will have such size.
    },
    MICROSECONDS_PER_MS: 1000,
    RED_BRICK_ROAD_PENDING_ACTION: {
        ADD: 'add',
        DELETE: 'delete',
        UPDATE: 'update',
    },
    BRICK_ROAD_INDICATOR_STATUS: {
        ERROR: 'error',
        INFO: 'info',
    },
    REPORT_DETAILS_MENU_ITEM: {
        MEMBERS: 'member',
        INVITE: 'invite',
        SETTINGS: 'settings',
        LEAVE_ROOM: 'leaveRoom',
        PRIVATE_NOTES: 'privateNotes',
        DOWNLOAD: 'download',
        EXPORT: 'export',
        DELETE: 'delete',
        MARK_AS_INCOMPLETE: 'markAsIncomplete',
        CANCEL_PAYMENT: 'cancelPayment',
        UNAPPROVE: 'unapprove',
        DEBUG: 'debug',
        GO_TO_WORKSPACE: 'goToWorkspace',
    },
    EDIT_REQUEST_FIELD: {
        AMOUNT: 'amount',
        CURRENCY: 'currency',
        DATE: 'date',
        DESCRIPTION: 'description',
        MERCHANT: 'merchant',
        CATEGORY: 'category',
        RECEIPT: 'receipt',
        DISTANCE: 'distance',
        DISTANCE_RATE: 'distanceRate',
        TAG: 'tag',
        TAX_RATE: 'taxRate',
        TAX_AMOUNT: 'taxAmount',
    },
    FOOTER: {
        EXPENSE_MANAGEMENT_URL: `${USE_EXPENSIFY_URL}/expense-management`,
        SPEND_MANAGEMENT_URL: `${USE_EXPENSIFY_URL}/spend-management`,
        EXPENSE_REPORTS_URL: `${USE_EXPENSIFY_URL}/expense-reports`,
        COMPANY_CARD_URL: `${USE_EXPENSIFY_URL}/company-credit-card`,
        RECIEPT_SCANNING_URL: `${USE_EXPENSIFY_URL}/receipt-scanning-app`,
        BILL_PAY_URL: `${USE_EXPENSIFY_URL}/bills`,
        INVOICES_URL: `${USE_EXPENSIFY_URL}/invoices`,
        PAYROLL_URL: `${USE_EXPENSIFY_URL}/payroll`,
        TRAVEL_URL: `${USE_EXPENSIFY_URL}/travel`,
        EXPENSIFY_APPROVED_URL: `${USE_EXPENSIFY_URL}/accountants`,
        PRESS_KIT_URL: 'https://we.are.expensify.com/press-kit',
        SUPPORT_URL: `${USE_EXPENSIFY_URL}/support`,
        TERMS_URL: `${EXPENSIFY_URL}/terms`,
        PRIVACY_URL: `${EXPENSIFY_URL}/privacy`,
        ABOUT_URL: 'https://we.are.expensify.com/how-we-got-here',
        BLOG_URL: 'https://blog.expensify.com/',
        JOBS_URL: 'https://we.are.expensify.com/apply',
        ORG_URL: 'https://expensify.org/',
        INVESTOR_RELATIONS_URL: 'https://ir.expensify.com/',
    },

    SOCIALS: {
        PODCAST: 'https://we.are.expensify.com/podcast',
        TWITTER: 'https://www.twitter.com/expensify',
        INSTAGRAM: 'https://www.instagram.com/expensify',
        FACEBOOK: 'https://www.facebook.com/expensify',
        LINKEDIN: 'https://www.linkedin.com/company/expensify',
    },

    // These split the maximum decimal value of a signed 64-bit number (9,223,372,036,854,775,807) into parts where none of them are too big to fit into a 32-bit number, so that we can
    // generate them each with a random number generator with only 32-bits of precision.
    MAX_64BIT_LEFT_PART: 92233,
    MAX_64BIT_MIDDLE_PART: 7203685,
    MAX_64BIT_RIGHT_PART: 4775807,
    INVALID_CATEGORY_NAME: '###',

    // When generating a random value to fit in 7 digits (for the `middle` or `right` parts above), this is the maximum value to multiply by Math.random().
    MAX_INT_FOR_RANDOM_7_DIGIT_VALUE: 10000000,
    IOS_KEYBOARD_SPACE_OFFSET: -30,

    API_REQUEST_TYPE: {
        READ: 'read',
        WRITE: 'write',
        MAKE_REQUEST_WITH_SIDE_EFFECTS: 'makeRequestWithSideEffects',
    },

    ERECEIPT_COLORS: {
        YELLOW: 'Yellow',
        ICE: 'Ice',
        BLUE: 'Blue',
        GREEN: 'Green',
        TANGERINE: 'Tangerine',
        PINK: 'Pink',
    },

    MAP_MARKER_SIZE: 20,

    QUICK_REACTIONS: [
        {
            name: '+1',
            code: '👍',
            types: ['👍🏿', '👍🏾', '👍🏽', '👍🏼', '👍🏻'],
        },
        {
            name: 'heart',
            code: '❤️',
        },
        {
            name: 'joy',
            code: '😂',
        },
        {
            name: 'fire',
            code: '🔥',
        },
    ],

    TFA_CODE_LENGTH: 6,
    CHAT_ATTACHMENT_TOKEN_KEY: 'X-Chat-Attachment-Token',

    SPACE_LENGTH: 1,

    ALL_COUNTRIES: {
        AF: 'Afghanistan',
        AX: 'Åland Islands',
        AL: 'Albania',
        DZ: 'Algeria',
        AS: 'American Samoa',
        AD: 'Andorra',
        AO: 'Angola',
        AI: 'Anguilla',
        AQ: 'Antarctica',
        AG: 'Antigua & Barbuda',
        AR: 'Argentina',
        AM: 'Armenia',
        AW: 'Aruba',
        AC: 'Ascension Island',
        AU: 'Australia',
        AT: 'Austria',
        AZ: 'Azerbaijan',
        BS: 'Bahamas',
        BH: 'Bahrain',
        BD: 'Bangladesh',
        BB: 'Barbados',
        BY: 'Belarus',
        BE: 'Belgium',
        BZ: 'Belize',
        BJ: 'Benin',
        BM: 'Bermuda',
        BT: 'Bhutan',
        BO: 'Bolivia',
        BA: 'Bosnia & Herzegovina',
        BW: 'Botswana',
        BR: 'Brazil',
        IO: 'British Indian Ocean Territory',
        VG: 'British Virgin Islands',
        BN: 'Brunei',
        BG: 'Bulgaria',
        BF: 'Burkina Faso',
        BI: 'Burundi',
        KH: 'Cambodia',
        CM: 'Cameroon',
        CA: 'Canada',
        CV: 'Cape Verde',
        BQ: 'Caribbean Netherlands',
        KY: 'Cayman Islands',
        CF: 'Central African Republic',
        TD: 'Chad',
        CL: 'Chile',
        CN: 'China',
        CX: 'Christmas Island',
        CC: 'Cocos (Keeling) Islands',
        CO: 'Colombia',
        KM: 'Comoros',
        CG: 'Congo - Brazzaville',
        CD: 'Congo - Kinshasa',
        CK: 'Cook Islands',
        CR: 'Costa Rica',
        CI: "Côte d'Ivoire",
        HR: 'Croatia',
        CU: 'Cuba',
        CW: 'Curaçao',
        CY: 'Cyprus',
        CZ: 'Czech Republic',
        DK: 'Denmark',
        DJ: 'Djibouti',
        DM: 'Dominica',
        DO: 'Dominican Republic',
        EC: 'Ecuador',
        EG: 'Egypt',
        SV: 'El Salvador',
        GQ: 'Equatorial Guinea',
        ER: 'Eritrea',
        EE: 'Estonia',
        ET: 'Ethiopia',
        FK: 'Falkland Islands',
        FO: 'Faroe Islands',
        FJ: 'Fiji',
        FI: 'Finland',
        FR: 'France',
        GF: 'French Guiana',
        PF: 'French Polynesia',
        TF: 'French Southern Territories',
        GA: 'Gabon',
        GM: 'Gambia',
        GE: 'Georgia',
        DE: 'Germany',
        GH: 'Ghana',
        GI: 'Gibraltar',
        GR: 'Greece',
        GL: 'Greenland',
        GD: 'Grenada',
        GP: 'Guadeloupe',
        GU: 'Guam',
        GT: 'Guatemala',
        GG: 'Guernsey',
        GN: 'Guinea',
        GW: 'Guinea-Bissau',
        GY: 'Guyana',
        HT: 'Haiti',
        HN: 'Honduras',
        HK: 'Hong Kong',
        HU: 'Hungary',
        IS: 'Iceland',
        IN: 'India',
        ID: 'Indonesia',
        IR: 'Iran',
        IQ: 'Iraq',
        IE: 'Ireland',
        IM: 'Isle of Man',
        IL: 'Israel',
        IT: 'Italy',
        JM: 'Jamaica',
        JP: 'Japan',
        JE: 'Jersey',
        JO: 'Jordan',
        KZ: 'Kazakhstan',
        KE: 'Kenya',
        KI: 'Kiribati',
        XK: 'Kosovo',
        KW: 'Kuwait',
        KG: 'Kyrgyzstan',
        LA: 'Laos',
        LV: 'Latvia',
        LB: 'Lebanon',
        LS: 'Lesotho',
        LR: 'Liberia',
        LY: 'Libya',
        LI: 'Liechtenstein',
        LT: 'Lithuania',
        LU: 'Luxembourg',
        MO: 'Macau',
        MK: 'Macedonia',
        MG: 'Madagascar',
        MW: 'Malawi',
        MY: 'Malaysia',
        MV: 'Maldives',
        ML: 'Mali',
        MT: 'Malta',
        MH: 'Marshall Islands',
        MQ: 'Martinique',
        MR: 'Mauritania',
        MU: 'Mauritius',
        YT: 'Mayotte',
        MX: 'Mexico',
        FM: 'Micronesia',
        MD: 'Moldova',
        MC: 'Monaco',
        MN: 'Mongolia',
        ME: 'Montenegro',
        MS: 'Montserrat',
        MA: 'Morocco',
        MZ: 'Mozambique',
        MM: 'Myanmar (Burma)',
        NA: 'Namibia',
        NR: 'Nauru',
        NP: 'Nepal',
        NL: 'Netherlands',
        NC: 'New Caledonia',
        NZ: 'New Zealand',
        NI: 'Nicaragua',
        NE: 'Niger',
        NG: 'Nigeria',
        NU: 'Niue',
        NF: 'Norfolk Island',
        KP: 'North Korea',
        MP: 'Northern Mariana Islands',
        NO: 'Norway',
        OM: 'Oman',
        PK: 'Pakistan',
        PW: 'Palau',
        PS: 'Palestinian Territories',
        PA: 'Panama',
        PG: 'Papua New Guinea',
        PY: 'Paraguay',
        PE: 'Peru',
        PH: 'Philippines',
        PN: 'Pitcairn Islands',
        PL: 'Poland',
        PT: 'Portugal',
        PR: 'Puerto Rico',
        QA: 'Qatar',
        RE: 'Réunion',
        RO: 'Romania',
        RU: 'Russia',
        RW: 'Rwanda',
        BL: 'Saint Barthélemy',
        WS: 'Samoa',
        SM: 'San Marino',
        ST: 'São Tomé & Príncipe',
        SA: 'Saudi Arabia',
        SN: 'Senegal',
        RS: 'Serbia',
        SC: 'Seychelles',
        SL: 'Sierra Leone',
        SG: 'Singapore',
        SX: 'Sint Maarten',
        SK: 'Slovakia',
        SI: 'Slovenia',
        SB: 'Solomon Islands',
        SO: 'Somalia',
        ZA: 'South Africa',
        GS: 'South Georgia & South Sandwich Islands',
        KR: 'South Korea',
        SS: 'South Sudan',
        ES: 'Spain',
        LK: 'Sri Lanka',
        SH: 'St. Helena',
        KN: 'St. Kitts & Nevis',
        LC: 'St. Lucia',
        MF: 'St. Martin',
        PM: 'St. Pierre & Miquelon',
        VC: 'St. Vincent & Grenadines',
        SD: 'Sudan',
        SR: 'Suriname',
        SJ: 'Svalbard & Jan Mayen',
        SZ: 'Swaziland',
        SE: 'Sweden',
        CH: 'Switzerland',
        SY: 'Syria',
        TW: 'Taiwan',
        TJ: 'Tajikistan',
        TZ: 'Tanzania',
        TH: 'Thailand',
        TL: 'Timor-Leste',
        TG: 'Togo',
        TK: 'Tokelau',
        TO: 'Tonga',
        TT: 'Trinidad & Tobago',
        TA: 'Tristan da Cunha',
        TN: 'Tunisia',
        TR: 'Turkey',
        TM: 'Turkmenistan',
        TC: 'Turks & Caicos Islands',
        TV: 'Tuvalu',
        UM: 'U.S. Outlying Islands',
        VI: 'U.S. Virgin Islands',
        UG: 'Uganda',
        UA: 'Ukraine',
        AE: 'United Arab Emirates',
        GB: 'United Kingdom',
        US: 'United States',
        UY: 'Uruguay',
        UZ: 'Uzbekistan',
        VU: 'Vanuatu',
        VA: 'Vatican City',
        VE: 'Venezuela',
        VN: 'Vietnam',
        WF: 'Wallis & Futuna',
        EH: 'Western Sahara',
        YE: 'Yemen',
        ZM: 'Zambia',
        ZW: 'Zimbabwe',
    },

    ALL_EUROPEAN_COUNTRIES: {
        AL: 'Albania',
        AD: 'Andorra',
        AT: 'Austria',
        BY: 'Belarus',
        BE: 'Belgium',
        BA: 'Bosnia & Herzegovina',
        BG: 'Bulgaria',
        HR: 'Croatia',
        CY: 'Cyprus',
        CZ: 'Czech Republic',
        DK: 'Denmark',
        EE: 'Estonia',
        FO: 'Faroe Islands',
        FI: 'Finland',
        FR: 'France',
        GE: 'Georgia',
        DE: 'Germany',
        GI: 'Gibraltar',
        GR: 'Greece',
        GL: 'Greenland',
        HU: 'Hungary',
        IS: 'Iceland',
        IE: 'Ireland',
        IM: 'Isle of Man',
        IT: 'Italy',
        JE: 'Jersey',
        XK: 'Kosovo',
        LV: 'Latvia',
        LI: 'Liechtenstein',
        LT: 'Lithuania',
        LU: 'Luxembourg',
        MT: 'Malta',
        MD: 'Moldova',
        MC: 'Monaco',
        ME: 'Montenegro',
        NL: 'Netherlands',
        MK: 'North Macedonia',
        NO: 'Norway',
        PL: 'Poland',
        PT: 'Portugal',
        RO: 'Romania',
        RU: 'Russia',
        SM: 'San Marino',
        RS: 'Serbia',
        SK: 'Slovakia',
        SI: 'Slovenia',
        ES: 'Spain',
        SJ: 'Svalbard & Jan Mayen',
        SE: 'Sweden',
        CH: 'Switzerland',
        TR: 'Turkey',
        UA: 'Ukraine',
        GB: 'United Kingdom',
        VA: 'Vatican City',
    },

    // Sources: https://github.com/Expensify/App/issues/14958#issuecomment-1442138427
    // https://github.com/Expensify/App/issues/14958#issuecomment-1456026810
    COUNTRY_ZIP_REGEX_DATA: {
        AC: {
            regex: /^ASCN 1ZZ$/,
            samples: 'ASCN 1ZZ',
        },
        AD: {
            regex: /^AD[1-7]0\d$/,
            samples: 'AD206, AD403, AD106, AD406',
        },

        // We have kept the empty object for the countries which do not have any zip code validation
        // to ensure consistency so that the amount of countries displayed and in this object are same
        AE: {},
        AF: {
            regex: /^\d{4}$/,
            samples: '9536, 1476, 3842, 7975',
        },
        AG: {},
        AI: {
            regex: /^AI-2640$/,
            samples: 'AI-2640',
        },
        AL: {
            regex: /^\d{4}$/,
            samples: '1631, 9721, 2360, 5574',
        },
        AM: {
            regex: /^\d{4}$/,
            samples: '5581, 7585, 8434, 2492',
        },
        AO: {},
        AQ: {},
        AR: {
            regex: /^((?:[A-HJ-NP-Z])?\d{4})([A-Z]{3})?$/,
            samples: 'Q7040GFQ, K2178ZHR, P6240EJG, J6070IAE',
        },
        AS: {
            regex: /^96799$/,
            samples: '96799',
        },
        AT: {
            regex: /^\d{4}$/,
            samples: '4223, 2052, 3544, 5488',
        },
        AU: {
            regex: /^\d{4}$/,
            samples: '7181, 7735, 9169, 8780',
        },
        AW: {},
        AX: {
            regex: /^22\d{3}$/,
            samples: '22270, 22889, 22906, 22284',
        },
        AZ: {
            regex: /^(AZ) (\d{4})$/,
            samples: 'AZ 6704, AZ 5332, AZ 3907, AZ 6892',
        },
        BA: {
            regex: /^\d{5}$/,
            samples: '62722, 80420, 44595, 74614',
        },
        BB: {
            regex: /^BB\d{5}$/,
            samples: 'BB64089, BB17494, BB73163, BB25752',
        },
        BD: {
            regex: /^\d{4}$/,
            samples: '8585, 8175, 7381, 0154',
        },
        BE: {
            regex: /^\d{4}$/,
            samples: '7944, 5303, 6746, 7921',
        },
        BF: {},
        BG: {
            regex: /^\d{4}$/,
            samples: '6409, 7657, 1206, 7908',
        },
        BH: {
            regex: /^\d{3}\d?$/,
            samples: '047, 1116, 490, 631',
        },
        BI: {},
        BJ: {},
        BL: {
            regex: /^97133$/,
            samples: '97133',
        },
        BM: {
            regex: /^[A-Z]{2} ?[A-Z0-9]{2}$/,
            samples: 'QV9P, OSJ1, PZ 3D, GR YK',
        },
        BN: {
            regex: /^[A-Z]{2} ?\d{4}$/,
            samples: 'PF 9925, TH1970, SC 4619, NF0781',
        },
        BO: {},
        BQ: {},
        BR: {
            regex: /^\d{5}-?\d{3}$/,
            samples: '18816-403, 95177-465, 43447-782, 39403-136',
        },
        BS: {},
        BT: {
            regex: /^\d{5}$/,
            samples: '28256, 52484, 30608, 93524',
        },
        BW: {},
        BY: {
            regex: /^\d{6}$/,
            samples: '504154, 360246, 741167, 895047',
        },
        BZ: {},
        CA: {
            regex: /^[ABCEGHJKLMNPRSTVXY]\d[ABCEGHJ-NPRSTV-Z] ?\d[ABCEGHJ-NPRSTV-Z]\d$/,
            samples: 'S1A7K8, Y5H 4G6, H9V0P2, H1A1B5',
        },
        CC: {
            regex: /^6799$/,
            samples: '6799',
        },
        CD: {},
        CF: {},
        CG: {},
        CH: {
            regex: /^\d{4}$/,
            samples: '6370, 5271, 7873, 8220',
        },
        CI: {},
        CK: {},
        CL: {
            regex: /^\d{7}$/,
            samples: '7565829, 8702008, 3161669, 1607703',
        },
        CM: {},
        CN: {
            regex: /^\d{6}$/,
            samples: '240543, 870138, 295528, 861683',
        },
        CO: {
            regex: /^\d{6}$/,
            samples: '678978, 775145, 823943, 913970',
        },
        CR: {
            regex: /^\d{5}$/,
            samples: '28256, 52484, 30608, 93524',
        },
        CU: {
            regex: /^(?:CP)?(\d{5})$/,
            samples: '28256, 52484, 30608, 93524',
        },
        CV: {
            regex: /^\d{4}$/,
            samples: '9056, 8085, 0491, 4627',
        },
        CW: {},
        CX: {
            regex: /^6798$/,
            samples: '6798',
        },
        CY: {
            regex: /^\d{4}$/,
            samples: '9301, 2478, 1981, 6162',
        },
        CZ: {
            regex: /^\d{3} ?\d{2}$/,
            samples: '150 56, 50694, 229 08, 82811',
        },
        DE: {
            regex: /^\d{5}$/,
            samples: '33185, 37198, 81711, 44262',
        },
        DJ: {},
        DK: {
            regex: /^\d{4}$/,
            samples: '1429, 2457, 0637, 5764',
        },
        DM: {},
        DO: {
            regex: /^\d{5}$/,
            samples: '11877, 95773, 93875, 98032',
        },
        DZ: {
            regex: /^\d{5}$/,
            samples: '26581, 64621, 57550, 72201',
        },
        EC: {
            regex: /^\d{6}$/,
            samples: '541124, 873848, 011495, 334509',
        },
        EE: {
            regex: /^\d{5}$/,
            samples: '87173, 01127, 73214, 52381',
        },
        EG: {
            regex: /^\d{5}$/,
            samples: '98394, 05129, 91463, 77359',
        },
        EH: {
            regex: /^\d{5}$/,
            samples: '30577, 60264, 16487, 38593',
        },
        ER: {},
        ES: {
            regex: /^\d{5}$/,
            samples: '03315, 00413, 23179, 89324',
        },
        ET: {
            regex: /^\d{4}$/,
            samples: '6269, 8498, 4514, 7820',
        },
        FI: {
            regex: /^\d{5}$/,
            samples: '21859, 72086, 22422, 03774',
        },
        FJ: {},
        FK: {
            regex: /^FIQQ 1ZZ$/,
            samples: 'FIQQ 1ZZ',
        },
        FM: {
            regex: /^(9694[1-4])(?:[ -](\d{4}))?$/,
            samples: '96942-9352, 96944-4935, 96941 9065, 96943-5369',
        },
        FO: {
            regex: /^\d{3}$/,
            samples: '334, 068, 741, 787',
        },
        FR: {
            regex: /^\d{2} ?\d{3}$/,
            samples: '25822, 53 637, 55354, 82522',
        },
        GA: {},
        GB: {
            regex: /^[A-Z]{1,2}[0-9R][0-9A-Z]?\s*([0-9][ABD-HJLNP-UW-Z]{2})?$/,
            samples: 'LA102UX, BL2F8FX, BD1S9LU, WR4G 6LH, W1U',
        },
        GD: {},
        GE: {
            regex: /^\d{4}$/,
            samples: '1232, 9831, 4717, 9428',
        },
        GF: {
            regex: /^9[78]3\d{2}$/,
            samples: '98380, 97335, 98344, 97300',
        },
        GG: {
            regex: /^GY\d[\dA-Z]? ?\d[ABD-HJLN-UW-Z]{2}$/,
            samples: 'GY757LD, GY6D 6XL, GY3Y2BU, GY85 1YO',
        },
        GH: {},
        GI: {
            regex: /^GX11 1AA$/,
            samples: 'GX11 1AA',
        },
        GL: {
            regex: /^39\d{2}$/,
            samples: '3964, 3915, 3963, 3956',
        },
        GM: {},
        GN: {
            regex: /^\d{3}$/,
            samples: '465, 994, 333, 078',
        },
        GP: {
            regex: /^9[78][01]\d{2}$/,
            samples: '98069, 97007, 97147, 97106',
        },
        GQ: {},
        GR: {
            regex: /^\d{3} ?\d{2}$/,
            samples: '98654, 319 78, 127 09, 590 52',
        },
        GS: {
            regex: /^SIQQ 1ZZ$/,
            samples: 'SIQQ 1ZZ',
        },
        GT: {
            regex: /^\d{5}$/,
            samples: '30553, 69925, 09376, 83719',
        },
        GU: {
            regex: /^((969)[1-3][0-2])$/,
            samples: '96922, 96932, 96921, 96911',
        },
        GW: {
            regex: /^\d{4}$/,
            samples: '1742, 7941, 4437, 7728',
        },
        GY: {},
        HK: {
            regex: /^999077$|^$/,
            samples: '999077',
        },
        HN: {
            regex: /^\d{5}$/,
            samples: '86238, 78999, 03594, 30406',
        },
        HR: {
            regex: /^\d{5}$/,
            samples: '85240, 80710, 78235, 98766',
        },
        HT: {
            regex: /^(?:HT)?(\d{4})$/,
            samples: '5101, HT6991, HT3871, 1126',
        },
        HU: {
            regex: /^\d{4}$/,
            samples: '0360, 2604, 3362, 4775',
        },
        ID: {
            regex: /^\d{5}$/,
            samples: '60993, 52656, 16521, 34931',
        },
        IE: {},
        IL: {
            regex: /^\d{5}(?:\d{2})?$/,
            samples: '74213, 6978354, 2441689, 4971551',
        },
        IM: {
            regex: /^IM\d[\dA-Z]? ?\d[ABD-HJLN-UW-Z]{2}$/,
            samples: 'IM2X1JP, IM4V 9JU, IM3B1UP, IM8E 5XF',
        },
        IN: {
            regex: /^\d{6}$/,
            samples: '946956, 143659, 243258, 938385',
        },
        IO: {
            regex: /^BBND 1ZZ$/,
            samples: 'BBND 1ZZ',
        },
        IQ: {
            regex: /^\d{5}$/,
            samples: '63282, 87817, 38580, 47725',
        },
        IR: {
            regex: /^\d{5}-?\d{5}$/,
            samples: '0666174250, 6052682188, 02360-81920, 25102-08646',
        },
        IS: {
            regex: /^\d{3}$/,
            samples: '408, 013, 001, 936',
        },
        IT: {
            regex: /^\d{5}$/,
            samples: '31701, 61341, 92781, 45609',
        },
        JE: {
            regex: /^JE\d[\dA-Z]? ?\d[ABD-HJLN-UW-Z]{2}$/,
            samples: 'JE0D 2EX, JE59 2OF, JE1X1ZW, JE0V 1SO',
        },
        JM: {},
        JO: {
            regex: /^\d{5}$/,
            samples: '20789, 02128, 52170, 40284',
        },
        JP: {
            regex: /^\d{3}-?\d{4}$/,
            samples: '5429642, 046-1544, 6463599, 368-5362',
        },
        KE: {
            regex: /^\d{5}$/,
            samples: '33043, 98830, 59324, 42876',
        },
        KG: {
            regex: /^\d{6}$/,
            samples: '500371, 176592, 184133, 225279',
        },
        KH: {
            regex: /^\d{5,6}$/,
            samples: '220281, 18824, 35379, 09570',
        },
        KI: {
            regex: /^KI\d{4}$/,
            samples: 'KI0104, KI0109, KI0112, KI0306',
        },
        KM: {},
        KN: {
            regex: /^KN\d{4}(-\d{4})?$/,
            samples: 'KN2522, KN2560-3032, KN3507, KN4440',
        },
        KP: {},
        KR: {
            regex: /^\d{5}$/,
            samples: '67417, 66648, 08359, 93750',
        },
        KW: {
            regex: /^\d{5}$/,
            samples: '74840, 53309, 71276, 59262',
        },
        KY: {
            regex: /^KY\d-\d{4}$/,
            samples: 'KY0-3078, KY1-7812, KY8-3729, KY3-4664',
        },
        KZ: {
            regex: /^\d{6}$/,
            samples: '129113, 976562, 226811, 933781',
        },
        LA: {
            regex: /^\d{5}$/,
            samples: '08875, 50779, 87756, 75932',
        },
        LB: {
            regex: /^(?:\d{4})(?: ?(?:\d{4}))?$/,
            samples: '5436 1302, 9830 7470, 76911911, 9453 1306',
        },
        LC: {
            regex: /^(LC)?\d{2} ?\d{3}$/,
            samples: '21080, LC99127, LC24 258, 51 740',
        },
        LI: {
            regex: /^\d{4}$/,
            samples: '6644, 2852, 4630, 4541',
        },
        LK: {
            regex: /^\d{5}$/,
            samples: '44605, 27721, 90695, 65514',
        },
        LR: {
            regex: /^\d{4}$/,
            samples: '6644, 2852, 4630, 4541',
        },
        LS: {
            regex: /^\d{3}$/,
            samples: '779, 803, 104, 897',
        },
        LT: {
            regex: /^((LT)[-])?(\d{5})$/,
            samples: 'LT-22248, LT-12796, 69822, 37280',
        },
        LU: {
            regex: /^((L)[-])?(\d{4})$/,
            samples: '5469, L-4476, 6304, 9739',
        },
        LV: {
            regex: /^((LV)[-])?\d{4}$/,
            samples: '9344, LV-5030, LV-0132, 8097',
        },
        LY: {},
        MA: {
            regex: /^\d{5}$/,
            samples: '50219, 95871, 80907, 79804',
        },
        MC: {
            regex: /^980\d{2}$/,
            samples: '98084, 98041, 98070, 98062',
        },
        MD: {
            regex: /^(MD[-]?)?(\d{4})$/,
            samples: '6250, MD-9681, MD3282, MD-0652',
        },
        ME: {
            regex: /^\d{5}$/,
            samples: '87622, 92688, 23129, 59566',
        },
        MF: {
            regex: /^9[78][01]\d{2}$/,
            samples: '97169, 98180, 98067, 98043',
        },
        MG: {
            regex: /^\d{3}$/,
            samples: '854, 084, 524, 064',
        },
        MH: {
            regex: /^((969)[6-7][0-9])(-\d{4})?/,
            samples: '96962, 96969, 96970-8530, 96960-3226',
        },
        MK: {
            regex: /^\d{4}$/,
            samples: '8299, 6904, 6144, 9753',
        },
        ML: {},
        MM: {
            regex: /^\d{5}$/,
            samples: '59188, 93943, 40829, 69981',
        },
        MN: {
            regex: /^\d{5}$/,
            samples: '94129, 29906, 53374, 80141',
        },
        MO: {},
        MP: {
            regex: /^(9695[012])(?:[ -](\d{4}))?$/,
            samples: '96952 3162, 96950 1567, 96951 2994, 96950 8745',
        },
        MQ: {
            regex: /^9[78]2\d{2}$/,
            samples: '98297, 97273, 97261, 98282',
        },
        MR: {},
        MS: {
            regex: /^[Mm][Ss][Rr]\s{0,1}\d{4}$/,
            samples: 'MSR1110, MSR1230, MSR1250, MSR1330',
        },
        MT: {
            regex: /^[A-Z]{3} [0-9]{4}|[A-Z]{2}[0-9]{2}|[A-Z]{2} [0-9]{2}|[A-Z]{3}[0-9]{4}|[A-Z]{3}[0-9]{2}|[A-Z]{3} [0-9]{2}$/,
            samples: 'DKV 8196, KSU9264, QII0259, HKH 1020',
        },
        MU: {
            regex: /^([0-9A-R]\d{4})$/,
            samples: 'H8310, 52591, M9826, F5810',
        },
        MV: {
            regex: /^\d{5}$/,
            samples: '16354, 20857, 50991, 72527',
        },
        MW: {},
        MX: {
            regex: /^\d{5}$/,
            samples: '71530, 76424, 73811, 50503',
        },
        MY: {
            regex: /^\d{5}$/,
            samples: '75958, 15826, 86715, 37081',
        },
        MZ: {
            regex: /^\d{4}$/,
            samples: '0902, 6258, 7826, 7150',
        },
        NA: {
            regex: /^\d{5}$/,
            samples: '68338, 63392, 21820, 61211',
        },
        NC: {
            regex: /^988\d{2}$/,
            samples: '98865, 98813, 98820, 98855',
        },
        NE: {
            regex: /^\d{4}$/,
            samples: '9790, 3270, 2239, 0400',
        },
        NF: {
            regex: /^2899$/,
            samples: '2899',
        },
        NG: {
            regex: /^\d{6}$/,
            samples: '289096, 223817, 199970, 840648',
        },
        NI: {
            regex: /^\d{5}$/,
            samples: '86308, 60956, 49945, 15470',
        },
        NL: {
            regex: /^\d{4} ?[A-Z]{2}$/,
            samples: '6998 VY, 5390 CK, 2476 PS, 8873OX',
        },
        NO: {
            regex: /^\d{4}$/,
            samples: '0711, 4104, 2683, 5015',
        },
        NP: {
            regex: /^\d{5}$/,
            samples: '42438, 73964, 66400, 33976',
        },
        NR: {
            regex: /^(NRU68)$/,
            samples: 'NRU68',
        },
        NU: {
            regex: /^(9974)$/,
            samples: '9974',
        },
        NZ: {
            regex: /^\d{4}$/,
            samples: '7015, 0780, 4109, 1422',
        },
        OM: {
            regex: /^(?:PC )?\d{3}$/,
            samples: 'PC 851, PC 362, PC 598, PC 499',
        },
        PA: {
            regex: /^\d{4}$/,
            samples: '0711, 4104, 2683, 5015',
        },
        PE: {
            regex: /^\d{5}$/,
            samples: '10013, 12081, 14833, 24615',
        },
        PF: {
            regex: /^987\d{2}$/,
            samples: '98755, 98710, 98748, 98791',
        },
        PG: {
            regex: /^\d{3}$/,
            samples: '193, 166, 880, 553',
        },
        PH: {
            regex: /^\d{4}$/,
            samples: '0137, 8216, 2876, 0876',
        },
        PK: {
            regex: /^\d{5}$/,
            samples: '78219, 84497, 62102, 12564',
        },
        PL: {
            regex: /^\d{2}-\d{3}$/,
            samples: '63-825, 26-714, 05-505, 15-200',
        },
        PM: {
            regex: /^(97500)$/,
            samples: '97500',
        },
        PN: {
            regex: /^PCRN 1ZZ$/,
            samples: 'PCRN 1ZZ',
        },
        PR: {
            regex: /^(00[679]\d{2})(?:[ -](\d{4}))?$/,
            samples: '00989 3603, 00639 0720, 00707-9803, 00610 7362',
        },
        PS: {
            regex: /^(00[679]\d{2})(?:[ -](\d{4}))?$/,
            samples: '00748, 00663, 00779-4433, 00934 1559',
        },
        PT: {
            regex: /^\d{4}-\d{3}$/,
            samples: '0060-917, 4391-979, 5551-657, 9961-093',
        },
        PW: {
            regex: /^(969(?:39|40))(?:[ -](\d{4}))?$/,
            samples: '96940, 96939, 96939 6004, 96940-1871',
        },
        PY: {
            regex: /^\d{4}$/,
            samples: '7895, 5835, 8783, 5887',
        },
        QA: {},
        RE: {
            regex: /^9[78]4\d{2}$/,
            samples: '98445, 97404, 98421, 98434',
        },
        RO: {
            regex: /^\d{6}$/,
            samples: '935929, 407608, 637434, 174574',
        },
        RS: {
            regex: /^\d{5,6}$/,
            samples: '929863, 259131, 687739, 07011',
        },
        RU: {
            regex: /^\d{6}$/,
            samples: '138294, 617323, 307906, 981238',
        },
        RW: {},
        SA: {
            regex: /^\d{5}(-{1}\d{4})?$/,
            samples: '86020-1256, 72375, 70280, 96328',
        },
        SB: {},
        SC: {},
        SD: {
            regex: /^\d{5}$/,
            samples: '78219, 84497, 62102, 12564',
        },
        SE: {
            regex: /^\d{3} ?\d{2}$/,
            samples: '095 39, 41052, 84687, 563 66',
        },
        SG: {
            regex: /^\d{6}$/,
            samples: '606542, 233985, 036755, 265255',
        },
        SH: {
            regex: /^(?:ASCN|TDCU|STHL) 1ZZ$/,
            samples: 'STHL 1ZZ, ASCN 1ZZ, TDCU 1ZZ',
        },
        SI: {
            regex: /^\d{4}$/,
            samples: '6898, 3413, 2031, 5732',
        },
        SJ: {
            regex: /^\d{4}$/,
            samples: '7616, 3163, 5769, 0237',
        },
        SK: {
            regex: /^\d{3} ?\d{2}$/,
            samples: '594 52, 813 34, 867 67, 41814',
        },
        SL: {},
        SM: {
            regex: /^4789\d$/,
            samples: '47894, 47895, 47893, 47899',
        },
        SN: {
            regex: /^[1-8]\d{4}$/,
            samples: '48336, 23224, 33261, 82430',
        },
        SO: {},
        SR: {},
        SS: {
            regex: /^[A-Z]{2} ?\d{5}$/,
            samples: 'JQ 80186, CU 46474, DE33738, MS 59107',
        },
        ST: {},
        SV: {},
        SX: {},
        SY: {},
        SZ: {
            regex: /^[HLMS]\d{3}$/,
            samples: 'H458, L986, M477, S916',
        },
        TA: {
            regex: /^TDCU 1ZZ$/,
            samples: 'TDCU 1ZZ',
        },
        TC: {
            regex: /^TKCA 1ZZ$/,
            samples: 'TKCA 1ZZ',
        },
        TD: {},
        TF: {},
        TG: {},
        TH: {
            regex: /^\d{5}$/,
            samples: '30706, 18695, 21044, 42496',
        },
        TJ: {
            regex: /^\d{6}$/,
            samples: '381098, 961344, 519925, 667883',
        },
        TK: {},
        TL: {},
        TM: {
            regex: /^\d{6}$/,
            samples: '544985, 164362, 425224, 374603',
        },
        TN: {
            regex: /^\d{4}$/,
            samples: '6075, 7340, 2574, 8988',
        },
        TO: {},
        TR: {
            regex: /^\d{5}$/,
            samples: '42524, 81057, 50859, 42677',
        },
        TT: {
            regex: /^\d{6}$/,
            samples: '041238, 033990, 763476, 981118',
        },
        TV: {},
        TW: {
            regex: /^\d{3}(?:\d{2})?$/,
            samples: '21577, 76068, 68698, 08912',
        },
        TZ: {},
        UA: {
            regex: /^\d{5}$/,
            samples: '10629, 81138, 15668, 30055',
        },
        UG: {},
        UM: {},
        US: {
            regex: /^[0-9]{5}(?:[- ][0-9]{4})?$/,
            samples: '12345, 12345-1234, 12345 1234',
        },
        UY: {
            regex: /^\d{5}$/,
            samples: '40073, 30136, 06583, 00021',
        },
        UZ: {
            regex: /^\d{6}$/,
            samples: '205122, 219713, 441699, 287471',
        },
        VA: {
            regex: /^(00120)$/,
            samples: '00120',
        },
        VC: {
            regex: /^VC\d{4}$/,
            samples: 'VC0600, VC0176, VC0616, VC4094',
        },
        VE: {
            regex: /^\d{4}$/,
            samples: '9692, 1953, 6680, 8302',
        },
        VG: {
            regex: /^VG\d{4}$/,
            samples: 'VG1204, VG7387, VG3431, VG6021',
        },
        VI: {
            regex: /^(008(?:(?:[0-4]\d)|(?:5[01])))(?:[ -](\d{4}))?$/,
            samples: '00820, 00804 2036, 00825 3344, 00811-5900',
        },
        VN: {
            regex: /^\d{6}$/,
            samples: '133836, 748243, 894060, 020597',
        },
        VU: {},
        WF: {
            regex: /^986\d{2}$/,
            samples: '98692, 98697, 98698, 98671',
        },
        WS: {
            regex: /^WS[1-2]\d{3}$/,
            samples: 'WS1349, WS2798, WS1751, WS2090',
        },
        XK: {
            regex: /^[1-7]\d{4}$/,
            samples: '56509, 15863, 46644, 21896',
        },
        YE: {},
        YT: {
            regex: /^976\d{2}$/,
            samples: '97698, 97697, 97632, 97609',
        },
        ZA: {
            regex: /^\d{4}$/,
            samples: '6855, 5179, 6956, 7147',
        },
        ZM: {
            regex: /^\d{5}$/,
            samples: '77603, 97367, 80454, 94484',
        },
        ZW: {},
    },

    GENERIC_ZIP_CODE_REGEX: /^(?:(?![\s-])[\w -]{0,9}[\w])?$/,

    // Values for checking if polyfill is required on a platform
    POLYFILL_TEST: {
        STYLE: 'currency',
        CURRENCY: 'XAF',
        FORMAT: 'symbol',
        SAMPLE_INPUT: '123456.789',
        EXPECTED_OUTPUT: 'FCFA 123,457',
    },

    PATHS_TO_TREAT_AS_EXTERNAL: ['NewExpensify.dmg', 'docs/index.html'],

    // Test tool menu parameters
    TEST_TOOL: {
        // Number of concurrent taps to open then the Test modal menu
        NUMBER_OF_TAPS: 4,
    },

    MENU_HELP_URLS: {
        LEARN_MORE: 'https://www.expensify.com',
        DOCUMENTATION: 'https://github.com/Expensify/App/blob/main/README.md',
        COMMUNITY_DISCUSSIONS: 'https://expensify.slack.com/archives/C01GTK53T8Q',
        SEARCH_ISSUES: 'https://github.com/Expensify/App/issues',
    },

    BOOK_TRAVEL_DEMO_URL: 'https://calendly.com/d/ck2z-xsh-q97/expensify-travel-demo-travel-page',
    TRAVEL_DOT_URL: 'https://travel.expensify.com',
    STAGING_TRAVEL_DOT_URL: 'https://staging.travel.expensify.com',
    TRIP_ID_PATH: (tripID?: string) => (tripID ? `trips/${tripID}` : undefined),
    TRIP_SUPPORT: '/support',
    SPOTNANA_TMC_ID: '8e8e7258-1cf3-48c0-9cd1-fe78a6e31eed',
    STAGING_SPOTNANA_TMC_ID: '7a290c6e-5328-4107-aff6-e48765845b81',
    SCREEN_READER_STATES: {
        ALL: 'all',
        ACTIVE: 'active',
        DISABLED: 'disabled',
    },
    SPACE_CHARACTER_WIDTH: 4,

    // The attribute used in the SelectionScraper.js helper to query all the DOM elements
    // that should be removed from the copied contents in the getHTMLOfSelection() method
    SELECTION_SCRAPER_HIDDEN_ELEMENT: 'selection-scrapper-hidden-element',
    INNER_BOX_SHADOW_ELEMENT: 'inner-box-shadow-element',
    MODERATION: {
        MODERATOR_DECISION_PENDING: 'pending',
        MODERATOR_DECISION_PENDING_HIDE: 'pendingHide',
        MODERATOR_DECISION_PENDING_REMOVE: 'pendingRemove',
        MODERATOR_DECISION_APPROVED: 'approved',
        MODERATOR_DECISION_HIDDEN: 'hidden',
        FLAG_SEVERITY_SPAM: 'spam',
        FLAG_SEVERITY_INCONSIDERATE: 'inconsiderate',
        FLAG_SEVERITY_INTIMIDATION: 'intimidation',
        FLAG_SEVERITY_BULLYING: 'bullying',
        FLAG_SEVERITY_HARASSMENT: 'harassment',
        FLAG_SEVERITY_ASSAULT: 'assault',
    },
    EMOJI_PICKER_TEXT_INPUT_SIZES: 152,
    QR: {
        DEFAULT_LOGO_SIZE_RATIO: 0.25,
        DEFAULT_LOGO_MARGIN_RATIO: 0.02,
        EXPENSIFY_LOGO_SIZE_RATIO: 0.22,
        EXPENSIFY_LOGO_MARGIN_RATIO: 0.03,
    },

    /**
     * Acceptable values for the `role` attribute on react native components.
     *
     * **IMPORTANT:** Not for use with the `accessibilityRole` prop, as it accepts different values, and new components
     * should use the `role` prop instead.
     */
    ROLE: {
        /** Use for elements with important, time-sensitive information. */
        ALERT: 'alert',
        /** Use for elements that act as buttons. */
        BUTTON: 'button',
        /** Use for elements representing checkboxes. */
        CHECKBOX: 'checkbox',
        /** Use for elements that allow a choice from multiple options. */
        COMBOBOX: 'combobox',
        /** Use with scrollable lists to represent a grid layout. */
        GRID: 'grid',
        /** Use for section headers or titles. */
        HEADING: 'heading',
        /** Use for image elements. */
        IMG: 'img',
        /** Use for elements that navigate to other pages or content. */
        LINK: 'link',
        /** Use to identify a list of items. */
        LIST: 'list',
        /** Use for a list of choices or options. */
        MENU: 'menu',
        /** Use for a container of multiple menus. */
        MENUBAR: 'menubar',
        /** Use for items within a menu. */
        MENUITEM: 'menuitem',
        /** Use when no specific role is needed. */
        NONE: 'none',
        /** Use for elements that don't require a specific role. */
        PRESENTATION: 'presentation',
        /** Use for elements showing progress of a task. */
        PROGRESSBAR: 'progressbar',
        /** Use for radio buttons. */
        RADIO: 'radio',
        /** Use for groups of radio buttons. */
        RADIOGROUP: 'radiogroup',
        /** Use for scrollbar elements. */
        SCROLLBAR: 'scrollbar',
        /** Use for text fields that are used for searching. */
        SEARCHBOX: 'searchbox',
        /** Use for adjustable elements like sliders. */
        SLIDER: 'slider',
        /** Use for a button that opens a list of choices. */
        SPINBUTTON: 'spinbutton',
        /** Use for elements providing a summary of app conditions. */
        SUMMARY: 'summary',
        /** Use for on/off switch elements. */
        SWITCH: 'switch',
        /** Use for tab elements in a tab list. */
        TAB: 'tab',
        /** Use for a list of tabs. */
        TABLIST: 'tablist',
        /** Use for timer elements. */
        TIMER: 'timer',
        /** Use for toolbars containing action buttons or components. */
        TOOLBAR: 'toolbar',
        /** Use for navigation elements */
        NAVIGATION: 'navigation',
    },
    TRANSLATION_KEYS: {
        ATTACHMENT: 'common.attachment',
    },
    TEACHERS_UNITE: {
        PROD_PUBLIC_ROOM_ID: '7470147100835202',
        PROD_POLICY_ID: 'B795B6319125BDF2',
        TEST_PUBLIC_ROOM_ID: '207591744844000',
        TEST_POLICY_ID: 'ABD1345ED7293535',
        POLICY_NAME: 'Expensify.org / Teachers Unite!',
        PUBLIC_ROOM_NAME: '#teachers-unite',
    },
    CUSTOM_STATUS_TYPES: {
        NEVER: 'never',
        THIRTY_MINUTES: 'thirtyMinutes',
        ONE_HOUR: 'oneHour',
        AFTER_TODAY: 'afterToday',
        AFTER_WEEK: 'afterWeek',
        CUSTOM: 'custom',
    },
    TWO_FACTOR_AUTH_STEPS: {
        CODES: 'CODES',
        VERIFY: 'VERIFY',
        SUCCESS: 'SUCCESS',
        ENABLED: 'ENABLED',
        DISABLED: 'DISABLED',
        GETCODE: 'GETCODE',
    },
    DELEGATE_ROLE: {
        ALL: 'all',
        SUBMITTER: 'submitter',
    },
    DELEGATE: {
        DENIED_ACCESS_VARIANTS: {
            DELEGATE: 'delegate',
            SUBMITTER: 'submitter',
        },
    },
    DELEGATE_ROLE_HELPDOT_ARTICLE_LINK: 'https://help.expensify.com/expensify-classic/hubs/copilots-and-delegates/',
    STRIPE_GBP_AUTH_STATUSES: {
        SUCCEEDED: 'succeeded',
        CARD_AUTHENTICATION_REQUIRED: 'authentication_required',
    },
    TAB: {
        DEBUG_TAB_ID: 'DebugTab',
        NEW_CHAT_TAB_ID: 'NewChatTab',
        NEW_CHAT: 'chat',
        NEW_ROOM: 'room',
        RECEIPT_TAB_ID: 'ReceiptTab',
        IOU_REQUEST_TYPE: 'iouRequestType',
    },
    TAB_REQUEST: {
        MANUAL: 'manual',
        SCAN: 'scan',
        DISTANCE: 'distance',
        PER_DIEM: 'per-diem',
    },

    STATUS_TEXT_MAX_LENGTH: 100,

    DROPDOWN_BUTTON_SIZE: {
        LARGE: 'large',
        MEDIUM: 'medium',
        SMALL: 'small',
    },

    SF_COORDINATES: [-122.4194, 37.7749],

    NAVIGATION: {
        TYPE: {
            UP: 'UP',
        },
        ACTION_TYPE: {
            REPLACE: 'REPLACE',
            PUSH: 'PUSH',
            NAVIGATE: 'NAVIGATE',
        },
    },
    TIME_PERIOD: {
        AM: 'AM',
        PM: 'PM',
    },
    INDENTS: '    ',
    PARENT_CHILD_SEPARATOR: ': ',
    COLON: ':',
    MAPBOX: {
        PADDING: 32,
        DEFAULT_ZOOM: 15,
        SINGLE_MARKER_ZOOM: 15,
        DEFAULT_COORDINATE: [-122.4021, 37.7911] as [number, number],
        STYLE_URL: 'mapbox://styles/expensify/cllcoiqds00cs01r80kp34tmq',
        ANIMATION_DURATION_ON_CENTER_ME: 1000,
        CENTER_BUTTON_FADE_DURATION: 300,
    },
    ONYX_UPDATE_TYPES: {
        HTTPS: 'https',
        PUSHER: 'pusher',
        AIRSHIP: 'airship',
    },
    EVENTS: {
        SCROLLING: 'scrolling',
    },

    CHAT_HEADER_LOADER_HEIGHT: 36,

    HORIZONTAL_SPACER: {
        DEFAULT_BORDER_BOTTOM_WIDTH: 1,
        DEFAULT_MARGIN_VERTICAL: 8,
        HIDDEN_MARGIN_VERTICAL: 4,
        HIDDEN_BORDER_BOTTOM_WIDTH: 0,
    },

    LIST_COMPONENTS: {
        HEADER: 'header',
        FOOTER: 'footer',
    },

    MISSING_TRANSLATION: 'MISSING TRANSLATION',
    SEARCH_MAX_LENGTH: 500,

    /**
     * The count of characters we'll allow the user to type after reaching SEARCH_MAX_LENGTH in an input.
     */
    ADDITIONAL_ALLOWED_CHARACTERS: 20,

    VALIDATION_REIMBURSEMENT_INPUT_LIMIT: 20,

    REFERRAL_PROGRAM: {
        CONTENT_TYPES: {
            SUBMIT_EXPENSE: 'submitExpense',
            START_CHAT: 'startChat',
            PAY_SOMEONE: 'paySomeone',
            REFER_FRIEND: 'referralFriend',
            SHARE_CODE: 'shareCode',
        },
        REVENUE: 250,
        LEARN_MORE_LINK: 'https://help.expensify.com/articles/new-expensify/expenses/Referral-Program',
        LINK: 'https://join.my.expensify.com',
    },

    FEATURE_TRAINING: {
        CONTENT_TYPES: {
            TRACK_EXPENSE: 'track-expenses',
        },
        'track-expenses': {
            VIDEO_URL: `${CLOUDFRONT_URL}/videos/guided-setup-track-business-v2.mp4`,
            LEARN_MORE_LINK: `${USE_EXPENSIFY_URL}/track-expenses`,
        },
    },

    /**
     * native IDs for close buttons in Overlay component
     */
    OVERLAY: {
        TOP_BUTTON_NATIVE_ID: 'overLayTopButton',
        BOTTOM_BUTTON_NATIVE_ID: 'overLayBottomButton',
    },

    BACK_BUTTON_NATIVE_ID: 'backButton',
    EMOJI_PICKER_BUTTON_NATIVE_ID: 'emojiPickerButton',

    /**
     * The maximum count of items per page for SelectionList.
     * When paginate, it multiplies by page number.
     */
    MAX_SELECTION_LIST_PAGE_LENGTH: 500,

    /**
     * Bank account names
     */
    BANK_NAMES: {
        EXPENSIFY: 'expensify',
        AMERICAN_EXPRESS: 'americanexpress',
        BANK_OF_AMERICA: 'bank of america',
        BB_T: 'bbt',
        CAPITAL_ONE: 'capital one',
        CHASE: 'chase',
        CHARLES_SCHWAB: 'charles schwab',
        CITIBANK: 'citibank',
        CITIZENS_BANK: 'citizens bank',
        DISCOVER: 'discover',
        FIDELITY: 'fidelity',
        GENERIC_BANK: 'generic bank',
        HUNTINGTON_BANK: 'huntington bank',
        HUNTINGTON_NATIONAL: 'huntington national',
        NAVY_FEDERAL_CREDIT_UNION: 'navy federal credit union',
        PNC: 'pnc',
        REGIONS_BANK: 'regions bank',
        SUNTRUST: 'suntrust',
        TD_BANK: 'td bank',
        US_BANK: 'us bank',
        USAA: 'usaa',
    },

    /**
     * Constants for maxToRenderPerBatch parameter that is used for FlatList or SectionList. This controls the amount of items rendered per batch, which is the next chunk of items
     * rendered on every scroll.
     */
    MAX_TO_RENDER_PER_BATCH: {
        DEFAULT: 5,
        CAROUSEL: 3,
    },

    /**
     * Constants for types of violation.
     */
    VIOLATION_TYPES: {
        VIOLATION: 'violation',
        NOTICE: 'notice',
        WARNING: 'warning',
    },

    /**
     * Constants with different types for the modifiedAmount violation
     */
    MODIFIED_AMOUNT_VIOLATION_DATA: {
        DISTANCE: 'distance',
        CARD: 'card',
        SMARTSCAN: 'smartscan',
    },

    /**
     * Constants for types of violation names.
     * Defined here because they need to be referenced by the type system to generate the
     * ViolationNames type.
     */
    VIOLATIONS: {
        ALL_TAG_LEVELS_REQUIRED: 'allTagLevelsRequired',
        AUTO_REPORTED_REJECTED_EXPENSE: 'autoReportedRejectedExpense',
        BILLABLE_EXPENSE: 'billableExpense',
        CASH_EXPENSE_WITH_NO_RECEIPT: 'cashExpenseWithNoReceipt',
        CATEGORY_OUT_OF_POLICY: 'categoryOutOfPolicy',
        CONVERSION_SURCHARGE: 'conversionSurcharge',
        CUSTOM_UNIT_OUT_OF_POLICY: 'customUnitOutOfPolicy',
        DUPLICATED_TRANSACTION: 'duplicatedTransaction',
        FIELD_REQUIRED: 'fieldRequired',
        FUTURE_DATE: 'futureDate',
        INVOICE_MARKUP: 'invoiceMarkup',
        MAX_AGE: 'maxAge',
        MISSING_CATEGORY: 'missingCategory',
        MISSING_COMMENT: 'missingComment',
        MISSING_TAG: 'missingTag',
        MODIFIED_AMOUNT: 'modifiedAmount',
        MODIFIED_DATE: 'modifiedDate',
        NON_EXPENSIWORKS_EXPENSE: 'nonExpensiworksExpense',
        OVER_AUTO_APPROVAL_LIMIT: 'overAutoApprovalLimit',
        OVER_CATEGORY_LIMIT: 'overCategoryLimit',
        OVER_LIMIT: 'overLimit',
        OVER_LIMIT_ATTENDEE: 'overLimitAttendee',
        PER_DAY_LIMIT: 'perDayLimit',
        RECEIPT_NOT_SMART_SCANNED: 'receiptNotSmartScanned',
        RECEIPT_REQUIRED: 'receiptRequired',
        RTER: 'rter',
        SMARTSCAN_FAILED: 'smartscanFailed',
        SOME_TAG_LEVELS_REQUIRED: 'someTagLevelsRequired',
        TAG_OUT_OF_POLICY: 'tagOutOfPolicy',
        TAX_AMOUNT_CHANGED: 'taxAmountChanged',
        TAX_OUT_OF_POLICY: 'taxOutOfPolicy',
        TAX_RATE_CHANGED: 'taxRateChanged',
        TAX_REQUIRED: 'taxRequired',
        HOLD: 'hold',
    },
    RTER_VIOLATION_TYPES: {
        BROKEN_CARD_CONNECTION: 'brokenCardConnection',
        BROKEN_CARD_CONNECTION_530: 'brokenCardConnection530',
        SEVEN_DAY_HOLD: 'sevenDayHold',
    },
    REVIEW_DUPLICATES_ORDER: ['merchant', 'category', 'tag', 'description', 'taxCode', 'billable', 'reimbursable'],

    REPORT_VIOLATIONS: {
        FIELD_REQUIRED: 'fieldRequired',
    },

    REPORT_VIOLATIONS_EXCLUDED_FIELDS: {
        TEXT_TITLE: 'text_title',
    },

    /** Context menu types */
    CONTEXT_MENU_TYPES: {
        LINK: 'LINK',
        REPORT_ACTION: 'REPORT_ACTION',
        EMAIL: 'EMAIL',
        REPORT: 'REPORT',
    },

    PROMOTED_ACTIONS: {
        PIN: 'pin',
        SHARE: 'share',
        JOIN: 'join',
        MESSAGE: 'message',
        HOLD: 'hold',
    },

    THUMBNAIL_IMAGE: {
        SMALL_SCREEN: {
            SIZE: 250,
        },
        WIDE_SCREEN: {
            SIZE: 350,
        },
        NAN_ASPECT_RATIO: 1.5,
    },

    VIDEO_PLAYER: {
        POPOVER_Y_OFFSET: -30,
        PLAYBACK_SPEEDS: [0.25, 0.5, 0.75, 1, 1.25, 1.5, 1.75, 2],
        HIDE_TIME_TEXT_WIDTH: 250,
        MIN_WIDTH: 170,
        MIN_HEIGHT: 120,
        CONTROLS_STATUS: {
            SHOW: 'show',
            HIDE: 'hide',
            VOLUME_ONLY: 'volumeOnly',
        },
        CONTROLS_POSITION: {
            NATIVE: 32,
            NORMAL: 8,
        },
        DEFAULT_VIDEO_DIMENSIONS: {width: 1900, height: 1400},
    },

    INTRO_CHOICES: {
        SUBMIT: 'newDotSubmit',
        MANAGE_TEAM: 'newDotManageTeam',
        CHAT_SPLIT: 'newDotSplitChat',
    },

    MANAGE_TEAMS_CHOICE: {
        MULTI_LEVEL: 'multiLevelApproval',
        CUSTOM_EXPENSE: 'customExpenseCoding',
        CARD_TRACKING: 'companyCardTracking',
        ACCOUNTING: 'accountingIntegrations',
        RULE: 'ruleEnforcement',
    },

    MINI_CONTEXT_MENU_MAX_ITEMS: 4,

    WORKSPACE_SWITCHER: {
        NAME: 'Expensify',
        SUBSCRIPT_ICON_SIZE: 8,
    },

    WELCOME_VIDEO_URL: `${CLOUDFRONT_URL}/videos/intro-1280.mp4`,

    ONBOARDING_CHOICES: {...onboardingChoices},
    SELECTABLE_ONBOARDING_CHOICES: {...selectableOnboardingChoices},
    COMBINED_TRACK_SUBMIT_ONBOARDING_CHOICES: {...combinedTrackSubmitOnboardingChoices},
    ONBOARDING_SIGNUP_QUALIFIERS: {...signupQualifiers},
    ONBOARDING_INVITE_TYPES: {...onboardingInviteTypes},
    ONBOARDING_COMPANY_SIZE: {...onboardingCompanySize},
    ACTIONABLE_TRACK_EXPENSE_WHISPER_MESSAGE: 'What would you like to do with this expense?',
    ONBOARDING_ACCOUNTING_MAPPING: {
        quickbooksOnline: 'QuickBooks Online',
        xero: 'Xero',
        netsuite: 'NetSuite',
        intacct: 'Sage Intacct',
        quickbooksDesktop: 'QuickBooks Desktop',
    },
    ONBOARDING_MESSAGES: {
        [onboardingChoices.EMPLOYER]: onboardingEmployerOrSubmitMessage,
        [onboardingChoices.SUBMIT]: onboardingEmployerOrSubmitMessage,
        [onboardingChoices.MANAGE_TEAM]: {
            message: 'Here are some important tasks to help get your team’s expenses under control.',
            video: {
                url: `${CLOUDFRONT_URL}/videos/guided-setup-manage-team-v2.mp4`,
                thumbnailUrl: `${CLOUDFRONT_URL}/images/guided-setup-manage-team.jpg`,
                duration: 55,
                width: 1280,
                height: 960,
            },
            tasks: [
                {
                    type: 'createWorkspace',
                    autoCompleted: true,
                    title: 'Create a workspace',
                    description: ({workspaceSettingsLink}) =>
                        '*Create a workspace* to track expenses, scan receipts, chat, and more.\n' +
                        '\n' +
                        'Here’s how to create a workspace:\n' +
                        '\n' +
                        '1. Click *Settings*.\n' +
                        '2. Click *Workspaces* > *New workspace*.\n' +
                        '\n' +
                        `*Your new workspace is ready!* [Check it out](${workspaceSettingsLink}).`,
                },
                selfGuidedTourTask,
                {
                    type: 'meetGuide',
                    autoCompleted: false,
                    title: 'Meet your setup specialist',
                    description: ({adminsRoomLink}) =>
                        `Meet your setup specialist, who can answer any questions as you get started with Expensify. Yes, a real human!\n` +
                        '\n' +
                        `Chat with the specialist in your [#admins room](${adminsRoomLink}).`,
                },
                {
                    type: 'setupCategoriesAndTags',
                    autoCompleted: false,
                    title: 'Set up categories and tags',
                    description: ({workspaceSettingsLink, workspaceAccountingLink}) =>
                        '*Set up categories and tags* so your team can code expenses for easy reporting.\n' +
                        '\n' +
                        `Import them automatically by [connecting your accounting software](${workspaceAccountingLink}), or set them up manually in your [workspace settings](${workspaceSettingsLink}).`,
                },
                {
                    type: 'setupCategories',
                    autoCompleted: false,
                    title: 'Set up categories',
                    description: ({workspaceCategoriesLink}) =>
                        '*Set up categories* so your team can code expenses for easy reporting.\n' +
                        '\n' +
                        'Here’s how to set up categories:\n' +
                        '\n' +
                        '1. Click *Settings*.\n' +
                        '2. Go to *Workspaces*.\n' +
                        '3. Select your workspace.\n' +
                        '4. Click *Categories*.\n' +
                        "5. Disable any categories you don't need.\n" +
                        '6. Add your own categories in the top right.\n' +
                        '\n' +
                        `[Take me to workspace category settings](${workspaceCategoriesLink}).`,
                },
                {
                    type: 'setupTags',
                    autoCompleted: false,
                    title: 'Set up tags',
                    description: ({workspaceMoreFeaturesLink}) =>
                        'Tags can be used if you want more details with every expense. Use tags for projects, clients, locations, departments, and more. If you need multiple levels of tags, you can upgrade to the Control plan.\n' +
                        '\n' +
                        '*Here’s how to set up tags:*\n' +
                        '\n' +
                        '1. Click *Settings*.\n' +
                        '2. Go to *Workspaces*.\n' +
                        '3. Select your workspace.\n' +
                        '4. Click *More features*.\n' +
                        '5. Enable *Tags*.\n' +
                        '6. Navigate to *Tags* in the workspace editor.\n' +
                        '7. Click *+ Add tag* to make your own.\n' +
                        '\n' +
                        `[Take me to more features](${workspaceMoreFeaturesLink}).`,
                },
                {
                    type: 'addExpenseApprovals',
                    autoCompleted: false,
                    title: 'Add expense approvals',
                    description: ({workspaceMoreFeaturesLink}) =>
                        '*Add expense approvals* to review your team’s spend and keep it under control.\n' +
                        '\n' +
                        'Here’s how to add expense approvals:\n' +
                        '\n' +
                        '1. Click *Settings*.\n' +
                        '2. Go to *Workspaces*.\n' +
                        '3. Select your workspace.\n' +
                        '4. Click *More features*.\n' +
                        '5. Enable *Workflows*.\n' +
                        '6. Navigate to *Workflows* in the workspace editor.\n' +
                        '7. Enable *Add approvals*.\n' +
                        '8. You’ll be set as the expense approver. You can change this to any admin once you invite your team.\n' +
                        '\n' +
                        `[Take me to more features](${workspaceMoreFeaturesLink}).`,
                },
                {
                    type: 'inviteTeam',
                    autoCompleted: false,
                    title: 'Invite your team',
                    description: ({workspaceMembersLink}) =>
                        '*Invite your team* to Expensify so they can start tracking expenses today.\n' +
                        '\n' +
                        'Here’s how to invite your team:\n' +
                        '\n' +
                        '1. Click *Settings*.\n' +
                        '2. Go to *Workspaces*.\n' +
                        '3. Select your workspace.\n' +
                        '4. Click *Members* > *Invite member*.\n' +
                        '5. Enter emails or phone numbers. \n' +
                        '6. Add a custom invite message if you’d like!\n' +
                        '\n' +
                        `[Take me to workspace members](${workspaceMembersLink}).`,
                },
                {
                    type: 'addAccountingIntegration',
                    autoCompleted: false,
                    title: ({integrationName}) => `Connect to ${integrationName}`,
                    description: ({integrationName, workspaceAccountingLink}) =>
                        `Connect to ${integrationName} for automatic expense coding and syncing that makes month-end close a breeze.\n` +
                        '\n' +
                        `Here’s how to connect to ${integrationName}:\n` +
                        '\n' +
                        '1. Click *Settings*.\n' +
                        '2. Go to *Workspaces*.\n' +
                        '3. Select your workspace.\n' +
                        '4. Click *Accounting*.\n' +
                        `5. Find ${integrationName}.\n` +
                        '6. Click *Connect*.\n' +
                        '\n' +
                        `[Take me to accounting](${workspaceAccountingLink}).`,
                },
            ],
        },
        [onboardingChoices.PERSONAL_SPEND]: onboardingPersonalSpendMessage,
        [onboardingChoices.CHAT_SPLIT]: {
            message: 'Splitting bills with friends is as easy as sending a message. Here’s how.',
            video: {
                url: `${CLOUDFRONT_URL}/videos/guided-setup-chat-split-bills-v2.mp4`,
                thumbnailUrl: `${CLOUDFRONT_URL}/images/guided-setup-chat-split-bills.jpg`,
                duration: 55,
                width: 1280,
                height: 960,
            },
            tasks: [
                selfGuidedTourTask,
                {
                    type: 'startChat',
                    autoCompleted: false,
                    title: 'Start a chat',
                    description:
                        '*Start a chat* with a friend or group using their email or phone number.\n' +
                        '\n' +
                        'Here’s how to start a chat:\n' +
                        '\n' +
                        '1. Press the <custom-emoji emoji="action-menu-icon" /> button.\n' +
                        '2. Choose *Start chat*.\n' +
                        '3. Enter emails or phone numbers.\n' +
                        '\n' +
                        'If any of your friends aren’t using Expensify already, they’ll be invited automatically.\n' +
                        '\n' +
                        'Every chat will also turn into an email or text that they can respond to directly.',
                },
                {
                    type: 'splitExpense',
                    autoCompleted: false,
                    title: 'Split an expense',
                    description:
                        '*Split an expense* right in your chat with one or more friends.\n' +
                        '\n' +
                        'Here’s how to request money:\n' +
                        '\n' +
<<<<<<< HEAD
                        '1. Press the <custom-emoji emoji="action-menu-icon" /> button\n' +
=======
                        '1. Click the green *+* button.\n' +
>>>>>>> baabe2f0
                        '2. Choose *Start chat*.\n' +
                        '3. Enter any email, SMS, or name of who you want to split with.\n' +
                        '4. From within the chat, click the *+* button on the message bar, and click *Split expense*.\n' +
                        '5. Create the expense by selecting *Manual*, *Scan* or *Distance*.\n' +
                        '\n' +
                        'Feel free to add more details if you want, or just send it off. Let’s get you paid back!',
                },
            ],
        },
        [onboardingChoices.ADMIN]: {
            message: "As an admin, learn how to manage your team's workspace and submit expenses yourself.",
            video: {
                url: `${CLOUDFRONT_URL}/videos/guided-setup-manage-team-v2.mp4`,
                thumbnailUrl: `${CLOUDFRONT_URL}/images/guided-setup-manage-team.jpg`,
                duration: 55,
                width: 1280,
                height: 960,
            },
            tasks: [
                {
                    type: 'meetSetupSpecialist',
                    autoCompleted: false,
                    title: 'Meet your setup specialist',
                    description:
                        '*Meet your setup specialist* who can answer any questions as you get started with Expensify. Yes, a real human!' +
                        '\n' +
                        'Chat with them in your #admins room or schedule a call today.',
                },
                {
                    type: 'reviewWorkspaceSettings',
                    autoCompleted: false,
                    title: 'Review your workspace settings',
                    description:
                        "Here's how to review and update your workspace settings:" +
                        '\n' +
                        '1. Click *Settings*.' +
                        '2. Go to *Workspaces* > [Your workspace].' +
                        '\n' +
                        "Make any changes there and we'll track them in the #admins room.",
                },
                {
                    type: 'submitExpense',
                    autoCompleted: false,
                    title: 'Submit an expense',
                    description:
                        '*Submit an expense* by entering an amount or scanning a receipt.\n' +
                        '\n' +
                        'Here’s how to submit an expense:\n' +
                        '\n' +
                        '1. Press the <custom-emoji emoji="action-menu-icon" /> button.\n' +
                        '2. Choose *Create expense*.\n' +
                        '3. Enter an amount or scan a receipt.\n' +
                        '4. Add your reimburser to the request.\n' +
                        '\n' +
                        'Then, send your request and wait for that sweet “Cha-ching!” when it’s complete.',
                },
            ],
        },
        [onboardingChoices.LOOKING_AROUND]: {
            message:
                "Expensify is best known for expense and corporate card management, but we do a lot more than that. Let me know what you're interested in and I'll help get you started.",
            tasks: [],
        },
    } satisfies Record<OnboardingPurpose, OnboardingMessage>,

    COMBINED_TRACK_SUBMIT_ONBOARDING_MESSAGES: {
        [combinedTrackSubmitOnboardingChoices.PERSONAL_SPEND]: combinedTrackSubmitOnboardingPersonalSpendMessage,
        [combinedTrackSubmitOnboardingChoices.EMPLOYER]: combinedTrackSubmitOnboardingEmployerOrSubmitMessage,
        [combinedTrackSubmitOnboardingChoices.SUBMIT]: combinedTrackSubmitOnboardingEmployerOrSubmitMessage,
    } satisfies Record<ValueOf<typeof combinedTrackSubmitOnboardingChoices>, OnboardingMessage>,

    REPORT_FIELD_TITLE_FIELD_ID: 'text_title',

    MOBILE_PAGINATION_SIZE: 15,
    WEB_PAGINATION_SIZE: 30,

    /** Dimensions for illustration shown in Confirmation Modal */
    CONFIRM_CONTENT_SVG_SIZE: {
        HEIGHT: 220,
        WIDTH: 130,
    },

    DEBUG_CONSOLE: {
        LEVELS: {
            INFO: 'INFO',
            ERROR: 'ERROR',
            RESULT: 'RESULT',
            DEBUG: 'DEBUG',
        },
    },
    REIMBURSEMENT_ACCOUNT: {
        DEFAULT_DATA: {
            achData: {
                state: BankAccount.STATE.SETUP,
            },
            isLoading: false,
            errorFields: {},
            errors: {},
            maxAttemptsReached: false,
            shouldShowResetModal: false,
        },
        SUBSTEP_INDEX: {
            BANK_ACCOUNT: {
                ACCOUNT_NUMBERS: 0,
            },
            PERSONAL_INFO: {
                LEGAL_NAME: 0,
                DATE_OF_BIRTH: 1,
                SSN: 2,
                ADDRESS: 3,
            },
            BUSINESS_INFO: {
                BUSINESS_NAME: 0,
                TAX_ID_NUMBER: 1,
                COMPANY_WEBSITE: 2,
                PHONE_NUMBER: 3,
                COMPANY_ADDRESS: 4,
                COMPANY_TYPE: 5,
                INCORPORATION_DATE: 6,
                INCORPORATION_STATE: 7,
            },
            UBO: {
                LEGAL_NAME: 0,
                DATE_OF_BIRTH: 1,
                SSN: 2,
                ADDRESS: 3,
            },
        },
    },
    CURRENCY_TO_DEFAULT_MILEAGE_RATE: JSON.parse(`{
        "AED": {
            "rate": 396,
            "unit": "km"
        },
        "AFN": {
            "rate": 8369,
            "unit": "km"
        },
        "ALL": {
            "rate": 11104,
            "unit": "km"
        },
        "AMD": {
            "rate": 56842,
            "unit": "km"
        },
        "ANG": {
            "rate": 193,
            "unit": "km"
        },
        "AOA": {
            "rate": 67518,
            "unit": "km"
        },
        "ARS": {
            "rate": 9873,
            "unit": "km"
        },
        "AUD": {
            "rate": 85,
            "unit": "km"
        },
        "AWG": {
            "rate": 195,
            "unit": "km"
        },
        "AZN": {
            "rate": 183,
            "unit": "km"
        },
        "BAM": {
            "rate": 177,
            "unit": "km"
        },
        "BBD": {
            "rate": 216,
            "unit": "km"
        },
        "BDT": {
            "rate": 9130,
            "unit": "km"
        },
        "BGN": {
            "rate": 177,
            "unit": "km"
        },
        "BHD": {
            "rate": 40,
            "unit": "km"
        },
        "BIF": {
            "rate": 210824,
            "unit": "km"
        },
        "BMD": {
            "rate": 108,
            "unit": "km"
        },
        "BND": {
            "rate": 145,
            "unit": "km"
        },
        "BOB": {
            "rate": 745,
            "unit": "km"
        },
        "BRL": {
            "rate": 594,
            "unit": "km"
        },
        "BSD": {
            "rate": 108,
            "unit": "km"
        },
        "BTN": {
            "rate": 7796,
            "unit": "km"
        },
        "BWP": {
            "rate": 1180,
            "unit": "km"
        },
        "BYN": {
            "rate": 280,
            "unit": "km"
        },
        "BYR": {
            "rate": 2159418,
            "unit": "km"
        },
        "BZD": {
            "rate": 217,
            "unit": "km"
        },
        "CAD": {
            "rate": 70,
            "unit": "km"
        },
        "CDF": {
            "rate": 213674,
            "unit": "km"
        },
        "CHF": {
            "rate": 70,
            "unit": "km"
        },
        "CLP": {
            "rate": 77249,
            "unit": "km"
        },
        "CNY": {
            "rate": 702,
            "unit": "km"
        },
        "COP": {
            "rate": 383668,
            "unit": "km"
        },
        "CRC": {
            "rate": 65899,
            "unit": "km"
        },
        "CUC": {
            "rate": 108,
            "unit": "km"
        },
        "CUP": {
            "rate": 2776,
            "unit": "km"
        },
        "CVE": {
            "rate": 6112,
            "unit": "km"
        },
        "CZK": {
            "rate": 2356,
            "unit": "km"
        },
        "DJF": {
            "rate": 19151,
            "unit": "km"
        },
        "DKK": {
            "rate": 379,
            "unit": "km"
        },
        "DOP": {
            "rate": 6144,
            "unit": "km"
        },
        "DZD": {
            "rate": 14375,
            "unit": "km"
        },
        "EEK": {
            "rate": 1576,
            "unit": "km"
        },
        "EGP": {
            "rate": 1696,
            "unit": "km"
        },
        "ERN": {
            "rate": 1617,
            "unit": "km"
        },
        "ETB": {
            "rate": 4382,
            "unit": "km"
        },
        "EUR": {
            "rate": 30,
            "unit": "km"
        },
        "FJD": {
            "rate": 220,
            "unit": "km"
        },
        "FKP": {
            "rate": 77,
            "unit": "km"
        },
        "GBP": {
            "rate": 45,
            "unit": "mi"
        },
        "GEL": {
            "rate": 359,
            "unit": "km"
        },
        "GHS": {
            "rate": 620,
            "unit": "km"
        },
        "GIP": {
            "rate": 77,
            "unit": "km"
        },
        "GMD": {
            "rate": 5526,
            "unit": "km"
        },
        "GNF": {
            "rate": 1081319,
            "unit": "km"
        },
        "GTQ": {
            "rate": 832,
            "unit": "km"
        },
        "GYD": {
            "rate": 22537,
            "unit": "km"
        },
        "HKD": {
            "rate": 837,
            "unit": "km"
        },
        "HNL": {
            "rate": 2606,
            "unit": "km"
        },
        "HRK": {
            "rate": 684,
            "unit": "km"
        },
        "HTG": {
            "rate": 8563,
            "unit": "km"
        },
        "HUF": {
            "rate": 33091,
            "unit": "km"
        },
        "IDR": {
            "rate": 1555279,
            "unit": "km"
        },
        "ILS": {
            "rate": 540,
            "unit": "km"
        },
        "INR": {
            "rate": 7805,
            "unit": "km"
        },
        "IQD": {
            "rate": 157394,
            "unit": "km"
        },
        "IRR": {
            "rate": 4539961,
            "unit": "km"
        },
        "ISK": {
            "rate": 13518,
            "unit": "km"
        },
        "JMD": {
            "rate": 15794,
            "unit": "km"
        },
        "JOD": {
            "rate": 77,
            "unit": "km"
        },
        "JPY": {
            "rate": 11748,
            "unit": "km"
        },
        "KES": {
            "rate": 11845,
            "unit": "km"
        },
        "KGS": {
            "rate": 9144,
            "unit": "km"
        },
        "KHR": {
            "rate": 437658,
            "unit": "km"
        },
        "KMF": {
            "rate": 44418,
            "unit": "km"
        },
        "KPW": {
            "rate": 97043,
            "unit": "km"
        },
        "KRW": {
            "rate": 121345,
            "unit": "km"
        },
        "KWD": {
            "rate": 32,
            "unit": "km"
        },
        "KYD": {
            "rate": 90,
            "unit": "km"
        },
        "KZT": {
            "rate": 45396,
            "unit": "km"
        },
        "LAK": {
            "rate": 1010829,
            "unit": "km"
        },
        "LBP": {
            "rate": 164153,
            "unit": "km"
        },
        "LKR": {
            "rate": 21377,
            "unit": "km"
        },
        "LRD": {
            "rate": 18709,
            "unit": "km"
        },
        "LSL": {
            "rate": 1587,
            "unit": "km"
        },
        "LTL": {
            "rate": 348,
            "unit": "km"
        },
        "LVL": {
            "rate": 71,
            "unit": "km"
        },
        "LYD": {
            "rate": 486,
            "unit": "km"
        },
        "MAD": {
            "rate": 967,
            "unit": "km"
        },
        "MDL": {
            "rate": 1910,
            "unit": "km"
        },
        "MGA": {
            "rate": 406520,
            "unit": "km"
        },
        "MKD": {
            "rate": 5570,
            "unit": "km"
        },
        "MMK": {
            "rate": 152083,
            "unit": "km"
        },
        "MNT": {
            "rate": 306788,
            "unit": "km"
        },
        "MOP": {
            "rate": 863,
            "unit": "km"
        },
        "MRO": {
            "rate": 38463,
            "unit": "km"
        },
        "MRU": {
            "rate": 3862,
            "unit": "km"
        },
        "MUR": {
            "rate": 4340,
            "unit": "km"
        },
        "MVR": {
            "rate": 1667,
            "unit": "km"
        },
        "MWK": {
            "rate": 84643,
            "unit": "km"
        },
        "MXN": {
            "rate": 93,
            "unit": "km"
        },
        "MYR": {
            "rate": 444,
            "unit": "km"
        },
        "MZN": {
            "rate": 7772,
            "unit": "km"
        },
        "NAD": {
            "rate": 1587,
            "unit": "km"
        },
        "NGN": {
            "rate": 42688,
            "unit": "km"
        },
        "NIO": {
            "rate": 3772,
            "unit": "km"
        },
        "NOK": {
            "rate": 350,
            "unit": "km"
        },
        "NPR": {
            "rate": 12474,
            "unit": "km"
        },
        "NZD": {
            "rate": 95,
            "unit": "km"
        },
        "OMR": {
            "rate": 42,
            "unit": "km"
        },
        "PAB": {
            "rate": 108,
            "unit": "km"
        },
        "PEN": {
            "rate": 401,
            "unit": "km"
        },
        "PGK": {
            "rate": 380,
            "unit": "km"
        },
        "PHP": {
            "rate": 5234,
            "unit": "km"
        },
        "PKR": {
            "rate": 16785,
            "unit": "km"
        },
        "PLN": {
            "rate": 89,
            "unit": "km"
        },
        "PYG": {
            "rate": 704732,
            "unit": "km"
        },
        "QAR": {
            "rate": 393,
            "unit": "km"
        },
        "RON": {
            "rate": 443,
            "unit": "km"
        },
        "RSD": {
            "rate": 10630,
            "unit": "km"
        },
        "RUB": {
            "rate": 8074,
            "unit": "km"
        },
        "RWF": {
            "rate": 107182,
            "unit": "km"
        },
        "SAR": {
            "rate": 404,
            "unit": "km"
        },
        "SBD": {
            "rate": 859,
            "unit": "km"
        },
        "SCR": {
            "rate": 2287,
            "unit": "km"
        },
        "SDG": {
            "rate": 41029,
            "unit": "km"
        },
        "SEK": {
            "rate": 250,
            "unit": "km"
        },
        "SGD": {
            "rate": 145,
            "unit": "km"
        },
        "SHP": {
            "rate": 77,
            "unit": "km"
        },
        "SLL": {
            "rate": 1102723,
            "unit": "km"
        },
        "SOS": {
            "rate": 62604,
            "unit": "km"
        },
        "SRD": {
            "rate": 1526,
            "unit": "km"
        },
        "STD": {
            "rate": 2223309,
            "unit": "km"
        },
        "STN": {
            "rate": 2232,
            "unit": "km"
        },
        "SVC": {
            "rate": 943,
            "unit": "km"
        },
        "SYP": {
            "rate": 82077,
            "unit": "km"
        },
        "SZL": {
            "rate": 1585,
            "unit": "km"
        },
        "THB": {
            "rate": 3328,
            "unit": "km"
        },
        "TJS": {
            "rate": 1230,
            "unit": "km"
        },
        "TMT": {
            "rate": 378,
            "unit": "km"
        },
        "TND": {
            "rate": 295,
            "unit": "km"
        },
        "TOP": {
            "rate": 245,
            "unit": "km"
        },
        "TRY": {
            "rate": 845,
            "unit": "km"
        },
        "TTD": {
            "rate": 732,
            "unit": "km"
        },
        "TWD": {
            "rate": 3055,
            "unit": "km"
        },
        "TZS": {
            "rate": 250116,
            "unit": "km"
        },
        "UAH": {
            "rate": 2985,
            "unit": "km"
        },
        "UGX": {
            "rate": 395255,
            "unit": "km"
        },
        "USD": {
            "rate": 67,
            "unit": "mi"
        },
        "UYU": {
            "rate": 4777,
            "unit": "km"
        },
        "UZS": {
            "rate": 1131331,
            "unit": "km"
        },
        "VEB": {
            "rate": 679346,
            "unit": "km"
        },
        "VEF": {
            "rate": 26793449,
            "unit": "km"
        },
        "VES": {
            "rate": 194381905,
            "unit": "km"
        },
        "VND": {
            "rate": 2487242,
            "unit": "km"
        },
        "VUV": {
            "rate": 11748,
            "unit": "km"
        },
        "WST": {
            "rate": 272,
            "unit": "km"
        },
        "XAF": {
            "rate": 59224,
            "unit": "km"
        },
        "XCD": {
            "rate": 291,
            "unit": "km"
        },
        "XOF": {
            "rate": 59224,
            "unit": "km"
        },
        "XPF": {
            "rate": 10783,
            "unit": "km"
        },
        "YER": {
            "rate": 27037,
            "unit": "km"
        },
        "ZAR": {
            "rate": 464,
            "unit": "km"
        },
        "ZMK": {
            "rate": 566489,
            "unit": "km"
        },
        "ZMW": {
            "rate": 2377,
            "unit": "km"
        }
    }`) as Record<string, MileageRate>,

    EXIT_SURVEY: {
        REASONS: {
            FEATURE_NOT_AVAILABLE: 'featureNotAvailable',
            DONT_UNDERSTAND: 'dontUnderstand',
            PREFER_CLASSIC: 'preferClassic',
        },
        BENEFIT: {
            CHATTING_DIRECTLY: 'chattingDirectly',
            EVERYTHING_MOBILE: 'everythingMobile',
            TRAVEL_EXPENSE: 'travelExpense',
        },
        BOOK_MEETING_LINK: 'https://calendly.com/d/cqsm-2gm-fxr/expensify-product-team',
    },

    SESSION_STORAGE_KEYS: {
        INITIAL_URL: 'INITIAL_URL',
        ACTIVE_WORKSPACE_ID: 'ACTIVE_WORKSPACE_ID',
        RETRY_LAZY_REFRESHED: 'RETRY_LAZY_REFRESHED',
        LAST_REFRESH_TIMESTAMP: 'LAST_REFRESH_TIMESTAMP',
    },

    RESERVATION_TYPE: {
        CAR: 'car',
        HOTEL: 'hotel',
        FLIGHT: 'flight',
        TRAIN: 'train',
    },

    DOT_SEPARATOR: '•',

    DEFAULT_TAX: {
        defaultExternalID: 'id_TAX_EXEMPT',
        defaultValue: '0%',
        foreignTaxDefault: 'id_TAX_EXEMPT',
        name: 'Tax',
        taxes: {
            id_TAX_EXEMPT: {
                name: 'Tax exempt',
                value: '0%',
            },
            id_TAX_RATE_1: {
                name: 'Tax Rate 1',
                value: '5%',
            },
        },
    },

    MAX_TAX_RATE_INTEGER_PLACES: 4,
    MAX_TAX_RATE_DECIMAL_PLACES: 4,
    MIN_TAX_RATE_DECIMAL_PLACES: 2,

    DOWNLOADS_PATH: '/Downloads',
    DOWNLOADS_TIMEOUT: 5000,
    NEW_EXPENSIFY_PATH: '/New Expensify',
    RECEIPTS_UPLOAD_PATH: '/Receipts-Upload',

    ENVIRONMENT_SUFFIX: {
        DEV: ' Dev',
        ADHOC: ' AdHoc',
    },

    SEARCH: {
        RESULTS_PAGE_SIZE: 50,
        DATA_TYPES: {
            EXPENSE: 'expense',
            INVOICE: 'invoice',
            TRIP: 'trip',
            CHAT: 'chat',
        },
        ACTION_TYPES: {
            VIEW: 'view',
            REVIEW: 'review',
            SUBMIT: 'submit',
            APPROVE: 'approve',
            PAY: 'pay',
            DONE: 'done',
            PAID: 'paid',
        },
        BULK_ACTION_TYPES: {
            EXPORT: 'export',
            APPROVE: 'approve',
            PAY: 'pay',
            HOLD: 'hold',
            UNHOLD: 'unhold',
            DELETE: 'delete',
        },
        TRANSACTION_TYPE: {
            CASH: 'cash',
            CARD: 'card',
            DISTANCE: 'distance',
        },
        SORT_ORDER: {
            ASC: 'asc',
            DESC: 'desc',
        },
        STATUS: {
            EXPENSE: {
                ALL: 'all',
                DRAFTS: 'drafts',
                OUTSTANDING: 'outstanding',
                APPROVED: 'approved',
                PAID: 'paid',
            },
            INVOICE: {
                ALL: 'all',
                OUTSTANDING: 'outstanding',
                PAID: 'paid',
            },
            TRIP: {
                ALL: 'all',
                CURRENT: 'current',
                PAST: 'past',
            },
            CHAT: {
                ALL: 'all',
                UNREAD: 'unread',
                SENT: 'sent',
                ATTACHMENTS: 'attachments',
                LINKS: 'links',
                PINNED: 'pinned',
            },
        },
        TABLE_COLUMNS: {
            RECEIPT: 'receipt',
            DATE: 'date',
            MERCHANT: 'merchant',
            DESCRIPTION: 'description',
            FROM: 'from',
            TO: 'to',
            CATEGORY: 'category',
            TAG: 'tag',
            TOTAL_AMOUNT: 'amount',
            TYPE: 'type',
            ACTION: 'action',
            TAX_AMOUNT: 'taxAmount',
        },
        SYNTAX_OPERATORS: {
            AND: 'and',
            OR: 'or',
            EQUAL_TO: 'eq',
            NOT_EQUAL_TO: 'neq',
            GREATER_THAN: 'gt',
            GREATER_THAN_OR_EQUAL_TO: 'gte',
            LOWER_THAN: 'lt',
            LOWER_THAN_OR_EQUAL_TO: 'lte',
        },
        SYNTAX_ROOT_KEYS: {
            TYPE: 'type',
            STATUS: 'status',
            SORT_BY: 'sortBy',
            SORT_ORDER: 'sortOrder',
            POLICY_ID: 'policyID',
        },
        SYNTAX_FILTER_KEYS: {
            DATE: 'date',
            AMOUNT: 'amount',
            EXPENSE_TYPE: 'expenseType',
            CURRENCY: 'currency',
            MERCHANT: 'merchant',
            DESCRIPTION: 'description',
            FROM: 'from',
            TO: 'to',
            CATEGORY: 'category',
            TAG: 'tag',
            TAX_RATE: 'taxRate',
            CARD_ID: 'cardID',
            REPORT_ID: 'reportID',
            KEYWORD: 'keyword',
            IN: 'in',
            SUBMITTED: 'submitted',
            APPROVED: 'approved',
            PAID: 'paid',
            EXPORTED: 'exported',
            POSTED: 'posted',
        },
        EMPTY_VALUE: 'none',
        SEARCH_ROUTER_ITEM_TYPE: {
            CONTEXTUAL_SUGGESTION: 'contextualSuggestion',
            AUTOCOMPLETE_SUGGESTION: 'autocompleteSuggestion',
            SEARCH: 'searchItem',
        },
        SEARCH_USER_FRIENDLY_KEYS: {
            TYPE: 'type',
            STATUS: 'status',
            SORT_BY: 'sort-by',
            SORT_ORDER: 'sort-order',
            POLICY_ID: 'workspace',
            DATE: 'date',
            AMOUNT: 'amount',
            EXPENSE_TYPE: 'expense-type',
            CURRENCY: 'currency',
            MERCHANT: 'merchant',
            DESCRIPTION: 'description',
            FROM: 'from',
            TO: 'to',
            CATEGORY: 'category',
            TAG: 'tag',
            TAX_RATE: 'tax-rate',
            CARD_ID: 'card',
            REPORT_ID: 'reportid',
            KEYWORD: 'keyword',
            IN: 'in',
            SUBMITTED: 'submitted',
            APPROVED: 'approved',
            PAID: 'paid',
            EXPORTED: 'exported',
            POSTED: 'posted',
        },
        DATE_MODIFIERS: {
            BEFORE: 'Before',
            AFTER: 'After',
        },
    },

    REFERRER: {
        NOTIFICATION: 'notification',
    },

    SUBSCRIPTION_SIZE_LIMIT: 20000,

    PAGINATION_START_ID: '-1',
    PAGINATION_END_ID: '-2',

    PAYMENT_CARD_CURRENCY: {
        USD: 'USD',
        AUD: 'AUD',
        GBP: 'GBP',
        NZD: 'NZD',
    },
    GBP_AUTHENTICATION_COMPLETE: '3DS-authentication-complete',

    SUBSCRIPTION_PRICE_FACTOR: 2,
    FEEDBACK_SURVEY_OPTIONS: {
        TOO_LIMITED: {
            ID: 'tooLimited',
            TRANSLATION_KEY: 'feedbackSurvey.tooLimited',
        },
        TOO_EXPENSIVE: {
            ID: 'tooExpensive',
            TRANSLATION_KEY: 'feedbackSurvey.tooExpensive',
        },
        INADEQUATE_SUPPORT: {
            ID: 'inadequateSupport',
            TRANSLATION_KEY: 'feedbackSurvey.inadequateSupport',
        },
        BUSINESS_CLOSING: {
            ID: 'businessClosing',
            TRANSLATION_KEY: 'feedbackSurvey.businessClosing',
        },
    },

    MAX_LENGTH_256: 256,
    WORKSPACE_CARDS_LIST_LABEL_TYPE: {
        CURRENT_BALANCE: 'currentBalance',
        REMAINING_LIMIT: 'remainingLimit',
        CASH_BACK: 'earnedCashback',
    },

    EXCLUDE_FROM_LAST_VISITED_PATH: [SCREENS.NOT_FOUND, SCREENS.SAML_SIGN_IN, SCREENS.VALIDATE_LOGIN] as string[],

    CANCELLATION_TYPE: {
        MANUAL: 'manual',
        AUTOMATIC: 'automatic',
        NONE: 'none',
    },
    EMPTY_STATE_MEDIA: {
        ANIMATION: 'animation',
        ILLUSTRATION: 'illustration',
        VIDEO: 'video',
    },
    REPORT_FIELDS_FEATURE: {
        qbo: {
            classes: 'report-fields-qbo-classes',
            customers: 'report-fields-qbo-customers',
            locations: 'report-fields-qbo-locations',
        },
        xero: {
            mapping: 'report-fields-mapping',
        },
    },
    get UPGRADE_FEATURE_INTRO_MAPPING() {
        return {
            reportFields: {
                id: 'reportFields' as const,
                alias: 'report-fields',
                name: 'Report Fields',
                title: 'workspace.upgrade.reportFields.title' as const,
                description: 'workspace.upgrade.reportFields.description' as const,
                icon: 'Pencil',
            },
            categories: {
                id: 'categories' as const,
                alias: 'categories',
                name: 'Categories',
                title: 'workspace.upgrade.categories.title' as const,
                description: 'workspace.upgrade.categories.description' as const,
                icon: 'FolderOpen',
            },
            [this.POLICY.CONNECTIONS.NAME.NETSUITE]: {
                id: this.POLICY.CONNECTIONS.NAME.NETSUITE,
                alias: 'netsuite',
                name: this.POLICY.CONNECTIONS.NAME_USER_FRIENDLY.netsuite,
                title: `workspace.upgrade.${this.POLICY.CONNECTIONS.NAME.NETSUITE}.title` as const,
                description: `workspace.upgrade.${this.POLICY.CONNECTIONS.NAME.NETSUITE}.description` as const,
                icon: 'NetSuiteSquare',
            },
            [this.POLICY.CONNECTIONS.NAME.SAGE_INTACCT]: {
                id: this.POLICY.CONNECTIONS.NAME.SAGE_INTACCT,
                alias: 'sage-intacct',
                name: this.POLICY.CONNECTIONS.NAME_USER_FRIENDLY.intacct,
                title: `workspace.upgrade.${this.POLICY.CONNECTIONS.NAME.SAGE_INTACCT}.title` as const,
                description: `workspace.upgrade.${this.POLICY.CONNECTIONS.NAME.SAGE_INTACCT}.description` as const,
                icon: 'IntacctSquare',
            },
            [this.POLICY.CONNECTIONS.NAME.QBD]: {
                id: this.POLICY.CONNECTIONS.NAME.QBD,
                alias: 'qbd',
                name: this.POLICY.CONNECTIONS.NAME_USER_FRIENDLY.quickbooksDesktop,
                title: `workspace.upgrade.${this.POLICY.CONNECTIONS.NAME.QBD}.title` as const,
                description: `workspace.upgrade.${this.POLICY.CONNECTIONS.NAME.QBD}.description` as const,
                icon: 'QBDSquare',
            },
            approvals: {
                id: 'approvals' as const,
                alias: 'approvals' as const,
                name: 'Advanced Approvals' as const,
                title: `workspace.upgrade.approvals.title` as const,
                description: `workspace.upgrade.approvals.description` as const,
                icon: 'AdvancedApprovalsSquare',
            },
            glCodes: {
                id: 'glCodes' as const,
                alias: 'gl-codes',
                name: 'GL codes',
                title: 'workspace.upgrade.glCodes.title' as const,
                description: 'workspace.upgrade.glCodes.description' as const,
                icon: 'Tag',
            },
            glAndPayrollCodes: {
                id: 'glAndPayrollCodes' as const,
                alias: 'gl-and-payroll-codes',
                name: 'GL & Payroll codes',
                title: 'workspace.upgrade.glAndPayrollCodes.title' as const,
                description: 'workspace.upgrade.glAndPayrollCodes.description' as const,
                icon: 'FolderOpen',
            },
            taxCodes: {
                id: 'taxCodes' as const,
                alias: 'tax-codes',
                name: 'Tax codes',
                title: 'workspace.upgrade.taxCodes.title' as const,
                description: 'workspace.upgrade.taxCodes.description' as const,
                icon: 'Coins',
            },
            companyCards: {
                id: 'companyCards' as const,
                alias: 'company-cards',
                name: 'Company Cards',
                title: 'workspace.upgrade.companyCards.title' as const,
                description: 'workspace.upgrade.companyCards.description' as const,
                icon: 'CompanyCard',
            },
            rules: {
                id: 'rules' as const,
                alias: 'rules',
                name: 'Rules',
                title: 'workspace.upgrade.rules.title' as const,
                description: 'workspace.upgrade.rules.description' as const,
                icon: 'Rules',
            },
            perDiem: {
                id: 'perDiem' as const,
                alias: 'per-diem',
                name: 'Per diem',
                title: 'workspace.upgrade.perDiem.title' as const,
                description: 'workspace.upgrade.perDiem.description' as const,
                icon: 'PerDiem',
            },
        };
    },
    REPORT_FIELD_TYPES: {
        TEXT: 'text',
        DATE: 'date',
        LIST: 'dropdown',
    },

    NAVIGATION_ACTIONS: {
        RESET: 'RESET',
    },

    APPROVAL_WORKFLOW: {
        ACTION: {
            CREATE: 'create',
            EDIT: 'edit',
        },
        TYPE: {
            CREATE: 'create',
            UPDATE: 'update',
            REMOVE: 'remove',
        },
    },

    BOOT_SPLASH_STATE: {
        VISIBLE: 'visible',
        READY_TO_BE_HIDDEN: 'readyToBeHidden',
        HIDDEN: `hidden`,
    },

    CSV_IMPORT_COLUMNS: {
        EMAIL: 'email',
        NAME: 'name',
        GL_CODE: 'glCode',
        SUBMIT_TO: 'submitTo',
        APPROVE_TO: 'approveTo',
        CUSTOM_FIELD_1: 'customField1',
        CUSTOM_FIELD_2: 'customField2',
        ROLE: 'role',
        REPORT_THRESHHOLD: 'reportThreshold',
        APPROVE_TO_ALTERNATE: 'approveToAlternate',
        SUBRATE: 'subRate',
        AMOUNT: 'amount',
        CURRENCY: 'currency',
        RATE_ID: 'rateID',
        ENABLED: 'enabled',
        IGNORE: 'ignore',
        DESTINATION: 'destination',
    },

    IMPORT_SPREADSHEET: {
        ICON_WIDTH: 180,
        ICON_HEIGHT: 160,

        CATEGORIES_ARTICLE_LINK: 'https://help.expensify.com/articles/expensify-classic/workspaces/Create-categories#import-custom-categories',
        MEMBERS_ARTICLE_LINK: 'https://help.expensify.com/articles/expensify-classic/workspaces/Invite-members-and-assign-roles#import-a-group-of-members',
        TAGS_ARTICLE_LINK: 'https://help.expensify.com/articles/expensify-classic/workspaces/Create-tags#import-a-spreadsheet-1',
    },

    // The timeout duration (1 minute) (in milliseconds) before the window reloads due to an error.
    ERROR_WINDOW_RELOAD_TIMEOUT: 60000,

    INDICATOR_STATUS: {
        HAS_USER_WALLET_ERRORS: 'hasUserWalletErrors',
        HAS_PAYMENT_METHOD_ERROR: 'hasPaymentMethodError',
        HAS_POLICY_ERRORS: 'hasPolicyError',
        HAS_CUSTOM_UNITS_ERROR: 'hasCustomUnitsError',
        HAS_EMPLOYEE_LIST_ERROR: 'hasEmployeeListError',
        HAS_SYNC_ERRORS: 'hasSyncError',
        HAS_SUBSCRIPTION_ERRORS: 'hasSubscriptionError',
        HAS_REIMBURSEMENT_ACCOUNT_ERRORS: 'hasReimbursementAccountErrors',
        HAS_LOGIN_LIST_ERROR: 'hasLoginListError',
        HAS_WALLET_TERMS_ERRORS: 'hasWalletTermsErrors',
        HAS_LOGIN_LIST_INFO: 'hasLoginListInfo',
        HAS_SUBSCRIPTION_INFO: 'hasSubscriptionInfo',
        HAS_PHONE_NUMBER_ERROR: 'hasPhoneNumberError',
    },

    DEBUG: {
        FORMS: {
            REPORT: 'report',
            REPORT_ACTION: 'reportAction',
            TRANSACTION: 'transaction',
            TRANSACTION_VIOLATION: 'transactionViolation',
        },
        DETAILS: 'details',
        JSON: 'json',
        REPORT_ACTIONS: 'actions',
        REPORT_ACTION_PREVIEW: 'preview',
        TRANSACTION_VIOLATIONS: 'violations',
    },

    REPORT_IN_LHN_REASONS: {
        HAS_DRAFT_COMMENT: 'hasDraftComment',
        HAS_GBR: 'hasGBR',
        PINNED_BY_USER: 'pinnedByUser',
        HAS_IOU_VIOLATIONS: 'hasIOUViolations',
        HAS_ADD_WORKSPACE_ROOM_ERRORS: 'hasAddWorkspaceRoomErrors',
        IS_UNREAD: 'isUnread',
        IS_ARCHIVED: 'isArchived',
        IS_SELF_DM: 'isSelfDM',
        IS_FOCUSED: 'isFocused',
        DEFAULT: 'default',
    },

    REQUIRES_ATTENTION_REASONS: {
        HAS_JOIN_REQUEST: 'hasJoinRequest',
        IS_UNREAD_WITH_MENTION: 'isUnreadWithMention',
        IS_WAITING_FOR_ASSIGNEE_TO_COMPLETE_ACTION: 'isWaitingForAssigneeToCompleteAction',
        HAS_CHILD_REPORT_AWAITING_ACTION: 'hasChildReportAwaitingAction',
        HAS_MISSING_INVOICE_BANK_ACCOUNT: 'hasMissingInvoiceBankAccount',
    },

    RBR_REASONS: {
        HAS_ERRORS: 'hasErrors',
        HAS_VIOLATIONS: 'hasViolations',
        HAS_TRANSACTION_THREAD_VIOLATIONS: 'hasTransactionThreadViolations',
    },

    ANALYTICS: {
        EVENT: {
            SIGN_UP: 'sign_up',
            WORKSPACE_CREATED: 'workspace_created',
            PAID_ADOPTION: 'paid_adoption',
        },
    },

    HYBRID_APP: {
        REORDERING_REACT_NATIVE_ACTIVITY_TO_FRONT: 'reorderingReactNativeActivityToFront',
    },

    MIGRATED_USER_WELCOME_MODAL: 'migratedUserWelcomeModal',

    BASE_LIST_ITEM_TEST_ID: 'base-list-item-',
    PRODUCT_TRAINING_TOOLTIP_NAMES: {
        CONCEIRGE_LHN_GBR: 'conciergeLHNGBR',
        RENAME_SAVED_SEARCH: 'renameSavedSearch',
        QUICK_ACTION_BUTTON: 'quickActionButton',
        WORKSAPCE_CHAT_CREATE: 'workspaceChatCreate',
        SEARCH_FILTER_BUTTON_TOOLTIP: 'filterButtonTooltip',
        BOTTOM_NAV_INBOX_TOOLTIP: 'bottomNavInboxTooltip',
        LHN_WORKSPACE_CHAT_TOOLTIP: 'workspaceChatLHNTooltip',
        GLOBAL_CREATE_TOOLTIP: 'globalCreateTooltip',
    },
    SMART_BANNER_HEIGHT: 152,
} as const;

type Country = keyof typeof CONST.ALL_COUNTRIES;

type IOUType = ValueOf<typeof CONST.IOU.TYPE>;
type IOUAction = ValueOf<typeof CONST.IOU.ACTION>;
type IOURequestType = ValueOf<typeof CONST.IOU.REQUEST_TYPE>;
type FeedbackSurveyOptionID = ValueOf<Pick<ValueOf<typeof CONST.FEEDBACK_SURVEY_OPTIONS>, 'ID'>>;

type SubscriptionType = ValueOf<typeof CONST.SUBSCRIPTION.TYPE>;
type CancellationType = ValueOf<typeof CONST.CANCELLATION_TYPE>;

export type {
    Country,
    IOUAction,
    IOUType,
    OnboardingPurpose,
    OnboardingCompanySize,
    IOURequestType,
    SubscriptionType,
    FeedbackSurveyOptionID,
    CancellationType,
    OnboardingInvite,
    OnboardingAccounting,
};

export default CONST;<|MERGE_RESOLUTION|>--- conflicted
+++ resolved
@@ -175,13 +175,8 @@
                 '\n' +
                 'Here’s how to track an expense:\n' +
                 '\n' +
-<<<<<<< HEAD
                 '1. Press the <custom-emoji emoji="action-menu-icon" /> button.\n' +
-                '2. Choose *Track expense*.\n' +
-=======
-                '1. Click the green *+* button.\n' +
                 '2. Choose *Create expense*.\n' +
->>>>>>> baabe2f0
                 '3. Enter an amount or scan a receipt.\n' +
                 '4. Click *Create*.\n' +
                 '\n' +
@@ -5152,11 +5147,7 @@
                         '\n' +
                         'Here’s how to request money:\n' +
                         '\n' +
-<<<<<<< HEAD
                         '1. Press the <custom-emoji emoji="action-menu-icon" /> button\n' +
-=======
-                        '1. Click the green *+* button.\n' +
->>>>>>> baabe2f0
                         '2. Choose *Start chat*.\n' +
                         '3. Enter any email, SMS, or name of who you want to split with.\n' +
                         '4. From within the chat, click the *+* button on the message bar, and click *Split expense*.\n' +

/* eslint-disable @typescript-eslint/naming-convention */
import {add as dateAdd} from 'date-fns';
import {sub as dateSubtract} from 'date-fns/sub';
import Config from 'react-native-config';
import * as KeyCommand from 'react-native-key-command';
import type {ValueOf} from 'type-fest';
import type {Video} from './libs/actions/Report';
import type {MileageRate} from './libs/DistanceRequestUtils';
import BankAccount from './libs/models/BankAccount';
import * as Url from './libs/Url';
import SCREENS from './SCREENS';
import type PlaidBankAccount from './types/onyx/PlaidBankAccount';

// Creating a default array and object this way because objects ({}) and arrays ([]) are not stable types.
// Freezing the array ensures that it cannot be unintentionally modified.
const EMPTY_ARRAY = Object.freeze([]);
const EMPTY_OBJECT = Object.freeze({});

const CLOUDFRONT_DOMAIN = 'cloudfront.net';
const CLOUDFRONT_URL = `https://d2k5nsl2zxldvw.${CLOUDFRONT_DOMAIN}`;
const ACTIVE_EXPENSIFY_URL = Url.addTrailingForwardSlash(Config?.NEW_EXPENSIFY_URL ?? 'https://new.expensify.com');
const USE_EXPENSIFY_URL = 'https://use.expensify.com';
const PLATFORM_OS_MACOS = 'Mac OS';
const PLATFORM_IOS = 'iOS';
const ANDROID_PACKAGE_NAME = 'com.expensify.chat';
const CURRENT_YEAR = new Date().getFullYear();
const PULL_REQUEST_NUMBER = Config?.PULL_REQUEST_NUMBER ?? '';
const MAX_DATE = dateAdd(new Date(), {years: 1});
const MIN_DATE = dateSubtract(new Date(), {years: 20});
const EXPENSIFY_POLICY_DOMAIN = 'expensify-policy';
const EXPENSIFY_POLICY_DOMAIN_EXTENSION = '.exfy';

const keyModifierControl = KeyCommand?.constants?.keyModifierControl ?? 'keyModifierControl';
const keyModifierCommand = KeyCommand?.constants?.keyModifierCommand ?? 'keyModifierCommand';
const keyModifierShiftControl = KeyCommand?.constants?.keyModifierShiftControl ?? 'keyModifierShiftControl';
const keyModifierShiftCommand = KeyCommand?.constants?.keyModifierShiftCommand ?? 'keyModifierShiftCommand';
const keyInputEscape = KeyCommand?.constants?.keyInputEscape ?? 'keyInputEscape';
const keyInputEnter = KeyCommand?.constants?.keyInputEnter ?? 'keyInputEnter';
const keyInputUpArrow = KeyCommand?.constants?.keyInputUpArrow ?? 'keyInputUpArrow';
const keyInputDownArrow = KeyCommand?.constants?.keyInputDownArrow ?? 'keyInputDownArrow';
const keyInputLeftArrow = KeyCommand?.constants?.keyInputLeftArrow ?? 'keyInputLeftArrow';
const keyInputRightArrow = KeyCommand?.constants?.keyInputRightArrow ?? 'keyInputRightArrow';

// describes if a shortcut key can cause navigation
const KEYBOARD_SHORTCUT_NAVIGATION_TYPE = 'NAVIGATION_SHORTCUT';

const chatTypes = {
    POLICY_ANNOUNCE: 'policyAnnounce',
    POLICY_ADMINS: 'policyAdmins',
    TRIP_ROOM: 'tripRoom',
    GROUP: 'group',
    DOMAIN_ALL: 'domainAll',
    POLICY_ROOM: 'policyRoom',
    POLICY_EXPENSE_CHAT: 'policyExpenseChat',
    SELF_DM: 'selfDM',
    INVOICE: 'invoice',
    SYSTEM: 'system',
} as const;

// Explicit type annotation is required
const cardActiveStates: number[] = [2, 3, 4, 7];

const selectableOnboardingChoices = {
    PERSONAL_SPEND: 'newDotPersonalSpend',
    MANAGE_TEAM: 'newDotManageTeam',
    EMPLOYER: 'newDotEmployer',
    CHAT_SPLIT: 'newDotSplitChat',
    LOOKING_AROUND: 'newDotLookingAround',
} as const;

const backendOnboardingChoices = {
    SUBMIT: 'newDotSubmit',
} as const;

const onboardingChoices = {
    ...selectableOnboardingChoices,
    ...backendOnboardingChoices,
} as const;

const signupQualifiers = {
    INDIVIDUAL: 'individual',
    VSB: 'vsb',
    SMB: 'smb',
} as const;

const onboardingEmployerOrSubmitMessage: OnboardingMessageType = {
    message: 'Getting paid back is as easy as sending a message. Let’s go over the basics.',
    video: {
        url: `${CLOUDFRONT_URL}/videos/guided-setup-get-paid-back-v2.mp4`,
        thumbnailUrl: `${CLOUDFRONT_URL}/images/guided-setup-get-paid-back.jpg`,
        duration: 55,
        width: 1280,
        height: 960,
    },
    tasks: [
        {
            type: 'submitExpense',
            autoCompleted: false,
            title: 'Submit an expense',
            description:
                '*Submit an expense* by entering an amount or scanning a receipt.\n' +
                '\n' +
                'Here’s how to submit an expense:\n' +
                '\n' +
                '1. Click the green *+* button.\n' +
                '2. Choose *Submit expense*.\n' +
                '3. Enter an amount or scan a receipt.\n' +
                '4. Add your reimburser to the request.\n' +
                '\n' +
                'Then, send your request and wait for that sweet “Cha-ching!” when it’s complete.',
        },
        {
            type: 'addBankAccount',
            autoCompleted: false,
            title: 'Add personal bank account',
            description:
                'You’ll need to add your personal bank account to get paid back. Don’t worry, it’s easy!\n' +
                '\n' +
                'Here’s how to set up your bank account:\n' +
                '\n' +
                '1. Click your profile picture.\n' +
                '2. Click *Wallet* > *Bank accounts* > *+ Add bank account*.\n' +
                '3. Connect your bank account.\n' +
                '\n' +
                'Once that’s done, you can request money from anyone and get paid back right into your personal bank account.',
        },
    ],
};

type OnboardingPurposeType = ValueOf<typeof onboardingChoices>;

type OnboardingCompanySizeType = ValueOf<typeof onboardingCompanySize>;

type OnboardingAccountingType = ValueOf<typeof CONST.POLICY.CONNECTIONS.NAME> | null;

const onboardingInviteTypes = {
    IOU: 'iou',
    INVOICE: 'invoice',
    CHAT: 'chat',
} as const;

const onboardingCompanySize = {
    MICRO: '1-10',
    SMALL: '11-50',
    MEDIUM_SMALL: '51-100',
    MEDIUM: '101-1000',
    LARGE: '1001+',
} as const;

type OnboardingInviteType = ValueOf<typeof onboardingInviteTypes>;

type OnboardingTaskType = {
    type: string;
    autoCompleted: boolean;
    title: string;
    description: string | ((params: Partial<{adminsRoomLink: string; workspaceCategoriesLink: string; workspaceMoreFeaturesLink: string; workspaceMembersLink: string}>) => string);
};

type OnboardingMessageType = {
    message: string;
    video?: Video;
    tasks: OnboardingTaskType[];
    type?: string;
};

const CONST = {
    HEIC_SIGNATURES: [
        '6674797068656963', // 'ftypheic' - Indicates standard HEIC file
        '6674797068656978', // 'ftypheix' - Indicates a variation of HEIC
        '6674797068657631', // 'ftyphevc' - Typically for HEVC encoded media (common in HEIF)
        '667479706d696631', // 'ftypmif1' - Multi-Image Format part of HEIF, broader usage
    ],
    RECENT_WAYPOINTS_NUMBER: 20,
    DEFAULT_DB_NAME: 'OnyxDB',
    DEFAULT_TABLE_NAME: 'keyvaluepairs',
    DEFAULT_ONYX_DUMP_FILE_NAME: 'onyx-state.txt',
    DEFAULT_POLICY_ROOM_CHAT_TYPES: [chatTypes.POLICY_ADMINS, chatTypes.POLICY_ANNOUNCE, chatTypes.DOMAIN_ALL],
    DISABLED_MAX_EXPENSE_VALUE: 10000000000,
    POLICY_BILLABLE_MODES: {
        BILLABLE: 'billable',
        NON_BILLABLE: 'nonBillable',
    },

    // Note: Group and Self-DM excluded as these are not tied to a Workspace
    WORKSPACE_ROOM_TYPES: [chatTypes.POLICY_ADMINS, chatTypes.POLICY_ANNOUNCE, chatTypes.DOMAIN_ALL, chatTypes.POLICY_ROOM, chatTypes.POLICY_EXPENSE_CHAT, chatTypes.INVOICE],
    ANDROID_PACKAGE_NAME,
    WORKSPACE_ENABLE_FEATURE_REDIRECT_DELAY: 100,
    ANIMATED_HIGHLIGHT_ENTRY_DELAY: 50,
    ANIMATED_HIGHLIGHT_ENTRY_DURATION: 300,
    ANIMATED_HIGHLIGHT_START_DELAY: 10,
    ANIMATED_HIGHLIGHT_START_DURATION: 300,
    ANIMATED_HIGHLIGHT_END_DELAY: 800,
    ANIMATED_HIGHLIGHT_END_DURATION: 2000,
    ANIMATED_TRANSITION: 300,
    ANIMATED_TRANSITION_FROM_VALUE: 100,
    ANIMATION_IN_TIMING: 100,
    ANIMATION_DIRECTION: {
        IN: 'in',
        OUT: 'out',
    },
    // Multiplier for gyroscope animation in order to make it a bit more subtle
    ANIMATION_GYROSCOPE_VALUE: 0.4,
    ANIMATION_PAID_DURATION: 200,
    ANIMATION_PAID_CHECKMARK_DELAY: 300,
    ANIMATION_PAID_BUTTON_HIDE_DELAY: 1000,
    BACKGROUND_IMAGE_TRANSITION_DURATION: 1000,
    SCREEN_TRANSITION_END_TIMEOUT: 1000,
    ARROW_HIDE_DELAY: 3000,
    MAX_IMAGE_CANVAS_AREA: 16777216,

    API_ATTACHMENT_VALIDATIONS: {
        // 24 megabytes in bytes, this is limit set on servers, do not update without wider internal discussion
        MAX_SIZE: 25165824,

        // 10 megabytes in bytes, this is limit set on servers for receipt images, do not update without wider internal discussion
        RECEIPT_MAX_SIZE: 10485760,

        // An arbitrary size, but the same minimum as in the PHP layer
        MIN_SIZE: 240,

        // Allowed extensions for receipts
        ALLOWED_RECEIPT_EXTENSIONS: ['jpg', 'jpeg', 'gif', 'png', 'pdf', 'htm', 'html', 'text', 'rtf', 'doc', 'tif', 'tiff', 'msword', 'zip', 'xml', 'message'],
    },

    // Allowed extensions for spreadsheets import
    ALLOWED_SPREADSHEET_EXTENSIONS: ['xls', 'xlsx', 'csv', 'txt'],

    // This is limit set on servers, do not update without wider internal discussion
    API_TRANSACTION_CATEGORY_MAX_LENGTH: 255,

    AUTO_AUTH_STATE: {
        NOT_STARTED: 'not-started',
        SIGNING_IN: 'signing-in',
        JUST_SIGNED_IN: 'just-signed-in',
        FAILED: 'failed',
    },

    AUTH_TOKEN_TYPES: {
        ANONYMOUS: 'anonymousAccount',
        SUPPORT: 'support',
    },

    AVATAR_MAX_ATTACHMENT_SIZE: 6291456,

    AVATAR_ALLOWED_EXTENSIONS: ['jpg', 'jpeg', 'png', 'gif', 'bmp', 'svg'],

    // Minimum width and height size in px for a selected image
    AVATAR_MIN_WIDTH_PX: 80,
    AVATAR_MIN_HEIGHT_PX: 80,

    // Maximum width and height size in px for a selected image
    AVATAR_MAX_WIDTH_PX: 4096,
    AVATAR_MAX_HEIGHT_PX: 4096,

    LOGO_MAX_SCALE: 1.5,

    MAX_IMAGE_DIMENSION: 2400,

    BREADCRUMB_TYPE: {
        ROOT: 'root',
        STRONG: 'strong',
        NORMAL: 'normal',
    },

    DEFAULT_GROUP_AVATAR_COUNT: 18,
    DEFAULT_AVATAR_COUNT: 24,
    OLD_DEFAULT_AVATAR_COUNT: 8,

    DISPLAY_NAME: {
        MAX_LENGTH: 50,
        RESERVED_NAMES: ['Expensify', 'Concierge'],
        EXPENSIFY_CONCIERGE: 'Expensify Concierge',
    },

    GPS: {
        // It's OK to get a cached location that is up to an hour old because the only accuracy needed is the country the user is in
        MAX_AGE: 3600000,

        // 15 seconds, don't wait too long because the server can always fall back to using the IP address
        TIMEOUT: 15000,
    },

    LEGAL_NAME: {
        MAX_LENGTH: 40,
    },

    REPORT_DESCRIPTION: {
        MAX_LENGTH: 1000,
    },

    PULL_REQUEST_NUMBER,

    // Regex to get link in href prop inside of <a/> component
    REGEX_LINK_IN_ANCHOR: /<a\s+(?:[^>]*?\s+)?href="([^"]*)"/gi,

    MERCHANT_NAME_MAX_LENGTH: 255,

    MASKED_PAN_PREFIX: 'XXXXXXXXXXXX',

    REQUEST_PREVIEW: {
        MAX_LENGTH: 83,
    },

    CALENDAR_PICKER: {
        // Numbers were arbitrarily picked.
        MIN_YEAR: CURRENT_YEAR - 100,
        MAX_YEAR: CURRENT_YEAR + 100,
        MAX_DATE,
        MIN_DATE,
    },

    DATE_BIRTH: {
        MIN_AGE: 0,
        MIN_AGE_FOR_PAYMENT: 18,
        MAX_AGE: 150,
    },

    DESKTOP_SHORTCUT_ACCELERATOR: {
        PASTE_AND_MATCH_STYLE: 'Option+Shift+CmdOrCtrl+V',
        PASTE_AS_PLAIN_TEXT: 'CmdOrCtrl+Shift+V',
    },

    // This is used to enable a rotation/transform style to any component.
    DIRECTION: {
        LEFT: 'left',
        RIGHT: 'right',
    },

    // Sizes needed for report empty state background image handling
    EMPTY_STATE_BACKGROUND: {
        ASPECT_RATIO: 3.72,
        OVERLAP: 60,
        SMALL_SCREEN: {
            IMAGE_HEIGHT: 300,
        },
        WIDE_SCREEN: {
            IMAGE_HEIGHT: 450,
        },
    },

    NEW_EXPENSIFY_URL: ACTIVE_EXPENSIFY_URL,
    APP_DOWNLOAD_LINKS: {
        ANDROID: `https://play.google.com/store/apps/details?id=${ANDROID_PACKAGE_NAME}`,
        IOS: 'https://apps.apple.com/us/app/expensify-cash/id1530278510',
        DESKTOP: `${ACTIVE_EXPENSIFY_URL}NewExpensify.dmg`,
        OLD_DOT_ANDROID: 'https://play.google.com/store/apps/details?id=org.me.mobiexpensifyg&hl=en_US&pli=1',
        OLD_DOT_IOS: 'https://apps.apple.com/us/app/expensify-expense-tracker/id471713959',
    },
    DATE: {
        SQL_DATE_TIME: 'YYYY-MM-DD HH:mm:ss',
        FNS_FORMAT_STRING: 'yyyy-MM-dd',
        FNS_DATE_TIME_FORMAT_STRING: 'yyyy-MM-dd HH:mm:ss',
        LOCAL_TIME_FORMAT: 'h:mm a',
        YEAR_MONTH_FORMAT: 'yyyyMM',
        MONTH_FORMAT: 'MMMM',
        WEEKDAY_TIME_FORMAT: 'eeee',
        MONTH_DAY_ABBR_FORMAT: 'MMM d',
        SHORT_DATE_FORMAT: 'MM-dd',
        MONTH_DAY_YEAR_ABBR_FORMAT: 'MMM d, yyyy',
        MONTH_DAY_YEAR_FORMAT: 'MMMM d, yyyy',
        FNS_TIMEZONE_FORMAT_STRING: "yyyy-MM-dd'T'HH:mm:ssXXX",
        FNS_DB_FORMAT_STRING: 'yyyy-MM-dd HH:mm:ss.SSS',
        LONG_DATE_FORMAT_WITH_WEEKDAY: 'eeee, MMMM d, yyyy',
        UNIX_EPOCH: '1970-01-01 00:00:00.000',
        MAX_DATE: '9999-12-31',
        MIN_DATE: '0001-01-01',
        ORDINAL_DAY_OF_MONTH: 'do',
    },
    SMS: {
        DOMAIN: '@expensify.sms',
    },
    BANK_ACCOUNT: {
        BENEFICIAL_OWNER_INFO_STEP: {
            SUBSTEP: {
                IS_USER_UBO: 1,
                IS_ANYONE_ELSE_UBO: 2,
                UBO_DETAILS_FORM: 3,
                ARE_THERE_MORE_UBOS: 4,
                UBOS_LIST: 5,
            },
            BENEFICIAL_OWNER_DATA: {
                BENEFICIAL_OWNER_KEYS: 'beneficialOwnerKeys',
                PREFIX: 'beneficialOwner',
                FIRST_NAME: 'firstName',
                LAST_NAME: 'lastName',
                DOB: 'dob',
                SSN_LAST_4: 'ssnLast4',
                STREET: 'street',
                CITY: 'city',
                STATE: 'state',
                ZIP_CODE: 'zipCode',
            },
        },
        PLAID: {
            ALLOWED_THROTTLED_COUNT: 2,
            ERROR: {
                TOO_MANY_ATTEMPTS: 'Too many attempts',
            },
            EVENTS_NAME: {
                OPEN: 'OPEN',
                EXIT: 'EXIT',
            },
        },
        ERROR: {
            MISSING_ROUTING_NUMBER: '402 Missing routingNumber',
            MAX_ROUTING_NUMBER: '402 Maximum Size Exceeded routingNumber',
            MISSING_INCORPORATION_STATE: '402 Missing incorporationState in additionalData',
            MISSING_INCORPORATION_TYPE: '402 Missing incorporationType in additionalData',
        },
        STEP: {
            // In the order they appear in the VBA flow
            BANK_ACCOUNT: 'BankAccountStep',
            REQUESTOR: 'RequestorStep',
            COMPANY: 'CompanyStep',
            BENEFICIAL_OWNERS: 'BeneficialOwnersStep',
            ACH_CONTRACT: 'ACHContractStep',
            VALIDATION: 'ValidationStep',
            ENABLE: 'EnableStep',
        },
        STEP_NAMES: ['1', '2', '3', '4', '5'],
        STEPS_HEADER_HEIGHT: 40,
        SUBSTEP: {
            MANUAL: 'manual',
            PLAID: 'plaid',
        },
        VERIFICATIONS: {
            ERROR_MESSAGE: 'verifications.errorMessage',
            THROTTLED: 'verifications.throttled',
        },
        FIELDS_TYPE: {
            LOCAL: 'local',
        },
        ONFIDO_RESPONSE: {
            SDK_TOKEN: 'apiResult.sdkToken',
            PASS: 'pass',
        },
        QUESTIONS: {
            QUESTION: 'apiResult.questions.question',
            DIFFERENTIATOR_QUESTION: 'apiResult.differentiator-question',
        },
        SETUP_TYPE: {
            MANUAL: 'manual',
            PLAID: 'plaid',
        },
        REGEX: {
            US_ACCOUNT_NUMBER: /^[0-9]{4,17}$/,

            // The back-end is always returning account number with 4 last digits and mask the rest with X
            MASKED_US_ACCOUNT_NUMBER: /^[X]{0,13}[0-9]{4}$/,
            SWIFT_BIC: /^[A-Za-z0-9]{8,11}$/,
        },
        VERIFICATION_MAX_ATTEMPTS: 7,
        STATE: {
            VERIFYING: 'VERIFYING',
            VALIDATING: 'VALIDATING',
            SETUP: 'SETUP',
            PENDING: 'PENDING',
            OPEN: 'OPEN',
        },
        MAX_LENGTH: {
            FULL_SSN: 9,
            SSN: 4,
            ZIP_CODE: 10,
        },
        TYPE: {
            BUSINESS: 'BUSINESS',
            PERSONAL: 'PERSONAL',
        },
    },
    INCORPORATION_TYPES: {
        LLC: 'LLC',
        CORPORATION: 'Corp',
        PARTNERSHIP: 'Partnership',
        COOPERATIVE: 'Cooperative',
        SOLE_PROPRIETORSHIP: 'Sole Proprietorship',
        OTHER: 'Other',
    },
    BETAS: {
        ALL: 'all',
        DEFAULT_ROOMS: 'defaultRooms',
        DUPE_DETECTION: 'dupeDetection',
        P2P_DISTANCE_REQUESTS: 'p2pDistanceRequests',
        SPOTNANA_TRAVEL: 'spotnanaTravel',
        REPORT_FIELDS_FEATURE: 'reportFieldsFeature',
        COMPANY_CARD_FEEDS: 'companyCardFeeds',
        DIRECT_FEEDS: 'directFeeds',
        NETSUITE_USA_TAX: 'netsuiteUsaTax',
        NEW_DOT_COPILOT: 'newDotCopilot',
        WORKSPACE_RULES: 'workspaceRules',
        COMBINED_TRACK_SUBMIT: 'combinedTrackSubmit',
        CATEGORY_AND_TAG_APPROVERS: 'categoryAndTagApprovers',
        NEW_DOT_QBD: 'quickbooksDesktopOnNewDot',
    },
    BUTTON_STATES: {
        DEFAULT: 'default',
        ACTIVE: 'active',
        PRESSED: 'pressed',
        COMPLETE: 'complete',
        DISABLED: 'disabled',
    },
    BANK_ACCOUNT_TYPES: {
        WALLET: 'WALLET',
    },
    COUNTRY: {
        US: 'US',
        MX: 'MX',
        AU: 'AU',
        CA: 'CA',
        GB: 'GB',
    },
    DESKTOP_DEEPLINK_APP_STATE: {
        CHECKING: 'checking',
        INSTALLED: 'installed',
        NOT_INSTALLED: 'not-installed',
    },
    TAX_RATES: {
        CUSTOM_NAME_MAX_LENGTH: 8,
        NAME_MAX_LENGTH: 50,
    },
    PLATFORM: {
        IOS: 'ios',
        ANDROID: 'android',
        WEB: 'web',
        DESKTOP: 'desktop',
    },
    PLATFORM_SPECIFIC_KEYS: {
        CTRL: {
            DEFAULT: 'control',
            [PLATFORM_OS_MACOS]: 'meta',
            [PLATFORM_IOS]: 'meta',
        },
        SHIFT: {
            DEFAULT: 'shift',
        },
    },
    KEYBOARD_SHORTCUTS: {
        SEARCH: {
            descriptionKey: 'search',
            shortcutKey: 'K',
            modifiers: ['CTRL'],
            trigger: {
                DEFAULT: {input: 'k', modifierFlags: keyModifierControl},
                [PLATFORM_OS_MACOS]: {input: 'k', modifierFlags: keyModifierCommand},
                [PLATFORM_IOS]: {input: 'k', modifierFlags: keyModifierCommand},
            },
            type: KEYBOARD_SHORTCUT_NAVIGATION_TYPE,
        },
        NEW_CHAT: {
            descriptionKey: 'newChat',
            shortcutKey: 'K',
            modifiers: ['CTRL', 'SHIFT'],
            trigger: {
                DEFAULT: {input: 'k', modifierFlags: keyModifierShiftControl},
                [PLATFORM_OS_MACOS]: {input: 'k', modifierFlags: keyModifierShiftCommand},
                [PLATFORM_IOS]: {input: 'k', modifierFlags: keyModifierShiftCommand},
            },
            type: KEYBOARD_SHORTCUT_NAVIGATION_TYPE,
        },
        SHORTCUTS: {
            descriptionKey: 'openShortcutDialog',
            shortcutKey: 'J',
            modifiers: ['CTRL'],
            trigger: {
                DEFAULT: {input: 'j', modifierFlags: keyModifierControl},
                [PLATFORM_OS_MACOS]: {input: 'j', modifierFlags: keyModifierCommand},
                [PLATFORM_IOS]: {input: 'j', modifierFlags: keyModifierCommand},
            },
        },
        ESCAPE: {
            descriptionKey: 'escape',
            shortcutKey: 'Escape',
            modifiers: [],
            trigger: {
                DEFAULT: {input: keyInputEscape},
                [PLATFORM_OS_MACOS]: {input: keyInputEscape},
                [PLATFORM_IOS]: {input: keyInputEscape},
            },
        },
        ENTER: {
            descriptionKey: null,
            shortcutKey: 'Enter',
            modifiers: [],
            trigger: {
                DEFAULT: {input: keyInputEnter},
                [PLATFORM_OS_MACOS]: {input: keyInputEnter},
                [PLATFORM_IOS]: {input: keyInputEnter},
            },
        },
        CTRL_ENTER: {
            descriptionKey: null,
            shortcutKey: 'Enter',
            modifiers: ['CTRL'],
            trigger: {
                DEFAULT: {input: keyInputEnter, modifierFlags: keyModifierControl},
                [PLATFORM_OS_MACOS]: {input: keyInputEnter, modifierFlags: keyModifierCommand},
                [PLATFORM_IOS]: {input: keyInputEnter, modifierFlags: keyModifierCommand},
            },
        },
        COPY: {
            descriptionKey: 'copy',
            shortcutKey: 'C',
            modifiers: ['CTRL'],
            trigger: {
                DEFAULT: {input: 'c', modifierFlags: keyModifierControl},
                [PLATFORM_OS_MACOS]: {input: 'c', modifierFlags: keyModifierCommand},
                [PLATFORM_IOS]: {input: 'c', modifierFlags: keyModifierCommand},
            },
        },
        ARROW_UP: {
            descriptionKey: null,
            shortcutKey: 'ArrowUp',
            modifiers: [],
            trigger: {
                DEFAULT: {input: keyInputUpArrow},
                [PLATFORM_OS_MACOS]: {input: keyInputUpArrow},
                [PLATFORM_IOS]: {input: keyInputUpArrow},
            },
        },
        ARROW_DOWN: {
            descriptionKey: null,
            shortcutKey: 'ArrowDown',
            modifiers: [],
            trigger: {
                DEFAULT: {input: keyInputDownArrow},
                [PLATFORM_OS_MACOS]: {input: keyInputDownArrow},
                [PLATFORM_IOS]: {input: keyInputDownArrow},
            },
        },
        ARROW_LEFT: {
            descriptionKey: null,
            shortcutKey: 'ArrowLeft',
            modifiers: [],
            trigger: {
                DEFAULT: {input: keyInputLeftArrow},
                [PLATFORM_OS_MACOS]: {input: keyInputLeftArrow},
                [PLATFORM_IOS]: {input: keyInputLeftArrow},
            },
        },
        ARROW_RIGHT: {
            descriptionKey: null,
            shortcutKey: 'ArrowRight',
            modifiers: [],
            trigger: {
                DEFAULT: {input: keyInputRightArrow},
                [PLATFORM_OS_MACOS]: {input: keyInputRightArrow},
                [PLATFORM_IOS]: {input: keyInputRightArrow},
            },
        },
        TAB: {
            descriptionKey: null,
            shortcutKey: 'Tab',
            modifiers: [],
        },
        DEBUG: {
            descriptionKey: 'openDebug',
            shortcutKey: 'D',
            modifiers: ['CTRL'],
            trigger: {
                DEFAULT: {input: 'd', modifierFlags: keyModifierControl},
                [PLATFORM_OS_MACOS]: {input: 'd', modifierFlags: keyModifierCommand},
                [PLATFORM_IOS]: {input: 'd', modifierFlags: keyModifierCommand},
            },
        },
    },
    KEYBOARD_SHORTCUTS_TYPES: {
        NAVIGATION_SHORTCUT: KEYBOARD_SHORTCUT_NAVIGATION_TYPE,
    },
    KEYBOARD_SHORTCUT_KEY_DISPLAY_NAME: {
        CONTROL: 'CTRL',
        ESCAPE: 'ESC',
        META: 'CMD',
        SHIFT: 'Shift',
    },
    CURRENCY: {
        USD: 'USD',
        AUD: 'AUD',
        CAD: 'CAD',
        GBP: 'GBP',
        NZD: 'NZD',
        EUR: 'EUR',
    },
    get DIRECT_REIMBURSEMENT_CURRENCIES() {
        return [this.CURRENCY.USD, this.CURRENCY.AUD, this.CURRENCY.CAD, this.CURRENCY.GBP, this.CURRENCY.EUR];
    },
    EXAMPLE_PHONE_NUMBER: '+15005550006',
    CONCIERGE_CHAT_NAME: 'Concierge',
    CLOUDFRONT_URL,
    EMPTY_ARRAY,
    EMPTY_OBJECT,
    USE_EXPENSIFY_URL,
    GOOGLE_MEET_URL_ANDROID: 'https://meet.google.com',
    GOOGLE_DOC_IMAGE_LINK_MATCH: 'googleusercontent.com',
    IMAGE_BASE64_MATCH: 'base64',
    DEEPLINK_BASE_URL: 'new-expensify://',
    PDF_VIEWER_URL: '/pdf/web/viewer.html',
    CLOUDFRONT_DOMAIN_REGEX: /^https:\/\/\w+\.cloudfront\.net/i,
    EXPENSIFY_ICON_URL: `${CLOUDFRONT_URL}/images/favicon-2019.png`,
    CONCIERGE_ICON_URL_2021: `${CLOUDFRONT_URL}/images/icons/concierge_2021.png`,
    CONCIERGE_ICON_URL: `${CLOUDFRONT_URL}/images/icons/concierge_2022.png`,
    UPWORK_URL: 'https://github.com/Expensify/App/issues?q=is%3Aopen+is%3Aissue+label%3A%22Help+Wanted%22',
    DEEP_DIVE_EXPENSIFY_CARD: 'https://community.expensify.com/discussion/4848/deep-dive-expensify-card-and-quickbooks-online-auto-reconciliation-how-it-works',
    DEEP_DIVE_ERECEIPTS: 'https://community.expensify.com/discussion/5542/deep-dive-what-are-ereceipts/',
    GITHUB_URL: 'https://github.com/Expensify/App',
    TERMS_URL: `${USE_EXPENSIFY_URL}/terms`,
    PRIVACY_URL: `${USE_EXPENSIFY_URL}/privacy`,
    LICENSES_URL: `${USE_EXPENSIFY_URL}/licenses`,
    ACH_TERMS_URL: `${USE_EXPENSIFY_URL}/achterms`,
    WALLET_AGREEMENT_URL: `${USE_EXPENSIFY_URL}/walletagreement`,
    BANCORP_WALLET_AGREEMENT_URL: `${USE_EXPENSIFY_URL}/bancorp-bank-wallet-terms-of-service`,
    HELP_LINK_URL: `${USE_EXPENSIFY_URL}/usa-patriot-act`,
    ELECTRONIC_DISCLOSURES_URL: `${USE_EXPENSIFY_URL}/esignagreement`,
    GITHUB_RELEASE_URL: 'https://api.github.com/repos/expensify/app/releases/latest',
    ADD_SECONDARY_LOGIN_URL: encodeURI('settings?param={"section":"account","openModal":"secondaryLogin"}'),
    MANAGE_CARDS_URL: 'domain_companycards',
    FEES_URL: `${USE_EXPENSIFY_URL}/fees`,
    SAVE_WITH_EXPENSIFY_URL: `${USE_EXPENSIFY_URL}/savings-calculator`,
    CFPB_PREPAID_URL: 'https://cfpb.gov/prepaid',
    STAGING_NEW_EXPENSIFY_URL: 'https://staging.new.expensify.com',
    NEWHELP_URL: 'https://help.expensify.com',
    INTERNAL_DEV_EXPENSIFY_URL: 'https://www.expensify.com.dev',
    STAGING_EXPENSIFY_URL: 'https://staging.expensify.com',
    EXPENSIFY_URL: 'https://www.expensify.com',
    BANK_ACCOUNT_PERSONAL_DOCUMENTATION_INFO_URL:
        'https://community.expensify.com/discussion/6983/faq-why-do-i-need-to-provide-personal-documentation-when-setting-up-updating-my-bank-account',
    PERSONAL_DATA_PROTECTION_INFO_URL: 'https://community.expensify.com/discussion/5677/deep-dive-security-how-expensify-protects-your-information',
    ONFIDO_FACIAL_SCAN_POLICY_URL: 'https://onfido.com/facial-scan-policy-and-release/',
    ONFIDO_PRIVACY_POLICY_URL: 'https://onfido.com/privacy/',
    ONFIDO_TERMS_OF_SERVICE_URL: 'https://onfido.com/terms-of-service/',
    LIST_OF_RESTRICTED_BUSINESSES: 'https://community.expensify.com/discussion/6191/list-of-restricted-businesses',
    TRAVEL_TERMS_URL: `${USE_EXPENSIFY_URL}/travelterms`,
    EXPENSIFY_PACKAGE_FOR_SAGE_INTACCT: 'https://www.expensify.com/tools/integrations/downloadPackage',
    EXPENSIFY_PACKAGE_FOR_SAGE_INTACCT_FILE_NAME: 'ExpensifyPackageForSageIntacct',
    SAGE_INTACCT_INSTRUCTIONS: 'https://help.expensify.com/articles/expensify-classic/integrations/accounting-integrations/Sage-Intacct',
    HOW_TO_CONNECT_TO_SAGE_INTACCT: 'https://help.expensify.com/articles/expensify-classic/integrations/accounting-integrations/Sage-Intacct#how-to-connect-to-sage-intacct',
    PRICING: `https://www.expensify.com/pricing`,
    COMPANY_CARDS_HELP: 'https://help.expensify.com/articles/expensify-classic/connect-credit-cards/company-cards/Commercial-Card-Feeds',
    CUSTOM_REPORT_NAME_HELP_URL: 'https://help.expensify.com/articles/expensify-classic/spending-insights/Custom-Templates',
    CONFIGURE_REIMBURSEMENT_SETTINGS_HELP_URL: 'https://help.expensify.com/articles/expensify-classic/workspaces/Configure-Reimbursement-Settings',
    COPILOT_HELP_URL: 'https://help.expensify.com/articles/expensify-classic/copilots-and-delegates/Assign-or-remove-a-Copilot',
    DELAYED_SUBMISSION_HELP_URL: 'https://help.expensify.com/articles/expensify-classic/reports/Automatically-submit-employee-reports',
    // Use Environment.getEnvironmentURL to get the complete URL with port number
    DEV_NEW_EXPENSIFY_URL: 'https://dev.new.expensify.com:',
    OLDDOT_URLS: {
        ADMIN_POLICIES_URL: 'admin_policies',
        ADMIN_DOMAINS_URL: 'admin_domains',
        INBOX: 'inbox',
        POLICY_CONNECTIONS_URL: (policyID: string) => `policy?param={"policyID":"${policyID}"}#connections`,
    },

    EXPENSIFY_POLICY_DOMAIN,
    EXPENSIFY_POLICY_DOMAIN_EXTENSION,

    SIGN_IN_FORM_WIDTH: 300,

    REQUEST_CODE_DELAY: 30,

    DEEPLINK_PROMPT_DENYLIST: [SCREENS.HOME, SCREENS.SIGN_IN_WITH_APPLE_DESKTOP, SCREENS.SIGN_IN_WITH_GOOGLE_DESKTOP],

    SIGN_IN_METHOD: {
        APPLE: 'Apple',
        GOOGLE: 'Google',
    },

    OPTION_TYPE: {
        REPORT: 'report',
        PERSONAL_DETAIL: 'personalDetail',
    },

    QUICK_ACTIONS: {
        REQUEST_MANUAL: 'requestManual',
        REQUEST_SCAN: 'requestScan',
        REQUEST_DISTANCE: 'requestDistance',
        SPLIT_MANUAL: 'splitManual',
        SPLIT_SCAN: 'splitScan',
        SPLIT_DISTANCE: 'splitDistance',
        TRACK_MANUAL: 'trackManual',
        TRACK_SCAN: 'trackScan',
        TRACK_DISTANCE: 'trackDistance',
        ASSIGN_TASK: 'assignTask',
        SEND_MONEY: 'sendMoney',
    },

    RECEIPT: {
        ICON_SIZE: 164,
        PERMISSION_GRANTED: 'granted',
        HAND_ICON_HEIGHT: 152,
        HAND_ICON_WIDTH: 200,
        SHUTTER_SIZE: 90,
        MAX_REPORT_PREVIEW_RECEIPTS: 3,
    },
    REPORT: {
        ROLE: {
            ADMIN: 'admin',
            MEMBER: 'member',
        },
        MAX_COUNT_BEFORE_FOCUS_UPDATE: 30,
        MIN_INITIAL_REPORT_ACTION_COUNT: 15,
        UNREPORTED_REPORTID: '0',
        SPLIT_REPORTID: '-2',
        ACTIONS: {
            LIMIT: 50,
            // OldDot Actions render getMessage from Web-Expensify/lib/Report/Action PHP files via getMessageOfOldDotReportAction in ReportActionsUtils.ts
            TYPE: {
                ACTIONABLE_ADD_PAYMENT_CARD: 'ACTIONABLEADDPAYMENTCARD',
                ACTIONABLE_JOIN_REQUEST: 'ACTIONABLEJOINREQUEST',
                ACTIONABLE_MENTION_WHISPER: 'ACTIONABLEMENTIONWHISPER',
                ACTIONABLE_REPORT_MENTION_WHISPER: 'ACTIONABLEREPORTMENTIONWHISPER',
                ACTIONABLE_TRACK_EXPENSE_WHISPER: 'ACTIONABLETRACKEXPENSEWHISPER',
                ADD_COMMENT: 'ADDCOMMENT',
                APPROVED: 'APPROVED',
                CARD_MISSING_ADDRESS: 'CARDMISSINGADDRESS',
                CARD_ISSUED: 'CARDISSUED',
                CARD_ISSUED_VIRTUAL: 'CARDISSUEDVIRTUAL',
                CHANGE_FIELD: 'CHANGEFIELD', // OldDot Action
                CHANGE_POLICY: 'CHANGEPOLICY', // OldDot Action
                CHANGE_TYPE: 'CHANGETYPE', // OldDot Action
                CHRONOS_OOO_LIST: 'CHRONOSOOOLIST',
                CLOSED: 'CLOSED',
                CREATED: 'CREATED',
                DELEGATE_SUBMIT: 'DELEGATESUBMIT', // OldDot Action
                DELETED_ACCOUNT: 'DELETEDACCOUNT', // Deprecated OldDot Action
                DISMISSED_VIOLATION: 'DISMISSEDVIOLATION',
                DONATION: 'DONATION', // Deprecated OldDot Action
                EXPORTED_TO_CSV: 'EXPORTCSV', // OldDot Action
                EXPORTED_TO_INTEGRATION: 'EXPORTINTEGRATION', // OldDot Action
                EXPORTED_TO_QUICK_BOOKS: 'EXPORTED', // Deprecated OldDot Action
                FORWARDED: 'FORWARDED', // OldDot Action
                HOLD: 'HOLD',
                HOLD_COMMENT: 'HOLDCOMMENT',
                INTEGRATION_SYNC_FAILED: 'INTEGRATIONSYNCFAILED',
                IOU: 'IOU',
                INTEGRATIONS_MESSAGE: 'INTEGRATIONSMESSAGE', // OldDot Action
                MANAGER_ATTACH_RECEIPT: 'MANAGERATTACHRECEIPT', // OldDot Action
                MANAGER_DETACH_RECEIPT: 'MANAGERDETACHRECEIPT', // OldDot Action
                MARKED_REIMBURSED: 'MARKEDREIMBURSED', // OldDot Action
                MARK_REIMBURSED_FROM_INTEGRATION: 'MARKREIMBURSEDFROMINTEGRATION', // OldDot Action
                MERGED_WITH_CASH_TRANSACTION: 'MERGEDWITHCASHTRANSACTION',
                MODIFIED_EXPENSE: 'MODIFIEDEXPENSE',
                MOVED: 'MOVED',
                OUTDATED_BANK_ACCOUNT: 'OUTDATEDBANKACCOUNT', // OldDot Action
                REIMBURSEMENT_ACH_BOUNCE: 'REIMBURSEMENTACHBOUNCE', // OldDot Action
                REIMBURSEMENT_ACH_CANCELLED: 'REIMBURSEMENTACHCANCELLED', // OldDot Action
                REIMBURSEMENT_ACCOUNT_CHANGED: 'REIMBURSEMENTACCOUNTCHANGED', // OldDot Action
                REIMBURSEMENT_DELAYED: 'REIMBURSEMENTDELAYED', // OldDot Action
                REIMBURSEMENT_QUEUED: 'REIMBURSEMENTQUEUED',
                REIMBURSEMENT_DEQUEUED: 'REIMBURSEMENTDEQUEUED',
                REIMBURSEMENT_REQUESTED: 'REIMBURSEMENTREQUESTED', // Deprecated OldDot Action
                REIMBURSEMENT_SETUP: 'REIMBURSEMENTSETUP', // Deprecated OldDot Action
                REIMBURSEMENT_SETUP_REQUESTED: 'REIMBURSEMENTSETUPREQUESTED', // Deprecated OldDot Action
                REJECTED: 'REJECTED',
                REMOVED_FROM_APPROVAL_CHAIN: 'REMOVEDFROMAPPROVALCHAIN',
                RENAMED: 'RENAMED',
                REPORT_PREVIEW: 'REPORTPREVIEW',
                SELECTED_FOR_RANDOM_AUDIT: 'SELECTEDFORRANDOMAUDIT', // OldDot Action
                SHARE: 'SHARE', // OldDot Action
                STRIPE_PAID: 'STRIPEPAID', // OldDot Action
                SUBMITTED: 'SUBMITTED',
                SUBMITTED_AND_CLOSED: 'SUBMITTEDCLOSED',
                TAKE_CONTROL: 'TAKECONTROL', // OldDot Action
                TASK_CANCELLED: 'TASKCANCELLED',
                TASK_COMPLETED: 'TASKCOMPLETED',
                TASK_EDITED: 'TASKEDITED',
                TASK_REOPENED: 'TASKREOPENED',
                TRIPPREVIEW: 'TRIPPREVIEW',
                UNAPPROVED: 'UNAPPROVED',
                UNHOLD: 'UNHOLD',
                UNSHARE: 'UNSHARE', // OldDot Action
                UPDATE_GROUP_CHAT_MEMBER_ROLE: 'UPDATEGROUPCHATMEMBERROLE',
                POLICY_CHANGE_LOG: {
                    ADD_APPROVER_RULE: 'POLICYCHANGELOG_ADD_APPROVER_RULE',
                    ADD_BUDGET: 'POLICYCHANGELOG_ADD_BUDGET',
                    ADD_CATEGORY: 'POLICYCHANGELOG_ADD_CATEGORY',
                    ADD_CUSTOM_UNIT: 'POLICYCHANGELOG_ADD_CUSTOM_UNIT',
                    ADD_CUSTOM_UNIT_RATE: 'POLICYCHANGELOG_ADD_CUSTOM_UNIT_RATE',
                    ADD_EMPLOYEE: 'POLICYCHANGELOG_ADD_EMPLOYEE',
                    ADD_INTEGRATION: 'POLICYCHANGELOG_ADD_INTEGRATION',
                    ADD_REPORT_FIELD: 'POLICYCHANGELOG_ADD_REPORT_FIELD',
                    ADD_TAG: 'POLICYCHANGELOG_ADD_TAG',
                    DELETE_ALL_TAGS: 'POLICYCHANGELOG_DELETE_ALL_TAGS',
                    DELETE_APPROVER_RULE: 'POLICYCHANGELOG_DELETE_APPROVER_RULE',
                    DELETE_BUDGET: 'POLICYCHANGELOG_DELETE_BUDGET',
                    DELETE_CATEGORY: 'POLICYCHANGELOG_DELETE_CATEGORY',
                    DELETE_CUSTOM_UNIT: 'POLICYCHANGELOG_DELETE_CUSTOM_UNIT',
                    DELETE_CUSTOM_UNIT_RATE: 'POLICYCHANGELOG_DELETE_CUSTOM_UNIT_RATE',
                    DELETE_CUSTOM_UNIT_SUB_RATE: 'POLICYCHANGELOG_DELETE_CUSTOM_UNIT_SUB_RATE',
                    DELETE_EMPLOYEE: 'POLICYCHANGELOG_DELETE_EMPLOYEE',
                    DELETE_INTEGRATION: 'POLICYCHANGELOG_DELETE_INTEGRATION',
                    DELETE_REPORT_FIELD: 'POLICYCHANGELOG_DELETE_REPORT_FIELD',
                    DELETE_TAG: 'POLICYCHANGELOG_DELETE_TAG',
                    IMPORT_CUSTOM_UNIT_RATES: 'POLICYCHANGELOG_IMPORT_CUSTOM_UNIT_RATES',
                    IMPORT_TAGS: 'POLICYCHANGELOG_IMPORT_TAGS',
                    INDIVIDUAL_BUDGET_NOTIFICATION: 'POLICYCHANGELOG_INDIVIDUAL_BUDGET_NOTIFICATION',
                    INVITE_TO_ROOM: 'POLICYCHANGELOG_INVITETOROOM',
                    REMOVE_FROM_ROOM: 'POLICYCHANGELOG_REMOVEFROMROOM',
                    LEAVE_ROOM: 'POLICYCHANGELOG_LEAVEROOM',
                    REPLACE_CATEGORIES: 'POLICYCHANGELOG_REPLACE_CATEGORIES',
                    SET_AUTO_REIMBURSEMENT: 'POLICYCHANGELOG_SET_AUTOREIMBURSEMENT',
                    SET_AUTO_JOIN: 'POLICYCHANGELOG_SET_AUTO_JOIN',
                    SET_CATEGORY_NAME: 'POLICYCHANGELOG_SET_CATEGORY_NAME',
                    SHARED_BUDGET_NOTIFICATION: 'POLICYCHANGELOG_SHARED_BUDGET_NOTIFICATION',
                    UPDATE_ACH_ACCOUNT: 'POLICYCHANGELOG_UPDATE_ACH_ACCOUNT',
                    UPDATE_APPROVER_RULE: 'POLICYCHANGELOG_UPDATE_APPROVER_RULE',
                    UPDATE_AUDIT_RATE: 'POLICYCHANGELOG_UPDATE_AUDIT_RATE',
                    UPDATE_AUTO_HARVESTING: 'POLICYCHANGELOG_UPDATE_AUTOHARVESTING',
                    UPDATE_AUTO_REIMBURSEMENT: 'POLICYCHANGELOG_UPDATE_AUTOREIMBURSEMENT',
                    UPDATE_AUTO_REPORTING_FREQUENCY: 'POLICYCHANGELOG_UPDATE_AUTOREPORTING_FREQUENCY',
                    UPDATE_BUDGET: 'POLICYCHANGELOG_UPDATE_BUDGET',
                    UPDATE_CATEGORY: 'POLICYCHANGELOG_UPDATE_CATEGORY',
                    UPDATE_CATEGORIES: 'POLICYCHANGELOG_UPDATE_CATEGORIES',
                    UPDATE_CURRENCY: 'POLICYCHANGELOG_UPDATE_CURRENCY',
                    UPDATE_CUSTOM_UNIT: 'POLICYCHANGELOG_UPDATE_CUSTOM_UNIT',
                    UPDATE_CUSTOM_UNIT_RATE: 'POLICYCHANGELOG_UPDATE_CUSTOM_UNIT_RATE',
                    UPDATE_CUSTOM_UNIT_SUB_RATE: 'POLICYCHANGELOG_UPDATE_CUSTOM_UNIT_SUB_RATE',
                    UPDATE_DEFAULT_BILLABLE: 'POLICYCHANGELOG_UPDATE_DEFAULT_BILLABLE',
                    UPDATE_DEFAULT_REIMBURSABLE: 'POLICYCHANGELOG_UPDATE_DEFAULT_REIMBURSABLE',
                    UPDATE_DEFAULT_TITLE: 'POLICYCHANGELOG_UPDATE_DEFAULT_TITLE',
                    UPDATE_DEFAULT_TITLE_ENFORCED: 'POLICYCHANGELOG_UPDATE_DEFAULT_TITLE_ENFORCED',
                    UPDATE_DISABLED_FIELDS: 'POLICYCHANGELOG_UPDATE_DISABLED_FIELDS',
                    UPDATE_EMPLOYEE: 'POLICYCHANGELOG_UPDATE_EMPLOYEE',
                    UPDATE_FIELD: 'POLICYCHANGELOG_UPDATE_FIELD',
                    UPDATE_MANUAL_APPROVAL_THRESHOLD: 'POLICYCHANGELOG_UPDATE_MANUAL_APPROVAL_THRESHOLD',
                    UPDATE_MAX_EXPENSE_AMOUNT: 'POLICYCHANGELOG_UPDATE_MAX_EXPENSE_AMOUNT',
                    UPDATE_MAX_EXPENSE_AMOUNT_NO_RECEIPT: 'POLICYCHANGELOG_UPDATE_MAX_EXPENSE_AMOUNT_NO_RECEIPT',
                    UPDATE_NAME: 'POLICYCHANGELOG_UPDATE_NAME',
                    UPDATE_DESCRIPTION: 'POLICYCHANGELOG_UPDATE_DESCRIPTION',
                    UPDATE_OWNERSHIP: 'POLICYCHANGELOG_UPDATE_OWNERSHIP',
                    UPDATE_REIMBURSEMENT_CHOICE: 'POLICYCHANGELOG_UPDATE_REIMBURSEMENT_CHOICE',
                    UPDATE_REPORT_FIELD: 'POLICYCHANGELOG_UPDATE_REPORT_FIELD',
                    UPDATE_TAG: 'POLICYCHANGELOG_UPDATE_TAG',
                    UPDATE_TAG_ENABLED: 'POLICYCHANGELOG_UPDATE_TAG_ENABLED',
                    UPDATE_TAG_LIST: 'POLICYCHANGELOG_UPDATE_TAG_LIST',
                    UPDATE_TAG_LIST_NAME: 'POLICYCHANGELOG_UPDATE_TAG_LIST_NAME',
                    UPDATE_TAG_NAME: 'POLICYCHANGELOG_UPDATE_TAG_NAME',
                    UPDATE_TIME_ENABLED: 'POLICYCHANGELOG_UPDATE_TIME_ENABLED',
                    UPDATE_TIME_RATE: 'POLICYCHANGELOG_UPDATE_TIME_RATE',
                    LEAVE_POLICY: 'POLICYCHANGELOG_LEAVE_POLICY',
                    CORPORATE_UPGRADE: 'POLICYCHANGELOG_CORPORATE_UPGRADE',
                },
                ROOM_CHANGE_LOG: {
                    INVITE_TO_ROOM: 'INVITETOROOM',
                    REMOVE_FROM_ROOM: 'REMOVEFROMROOM',
                    LEAVE_ROOM: 'LEAVEROOM',
                    UPDATE_ROOM_DESCRIPTION: 'UPDATEROOMDESCRIPTION',
                },
            },
            THREAD_DISABLED: ['CREATED'],
        },
        CANCEL_PAYMENT_REASONS: {
            ADMIN: 'CANCEL_REASON_ADMIN',
        },
        ACTIONABLE_MENTION_WHISPER_RESOLUTION: {
            INVITE: 'invited',
            NOTHING: 'nothing',
        },
        ACTIONABLE_TRACK_EXPENSE_WHISPER_RESOLUTION: {
            NOTHING: 'nothing',
        },
        ACTIONABLE_REPORT_MENTION_WHISPER_RESOLUTION: {
            CREATE: 'created',
            NOTHING: 'nothing',
        },
        ACTIONABLE_MENTION_JOIN_WORKSPACE_RESOLUTION: {
            ACCEPT: 'accept',
            DECLINE: 'decline',
        },
        ARCHIVE_REASON: {
            DEFAULT: 'default',
            ACCOUNT_CLOSED: 'accountClosed',
            ACCOUNT_MERGED: 'accountMerged',
            REMOVED_FROM_POLICY: 'removedFromPolicy',
            POLICY_DELETED: 'policyDeleted',
            INVOICE_RECEIVER_POLICY_DELETED: 'invoiceReceiverPolicyDeleted',
            BOOKING_END_DATE_HAS_PASSED: 'bookingEndDateHasPassed',
        },
        MESSAGE: {
            TYPE: {
                COMMENT: 'COMMENT',
                TEXT: 'TEXT',
            },
        },
        TYPE: {
            CHAT: 'chat',
            EXPENSE: 'expense',
            IOU: 'iou',
            TASK: 'task',
            INVOICE: 'invoice',
        },
        UNSUPPORTED_TYPE: {
            PAYCHECK: 'paycheck',
            BILL: 'bill',
        },
        CHAT_TYPE: chatTypes,
        WORKSPACE_CHAT_ROOMS: {
            ANNOUNCE: '#announce',
            ADMINS: '#admins',
        },
        STATE_NUM: {
            OPEN: 0,
            SUBMITTED: 1,
            APPROVED: 2,
            BILLING: 3,
        },
        STATUS_NUM: {
            OPEN: 0,
            SUBMITTED: 1,
            CLOSED: 2,
            APPROVED: 3,
            REIMBURSED: 4,
        },
        NOTIFICATION_PREFERENCE: {
            MUTE: 'mute',
            DAILY: 'daily',
            ALWAYS: 'always',
            HIDDEN: 'hidden',
        },
        // Options for which room members can post
        WRITE_CAPABILITIES: {
            ALL: 'all',
            ADMINS: 'admins',
        },
        VISIBILITY: {
            PUBLIC: 'public',
            PUBLIC_ANNOUNCE: 'public_announce',
            PRIVATE: 'private',
            RESTRICTED: 'restricted',
        },
        RESERVED_ROOM_NAMES: ['#admins', '#announce'],
        MAX_PREVIEW_AVATARS: 4,
        MAX_ROOM_NAME_LENGTH: 99,
        LAST_MESSAGE_TEXT_MAX_LENGTH: 200,
        MIN_LENGTH_LAST_MESSAGE_WITH_ELLIPSIS: 20,
        OWNER_EMAIL_FAKE: '__FAKE__',
        OWNER_ACCOUNT_ID_FAKE: 0,
        DEFAULT_REPORT_NAME: 'Chat Report',
        PERMISSIONS: {
            READ: 'read',
            WRITE: 'write',
            SHARE: 'share',
            OWN: 'own',
            AUDITOR: 'auditor',
        },
        INVOICE_RECEIVER_TYPE: {
            INDIVIDUAL: 'individual',
            BUSINESS: 'policy',
        },
        EXPORT_OPTIONS: {
            EXPORT_TO_INTEGRATION: 'exportToIntegration',
            MARK_AS_EXPORTED: 'markAsExported',
        },
        ROOM_MEMBERS_BULK_ACTION_TYPES: {
            REMOVE: 'remove',
        },
    },
    NEXT_STEP: {
        ICONS: {
            HOURGLASS: 'hourglass',
            CHECKMARK: 'checkmark',
            STOPWATCH: 'stopwatch',
        },
    },
    COMPOSER: {
        NATIVE_ID: 'composer',
        MAX_LINES: 16,
        MAX_LINES_SMALL_SCREEN: 6,
        MAX_LINES_FULL: -1,
        // The minimum height needed to enable the full screen composer
        FULL_COMPOSER_MIN_HEIGHT: 60,
    },
    MODAL: {
        MODAL_TYPE: {
            CONFIRM: 'confirm',
            CENTERED: 'centered',
            CENTERED_UNSWIPEABLE: 'centered_unswipeable',
            CENTERED_SMALL: 'centered_small',
            BOTTOM_DOCKED: 'bottom_docked',
            POPOVER: 'popover',
            RIGHT_DOCKED: 'right_docked',
        },
        ANCHOR_ORIGIN_VERTICAL: {
            TOP: 'top',
            CENTER: 'center',
            BOTTOM: 'bottom',
        },
        ANCHOR_ORIGIN_HORIZONTAL: {
            LEFT: 'left',
            CENTER: 'center',
            RIGHT: 'right',
        },
        POPOVER_MENU_PADDING: 8,
        RESTORE_FOCUS_TYPE: {
            DEFAULT: 'default',
            DELETE: 'delete',
            PRESERVE: 'preserve',
        },
    },
    TIMING: {
        CALCULATE_MOST_RECENT_LAST_MODIFIED_ACTION: 'calc_most_recent_last_modified_action',
        CHAT_FINDER_RENDER: 'search_render',
        CHAT_RENDER: 'chat_render',
        OPEN_REPORT: 'open_report',
        HOMEPAGE_INITIAL_RENDER: 'homepage_initial_render',
        REPORT_INITIAL_RENDER: 'report_initial_render',
        SWITCH_REPORT: 'switch_report',
        OPEN_REPORT_FROM_PREVIEW: 'open_report_from_preview',
        OPEN_REPORT_THREAD: 'open_report_thread',
        SIDEBAR_LOADED: 'sidebar_loaded',
        LOAD_SEARCH_OPTIONS: 'load_search_options',
        MESSAGE_SENT: 'message_sent',
        COLD: 'cold',
        WARM: 'warm',
        REPORT_ACTION_ITEM_LAYOUT_DEBOUNCE_TIME: 1500,
        SHOW_LOADING_SPINNER_DEBOUNCE_TIME: 250,
        TEST_TOOLS_MODAL_THROTTLE_TIME: 800,
        TOOLTIP_SENSE: 1000,
        TRIE_INITIALIZATION: 'trie_initialization',
        COMMENT_LENGTH_DEBOUNCE_TIME: 500,
        SEARCH_OPTION_LIST_DEBOUNCE_TIME: 300,
        RESIZE_DEBOUNCE_TIME: 100,
        UNREAD_UPDATE_DEBOUNCE_TIME: 300,
        SEARCH_FILTER_OPTIONS: 'search_filter_options',
        USE_DEBOUNCED_STATE_DELAY: 300,
    },
    PRIORITY_MODE: {
        GSD: 'gsd',
        DEFAULT: 'default',
    },
    THEME: {
        DEFAULT: 'system',
        FALLBACK: 'dark',
        DARK: 'dark',
        LIGHT: 'light',
        SYSTEM: 'system',
    },
    COLOR_SCHEME: {
        LIGHT: 'light',
        DARK: 'dark',
    },
    STATUS_BAR_STYLE: {
        LIGHT_CONTENT: 'light-content',
        DARK_CONTENT: 'dark-content',
    },
    TRANSACTION: {
        DEFAULT_MERCHANT: 'Expense',
        UNKNOWN_MERCHANT: 'Unknown Merchant',
        PARTIAL_TRANSACTION_MERCHANT: '(none)',
        TYPE: {
            CUSTOM_UNIT: 'customUnit',
        },
        STATUS: {
            PENDING: 'Pending',
            POSTED: 'Posted',
        },
    },
    MCC_GROUPS: {
        AIRLINES: 'Airlines',
        COMMUTER: 'Commuter',
        GAS: 'Gas',
        GOODS: 'Goods',
        GROCERIES: 'Groceries',
        HOTEL: 'Hotel',
        MAIL: 'Mail',
        MEALS: 'Meals',
        RENTAL: 'Rental',
        SERVICES: 'Services',
        TAXI: 'Taxi',
        MISCELLANEOUS: 'Miscellaneous',
        UTILITIES: 'Utilities',
    },
    JSON_CODE: {
        SUCCESS: 200,
        BAD_REQUEST: 400,
        NOT_AUTHENTICATED: 407,
        EXP_ERROR: 666,
        UNABLE_TO_RETRY: 'unableToRetry',
        UPDATE_REQUIRED: 426,
        INCORRECT_MAGIC_CODE: 451,
    },
    HTTP_STATUS: {
        // When Cloudflare throttles
        TOO_MANY_REQUESTS: 429,
        INTERNAL_SERVER_ERROR: 500,
        BAD_GATEWAY: 502,
        GATEWAY_TIMEOUT: 504,
        UNKNOWN_ERROR: 520,
    },
    ERROR: {
        XHR_FAILED: 'xhrFailed',
        THROTTLED: 'throttled',
        UNKNOWN_ERROR: 'Unknown error',
        REQUEST_CANCELLED: 'AbortError',
        FAILED_TO_FETCH: 'Failed to fetch',
        ENSURE_BUGBOT: 'ENSURE_BUGBOT',
        PUSHER_ERROR: 'PusherError',
        WEB_SOCKET_ERROR: 'WebSocketError',
        NETWORK_REQUEST_FAILED: 'Network request failed',
        SAFARI_DOCUMENT_LOAD_ABORTED: 'cancelled',
        FIREFOX_DOCUMENT_LOAD_ABORTED: 'NetworkError when attempting to fetch resource.',
        IOS_NETWORK_CONNECTION_LOST: 'The network connection was lost.',
        IOS_NETWORK_CONNECTION_LOST_RUSSIAN: 'Сетевое соединение потеряно.',
        IOS_NETWORK_CONNECTION_LOST_SWEDISH: 'Nätverksanslutningen förlorades.',
        IOS_NETWORK_CONNECTION_LOST_SPANISH: 'La conexión a Internet parece estar desactivada.',
        IOS_LOAD_FAILED: 'Load failed',
        SAFARI_CANNOT_PARSE_RESPONSE: 'cannot parse response',
        GATEWAY_TIMEOUT: 'Gateway Timeout',
        EXPENSIFY_SERVICE_INTERRUPTED: 'Expensify service interrupted',
        DUPLICATE_RECORD: 'A record already exists with this ID',

        // The "Upgrade" is intentional as the 426 HTTP code means "Upgrade Required" and sent by the API. We use the "Update" language everywhere else in the front end when this gets returned.
        UPDATE_REQUIRED: 'Upgrade Required',
    },
    ERROR_TYPE: {
        SOCKET: 'Expensify\\Auth\\Error\\Socket',
    },
    ERROR_TITLE: {
        SOCKET: 'Issue connecting to database',
        DUPLICATE_RECORD: '400 Unique Constraints Violation',
    },
    NETWORK: {
        METHOD: {
            POST: 'post',
        },
        MIN_RETRY_WAIT_TIME_MS: 10,
        MAX_RANDOM_RETRY_WAIT_TIME_MS: 100,
        MAX_RETRY_WAIT_TIME_MS: 10 * 1000,
        PROCESS_REQUEST_DELAY_MS: 1000,
        MAX_PENDING_TIME_MS: 10 * 1000,
        RECHECK_INTERVAL_MS: 60 * 1000,
        MAX_REQUEST_RETRIES: 10,
        NETWORK_STATUS: {
            ONLINE: 'online',
            OFFLINE: 'offline',
            UNKNOWN: 'unknown',
        },
    },
    WEEK_STARTS_ON: 1, // Monday
    DEFAULT_TIME_ZONE: {automatic: true, selected: 'America/Los_Angeles'},
    DEFAULT_ACCOUNT_DATA: {errors: null, success: '', isLoading: false},
    DEFAULT_CLOSE_ACCOUNT_DATA: {errors: null, success: '', isLoading: false},
    DEFAULT_NETWORK_DATA: {isOffline: false},
    FORMS: {
        LOGIN_FORM: 'LoginForm',
        VALIDATE_CODE_FORM: 'ValidateCodeForm',
        VALIDATE_TFA_CODE_FORM: 'ValidateTfaCodeForm',
        RESEND_VALIDATION_FORM: 'ResendValidationForm',
        UNLINK_LOGIN_FORM: 'UnlinkLoginForm',
        RESEND_VALIDATE_CODE_FORM: 'ResendValidateCodeForm',
    },
    APP_STATE: {
        ACTIVE: 'active',
        BACKGROUND: 'background',
        INACTIVE: 'inactive',
    },

    // at least 8 characters, 1 capital letter, 1 lowercase number, 1 number
    PASSWORD_COMPLEXITY_REGEX_STRING: '^(?=.*[A-Z])(?=.*[0-9])(?=.*[a-z]).{8,}$',

    // 6 numeric digits
    VALIDATE_CODE_REGEX_STRING: /^\d{6}$/,

    // 8 alphanumeric characters
    RECOVERY_CODE_REGEX_STRING: /^[a-zA-Z0-9]{8}$/,

    // The server has a WAF (Web Application Firewall) which will strip out HTML/XML tags using this regex pattern.
    // It's copied here so that the same regex pattern can be used in form validations to be consistent with the server.
    VALIDATE_FOR_HTML_TAG_REGEX: /<([^>\s]+)(?:[^>]*?)>/g,

    // The regex below is used to remove dots only from the local part of the user email (local-part@domain)
    // so when we are using search, we can match emails that have dots without explicitly writing the dots (e.g: fistlast@domain will match first.last@domain)
    // More info https://github.com/Expensify/App/issues/8007
    EMAIL_SEARCH_REGEX: /\.(?=[^\s@]*@)/g,

    VALIDATE_FOR_LEADINGSPACES_HTML_TAG_REGEX: /<([\s]+.+[\s]*)>/g,

    WHITELISTED_TAGS: [/<>/, /< >/, /<->/, /<-->/, /<br>/, /<br\/>/],

    PASSWORD_PAGE: {
        ERROR: {
            ALREADY_VALIDATED: 'Account already validated',
            VALIDATE_CODE_FAILED: 'Validate code failed',
        },
    },

    PUSHER: {
        PRIVATE_USER_CHANNEL_PREFIX: 'private-encrypted-user-accountID-',
        PRIVATE_REPORT_CHANNEL_PREFIX: 'private-report-reportID-',
        PRESENCE_ACTIVE_GUIDES: 'presence-activeGuides',
    },

    EMOJI_SPACER: 'SPACER',

    // This is the number of columns in each row of the picker.
    // Because of how flatList implements these rows, each row is an index rather than each element
    // For this reason to make headers work, we need to have the header be the only rendered element in its row
    // If this number is changed, emojis.js will need to be updated to have the proper number of spacer elements
    // around each header.
    EMOJI_NUM_PER_ROW: 8,

    EMOJI_DEFAULT_SKIN_TONE: -1,

    // Amount of emojis to render ahead at the end of the update cycle
    EMOJI_DRAW_AMOUNT: 250,

    INVISIBLE_CODEPOINTS: ['fe0f', '200d', '2066'],

    UNICODE: {
        LTR: '\u2066',
    },

    TOOLTIP_MAX_LINES: 3,

    LOGIN_TYPE: {
        PHONE: 'phone',
        EMAIL: 'email',
    },

    MAGIC_CODE_LENGTH: 6,
    MAGIC_CODE_EMPTY_CHAR: ' ',

    KEYBOARD_TYPE: {
        VISIBLE_PASSWORD: 'visible-password',
        ASCII_CAPABLE: 'ascii-capable',
        NUMBER_PAD: 'number-pad',
        DECIMAL_PAD: 'decimal-pad',
    },

    INPUT_MODE: {
        NONE: 'none',
        TEXT: 'text',
        DECIMAL: 'decimal',
        NUMERIC: 'numeric',
        TEL: 'tel',
        SEARCH: 'search',
        EMAIL: 'email',
        URL: 'url',
    },

    INPUT_AUTOGROW_DIRECTION: {
        LEFT: 'left',
        RIGHT: 'right',
    },

    YOUR_LOCATION_TEXT: 'Your Location',

    ATTACHMENT_MESSAGE_TEXT: '[Attachment]',
    ATTACHMENT_SOURCE_ATTRIBUTE: 'data-expensify-source',
    ATTACHMENT_OPTIMISTIC_SOURCE_ATTRIBUTE: 'data-optimistic-src',
    ATTACHMENT_PREVIEW_ATTRIBUTE: 'src',
    ATTACHMENT_ORIGINAL_FILENAME_ATTRIBUTE: 'data-name',
    ATTACHMENT_LOCAL_URL_PREFIX: ['blob:', 'file:'],
    ATTACHMENT_THUMBNAIL_URL_ATTRIBUTE: 'data-expensify-thumbnail-url',
    ATTACHMENT_THUMBNAIL_WIDTH_ATTRIBUTE: 'data-expensify-width',
    ATTACHMENT_THUMBNAIL_HEIGHT_ATTRIBUTE: 'data-expensify-height',
    ATTACHMENT_DURATION_ATTRIBUTE: 'data-expensify-duration',

    ATTACHMENT_PICKER_TYPE: {
        FILE: 'file',
        IMAGE: 'image',
    },

    ATTACHMENT_FILE_TYPE: {
        FILE: 'file',
        IMAGE: 'image',
        VIDEO: 'video',
    },

    IMAGE_FILE_FORMAT: {
        PNG: 'image/png',
        WEBP: 'image/webp',
        JPEG: 'image/jpeg',
    },
    ATTACHMENT_TYPE: {
        REPORT: 'r',
        NOTE: 'n',
        SEARCH: 's',
    },

    IMAGE_HIGH_RESOLUTION_THRESHOLD: 7000,

    IMAGE_OBJECT_POSITION: {
        TOP: 'top',
        INITIAL: 'initial',
    },

    FILE_TYPE_REGEX: {
        // Image MimeTypes allowed by iOS photos app.
        IMAGE: /\.(jpg|jpeg|png|webp|gif|tiff|bmp|heic|heif)$/,
        // Video MimeTypes allowed by iOS photos app.
        VIDEO: /\.(mov|mp4)$/,
    },
    IOS_CAMERAROLL_ACCESS_ERROR: 'Access to photo library was denied',
    ADD_PAYMENT_MENU_POSITION_Y: 226,
    ADD_PAYMENT_MENU_POSITION_X: 356,
    EMOJI_PICKER_ITEM_TYPES: {
        HEADER: 'header',
        EMOJI: 'emoji',
        SPACER: 'spacer',
    },
    EMOJI_PICKER_SIZE: {
        WIDTH: 320,
        HEIGHT: 416,
    },
    DESKTOP_HEADER_PADDING: 12,
    CATEGORY_SHORTCUT_BAR_HEIGHT: 32,
    SMALL_EMOJI_PICKER_SIZE: {
        WIDTH: '100%',
    },
    MENU_POSITION_REPORT_ACTION_COMPOSE_BOTTOM: 83,
    NON_NATIVE_EMOJI_PICKER_LIST_HEIGHT: 300,
    NON_NATIVE_EMOJI_PICKER_LIST_HEIGHT_WEB: 200,
    EMOJI_PICKER_ITEM_HEIGHT: 32,
    EMOJI_PICKER_HEADER_HEIGHT: 32,
    RECIPIENT_LOCAL_TIME_HEIGHT: 25,
    AUTO_COMPLETE_SUGGESTER: {
        SUGGESTER_PADDING: 6,
        SUGGESTER_INNER_PADDING: 8,
        SUGGESTION_ROW_HEIGHT: 40,
        SMALL_CONTAINER_HEIGHT_FACTOR: 2.5,
        MAX_AMOUNT_OF_SUGGESTIONS: 20,
        MAX_AMOUNT_OF_VISIBLE_SUGGESTIONS_IN_CONTAINER: 5,
        HERE_TEXT: '@here',
        SUGGESTION_BOX_MAX_SAFE_DISTANCE: 10,
        BIG_SCREEN_SUGGESTION_WIDTH: 300,
    },
    COMPOSER_MAX_HEIGHT: 125,
    CHAT_FOOTER_SECONDARY_ROW_HEIGHT: 15,
    CHAT_FOOTER_SECONDARY_ROW_PADDING: 5,
    CHAT_FOOTER_MIN_HEIGHT: 65,
    CHAT_FOOTER_HORIZONTAL_PADDING: 40,
    CHAT_SKELETON_VIEW: {
        AVERAGE_ROW_HEIGHT: 80,
        HEIGHT_FOR_ROW_COUNT: {
            1: 60,
            2: 80,
            3: 100,
        },
    },
    CENTRAL_PANE_ANIMATION_HEIGHT: 200,
    LHN_SKELETON_VIEW_ITEM_HEIGHT: 64,
    SEARCH_SKELETON_VIEW_ITEM_HEIGHT: 108,
    EXPENSIFY_PARTNER_NAME: 'expensify.com',
    EXPENSIFY_MERCHANT: 'Expensify, Inc.',
    EMAIL: {
        ACCOUNTING: 'accounting@expensify.com',
        ADMIN: 'admin@expensify.com',
        BILLS: 'bills@expensify.com',
        CHRONOS: 'chronos@expensify.com',
        CONCIERGE: 'concierge@expensify.com',
        CONTRIBUTORS: 'contributors@expensify.com',
        FIRST_RESPONDER: 'firstresponders@expensify.com',
        GUIDES_DOMAIN: 'team.expensify.com',
        HELP: 'help@expensify.com',
        INTEGRATION_TESTING_CREDS: 'integrationtestingcreds@expensify.com',
        NOTIFICATIONS: 'notifications@expensify.com',
        PAYROLL: 'payroll@expensify.com',
        QA: 'qa@expensify.com',
        QA_TRAVIS: 'qa+travisreceipts@expensify.com',
        RECEIPTS: 'receipts@expensify.com',
        STUDENT_AMBASSADOR: 'studentambassadors@expensify.com',
        SVFG: 'svfg@expensify.com',
        EXPENSIFY_EMAIL_DOMAIN: '@expensify.com',
    },

    CONCIERGE_DISPLAY_NAME: 'Concierge',

    INTEGRATION_ENTITY_MAP_TYPES: {
        DEFAULT: 'DEFAULT',
        NONE: 'NONE',
        TAG: 'TAG',
        REPORT_FIELD: 'REPORT_FIELD',
        NOT_IMPORTED: 'NOT_IMPORTED',
        IMPORTED: 'IMPORTED',
        NETSUITE_DEFAULT: 'NETSUITE_DEFAULT',
    },
    QUICKBOOKS_ONLINE: 'quickbooksOnline',

    QUICKBOOKS_CONFIG: {
        ENABLE_NEW_CATEGORIES: 'enableNewCategories',
        SYNC_CLASSES: 'syncClasses',
        SYNC_CUSTOMERS: 'syncCustomers',
        SYNC_LOCATIONS: 'syncLocations',
        SYNC_TAX: 'syncTax',
        EXPORT: 'export',
        EXPORTER: 'exporter',
        EXPORT_DATE: 'exportDate',
        NON_REIMBURSABLE_EXPENSES_ACCOUNT: 'nonReimbursableExpensesAccount',
        NON_REIMBURSABLE_EXPENSES_EXPORT_DESTINATION: 'nonReimbursableExpensesExportDestination',
        REIMBURSABLE_EXPENSES_ACCOUNT: 'reimbursableExpensesAccount',
        REIMBURSABLE_EXPENSES_EXPORT_DESTINATION: 'reimbursableExpensesExportDestination',
        NON_REIMBURSABLE_BILL_DEFAULT_VENDOR: 'nonReimbursableBillDefaultVendor',
        NON_REIMBURSABLE_EXPENSE_EXPORT_DESTINATION: 'nonReimbursableExpensesExportDestination',
        NON_REIMBURSABLE_EXPENSE_ACCOUNT: 'nonReimbursableExpensesAccount',
        RECEIVABLE_ACCOUNT: 'receivableAccount',
        AUTO_SYNC: 'autoSync',
        ENABLED: 'enabled',
        SYNC_PEOPLE: 'syncPeople',
        AUTO_CREATE_VENDOR: 'autoCreateVendor',
        REIMBURSEMENT_ACCOUNT_ID: 'reimbursementAccountID',
        COLLECTION_ACCOUNT_ID: 'collectionAccountID',
    },

    XERO_CONFIG: {
        AUTO_SYNC: 'autoSync',
        ENABLED: 'enabled',
        REIMBURSEMENT_ACCOUNT_ID: 'reimbursementAccountID',
        INVOICE_COLLECTIONS_ACCOUNT_ID: 'invoiceCollectionsAccountID',
        SYNC: 'sync',
        SYNC_REIMBURSED_REPORTS: 'syncReimbursedReports',
        ENABLE_NEW_CATEGORIES: 'enableNewCategories',
        EXPORT: 'export',
        EXPORTER: 'exporter',
        BILL_DATE: 'billDate',
        BILL_STATUS: 'billStatus',
        NON_REIMBURSABLE_ACCOUNT: 'nonReimbursableAccount',
        TENANT_ID: 'tenantID',
        IMPORT_CUSTOMERS: 'importCustomers',
        IMPORT_TAX_RATES: 'importTaxRates',
        INVOICE_STATUS: {
            DRAFT: 'DRAFT',
            AWAITING_APPROVAL: 'AWT_APPROVAL',
            AWAITING_PAYMENT: 'AWT_PAYMENT',
        },
        IMPORT_TRACKING_CATEGORIES: 'importTrackingCategories',
        MAPPINGS: 'mappings',
        TRACKING_CATEGORY_PREFIX: 'trackingCategory_',
        TRACKING_CATEGORY_FIELDS: {
            COST_CENTERS: 'cost centers',
            REGION: 'region',
        },
        TRACKING_CATEGORY_OPTIONS: {
            DEFAULT: 'DEFAULT',
            TAG: 'TAG',
        },
    },

    SAGE_INTACCT_MAPPING_VALUE: {
        NONE: 'NONE',
        DEFAULT: 'DEFAULT',
        TAG: 'TAG',
        REPORT_FIELD: 'REPORT_FIELD',
    },

    SAGE_INTACCT_CONFIG: {
        MAPPINGS: {
            DEPARTMENTS: 'departments',
            CLASSES: 'classes',
            LOCATIONS: 'locations',
            CUSTOMERS: 'customers',
            PROJECTS: 'projects',
        },
        SYNC_ITEMS: 'syncItems',
        TAX: 'tax',
        EXPORT: 'export',
        EXPORT_DATE: 'exportDate',
        NON_REIMBURSABLE_CREDIT_CARD_VENDOR: 'nonReimbursableCreditCardChargeDefaultVendor',
        NON_REIMBURSABLE_VENDOR: 'nonReimbursableVendor',
        REIMBURSABLE_VENDOR: 'reimbursableExpenseReportDefaultVendor',
        NON_REIMBURSABLE_ACCOUNT: 'nonReimbursableAccount',
        NON_REIMBURSABLE: 'nonReimbursable',
        EXPORTER: 'exporter',
        REIMBURSABLE: 'reimbursable',
        AUTO_SYNC: 'autoSync',
        AUTO_SYNC_ENABLED: 'enabled',
        IMPORT_EMPLOYEES: 'importEmployees',
        APPROVAL_MODE: 'approvalMode',
        SYNC: 'sync',
        SYNC_REIMBURSED_REPORTS: 'syncReimbursedReports',
        REIMBURSEMENT_ACCOUNT_ID: 'reimbursementAccountID',
        ENTITY: 'entity',
        DIMENSION_PREFIX: 'dimension_',
    },

    SAGE_INTACCT: {
        APPROVAL_MODE: {
            APPROVAL_MANUAL: 'APPROVAL_MANUAL',
        },
    },

    QUICKBOOKS_REIMBURSABLE_ACCOUNT_TYPE: {
        VENDOR_BILL: 'bill',
        CHECK: 'check',
        JOURNAL_ENTRY: 'journal_entry',
    },

    SAGE_INTACCT_REIMBURSABLE_EXPENSE_TYPE: {
        EXPENSE_REPORT: 'EXPENSE_REPORT',
        VENDOR_BILL: 'VENDOR_BILL',
    },

    SAGE_INTACCT_NON_REIMBURSABLE_EXPENSE_TYPE: {
        CREDIT_CARD_CHARGE: 'CREDIT_CARD_CHARGE',
        VENDOR_BILL: 'VENDOR_BILL',
    },

    XERO_EXPORT_DATE: {
        LAST_EXPENSE: 'LAST_EXPENSE',
        REPORT_EXPORTED: 'REPORT_EXPORTED',
        REPORT_SUBMITTED: 'REPORT_SUBMITTED',
    },

    SAGE_INTACCT_EXPORT_DATE: {
        LAST_EXPENSE: 'LAST_EXPENSE',
        EXPORTED: 'EXPORTED',
        SUBMITTED: 'SUBMITTED',
    },

    NETSUITE_CONFIG: {
        SUBSIDIARY: 'subsidiary',
        EXPORTER: 'exporter',
        EXPORT_DATE: 'exportDate',
        REIMBURSABLE_EXPENSES_EXPORT_DESTINATION: 'reimbursableExpensesExportDestination',
        NON_REIMBURSABLE_EXPENSES_EXPORT_DESTINATION: 'nonreimbursableExpensesExportDestination',
        DEFAULT_VENDOR: 'defaultVendor',
        REIMBURSABLE_PAYABLE_ACCOUNT: 'reimbursablePayableAccount',
        PAYABLE_ACCT: 'payableAcct',
        JOURNAL_POSTING_PREFERENCE: 'journalPostingPreference',
        RECEIVABLE_ACCOUNT: 'receivableAccount',
        INVOICE_ITEM_PREFERENCE: 'invoiceItemPreference',
        INVOICE_ITEM: 'invoiceItem',
        TAX_POSTING_ACCOUNT: 'taxPostingAccount',
        PROVINCIAL_TAX_POSTING_ACCOUNT: 'provincialTaxPostingAccount',
        ALLOW_FOREIGN_CURRENCY: 'allowForeignCurrency',
        EXPORT_TO_NEXT_OPEN_PERIOD: 'exportToNextOpenPeriod',
        IMPORT_FIELDS: ['departments', 'classes', 'locations'],
        AUTO_SYNC: 'autoSync',
        REIMBURSEMENT_ACCOUNT_ID: 'reimbursementAccountID',
        COLLECTION_ACCOUNT: 'collectionAccount',
        AUTO_CREATE_ENTITIES: 'autoCreateEntities',
        APPROVAL_ACCOUNT: 'approvalAccount',
        CUSTOM_FORM_ID_OPTIONS: 'customFormIDOptions',
        TOKEN_INPUT_STEP_NAMES: ['1', '2,', '3', '4', '5'],
        TOKEN_INPUT_STEP_KEYS: {
            0: 'installBundle',
            1: 'enableTokenAuthentication',
            2: 'enableSoapServices',
            3: 'createAccessToken',
            4: 'enterCredentials',
        },
        IMPORT_CUSTOM_FIELDS: {
            CUSTOM_SEGMENTS: 'customSegments',
            CUSTOM_LISTS: 'customLists',
        },
        CUSTOM_SEGMENT_FIELDS: ['segmentName', 'internalID', 'scriptID', 'mapping'],
        CUSTOM_LIST_FIELDS: ['listName', 'internalID', 'transactionFieldID', 'mapping'],
        CUSTOM_FORM_ID_ENABLED: 'enabled',
        CUSTOM_FORM_ID_TYPE: {
            REIMBURSABLE: 'reimbursable',
            NON_REIMBURSABLE: 'nonReimbursable',
        },
        SYNC_OPTIONS: {
            SYNC_REIMBURSED_REPORTS: 'syncReimbursedReports',
            SYNC_PEOPLE: 'syncPeople',
            ENABLE_NEW_CATEGORIES: 'enableNewCategories',
            EXPORT_REPORTS_TO: 'exportReportsTo',
            EXPORT_VENDOR_BILLS_TO: 'exportVendorBillsTo',
            EXPORT_JOURNALS_TO: 'exportJournalsTo',
            SYNC_TAX: 'syncTax',
            CROSS_SUBSIDIARY_CUSTOMERS: 'crossSubsidiaryCustomers',
            CUSTOMER_MAPPINGS: {
                CUSTOMERS: 'customers',
                JOBS: 'jobs',
            },
        },
        NETSUITE_CUSTOM_LIST_LIMIT: 8,
        NETSUITE_ADD_CUSTOM_LIST_STEP_NAMES: ['1', '2,', '3', '4'],
        NETSUITE_ADD_CUSTOM_SEGMENT_STEP_NAMES: ['1', '2,', '3', '4', '5', '6,'],
    },

    NETSUITE_CUSTOM_FIELD_SUBSTEP_INDEXES: {
        CUSTOM_LISTS: {
            CUSTOM_LIST_PICKER: 0,
            TRANSACTION_FIELD_ID: 1,
            MAPPING: 2,
            CONFIRM: 3,
        },
        CUSTOM_SEGMENTS: {
            SEGMENT_TYPE: 0,
            SEGMENT_NAME: 1,
            INTERNAL_ID: 2,
            SCRIPT_ID: 3,
            MAPPING: 4,
            CONFIRM: 5,
        },
    },

    NETSUITE_CUSTOM_RECORD_TYPES: {
        CUSTOM_SEGMENT: 'customSegment',
        CUSTOM_RECORD: 'customRecord',
    },

    NETSUITE_FORM_STEPS_HEADER_HEIGHT: 40,

    NETSUITE_IMPORT: {
        HELP_LINKS: {
            CUSTOM_SEGMENTS: 'https://help.expensify.com/articles/expensify-classic/integrations/accounting-integrations/NetSuite#custom-segments',
            CUSTOM_LISTS: 'https://help.expensify.com/articles/expensify-classic/integrations/accounting-integrations/NetSuite#custom-lists',
        },
    },

    NETSUITE_EXPORT_DATE: {
        LAST_EXPENSE: 'LAST_EXPENSE',
        EXPORTED: 'EXPORTED',
        SUBMITTED: 'SUBMITTED',
    },

    NETSUITE_EXPORT_DESTINATION: {
        EXPENSE_REPORT: 'EXPENSE_REPORT',
        VENDOR_BILL: 'VENDOR_BILL',
        JOURNAL_ENTRY: 'JOURNAL_ENTRY',
    },

    NETSUITE_MAP_EXPORT_DESTINATION: {
        EXPENSE_REPORT: 'expenseReport',
        VENDOR_BILL: 'vendorBill',
        JOURNAL_ENTRY: 'journalEntry',
    },

    NETSUITE_INVOICE_ITEM_PREFERENCE: {
        CREATE: 'create',
        SELECT: 'select',
    },

    NETSUITE_JOURNAL_POSTING_PREFERENCE: {
        JOURNALS_POSTING_INDIVIDUAL_LINE: 'JOURNALS_POSTING_INDIVIDUAL_LINE',
        JOURNALS_POSTING_TOTAL_LINE: 'JOURNALS_POSTING_TOTAL_LINE',
    },

    NETSUITE_EXPENSE_TYPE: {
        REIMBURSABLE: 'reimbursable',
        NON_REIMBURSABLE: 'nonreimbursable',
    },

    NETSUITE_REPORTS_APPROVAL_LEVEL: {
        REPORTS_APPROVED_NONE: 'REPORTS_APPROVED_NONE',
        REPORTS_SUPERVISOR_APPROVED: 'REPORTS_SUPERVISOR_APPROVED',
        REPORTS_ACCOUNTING_APPROVED: 'REPORTS_ACCOUNTING_APPROVED',
        REPORTS_APPROVED_BOTH: 'REPORTS_APPROVED_BOTH',
    },

    NETSUITE_VENDOR_BILLS_APPROVAL_LEVEL: {
        VENDOR_BILLS_APPROVED_NONE: 'VENDOR_BILLS_APPROVED_NONE',
        VENDOR_BILLS_APPROVAL_PENDING: 'VENDOR_BILLS_APPROVAL_PENDING',
        VENDOR_BILLS_APPROVED: 'VENDOR_BILLS_APPROVED',
    },

    NETSUITE_JOURNALS_APPROVAL_LEVEL: {
        JOURNALS_APPROVED_NONE: 'JOURNALS_APPROVED_NONE',
        JOURNALS_APPROVAL_PENDING: 'JOURNALS_APPROVAL_PENDING',
        JOURNALS_APPROVED: 'JOURNALS_APPROVED',
    },

    NETSUITE_ACCOUNT_TYPE: {
        ACCOUNTS_PAYABLE: '_accountsPayable',
        ACCOUNTS_RECEIVABLE: '_accountsReceivable',
        OTHER_CURRENT_LIABILITY: '_otherCurrentLiability',
        CREDIT_CARD: '_creditCard',
        BANK: '_bank',
        OTHER_CURRENT_ASSET: '_otherCurrentAsset',
        LONG_TERM_LIABILITY: '_longTermLiability',
        EXPENSE: '_expense',
    },

    NETSUITE_APPROVAL_ACCOUNT_DEFAULT: 'APPROVAL_ACCOUNT_DEFAULT',

    /**
     * Countries where tax setting is permitted (Strings are in the format of Netsuite's Country type/enum)
     *
     * Should mirror the list on the OldDot.
     */
    NETSUITE_TAX_COUNTRIES: [
        '_canada',
        '_unitedKingdomGB',
        '_unitedKingdom',
        '_australia',
        '_southAfrica',
        '_india',
        '_france',
        '_netherlands',
        '_germany',
        '_singapore',
        '_spain',
        '_ireland',
        '_denmark',
        '_brazil',
        '_japan',
        '_philippines',
        '_china',
        '_argentina',
        '_newZealand',
        '_switzerland',
        '_sweden',
        '_portugal',
        '_mexico',
        '_israel',
        '_thailand',
        '_czechRepublic',
        '_egypt',
        '_ghana',
        '_indonesia',
        '_iranIslamicRepublicOf',
        '_jordan',
        '_kenya',
        '_kuwait',
        '_lebanon',
        '_malaysia',
        '_morocco',
        '_myanmar',
        '_nigeria',
        '_pakistan',
        '_saudiArabia',
        '_sriLanka',
        '_unitedArabEmirates',
        '_vietnam',
        '_austria',
        '_bulgaria',
        '_greece',
        '_cyprus',
        '_norway',
        '_romania',
        '_poland',
        '_hongKong',
        '_luxembourg',
        '_lithuania',
        '_malta',
        '_finland',
        '_koreaRepublicOf',
        '_italy',
        '_georgia',
        '_hungary',
        '_latvia',
        '_estonia',
        '_slovenia',
        '_serbia',
        '_croatiaHrvatska',
        '_belgium',
        '_turkey',
        '_taiwan',
        '_azerbaijan',
        '_slovakRepublic',
        '_costaRica',
    ] as string[],

    QUICKBOOKS_EXPORT_DATE: {
        LAST_EXPENSE: 'LAST_EXPENSE',
        REPORT_EXPORTED: 'REPORT_EXPORTED',
        REPORT_SUBMITTED: 'REPORT_SUBMITTED',
    },

    QUICKBOOKS_NON_REIMBURSABLE_EXPORT_ACCOUNT_TYPE: {
        CREDIT_CARD: 'credit_card',
        DEBIT_CARD: 'debit_card',
        VENDOR_BILL: 'bill',
    },

    MISSING_PERSONAL_DETAILS_INDEXES: {
        MAPPING: {
            LEGAL_NAME: 0,
            DATE_OF_BIRTH: 1,
            ADDRESS: 2,
            PHONE_NUMBER: 3,
            CONFIRM: 4,
        },
        INDEX_LIST: ['1', '2', '3', '4'],
    },

    ACCOUNT_ID: {
        ACCOUNTING: Number(Config?.EXPENSIFY_ACCOUNT_ID_ACCOUNTING ?? 9645353),
        ADMIN: Number(Config?.EXPENSIFY_ACCOUNT_ID_ADMIN ?? -1),
        BILLS: Number(Config?.EXPENSIFY_ACCOUNT_ID_BILLS ?? 1371),
        CHRONOS: Number(Config?.EXPENSIFY_ACCOUNT_ID_CHRONOS ?? 10027416),
        CONCIERGE: Number(Config?.EXPENSIFY_ACCOUNT_ID_CONCIERGE ?? 8392101),
        CONTRIBUTORS: Number(Config?.EXPENSIFY_ACCOUNT_ID_CONTRIBUTORS ?? 9675014),
        FIRST_RESPONDER: Number(Config?.EXPENSIFY_ACCOUNT_ID_FIRST_RESPONDER ?? 9375152),
        HELP: Number(Config?.EXPENSIFY_ACCOUNT_ID_HELP ?? -1),
        INTEGRATION_TESTING_CREDS: Number(Config?.EXPENSIFY_ACCOUNT_ID_INTEGRATION_TESTING_CREDS ?? -1),
        NOTIFICATIONS: Number(Config?.EXPENSIFY_ACCOUNT_ID_NOTIFICATIONS ?? 11665625),
        PAYROLL: Number(Config?.EXPENSIFY_ACCOUNT_ID_PAYROLL ?? 9679724),
        QA: Number(Config?.EXPENSIFY_ACCOUNT_ID_QA ?? 3126513),
        QA_TRAVIS: Number(Config?.EXPENSIFY_ACCOUNT_ID_QA_TRAVIS ?? 8595733),
        RECEIPTS: Number(Config?.EXPENSIFY_ACCOUNT_ID_RECEIPTS ?? -1),
        REWARDS: Number(Config?.EXPENSIFY_ACCOUNT_ID_REWARDS ?? 11023767), // rewards@expensify.com
        STUDENT_AMBASSADOR: Number(Config?.EXPENSIFY_ACCOUNT_ID_STUDENT_AMBASSADOR ?? 10476956),
        SVFG: Number(Config?.EXPENSIFY_ACCOUNT_ID_SVFG ?? 2012843),
    },

    ENVIRONMENT: {
        DEV: 'development',
        STAGING: 'staging',
        PRODUCTION: 'production',
        ADHOC: 'adhoc',
    },

    // Used to delay the initial fetching of reportActions when the app first inits or reconnects (e.g. returning
    // from backgound). The times are based on how long it generally seems to take for the app to become interactive
    // in each scenario.
    FETCH_ACTIONS_DELAY: {
        STARTUP: 8000,
        RECONNECT: 1000,
    },

    WALLET: {
        TRANSFER_METHOD_TYPE: {
            INSTANT: 'instant',
            ACH: 'ach',
        },
        TRANSFER_METHOD_TYPE_FEE: {
            INSTANT: {
                RATE: 1.5,
                MINIMUM_FEE: 25,
            },
            ACH: {
                RATE: 0,
                MINIMUM_FEE: 0,
            },
        },
        ERROR: {
            // If these get updated, we need to update the codes on the Web side too
            SSN: 'ssnError',
            KBA: 'kbaNeeded',
            KYC: 'kycFailed',
            FULL_SSN_NOT_FOUND: 'Full SSN not found',
            MISSING_FIELD: 'Missing required additional details fields',
            WRONG_ANSWERS: 'Wrong answers',
            ONFIDO_FIXABLE_ERROR: 'Onfido returned a fixable error',
            ONFIDO_USER_CONSENT_DENIED: 'user_consent_denied',

            // KBA stands for Knowledge Based Answers (requiring us to show Idology questions)
            KBA_NEEDED: 'KBA needed',
            NO_ACCOUNT_TO_LINK: '405 No account to link to wallet',
            INVALID_WALLET: '405 Invalid wallet account',
            NOT_OWNER_OF_BANK_ACCOUNT: '401 Wallet owner does not own linked bank account',
            INVALID_BANK_ACCOUNT: '405 Attempting to link an invalid bank account to a wallet',
            NOT_OWNER_OF_FUND: '401 Wallet owner does not own linked fund',
            INVALID_FUND: '405 Attempting to link an invalid fund to a wallet',
        },
        STEP: {
            // In the order they appear in the Wallet flow
            ADD_BANK_ACCOUNT: 'AddBankAccountStep',
            ADDITIONAL_DETAILS: 'AdditionalDetailsStep',
            ADDITIONAL_DETAILS_KBA: 'AdditionalDetailsKBAStep',
            ONFIDO: 'OnfidoStep',
            TERMS: 'TermsStep',
            ACTIVATE: 'ActivateStep',
        },
        STEP_REFACTOR: {
            ADD_BANK_ACCOUNT: 'AddBankAccountStep',
            ADDITIONAL_DETAILS: 'AdditionalDetailsStep',
            VERIFY_IDENTITY: 'VerifyIdentityStep',
            TERMS_AND_FEES: 'TermsAndFeesStep',
        },
        STEP_NAMES: ['1', '2', '3', '4'],
        SUBSTEP_INDEXES: {
            BANK_ACCOUNT: {
                ACCOUNT_NUMBERS: 0,
            },
            PERSONAL_INFO: {
                LEGAL_NAME: 0,
                DATE_OF_BIRTH: 1,
                ADDRESS: 2,
                PHONE_NUMBER: 3,
                SSN: 4,
            },
        },
        TIER_NAME: {
            PLATINUM: 'PLATINUM',
            GOLD: 'GOLD',
            SILVER: 'SILVER',
            BRONZE: 'BRONZE',
        },
        WEB_MESSAGE_TYPE: {
            STATEMENT: 'STATEMENT_NAVIGATE',
            CONCIERGE: 'CONCIERGE_NAVIGATE',
        },
        MTL_WALLET_PROGRAM_ID: '760',
        BANCORP_WALLET_PROGRAM_ID: '660',
        PROGRAM_ISSUERS: {
            EXPENSIFY_PAYMENTS: 'Expensify Payments LLC',
            BANCORP_BANK: 'The Bancorp Bank',
        },
    },

    PLAID: {
        EVENT: {
            ERROR: 'ERROR',
            EXIT: 'EXIT',
        },
        DEFAULT_DATA: {
            bankName: '',
            plaidAccessToken: '',
            bankAccounts: [] as PlaidBankAccount[],
            isLoading: false,
            errors: {},
        },
    },

    ONFIDO: {
        CONTAINER_ID: 'onfido-mount',
        TYPE: {
            DOCUMENT: 'document',
            FACE: 'face',
        },
        VARIANT: {
            VIDEO: 'video',
        },
        SMS_NUMBER_COUNTRY_CODE: 'US',
        ERROR: {
            USER_CANCELLED: 'User canceled flow.',
            USER_TAPPED_BACK: 'User exited by clicking the back button.',
            USER_EXITED: 'User exited by manual action.',
        },
    },

    KYC_WALL_SOURCE: {
        REPORT: 'REPORT', // The user attempted to pay an expense
        ENABLE_WALLET: 'ENABLE_WALLET', // The user clicked on the `Enable wallet` button on the Wallet page
        TRANSFER_BALANCE: 'TRANSFER_BALANCE', // The user attempted to transfer their wallet balance to their bank account or debit card
    },

    OS: {
        WINDOWS: 'Windows',
        MAC_OS: PLATFORM_OS_MACOS,
        ANDROID: 'Android',
        IOS: PLATFORM_IOS,
        LINUX: 'Linux',
        NATIVE: 'Native',
    },

    BROWSER: {
        CHROME: 'chrome',
        FIREFOX: 'firefox',
        IE: 'ie',
        EDGE: 'edge',
        Opera: 'opera',
        SAFARI: 'safari',
        OTHER: 'other',
    },

    PAYMENT_METHODS: {
        DEBIT_CARD: 'debitCard',
        PERSONAL_BANK_ACCOUNT: 'bankAccount',
        BUSINESS_BANK_ACCOUNT: 'businessBankAccount',
    },

    PAYMENT_SELECTED: {
        BBA: 'BBA',
        PBA: 'PBA',
    },

    PAYMENT_METHOD_ID_KEYS: {
        DEBIT_CARD: 'fundID',
        BANK_ACCOUNT: 'bankAccountID',
    },

    IOU: {
        MAX_RECENT_REPORTS_TO_SHOW: 5,
        // This is the transactionID used when going through the create expense flow so that it mimics a real transaction (like the edit flow)
        OPTIMISTIC_TRANSACTION_ID: '1',
        // Note: These payment types are used when building IOU reportAction message values in the server and should
        // not be changed.
        LOCATION_PERMISSION_PROMPT_THRESHOLD_DAYS: 7,
        PAYMENT_TYPE: {
            ELSEWHERE: 'Elsewhere',
            EXPENSIFY: 'Expensify',
            VBBA: 'ACH',
        },
        ACTION: {
            EDIT: 'edit',
            CREATE: 'create',
            SUBMIT: 'submit',
            CATEGORIZE: 'categorize',
            SHARE: 'share',
        },
        DEFAULT_AMOUNT: 0,
        TYPE: {
            SEND: 'send',
            PAY: 'pay',
            SPLIT: 'split',
            REQUEST: 'request',
            INVOICE: 'invoice',
            SUBMIT: 'submit',
            TRACK: 'track',
            CREATE: 'create',
        },
        REQUEST_TYPE: {
            DISTANCE: 'distance',
            MANUAL: 'manual',
            SCAN: 'scan',
        },
        REPORT_ACTION_TYPE: {
            PAY: 'pay',
            CREATE: 'create',
            SPLIT: 'split',
            DECLINE: 'decline',
            CANCEL: 'cancel',
            DELETE: 'delete',
            APPROVE: 'approve',
            TRACK: 'track',
        },
        AMOUNT_MAX_LENGTH: 8,
        RECEIPT_STATE: {
            SCANREADY: 'SCANREADY',
            OPEN: 'OPEN',
            SCANNING: 'SCANNING',
            SCANCOMPLETE: 'SCANCOMPLETE',
            SCANFAILED: 'SCANFAILED',
        },
        FILE_TYPES: {
            HTML: 'html',
            DOC: 'doc',
            DOCX: 'docx',
            SVG: 'svg',
        },
        RECEIPT_ERROR: 'receiptError',
        CANCEL_REASON: {
            PAYMENT_EXPIRED: 'CANCEL_REASON_PAYMENT_EXPIRED',
        },
        SHARE: {
            ROLE: {
                ACCOUNTANT: 'accountant',
            },
        },
        ACCESS_VARIANTS: {
            CREATE: 'create',
        },
        PAGE_INDEX: {
            CONFIRM: 'confirm',
        },
        PAYMENT_SELECTED: {
            BBA: 'BBA',
            PBA: 'PBA',
        },
    },

    GROWL: {
        SUCCESS: 'success',
        ERROR: 'error',
        WARNING: 'warning',
        DURATION: 2000,
        DURATION_LONG: 3500,
    },

    LOCALES: {
        EN: 'en',
        ES: 'es',
        ES_ES: 'es-ES',
        ES_ES_ONFIDO: 'es_ES',

        DEFAULT: 'en',
    },

    LANGUAGES: ['en', 'es'],

    PRONOUNS_LIST: [
        'coCos',
        'eEyEmEir',
        'heHimHis',
        'heHimHisTheyThemTheirs',
        'sheHerHers',
        'sheHerHersTheyThemTheirs',
        'merMers',
        'neNirNirs',
        'neeNerNers',
        'perPers',
        'theyThemTheirs',
        'thonThons',
        'veVerVis',
        'viVir',
        'xeXemXyr',
        'zeZieZirHir',
        'zeHirHirs',
        'callMeByMyName',
    ],

    // Map updated pronouns key to deprecated pronouns
    DEPRECATED_PRONOUNS_LIST: {
        heHimHis: 'He/him',
        sheHerHers: 'She/her',
        theyThemTheirs: 'They/them',
        zeHirHirs: 'Ze/hir',
        callMeByMyName: 'Call me by my name',
    },

    POLICY: {
        TYPE: {
            PERSONAL: 'personal',

            // Often referred to as "control" workspaces
            CORPORATE: 'corporate',

            // Often referred to as "collect" workspaces
            TEAM: 'team',
        },
        RULE_CONDITIONS: {
            MATCHES: 'matches',
        },
        FIELDS: {
            TAG: 'tag',
            CATEGORY: 'category',
            FIELD_LIST_TITLE: 'text_title',
            TAX: 'tax',
        },
        DEFAULT_REPORT_NAME_PATTERN: '{report:type} {report:startdate}',
        ROLE: {
            ADMIN: 'admin',
            AUDITOR: 'auditor',
            USER: 'user',
        },
        AUTO_REIMBURSEMENT_MAX_LIMIT_CENTS: 2000000,
        AUTO_REIMBURSEMENT_DEFAULT_LIMIT_CENTS: 10000,
        AUTO_APPROVE_REPORTS_UNDER_DEFAULT_CENTS: 10000,
        RANDOM_AUDIT_DEFAULT_PERCENTAGE: 0.05,

        AUTO_REPORTING_FREQUENCIES: {
            INSTANT: 'instant',
            IMMEDIATE: 'immediate',
            WEEKLY: 'weekly',
            SEMI_MONTHLY: 'semimonthly',
            MONTHLY: 'monthly',
            TRIP: 'trip',
            MANUAL: 'manual',
        },
        AUTO_REPORTING_OFFSET: {
            LAST_BUSINESS_DAY_OF_MONTH: 'lastBusinessDayOfMonth',
            LAST_DAY_OF_MONTH: 'lastDayOfMonth',
        },
        APPROVAL_MODE: {
            OPTIONAL: 'OPTIONAL',
            BASIC: 'BASIC',
            ADVANCED: 'ADVANCED',
            DYNAMICEXTERNAL: 'DYNAMIC_EXTERNAL',
            SMARTREPORT: 'SMARTREPORT',
            BILLCOM: 'BILLCOM',
        },
        ROOM_PREFIX: '#',
        CUSTOM_UNIT_RATE_BASE_OFFSET: 100,
        OWNER_EMAIL_FAKE: '_FAKE_',
        OWNER_ACCOUNT_ID_FAKE: 0,
        REIMBURSEMENT_CHOICES: {
            REIMBURSEMENT_YES: 'reimburseYes', // Direct
            REIMBURSEMENT_NO: 'reimburseNo', // None
            REIMBURSEMENT_MANUAL: 'reimburseManual', // Indirect
        },
        ID_FAKE: '_FAKE_',
        EMPTY: 'EMPTY',
        MEMBERS_BULK_ACTION_TYPES: {
            REMOVE: 'remove',
            MAKE_MEMBER: 'makeMember',
            MAKE_ADMIN: 'makeAdmin',
            MAKE_AUDITOR: 'makeAuditor',
        },
        BULK_ACTION_TYPES: {
            DELETE: 'delete',
            DISABLE: 'disable',
            ENABLE: 'enable',
        },
        MORE_FEATURES: {
            ARE_CATEGORIES_ENABLED: 'areCategoriesEnabled',
            ARE_TAGS_ENABLED: 'areTagsEnabled',
            ARE_DISTANCE_RATES_ENABLED: 'areDistanceRatesEnabled',
            ARE_WORKFLOWS_ENABLED: 'areWorkflowsEnabled',
            ARE_REPORT_FIELDS_ENABLED: 'areReportFieldsEnabled',
            ARE_CONNECTIONS_ENABLED: 'areConnectionsEnabled',
            ARE_COMPANY_CARDS_ENABLED: 'areCompanyCardsEnabled',
            ARE_EXPENSIFY_CARDS_ENABLED: 'areExpensifyCardsEnabled',
            ARE_INVOICES_ENABLED: 'areInvoicesEnabled',
            ARE_TAXES_ENABLED: 'tax',
            ARE_RULES_ENABLED: 'areRulesEnabled',
        },
        DEFAULT_CATEGORIES: [
            'Advertising',
            'Benefits',
            'Car',
            'Equipment',
            'Fees',
            'Home Office',
            'Insurance',
            'Interest',
            'Labor',
            'Maintenance',
            'Materials',
            'Meals and Entertainment',
            'Office Supplies',
            'Other',
            'Professional Services',
            'Rent',
            'Taxes',
            'Travel',
            'Utilities',
        ],
        OWNERSHIP_ERRORS: {
            NO_BILLING_CARD: 'noBillingCard',
            AMOUNT_OWED: 'amountOwed',
            HAS_FAILED_SETTLEMENTS: 'hasFailedSettlements',
            OWNER_OWES_AMOUNT: 'ownerOwesAmount',
            SUBSCRIPTION: 'subscription',
            DUPLICATE_SUBSCRIPTION: 'duplicateSubscription',
            FAILED_TO_CLEAR_BALANCE: 'failedToClearBalance',
        },
        COLLECTION_KEYS: {
            DESCRIPTION: 'description',
            REIMBURSER: 'reimburser',
            REIMBURSEMENT_CHOICE: 'reimbursementChoice',
            APPROVAL_MODE: 'approvalMode',
            AUTOREPORTING: 'autoReporting',
            AUTOREPORTING_FREQUENCY: 'autoReportingFrequency',
            AUTOREPORTING_OFFSET: 'autoReportingOffset',
            GENERAL_SETTINGS: 'generalSettings',
        },
        CONNECTIONS: {
            NAME: {
                // Here we will add other connections names when we add support for them
                QBO: 'quickbooksOnline',
                QBD: 'quickbooksDesktop',
                XERO: 'xero',
                NETSUITE: 'netsuite',
                SAGE_INTACCT: 'intacct',
            },
            ROUTE: {
                QBO: 'quickbooks-online',
                XERO: 'xero',
                NETSUITE: 'netsuite',
                SAGE_INTACCT: 'sage-intacct',
                QBD: 'quickbooks-desktop',
            },
            NAME_USER_FRIENDLY: {
                netsuite: 'NetSuite',
                quickbooksOnline: 'Quickbooks Online',
                quickbooksDesktop: 'Quickbooks Desktop',
                xero: 'Xero',
                intacct: 'Sage Intacct',
                financialForce: 'FinancialForce',
                billCom: 'Bill.com',
                zenefits: 'Zenefits',
            },
            AUTH_HELP_LINKS: {
                intacct:
                    "https://help.expensify.com/articles/expensify-classic/connections/sage-intacct/Sage-Intacct-Troubleshooting#:~:text=First%20make%20sure%20that%20you,your%20company's%20Web%20Services%20authorizations.",
                netsuite:
                    'https://help.expensify.com/articles/expensify-classic/connections/netsuite/Netsuite-Troubleshooting#expensierror-ns0109-failed-to-login-to-netsuite-please-verify-your-credentials',
            },
            SYNC_STAGE_NAME: {
                STARTING_IMPORT_QBO: 'startingImportQBO',
                STARTING_IMPORT_XERO: 'startingImportXero',
                QBO_IMPORT_MAIN: 'quickbooksOnlineImportMain',
                QBO_IMPORT_CUSTOMERS: 'quickbooksOnlineImportCustomers',
                QBO_IMPORT_EMPLOYEES: 'quickbooksOnlineImportEmployees',
                QBO_IMPORT_ACCOUNTS: 'quickbooksOnlineImportAccounts',
                QBO_IMPORT_CLASSES: 'quickbooksOnlineImportClasses',
                QBO_IMPORT_LOCATIONS: 'quickbooksOnlineImportLocations',
                QBO_IMPORT_PROCESSING: 'quickbooksOnlineImportProcessing',
                QBO_SYNC_PAYMENTS: 'quickbooksOnlineSyncBillPayments',
                QBO_IMPORT_TAX_CODES: 'quickbooksOnlineSyncTaxCodes',
                QBO_CHECK_CONNECTION: 'quickbooksOnlineCheckConnection',
                QBO_SYNC_TITLE: 'quickbooksOnlineSyncTitle',
                QBO_SYNC_LOAD_DATA: 'quickbooksOnlineSyncLoadData',
                QBO_SYNC_APPLY_CATEGORIES: 'quickbooksOnlineSyncApplyCategories',
                QBO_SYNC_APPLY_CUSTOMERS: 'quickbooksOnlineSyncApplyCustomers',
                QBO_SYNC_APPLY_PEOPLE: 'quickbooksOnlineSyncApplyEmployees',
                QBO_SYNC_APPLY_CLASSES_LOCATIONS: 'quickbooksOnlineSyncApplyClassesLocations',
                JOB_DONE: 'jobDone',
                XERO_SYNC_STEP: 'xeroSyncStep',
                XERO_SYNC_XERO_REIMBURSED_REPORTS: 'xeroSyncXeroReimbursedReports',
                XERO_SYNC_EXPENSIFY_REIMBURSED_REPORTS: 'xeroSyncExpensifyReimbursedReports',
                XERO_SYNC_IMPORT_CHART_OF_ACCOUNTS: 'xeroSyncImportChartOfAccounts',
                XERO_SYNC_IMPORT_CATEGORIES: 'xeroSyncImportCategories',
                XERO_SYNC_IMPORT_TRACKING_CATEGORIES: 'xeroSyncImportTrackingCategories',
                XERO_SYNC_IMPORT_CUSTOMERS: 'xeroSyncImportCustomers',
                XERO_SYNC_IMPORT_BANK_ACCOUNTS: 'xeroSyncImportBankAccounts',
                XERO_SYNC_IMPORT_TAX_RATES: 'xeroSyncImportTaxRates',
                XERO_CHECK_CONNECTION: 'xeroCheckConnection',
                XERO_SYNC_TITLE: 'xeroSyncTitle',
                NETSUITE_SYNC_CONNECTION: 'netSuiteSyncConnection',
                NETSUITE_SYNC_CUSTOMERS: 'netSuiteSyncCustomers',
                NETSUITE_SYNC_INIT_DATA: 'netSuiteSyncInitData',
                NETSUITE_SYNC_IMPORT_TAXES: 'netSuiteSyncImportTaxes',
                NETSUITE_SYNC_IMPORT_ITEMS: 'netSuiteSyncImportItems',
                NETSUITE_SYNC_DATA: 'netSuiteSyncData',
                NETSUITE_SYNC_ACCOUNTS: 'netSuiteSyncAccounts',
                NETSUITE_SYNC_CURRENCIES: 'netSuiteSyncCurrencies',
                NETSUITE_SYNC_CATEGORIES: 'netSuiteSyncCategories',
                NETSUITE_SYNC_IMPORT_CUSTOM_LISTS: 'netSuiteSyncImportCustomLists',
                NETSUITE_SYNC_IMPORT_EMPLOYEES: 'netSuiteSyncImportEmployees',
                NETSUITE_SYNC_IMPORT_SUBSIDIARIES: 'netSuiteSyncImportSubsidiaries',
                NETSUITE_SYNC_IMPORT_VENDORS: 'netSuiteSyncImportVendors',
                NETSUITE_SYNC_REPORT_FIELDS: 'netSuiteSyncReportFields',
                NETSUITE_SYNC_TAGS: 'netSuiteSyncTags',
                NETSUITE_SYNC_UPDATE_DATA: 'netSuiteSyncUpdateConnectionData',
                NETSUITE_SYNC_NETSUITE_REIMBURSED_REPORTS: 'netSuiteSyncNetSuiteReimbursedReports',
                NETSUITE_SYNC_EXPENSIFY_REIMBURSED_REPORTS: 'netSuiteSyncExpensifyReimbursedReports',
                NETSUITE_SYNC_IMPORT_VENDORS_TITLE: 'netSuiteImportVendorsTitle',
                NETSUITE_SYNC_IMPORT_CUSTOM_LISTS_TITLE: 'netSuiteImportCustomListsTitle',
                SAGE_INTACCT_SYNC_CHECK_CONNECTION: 'intacctCheckConnection',
                SAGE_INTACCT_SYNC_IMPORT_TITLE: 'intacctImportTitle',
                SAGE_INTACCT_SYNC_IMPORT_DATA: 'intacctImportData',
                SAGE_INTACCT_SYNC_IMPORT_EMPLOYEES: 'intacctImportEmployees',
                SAGE_INTACCT_SYNC_IMPORT_DIMENSIONS: 'intacctImportDimensions',
                SAGE_INTACCT_SYNC_IMPORT_SYNC_REIMBURSED_REPORTS: 'intacctImportSyncBillPayments',
            },
            SYNC_STAGE_TIMEOUT_MINUTES: 20,
        },
        ACCESS_VARIANTS: {
            PAID: 'paid',
            ADMIN: 'admin',
            CONTROL: 'control',
        },
        DEFAULT_MAX_EXPENSE_AGE: 90,
        DEFAULT_MAX_EXPENSE_AMOUNT: 200000,
        DEFAULT_MAX_AMOUNT_NO_RECEIPT: 2500,
        REQUIRE_RECEIPTS_OVER_OPTIONS: {
            DEFAULT: 'default',
            NEVER: 'never',
            ALWAYS: 'always',
        },
        EXPENSE_LIMIT_TYPES: {
            EXPENSE: 'expense',
            DAILY: 'daily',
        },
    },

    CUSTOM_UNITS: {
        NAME_DISTANCE: 'Distance',
        DISTANCE_UNIT_MILES: 'mi',
        DISTANCE_UNIT_KILOMETERS: 'km',
        MILEAGE_IRS_RATE: 0.67,
        DEFAULT_RATE: 'Default Rate',
        RATE_DECIMALS: 3,
        FAKE_P2P_ID: '_FAKE_P2P_ID_',
        MILES_TO_KILOMETERS: 1.609344,
        KILOMETERS_TO_MILES: 0.621371,
    },

    TERMS: {
        CFPB_PREPAID: 'cfpb.gov/prepaid',
        CFPB_COMPLAINT: 'cfpb.gov/complaint',
        FDIC_PREPAID: 'fdic.gov/deposit/deposits/prepaid.html',
        USE_EXPENSIFY_FEES: 'use.expensify.com/fees',
    },

    LAYOUT_WIDTH: {
        WIDE: 'wide',
        NARROW: 'narrow',
        NONE: 'none',
    },

    ICON_TYPE_ICON: 'icon',
    ICON_TYPE_AVATAR: 'avatar',
    ICON_TYPE_WORKSPACE: 'workspace',

    ACTIVITY_INDICATOR_SIZE: {
        LARGE: 'large',
    },

    AVATAR_SIZE: {
        XLARGE: 'xlarge',
        LARGE: 'large',
        MEDIUM: 'medium',
        DEFAULT: 'default',
        SMALL: 'small',
        SMALLER: 'smaller',
        SUBSCRIPT: 'subscript',
        SMALL_SUBSCRIPT: 'small-subscript',
        MID_SUBSCRIPT: 'mid-subscript',
        LARGE_BORDERED: 'large-bordered',
        HEADER: 'header',
        MENTION_ICON: 'mention-icon',
        SMALL_NORMAL: 'small-normal',
    },
    COMPANY_CARD: {
        FEED_BANK_NAME: {
            MASTER_CARD: 'cdf',
            VISA: 'vcf',
            AMEX: 'gl1025',
        },
        STEP_NAMES: ['1', '2', '3', '4'],
        STEP: {
            ASSIGNEE: 'Assignee',
            CARD: 'Card',
            TRANSACTION_START_DATE: 'TransactionStartDate',
            CONFIRMATION: 'Confirmation',
        },
        TRANSACTION_START_DATE_OPTIONS: {
            FROM_BEGINNING: 'fromBeginning',
            CUSTOM: 'custom',
        },
    },
    EXPENSIFY_CARD: {
        NAME: 'expensifyCard',
        BANK: 'Expensify Card',
        FRAUD_TYPES: {
            DOMAIN: 'domain',
            INDIVIDUAL: 'individual',
            NONE: 'none',
        },
        STATE: {
            STATE_NOT_ISSUED: 2,
            OPEN: 3,
            NOT_ACTIVATED: 4,
            STATE_DEACTIVATED: 5,
            CLOSED: 6,
            STATE_SUSPENDED: 7,
        },
        ACTIVE_STATES: cardActiveStates,
        LIMIT_TYPES: {
            SMART: 'smart',
            MONTHLY: 'monthly',
            FIXED: 'fixed',
        },
        STEP_NAMES: ['1', '2', '3', '4', '5', '6'],
        STEP: {
            ASSIGNEE: 'Assignee',
            CARD_TYPE: 'CardType',
            LIMIT_TYPE: 'LimitType',
            LIMIT: 'Limit',
            CARD_NAME: 'CardName',
            CONFIRMATION: 'Confirmation',
        },
        CARD_TYPE: {
            PHYSICAL: 'physical',
            VIRTUAL: 'virtual',
        },
        FREQUENCY_SETTING: {
            DAILY: 'daily',
            MONTHLY: 'monthly',
        },
        CARD_TITLE_INPUT_LIMIT: 255,
    },
    COMPANY_CARDS: {
        STEP: {
            CARD_TYPE: 'CardType',
            CARD_INSTRUCTIONS: 'CardInstructions',
            CARD_NAME: 'CardName',
            CARD_DETAILS: 'CardDetails',
        },
        CARD_TYPE: {
            AMEX: 'amex',
            VISA: 'visa',
            MASTERCARD: 'mastercard',
        },
        DELETE_TRANSACTIONS: {
            RESTRICT: 'corporate',
            ALLOW: 'personal',
        },
        EXPORT_CARD_TYPES: {
            /**
             * Name of Card NVP for QBO custom export accounts
             */
            NVP_QUICKBOOKS_ONLINE_EXPORT_ACCOUNT: 'quickbooks_online_export_account',
            NVP_QUICKBOOKS_ONLINE_EXPORT_ACCOUNT_DEBIT: 'quickbooks_online_export_account_debit',

            /**
             * Name of Card NVP for NetSuite custom export accounts
             */
            NVP_NETSUITE_EXPORT_ACCOUNT: 'netsuite_export_payable_account',

            /**
             * Name of Card NVP for NetSuite custom vendors
             */
            NVP_NETSUITE_EXPORT_VENDOR: 'netsuite_export_vendor',

            /**
             * Name of Card NVP for Xero custom export accounts
             */
            NVP_XERO_EXPORT_BANK_ACCOUNT: 'xero_export_bank_account',

            /**
             * Name of Card NVP for Intacct custom export accounts
             */
            NVP_INTACCT_EXPORT_CHARGE_CARD: 'intacct_export_charge_card',

            /**
             * Name of card NVP for Intacct custom vendors
             */
            NVP_INTACCT_EXPORT_VENDOR: 'intacct_export_vendor',

            /**
             * Name of Card NVP for QuickBooks Desktop custom export accounts
             */
            NVP_QUICKBOOKS_DESKTOP_EXPORT_ACCOUNT_CREDIT: 'quickbooks_desktop_export_account_credit',

            /**
             * Name of Card NVP for QuickBooks Desktop custom export accounts
             */
            NVP_FINANCIALFORCE_EXPORT_VENDOR: 'financialforce_export_vendor',
        },
        EXPORT_CARD_POLICY_TYPES: {
            /**
             * Name of Card NVP for QBO custom export accounts
             */
            NVP_QUICKBOOKS_ONLINE_EXPORT_ACCOUNT_POLICY_ID: 'quickbooks_online_export_account_policy_id',
            NVP_QUICKBOOKS_ONLINE_EXPORT_ACCOUNT_DEBIT_POLICY_ID: 'quickbooks_online_export_account_debit_policy_id',

            /**
             * Name of Card NVP for NetSuite custom export accounts
             */
            NVP_NETSUITE_EXPORT_ACCOUNT_POLICY_ID: 'netsuite_export_payable_account_policy_id',

            /**
             * Name of Card NVP for NetSuite custom vendors
             */
            NVP_NETSUITE_EXPORT_VENDOR_POLICY_ID: 'netsuite_export_vendor_policy_id',

            /**
             * Name of Card NVP for Xero custom export accounts
             */
            NVP_XERO_EXPORT_BANK_ACCOUNT_POLICY_ID: 'xero_export_bank_account_policy_id',

            /**
             * Name of Card NVP for Intacct custom export accounts
             */
            NVP_INTACCT_EXPORT_CHARGE_CARD_POLICY_ID: 'intacct_export_charge_card_policy_id',

            /**
             * Name of card NVP for Intacct custom vendors
             */
            NVP_INTACCT_EXPORT_VENDOR_POLICY_ID: 'intacct_export_vendor_policy_id',

            /**
             * Name of Card NVP for QuickBooks Desktop custom export accounts
             */
            NVP_QUICKBOOKS_DESKTOP_EXPORT_ACCOUNT_CREDIT_POLICY_ID: 'quickbooks_desktop_export_account_credit_policy_id',

            /**
             * Name of Card NVP for QuickBooks Desktop custom export accounts
             */
            NVP_FINANCIALFORCE_EXPORT_VENDOR_POLICY_ID: 'financialforce_export_vendor_policy_id',
        },
    },
    AVATAR_ROW_SIZE: {
        DEFAULT: 4,
        LARGE_SCREEN: 8,
    },
    OPTION_MODE: {
        COMPACT: 'compact',
        DEFAULT: 'default',
    },
    SUBSCRIPTION: {
        TYPE: {
            ANNUAL: 'yearly2018',
            PAYPERUSE: 'monthly2018',
        },
    },
    REGEX: {
        SPECIAL_CHARS_WITHOUT_NEWLINE: /((?!\n)[()-\s\t])/g,
        DIGITS_AND_PLUS: /^\+?[0-9]*$/,
        ALPHABETIC_AND_LATIN_CHARS: /^[\p{Script=Latin} ]*$/u,
        NON_ALPHABETIC_AND_NON_LATIN_CHARS: /[^\p{Script=Latin}]/gu,
        POSITIVE_INTEGER: /^\d+$/,
        PO_BOX: /\b[P|p]?(OST|ost)?\.?\s*[O|o|0]?(ffice|FFICE)?\.?\s*[B|b][O|o|0]?[X|x]?\.?\s+[#]?(\d+)\b/,
        ANY_VALUE: /^.+$/,
        ZIP_CODE: /^[0-9]{5}(?:[- ][0-9]{4})?$/,
        INDUSTRY_CODE: /^[0-9]{6}$/,
        SSN_LAST_FOUR: /^(?!0000)[0-9]{4}$/,
        SSN_FULL_NINE: /^(?!0000)[0-9]{9}$/,
        NUMBER: /^[0-9]+$/,
        CARD_NUMBER: /^[0-9]{15,16}$/,
        CARD_SECURITY_CODE: /^[0-9]{3,4}$/,
        CARD_EXPIRATION_DATE: /^(0[1-9]|1[0-2])([^0-9])?([0-9]{4}|([0-9]{2}))$/,
        ROOM_NAME: /^#[\p{Ll}0-9-]{1,100}$/u,
        DOMAIN_BASE: '^(?:https?:\\/\\/)?(?:www\\.)?([^\\/]+)',

        // eslint-disable-next-line max-len, no-misleading-character-class
        EMOJI: /[\p{Extended_Pictographic}\u200d\u{1f1e6}-\u{1f1ff}\u{1f3fb}-\u{1f3ff}\u{e0020}-\u{e007f}\u20E3\uFE0F]|[#*0-9]\uFE0F?\u20E3/gu,
        // eslint-disable-next-line max-len, no-misleading-character-class
        EMOJIS: /[\p{Extended_Pictographic}](\u200D[\p{Extended_Pictographic}]|[\u{1F3FB}-\u{1F3FF}]|[\u{E0020}-\u{E007F}]|\uFE0F|\u20E3)*|[\u{1F1E6}-\u{1F1FF}]{2}|[#*0-9]\uFE0F?\u20E3/gu,
        // eslint-disable-next-line max-len, no-misleading-character-class
        EMOJI_SKIN_TONES: /[\u{1f3fb}-\u{1f3ff}]/gu,

        TAX_ID: /^\d{9}$/,
        NON_NUMERIC: /\D/g,
        ANY_SPACE: /\s/g,

        // Extract attachment's source from the data's html string
        ATTACHMENT_DATA: /(data-expensify-source|data-name)="([^"]+)"/g,

        EMOJI_NAME: /:[\p{L}0-9_+-]+:/gu,
        EMOJI_SUGGESTIONS: /:[\p{L}0-9_+-]{1,40}$/u,
        AFTER_FIRST_LINE_BREAK: /\n.*/g,
        LINE_BREAK: /\r\n|\r|\n/g,
        CODE_2FA: /^\d{6}$/,
        ATTACHMENT_ID: /chat-attachments\/(\d+)/,
        HAS_COLON_ONLY_AT_THE_BEGINNING: /^:[^:]+$/,
        HAS_AT_MOST_TWO_AT_SIGNS: /^@[^@]*@?[^@]*$/,
        EMPTY_COMMENT: /^(\s)*$/,
        SPECIAL_CHAR: /[,/?"{}[\]()&^%;`$=#<>!*]/g,
        FIRST_SPACE: /.+?(?=\s)/,

        get SPECIAL_CHAR_OR_EMOJI() {
            return new RegExp(`[~\\n\\s]|(_\\b(?!$))|${this.SPECIAL_CHAR.source}|${this.EMOJI.source}`, 'gu');
        },

        get SPACE_OR_EMOJI() {
            return new RegExp(`(\\s+|(?:${this.EMOJI.source})+)`, 'gu');
        },

        // Define the regular expression pattern to find a potential end of a mention suggestion:
        // It might be a space, a newline character, an emoji, or a special character (excluding underscores & tildes, which might be used in usernames)
        get MENTION_BREAKER() {
            return new RegExp(`[\\n\\s]|${this.SPECIAL_CHAR.source}|${this.EMOJI.source}`, 'gu');
        },

        MERGED_ACCOUNT_PREFIX: /^(MERGED_\d+@)/,
        ROUTES: {
            VALIDATE_LOGIN: /\/v($|(\/\/*))/,
            UNLINK_LOGIN: /\/u($|(\/\/*))/,
            REDUNDANT_SLASHES: /(\/{2,})|(\/$)/g,
        },
        TIME_STARTS_01: /^01:\d{2} [AP]M$/,
        TIME_FORMAT: /^\d{2}:\d{2} [AP]M$/,
        DATE_TIME_FORMAT: /^\d{2}-\d{2} \d{2}:\d{2} [AP]M$/,
        ILLEGAL_FILENAME_CHARACTERS: /\/|<|>|\*|"|:|\?|\\|\|/g,
        ENCODE_PERCENT_CHARACTER: /%(25)+/g,
        INVISIBLE_CHARACTERS_GROUPS: /[\p{C}\p{Z}]/gu,
        OTHER_INVISIBLE_CHARACTERS: /[\u3164]/g,
        REPORT_FIELD_TITLE: /{report:([a-zA-Z]+)}/g,
        PATH_WITHOUT_POLICY_ID: /\/w\/[a-zA-Z0-9]+(\/|$)/,
        POLICY_ID_FROM_PATH: /\/w\/([a-zA-Z0-9]+)(\/|$)/,
        SHORT_MENTION: new RegExp(`@[\\w\\-\\+\\'#@]+(?:\\.[\\w\\-\\'\\+]+)*(?![^\`]*\`)`, 'gim'),
        REPORT_ID_FROM_PATH: /\/r\/(\d+)/,
        DISTANCE_MERCHANT: /^[0-9.]+ \w+ @ (-|-\()?[^0-9.\s]{1,3} ?[0-9.]+\)? \/ \w+$/,

        get EXPENSIFY_POLICY_DOMAIN_NAME() {
            return new RegExp(`${EXPENSIFY_POLICY_DOMAIN}([a-zA-Z0-9]+)\\${EXPENSIFY_POLICY_DOMAIN_EXTENSION}`);
        },
    },

    PRONOUNS: {
        PREFIX: '__predefined_',
        SELF_SELECT: '__predefined_selfSelect',
    },
    GUIDES_CALL_TASK_IDS: {
        CONCIERGE_DM: 'NewExpensifyConciergeDM',
        WORKSPACE_INITIAL: 'WorkspaceHome',
        WORKSPACE_PROFILE: 'WorkspaceProfile',
        WORKSPACE_INVOICES: 'WorkspaceSendInvoices',
        WORKSPACE_MEMBERS: 'WorkspaceManageMembers',
        WORKSPACE_EXPENSIFY_CARD: 'WorkspaceExpensifyCard',
        WORKSPACE_WORKFLOWS: 'WorkspaceWorkflows',
        WORKSPACE_COMPANY_CARDS: 'WorkspaceCompanyCards',
        WORKSPACE_BANK_ACCOUNT: 'WorkspaceBankAccount',
        WORKSPACE_SETTINGS: 'WorkspaceSettings',
        WORKSPACE_FEATURES: 'WorkspaceFeatures',
        WORKSPACE_RULES: 'WorkspaceRules',
    },
    get EXPENSIFY_EMAILS() {
        return [
            this.EMAIL.ACCOUNTING,
            this.EMAIL.ADMIN,
            this.EMAIL.BILLS,
            this.EMAIL.CHRONOS,
            this.EMAIL.CONCIERGE,
            this.EMAIL.CONTRIBUTORS,
            this.EMAIL.FIRST_RESPONDER,
            this.EMAIL.HELP,
            this.EMAIL.INTEGRATION_TESTING_CREDS,
            this.EMAIL.NOTIFICATIONS,
            this.EMAIL.PAYROLL,
            this.EMAIL.QA,
            this.EMAIL.QA_TRAVIS,
            this.EMAIL.RECEIPTS,
            this.EMAIL.STUDENT_AMBASSADOR,
            this.EMAIL.SVFG,
        ];
    },
    get EXPENSIFY_ACCOUNT_IDS() {
        return [
            this.ACCOUNT_ID.ACCOUNTING,
            this.ACCOUNT_ID.ADMIN,
            this.ACCOUNT_ID.BILLS,
            this.ACCOUNT_ID.CHRONOS,
            this.ACCOUNT_ID.CONCIERGE,
            this.ACCOUNT_ID.CONTRIBUTORS,
            this.ACCOUNT_ID.FIRST_RESPONDER,
            this.ACCOUNT_ID.HELP,
            this.ACCOUNT_ID.INTEGRATION_TESTING_CREDS,
            this.ACCOUNT_ID.PAYROLL,
            this.ACCOUNT_ID.QA,
            this.ACCOUNT_ID.QA_TRAVIS,
            this.ACCOUNT_ID.RECEIPTS,
            this.ACCOUNT_ID.REWARDS,
            this.ACCOUNT_ID.STUDENT_AMBASSADOR,
            this.ACCOUNT_ID.SVFG,
        ].filter((id) => id !== -1);
    },

    // Emails that profile view is prohibited
    get RESTRICTED_EMAILS(): readonly string[] {
        return [this.EMAIL.NOTIFICATIONS];
    },
    // Account IDs that profile view is prohibited
    get RESTRICTED_ACCOUNT_IDS() {
        return [this.ACCOUNT_ID.NOTIFICATIONS];
    },
    // Account IDs that can't be added as a group member
    get NON_ADDABLE_ACCOUNT_IDS() {
        return [this.ACCOUNT_ID.NOTIFICATIONS, this.ACCOUNT_ID.CHRONOS];
    },

    // Auth limit is 60k for the column but we store edits and other metadata along the html so let's use a lower limit to accommodate for it.
    MAX_COMMENT_LENGTH: 10000,

    // Use the same value as MAX_COMMENT_LENGTH to ensure the entire comment is parsed. Note that applying markup is very resource-consuming.
    MAX_MARKUP_LENGTH: 10000,

    MAX_THREAD_REPLIES_PREVIEW: 99,

    // Character Limits
    FORM_CHARACTER_LIMIT: 50,
    LEGAL_NAMES_CHARACTER_LIMIT: 150,
    LOGIN_CHARACTER_LIMIT: 254,
    CATEGORY_NAME_LIMIT: 256,
    TAG_NAME_LIMIT: 256,
    WORKSPACE_REPORT_FIELD_POLICY_MAX_LENGTH: 256,
    REPORT_NAME_LIMIT: 100,
    TITLE_CHARACTER_LIMIT: 100,
    DESCRIPTION_LIMIT: 1000,
    WORKSPACE_NAME_CHARACTER_LIMIT: 80,
    STATE_CHARACTER_LIMIT: 32,

    AVATAR_CROP_MODAL: {
        // The next two constants control what is min and max value of the image crop scale.
        // Values define in how many times the image can be bigger than its container.
        // Notice: that values less than 1 mean that the image won't cover the container fully.
        MAX_SCALE: 3, // 3x scale is used commonly in different apps.
        MIN_SCALE: 1, // 1x min scale means that the image covers the container completely

        // This const defines the initial container size, before layout measurement.
        // Since size cant be null, we have to define some initial value.
        INITIAL_SIZE: 1, // 1 was chosen because there is a very low probability that initialized component will have such size.
    },
    MICROSECONDS_PER_MS: 1000,
    RED_BRICK_ROAD_PENDING_ACTION: {
        ADD: 'add',
        DELETE: 'delete',
        UPDATE: 'update',
    },
    BRICK_ROAD_INDICATOR_STATUS: {
        ERROR: 'error',
        INFO: 'info',
    },
    REPORT_DETAILS_MENU_ITEM: {
        MEMBERS: 'member',
        INVITE: 'invite',
        SETTINGS: 'settings',
        LEAVE_ROOM: 'leaveRoom',
        PRIVATE_NOTES: 'privateNotes',
        EXPORT: 'export',
        DELETE: 'delete',
        MARK_AS_INCOMPLETE: 'markAsIncomplete',
        CANCEL_PAYMENT: 'cancelPayment',
        UNAPPROVE: 'unapprove',
        DEBUG: 'debug',
    },
    EDIT_REQUEST_FIELD: {
        AMOUNT: 'amount',
        CURRENCY: 'currency',
        DATE: 'date',
        DESCRIPTION: 'description',
        MERCHANT: 'merchant',
        CATEGORY: 'category',
        RECEIPT: 'receipt',
        DISTANCE: 'distance',
        DISTANCE_RATE: 'distanceRate',
        TAG: 'tag',
        TAX_RATE: 'taxRate',
        TAX_AMOUNT: 'taxAmount',
    },
    FOOTER: {
        EXPENSE_MANAGEMENT_URL: `${USE_EXPENSIFY_URL}/expense-management`,
        SPEND_MANAGEMENT_URL: `${USE_EXPENSIFY_URL}/spend-management`,
        EXPENSE_REPORTS_URL: `${USE_EXPENSIFY_URL}/expense-reports`,
        COMPANY_CARD_URL: `${USE_EXPENSIFY_URL}/company-credit-card`,
        RECIEPT_SCANNING_URL: `${USE_EXPENSIFY_URL}/receipt-scanning-app`,
        BILL_PAY_URL: `${USE_EXPENSIFY_URL}/bills`,
        INVOICES_URL: `${USE_EXPENSIFY_URL}/invoices`,
        PAYROLL_URL: `${USE_EXPENSIFY_URL}/payroll`,
        TRAVEL_URL: `${USE_EXPENSIFY_URL}/travel`,
        EXPENSIFY_APPROVED_URL: `${USE_EXPENSIFY_URL}/accountants`,
        PRESS_KIT_URL: 'https://we.are.expensify.com/press-kit',
        SUPPORT_URL: `${USE_EXPENSIFY_URL}/support`,
        COMMUNITY_URL: 'https://community.expensify.com/',
        PRIVACY_URL: `${USE_EXPENSIFY_URL}/privacy`,
        ABOUT_URL: 'https://we.are.expensify.com/how-we-got-here',
        BLOG_URL: 'https://blog.expensify.com/',
        JOBS_URL: 'https://we.are.expensify.com/apply',
        ORG_URL: 'https://expensify.org/',
        INVESTOR_RELATIONS_URL: 'https://ir.expensify.com/',
    },

    SOCIALS: {
        PODCAST: 'https://we.are.expensify.com/podcast',
        TWITTER: 'https://www.twitter.com/expensify',
        INSTAGRAM: 'https://www.instagram.com/expensify',
        FACEBOOK: 'https://www.facebook.com/expensify',
        LINKEDIN: 'https://www.linkedin.com/company/expensify',
    },

    // These split the maximum decimal value of a signed 64-bit number (9,223,372,036,854,775,807) into parts where none of them are too big to fit into a 32-bit number, so that we can
    // generate them each with a random number generator with only 32-bits of precision.
    MAX_64BIT_LEFT_PART: 92233,
    MAX_64BIT_MIDDLE_PART: 7203685,
    MAX_64BIT_RIGHT_PART: 4775807,
    INVALID_CATEGORY_NAME: '###',

    // When generating a random value to fit in 7 digits (for the `middle` or `right` parts above), this is the maximum value to multiply by Math.random().
    MAX_INT_FOR_RANDOM_7_DIGIT_VALUE: 10000000,
    IOS_KEYBOARD_SPACE_OFFSET: -30,

    API_REQUEST_TYPE: {
        READ: 'read',
        WRITE: 'write',
        MAKE_REQUEST_WITH_SIDE_EFFECTS: 'makeRequestWithSideEffects',
    },

    ERECEIPT_COLORS: {
        YELLOW: 'Yellow',
        ICE: 'Ice',
        BLUE: 'Blue',
        GREEN: 'Green',
        TANGERINE: 'Tangerine',
        PINK: 'Pink',
    },

    MAP_MARKER_SIZE: 20,

    QUICK_REACTIONS: [
        {
            name: '+1',
            code: '👍',
            types: ['👍🏿', '👍🏾', '👍🏽', '👍🏼', '👍🏻'],
        },
        {
            name: 'heart',
            code: '❤️',
        },
        {
            name: 'joy',
            code: '😂',
        },
        {
            name: 'fire',
            code: '🔥',
        },
    ],

    TFA_CODE_LENGTH: 6,
    CHAT_ATTACHMENT_TOKEN_KEY: 'X-Chat-Attachment-Token',

    SPACE_LENGTH: 1,

    ALL_COUNTRIES: {
        AF: 'Afghanistan',
        AX: 'Åland Islands',
        AL: 'Albania',
        DZ: 'Algeria',
        AS: 'American Samoa',
        AD: 'Andorra',
        AO: 'Angola',
        AI: 'Anguilla',
        AQ: 'Antarctica',
        AG: 'Antigua & Barbuda',
        AR: 'Argentina',
        AM: 'Armenia',
        AW: 'Aruba',
        AC: 'Ascension Island',
        AU: 'Australia',
        AT: 'Austria',
        AZ: 'Azerbaijan',
        BS: 'Bahamas',
        BH: 'Bahrain',
        BD: 'Bangladesh',
        BB: 'Barbados',
        BY: 'Belarus',
        BE: 'Belgium',
        BZ: 'Belize',
        BJ: 'Benin',
        BM: 'Bermuda',
        BT: 'Bhutan',
        BO: 'Bolivia',
        BA: 'Bosnia & Herzegovina',
        BW: 'Botswana',
        BR: 'Brazil',
        IO: 'British Indian Ocean Territory',
        VG: 'British Virgin Islands',
        BN: 'Brunei',
        BG: 'Bulgaria',
        BF: 'Burkina Faso',
        BI: 'Burundi',
        KH: 'Cambodia',
        CM: 'Cameroon',
        CA: 'Canada',
        CV: 'Cape Verde',
        BQ: 'Caribbean Netherlands',
        KY: 'Cayman Islands',
        CF: 'Central African Republic',
        TD: 'Chad',
        CL: 'Chile',
        CN: 'China',
        CX: 'Christmas Island',
        CC: 'Cocos (Keeling) Islands',
        CO: 'Colombia',
        KM: 'Comoros',
        CG: 'Congo - Brazzaville',
        CD: 'Congo - Kinshasa',
        CK: 'Cook Islands',
        CR: 'Costa Rica',
        CI: "Côte d'Ivoire",
        HR: 'Croatia',
        CU: 'Cuba',
        CW: 'Curaçao',
        CY: 'Cyprus',
        CZ: 'Czech Republic',
        DK: 'Denmark',
        DJ: 'Djibouti',
        DM: 'Dominica',
        DO: 'Dominican Republic',
        EC: 'Ecuador',
        EG: 'Egypt',
        SV: 'El Salvador',
        GQ: 'Equatorial Guinea',
        ER: 'Eritrea',
        EE: 'Estonia',
        ET: 'Ethiopia',
        FK: 'Falkland Islands',
        FO: 'Faroe Islands',
        FJ: 'Fiji',
        FI: 'Finland',
        FR: 'France',
        GF: 'French Guiana',
        PF: 'French Polynesia',
        TF: 'French Southern Territories',
        GA: 'Gabon',
        GM: 'Gambia',
        GE: 'Georgia',
        DE: 'Germany',
        GH: 'Ghana',
        GI: 'Gibraltar',
        GR: 'Greece',
        GL: 'Greenland',
        GD: 'Grenada',
        GP: 'Guadeloupe',
        GU: 'Guam',
        GT: 'Guatemala',
        GG: 'Guernsey',
        GN: 'Guinea',
        GW: 'Guinea-Bissau',
        GY: 'Guyana',
        HT: 'Haiti',
        HN: 'Honduras',
        HK: 'Hong Kong',
        HU: 'Hungary',
        IS: 'Iceland',
        IN: 'India',
        ID: 'Indonesia',
        IR: 'Iran',
        IQ: 'Iraq',
        IE: 'Ireland',
        IM: 'Isle of Man',
        IL: 'Israel',
        IT: 'Italy',
        JM: 'Jamaica',
        JP: 'Japan',
        JE: 'Jersey',
        JO: 'Jordan',
        KZ: 'Kazakhstan',
        KE: 'Kenya',
        KI: 'Kiribati',
        XK: 'Kosovo',
        KW: 'Kuwait',
        KG: 'Kyrgyzstan',
        LA: 'Laos',
        LV: 'Latvia',
        LB: 'Lebanon',
        LS: 'Lesotho',
        LR: 'Liberia',
        LY: 'Libya',
        LI: 'Liechtenstein',
        LT: 'Lithuania',
        LU: 'Luxembourg',
        MO: 'Macau',
        MK: 'Macedonia',
        MG: 'Madagascar',
        MW: 'Malawi',
        MY: 'Malaysia',
        MV: 'Maldives',
        ML: 'Mali',
        MT: 'Malta',
        MH: 'Marshall Islands',
        MQ: 'Martinique',
        MR: 'Mauritania',
        MU: 'Mauritius',
        YT: 'Mayotte',
        MX: 'Mexico',
        FM: 'Micronesia',
        MD: 'Moldova',
        MC: 'Monaco',
        MN: 'Mongolia',
        ME: 'Montenegro',
        MS: 'Montserrat',
        MA: 'Morocco',
        MZ: 'Mozambique',
        MM: 'Myanmar (Burma)',
        NA: 'Namibia',
        NR: 'Nauru',
        NP: 'Nepal',
        NL: 'Netherlands',
        NC: 'New Caledonia',
        NZ: 'New Zealand',
        NI: 'Nicaragua',
        NE: 'Niger',
        NG: 'Nigeria',
        NU: 'Niue',
        NF: 'Norfolk Island',
        KP: 'North Korea',
        MP: 'Northern Mariana Islands',
        NO: 'Norway',
        OM: 'Oman',
        PK: 'Pakistan',
        PW: 'Palau',
        PS: 'Palestinian Territories',
        PA: 'Panama',
        PG: 'Papua New Guinea',
        PY: 'Paraguay',
        PE: 'Peru',
        PH: 'Philippines',
        PN: 'Pitcairn Islands',
        PL: 'Poland',
        PT: 'Portugal',
        PR: 'Puerto Rico',
        QA: 'Qatar',
        RE: 'Réunion',
        RO: 'Romania',
        RU: 'Russia',
        RW: 'Rwanda',
        BL: 'Saint Barthélemy',
        WS: 'Samoa',
        SM: 'San Marino',
        ST: 'São Tomé & Príncipe',
        SA: 'Saudi Arabia',
        SN: 'Senegal',
        RS: 'Serbia',
        SC: 'Seychelles',
        SL: 'Sierra Leone',
        SG: 'Singapore',
        SX: 'Sint Maarten',
        SK: 'Slovakia',
        SI: 'Slovenia',
        SB: 'Solomon Islands',
        SO: 'Somalia',
        ZA: 'South Africa',
        GS: 'South Georgia & South Sandwich Islands',
        KR: 'South Korea',
        SS: 'South Sudan',
        ES: 'Spain',
        LK: 'Sri Lanka',
        SH: 'St. Helena',
        KN: 'St. Kitts & Nevis',
        LC: 'St. Lucia',
        MF: 'St. Martin',
        PM: 'St. Pierre & Miquelon',
        VC: 'St. Vincent & Grenadines',
        SD: 'Sudan',
        SR: 'Suriname',
        SJ: 'Svalbard & Jan Mayen',
        SZ: 'Swaziland',
        SE: 'Sweden',
        CH: 'Switzerland',
        SY: 'Syria',
        TW: 'Taiwan',
        TJ: 'Tajikistan',
        TZ: 'Tanzania',
        TH: 'Thailand',
        TL: 'Timor-Leste',
        TG: 'Togo',
        TK: 'Tokelau',
        TO: 'Tonga',
        TT: 'Trinidad & Tobago',
        TA: 'Tristan da Cunha',
        TN: 'Tunisia',
        TR: 'Turkey',
        TM: 'Turkmenistan',
        TC: 'Turks & Caicos Islands',
        TV: 'Tuvalu',
        UM: 'U.S. Outlying Islands',
        VI: 'U.S. Virgin Islands',
        UG: 'Uganda',
        UA: 'Ukraine',
        AE: 'United Arab Emirates',
        GB: 'United Kingdom',
        US: 'United States',
        UY: 'Uruguay',
        UZ: 'Uzbekistan',
        VU: 'Vanuatu',
        VA: 'Vatican City',
        VE: 'Venezuela',
        VN: 'Vietnam',
        WF: 'Wallis & Futuna',
        EH: 'Western Sahara',
        YE: 'Yemen',
        ZM: 'Zambia',
        ZW: 'Zimbabwe',
    },

    // Sources: https://github.com/Expensify/App/issues/14958#issuecomment-1442138427
    // https://github.com/Expensify/App/issues/14958#issuecomment-1456026810
    COUNTRY_ZIP_REGEX_DATA: {
        AC: {
            regex: /^ASCN 1ZZ$/,
            samples: 'ASCN 1ZZ',
        },
        AD: {
            regex: /^AD[1-7]0\d$/,
            samples: 'AD206, AD403, AD106, AD406',
        },

        // We have kept the empty object for the countries which do not have any zip code validation
        // to ensure consistency so that the amount of countries displayed and in this object are same
        AE: {},
        AF: {
            regex: /^\d{4}$/,
            samples: '9536, 1476, 3842, 7975',
        },
        AG: {},
        AI: {
            regex: /^AI-2640$/,
            samples: 'AI-2640',
        },
        AL: {
            regex: /^\d{4}$/,
            samples: '1631, 9721, 2360, 5574',
        },
        AM: {
            regex: /^\d{4}$/,
            samples: '5581, 7585, 8434, 2492',
        },
        AO: {},
        AQ: {},
        AR: {
            regex: /^((?:[A-HJ-NP-Z])?\d{4})([A-Z]{3})?$/,
            samples: 'Q7040GFQ, K2178ZHR, P6240EJG, J6070IAE',
        },
        AS: {
            regex: /^96799$/,
            samples: '96799',
        },
        AT: {
            regex: /^\d{4}$/,
            samples: '4223, 2052, 3544, 5488',
        },
        AU: {
            regex: /^\d{4}$/,
            samples: '7181, 7735, 9169, 8780',
        },
        AW: {},
        AX: {
            regex: /^22\d{3}$/,
            samples: '22270, 22889, 22906, 22284',
        },
        AZ: {
            regex: /^(AZ) (\d{4})$/,
            samples: 'AZ 6704, AZ 5332, AZ 3907, AZ 6892',
        },
        BA: {
            regex: /^\d{5}$/,
            samples: '62722, 80420, 44595, 74614',
        },
        BB: {
            regex: /^BB\d{5}$/,
            samples: 'BB64089, BB17494, BB73163, BB25752',
        },
        BD: {
            regex: /^\d{4}$/,
            samples: '8585, 8175, 7381, 0154',
        },
        BE: {
            regex: /^\d{4}$/,
            samples: '7944, 5303, 6746, 7921',
        },
        BF: {},
        BG: {
            regex: /^\d{4}$/,
            samples: '6409, 7657, 1206, 7908',
        },
        BH: {
            regex: /^\d{3}\d?$/,
            samples: '047, 1116, 490, 631',
        },
        BI: {},
        BJ: {},
        BL: {
            regex: /^97133$/,
            samples: '97133',
        },
        BM: {
            regex: /^[A-Z]{2} ?[A-Z0-9]{2}$/,
            samples: 'QV9P, OSJ1, PZ 3D, GR YK',
        },
        BN: {
            regex: /^[A-Z]{2} ?\d{4}$/,
            samples: 'PF 9925, TH1970, SC 4619, NF0781',
        },
        BO: {},
        BQ: {},
        BR: {
            regex: /^\d{5}-?\d{3}$/,
            samples: '18816-403, 95177-465, 43447-782, 39403-136',
        },
        BS: {},
        BT: {
            regex: /^\d{5}$/,
            samples: '28256, 52484, 30608, 93524',
        },
        BW: {},
        BY: {
            regex: /^\d{6}$/,
            samples: '504154, 360246, 741167, 895047',
        },
        BZ: {},
        CA: {
            regex: /^[ABCEGHJKLMNPRSTVXY]\d[ABCEGHJ-NPRSTV-Z] ?\d[ABCEGHJ-NPRSTV-Z]\d$/,
            samples: 'S1A7K8, Y5H 4G6, H9V0P2, H1A1B5',
        },
        CC: {
            regex: /^6799$/,
            samples: '6799',
        },
        CD: {},
        CF: {},
        CG: {},
        CH: {
            regex: /^\d{4}$/,
            samples: '6370, 5271, 7873, 8220',
        },
        CI: {},
        CK: {},
        CL: {
            regex: /^\d{7}$/,
            samples: '7565829, 8702008, 3161669, 1607703',
        },
        CM: {},
        CN: {
            regex: /^\d{6}$/,
            samples: '240543, 870138, 295528, 861683',
        },
        CO: {
            regex: /^\d{6}$/,
            samples: '678978, 775145, 823943, 913970',
        },
        CR: {
            regex: /^\d{5}$/,
            samples: '28256, 52484, 30608, 93524',
        },
        CU: {
            regex: /^(?:CP)?(\d{5})$/,
            samples: '28256, 52484, 30608, 93524',
        },
        CV: {
            regex: /^\d{4}$/,
            samples: '9056, 8085, 0491, 4627',
        },
        CW: {},
        CX: {
            regex: /^6798$/,
            samples: '6798',
        },
        CY: {
            regex: /^\d{4}$/,
            samples: '9301, 2478, 1981, 6162',
        },
        CZ: {
            regex: /^\d{3} ?\d{2}$/,
            samples: '150 56, 50694, 229 08, 82811',
        },
        DE: {
            regex: /^\d{5}$/,
            samples: '33185, 37198, 81711, 44262',
        },
        DJ: {},
        DK: {
            regex: /^\d{4}$/,
            samples: '1429, 2457, 0637, 5764',
        },
        DM: {},
        DO: {
            regex: /^\d{5}$/,
            samples: '11877, 95773, 93875, 98032',
        },
        DZ: {
            regex: /^\d{5}$/,
            samples: '26581, 64621, 57550, 72201',
        },
        EC: {
            regex: /^\d{6}$/,
            samples: '541124, 873848, 011495, 334509',
        },
        EE: {
            regex: /^\d{5}$/,
            samples: '87173, 01127, 73214, 52381',
        },
        EG: {
            regex: /^\d{5}$/,
            samples: '98394, 05129, 91463, 77359',
        },
        EH: {
            regex: /^\d{5}$/,
            samples: '30577, 60264, 16487, 38593',
        },
        ER: {},
        ES: {
            regex: /^\d{5}$/,
            samples: '03315, 00413, 23179, 89324',
        },
        ET: {
            regex: /^\d{4}$/,
            samples: '6269, 8498, 4514, 7820',
        },
        FI: {
            regex: /^\d{5}$/,
            samples: '21859, 72086, 22422, 03774',
        },
        FJ: {},
        FK: {
            regex: /^FIQQ 1ZZ$/,
            samples: 'FIQQ 1ZZ',
        },
        FM: {
            regex: /^(9694[1-4])(?:[ -](\d{4}))?$/,
            samples: '96942-9352, 96944-4935, 96941 9065, 96943-5369',
        },
        FO: {
            regex: /^\d{3}$/,
            samples: '334, 068, 741, 787',
        },
        FR: {
            regex: /^\d{2} ?\d{3}$/,
            samples: '25822, 53 637, 55354, 82522',
        },
        GA: {},
        GB: {
            regex: /^[A-Z]{1,2}[0-9R][0-9A-Z]?\s*[0-9][A-Z-CIKMOV]{2}$/,
            samples: 'LA102UX, BL2F8FX, BD1S9LU, WR4G 6LH',
        },
        GD: {},
        GE: {
            regex: /^\d{4}$/,
            samples: '1232, 9831, 4717, 9428',
        },
        GF: {
            regex: /^9[78]3\d{2}$/,
            samples: '98380, 97335, 98344, 97300',
        },
        GG: {
            regex: /^GY\d[\dA-Z]? ?\d[ABD-HJLN-UW-Z]{2}$/,
            samples: 'GY757LD, GY6D 6XL, GY3Y2BU, GY85 1YO',
        },
        GH: {},
        GI: {
            regex: /^GX11 1AA$/,
            samples: 'GX11 1AA',
        },
        GL: {
            regex: /^39\d{2}$/,
            samples: '3964, 3915, 3963, 3956',
        },
        GM: {},
        GN: {
            regex: /^\d{3}$/,
            samples: '465, 994, 333, 078',
        },
        GP: {
            regex: /^9[78][01]\d{2}$/,
            samples: '98069, 97007, 97147, 97106',
        },
        GQ: {},
        GR: {
            regex: /^\d{3} ?\d{2}$/,
            samples: '98654, 319 78, 127 09, 590 52',
        },
        GS: {
            regex: /^SIQQ 1ZZ$/,
            samples: 'SIQQ 1ZZ',
        },
        GT: {
            regex: /^\d{5}$/,
            samples: '30553, 69925, 09376, 83719',
        },
        GU: {
            regex: /^((969)[1-3][0-2])$/,
            samples: '96922, 96932, 96921, 96911',
        },
        GW: {
            regex: /^\d{4}$/,
            samples: '1742, 7941, 4437, 7728',
        },
        GY: {},
        HK: {
            regex: /^999077$|^$/,
            samples: '999077',
        },
        HN: {
            regex: /^\d{5}$/,
            samples: '86238, 78999, 03594, 30406',
        },
        HR: {
            regex: /^\d{5}$/,
            samples: '85240, 80710, 78235, 98766',
        },
        HT: {
            regex: /^(?:HT)?(\d{4})$/,
            samples: '5101, HT6991, HT3871, 1126',
        },
        HU: {
            regex: /^\d{4}$/,
            samples: '0360, 2604, 3362, 4775',
        },
        ID: {
            regex: /^\d{5}$/,
            samples: '60993, 52656, 16521, 34931',
        },
        IE: {},
        IL: {
            regex: /^\d{5}(?:\d{2})?$/,
            samples: '74213, 6978354, 2441689, 4971551',
        },
        IM: {
            regex: /^IM\d[\dA-Z]? ?\d[ABD-HJLN-UW-Z]{2}$/,
            samples: 'IM2X1JP, IM4V 9JU, IM3B1UP, IM8E 5XF',
        },
        IN: {
            regex: /^\d{6}$/,
            samples: '946956, 143659, 243258, 938385',
        },
        IO: {
            regex: /^BBND 1ZZ$/,
            samples: 'BBND 1ZZ',
        },
        IQ: {
            regex: /^\d{5}$/,
            samples: '63282, 87817, 38580, 47725',
        },
        IR: {
            regex: /^\d{5}-?\d{5}$/,
            samples: '0666174250, 6052682188, 02360-81920, 25102-08646',
        },
        IS: {
            regex: /^\d{3}$/,
            samples: '408, 013, 001, 936',
        },
        IT: {
            regex: /^\d{5}$/,
            samples: '31701, 61341, 92781, 45609',
        },
        JE: {
            regex: /^JE\d[\dA-Z]? ?\d[ABD-HJLN-UW-Z]{2}$/,
            samples: 'JE0D 2EX, JE59 2OF, JE1X1ZW, JE0V 1SO',
        },
        JM: {},
        JO: {
            regex: /^\d{5}$/,
            samples: '20789, 02128, 52170, 40284',
        },
        JP: {
            regex: /^\d{3}-?\d{4}$/,
            samples: '5429642, 046-1544, 6463599, 368-5362',
        },
        KE: {
            regex: /^\d{5}$/,
            samples: '33043, 98830, 59324, 42876',
        },
        KG: {
            regex: /^\d{6}$/,
            samples: '500371, 176592, 184133, 225279',
        },
        KH: {
            regex: /^\d{5,6}$/,
            samples: '220281, 18824, 35379, 09570',
        },
        KI: {
            regex: /^KI\d{4}$/,
            samples: 'KI0104, KI0109, KI0112, KI0306',
        },
        KM: {},
        KN: {
            regex: /^KN\d{4}(-\d{4})?$/,
            samples: 'KN2522, KN2560-3032, KN3507, KN4440',
        },
        KP: {},
        KR: {
            regex: /^\d{5}$/,
            samples: '67417, 66648, 08359, 93750',
        },
        KW: {
            regex: /^\d{5}$/,
            samples: '74840, 53309, 71276, 59262',
        },
        KY: {
            regex: /^KY\d-\d{4}$/,
            samples: 'KY0-3078, KY1-7812, KY8-3729, KY3-4664',
        },
        KZ: {
            regex: /^\d{6}$/,
            samples: '129113, 976562, 226811, 933781',
        },
        LA: {
            regex: /^\d{5}$/,
            samples: '08875, 50779, 87756, 75932',
        },
        LB: {
            regex: /^(?:\d{4})(?: ?(?:\d{4}))?$/,
            samples: '5436 1302, 9830 7470, 76911911, 9453 1306',
        },
        LC: {
            regex: /^(LC)?\d{2} ?\d{3}$/,
            samples: '21080, LC99127, LC24 258, 51 740',
        },
        LI: {
            regex: /^\d{4}$/,
            samples: '6644, 2852, 4630, 4541',
        },
        LK: {
            regex: /^\d{5}$/,
            samples: '44605, 27721, 90695, 65514',
        },
        LR: {
            regex: /^\d{4}$/,
            samples: '6644, 2852, 4630, 4541',
        },
        LS: {
            regex: /^\d{3}$/,
            samples: '779, 803, 104, 897',
        },
        LT: {
            regex: /^((LT)[-])?(\d{5})$/,
            samples: 'LT-22248, LT-12796, 69822, 37280',
        },
        LU: {
            regex: /^((L)[-])?(\d{4})$/,
            samples: '5469, L-4476, 6304, 9739',
        },
        LV: {
            regex: /^((LV)[-])?\d{4}$/,
            samples: '9344, LV-5030, LV-0132, 8097',
        },
        LY: {},
        MA: {
            regex: /^\d{5}$/,
            samples: '50219, 95871, 80907, 79804',
        },
        MC: {
            regex: /^980\d{2}$/,
            samples: '98084, 98041, 98070, 98062',
        },
        MD: {
            regex: /^(MD[-]?)?(\d{4})$/,
            samples: '6250, MD-9681, MD3282, MD-0652',
        },
        ME: {
            regex: /^\d{5}$/,
            samples: '87622, 92688, 23129, 59566',
        },
        MF: {
            regex: /^9[78][01]\d{2}$/,
            samples: '97169, 98180, 98067, 98043',
        },
        MG: {
            regex: /^\d{3}$/,
            samples: '854, 084, 524, 064',
        },
        MH: {
            regex: /^((969)[6-7][0-9])(-\d{4})?/,
            samples: '96962, 96969, 96970-8530, 96960-3226',
        },
        MK: {
            regex: /^\d{4}$/,
            samples: '8299, 6904, 6144, 9753',
        },
        ML: {},
        MM: {
            regex: /^\d{5}$/,
            samples: '59188, 93943, 40829, 69981',
        },
        MN: {
            regex: /^\d{5}$/,
            samples: '94129, 29906, 53374, 80141',
        },
        MO: {},
        MP: {
            regex: /^(9695[012])(?:[ -](\d{4}))?$/,
            samples: '96952 3162, 96950 1567, 96951 2994, 96950 8745',
        },
        MQ: {
            regex: /^9[78]2\d{2}$/,
            samples: '98297, 97273, 97261, 98282',
        },
        MR: {},
        MS: {
            regex: /^[Mm][Ss][Rr]\s{0,1}\d{4}$/,
            samples: 'MSR1110, MSR1230, MSR1250, MSR1330',
        },
        MT: {
            regex: /^[A-Z]{3} [0-9]{4}|[A-Z]{2}[0-9]{2}|[A-Z]{2} [0-9]{2}|[A-Z]{3}[0-9]{4}|[A-Z]{3}[0-9]{2}|[A-Z]{3} [0-9]{2}$/,
            samples: 'DKV 8196, KSU9264, QII0259, HKH 1020',
        },
        MU: {
            regex: /^([0-9A-R]\d{4})$/,
            samples: 'H8310, 52591, M9826, F5810',
        },
        MV: {
            regex: /^\d{5}$/,
            samples: '16354, 20857, 50991, 72527',
        },
        MW: {},
        MX: {
            regex: /^\d{5}$/,
            samples: '71530, 76424, 73811, 50503',
        },
        MY: {
            regex: /^\d{5}$/,
            samples: '75958, 15826, 86715, 37081',
        },
        MZ: {
            regex: /^\d{4}$/,
            samples: '0902, 6258, 7826, 7150',
        },
        NA: {
            regex: /^\d{5}$/,
            samples: '68338, 63392, 21820, 61211',
        },
        NC: {
            regex: /^988\d{2}$/,
            samples: '98865, 98813, 98820, 98855',
        },
        NE: {
            regex: /^\d{4}$/,
            samples: '9790, 3270, 2239, 0400',
        },
        NF: {
            regex: /^2899$/,
            samples: '2899',
        },
        NG: {
            regex: /^\d{6}$/,
            samples: '289096, 223817, 199970, 840648',
        },
        NI: {
            regex: /^\d{5}$/,
            samples: '86308, 60956, 49945, 15470',
        },
        NL: {
            regex: /^\d{4} ?[A-Z]{2}$/,
            samples: '6998 VY, 5390 CK, 2476 PS, 8873OX',
        },
        NO: {
            regex: /^\d{4}$/,
            samples: '0711, 4104, 2683, 5015',
        },
        NP: {
            regex: /^\d{5}$/,
            samples: '42438, 73964, 66400, 33976',
        },
        NR: {
            regex: /^(NRU68)$/,
            samples: 'NRU68',
        },
        NU: {
            regex: /^(9974)$/,
            samples: '9974',
        },
        NZ: {
            regex: /^\d{4}$/,
            samples: '7015, 0780, 4109, 1422',
        },
        OM: {
            regex: /^(?:PC )?\d{3}$/,
            samples: 'PC 851, PC 362, PC 598, PC 499',
        },
        PA: {
            regex: /^\d{4}$/,
            samples: '0711, 4104, 2683, 5015',
        },
        PE: {
            regex: /^\d{5}$/,
            samples: '10013, 12081, 14833, 24615',
        },
        PF: {
            regex: /^987\d{2}$/,
            samples: '98755, 98710, 98748, 98791',
        },
        PG: {
            regex: /^\d{3}$/,
            samples: '193, 166, 880, 553',
        },
        PH: {
            regex: /^\d{4}$/,
            samples: '0137, 8216, 2876, 0876',
        },
        PK: {
            regex: /^\d{5}$/,
            samples: '78219, 84497, 62102, 12564',
        },
        PL: {
            regex: /^\d{2}-\d{3}$/,
            samples: '63-825, 26-714, 05-505, 15-200',
        },
        PM: {
            regex: /^(97500)$/,
            samples: '97500',
        },
        PN: {
            regex: /^PCRN 1ZZ$/,
            samples: 'PCRN 1ZZ',
        },
        PR: {
            regex: /^(00[679]\d{2})(?:[ -](\d{4}))?$/,
            samples: '00989 3603, 00639 0720, 00707-9803, 00610 7362',
        },
        PS: {
            regex: /^(00[679]\d{2})(?:[ -](\d{4}))?$/,
            samples: '00748, 00663, 00779-4433, 00934 1559',
        },
        PT: {
            regex: /^\d{4}-\d{3}$/,
            samples: '0060-917, 4391-979, 5551-657, 9961-093',
        },
        PW: {
            regex: /^(969(?:39|40))(?:[ -](\d{4}))?$/,
            samples: '96940, 96939, 96939 6004, 96940-1871',
        },
        PY: {
            regex: /^\d{4}$/,
            samples: '7895, 5835, 8783, 5887',
        },
        QA: {},
        RE: {
            regex: /^9[78]4\d{2}$/,
            samples: '98445, 97404, 98421, 98434',
        },
        RO: {
            regex: /^\d{6}$/,
            samples: '935929, 407608, 637434, 174574',
        },
        RS: {
            regex: /^\d{5,6}$/,
            samples: '929863, 259131, 687739, 07011',
        },
        RU: {
            regex: /^\d{6}$/,
            samples: '138294, 617323, 307906, 981238',
        },
        RW: {},
        SA: {
            regex: /^\d{5}(-{1}\d{4})?$/,
            samples: '86020-1256, 72375, 70280, 96328',
        },
        SB: {},
        SC: {},
        SD: {
            regex: /^\d{5}$/,
            samples: '78219, 84497, 62102, 12564',
        },
        SE: {
            regex: /^\d{3} ?\d{2}$/,
            samples: '095 39, 41052, 84687, 563 66',
        },
        SG: {
            regex: /^\d{6}$/,
            samples: '606542, 233985, 036755, 265255',
        },
        SH: {
            regex: /^(?:ASCN|TDCU|STHL) 1ZZ$/,
            samples: 'STHL 1ZZ, ASCN 1ZZ, TDCU 1ZZ',
        },
        SI: {
            regex: /^\d{4}$/,
            samples: '6898, 3413, 2031, 5732',
        },
        SJ: {
            regex: /^\d{4}$/,
            samples: '7616, 3163, 5769, 0237',
        },
        SK: {
            regex: /^\d{3} ?\d{2}$/,
            samples: '594 52, 813 34, 867 67, 41814',
        },
        SL: {},
        SM: {
            regex: /^4789\d$/,
            samples: '47894, 47895, 47893, 47899',
        },
        SN: {
            regex: /^[1-8]\d{4}$/,
            samples: '48336, 23224, 33261, 82430',
        },
        SO: {},
        SR: {},
        SS: {
            regex: /^[A-Z]{2} ?\d{5}$/,
            samples: 'JQ 80186, CU 46474, DE33738, MS 59107',
        },
        ST: {},
        SV: {},
        SX: {},
        SY: {},
        SZ: {
            regex: /^[HLMS]\d{3}$/,
            samples: 'H458, L986, M477, S916',
        },
        TA: {
            regex: /^TDCU 1ZZ$/,
            samples: 'TDCU 1ZZ',
        },
        TC: {
            regex: /^TKCA 1ZZ$/,
            samples: 'TKCA 1ZZ',
        },
        TD: {},
        TF: {},
        TG: {},
        TH: {
            regex: /^\d{5}$/,
            samples: '30706, 18695, 21044, 42496',
        },
        TJ: {
            regex: /^\d{6}$/,
            samples: '381098, 961344, 519925, 667883',
        },
        TK: {},
        TL: {},
        TM: {
            regex: /^\d{6}$/,
            samples: '544985, 164362, 425224, 374603',
        },
        TN: {
            regex: /^\d{4}$/,
            samples: '6075, 7340, 2574, 8988',
        },
        TO: {},
        TR: {
            regex: /^\d{5}$/,
            samples: '42524, 81057, 50859, 42677',
        },
        TT: {
            regex: /^\d{6}$/,
            samples: '041238, 033990, 763476, 981118',
        },
        TV: {},
        TW: {
            regex: /^\d{3}(?:\d{2})?$/,
            samples: '21577, 76068, 68698, 08912',
        },
        TZ: {},
        UA: {
            regex: /^\d{5}$/,
            samples: '10629, 81138, 15668, 30055',
        },
        UG: {},
        UM: {},
        US: {
            regex: /^[0-9]{5}(?:[- ][0-9]{4})?$/,
            samples: '12345, 12345-1234, 12345 1234',
        },
        UY: {
            regex: /^\d{5}$/,
            samples: '40073, 30136, 06583, 00021',
        },
        UZ: {
            regex: /^\d{6}$/,
            samples: '205122, 219713, 441699, 287471',
        },
        VA: {
            regex: /^(00120)$/,
            samples: '00120',
        },
        VC: {
            regex: /^VC\d{4}$/,
            samples: 'VC0600, VC0176, VC0616, VC4094',
        },
        VE: {
            regex: /^\d{4}$/,
            samples: '9692, 1953, 6680, 8302',
        },
        VG: {
            regex: /^VG\d{4}$/,
            samples: 'VG1204, VG7387, VG3431, VG6021',
        },
        VI: {
            regex: /^(008(?:(?:[0-4]\d)|(?:5[01])))(?:[ -](\d{4}))?$/,
            samples: '00820, 00804 2036, 00825 3344, 00811-5900',
        },
        VN: {
            regex: /^\d{6}$/,
            samples: '133836, 748243, 894060, 020597',
        },
        VU: {},
        WF: {
            regex: /^986\d{2}$/,
            samples: '98692, 98697, 98698, 98671',
        },
        WS: {
            regex: /^WS[1-2]\d{3}$/,
            samples: 'WS1349, WS2798, WS1751, WS2090',
        },
        XK: {
            regex: /^[1-7]\d{4}$/,
            samples: '56509, 15863, 46644, 21896',
        },
        YE: {},
        YT: {
            regex: /^976\d{2}$/,
            samples: '97698, 97697, 97632, 97609',
        },
        ZA: {
            regex: /^\d{4}$/,
            samples: '6855, 5179, 6956, 7147',
        },
        ZM: {
            regex: /^\d{5}$/,
            samples: '77603, 97367, 80454, 94484',
        },
        ZW: {},
    },

    GENERIC_ZIP_CODE_REGEX: /^(?:(?![\s-])[\w -]{0,9}[\w])?$/,

    // Values for checking if polyfill is required on a platform
    POLYFILL_TEST: {
        STYLE: 'currency',
        CURRENCY: 'XAF',
        FORMAT: 'symbol',
        SAMPLE_INPUT: '123456.789',
        EXPECTED_OUTPUT: 'FCFA 123,457',
    },

    PATHS_TO_TREAT_AS_EXTERNAL: ['NewExpensify.dmg', 'docs/index.html'],

    // Test tool menu parameters
    TEST_TOOL: {
        // Number of concurrent taps to open then the Test modal menu
        NUMBER_OF_TAPS: 4,
    },

    MENU_HELP_URLS: {
        LEARN_MORE: 'https://www.expensify.com',
        DOCUMENTATION: 'https://github.com/Expensify/App/blob/main/README.md',
        COMMUNITY_DISCUSSIONS: 'https://expensify.slack.com/archives/C01GTK53T8Q',
        SEARCH_ISSUES: 'https://github.com/Expensify/App/issues',
    },

    BOOK_TRAVEL_DEMO_URL: 'https://calendly.com/d/ck2z-xsh-q97/expensify-travel-demo-travel-page',
    TRAVEL_DOT_URL: 'https://travel.expensify.com',
    STAGING_TRAVEL_DOT_URL: 'https://staging.travel.expensify.com',
    TRIP_ID_PATH: (tripID: string) => `trips/${tripID}`,
    SPOTNANA_TMC_ID: '8e8e7258-1cf3-48c0-9cd1-fe78a6e31eed',
    STAGING_SPOTNANA_TMC_ID: '7a290c6e-5328-4107-aff6-e48765845b81',
    SCREEN_READER_STATES: {
        ALL: 'all',
        ACTIVE: 'active',
        DISABLED: 'disabled',
    },
    SPACE_CHARACTER_WIDTH: 4,

    // The attribute used in the SelectionScraper.js helper to query all the DOM elements
    // that should be removed from the copied contents in the getHTMLOfSelection() method
    SELECTION_SCRAPER_HIDDEN_ELEMENT: 'selection-scrapper-hidden-element',
    MODERATION: {
        MODERATOR_DECISION_PENDING: 'pending',
        MODERATOR_DECISION_PENDING_HIDE: 'pendingHide',
        MODERATOR_DECISION_PENDING_REMOVE: 'pendingRemove',
        MODERATOR_DECISION_APPROVED: 'approved',
        MODERATOR_DECISION_HIDDEN: 'hidden',
        FLAG_SEVERITY_SPAM: 'spam',
        FLAG_SEVERITY_INCONSIDERATE: 'inconsiderate',
        FLAG_SEVERITY_INTIMIDATION: 'intimidation',
        FLAG_SEVERITY_BULLYING: 'bullying',
        FLAG_SEVERITY_HARASSMENT: 'harassment',
        FLAG_SEVERITY_ASSAULT: 'assault',
    },
    EMOJI_PICKER_TEXT_INPUT_SIZES: 152,
    QR: {
        DEFAULT_LOGO_SIZE_RATIO: 0.25,
        DEFAULT_LOGO_MARGIN_RATIO: 0.02,
        EXPENSIFY_LOGO_SIZE_RATIO: 0.22,
        EXPENSIFY_LOGO_MARGIN_RATIO: 0.03,
    },

    /**
     * Acceptable values for the `role` attribute on react native components.
     *
     * **IMPORTANT:** Not for use with the `accessibilityRole` prop, as it accepts different values, and new components
     * should use the `role` prop instead.
     */
    ROLE: {
        /** Use for elements with important, time-sensitive information. */
        ALERT: 'alert',
        /** Use for elements that act as buttons. */
        BUTTON: 'button',
        /** Use for elements representing checkboxes. */
        CHECKBOX: 'checkbox',
        /** Use for elements that allow a choice from multiple options. */
        COMBOBOX: 'combobox',
        /** Use with scrollable lists to represent a grid layout. */
        GRID: 'grid',
        /** Use for section headers or titles. */
        HEADING: 'heading',
        /** Use for image elements. */
        IMG: 'img',
        /** Use for elements that navigate to other pages or content. */
        LINK: 'link',
        /** Use to identify a list of items. */
        LIST: 'list',
        /** Use for a list of choices or options. */
        MENU: 'menu',
        /** Use for a container of multiple menus. */
        MENUBAR: 'menubar',
        /** Use for items within a menu. */
        MENUITEM: 'menuitem',
        /** Use when no specific role is needed. */
        NONE: 'none',
        /** Use for elements that don't require a specific role. */
        PRESENTATION: 'presentation',
        /** Use for elements showing progress of a task. */
        PROGRESSBAR: 'progressbar',
        /** Use for radio buttons. */
        RADIO: 'radio',
        /** Use for groups of radio buttons. */
        RADIOGROUP: 'radiogroup',
        /** Use for scrollbar elements. */
        SCROLLBAR: 'scrollbar',
        /** Use for text fields that are used for searching. */
        SEARCHBOX: 'searchbox',
        /** Use for adjustable elements like sliders. */
        SLIDER: 'slider',
        /** Use for a button that opens a list of choices. */
        SPINBUTTON: 'spinbutton',
        /** Use for elements providing a summary of app conditions. */
        SUMMARY: 'summary',
        /** Use for on/off switch elements. */
        SWITCH: 'switch',
        /** Use for tab elements in a tab list. */
        TAB: 'tab',
        /** Use for a list of tabs. */
        TABLIST: 'tablist',
        /** Use for timer elements. */
        TIMER: 'timer',
        /** Use for toolbars containing action buttons or components. */
        TOOLBAR: 'toolbar',
        /** Use for navigation elements */
        NAVIGATION: 'navigation',
    },
    TRANSLATION_KEYS: {
        ATTACHMENT: 'common.attachment',
    },
    TEACHERS_UNITE: {
        PROD_PUBLIC_ROOM_ID: '7470147100835202',
        PROD_POLICY_ID: 'B795B6319125BDF2',
        TEST_PUBLIC_ROOM_ID: '207591744844000',
        TEST_POLICY_ID: 'ABD1345ED7293535',
        POLICY_NAME: 'Expensify.org / Teachers Unite!',
        PUBLIC_ROOM_NAME: '#teachers-unite',
    },
    CUSTOM_STATUS_TYPES: {
        NEVER: 'never',
        THIRTY_MINUTES: 'thirtyMinutes',
        ONE_HOUR: 'oneHour',
        AFTER_TODAY: 'afterToday',
        AFTER_WEEK: 'afterWeek',
        CUSTOM: 'custom',
    },
    TWO_FACTOR_AUTH_STEPS: {
        CODES: 'CODES',
        VERIFY: 'VERIFY',
        SUCCESS: 'SUCCESS',
        ENABLED: 'ENABLED',
        DISABLED: 'DISABLED',
        GETCODE: 'GETCODE',
    },
    DELEGATE_ROLE: {
        ALL: 'all',
        SUBMITTER: 'submitter',
    },
    DELEGATE_ROLE_HELPDOT_ARTICLE_LINK: 'https://help.expensify.com/expensify-classic/hubs/copilots-and-delegates/',
    STRIPE_GBP_AUTH_STATUSES: {
        SUCCEEDED: 'succeeded',
        CARD_AUTHENTICATION_REQUIRED: 'authentication_required',
    },
    TAB: {
        DEBUG_TAB_ID: 'DebugTab',
        NEW_CHAT_TAB_ID: 'NewChatTab',
        NEW_CHAT: 'chat',
        NEW_ROOM: 'room',
        RECEIPT_TAB_ID: 'ReceiptTab',
        IOU_REQUEST_TYPE: 'iouRequestType',
    },
    TAB_REQUEST: {
        MANUAL: 'manual',
        SCAN: 'scan',
        DISTANCE: 'distance',
    },

    STATUS_TEXT_MAX_LENGTH: 100,

    DROPDOWN_BUTTON_SIZE: {
        LARGE: 'large',
        MEDIUM: 'medium',
        SMALL: 'small',
    },

    SF_COORDINATES: [-122.4194, 37.7749],

    NAVIGATION: {
        TYPE: {
            UP: 'UP',
        },
        ACTION_TYPE: {
            REPLACE: 'REPLACE',
            PUSH: 'PUSH',
            NAVIGATE: 'NAVIGATE',
        },
    },
    TIME_PERIOD: {
        AM: 'AM',
        PM: 'PM',
    },
    INDENTS: '    ',
    PARENT_CHILD_SEPARATOR: ': ',
    CATEGORY_LIST_THRESHOLD: 8,
    TAG_LIST_THRESHOLD: 8,
    TAX_RATES_LIST_THRESHOLD: 8,
    COLON: ':',
    MAPBOX: {
        PADDING: 32,
        DEFAULT_ZOOM: 15,
        SINGLE_MARKER_ZOOM: 15,
        DEFAULT_COORDINATE: [-122.4021, 37.7911] as [number, number],
        STYLE_URL: 'mapbox://styles/expensify/cllcoiqds00cs01r80kp34tmq',
        ANIMATION_DURATION_ON_CENTER_ME: 1000,
        CENTER_BUTTON_FADE_DURATION: 300,
    },
    ONYX_UPDATE_TYPES: {
        HTTPS: 'https',
        PUSHER: 'pusher',
        AIRSHIP: 'airship',
    },
    EVENTS: {
        SCROLLING: 'scrolling',
    },

    CHAT_HEADER_LOADER_HEIGHT: 36,

    HORIZONTAL_SPACER: {
        DEFAULT_BORDER_BOTTOM_WIDTH: 1,
        DEFAULT_MARGIN_VERTICAL: 8,
        HIDDEN_MARGIN_VERTICAL: 4,
        HIDDEN_BORDER_BOTTOM_WIDTH: 0,
    },

    LIST_COMPONENTS: {
        HEADER: 'header',
        FOOTER: 'footer',
    },

    MISSING_TRANSLATION: 'MISSING TRANSLATION',
    SEARCH_MAX_LENGTH: 500,

    /**
     * The count of characters we'll allow the user to type after reaching SEARCH_MAX_LENGTH in an input.
     */
    ADDITIONAL_ALLOWED_CHARACTERS: 20,

    VALIDATION_REIMBURSEMENT_INPUT_LIMIT: 20,

    REFERRAL_PROGRAM: {
        CONTENT_TYPES: {
            SUBMIT_EXPENSE: 'submitExpense',
            START_CHAT: 'startChat',
            PAY_SOMEONE: 'paySomeone',
            REFER_FRIEND: 'referralFriend',
            SHARE_CODE: 'shareCode',
        },
        REVENUE: 250,
        LEARN_MORE_LINK: 'https://help.expensify.com/articles/new-expensify/expenses/Referral-Program',
        LINK: 'https://join.my.expensify.com',
    },

    FEATURE_TRAINING: {
        CONTENT_TYPES: {
            TRACK_EXPENSE: 'track-expenses',
        },
        'track-expenses': {
            VIDEO_URL: `${CLOUDFRONT_URL}/videos/guided-setup-track-business-v2.mp4`,
            LEARN_MORE_LINK: `${USE_EXPENSIFY_URL}/track-expenses`,
        },
    },

    /**
     * native IDs for close buttons in Overlay component
     */
    OVERLAY: {
        TOP_BUTTON_NATIVE_ID: 'overLayTopButton',
        BOTTOM_BUTTON_NATIVE_ID: 'overLayBottomButton',
    },

    BACK_BUTTON_NATIVE_ID: 'backButton',
    EMOJI_PICKER_BUTTON_NATIVE_ID: 'emojiPickerButton',

    /**
     * The maximum count of items per page for SelectionList.
     * When paginate, it multiplies by page number.
     */
    MAX_SELECTION_LIST_PAGE_LENGTH: 500,

    /**
     *  We only include the members search bar when we have 8 or more members
     */
    SHOULD_SHOW_MEMBERS_SEARCH_INPUT_BREAKPOINT: 8,

    /**
     * Bank account names
     */
    BANK_NAMES: {
        EXPENSIFY: 'expensify',
        AMERICAN_EXPRESS: 'americanexpress',
        BANK_OF_AMERICA: 'bank of america',
        BB_T: 'bbt',
        CAPITAL_ONE: 'capital one',
        CHASE: 'chase',
        CHARLES_SCHWAB: 'charles schwab',
        CITIBANK: 'citibank',
        CITIZENS_BANK: 'citizens bank',
        DISCOVER: 'discover',
        FIDELITY: 'fidelity',
        GENERIC_BANK: 'generic bank',
        HUNTINGTON_BANK: 'huntington bank',
        HUNTINGTON_NATIONAL: 'huntington national',
        NAVY_FEDERAL_CREDIT_UNION: 'navy federal credit union',
        PNC: 'pnc',
        REGIONS_BANK: 'regions bank',
        SUNTRUST: 'suntrust',
        TD_BANK: 'td bank',
        US_BANK: 'us bank',
        USAA: 'usaa',
    },

    /**
     * Constants for maxToRenderPerBatch parameter that is used for FlatList or SectionList. This controls the amount of items rendered per batch, which is the next chunk of items
     * rendered on every scroll.
     */
    MAX_TO_RENDER_PER_BATCH: {
        DEFAULT: 5,
        CAROUSEL: 3,
    },

    /**
     * Constants for types of violation.
     */
    VIOLATION_TYPES: {
        VIOLATION: 'violation',
        NOTICE: 'notice',
        WARNING: 'warning',
    },

    /**
     * Constants with different types for the modifiedAmount violation
     */
    MODIFIED_AMOUNT_VIOLATION_DATA: {
        DISTANCE: 'distance',
        CARD: 'card',
        SMARTSCAN: 'smartscan',
    },

    /**
     * Constants for types of violation names.
     * Defined here because they need to be referenced by the type system to generate the
     * ViolationNames type.
     */
    VIOLATIONS: {
        ALL_TAG_LEVELS_REQUIRED: 'allTagLevelsRequired',
        AUTO_REPORTED_REJECTED_EXPENSE: 'autoReportedRejectedExpense',
        BILLABLE_EXPENSE: 'billableExpense',
        CASH_EXPENSE_WITH_NO_RECEIPT: 'cashExpenseWithNoReceipt',
        CATEGORY_OUT_OF_POLICY: 'categoryOutOfPolicy',
        CONVERSION_SURCHARGE: 'conversionSurcharge',
        CUSTOM_UNIT_OUT_OF_POLICY: 'customUnitOutOfPolicy',
        DUPLICATED_TRANSACTION: 'duplicatedTransaction',
        FIELD_REQUIRED: 'fieldRequired',
        FUTURE_DATE: 'futureDate',
        INVOICE_MARKUP: 'invoiceMarkup',
        MAX_AGE: 'maxAge',
        MISSING_CATEGORY: 'missingCategory',
        MISSING_COMMENT: 'missingComment',
        MISSING_TAG: 'missingTag',
        MODIFIED_AMOUNT: 'modifiedAmount',
        MODIFIED_DATE: 'modifiedDate',
        NON_EXPENSIWORKS_EXPENSE: 'nonExpensiworksExpense',
        OVER_AUTO_APPROVAL_LIMIT: 'overAutoApprovalLimit',
        OVER_CATEGORY_LIMIT: 'overCategoryLimit',
        OVER_LIMIT: 'overLimit',
        OVER_LIMIT_ATTENDEE: 'overLimitAttendee',
        PER_DAY_LIMIT: 'perDayLimit',
        RECEIPT_NOT_SMART_SCANNED: 'receiptNotSmartScanned',
        RECEIPT_REQUIRED: 'receiptRequired',
        RTER: 'rter',
        SMARTSCAN_FAILED: 'smartscanFailed',
        SOME_TAG_LEVELS_REQUIRED: 'someTagLevelsRequired',
        TAG_OUT_OF_POLICY: 'tagOutOfPolicy',
        TAX_AMOUNT_CHANGED: 'taxAmountChanged',
        TAX_OUT_OF_POLICY: 'taxOutOfPolicy',
        TAX_RATE_CHANGED: 'taxRateChanged',
        TAX_REQUIRED: 'taxRequired',
        HOLD: 'hold',
    },
    RTER_VIOLATION_TYPES: {
        BROKEN_CARD_CONNECTION: 'brokenCardConnection',
        BROKEN_CARD_CONNECTION_530: 'brokenCardConnection530',
        SEVEN_DAY_HOLD: 'sevenDayHold',
    },
    REVIEW_DUPLICATES_ORDER: ['merchant', 'category', 'tag', 'description', 'taxCode', 'billable', 'reimbursable'],

    REPORT_VIOLATIONS: {
        FIELD_REQUIRED: 'fieldRequired',
    },

    REPORT_VIOLATIONS_EXCLUDED_FIELDS: {
        TEXT_TITLE: 'text_title',
    },

    /** Context menu types */
    CONTEXT_MENU_TYPES: {
        LINK: 'LINK',
        REPORT_ACTION: 'REPORT_ACTION',
        EMAIL: 'EMAIL',
        REPORT: 'REPORT',
    },

    PROMOTED_ACTIONS: {
        PIN: 'pin',
        SHARE: 'share',
        JOIN: 'join',
        MESSAGE: 'message',
        HOLD: 'hold',
    },

    THUMBNAIL_IMAGE: {
        SMALL_SCREEN: {
            SIZE: 250,
        },
        WIDE_SCREEN: {
            SIZE: 350,
        },
        NAN_ASPECT_RATIO: 1.5,
    },

    VIDEO_PLAYER: {
        POPOVER_Y_OFFSET: -30,
        PLAYBACK_SPEEDS: [0.25, 0.5, 0.75, 1, 1.25, 1.5, 1.75, 2],
        HIDE_TIME_TEXT_WIDTH: 250,
        MIN_WIDTH: 170,
        MIN_HEIGHT: 120,
        CONTROLS_STATUS: {
            SHOW: 'show',
            HIDE: 'hide',
            VOLUME_ONLY: 'volumeOnly',
        },
        CONTROLS_POSITION: {
            NATIVE: 32,
            NORMAL: 8,
        },
        DEFAULT_VIDEO_DIMENSIONS: {width: 1900, height: 1400},
    },

    INTRO_CHOICES: {
        SUBMIT: 'newDotSubmit',
        MANAGE_TEAM: 'newDotManageTeam',
        CHAT_SPLIT: 'newDotSplitChat',
    },

    MANAGE_TEAMS_CHOICE: {
        MULTI_LEVEL: 'multiLevelApproval',
        CUSTOM_EXPENSE: 'customExpenseCoding',
        CARD_TRACKING: 'companyCardTracking',
        ACCOUNTING: 'accountingIntegrations',
        RULE: 'ruleEnforcement',
    },

    MINI_CONTEXT_MENU_MAX_ITEMS: 4,

    WORKSPACE_SWITCHER: {
        NAME: 'Expensify',
        SUBSCRIPT_ICON_SIZE: 8,
        MINIMUM_WORKSPACES_TO_SHOW_SEARCH: 8,
    },

    WELCOME_VIDEO_URL: `${CLOUDFRONT_URL}/videos/intro-1280.mp4`,

    ONBOARDING_INTRODUCTION: 'Let’s get you set up 🔧',
    ONBOARDING_CHOICES: {...onboardingChoices},
    SELECTABLE_ONBOARDING_CHOICES: {...selectableOnboardingChoices},
    ONBOARDING_SIGNUP_QUALIFIERS: {...signupQualifiers},
    ONBOARDING_INVITE_TYPES: {...onboardingInviteTypes},
    ONBOARDING_COMPANY_SIZE: {...onboardingCompanySize},
    ACTIONABLE_TRACK_EXPENSE_WHISPER_MESSAGE: 'What would you like to do with this expense?',
    ONBOARDING_CONCIERGE: {
        [onboardingChoices.EMPLOYER]:
            '# Expensify is the fastest way to get paid back!\n' +
            '\n' +
            'To submit expenses for reimbursement:\n' +
            '1. From the home screen, click the green + button > *Request money*.\n' +
            "2. Enter an amount or scan a receipt, then input your boss's email.\n" +
            '\n' +
            "That'll send a request to get you paid back. Let me know if you have any questions!",
        [onboardingChoices.MANAGE_TEAM]:
            "# Let's start managing your team's expenses!\n" +
            '\n' +
            "To manage your team's expenses, create a workspace to keep everything in one place. Here's how:\n" +
            '1. From the home screen, click the green + button > *New Workspace*\n' +
            '2. Give your workspace a name (e.g. "Sales team expenses").\n' +
            '\n' +
            'Then, invite your team to your workspace via the Members pane and [connect a business bank account](https://help.expensify.com/articles/new-expensify/bank-accounts/Connect-a-Bank-Account) to reimburse them. Let me know if you have any questions!',
        [onboardingChoices.PERSONAL_SPEND]:
            "# Let's start tracking your expenses! \n" +
            '\n' +
            "To track your expenses, create a workspace to keep everything in one place. Here's how:\n" +
            '1. From the home screen, click the green + button > *New Workspace*\n' +
            '2. Give your workspace a name (e.g. "My expenses").\n' +
            '\n' +
            'Then, add expenses to your workspace:\n' +
            '1. Find your workspace using the search field.\n' +
            '2. Click the gray + button next to the message field.\n' +
            '3. Click Request money, then add your expense type.\n' +
            '\n' +
            "We'll store all expenses in your new workspace for easy access. Let me know if you have any questions!",
        [onboardingChoices.CHAT_SPLIT]:
            '# Splitting the bill is as easy as a conversation!\n' +
            '\n' +
            'To split an expense:\n' +
            '1. From the home screen, click the green + button > *Request money*.\n' +
            '2. Enter an amount or scan a receipt, then choose who you want to split it with.\n' +
            '\n' +
            "We'll send a request to each person so they can pay you back. Let me know if you have any questions!",
    },

    ONBOARDING_MESSAGES: {
        [onboardingChoices.EMPLOYER]: onboardingEmployerOrSubmitMessage,
        [onboardingChoices.SUBMIT]: onboardingEmployerOrSubmitMessage,
        [onboardingChoices.MANAGE_TEAM]: {
            message: 'Here are some important tasks to help get your team’s expenses under control.',
            video: {
                url: `${CLOUDFRONT_URL}/videos/guided-setup-manage-team-v2.mp4`,
                thumbnailUrl: `${CLOUDFRONT_URL}/images/guided-setup-manage-team.jpg`,
                duration: 55,
                width: 1280,
                height: 960,
            },
            tasks: [
                {
                    type: 'createWorkspace',
                    autoCompleted: true,
                    title: 'Create a workspace',
                    description:
                        '*Create a workspace* to track expenses, scan receipts, chat, and more.\n' +
                        '\n' +
                        'Here’s how to create a workspace:\n' +
                        '\n' +
                        '1. Click your profile picture.\n' +
                        '2. Click *Workspaces* > *New workspace*.\n' +
                        '\n' +
                        '*Your new workspace is ready! It’ll keep all of your spend (and chats) in one place.*',
                },
                {
                    type: 'meetGuide',
                    autoCompleted: false,
                    title: 'Meet your setup specialist',
                    description: ({adminsRoomLink}) =>
                        `Meet your setup specialist, who can answer any questions as you get started with Expensify. Yes, a real human!\n` +
                        '\n' +
                        `Chat with the specialist in your [#admins room](${adminsRoomLink}).`,
                },
                {
                    type: 'setupCategories',
                    autoCompleted: false,
                    title: 'Set up categories',
                    description: ({workspaceCategoriesLink}) =>
                        '*Set up categories* so your team can code expenses for easy reporting.\n' +
                        '\n' +
                        'Here’s how to set up categories:\n' +
                        '\n' +
                        '1. Click your profile picture.\n' +
                        '2. Go to *Workspaces*.\n' +
                        '3. Select your workspace.\n' +
                        '4. Click *Categories*.\n' +
                        '5. Add or import your own categories.\n' +
                        "6. Disable any default categories you don't need.\n" +
                        '7. Require a category for every expense in *Settings*.\n' +
                        '\n' +
                        `[Take me to workspace category settings](${workspaceCategoriesLink}).`,
                },
                {
                    type: 'setupTags',
                    autoCompleted: false,
                    title: 'Set up tags',
                    description: ({workspaceMoreFeaturesLink}) =>
                        'Tags can be used if you want more details with every expense. Use tags for projects, clients, locations, departments, and more. If you need multiple levels of tags you can upgrade to a control plan.\n' +
                        '\n' +
                        '*Here’s how to set up tags:*\n' +
                        '\n' +
                        '1. Click your profile picture.\n' +
                        '2. Go to Workspaces.\n' +
                        '3. Select your workspace.\n' +
                        '4. Click More features.\n' +
                        '5. Enable tags.\n' +
                        '6. Navigate to Tags in the workspace editor.\n' +
                        '7. In Tags, click + Add tag to make your own.\n' +
                        '\n' +
                        `*[Take me to more features](${workspaceMoreFeaturesLink})*`,
                },
                {
                    type: 'addExpenseApprovals',
                    autoCompleted: false,
                    title: 'Add expense approvals',
                    description: ({workspaceMoreFeaturesLink}) =>
                        '*Add expense approvals* to review your team’s spend and keep it under control.\n' +
                        '\n' +
                        'Here’s how to add expense approvals:\n' +
                        '\n' +
                        '1. Click your profile picture.\n' +
                        '2. Go to Workspaces.\n' +
                        '3. Select your workspace.\n' +
                        '4. Click *More features*.\n' +
                        '5. Enable *Workflows*.\n' +
                        '6. In *Workflows*, enable *Add approvals*.\n' +
                        '7. You’ll be set as the expense approver. You can change this to any admin once you invite your team.\n' +
                        '\n' +
                        `[Take me to enable more features](${workspaceMoreFeaturesLink}).`,
                },
                {
                    type: 'inviteTeam',
                    autoCompleted: false,
                    title: 'Invite your team',
                    description: ({workspaceMembersLink}) =>
                        '*Invite your team* to Expensify so they can start tracking expenses today.\n' +
                        '\n' +
                        'Here’s how to invite your team:\n' +
                        '\n' +
                        '1. Click your profile picture.\n' +
                        '2. Go to Workspaces.\n' +
                        '3. Select your workspace.\n' +
                        '4. Click *Members* > *Invite member*.\n' +
                        '5. Enter emails or phone numbers. \n' +
                        '6. Add an invite message if you want.\n' +
                        '\n' +
                        `[Take me to workspace members](${workspaceMembersLink}). That’s it, happy expensing! :)`,
                },
            ],
        },
        [onboardingChoices.PERSONAL_SPEND]: {
            message: 'Here’s how to track your spend in a few clicks.',
            video: {
                url: `${CLOUDFRONT_URL}/videos/guided-setup-track-personal-v2.mp4`,
                thumbnailUrl: `${CLOUDFRONT_URL}/images/guided-setup-track-personal.jpg`,
                duration: 55,
                width: 1280,
                height: 960,
            },
            tasks: [
                {
                    type: 'trackExpense',
                    autoCompleted: false,
                    title: 'Track an expense',
                    description:
                        '*Track an expense* in any currency, whether you have a receipt or not.\n' +
                        '\n' +
                        'Here’s how to track an expense:\n' +
                        '\n' +
                        '1. Click the green *+* button.\n' +
                        '2. Choose *Track expense*.\n' +
                        '3. Enter an amount or scan a receipt.\n' +
                        '4. Click *Track*.\n' +
                        '\n' +
                        'And you’re done! Yep, it’s that easy.',
                },
            ],
        },
        [onboardingChoices.CHAT_SPLIT]: {
            message: 'Splitting bills with friends is as easy as sending a message. Here’s how.',
            video: {
                url: `${CLOUDFRONT_URL}/videos/guided-setup-chat-split-bills-v2.mp4`,
                thumbnailUrl: `${CLOUDFRONT_URL}/images/guided-setup-chat-split-bills.jpg`,
                duration: 55,
                width: 1280,
                height: 960,
            },
            tasks: [
                {
                    type: 'startChat',
                    autoCompleted: false,
                    title: 'Start a chat',
                    description:
                        '*Start a chat* with a friend or group using their email or phone number.\n' +
                        '\n' +
                        'Here’s how to start a chat:\n' +
                        '\n' +
                        '1. Click the green *+* button.\n' +
                        '2. Choose *Start chat*.\n' +
                        '3. Enter emails or phone numbers.\n' +
                        '\n' +
                        'If any of your friends aren’t using Expensify already, they’ll be invited automatically.\n' +
                        '\n' +
                        'Every chat will also turn into an email or text that they can respond to directly.',
                },
                {
                    type: 'splitExpense',
                    autoCompleted: false,
                    title: 'Split an expense',
                    description:
                        '*Split an expense* right in your chat with one or more friends.\n' +
                        '\n' +
                        'Here’s how to request money:\n' +
                        '\n' +
                        '1. Click the green *+* button.\n' +
                        '2. Choose *Split expense*.\n' +
                        '3. Scan a receipt or enter an amount.\n' +
                        '4. Add your friend(s) to the request.\n' +
                        '\n' +
                        'Feel free to add more details if you want, or just send it off. Let’s get you paid back!',
                },
                {
                    type: 'addBankAccount',
                    autoCompleted: false,
                    title: 'Add personal bank account',
                    description:
                        'You’ll need to add your personal bank account to get paid back. Don’t worry, it’s easy!\n' +
                        '\n' +
                        'Here’s how to set up your bank account:\n' +
                        '\n' +
                        '1. Click your profile picture.\n' +
                        '2. Click *Wallet* > *Bank accounts* > *+ Add bank account*.\n' +
                        '3. Connect your bank account.\n' +
                        '\n' +
                        'Once that’s done, you can request money from anyone and get paid back right into your personal bank account.',
                },
            ],
        },
        [onboardingChoices.LOOKING_AROUND]: {
            message:
                "Expensify is best known for expense and corporate card management, but we do a lot more than that. Let me know what you're interested in and I'll help get you started.",
            tasks: [],
        },
    } satisfies Record<OnboardingPurposeType, OnboardingMessageType>,

    REPORT_FIELD_TITLE_FIELD_ID: 'text_title',

    MOBILE_PAGINATION_SIZE: 15,
    WEB_PAGINATION_SIZE: 30,

    /** Dimensions for illustration shown in Confirmation Modal */
    CONFIRM_CONTENT_SVG_SIZE: {
        HEIGHT: 220,
        WIDTH: 130,
    },

    DEBUG_CONSOLE: {
        LEVELS: {
            INFO: 'INFO',
            ERROR: 'ERROR',
            RESULT: 'RESULT',
            DEBUG: 'DEBUG',
        },
    },
    REIMBURSEMENT_ACCOUNT: {
        DEFAULT_DATA: {
            achData: {
                state: BankAccount.STATE.SETUP,
            },
            isLoading: false,
            errorFields: {},
            errors: {},
            maxAttemptsReached: false,
            shouldShowResetModal: false,
        },
        SUBSTEP_INDEX: {
            BANK_ACCOUNT: {
                ACCOUNT_NUMBERS: 0,
            },
            PERSONAL_INFO: {
                LEGAL_NAME: 0,
                DATE_OF_BIRTH: 1,
                SSN: 2,
                ADDRESS: 3,
            },
            BUSINESS_INFO: {
                BUSINESS_NAME: 0,
                TAX_ID_NUMBER: 1,
                COMPANY_WEBSITE: 2,
                PHONE_NUMBER: 3,
                COMPANY_ADDRESS: 4,
                COMPANY_TYPE: 5,
                INCORPORATION_DATE: 6,
                INCORPORATION_STATE: 7,
            },
            UBO: {
                LEGAL_NAME: 0,
                DATE_OF_BIRTH: 1,
                SSN: 2,
                ADDRESS: 3,
            },
        },
    },
    CURRENCY_TO_DEFAULT_MILEAGE_RATE: JSON.parse(`{
        "AED": {
            "rate": 396,
            "unit": "km"
        },
        "AFN": {
            "rate": 8369,
            "unit": "km"
        },
        "ALL": {
            "rate": 11104,
            "unit": "km"
        },
        "AMD": {
            "rate": 56842,
            "unit": "km"
        },
        "ANG": {
            "rate": 193,
            "unit": "km"
        },
        "AOA": {
            "rate": 67518,
            "unit": "km"
        },
        "ARS": {
            "rate": 9873,
            "unit": "km"
        },
        "AUD": {
            "rate": 85,
            "unit": "km"
        },
        "AWG": {
            "rate": 195,
            "unit": "km"
        },
        "AZN": {
            "rate": 183,
            "unit": "km"
        },
        "BAM": {
            "rate": 177,
            "unit": "km"
        },
        "BBD": {
            "rate": 216,
            "unit": "km"
        },
        "BDT": {
            "rate": 9130,
            "unit": "km"
        },
        "BGN": {
            "rate": 177,
            "unit": "km"
        },
        "BHD": {
            "rate": 40,
            "unit": "km"
        },
        "BIF": {
            "rate": 210824,
            "unit": "km"
        },
        "BMD": {
            "rate": 108,
            "unit": "km"
        },
        "BND": {
            "rate": 145,
            "unit": "km"
        },
        "BOB": {
            "rate": 745,
            "unit": "km"
        },
        "BRL": {
            "rate": 594,
            "unit": "km"
        },
        "BSD": {
            "rate": 108,
            "unit": "km"
        },
        "BTN": {
            "rate": 7796,
            "unit": "km"
        },
        "BWP": {
            "rate": 1180,
            "unit": "km"
        },
        "BYN": {
            "rate": 280,
            "unit": "km"
        },
        "BYR": {
            "rate": 2159418,
            "unit": "km"
        },
        "BZD": {
            "rate": 217,
            "unit": "km"
        },
        "CAD": {
            "rate": 70,
            "unit": "km"
        },
        "CDF": {
            "rate": 213674,
            "unit": "km"
        },
        "CHF": {
            "rate": 70,
            "unit": "km"
        },
        "CLP": {
            "rate": 77249,
            "unit": "km"
        },
        "CNY": {
            "rate": 702,
            "unit": "km"
        },
        "COP": {
            "rate": 383668,
            "unit": "km"
        },
        "CRC": {
            "rate": 65899,
            "unit": "km"
        },
        "CUC": {
            "rate": 108,
            "unit": "km"
        },
        "CUP": {
            "rate": 2776,
            "unit": "km"
        },
        "CVE": {
            "rate": 6112,
            "unit": "km"
        },
        "CZK": {
            "rate": 2356,
            "unit": "km"
        },
        "DJF": {
            "rate": 19151,
            "unit": "km"
        },
        "DKK": {
            "rate": 379,
            "unit": "km"
        },
        "DOP": {
            "rate": 6144,
            "unit": "km"
        },
        "DZD": {
            "rate": 14375,
            "unit": "km"
        },
        "EEK": {
            "rate": 1576,
            "unit": "km"
        },
        "EGP": {
            "rate": 1696,
            "unit": "km"
        },
        "ERN": {
            "rate": 1617,
            "unit": "km"
        },
        "ETB": {
            "rate": 4382,
            "unit": "km"
        },
        "EUR": {
            "rate": 30,
            "unit": "km"
        },
        "FJD": {
            "rate": 220,
            "unit": "km"
        },
        "FKP": {
            "rate": 77,
            "unit": "km"
        },
        "GBP": {
            "rate": 45,
            "unit": "mi"
        },
        "GEL": {
            "rate": 359,
            "unit": "km"
        },
        "GHS": {
            "rate": 620,
            "unit": "km"
        },
        "GIP": {
            "rate": 77,
            "unit": "km"
        },
        "GMD": {
            "rate": 5526,
            "unit": "km"
        },
        "GNF": {
            "rate": 1081319,
            "unit": "km"
        },
        "GTQ": {
            "rate": 832,
            "unit": "km"
        },
        "GYD": {
            "rate": 22537,
            "unit": "km"
        },
        "HKD": {
            "rate": 837,
            "unit": "km"
        },
        "HNL": {
            "rate": 2606,
            "unit": "km"
        },
        "HRK": {
            "rate": 684,
            "unit": "km"
        },
        "HTG": {
            "rate": 8563,
            "unit": "km"
        },
        "HUF": {
            "rate": 33091,
            "unit": "km"
        },
        "IDR": {
            "rate": 1555279,
            "unit": "km"
        },
        "ILS": {
            "rate": 540,
            "unit": "km"
        },
        "INR": {
            "rate": 7805,
            "unit": "km"
        },
        "IQD": {
            "rate": 157394,
            "unit": "km"
        },
        "IRR": {
            "rate": 4539961,
            "unit": "km"
        },
        "ISK": {
            "rate": 13518,
            "unit": "km"
        },
        "JMD": {
            "rate": 15794,
            "unit": "km"
        },
        "JOD": {
            "rate": 77,
            "unit": "km"
        },
        "JPY": {
            "rate": 11748,
            "unit": "km"
        },
        "KES": {
            "rate": 11845,
            "unit": "km"
        },
        "KGS": {
            "rate": 9144,
            "unit": "km"
        },
        "KHR": {
            "rate": 437658,
            "unit": "km"
        },
        "KMF": {
            "rate": 44418,
            "unit": "km"
        },
        "KPW": {
            "rate": 97043,
            "unit": "km"
        },
        "KRW": {
            "rate": 121345,
            "unit": "km"
        },
        "KWD": {
            "rate": 32,
            "unit": "km"
        },
        "KYD": {
            "rate": 90,
            "unit": "km"
        },
        "KZT": {
            "rate": 45396,
            "unit": "km"
        },
        "LAK": {
            "rate": 1010829,
            "unit": "km"
        },
        "LBP": {
            "rate": 164153,
            "unit": "km"
        },
        "LKR": {
            "rate": 21377,
            "unit": "km"
        },
        "LRD": {
            "rate": 18709,
            "unit": "km"
        },
        "LSL": {
            "rate": 1587,
            "unit": "km"
        },
        "LTL": {
            "rate": 348,
            "unit": "km"
        },
        "LVL": {
            "rate": 71,
            "unit": "km"
        },
        "LYD": {
            "rate": 486,
            "unit": "km"
        },
        "MAD": {
            "rate": 967,
            "unit": "km"
        },
        "MDL": {
            "rate": 1910,
            "unit": "km"
        },
        "MGA": {
            "rate": 406520,
            "unit": "km"
        },
        "MKD": {
            "rate": 5570,
            "unit": "km"
        },
        "MMK": {
            "rate": 152083,
            "unit": "km"
        },
        "MNT": {
            "rate": 306788,
            "unit": "km"
        },
        "MOP": {
            "rate": 863,
            "unit": "km"
        },
        "MRO": {
            "rate": 38463,
            "unit": "km"
        },
        "MRU": {
            "rate": 3862,
            "unit": "km"
        },
        "MUR": {
            "rate": 4340,
            "unit": "km"
        },
        "MVR": {
            "rate": 1667,
            "unit": "km"
        },
        "MWK": {
            "rate": 84643,
            "unit": "km"
        },
        "MXN": {
            "rate": 93,
            "unit": "km"
        },
        "MYR": {
            "rate": 444,
            "unit": "km"
        },
        "MZN": {
            "rate": 7772,
            "unit": "km"
        },
        "NAD": {
            "rate": 1587,
            "unit": "km"
        },
        "NGN": {
            "rate": 42688,
            "unit": "km"
        },
        "NIO": {
            "rate": 3772,
            "unit": "km"
        },
        "NOK": {
            "rate": 350,
            "unit": "km"
        },
        "NPR": {
            "rate": 12474,
            "unit": "km"
        },
        "NZD": {
            "rate": 95,
            "unit": "km"
        },
        "OMR": {
            "rate": 42,
            "unit": "km"
        },
        "PAB": {
            "rate": 108,
            "unit": "km"
        },
        "PEN": {
            "rate": 401,
            "unit": "km"
        },
        "PGK": {
            "rate": 380,
            "unit": "km"
        },
        "PHP": {
            "rate": 5234,
            "unit": "km"
        },
        "PKR": {
            "rate": 16785,
            "unit": "km"
        },
        "PLN": {
            "rate": 89,
            "unit": "km"
        },
        "PYG": {
            "rate": 704732,
            "unit": "km"
        },
        "QAR": {
            "rate": 393,
            "unit": "km"
        },
        "RON": {
            "rate": 443,
            "unit": "km"
        },
        "RSD": {
            "rate": 10630,
            "unit": "km"
        },
        "RUB": {
            "rate": 8074,
            "unit": "km"
        },
        "RWF": {
            "rate": 107182,
            "unit": "km"
        },
        "SAR": {
            "rate": 404,
            "unit": "km"
        },
        "SBD": {
            "rate": 859,
            "unit": "km"
        },
        "SCR": {
            "rate": 2287,
            "unit": "km"
        },
        "SDG": {
            "rate": 41029,
            "unit": "km"
        },
        "SEK": {
            "rate": 250,
            "unit": "km"
        },
        "SGD": {
            "rate": 145,
            "unit": "km"
        },
        "SHP": {
            "rate": 77,
            "unit": "km"
        },
        "SLL": {
            "rate": 1102723,
            "unit": "km"
        },
        "SOS": {
            "rate": 62604,
            "unit": "km"
        },
        "SRD": {
            "rate": 1526,
            "unit": "km"
        },
        "STD": {
            "rate": 2223309,
            "unit": "km"
        },
        "STN": {
            "rate": 2232,
            "unit": "km"
        },
        "SVC": {
            "rate": 943,
            "unit": "km"
        },
        "SYP": {
            "rate": 82077,
            "unit": "km"
        },
        "SZL": {
            "rate": 1585,
            "unit": "km"
        },
        "THB": {
            "rate": 3328,
            "unit": "km"
        },
        "TJS": {
            "rate": 1230,
            "unit": "km"
        },
        "TMT": {
            "rate": 378,
            "unit": "km"
        },
        "TND": {
            "rate": 295,
            "unit": "km"
        },
        "TOP": {
            "rate": 245,
            "unit": "km"
        },
        "TRY": {
            "rate": 845,
            "unit": "km"
        },
        "TTD": {
            "rate": 732,
            "unit": "km"
        },
        "TWD": {
            "rate": 3055,
            "unit": "km"
        },
        "TZS": {
            "rate": 250116,
            "unit": "km"
        },
        "UAH": {
            "rate": 2985,
            "unit": "km"
        },
        "UGX": {
            "rate": 395255,
            "unit": "km"
        },
        "USD": {
            "rate": 67,
            "unit": "mi"
        },
        "UYU": {
            "rate": 4777,
            "unit": "km"
        },
        "UZS": {
            "rate": 1131331,
            "unit": "km"
        },
        "VEB": {
            "rate": 679346,
            "unit": "km"
        },
        "VEF": {
            "rate": 26793449,
            "unit": "km"
        },
        "VES": {
            "rate": 194381905,
            "unit": "km"
        },
        "VND": {
            "rate": 2487242,
            "unit": "km"
        },
        "VUV": {
            "rate": 11748,
            "unit": "km"
        },
        "WST": {
            "rate": 272,
            "unit": "km"
        },
        "XAF": {
            "rate": 59224,
            "unit": "km"
        },
        "XCD": {
            "rate": 291,
            "unit": "km"
        },
        "XOF": {
            "rate": 59224,
            "unit": "km"
        },
        "XPF": {
            "rate": 10783,
            "unit": "km"
        },
        "YER": {
            "rate": 27037,
            "unit": "km"
        },
        "ZAR": {
            "rate": 464,
            "unit": "km"
        },
        "ZMK": {
            "rate": 566489,
            "unit": "km"
        },
        "ZMW": {
            "rate": 2377,
            "unit": "km"
        }
    }`) as Record<string, MileageRate>,

    EXIT_SURVEY: {
        REASONS: {
            FEATURE_NOT_AVAILABLE: 'featureNotAvailable',
            DONT_UNDERSTAND: 'dontUnderstand',
            PREFER_CLASSIC: 'preferClassic',
        },
    },

    SESSION_STORAGE_KEYS: {
        INITIAL_URL: 'INITIAL_URL',
        ACTIVE_WORKSPACE_ID: 'ACTIVE_WORKSPACE_ID',
        RETRY_LAZY_REFRESHED: 'RETRY_LAZY_REFRESHED',
        LAST_REFRESH_TIMESTAMP: 'LAST_REFRESH_TIMESTAMP',
    },

    RESERVATION_TYPE: {
        CAR: 'car',
        HOTEL: 'hotel',
        FLIGHT: 'flight',
    },

    DOT_SEPARATOR: '•',

    DEFAULT_TAX: {
        defaultExternalID: 'id_TAX_EXEMPT',
        defaultValue: '0%',
        foreignTaxDefault: 'id_TAX_EXEMPT',
        name: 'Tax',
        taxes: {
            id_TAX_EXEMPT: {
                name: 'Tax exempt',
                value: '0%',
            },
            id_TAX_RATE_1: {
                name: 'Tax Rate 1',
                value: '5%',
            },
        },
    },

    MAX_TAX_RATE_INTEGER_PLACES: 4,
    MAX_TAX_RATE_DECIMAL_PLACES: 4,

    DOWNLOADS_PATH: '/Downloads',
    DOWNLOADS_TIMEOUT: 5000,
    NEW_EXPENSIFY_PATH: '/New Expensify',

    ENVIRONMENT_SUFFIX: {
        DEV: ' Dev',
        ADHOC: ' AdHoc',
    },

    SEARCH: {
        RESULTS_PAGE_SIZE: 50,
        DATA_TYPES: {
            EXPENSE: 'expense',
            INVOICE: 'invoice',
            TRIP: 'trip',
            CHAT: 'chat',
        },
        ACTION_TYPES: {
            VIEW: 'view',
            REVIEW: 'review',
            DONE: 'done',
            PAID: 'paid',
        },
        BULK_ACTION_TYPES: {
            EXPORT: 'export',
            HOLD: 'hold',
            UNHOLD: 'unhold',
            DELETE: 'delete',
        },
        TRANSACTION_TYPE: {
            CASH: 'cash',
            CARD: 'card',
            DISTANCE: 'distance',
        },
        SORT_ORDER: {
            ASC: 'asc',
            DESC: 'desc',
        },
        STATUS: {
            EXPENSE: {
                ALL: 'all',
                DRAFTS: 'drafts',
                OUTSTANDING: 'outstanding',
                APPROVED: 'approved',
                PAID: 'paid',
            },
            INVOICE: {
                ALL: 'all',
                OUTSTANDING: 'outstanding',
                PAID: 'paid',
            },
            TRIP: {
                ALL: 'all',
                CURRENT: 'current',
                PAST: 'past',
            },
            CHAT: {
                ALL: 'all',
                UNREAD: 'unread',
                SENT: 'sent',
                ATTACHMENTS: 'attachments',
                LINKS: 'links',
                PINNED: 'pinned',
            },
        },
        TABLE_COLUMNS: {
            RECEIPT: 'receipt',
            DATE: 'date',
            MERCHANT: 'merchant',
            DESCRIPTION: 'description',
            FROM: 'from',
            TO: 'to',
            CATEGORY: 'category',
            TAG: 'tag',
            TOTAL_AMOUNT: 'amount',
            TYPE: 'type',
            ACTION: 'action',
            TAX_AMOUNT: 'taxAmount',
        },
        SYNTAX_OPERATORS: {
            AND: 'and',
            OR: 'or',
            EQUAL_TO: 'eq',
            NOT_EQUAL_TO: 'neq',
            GREATER_THAN: 'gt',
            GREATER_THAN_OR_EQUAL_TO: 'gte',
            LOWER_THAN: 'lt',
            LOWER_THAN_OR_EQUAL_TO: 'lte',
        },
        SYNTAX_ROOT_KEYS: {
            TYPE: 'type',
            STATUS: 'status',
            SORT_BY: 'sortBy',
            SORT_ORDER: 'sortOrder',
            POLICY_ID: 'policyID',
        },
        SYNTAX_FILTER_KEYS: {
            DATE: 'date',
            AMOUNT: 'amount',
            EXPENSE_TYPE: 'expenseType',
            CURRENCY: 'currency',
            MERCHANT: 'merchant',
            DESCRIPTION: 'description',
            FROM: 'from',
            TO: 'to',
            CATEGORY: 'category',
            TAG: 'tag',
            TAX_RATE: 'taxRate',
            CARD_ID: 'cardID',
            REPORT_ID: 'reportID',
            KEYWORD: 'keyword',
            IN: 'in',
        },
    },

    REFERRER: {
        NOTIFICATION: 'notification',
    },

    SUBSCRIPTION_SIZE_LIMIT: 20000,

    PAGINATION_START_ID: '-1',
    PAGINATION_END_ID: '-2',

    PAYMENT_CARD_CURRENCY: {
        USD: 'USD',
        AUD: 'AUD',
        GBP: 'GBP',
        NZD: 'NZD',
    },
    GBP_AUTHENTICATION_COMPLETE: '3DS-authentication-complete',

    SUBSCRIPTION_PRICE_FACTOR: 2,
    FEEDBACK_SURVEY_OPTIONS: {
        TOO_LIMITED: {
            ID: 'tooLimited',
            TRANSLATION_KEY: 'feedbackSurvey.tooLimited',
        },
        TOO_EXPENSIVE: {
            ID: 'tooExpensive',
            TRANSLATION_KEY: 'feedbackSurvey.tooExpensive',
        },
        INADEQUATE_SUPPORT: {
            ID: 'inadequateSupport',
            TRANSLATION_KEY: 'feedbackSurvey.inadequateSupport',
        },
        BUSINESS_CLOSING: {
            ID: 'businessClosing',
            TRANSLATION_KEY: 'feedbackSurvey.businessClosing',
        },
    },

    MAX_LENGTH_256: 256,
    WORKSPACE_CARDS_LIST_LABEL_TYPE: {
        CURRENT_BALANCE: 'currentBalance',
        REMAINING_LIMIT: 'remainingLimit',
        CASH_BACK: 'earnedCashback',
    },

    EXCLUDE_FROM_LAST_VISITED_PATH: [SCREENS.NOT_FOUND, SCREENS.SAML_SIGN_IN, SCREENS.VALIDATE_LOGIN] as string[],

    CANCELLATION_TYPE: {
        MANUAL: 'manual',
        AUTOMATIC: 'automatic',
        NONE: 'none',
    },
    EMPTY_STATE_MEDIA: {
        ANIMATION: 'animation',
        ILLUSTRATION: 'illustration',
        VIDEO: 'video',
    },
    get UPGRADE_FEATURE_INTRO_MAPPING() {
        return {
            reportFields: {
                id: 'reportFields' as const,
                alias: 'report-fields',
                name: 'Report Fields',
                title: 'workspace.upgrade.reportFields.title' as const,
                description: 'workspace.upgrade.reportFields.description' as const,
                icon: 'Pencil',
            },
            [this.POLICY.CONNECTIONS.NAME.NETSUITE]: {
                id: this.POLICY.CONNECTIONS.NAME.NETSUITE,
                alias: 'netsuite',
                name: this.POLICY.CONNECTIONS.NAME_USER_FRIENDLY.netsuite,
                title: `workspace.upgrade.${this.POLICY.CONNECTIONS.NAME.NETSUITE}.title` as const,
                description: `workspace.upgrade.${this.POLICY.CONNECTIONS.NAME.NETSUITE}.description` as const,
                icon: 'NetSuiteSquare',
            },
            [this.POLICY.CONNECTIONS.NAME.SAGE_INTACCT]: {
                id: this.POLICY.CONNECTIONS.NAME.SAGE_INTACCT,
                alias: 'sage-intacct',
                name: this.POLICY.CONNECTIONS.NAME_USER_FRIENDLY.intacct,
                title: `workspace.upgrade.${this.POLICY.CONNECTIONS.NAME.SAGE_INTACCT}.title` as const,
                description: `workspace.upgrade.${this.POLICY.CONNECTIONS.NAME.SAGE_INTACCT}.description` as const,
                icon: 'IntacctSquare',
            },
            approvals: {
                id: 'approvals' as const,
                alias: 'approvals' as const,
                name: 'Advanced Approvals' as const,
                title: `workspace.upgrade.approvals.title` as const,
                description: `workspace.upgrade.approvals.description` as const,
                icon: 'AdvancedApprovalsSquare',
            },
            glCodes: {
                id: 'glCodes' as const,
                alias: 'gl-codes',
                name: 'GL codes',
                title: 'workspace.upgrade.glCodes.title' as const,
                description: 'workspace.upgrade.glCodes.description' as const,
                icon: 'Tag',
            },
            glAndPayrollCodes: {
                id: 'glAndPayrollCodes' as const,
                alias: 'gl-and-payroll-codes',
                name: 'GL & Payroll codes',
                title: 'workspace.upgrade.glAndPayrollCodes.title' as const,
                description: 'workspace.upgrade.glAndPayrollCodes.description' as const,
                icon: 'FolderOpen',
            },
            taxCodes: {
                id: 'taxCodes' as const,
                alias: 'tax-codes',
                name: 'Tax codes',
                title: 'workspace.upgrade.taxCodes.title' as const,
                description: 'workspace.upgrade.taxCodes.description' as const,
                icon: 'Coins',
            },
            companyCards: {
                id: 'companyCards' as const,
                alias: 'company-cards',
                name: 'Company Cards',
                title: 'workspace.upgrade.companyCards.title' as const,
                description: 'workspace.upgrade.companyCards.description' as const,
                icon: 'CompanyCard',
            },
            rules: {
                id: 'rules' as const,
                alias: 'rules',
                name: 'Rules',
                title: 'workspace.upgrade.rules.title' as const,
                description: 'workspace.upgrade.rules.description' as const,
                icon: 'Rules',
            },
        };
    },
    REPORT_FIELD_TYPES: {
        TEXT: 'text',
        DATE: 'date',
        LIST: 'dropdown',
    },

    NAVIGATION_ACTIONS: {
        RESET: 'RESET',
    },

    APPROVAL_WORKFLOW: {
        ACTION: {
            CREATE: 'create',
            EDIT: 'edit',
        },
        TYPE: {
            CREATE: 'create',
            UPDATE: 'update',
            REMOVE: 'remove',
        },
    },

    BOOT_SPLASH_STATE: {
        VISIBLE: 'visible',
        READY_TO_BE_HIDDEN: 'readyToBeHidden',
        HIDDEN: `hidden`,
    },

    CSV_IMPORT_COLUMNS: {
        EMAIL: 'email',
        NAME: 'name',
        GL_CODE: 'glCode',
        SUBMIT_TO: 'submitTo',
        APPROVE_TO: 'approveTo',
        CUSTOM_FIELD_1: 'customField1',
        CUSTOM_FIELD_2: 'customField2',
        ROLE: 'role',
        REPORT_THRESHHOLD: 'reportThreshold',
        APPROVE_TO_ALTERNATE: 'approveToAlternate',
        SUBRATE: 'subRate',
        AMOUNT: 'amount',
        CURRENCY: 'currency',
        RATE_ID: 'rateID',
        ENABLED: 'enabled',
        IGNORE: 'ignore',
    },

    IMPORT_SPREADSHEET: {
        ICON_WIDTH: 180,
        ICON_HEIGHT: 160,

        CATEGORIES_ARTICLE_LINK: 'https://help.expensify.com/articles/expensify-classic/workspaces/Create-categories#import-custom-categories',
        MEMBERS_ARTICLE_LINK: 'https://help.expensify.com/articles/expensify-classic/workspaces/Invite-members-and-assign-roles#import-a-group-of-members',
        TAGS_ARTICLE_LINK: 'https://help.expensify.com/articles/expensify-classic/workspaces/Create-tags#import-a-spreadsheet-1',
    },

    // The timeout duration (1 minute) (in milliseconds) before the window reloads due to an error.
    ERROR_WINDOW_RELOAD_TIMEOUT: 60000,

    DEBUG: {
        DETAILS: 'details',
        JSON: 'json',
        REPORT_ACTIONS: 'actions',
        REPORT_ACTION_PREVIEW: 'preview',
    },

    REPORT_IN_LHN_REASONS: {
        HAS_DRAFT_COMMENT: 'hasDraftComment',
        HAS_GBR: 'hasGBR',
        PINNED_BY_USER: 'pinnedByUser',
        HAS_IOU_VIOLATIONS: 'hasIOUViolations',
        HAS_ADD_WORKSPACE_ROOM_ERRORS: 'hasAddWorkspaceRoomErrors',
        IS_UNREAD: 'isUnread',
        IS_ARCHIVED: 'isArchived',
        IS_SELF_DM: 'isSelfDM',
        IS_FOCUSED: 'isFocused',
        DEFAULT: 'default',
    },

    REQUIRES_ATTENTION_REASONS: {
        HAS_JOIN_REQUEST: 'hasJoinRequest',
        IS_UNREAD_WITH_MENTION: 'isUnreadWithMention',
        IS_WAITING_FOR_ASSIGNEE_TO_COMPLETE_ACTION: 'isWaitingForAssigneeToCompleteAction',
        HAS_CHILD_REPORT_AWAITING_ACTION: 'hasChildReportAwaitingAction',
        HAS_MISSING_INVOICE_BANK_ACCOUNT: 'hasMissingInvoiceBankAccount',
    },
} as const;

type Country = keyof typeof CONST.ALL_COUNTRIES;

type IOUType = ValueOf<typeof CONST.IOU.TYPE>;
type IOUAction = ValueOf<typeof CONST.IOU.ACTION>;
type IOURequestType = ValueOf<typeof CONST.IOU.REQUEST_TYPE>;
type FeedbackSurveyOptionID = ValueOf<Pick<ValueOf<typeof CONST.FEEDBACK_SURVEY_OPTIONS>, 'ID'>>;

type SubscriptionType = ValueOf<typeof CONST.SUBSCRIPTION.TYPE>;
type CancellationType = ValueOf<typeof CONST.CANCELLATION_TYPE>;

<<<<<<< HEAD
export type {Country, IOUAction, IOUType, OnboardingPurposeType, IOURequestType, SubscriptionType, FeedbackSurveyOptionID, CancellationType, OnboardingInviteType};
=======
export type {
    Country,
    IOUAction,
    IOUType,
    RateAndUnit,
    OnboardingPurposeType,
    OnboardingCompanySizeType,
    IOURequestType,
    SubscriptionType,
    FeedbackSurveyOptionID,
    CancellationType,
    OnboardingInviteType,
    OnboardingAccountingType,
};
>>>>>>> 780c30e1

export default CONST;<|MERGE_RESOLUTION|>--- conflicted
+++ resolved
@@ -5850,14 +5850,10 @@
 type SubscriptionType = ValueOf<typeof CONST.SUBSCRIPTION.TYPE>;
 type CancellationType = ValueOf<typeof CONST.CANCELLATION_TYPE>;
 
-<<<<<<< HEAD
-export type {Country, IOUAction, IOUType, OnboardingPurposeType, IOURequestType, SubscriptionType, FeedbackSurveyOptionID, CancellationType, OnboardingInviteType};
-=======
 export type {
     Country,
     IOUAction,
     IOUType,
-    RateAndUnit,
     OnboardingPurposeType,
     OnboardingCompanySizeType,
     IOURequestType,
@@ -5867,6 +5863,5 @@
     OnboardingInviteType,
     OnboardingAccountingType,
 };
->>>>>>> 780c30e1
 
 export default CONST;
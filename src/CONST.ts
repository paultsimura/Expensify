/* eslint-disable @typescript-eslint/naming-convention */
import Config from 'react-native-config';
import * as KeyCommand from 'react-native-key-command';
import * as Url from './libs/Url';
import SCREENS from './SCREENS';

const CLOUDFRONT_DOMAIN = 'cloudfront.net';
const CLOUDFRONT_URL = `https://d2k5nsl2zxldvw.${CLOUDFRONT_DOMAIN}`;
const ACTIVE_EXPENSIFY_URL = Url.addTrailingForwardSlash(Config?.NEW_EXPENSIFY_URL ?? 'https://new.expensify.com');
const USE_EXPENSIFY_URL = 'https://use.expensify.com';
const PLATFORM_OS_MACOS = 'Mac OS';
const PLATFORM_IOS = 'iOS';
const ANDROID_PACKAGE_NAME = 'com.expensify.chat';
const CURRENT_YEAR = new Date().getFullYear();
const PULL_REQUEST_NUMBER = Config?.PULL_REQUEST_NUMBER ?? '';

const keyModifierControl = KeyCommand?.constants?.keyModifierControl ?? 'keyModifierControl';
const keyModifierCommand = KeyCommand?.constants?.keyModifierCommand ?? 'keyModifierCommand';
const keyModifierShiftControl = KeyCommand?.constants?.keyModifierShiftControl ?? 'keyModifierShiftControl';
const keyModifierShiftCommand = KeyCommand?.constants?.keyModifierShiftCommand ?? 'keyModifierShiftCommand';
const keyInputEscape = KeyCommand?.constants?.keyInputEscape ?? 'keyInputEscape';
const keyInputEnter = KeyCommand?.constants?.keyInputEnter ?? 'keyInputEnter';
const keyInputUpArrow = KeyCommand?.constants?.keyInputUpArrow ?? 'keyInputUpArrow';
const keyInputDownArrow = KeyCommand?.constants?.keyInputDownArrow ?? 'keyInputDownArrow';
const keyInputLeftArrow = KeyCommand?.constants?.keyInputLeftArrow ?? 'keyInputLeftArrow';
const keyInputRightArrow = KeyCommand?.constants?.keyInputRightArrow ?? 'keyInputRightArrow';

// describes if a shortcut key can cause navigation
const KEYBOARD_SHORTCUT_NAVIGATION_TYPE = 'NAVIGATION_SHORTCUT';

const CONST = {
    ANDROID_PACKAGE_NAME,
    ANIMATED_TRANSITION: 300,
    ANIMATED_TRANSITION_FROM_VALUE: 100,
    ANIMATION_IN_TIMING: 100,
    ANIMATION_DIRECTION: {
        IN: 'in',
        OUT: 'out',
    },
    ARROW_HIDE_DELAY: 3000,

    API_ATTACHMENT_VALIDATIONS: {
        // 24 megabytes in bytes, this is limit set on servers, do not update without wider internal discussion
        MAX_SIZE: 25165824,

        // An arbitrary size, but the same minimum as in the PHP layer
        MIN_SIZE: 240,
    },

    AUTO_AUTH_STATE: {
        NOT_STARTED: 'not-started',
        SIGNING_IN: 'signing-in',
        JUST_SIGNED_IN: 'just-signed-in',
        FAILED: 'failed',
    },

    AVATAR_MAX_ATTACHMENT_SIZE: 6291456,

    AVATAR_ALLOWED_EXTENSIONS: ['jpg', 'jpeg', 'png', 'gif', 'bmp', 'svg'],

    // Minimum width and height size in px for a selected image
    AVATAR_MIN_WIDTH_PX: 80,
    AVATAR_MIN_HEIGHT_PX: 80,

    // Maximum width and height size in px for a selected image
    AVATAR_MAX_WIDTH_PX: 4096,
    AVATAR_MAX_HEIGHT_PX: 4096,

    DEFAULT_AVATAR_COUNT: 24,
    OLD_DEFAULT_AVATAR_COUNT: 8,

    DISPLAY_NAME: {
        MAX_LENGTH: 50,
        RESERVED_FIRST_NAMES: ['Expensify', 'Concierge'],
    },

    PULL_REQUEST_NUMBER,

    MERCHANT_NAME_MAX_LENGTH: 255,

    CALENDAR_PICKER: {
        // Numbers were arbitrarily picked.
        MIN_YEAR: CURRENT_YEAR - 100,
        MAX_YEAR: CURRENT_YEAR + 100,
    },

    DATE_BIRTH: {
        MIN_AGE: 5,
        MIN_AGE_FOR_PAYMENT: 18,
        MAX_AGE: 150,
    },

    DESKTOP_SHORTCUT_ACCELERATOR: {
        PASTE_AND_MATCH_STYLE: 'Option+Shift+CmdOrCtrl+V',
        PASTE_AS_PLAIN_TEXT: 'CmdOrCtrl+Shift+V',
    },

    // This is used to enable a rotation/transform style to any component.
    DIRECTION: {
        LEFT: 'left',
        RIGHT: 'right',
    },

    // Sizes needed for report empty state background image handling
    EMPTY_STATE_BACKGROUND: {
        SMALL_SCREEN: {
            IMAGE_HEIGHT: 300,
            CONTAINER_MINHEIGHT: 200,
            VIEW_HEIGHT: 185,
        },
        WIDE_SCREEN: {
            IMAGE_HEIGHT: 450,
            CONTAINER_MINHEIGHT: 500,
            VIEW_HEIGHT: 275,
        },
        MONEY_REPORT: {
            MIN_HEIGHT: 280,
        },
    },

    RIGHT_MODAL_BACKGROUND_OVERLAY_OPACITY: 0.4,

    NEW_EXPENSIFY_URL: ACTIVE_EXPENSIFY_URL,
    APP_DOWNLOAD_LINKS: {
        ANDROID: `https://play.google.com/store/apps/details?id=${ANDROID_PACKAGE_NAME}`,
        IOS: 'https://apps.apple.com/us/app/expensify-cash/id1530278510',
        DESKTOP: `${ACTIVE_EXPENSIFY_URL}NewExpensify.dmg`,
    },
    DATE: {
        MOMENT_FORMAT_STRING: 'YYYY-MM-DD',
        SQL_DATE_TIME: 'YYYY-MM-DD HH:mm:ss',
        FNS_FORMAT_STRING: 'yyyy-MM-dd',
        LOCAL_TIME_FORMAT: 'h:mm a',
        WEEKDAY_TIME_FORMAT: 'eeee',
        MONTH_DAY_ABBR_FORMAT: 'MMM d',
        SHORT_DATE_FORMAT: 'MM-dd',
        MONTH_DAY_YEAR_ABBR_FORMAT: 'MMM d, yyyy',
        FNS_TIMEZONE_FORMAT_STRING: "yyyy-MM-dd'T'HH:mm:ssXXX",
        FNS_DB_FORMAT_STRING: 'yyyy-MM-dd HH:mm:ss.SSS',
        LONG_DATE_FORMAT_WITH_WEEKDAY: 'eeee, MMMM d, yyyy',
        UNIX_EPOCH: '1970-01-01 00:00:00.000',
        MAX_DATE: '9999-12-31',
        MIN_DATE: '0001-01-01',
    },
    SMS: {
        DOMAIN: '@expensify.sms',
    },
    BANK_ACCOUNT: {
        PLAID: {
            ALLOWED_THROTTLED_COUNT: 2,
            ERROR: {
                TOO_MANY_ATTEMPTS: 'Too many attempts',
            },
        },
        ERROR: {
            MISSING_ROUTING_NUMBER: '402 Missing routingNumber',
            MAX_ROUTING_NUMBER: '402 Maximum Size Exceeded routingNumber',
            MISSING_INCORPORATION_STATE: '402 Missing incorporationState in additionalData',
            MISSING_INCORPORATION_TYPE: '402 Missing incorporationType in additionalData',
        },
        STEP: {
            // In the order they appear in the VBA flow
            BANK_ACCOUNT: 'BankAccountStep',
            COMPANY: 'CompanyStep',
            REQUESTOR: 'RequestorStep',
            ACH_CONTRACT: 'ACHContractStep',
            VALIDATION: 'ValidationStep',
            ENABLE: 'EnableStep',
        },
        SUBSTEP: {
            MANUAL: 'manual',
        },
        VERIFICATIONS: {
            ERROR_MESSAGE: 'verifications.errorMessage',
            THROTTLED: 'verifications.throttled',
        },
        FIELDS_TYPE: {
            LOCAL: 'local',
        },
        ONFIDO_RESPONSE: {
            SDK_TOKEN: 'apiResult.sdkToken',
            PASS: 'pass',
        },
        QUESTIONS: {
            QUESTION: 'apiResult.questions.question',
            DIFFERENTIATOR_QUESTION: 'apiResult.differentiator-question',
        },
        SETUP_TYPE: {
            MANUAL: 'manual',
            PLAID: 'plaid',
        },
        REGEX: {
            US_ACCOUNT_NUMBER: /^[0-9]{4,17}$/,

            // If the account number length is from 4 to 13 digits, we show the last 4 digits and hide the rest with X
            // If the length is longer than 13 digits, we show the first 6 and last 4 digits, hiding the rest with X
            MASKED_US_ACCOUNT_NUMBER: /^[X]{0,9}[0-9]{4}$|^[0-9]{6}[X]{4,7}[0-9]{4}$/,
            SWIFT_BIC: /^[A-Za-z0-9]{8,11}$/,
        },
        VERIFICATION_MAX_ATTEMPTS: 7,
        STATE: {
            VERIFYING: 'VERIFYING',
            PENDING: 'PENDING',
            OPEN: 'OPEN',
        },
        MAX_LENGTH: {
            SSN: 4,
            ZIP_CODE: 10,
        },
        TYPE: {
            BUSINESS: 'BUSINESS',
            PERSONAL: 'PERSONAL',
        },
    },
    INCORPORATION_TYPES: {
        LLC: 'LLC',
        CORPORATION: 'Corp',
        PARTNERSHIP: 'Partnership',
        COOPERATIVE: 'Cooperative',
        SOLE_PROPRIETORSHIP: 'Sole Proprietorship',
        OTHER: 'Other',
    },
    BETAS: {
        ALL: 'all',
        CHRONOS_IN_CASH: 'chronosInCash',
        PAY_WITH_EXPENSIFY: 'payWithExpensify',
        FREE_PLAN: 'freePlan',
        DEFAULT_ROOMS: 'defaultRooms',
        BETA_EXPENSIFY_WALLET: 'expensifyWallet',
        BETA_COMMENT_LINKING: 'commentLinking',
        INTERNATIONALIZATION: 'internationalization',
        IOU_SEND: 'sendMoney',
        POLICY_ROOMS: 'policyRooms',
        PASSWORDLESS: 'passwordless',
        TASKS: 'tasks',
        THREADS: 'threads',
        CUSTOM_STATUS: 'customStatus',
    },
    BUTTON_STATES: {
        DEFAULT: 'default',
        ACTIVE: 'active',
        PRESSED: 'pressed',
        COMPLETE: 'complete',
        DISABLED: 'disabled',
    },
    BANK_ACCOUNT_TYPES: {
        WALLET: 'WALLET',
    },
    COUNTRY: {
        US: 'US',
        MX: 'MX',
        AU: 'AU',
        CA: 'CA',
        GB: 'GB',
    },
    DESKTOP_DEEPLINK_APP_STATE: {
        CHECKING: 'checking',
        INSTALLED: 'installed',
        NOT_INSTALLED: 'not-installed',
    },
    PLATFORM: {
        IOS: 'ios',
        ANDROID: 'android',
        WEB: 'web',
        DESKTOP: 'desktop',
    },
    PLATFORM_SPECIFIC_KEYS: {
        CTRL: {
            DEFAULT: 'control',
            [PLATFORM_OS_MACOS]: 'meta',
            [PLATFORM_IOS]: 'meta',
        },
        SHIFT: {
            DEFAULT: 'shift',
        },
    },
    KEYBOARD_SHORTCUTS: {
        SEARCH: {
            descriptionKey: 'search',
            shortcutKey: 'K',
            modifiers: ['CTRL'],
            trigger: {
                DEFAULT: {input: 'k', modifierFlags: keyModifierControl},
                [PLATFORM_OS_MACOS]: {input: 'k', modifierFlags: keyModifierCommand},
                [PLATFORM_IOS]: {input: 'k', modifierFlags: keyModifierCommand},
            },
            type: KEYBOARD_SHORTCUT_NAVIGATION_TYPE,
        },
        NEW_GROUP: {
            descriptionKey: 'newGroup',
            shortcutKey: 'K',
            modifiers: ['CTRL', 'SHIFT'],
            trigger: {
                DEFAULT: {input: 'k', modifierFlags: keyModifierShiftControl},
                [PLATFORM_OS_MACOS]: {input: 'k', modifierFlags: keyModifierShiftCommand},
                [PLATFORM_IOS]: {input: 'k', modifierFlags: keyModifierShiftCommand},
            },
            type: KEYBOARD_SHORTCUT_NAVIGATION_TYPE,
        },
        SHORTCUT_MODAL: {
            descriptionKey: 'openShortcutDialog',
            shortcutKey: 'J',
            modifiers: ['CTRL'],
            trigger: {
                DEFAULT: {input: 'j', modifierFlags: keyModifierControl},
                [PLATFORM_OS_MACOS]: {input: 'j', modifierFlags: keyModifierCommand},
                [PLATFORM_IOS]: {input: 'j', modifierFlags: keyModifierCommand},
            },
        },
        ESCAPE: {
            descriptionKey: 'escape',
            shortcutKey: 'Escape',
            modifiers: [],
            trigger: {
                DEFAULT: {input: keyInputEscape},
                [PLATFORM_OS_MACOS]: {input: keyInputEscape},
                [PLATFORM_IOS]: {input: keyInputEscape},
            },
        },
        ENTER: {
            descriptionKey: null,
            shortcutKey: 'Enter',
            modifiers: [],
            trigger: {
                DEFAULT: {input: keyInputEnter},
                [PLATFORM_OS_MACOS]: {input: keyInputEnter},
                [PLATFORM_IOS]: {input: keyInputEnter},
            },
        },
        CTRL_ENTER: {
            descriptionKey: null,
            shortcutKey: 'Enter',
            modifiers: ['CTRL'],
            trigger: {
                DEFAULT: {input: keyInputEnter, modifierFlags: keyModifierControl},
                [PLATFORM_OS_MACOS]: {input: keyInputEnter, modifierFlags: keyModifierCommand},
                [PLATFORM_IOS]: {input: keyInputEnter, modifierFlags: keyModifierCommand},
            },
        },
        COPY: {
            descriptionKey: 'copy',
            shortcutKey: 'C',
            modifiers: ['CTRL'],
            trigger: {
                DEFAULT: {input: 'c', modifierFlags: keyModifierControl},
                [PLATFORM_OS_MACOS]: {input: 'c', modifierFlags: keyModifierCommand},
                [PLATFORM_IOS]: {input: 'c', modifierFlags: keyModifierCommand},
            },
        },
        ARROW_UP: {
            descriptionKey: null,
            shortcutKey: 'ArrowUp',
            modifiers: [],
            trigger: {
                DEFAULT: {input: keyInputUpArrow},
                [PLATFORM_OS_MACOS]: {input: keyInputUpArrow},
                [PLATFORM_IOS]: {input: keyInputUpArrow},
            },
        },
        ARROW_DOWN: {
            descriptionKey: null,
            shortcutKey: 'ArrowDown',
            modifiers: [],
            trigger: {
                DEFAULT: {input: keyInputDownArrow},
                [PLATFORM_OS_MACOS]: {input: keyInputDownArrow},
                [PLATFORM_IOS]: {input: keyInputDownArrow},
            },
        },
        ARROW_LEFT: {
            descriptionKey: null,
            shortcutKey: 'ArrowLeft',
            modifiers: [],
            trigger: {
                DEFAULT: {input: keyInputLeftArrow},
                [PLATFORM_OS_MACOS]: {input: keyInputLeftArrow},
                [PLATFORM_IOS]: {input: keyInputLeftArrow},
            },
        },
        ARROW_RIGHT: {
            descriptionKey: null,
            shortcutKey: 'ArrowRight',
            modifiers: [],
            trigger: {
                DEFAULT: {input: keyInputRightArrow},
                [PLATFORM_OS_MACOS]: {input: keyInputRightArrow},
                [PLATFORM_IOS]: {input: keyInputRightArrow},
            },
        },
        TAB: {
            descriptionKey: null,
            shortcutKey: 'Tab',
            modifiers: [],
        },
    },
    KEYBOARD_SHORTCUTS_TYPES: {
        NAVIGATION_SHORTCUT: KEYBOARD_SHORTCUT_NAVIGATION_TYPE,
    },
    KEYBOARD_SHORTCUT_KEY_DISPLAY_NAME: {
        CONTROL: 'CTRL',
        ESCAPE: 'ESC',
        META: 'CMD',
        SHIFT: 'Shift',
    },
    CURRENCY: {
        USD: 'USD',
    },
    EXAMPLE_PHONE_NUMBER: '+15005550006',
    CONCIERGE_CHAT_NAME: 'Concierge',
    CLOUDFRONT_URL,
    USE_EXPENSIFY_URL,
    NEW_ZOOM_MEETING_URL: 'https://zoom.us/start/videomeeting',
    NEW_GOOGLE_MEET_MEETING_URL: 'https://meet.google.com/new',
    GOOGLE_MEET_URL_ANDROID: 'https://meet.google.com',
    DEEPLINK_BASE_URL: 'new-expensify://',
    PDF_VIEWER_URL: '/pdf/web/viewer.html',
    CLOUDFRONT_DOMAIN_REGEX: /^https:\/\/\w+\.cloudfront\.net/i,
    EXPENSIFY_ICON_URL: `${CLOUDFRONT_URL}/images/favicon-2019.png`,
    CONCIERGE_ICON_URL_2021: `${CLOUDFRONT_URL}/images/icons/concierge_2021.png`,
    CONCIERGE_ICON_URL: `${CLOUDFRONT_URL}/images/icons/concierge_2022.png`,
    UPWORK_URL: 'https://github.com/Expensify/App/issues?q=is%3Aopen+is%3Aissue+label%3A%22Help+Wanted%22',
    GITHUB_URL: 'https://github.com/Expensify/App',
    TERMS_URL: `${USE_EXPENSIFY_URL}/terms`,
    PRIVACY_URL: `${USE_EXPENSIFY_URL}/privacy`,
    LICENSES_URL: `${USE_EXPENSIFY_URL}/licenses`,
    GITHUB_RELEASE_URL: 'https://api.github.com/repos/expensify/app/releases/latest',
    ADD_SECONDARY_LOGIN_URL: encodeURI('settings?param={"section":"account","openModal":"secondaryLogin"}'),
    MANAGE_CARDS_URL: 'domain_companycards',
    FEES_URL: `${USE_EXPENSIFY_URL}/fees`,
    CFPB_PREPAID_URL: 'https://cfpb.gov/prepaid',
    STAGING_NEW_EXPENSIFY_URL: 'https://staging.new.expensify.com',
    NEWHELP_URL: 'https://help.expensify.com',
    INTERNAL_DEV_EXPENSIFY_URL: 'https://www.expensify.com.dev',
    STAGING_EXPENSIFY_URL: 'https://staging.expensify.com',
    EXPENSIFY_URL: 'https://www.expensify.com',

    // Use Environment.getEnvironmentURL to get the complete URL with port number
    DEV_NEW_EXPENSIFY_URL: 'http://localhost:',

    SIGN_IN_FORM_WIDTH: 300,

    DEEPLINK_PROMPT_DENYLIST: [SCREENS.HOME, SCREENS.SIGN_IN_WITH_APPLE_DESKTOP, SCREENS.SIGN_IN_WITH_GOOGLE_DESKTOP],

    SIGN_IN_METHOD: {
        APPLE: 'Apple',
        GOOGLE: 'Google',
    },

    OPTION_TYPE: {
        REPORT: 'report',
        PERSONAL_DETAIL: 'personalDetail',
    },
    RECEIPT: {
        ICON_SIZE: 164,
        PERMISSION_GRANTED: 'granted',
        HAND_ICON_HEIGHT: 152,
        HAND_ICON_WIDTH: 200,
        SHUTTER_SIZE: 90,
    },
    REPORT: {
        MAXIMUM_PARTICIPANTS: 8,
        SPLIT_REPORTID: '-2',
        ACTIONS: {
            LIMIT: 50,
            TYPE: {
                APPROVED: 'APPROVED',
                ADDCOMMENT: 'ADDCOMMENT',
                CLOSED: 'CLOSED',
                CREATED: 'CREATED',
                TASKEDITED: 'TASKEDITED',
                TASKCANCELLED: 'TASKCANCELLED',
                IOU: 'IOU',
                MODIFIEDEXPENSE: 'MODIFIEDEXPENSE',
                REIMBURSEMENTQUEUED: 'REIMBURSEMENTQUEUED',
                RENAMED: 'RENAMED',
                CHRONOSOOOLIST: 'CHRONOSOOOLIST',
                TASKCOMPLETED: 'TASKCOMPLETED',
                TASKREOPENED: 'TASKREOPENED',
                REPORTPREVIEW: 'REPORTPREVIEW',
                POLICYCHANGELOG: {
                    ADD_APPROVER_RULE: 'POLICYCHANGELOG_ADD_APPROVER_RULE',
                    ADD_CATEGORY: 'POLICYCHANGELOG_ADD_CATEGORY',
                    ADD_CUSTOM_UNIT: 'POLICYCHANGELOG_ADD_CUSTOM_UNIT',
                    ADD_CUSTOM_UNIT_RATE: 'POLICYCHANGELOG_ADD_CUSTOM_UNIT_RATE',
                    ADD_EMPLOYEE: 'POLICYCHANGELOG_ADD_EMPLOYEE',
                    ADD_INTEGRATION: 'POLICYCHANGELOG_ADD_INTEGRATION',
                    ADD_REPORT_FIELD: 'POLICYCHANGELOG_ADD_REPORT_FIELD',
                    ADD_TAG: 'POLICYCHANGELOG_ADD_TAG',
                    DELETE_ALL_TAGS: 'POLICYCHANGELOG_DELETE_ALL_TAGS',
                    DELETE_APPROVER_RULE: 'POLICYCHANGELOG_DELETE_APPROVER_RULE',
                    DELETE_CATEGORY: 'POLICYCHANGELOG_DELETE_CATEGORY',
                    DELETE_CUSTOM_UNIT: 'POLICYCHANGELOG_DELETE_CUSTOM_UNIT',
                    DELETE_CUSTOM_UNIT_RATE: 'POLICYCHANGELOG_DELETE_CUSTOM_UNIT_RATE',
                    DELETE_CUSTOM_UNIT_SUB_RATE: 'POLICYCHANGELOG_DELETE_CUSTOM_UNIT_SUB_RATE',
                    DELETE_EMPLOYEE: 'POLICYCHANGELOG_DELETE_EMPLOYEE',
                    DELETE_INTEGRATION: 'POLICYCHANGELOG_DELETE_INTEGRATION',
                    DELETE_REPORT_FIELD: 'POLICYCHANGELOG_DELETE_REPORT_FIELD',
                    DELETE_TAG: 'POLICYCHANGELOG_DELETE_TAG',
                    IMPORT_CUSTOM_UNIT_RATES: 'POLICYCHANGELOG_IMPORT_CUSTOM_UNIT_RATES',
                    IMPORT_TAGS: 'POLICYCHANGELOG_IMPORT_TAGS',
                    SET_AUTOREIMBURSEMENT: 'POLICYCHANGELOG_SET_AUTOREIMBURSEMENT',
                    SET_AUTO_JOIN: 'POLICYCHANGELOG_SET_AUTO_JOIN',
                    SET_CATEGORY_NAME: 'POLICYCHANGELOG_SET_CATEGORY_NAME',
                    UPDATE_ACH_ACCOUNT: 'POLICYCHANGELOG_UPDATE_ACH_ACCOUNT',
                    UPDATE_APPROVER_RULE: 'POLICYCHANGELOG_UPDATE_APPROVER_RULE',
                    UPDATE_AUDIT_RATE: 'POLICYCHANGELOG_UPDATE_AUDIT_RATE',
                    UPDATE_AUTOHARVESTING: 'POLICYCHANGELOG_UPDATE_AUTOHARVESTING',
                    UPDATE_AUTOREIMBURSEMENT: 'POLICYCHANGELOG_UPDATE_AUTOREIMBURSEMENT',
                    UPDATE_AUTOREPORTING_FREQUENCY: 'POLICYCHANGELOG_UPDATE_AUTOREPORTING_FREQUENCY',
                    UPDATE_CATEGORY: 'POLICYCHANGELOG_UPDATE_CATEGORY',
                    UPDATE_CURRENCY: 'POLICYCHANGELOG_UPDATE_CURRENCY',
                    UPDATE_CUSTOM_UNIT: 'POLICYCHANGELOG_UPDATE_CUSTOM_UNIT',
                    UPDATE_CUSTOM_UNIT_RATE: 'POLICYCHANGELOG_UPDATE_CUSTOM_UNIT_RATE',
                    UPDATE_CUSTOM_UNIT_SUB_RATE: 'POLICYCHANGELOG_UPDATE_CUSTOM_UNIT_SUB_RATE',
                    UPDATE_DEFAULT_BILLABLE: 'POLICYCHANGELOG_UPDATE_DEFAULT_BILLABLE',
                    UPDATE_DEFAULT_REIMBURSABLE: 'POLICYCHANGELOG_UPDATE_DEFAULT_REIMBURSABLE',
                    UPDATE_DEFAULT_TITLE: 'POLICYCHANGELOG_UPDATE_DEFAULT_TITLE',
                    UPDATE_DEFAULT_TITLE_ENFORCED: 'POLICYCHANGELOG_UPDATE_DEFAULT_TITLE_ENFORCED',
                    UPDATE_DISABLED_FIELDS: 'POLICYCHANGELOG_UPDATE_DISABLED_FIELDS',
                    UPDATE_EMPLOYEE: 'POLICYCHANGELOG_UPDATE_EMPLOYEE',
                    UPDATE_FIELD: 'POLICYCHANGELOG_UPDATE_FIELD',
                    UPDATE_MANUAL_APPROVAL_THRESHOLD: 'POLICYCHANGELOG_UPDATE_MANUAL_APPROVAL_THRESHOLD',
                    UPDATE_MAX_EXPENSE_AMOUNT: 'POLICYCHANGELOG_UPDATE_MAX_EXPENSE_AMOUNT',
                    UPDATE_MAX_EXPENSE_AMOUNT_NO_RECEIPT: 'POLICYCHANGELOG_UPDATE_MAX_EXPENSE_AMOUNT_NO_RECEIPT',
                    UPDATE_NAME: 'POLICYCHANGELOG_UPDATE_NAME',
                    UPDATE_OWNERSHIP: 'POLICYCHANGELOG_UPDATE_OWNERSHIP',
                    UPDATE_REIMBURSEMENT_CHOICE: 'POLICYCHANGELOG_UPDATE_REIMBURSEMENT_CHOICE',
                    UPDATE_REPORT_FIELD: 'POLICYCHANGELOG_UPDATE_REPORT_FIELD',
                    UPDATE_TAG: 'POLICYCHANGELOG_UPDATE_TAG',
                    UPDATE_TAG_LIST_NAME: 'POLICYCHANGELOG_UPDATE_TAG_LIST_NAME',
                    UPDATE_TAG_NAME: 'POLICYCHANGELOG_UPDATE_TAG_NAME',
                    UPDATE_TIME_ENABLED: 'POLICYCHANGELOG_UPDATE_TIME_ENABLED',
                    UPDATE_TIME_RATE: 'POLICYCHANGELOG_UPDATE_TIME_RATE',
                },
            },
        },
        ARCHIVE_REASON: {
            DEFAULT: 'default',
            ACCOUNT_CLOSED: 'accountClosed',
            ACCOUNT_MERGED: 'accountMerged',
            REMOVED_FROM_POLICY: 'removedFromPolicy',
            POLICY_DELETED: 'policyDeleted',
        },
        MESSAGE: {
            TYPE: {
                COMMENT: 'COMMENT',
                TEXT: 'TEXT',
            },
        },
        TYPE: {
            CHAT: 'chat',
            EXPENSE: 'expense',
            IOU: 'iou',
            TASK: 'task',
        },
        CHAT_TYPE: {
            POLICY_ANNOUNCE: 'policyAnnounce',
            POLICY_ADMINS: 'policyAdmins',
            DOMAIN_ALL: 'domainAll',
            POLICY_ROOM: 'policyRoom',
            POLICY_EXPENSE_CHAT: 'policyExpenseChat',
        },
        WORKSPACE_CHAT_ROOMS: {
            ANNOUNCE: '#announce',
            ADMINS: '#admins',
        },
        STATE: {
            SUBMITTED: 'SUBMITTED',
            PROCESSING: 'PROCESSING',
        },
        STATE_NUM: {
            OPEN: 0,
            PROCESSING: 1,
            SUBMITTED: 2,
            BILLING: 3,
        },
        STATUS: {
            OPEN: 0,
            SUBMITTED: 1,
            CLOSED: 2,
            APPROVED: 3,
            REIMBURSED: 4,
        },
        NOTIFICATION_PREFERENCE: {
            MUTE: 'mute',
            DAILY: 'daily',
            ALWAYS: 'always',
            HIDDEN: 'hidden',
        },
        // Options for which room members can post
        WRITE_CAPABILITIES: {
            ALL: 'all',
            ADMINS: 'admins',
        },
        VISIBILITY: {
            PUBLIC: 'public',
            PUBLIC_ANNOUNCE: 'public_announce',
            PRIVATE: 'private',
            RESTRICTED: 'restricted',
        },
        RESERVED_ROOM_NAMES: ['#admins', '#announce'],
        MAX_PREVIEW_AVATARS: 4,
        MAX_ROOM_NAME_LENGTH: 79,
        LAST_MESSAGE_TEXT_MAX_LENGTH: 200,
        OWNER_EMAIL_FAKE: '__FAKE__',
        OWNER_ACCOUNT_ID_FAKE: 0,
        DEFAULT_REPORT_NAME: 'Chat Report',
    },
    COMPOSER: {
        MAX_LINES: 16,
        MAX_LINES_SMALL_SCREEN: 6,
        MAX_LINES_FULL: -1,

        // The minimum number of typed lines needed to enable the full screen composer
        FULL_COMPOSER_MIN_LINES: 3,
    },
    MODAL: {
        MODAL_TYPE: {
            CONFIRM: 'confirm',
            CENTERED: 'centered',
            CENTERED_UNSWIPEABLE: 'centered_unswipeable',
            CENTERED_SMALL: 'centered_small',
            BOTTOM_DOCKED: 'bottom_docked',
            POPOVER: 'popover',
            RIGHT_DOCKED: 'right_docked',
        },
        ANCHOR_ORIGIN_VERTICAL: {
            TOP: 'top',
            CENTER: 'center',
            BOTTOM: 'bottom',
        },
        ANCHOR_ORIGIN_HORIZONTAL: {
            LEFT: 'left',
            CENTER: 'center',
            RIGHT: 'right',
        },
        POPOVER_MENU_PADDING: 8,
    },
    TIMING: {
        CALCULATE_MOST_RECENT_LAST_MODIFIED_ACTION: 'calc_most_recent_last_modified_action',
        SEARCH_RENDER: 'search_render',
        HOMEPAGE_INITIAL_RENDER: 'homepage_initial_render',
        REPORT_INITIAL_RENDER: 'report_initial_render',
        SWITCH_REPORT: 'switch_report',
        SIDEBAR_LOADED: 'sidebar_loaded',
        COLD: 'cold',
        WARM: 'warm',
        REPORT_ACTION_ITEM_LAYOUT_DEBOUNCE_TIME: 1500,
        SHOW_LOADING_SPINNER_DEBOUNCE_TIME: 250,
        TEST_TOOLS_MODAL_THROTTLE_TIME: 800,
        TOOLTIP_SENSE: 1000,
        TRIE_INITIALIZATION: 'trie_initialization',
        COMMENT_LENGTH_DEBOUNCE_TIME: 500,
    },
    PRIORITY_MODE: {
        GSD: 'gsd',
        DEFAULT: 'default',
    },
    THEME: {
        DEFAULT: 'dark',
        LIGHT: 'light',
        DARK: 'dark',
        SYSTEM: 'system',
    },
    TRANSACTION: {
        DEFAULT_MERCHANT: 'Request',
        UNKNOWN_MERCHANT: 'Unknown Merchant',
        PARTIAL_TRANSACTION_MERCHANT: '(none)',
        TYPE: {
            CUSTOM_UNIT: 'customUnit',
        },
    },
    JSON_CODE: {
        SUCCESS: 200,
        BAD_REQUEST: 400,
        NOT_AUTHENTICATED: 407,
        EXP_ERROR: 666,
        MANY_WRITES_ERROR: 665,
        UNABLE_TO_RETRY: 'unableToRetry',
    },
    HTTP_STATUS: {
        // When Cloudflare throttles
        TOO_MANY_REQUESTS: 429,
        INTERNAL_SERVER_ERROR: 500,
        BAD_GATEWAY: 502,
        GATEWAY_TIMEOUT: 504,
        UNKNOWN_ERROR: 520,
    },
    ERROR: {
        XHR_FAILED: 'xhrFailed',
        THROTTLED: 'throttled',
        UNKNOWN_ERROR: 'Unknown error',
        REQUEST_CANCELLED: 'AbortError',
        FAILED_TO_FETCH: 'Failed to fetch',
        ENSURE_BUGBOT: 'ENSURE_BUGBOT',
        PUSHER_ERROR: 'PusherError',
        WEB_SOCKET_ERROR: 'WebSocketError',
        NETWORK_REQUEST_FAILED: 'Network request failed',
        SAFARI_DOCUMENT_LOAD_ABORTED: 'cancelled',
        FIREFOX_DOCUMENT_LOAD_ABORTED: 'NetworkError when attempting to fetch resource.',
        IOS_NETWORK_CONNECTION_LOST: 'The network connection was lost.',
        IOS_NETWORK_CONNECTION_LOST_RUSSIAN: 'Сетевое соединение потеряно.',
        IOS_NETWORK_CONNECTION_LOST_SWEDISH: 'Nätverksanslutningen förlorades.',
        IOS_NETWORK_CONNECTION_LOST_SPANISH: 'La conexión a Internet parece estar desactivada.',
        IOS_LOAD_FAILED: 'Load failed',
        SAFARI_CANNOT_PARSE_RESPONSE: 'cannot parse response',
        GATEWAY_TIMEOUT: 'Gateway Timeout',
        EXPENSIFY_SERVICE_INTERRUPTED: 'Expensify service interrupted',
        DUPLICATE_RECORD: 'A record already exists with this ID',
    },
    ERROR_TYPE: {
        SOCKET: 'Expensify\\Auth\\Error\\Socket',
    },
    ERROR_TITLE: {
        SOCKET: 'Issue connecting to database',
        DUPLICATE_RECORD: '400 Unique Constraints Violation',
    },
    NETWORK: {
        METHOD: {
            POST: 'post',
        },
        MIN_RETRY_WAIT_TIME_MS: 10,
        MAX_RANDOM_RETRY_WAIT_TIME_MS: 100,
        MAX_RETRY_WAIT_TIME_MS: 10 * 1000,
        PROCESS_REQUEST_DELAY_MS: 1000,
        MAX_PENDING_TIME_MS: 10 * 1000,
    },
    DEFAULT_TIME_ZONE: {automatic: true, selected: 'America/Los_Angeles'},
    DEFAULT_ACCOUNT_DATA: {errors: null, success: '', isLoading: false},
    DEFAULT_CLOSE_ACCOUNT_DATA: {errors: {}, success: '', isLoading: false},
    FORMS: {
        LOGIN_FORM: 'LoginForm',
        VALIDATE_CODE_FORM: 'ValidateCodeForm',
        VALIDATE_TFA_CODE_FORM: 'ValidateTfaCodeForm',
        RESEND_VALIDATION_FORM: 'ResendValidationForm',
        UNLINK_LOGIN_FORM: 'UnlinkLoginForm',
        RESEND_VALIDATE_CODE_FORM: 'ResendValidateCodeForm',
    },
    APP_STATE: {
        ACTIVE: 'active',
        BACKGROUND: 'background',
        INACTIVE: 'inactive',
    },

    // at least 8 characters, 1 capital letter, 1 lowercase number, 1 number
    PASSWORD_COMPLEXITY_REGEX_STRING: '^(?=.*[A-Z])(?=.*[0-9])(?=.*[a-z]).{8,}$',

    // 6 numeric digits
    VALIDATE_CODE_REGEX_STRING: /^\d{6}$/,

    // The server has a WAF (Web Application Firewall) which will strip out HTML/XML tags using this regex pattern.
    // It's copied here so that the same regex pattern can be used in form validations to be consistent with the server.
    VALIDATE_FOR_HTML_TAG_REGEX: /<([^>\s]+)(?:[^>]*?)>/g,

    PASSWORD_PAGE: {
        ERROR: {
            ALREADY_VALIDATED: 'Account already validated',
            VALIDATE_CODE_FAILED: 'Validate code failed',
        },
    },

    PUSHER: {
        PRIVATE_USER_CHANNEL_PREFIX: 'private-encrypted-user-accountID-',
        PRIVATE_REPORT_CHANNEL_PREFIX: 'private-report-reportID-',
    },

    EMOJI_SPACER: 'SPACER',

    // This is the number of columns in each row of the picker.
    // Because of how flatList implements these rows, each row is an index rather than each element
    // For this reason to make headers work, we need to have the header be the only rendered element in its row
    // If this number is changed, emojis.js will need to be updated to have the proper number of spacer elements
    // around each header.
    EMOJI_NUM_PER_ROW: 8,

    EMOJI_FREQUENT_ROW_COUNT: 3,

    EMOJI_DEFAULT_SKIN_TONE: -1,

    INVISIBLE_CODEPOINTS: ['fe0f', '200d', '2066'],

    TOOLTIP_MAX_LINES: 3,

    LOGIN_TYPE: {
        PHONE: 'phone',
        EMAIL: 'email',
    },

    MAGIC_CODE_LENGTH: 6,
    MAGIC_CODE_EMPTY_CHAR: ' ',

    KEYBOARD_TYPE: {
        PHONE_PAD: 'phone-pad',
        NUMBER_PAD: 'number-pad',
        DECIMAL_PAD: 'decimal-pad',
        VISIBLE_PASSWORD: 'visible-password',
        EMAIL_ADDRESS: 'email-address',
        ASCII_CAPABLE: 'ascii-capable',
        URL: 'url',
        DEFAULT: 'default',
    },

    ATTACHMENT_MESSAGE_TEXT: '[Attachment]',
    // This is a placeholder for attachment which is uploading
    ATTACHMENT_UPLOADING_MESSAGE_HTML: 'Uploading attachment...',
    ATTACHMENT_SOURCE_ATTRIBUTE: 'data-expensify-source',
    ATTACHMENT_PREVIEW_ATTRIBUTE: 'src',
    ATTACHMENT_ORIGINAL_FILENAME_ATTRIBUTE: 'data-name',

    ATTACHMENT_PICKER_TYPE: {
        FILE: 'file',
        IMAGE: 'image',
    },

    ATTACHMENT_FILE_TYPE: {
        FILE: 'file',
        IMAGE: 'image',
        VIDEO: 'video',
    },

    FILE_TYPE_REGEX: {
        // Image MimeTypes allowed by iOS photos app.
        IMAGE: /\.(jpg|jpeg|png|webp|gif|tiff|bmp|heic|heif)$/,
        // Video MimeTypes allowed by iOS photos app.
        VIDEO: /\.(mov|mp4)$/,
    },
    IOS_CAMERAROLL_ACCESS_ERROR: 'Access to photo library was denied',
    ADD_PAYMENT_MENU_POSITION_Y: 226,
    ADD_PAYMENT_MENU_POSITION_X: 356,
    EMOJI_PICKER_SIZE: {
        WIDTH: 320,
        HEIGHT: 416,
    },
    DESKTOP_HEADER_PADDING: 12,
    CATEGORY_SHORTCUT_BAR_HEIGHT: 32,
    SMALL_EMOJI_PICKER_SIZE: {
        WIDTH: '100%',
    },
    NON_NATIVE_EMOJI_PICKER_LIST_HEIGHT: 300,
    NON_NATIVE_EMOJI_PICKER_LIST_HEIGHT_WEB: 200,
    EMOJI_PICKER_ITEM_HEIGHT: 32,
    EMOJI_PICKER_HEADER_HEIGHT: 32,
    RECIPIENT_LOCAL_TIME_HEIGHT: 25,
    AUTO_COMPLETE_SUGGESTER: {
        SUGGESTER_PADDING: 6,
        SUGGESTER_INNER_PADDING: 8,
        SUGGESTION_ROW_HEIGHT: 40,
        SMALL_CONTAINER_HEIGHT_FACTOR: 2.5,
        MIN_AMOUNT_OF_SUGGESTIONS: 3,
        MAX_AMOUNT_OF_SUGGESTIONS: 20,
        MAX_AMOUNT_OF_VISIBLE_SUGGESTIONS_IN_CONTAINER: 5,
        HERE_TEXT: '@here',
    },
    COMPOSER_MAX_HEIGHT: 125,
    CHAT_FOOTER_MIN_HEIGHT: 65,
    CHAT_SKELETON_VIEW: {
        AVERAGE_ROW_HEIGHT: 80,
        HEIGHT_FOR_ROW_COUNT: {
            1: 60,
            2: 80,
            3: 100,
        },
    },
    LHN_SKELETON_VIEW_ITEM_HEIGHT: 64,
    EXPENSIFY_PARTNER_NAME: 'expensify.com',
    EMAIL: {
        ACCOUNTING: 'accounting@expensify.com',
        ADMIN: 'admin@expensify.com',
        BILLS: 'bills@expensify.com',
        CHRONOS: 'chronos@expensify.com',
        CONCIERGE: 'concierge@expensify.com',
        CONTRIBUTORS: 'contributors@expensify.com',
        FIRST_RESPONDER: 'firstresponders@expensify.com',
        GUIDES_DOMAIN: 'team.expensify.com',
        HELP: 'help@expensify.com',
        INTEGRATION_TESTING_CREDS: 'integrationtestingcreds@expensify.com',
        PAYROLL: 'payroll@expensify.com',
        QA: 'qa@expensify.com',
        QA_TRAVIS: 'qa+travisreceipts@expensify.com',
        RECEIPTS: 'receipts@expensify.com',
        SAASTR: 'saastr@expensify.com',
        SBE: 'sbe@expensify.com',
        STUDENT_AMBASSADOR: 'studentambassadors@expensify.com',
        SVFG: 'svfg@expensify.com',
    },

    ACCOUNT_ID: {
        ACCOUNTING: Number(Config?.EXPENSIFY_ACCOUNT_ID_ACCOUNTING ?? 9645353),
        ADMIN: Number(Config?.EXPENSIFY_ACCOUNT_ID_ADMIN ?? -1),
        BILLS: Number(Config?.EXPENSIFY_ACCOUNT_ID_BILLS ?? 1371),
        CHRONOS: Number(Config?.EXPENSIFY_ACCOUNT_ID_CHRONOS ?? 10027416),
        CONCIERGE: Number(Config?.EXPENSIFY_ACCOUNT_ID_CONCIERGE ?? 8392101),
        CONTRIBUTORS: Number(Config?.EXPENSIFY_ACCOUNT_ID_CONTRIBUTORS ?? 9675014),
        FIRST_RESPONDER: Number(Config?.EXPENSIFY_ACCOUNT_ID_FIRST_RESPONDER ?? 9375152),
        HELP: Number(Config?.EXPENSIFY_ACCOUNT_ID_HELP ?? -1),
        INTEGRATION_TESTING_CREDS: Number(Config?.EXPENSIFY_ACCOUNT_ID_INTEGRATION_TESTING_CREDS ?? -1),
        PAYROLL: Number(Config?.EXPENSIFY_ACCOUNT_ID_PAYROLL ?? 9679724),
        QA: Number(Config?.EXPENSIFY_ACCOUNT_ID_QA ?? 3126513),
        QA_TRAVIS: Number(Config?.EXPENSIFY_ACCOUNT_ID_QA_TRAVIS ?? 8595733),
        RECEIPTS: Number(Config?.EXPENSIFY_ACCOUNT_ID_RECEIPTS ?? -1),
        REWARDS: Number(Config?.EXPENSIFY_ACCOUNT_ID_REWARDS ?? 11023767), // rewards@expensify.com
        STUDENT_AMBASSADOR: Number(Config?.EXPENSIFY_ACCOUNT_ID_STUDENT_AMBASSADOR ?? 10476956),
        SVFG: Number(Config?.EXPENSIFY_ACCOUNT_ID_SVFG ?? 2012843),
    },

    ENVIRONMENT: {
        DEV: 'development',
        STAGING: 'staging',
        PRODUCTION: 'production',
        ADHOC: 'adhoc',
    },

    // Used to delay the initial fetching of reportActions when the app first inits or reconnects (e.g. returning
    // from backgound). The times are based on how long it generally seems to take for the app to become interactive
    // in each scenario.
    FETCH_ACTIONS_DELAY: {
        STARTUP: 8000,
        RECONNECT: 1000,
    },

    WALLET: {
        TRANSFER_METHOD_TYPE: {
            INSTANT: 'instant',
            ACH: 'ach',
        },
        TRANSFER_METHOD_TYPE_FEE: {
            INSTANT: {
                RATE: 1.5,
                MINIMUM_FEE: 25,
            },
            ACH: {
                RATE: 0,
                MINIMUM_FEE: 0,
            },
        },
        ERROR: {
            // If these get updated, we need to update the codes on the Web side too
            SSN: 'ssnError',
            KBA: 'kbaNeeded',
            KYC: 'kycFailed',
            FULL_SSN_NOT_FOUND: 'Full SSN not found',
            MISSING_FIELD: 'Missing required additional details fields',
            WRONG_ANSWERS: 'Wrong answers',
            ONFIDO_FIXABLE_ERROR: 'Onfido returned a fixable error',

            // KBA stands for Knowledge Based Answers (requiring us to show Idology questions)
            KBA_NEEDED: 'KBA needed',
            NO_ACCOUNT_TO_LINK: '405 No account to link to wallet',
            INVALID_WALLET: '405 Invalid wallet account',
            NOT_OWNER_OF_BANK_ACCOUNT: '401 Wallet owner does not own linked bank account',
            INVALID_BANK_ACCOUNT: '405 Attempting to link an invalid bank account to a wallet',
            NOT_OWNER_OF_FUND: '401 Wallet owner does not own linked fund',
            INVALID_FUND: '405 Attempting to link an invalid fund to a wallet',
        },
        STEP: {
            // In the order they appear in the Wallet flow
            ADDITIONAL_DETAILS: 'AdditionalDetailsStep',
            ADDITIONAL_DETAILS_KBA: 'AdditionalDetailsKBAStep',
            ONFIDO: 'OnfidoStep',
            TERMS: 'TermsStep',
            ACTIVATE: 'ActivateStep',
        },
        TIER_NAME: {
            GOLD: 'GOLD',
            SILVER: 'SILVER',
        },
    },

    PLAID: {
        EVENT: {
            ERROR: 'ERROR',
            EXIT: 'EXIT',
        },
    },

    ONFIDO: {
        CONTAINER_ID: 'onfido-mount',
        TYPE: {
            DOCUMENT: 'document',
            FACE: 'face',
        },
        VARIANT: {
            VIDEO: 'video',
        },
        SMS_NUMBER_COUNTRY_CODE: 'US',
        ERROR: {
            USER_CANCELLED: 'User canceled flow.',
            USER_TAPPED_BACK: 'User exited by clicking the back button.',
            USER_EXITED: 'User exited by manual action.',
            USER_CAMERA_DENINED: 'Onfido.OnfidoFlowError',
            USER_CAMERA_PERMISSION: 'Encountered an error: cameraPermission',
            // eslint-disable-next-line max-len
            USER_CAMERA_CONSENT_DENIED:
                'Unexpected result Intent. It might be a result of incorrect integration, make sure you only pass Onfido intent to handleActivityResult. It might be due to unpredictable crash or error. Please report the problem to android-sdk@onfido.com. Intent: null \n resultCode: 0',
        },
    },

    OS: {
        WINDOWS: 'Windows',
        MAC_OS: PLATFORM_OS_MACOS,
        ANDROID: 'Android',
        IOS: PLATFORM_IOS,
        LINUX: 'Linux',
        NATIVE: 'Native',
    },

    BROWSER: {
        CHROME: 'chrome',
        FIREFOX: 'firefox',
        IE: 'ie',
        EDGE: 'edge',
        Opera: 'opera',
        SAFARI: 'safari',
        OTHER: 'other',
    },

    PAYMENT_METHODS: {
        PAYPAL: 'payPalMe',
        DEBIT_CARD: 'debitCard',
        BANK_ACCOUNT: 'bankAccount',
    },

    PAYMENT_METHOD_ID_KEYS: {
        DEBIT_CARD: 'fundID',
        BANK_ACCOUNT: 'bankAccountID',
    },

    IOU: {
        // Note: These payment types are used when building IOU reportAction message values in the server and should
        // not be changed.
        PAYMENT_TYPE: {
            ELSEWHERE: 'Elsewhere',
            EXPENSIFY: 'Expensify',
            PAYPAL_ME: 'PayPal.me',
            VBBA: 'ACH',
        },
        MONEY_REQUEST_TYPE: {
            SEND: 'send',
            SPLIT: 'split',
            REQUEST: 'request',
        },
        REPORT_ACTION_TYPE: {
            PAY: 'pay',
            CREATE: 'create',
            SPLIT: 'split',
            DECLINE: 'decline',
            CANCEL: 'cancel',
            DELETE: 'delete',
        },
        AMOUNT_MAX_LENGTH: 10,
        RECEIPT_STATE: {
            SCANREADY: 'SCANREADY',
            OPEN: 'OPEN',
            SCANNING: 'SCANNING',
            SCANCOMPLETE: 'SCANCOMPLETE',
            SCANFAILED: 'SCANFAILED',
        },
        FILE_TYPES: {
            HTML: 'html',
            DOC: 'doc',
            DOCX: 'docx',
            SVG: 'svg',
        },
    },

    GROWL: {
        SUCCESS: 'success',
        ERROR: 'error',
        WARNING: 'warning',
        DURATION: 2000,
        DURATION_LONG: 3500,
    },

    LOCALES: {
        EN: 'en',
        ES: 'es',
        ES_ES: 'es-ES',
        ES_ES_ONFIDO: 'es_ES',

        DEFAULT: 'en',
    },

    POLICY: {
        TYPE: {
            FREE: 'free',
            PERSONAL: 'personal',
            CORPORATE: 'corporate',
            TEAM: 'team',
        },
        ROLE: {
            ADMIN: 'admin',
            AUDITOR: 'auditor',
            USER: 'user',
        },
        ROOM_PREFIX: '#',
        CUSTOM_UNIT_RATE_BASE_OFFSET: 100,
        OWNER_EMAIL_FAKE: '_FAKE_',
        OWNER_ACCOUNT_ID_FAKE: 0,
    },

    CUSTOM_UNITS: {
        NAME_DISTANCE: 'Distance',
        DISTANCE_UNIT_MILES: 'mi',
        DISTANCE_UNIT_KILOMETERS: 'km',
        MILEAGE_IRS_RATE: 0.655,
        DEFAULT_RATE: 'Default Rate',
    },

    TERMS: {
        CFPB_PREPAID: 'cfpb.gov/prepaid',
        CFPB_COMPLAINT: 'cfpb.gov/complaint',
        FDIC_PREPAID: 'fdic.gov/deposit/deposits/prepaid.html',
        USE_EXPENSIFY_FEES: 'use.expensify.com/fees',
    },

    ICON_TYPE_ICON: 'icon',
    ICON_TYPE_AVATAR: 'avatar',
    ICON_TYPE_WORKSPACE: 'workspace',

    ACTIVITY_INDICATOR_SIZE: {
        LARGE: 'large',
    },

    AVATAR_SIZE: {
        LARGE: 'large',
        MEDIUM: 'medium',
        DEFAULT: 'default',
        SMALL: 'small',
        SMALLER: 'smaller',
        SUBSCRIPT: 'subscript',
        SMALL_SUBSCRIPT: 'small-subscript',
        MID_SUBSCRIPT: 'mid-subscript',
        LARGE_BORDERED: 'large-bordered',
        HEADER: 'header',
        MENTION_ICON: 'mention-icon',
        SMALL_NORMAL: 'small-normal',
    },
    EXPENSIFY_CARD: {
        FRAUD_TYPES: {
            DOMAIN: 'domain',
            INDIVIDUAL: 'individal',
            NONE: 'none',
        },
    },
    AVATAR_ROW_SIZE: {
        DEFAULT: 4,
        LARGE_SCREEN: 8,
    },
    OPTION_MODE: {
        COMPACT: 'compact',
        DEFAULT: 'default',
    },
    REGEX: {
        SPECIAL_CHARS_WITHOUT_NEWLINE: /((?!\n)[()-\s\t])/g,
        DIGITS_AND_PLUS: /^\+?[0-9]*$/,
        ALPHABETIC_AND_LATIN_CHARS: /^[\p{Script=Latin} ]*$/u,
        NON_ALPHABETIC_AND_NON_LATIN_CHARS: /[^\p{Script=Latin}]/gu,
        POSITIVE_INTEGER: /^\d+$/,
        PO_BOX: /\b[P|p]?(OST|ost)?\.?\s*[O|o|0]?(ffice|FFICE)?\.?\s*[B|b][O|o|0]?[X|x]?\.?\s+[#]?(\d+)\b/,
        ANY_VALUE: /^.+$/,
        ZIP_CODE: /^[0-9]{5}(?:[- ][0-9]{4})?$/,
        INDUSTRY_CODE: /^[0-9]{6}$/,
        SSN_LAST_FOUR: /^(?!0000)[0-9]{4}$/,
        SSN_FULL_NINE: /^(?!0000)[0-9]{9}$/,
        NUMBER: /^[0-9]+$/,
        CARD_NUMBER: /^[0-9]{15,16}$/,
        CARD_SECURITY_CODE: /^[0-9]{3,4}$/,
        CARD_EXPIRATION_DATE: /^(0[1-9]|1[0-2])([^0-9])?([0-9]{4}|([0-9]{2}))$/,
        PAYPAL_ME_USERNAME: /^[a-zA-Z0-9]{1,20}$/,
        ROOM_NAME: /^#[a-z0-9à-ÿ-]{1,80}$/,

        // eslint-disable-next-line max-len, no-misleading-character-class
        EMOJIS: /[\p{Extended_Pictographic}](\u200D[\p{Extended_Pictographic}]|[\u{1F3FB}-\u{1F3FF}]|[\u{E0020}-\u{E007F}]|\uFE0F|\u20E3)*|[\u{1F1E6}-\u{1F1FF}]{2}|[#*0-9]\uFE0F?\u20E3/gu,

        TAX_ID: /^\d{9}$/,
        NON_NUMERIC: /\D/g,

        // Extract attachment's source from the data's html string
        ATTACHMENT_DATA: /(data-expensify-source|data-name)="([^"]+)"/g,

        EMOJI_NAME: /:[\w+-]+:/g,
        EMOJI_SUGGESTIONS: /:[a-zA-Z0-9_+-]{1,40}$/,
        AFTER_FIRST_LINE_BREAK: /\n.*/g,
        CODE_2FA: /^\d{6}$/,
        ATTACHMENT_ID: /chat-attachments\/(\d+)/,
        HAS_COLON_ONLY_AT_THE_BEGINNING: /^:[^:]+$/,
        HAS_AT_MOST_TWO_AT_SIGNS: /^@[^@]*@?[^@]*$/,

        SPECIAL_CHAR_OR_EMOJI:
            // eslint-disable-next-line no-misleading-character-class
            /[\n\s,/?"{}[\]()&^%\\;`$=#<>!*\p{Extended_Pictographic}\u200d\u{1f1e6}-\u{1f1ff}\u{1f3fb}-\u{1f3ff}\u{e0020}-\u{e007f}\u20E3\uFE0F]|[#*0-9]\uFE0F?\u20E3/gu,

        SPACE_OR_EMOJI:
            // eslint-disable-next-line no-misleading-character-class
            /(\s+|(?:[\p{Extended_Pictographic}\u200d\u{1f1e6}-\u{1f1ff}\u{1f3fb}-\u{1f3ff}\u{e0020}-\u{e007f}\u20E3\uFE0F]|[#*0-9]\uFE0F?\u20E3)+)/gu,

        // Define the regular expression pattern to match a string starting with an at sign and ending with a space or newline character
        MENTION_REPLACER:
            // eslint-disable-next-line no-misleading-character-class
            /^@[^\n\r]*?(?=$|[\s,/?"{}[\]()&^%\\;`$=#<>!*\p{Extended_Pictographic}\u200d\u{1f1e6}-\u{1f1ff}\u{1f3fb}-\u{1f3ff}\u{e0020}-\u{e007f}\u20E3\uFE0F]|[#*0-9]\uFE0F?\u20E3)/u,

        MERGED_ACCOUNT_PREFIX: /^(MERGED_\d+@)/,

        ROUTES: {
            VALIDATE_LOGIN: /\/v($|(\/\/*))/,
            UNLINK_LOGIN: /\/u($|(\/\/*))/,
        },

        TIME_STARTS_01: /^01:\d{2} [AP]M$/,
        TIME_FORMAT: /^\d{2}:\d{2} [AP]M$/,
        DATE_TIME_FORMAT: /^\d{2}-\d{2} \d{2}:\d{2} [AP]M$/,
        ATTACHMENT_ROUTE: /\/r\/(\d*)\/attachment/,
        ILLEGAL_FILENAME_CHARACTERS: /\/|<|>|\*|"|:|\?|\\|\|/g,
    },

    PRONOUNS: {
        PREFIX: '__predefined_',
        SELF_SELECT: '__predefined_selfSelect',
    },
    GUIDES_CALL_TASK_IDS: {
        CONCIERGE_DM: 'NewExpensifyConciergeDM',
        WORKSPACE_INITIAL: 'WorkspaceHome',
        WORKSPACE_SETTINGS: 'WorkspaceGeneralSettings',
        WORKSPACE_CARD: 'WorkspaceCorporateCards',
        WORKSPACE_REIMBURSE: 'WorkspaceReimburseReceipts',
        WORKSPACE_BILLS: 'WorkspacePayBills',
        WORKSPACE_INVOICES: 'WorkspaceSendInvoices',
        WORKSPACE_TRAVEL: 'WorkspaceBookTravel',
        WORKSPACE_MEMBERS: 'WorkspaceManageMembers',
        WORKSPACE_BANK_ACCOUNT: 'WorkspaceBankAccount',
    },
    get EXPENSIFY_EMAILS() {
        return [
            this.EMAIL.ACCOUNTING,
            this.EMAIL.ADMIN,
            this.EMAIL.BILLS,
            this.EMAIL.CHRONOS,
            this.EMAIL.CONCIERGE,
            this.EMAIL.CONTRIBUTORS,
            this.EMAIL.FIRST_RESPONDER,
            this.EMAIL.HELP,
            this.EMAIL.INTEGRATION_TESTING_CREDS,
            this.EMAIL.PAYROLL,
            this.EMAIL.QA,
            this.EMAIL.QA_TRAVIS,
            this.EMAIL.RECEIPTS,
            this.EMAIL.STUDENT_AMBASSADOR,
            this.EMAIL.SVFG,
        ];
    },
    get EXPENSIFY_ACCOUNT_IDS() {
        return [
            this.ACCOUNT_ID.ACCOUNTING,
            this.ACCOUNT_ID.ADMIN,
            this.ACCOUNT_ID.BILLS,
            this.ACCOUNT_ID.CHRONOS,
            this.ACCOUNT_ID.CONCIERGE,
            this.ACCOUNT_ID.CONTRIBUTORS,
            this.ACCOUNT_ID.FIRST_RESPONDER,
            this.ACCOUNT_ID.HELP,
            this.ACCOUNT_ID.INTEGRATION_TESTING_CREDS,
            this.ACCOUNT_ID.PAYROLL,
            this.ACCOUNT_ID.QA,
            this.ACCOUNT_ID.QA_TRAVIS,
            this.ACCOUNT_ID.RECEIPTS,
            this.ACCOUNT_ID.REWARDS,
            this.ACCOUNT_ID.STUDENT_AMBASSADOR,
            this.ACCOUNT_ID.SVFG,
        ];
    },

    // Auth limit is 60k for the column but we store edits and other metadata along the html so let's use a lower limit to accommodate for it.
    MAX_COMMENT_LENGTH: 15000,

    // Furthermore, applying markup is very resource-consuming, so let's set a slightly lower limit for that
    MAX_MARKUP_LENGTH: 10000,

    MAX_THREAD_REPLIES_PREVIEW: 99,

    FORM_CHARACTER_LIMIT: 50,
    LEGAL_NAMES_CHARACTER_LIMIT: 150,
    LOGIN_CHARACTER_LIMIT: 254,
    WORKSPACE_NAME_CHARACTER_LIMIT: 80,
    AVATAR_CROP_MODAL: {
        // The next two constants control what is min and max value of the image crop scale.
        // Values define in how many times the image can be bigger than its container.
        // Notice: that values less than 1 mean that the image won't cover the container fully.
        MAX_SCALE: 3, // 3x scale is used commonly in different apps.
        MIN_SCALE: 1, // 1x min scale means that the image covers the container completely

        // This const defines the initial container size, before layout measurement.
        // Since size cant be null, we have to define some initial value.
        INITIAL_SIZE: 1, // 1 was chosen because there is a very low probability that initialized component will have such size.
    },
    MICROSECONDS_PER_MS: 1000,
    RED_BRICK_ROAD_PENDING_ACTION: {
        ADD: 'add',
        DELETE: 'delete',
        UPDATE: 'update',
    },
    BRICK_ROAD_INDICATOR_STATUS: {
        ERROR: 'error',
        INFO: 'info',
    },
    REPORT_DETAILS_MENU_ITEM: {
        SHARE_CODE: 'shareCode',
        MEMBERS: 'member',
        SETTINGS: 'settings',
        LEAVE_ROOM: 'leaveRoom',
        WELCOME_MESSAGE: 'welcomeMessage',
    },
    EDIT_REQUEST_FIELD: {
        AMOUNT: 'amount',
        CURRENCY: 'currency',
        DATE: 'date',
        DESCRIPTION: 'description',
        MERCHANT: 'merchant',
    },
    FOOTER: {
        EXPENSE_MANAGEMENT_URL: `${USE_EXPENSIFY_URL}/expense-management`,
        SPEND_MANAGEMENT_URL: `${USE_EXPENSIFY_URL}/spend-management`,
        EXPENSE_REPORTS_URL: `${USE_EXPENSIFY_URL}/expense-reports`,
        COMPANY_CARD_URL: `${USE_EXPENSIFY_URL}/company-credit-card`,
        RECIEPT_SCANNING_URL: `${USE_EXPENSIFY_URL}/receipt-scanning-app`,
        BILL_PAY_URL: `${USE_EXPENSIFY_URL}/bills`,
        INVOICES_URL: `${USE_EXPENSIFY_URL}/invoices`,
        CPA_CARD_URL: `${USE_EXPENSIFY_URL}/cpa-card`,
        PAYROLL_URL: `${USE_EXPENSIFY_URL}/payroll`,
        TRAVEL_URL: `${USE_EXPENSIFY_URL}/travel`,
        EXPENSIFY_APPROVED_URL: `${USE_EXPENSIFY_URL}/accountants`,
        PRESS_KIT_URL: 'https://we.are.expensify.com/press-kit',
        SUPPORT_URL: `${USE_EXPENSIFY_URL}/support`,
        COMMUNITY_URL: 'https://community.expensify.com/',
        PRIVACY_URL: `${USE_EXPENSIFY_URL}/privacy`,
        ABOUT_URL: 'https://we.are.expensify.com/how-we-got-here',
        BLOG_URL: 'https://blog.expensify.com/',
        JOBS_URL: 'https://we.are.expensify.com/apply',
        ORG_URL: 'https://expensify.org/',
        INVESTOR_RELATIONS_URL: 'https://ir.expensify.com/',
    },

    SOCIALS: {
        PODCAST: 'https://we.are.expensify.com/podcast',
        TWITTER: 'https://www.twitter.com/expensify',
        INSTAGRAM: 'https://www.instagram.com/expensify',
        FACEBOOK: 'https://www.facebook.com/expensify',
        LINKEDIN: 'https://www.linkedin.com/company/expensify',
    },

    // These split the maximum decimal value of a signed 64-bit number (9,223,372,036,854,775,807) into parts where none of them are too big to fit into a 32-bit number, so that we can
    // generate them each with a random number generator with only 32-bits of precision.
    MAX_64BIT_LEFT_PART: 92233,
    MAX_64BIT_MIDDLE_PART: 7203685,
    MAX_64BIT_RIGHT_PART: 4775807,

    // When generating a random value to fit in 7 digits (for the `middle` or `right` parts above), this is the maximum value to multiply by Math.random().
    MAX_INT_FOR_RANDOM_7_DIGIT_VALUE: 10000000,
    IOS_KEYBOARD_SPACE_OFFSET: -30,

    PDF_PASSWORD_FORM: {
        // Constants for password-related error responses received from react-pdf.
        REACT_PDF_PASSWORD_RESPONSES: {
            NEED_PASSWORD: 1,
            INCORRECT_PASSWORD: 2,
        },
    },
    API_REQUEST_TYPE: {
        READ: 'read',
        WRITE: 'write',
        MAKE_REQUEST_WITH_SIDE_EFFECTS: 'makeRequestWithSideEffects',
    },

    MAP_PADDING: 50,
    MAP_MARKER_SIZE: 20,

    QUICK_REACTIONS: [
        {
            name: '+1',
            code: '👍',
            types: ['👍🏿', '👍🏾', '👍🏽', '👍🏼', '👍🏻'],
        },
        {
            name: 'heart',
            code: '❤️',
        },
        {
            name: 'joy',
            code: '😂',
        },
        {
            name: 'fire',
            code: '🔥',
        },
    ],

    TFA_CODE_LENGTH: 6,
    CHAT_ATTACHMENT_TOKEN_KEY: 'X-Chat-Attachment-Token',

    SPACE_LENGTH: 1,

    ALL_COUNTRIES: {
        AF: 'Afghanistan',
        AX: 'Åland Islands',
        AL: 'Albania',
        DZ: 'Algeria',
        AS: 'American Samoa',
        AD: 'Andorra',
        AO: 'Angola',
        AI: 'Anguilla',
        AQ: 'Antarctica',
        AG: 'Antigua & Barbuda',
        AR: 'Argentina',
        AM: 'Armenia',
        AW: 'Aruba',
        AC: 'Ascension Island',
        AU: 'Australia',
        AT: 'Austria',
        AZ: 'Azerbaijan',
        BS: 'Bahamas',
        BH: 'Bahrain',
        BD: 'Bangladesh',
        BB: 'Barbados',
        BY: 'Belarus',
        BE: 'Belgium',
        BZ: 'Belize',
        BJ: 'Benin',
        BM: 'Bermuda',
        BT: 'Bhutan',
        BO: 'Bolivia',
        BA: 'Bosnia & Herzegovina',
        BW: 'Botswana',
        BR: 'Brazil',
        IO: 'British Indian Ocean Territory',
        VG: 'British Virgin Islands',
        BN: 'Brunei',
        BG: 'Bulgaria',
        BF: 'Burkina Faso',
        BI: 'Burundi',
        KH: 'Cambodia',
        CM: 'Cameroon',
        CA: 'Canada',
        CV: 'Cape Verde',
        BQ: 'Caribbean Netherlands',
        KY: 'Cayman Islands',
        CF: 'Central African Republic',
        TD: 'Chad',
        CL: 'Chile',
        CN: 'China',
        CX: 'Christmas Island',
        CC: 'Cocos (Keeling) Islands',
        CO: 'Colombia',
        KM: 'Comoros',
        CG: 'Congo - Brazzaville',
        CD: 'Congo - Kinshasa',
        CK: 'Cook Islands',
        CR: 'Costa Rica',
        CI: "Côte d'Ivoire",
        HR: 'Croatia',
        CU: 'Cuba',
        CW: 'Curaçao',
        CY: 'Cyprus',
        CZ: 'Czech Republic',
        DK: 'Denmark',
        DJ: 'Djibouti',
        DM: 'Dominica',
        DO: 'Dominican Republic',
        EC: 'Ecuador',
        EG: 'Egypt',
        SV: 'El Salvador',
        GQ: 'Equatorial Guinea',
        ER: 'Eritrea',
        EE: 'Estonia',
        ET: 'Ethiopia',
        FK: 'Falkland Islands',
        FO: 'Faroe Islands',
        FJ: 'Fiji',
        FI: 'Finland',
        FR: 'France',
        GF: 'French Guiana',
        PF: 'French Polynesia',
        TF: 'French Southern Territories',
        GA: 'Gabon',
        GM: 'Gambia',
        GE: 'Georgia',
        DE: 'Germany',
        GH: 'Ghana',
        GI: 'Gibraltar',
        GR: 'Greece',
        GL: 'Greenland',
        GD: 'Grenada',
        GP: 'Guadeloupe',
        GU: 'Guam',
        GT: 'Guatemala',
        GG: 'Guernsey',
        GN: 'Guinea',
        GW: 'Guinea-Bissau',
        GY: 'Guyana',
        HT: 'Haiti',
        HN: 'Honduras',
        HK: 'Hong Kong',
        HU: 'Hungary',
        IS: 'Iceland',
        IN: 'India',
        ID: 'Indonesia',
        IR: 'Iran',
        IQ: 'Iraq',
        IE: 'Ireland',
        IM: 'Isle of Man',
        IL: 'Israel',
        IT: 'Italy',
        JM: 'Jamaica',
        JP: 'Japan',
        JE: 'Jersey',
        JO: 'Jordan',
        KZ: 'Kazakhstan',
        KE: 'Kenya',
        KI: 'Kiribati',
        XK: 'Kosovo',
        KW: 'Kuwait',
        KG: 'Kyrgyzstan',
        LA: 'Laos',
        LV: 'Latvia',
        LB: 'Lebanon',
        LS: 'Lesotho',
        LR: 'Liberia',
        LY: 'Libya',
        LI: 'Liechtenstein',
        LT: 'Lithuania',
        LU: 'Luxembourg',
        MO: 'Macau',
        MK: 'Macedonia',
        MG: 'Madagascar',
        MW: 'Malawi',
        MY: 'Malaysia',
        MV: 'Maldives',
        ML: 'Mali',
        MT: 'Malta',
        MH: 'Marshall Islands',
        MQ: 'Martinique',
        MR: 'Mauritania',
        MU: 'Mauritius',
        YT: 'Mayotte',
        MX: 'Mexico',
        FM: 'Micronesia',
        MD: 'Moldova',
        MC: 'Monaco',
        MN: 'Mongolia',
        ME: 'Montenegro',
        MS: 'Montserrat',
        MA: 'Morocco',
        MZ: 'Mozambique',
        MM: 'Myanmar (Burma)',
        NA: 'Namibia',
        NR: 'Nauru',
        NP: 'Nepal',
        NL: 'Netherlands',
        NC: 'New Caledonia',
        NZ: 'New Zealand',
        NI: 'Nicaragua',
        NE: 'Niger',
        NG: 'Nigeria',
        NU: 'Niue',
        NF: 'Norfolk Island',
        KP: 'North Korea',
        MP: 'Northern Mariana Islands',
        NO: 'Norway',
        OM: 'Oman',
        PK: 'Pakistan',
        PW: 'Palau',
        PS: 'Palestinian Territories',
        PA: 'Panama',
        PG: 'Papua New Guinea',
        PY: 'Paraguay',
        PE: 'Peru',
        PH: 'Philippines',
        PN: 'Pitcairn Islands',
        PL: 'Poland',
        PT: 'Portugal',
        PR: 'Puerto Rico',
        QA: 'Qatar',
        RE: 'Réunion',
        RO: 'Romania',
        RU: 'Russia',
        RW: 'Rwanda',
        BL: 'Saint Barthélemy',
        WS: 'Samoa',
        SM: 'San Marino',
        ST: 'São Tomé & Príncipe',
        SA: 'Saudi Arabia',
        SN: 'Senegal',
        RS: 'Serbia',
        SC: 'Seychelles',
        SL: 'Sierra Leone',
        SG: 'Singapore',
        SX: 'Sint Maarten',
        SK: 'Slovakia',
        SI: 'Slovenia',
        SB: 'Solomon Islands',
        SO: 'Somalia',
        ZA: 'South Africa',
        GS: 'South Georgia & South Sandwich Islands',
        KR: 'South Korea',
        SS: 'South Sudan',
        ES: 'Spain',
        LK: 'Sri Lanka',
        SH: 'St. Helena',
        KN: 'St. Kitts & Nevis',
        LC: 'St. Lucia',
        MF: 'St. Martin',
        PM: 'St. Pierre & Miquelon',
        VC: 'St. Vincent & Grenadines',
        SD: 'Sudan',
        SR: 'Suriname',
        SJ: 'Svalbard & Jan Mayen',
        SZ: 'Swaziland',
        SE: 'Sweden',
        CH: 'Switzerland',
        SY: 'Syria',
        TW: 'Taiwan',
        TJ: 'Tajikistan',
        TZ: 'Tanzania',
        TH: 'Thailand',
        TL: 'Timor-Leste',
        TG: 'Togo',
        TK: 'Tokelau',
        TO: 'Tonga',
        TT: 'Trinidad & Tobago',
        TA: 'Tristan da Cunha',
        TN: 'Tunisia',
        TR: 'Turkey',
        TM: 'Turkmenistan',
        TC: 'Turks & Caicos Islands',
        TV: 'Tuvalu',
        UM: 'U.S. Outlying Islands',
        VI: 'U.S. Virgin Islands',
        UG: 'Uganda',
        UA: 'Ukraine',
        AE: 'United Arab Emirates',
        GB: 'United Kingdom',
        US: 'United States',
        UY: 'Uruguay',
        UZ: 'Uzbekistan',
        VU: 'Vanuatu',
        VA: 'Vatican City',
        VE: 'Venezuela',
        VN: 'Vietnam',
        WF: 'Wallis & Futuna',
        EH: 'Western Sahara',
        YE: 'Yemen',
        ZM: 'Zambia',
        ZW: 'Zimbabwe',
    },

    // Sources: https://github.com/Expensify/App/issues/14958#issuecomment-1442138427
    // https://github.com/Expensify/App/issues/14958#issuecomment-1456026810
    COUNTRY_ZIP_REGEX_DATA: {
        AC: {
            regex: /^ASCN 1ZZ$/,
            samples: 'ASCN 1ZZ',
        },
        AD: {
            regex: /^AD[1-7]0\d$/,
            samples: 'AD206, AD403, AD106, AD406',
        },

        // We have kept the empty object for the countries which do not have any zip code validation
        // to ensure consistency so that the amount of countries displayed and in this object are same
        AE: {},
        AF: {
            regex: /^\d{4}$/,
            samples: '9536, 1476, 3842, 7975',
        },
        AG: {},
        AI: {
            regex: /^AI-2640$/,
            samples: 'AI-2640',
        },
        AL: {
            regex: /^\d{4}$/,
            samples: '1631, 9721, 2360, 5574',
        },
        AM: {
            regex: /^\d{4}$/,
            samples: '5581, 7585, 8434, 2492',
        },
        AO: {},
        AQ: {},
        AR: {
            regex: /^((?:[A-HJ-NP-Z])?\d{4})([A-Z]{3})?$/,
            samples: 'Q7040GFQ, K2178ZHR, P6240EJG, J6070IAE',
        },
        AS: {
            regex: /^96799$/,
            samples: '96799',
        },
        AT: {
            regex: /^\d{4}$/,
            samples: '4223, 2052, 3544, 5488',
        },
        AU: {
            regex: /^\d{4}$/,
            samples: '7181, 7735, 9169, 8780',
        },
        AW: {},
        AX: {
            regex: /^22\d{3}$/,
            samples: '22270, 22889, 22906, 22284',
        },
        AZ: {
            regex: /^(AZ) (\d{4})$/,
            samples: 'AZ 6704, AZ 5332, AZ 3907, AZ 6892',
        },
        BA: {
            regex: /^\d{5}$/,
            samples: '62722, 80420, 44595, 74614',
        },
        BB: {
            regex: /^BB\d{5}$/,
            samples: 'BB64089, BB17494, BB73163, BB25752',
        },
        BD: {
            regex: /^\d{4}$/,
            samples: '8585, 8175, 7381, 0154',
        },
        BE: {
            regex: /^\d{4}$/,
            samples: '7944, 5303, 6746, 7921',
        },
        BF: {},
        BG: {
            regex: /^\d{4}$/,
            samples: '6409, 7657, 1206, 7908',
        },
        BH: {
            regex: /^\d{3}\d?$/,
            samples: '047, 1116, 490, 631',
        },
        BI: {},
        BJ: {},
        BL: {
            regex: /^97133$/,
            samples: '97133',
        },
        BM: {
            regex: /^[A-Z]{2} ?[A-Z0-9]{2}$/,
            samples: 'QV9P, OSJ1, PZ 3D, GR YK',
        },
        BN: {
            regex: /^[A-Z]{2} ?\d{4}$/,
            samples: 'PF 9925, TH1970, SC 4619, NF0781',
        },
        BO: {},
        BQ: {},
        BR: {
            regex: /^\d{5}-?\d{3}$/,
            samples: '18816-403, 95177-465, 43447-782, 39403-136',
        },
        BS: {},
        BT: {
            regex: /^\d{5}$/,
            samples: '28256, 52484, 30608, 93524',
        },
        BW: {},
        BY: {
            regex: /^\d{6}$/,
            samples: '504154, 360246, 741167, 895047',
        },
        BZ: {},
        CA: {
            regex: /^[ABCEGHJKLMNPRSTVXY]\d[ABCEGHJ-NPRSTV-Z] ?\d[ABCEGHJ-NPRSTV-Z]\d$/,
            samples: 'S1A7K8, Y5H 4G6, H9V0P2, H1A1B5',
        },
        CC: {
            regex: /^6799$/,
            samples: '6799',
        },
        CD: {},
        CF: {},
        CG: {},
        CH: {
            regex: /^\d{4}$/,
            samples: '6370, 5271, 7873, 8220',
        },
        CI: {},
        CK: {},
        CL: {
            regex: /^\d{7}$/,
            samples: '7565829, 8702008, 3161669, 1607703',
        },
        CM: {},
        CN: {
            regex: /^\d{6}$/,
            samples: '240543, 870138, 295528, 861683',
        },
        CO: {
            regex: /^\d{6}$/,
            samples: '678978, 775145, 823943, 913970',
        },
        CR: {
            regex: /^\d{5}$/,
            samples: '28256, 52484, 30608, 93524',
        },
        CU: {
            regex: /^(?:CP)?(\d{5})$/,
            samples: '28256, 52484, 30608, 93524',
        },
        CV: {
            regex: /^\d{4}$/,
            samples: '9056, 8085, 0491, 4627',
        },
        CW: {},
        CX: {
            regex: /^6798$/,
            samples: '6798',
        },
        CY: {
            regex: /^\d{4}$/,
            samples: '9301, 2478, 1981, 6162',
        },
        CZ: {
            regex: /^\d{3} ?\d{2}$/,
            samples: '150 56, 50694, 229 08, 82811',
        },
        DE: {
            regex: /^\d{5}$/,
            samples: '33185, 37198, 81711, 44262',
        },
        DJ: {},
        DK: {
            regex: /^\d{4}$/,
            samples: '1429, 2457, 0637, 5764',
        },
        DM: {},
        DO: {
            regex: /^\d{5}$/,
            samples: '11877, 95773, 93875, 98032',
        },
        DZ: {
            regex: /^\d{5}$/,
            samples: '26581, 64621, 57550, 72201',
        },
        EC: {
            regex: /^\d{6}$/,
            samples: '541124, 873848, 011495, 334509',
        },
        EE: {
            regex: /^\d{5}$/,
            samples: '87173, 01127, 73214, 52381',
        },
        EG: {
            regex: /^\d{5}$/,
            samples: '98394, 05129, 91463, 77359',
        },
        EH: {
            regex: /^\d{5}$/,
            samples: '30577, 60264, 16487, 38593',
        },
        ER: {},
        ES: {
            regex: /^\d{5}$/,
            samples: '03315, 00413, 23179, 89324',
        },
        ET: {
            regex: /^\d{4}$/,
            samples: '6269, 8498, 4514, 7820',
        },
        FI: {
            regex: /^\d{5}$/,
            samples: '21859, 72086, 22422, 03774',
        },
        FJ: {},
        FK: {
            regex: /^FIQQ 1ZZ$/,
            samples: 'FIQQ 1ZZ',
        },
        FM: {
            regex: /^(9694[1-4])(?:[ -](\d{4}))?$/,
            samples: '96942-9352, 96944-4935, 96941 9065, 96943-5369',
        },
        FO: {
            regex: /^\d{3}$/,
            samples: '334, 068, 741, 787',
        },
        FR: {
            regex: /^\d{2} ?\d{3}$/,
            samples: '25822, 53 637, 55354, 82522',
        },
        GA: {},
        GB: {
            regex: /^[A-Z]{1,2}[0-9R][0-9A-Z]?\s*[0-9][A-Z-CIKMOV]{2}$/,
            samples: 'LA102UX, BL2F8FX, BD1S9LU, WR4G 6LH',
        },
        GD: {},
        GE: {
            regex: /^\d{4}$/,
            samples: '1232, 9831, 4717, 9428',
        },
        GF: {
            regex: /^9[78]3\d{2}$/,
            samples: '98380, 97335, 98344, 97300',
        },
        GG: {
            regex: /^GY\d[\dA-Z]? ?\d[ABD-HJLN-UW-Z]{2}$/,
            samples: 'GY757LD, GY6D 6XL, GY3Y2BU, GY85 1YO',
        },
        GH: {},
        GI: {
            regex: /^GX11 1AA$/,
            samples: 'GX11 1AA',
        },
        GL: {
            regex: /^39\d{2}$/,
            samples: '3964, 3915, 3963, 3956',
        },
        GM: {},
        GN: {
            regex: /^\d{3}$/,
            samples: '465, 994, 333, 078',
        },
        GP: {
            regex: /^9[78][01]\d{2}$/,
            samples: '98069, 97007, 97147, 97106',
        },
        GQ: {},
        GR: {
            regex: /^\d{3} ?\d{2}$/,
            samples: '98654, 319 78, 127 09, 590 52',
        },
        GS: {
            regex: /^SIQQ 1ZZ$/,
            samples: 'SIQQ 1ZZ',
        },
        GT: {
            regex: /^\d{5}$/,
            samples: '30553, 69925, 09376, 83719',
        },
        GU: {
            regex: /^((969)[1-3][0-2])$/,
            samples: '96922, 96932, 96921, 96911',
        },
        GW: {
            regex: /^\d{4}$/,
            samples: '1742, 7941, 4437, 7728',
        },
        GY: {},
        HK: {
            regex: /^999077$|^$/,
            samples: '999077',
        },
        HN: {
            regex: /^\d{5}$/,
            samples: '86238, 78999, 03594, 30406',
        },
        HR: {
            regex: /^\d{5}$/,
            samples: '85240, 80710, 78235, 98766',
        },
        HT: {
            regex: /^(?:HT)?(\d{4})$/,
            samples: '5101, HT6991, HT3871, 1126',
        },
        HU: {
            regex: /^\d{4}$/,
            samples: '0360, 2604, 3362, 4775',
        },
        ID: {
            regex: /^\d{5}$/,
            samples: '60993, 52656, 16521, 34931',
        },
        IE: {},
        IL: {
            regex: /^\d{5}(?:\d{2})?$/,
            samples: '74213, 6978354, 2441689, 4971551',
        },
        IM: {
            regex: /^IM\d[\dA-Z]? ?\d[ABD-HJLN-UW-Z]{2}$/,
            samples: 'IM2X1JP, IM4V 9JU, IM3B1UP, IM8E 5XF',
        },
        IN: {
            regex: /^\d{6}$/,
            samples: '946956, 143659, 243258, 938385',
        },
        IO: {
            regex: /^BBND 1ZZ$/,
            samples: 'BBND 1ZZ',
        },
        IQ: {
            regex: /^\d{5}$/,
            samples: '63282, 87817, 38580, 47725',
        },
        IR: {
            regex: /^\d{5}-?\d{5}$/,
            samples: '0666174250, 6052682188, 02360-81920, 25102-08646',
        },
        IS: {
            regex: /^\d{3}$/,
            samples: '408, 013, 001, 936',
        },
        IT: {
            regex: /^\d{5}$/,
            samples: '31701, 61341, 92781, 45609',
        },
        JE: {
            regex: /^JE\d[\dA-Z]? ?\d[ABD-HJLN-UW-Z]{2}$/,
            samples: 'JE0D 2EX, JE59 2OF, JE1X1ZW, JE0V 1SO',
        },
        JM: {},
        JO: {
            regex: /^\d{5}$/,
            samples: '20789, 02128, 52170, 40284',
        },
        JP: {
            regex: /^\d{3}-?\d{4}$/,
            samples: '5429642, 046-1544, 6463599, 368-5362',
        },
        KE: {
            regex: /^\d{5}$/,
            samples: '33043, 98830, 59324, 42876',
        },
        KG: {
            regex: /^\d{6}$/,
            samples: '500371, 176592, 184133, 225279',
        },
        KH: {
            regex: /^\d{5,6}$/,
            samples: '220281, 18824, 35379, 09570',
        },
        KI: {
            regex: /^KI\d{4}$/,
            samples: 'KI0104, KI0109, KI0112, KI0306',
        },
        KM: {},
        KN: {
            regex: /^KN\d{4}(-\d{4})?$/,
            samples: 'KN2522, KN2560-3032, KN3507, KN4440',
        },
        KP: {},
        KR: {
            regex: /^\d{5}$/,
            samples: '67417, 66648, 08359, 93750',
        },
        KW: {
            regex: /^\d{5}$/,
            samples: '74840, 53309, 71276, 59262',
        },
        KY: {
            regex: /^KY\d-\d{4}$/,
            samples: 'KY0-3078, KY1-7812, KY8-3729, KY3-4664',
        },
        KZ: {
            regex: /^\d{6}$/,
            samples: '129113, 976562, 226811, 933781',
        },
        LA: {
            regex: /^\d{5}$/,
            samples: '08875, 50779, 87756, 75932',
        },
        LB: {
            regex: /^(?:\d{4})(?: ?(?:\d{4}))?$/,
            samples: '5436 1302, 9830 7470, 76911911, 9453 1306',
        },
        LC: {
            regex: /^(LC)?\d{2} ?\d{3}$/,
            samples: '21080, LC99127, LC24 258, 51 740',
        },
        LI: {
            regex: /^\d{4}$/,
            samples: '6644, 2852, 4630, 4541',
        },
        LK: {
            regex: /^\d{5}$/,
            samples: '44605, 27721, 90695, 65514',
        },
        LR: {
            regex: /^\d{4}$/,
            samples: '6644, 2852, 4630, 4541',
        },
        LS: {
            regex: /^\d{3}$/,
            samples: '779, 803, 104, 897',
        },
        LT: {
            regex: /^((LT)[-])?(\d{5})$/,
            samples: 'LT-22248, LT-12796, 69822, 37280',
        },
        LU: {
            regex: /^((L)[-])?(\d{4})$/,
            samples: '5469, L-4476, 6304, 9739',
        },
        LV: {
            regex: /^((LV)[-])?\d{4}$/,
            samples: '9344, LV-5030, LV-0132, 8097',
        },
        LY: {},
        MA: {
            regex: /^\d{5}$/,
            samples: '50219, 95871, 80907, 79804',
        },
        MC: {
            regex: /^980\d{2}$/,
            samples: '98084, 98041, 98070, 98062',
        },
        MD: {
            regex: /^(MD[-]?)?(\d{4})$/,
            samples: '6250, MD-9681, MD3282, MD-0652',
        },
        ME: {
            regex: /^\d{5}$/,
            samples: '87622, 92688, 23129, 59566',
        },
        MF: {
            regex: /^9[78][01]\d{2}$/,
            samples: '97169, 98180, 98067, 98043',
        },
        MG: {
            regex: /^\d{3}$/,
            samples: '854, 084, 524, 064',
        },
        MH: {
            regex: /^((969)[6-7][0-9])(-\d{4})?/,
            samples: '96962, 96969, 96970-8530, 96960-3226',
        },
        MK: {
            regex: /^\d{4}$/,
            samples: '8299, 6904, 6144, 9753',
        },
        ML: {},
        MM: {
            regex: /^\d{5}$/,
            samples: '59188, 93943, 40829, 69981',
        },
        MN: {
            regex: /^\d{5}$/,
            samples: '94129, 29906, 53374, 80141',
        },
        MO: {},
        MP: {
            regex: /^(9695[012])(?:[ -](\d{4}))?$/,
            samples: '96952 3162, 96950 1567, 96951 2994, 96950 8745',
        },
        MQ: {
            regex: /^9[78]2\d{2}$/,
            samples: '98297, 97273, 97261, 98282',
        },
        MR: {},
        MS: {
            regex: /^[Mm][Ss][Rr]\s{0,1}\d{4}$/,
            samples: 'MSR1110, MSR1230, MSR1250, MSR1330',
        },
        MT: {
            regex: /^[A-Z]{3} [0-9]{4}|[A-Z]{2}[0-9]{2}|[A-Z]{2} [0-9]{2}|[A-Z]{3}[0-9]{4}|[A-Z]{3}[0-9]{2}|[A-Z]{3} [0-9]{2}$/,
            samples: 'DKV 8196, KSU9264, QII0259, HKH 1020',
        },
        MU: {
            regex: /^([0-9A-R]\d{4})$/,
            samples: 'H8310, 52591, M9826, F5810',
        },
        MV: {
            regex: /^\d{5}$/,
            samples: '16354, 20857, 50991, 72527',
        },
        MW: {},
        MX: {
            regex: /^\d{5}$/,
            samples: '71530, 76424, 73811, 50503',
        },
        MY: {
            regex: /^\d{5}$/,
            samples: '75958, 15826, 86715, 37081',
        },
        MZ: {
            regex: /^\d{4}$/,
            samples: '0902, 6258, 7826, 7150',
        },
        NA: {
            regex: /^\d{5}$/,
            samples: '68338, 63392, 21820, 61211',
        },
        NC: {
            regex: /^988\d{2}$/,
            samples: '98865, 98813, 98820, 98855',
        },
        NE: {
            regex: /^\d{4}$/,
            samples: '9790, 3270, 2239, 0400',
        },
        NF: {
            regex: /^2899$/,
            samples: '2899',
        },
        NG: {
            regex: /^\d{6}$/,
            samples: '289096, 223817, 199970, 840648',
        },
        NI: {
            regex: /^\d{5}$/,
            samples: '86308, 60956, 49945, 15470',
        },
        NL: {
            regex: /^\d{4} ?[A-Z]{2}$/,
            samples: '6998 VY, 5390 CK, 2476 PS, 8873OX',
        },
        NO: {
            regex: /^\d{4}$/,
            samples: '0711, 4104, 2683, 5015',
        },
        NP: {
            regex: /^\d{5}$/,
            samples: '42438, 73964, 66400, 33976',
        },
        NR: {
            regex: /^(NRU68)$/,
            samples: 'NRU68',
        },
        NU: {
            regex: /^(9974)$/,
            samples: '9974',
        },
        NZ: {
            regex: /^\d{4}$/,
            samples: '7015, 0780, 4109, 1422',
        },
        OM: {
            regex: /^(?:PC )?\d{3}$/,
            samples: 'PC 851, PC 362, PC 598, PC 499',
        },
        PA: {
            regex: /^\d{4}$/,
            samples: '0711, 4104, 2683, 5015',
        },
        PE: {
            regex: /^\d{5}$/,
            samples: '10013, 12081, 14833, 24615',
        },
        PF: {
            regex: /^987\d{2}$/,
            samples: '98755, 98710, 98748, 98791',
        },
        PG: {
            regex: /^\d{3}$/,
            samples: '193, 166, 880, 553',
        },
        PH: {
            regex: /^\d{4}$/,
            samples: '0137, 8216, 2876, 0876',
        },
        PK: {
            regex: /^\d{5}$/,
            samples: '78219, 84497, 62102, 12564',
        },
        PL: {
            regex: /^\d{2}-\d{3}$/,
            samples: '63-825, 26-714, 05-505, 15-200',
        },
        PM: {
            regex: /^(97500)$/,
            samples: '97500',
        },
        PN: {
            regex: /^PCRN 1ZZ$/,
            samples: 'PCRN 1ZZ',
        },
        PR: {
            regex: /^(00[679]\d{2})(?:[ -](\d{4}))?$/,
            samples: '00989 3603, 00639 0720, 00707-9803, 00610 7362',
        },
        PS: {
            regex: /^(00[679]\d{2})(?:[ -](\d{4}))?$/,
            samples: '00748, 00663, 00779-4433, 00934 1559',
        },
        PT: {
            regex: /^\d{4}-\d{3}$/,
            samples: '0060-917, 4391-979, 5551-657, 9961-093',
        },
        PW: {
            regex: /^(969(?:39|40))(?:[ -](\d{4}))?$/,
            samples: '96940, 96939, 96939 6004, 96940-1871',
        },
        PY: {
            regex: /^\d{4}$/,
            samples: '7895, 5835, 8783, 5887',
        },
        QA: {},
        RE: {
            regex: /^9[78]4\d{2}$/,
            samples: '98445, 97404, 98421, 98434',
        },
        RO: {
            regex: /^\d{6}$/,
            samples: '935929, 407608, 637434, 174574',
        },
        RS: {
            regex: /^\d{5,6}$/,
            samples: '929863, 259131, 687739, 07011',
        },
        RU: {
            regex: /^\d{6}$/,
            samples: '138294, 617323, 307906, 981238',
        },
        RW: {},
        SA: {
            regex: /^\d{5}(-{1}\d{4})?$/,
            samples: '86020-1256, 72375, 70280, 96328',
        },
        SB: {},
        SC: {},
        SD: {
            regex: /^\d{5}$/,
            samples: '78219, 84497, 62102, 12564',
        },
        SE: {
            regex: /^\d{3} ?\d{2}$/,
            samples: '095 39, 41052, 84687, 563 66',
        },
        SG: {
            regex: /^\d{6}$/,
            samples: '606542, 233985, 036755, 265255',
        },
        SH: {
            regex: /^(?:ASCN|TDCU|STHL) 1ZZ$/,
            samples: 'STHL 1ZZ, ASCN 1ZZ, TDCU 1ZZ',
        },
        SI: {
            regex: /^\d{4}$/,
            samples: '6898, 3413, 2031, 5732',
        },
        SJ: {
            regex: /^\d{4}$/,
            samples: '7616, 3163, 5769, 0237',
        },
        SK: {
            regex: /^\d{3} ?\d{2}$/,
            samples: '594 52, 813 34, 867 67, 41814',
        },
        SL: {},
        SM: {
            regex: /^4789\d$/,
            samples: '47894, 47895, 47893, 47899',
        },
        SN: {
            regex: /^[1-8]\d{4}$/,
            samples: '48336, 23224, 33261, 82430',
        },
        SO: {},
        SR: {},
        SS: {
            regex: /^[A-Z]{2} ?\d{5}$/,
            samples: 'JQ 80186, CU 46474, DE33738, MS 59107',
        },
        ST: {},
        SV: {},
        SX: {},
        SY: {},
        SZ: {
            regex: /^[HLMS]\d{3}$/,
            samples: 'H458, L986, M477, S916',
        },
        TA: {
            regex: /^TDCU 1ZZ$/,
            samples: 'TDCU 1ZZ',
        },
        TC: {
            regex: /^TKCA 1ZZ$/,
            samples: 'TKCA 1ZZ',
        },
        TD: {},
        TF: {},
        TG: {},
        TH: {
            regex: /^\d{5}$/,
            samples: '30706, 18695, 21044, 42496',
        },
        TJ: {
            regex: /^\d{6}$/,
            samples: '381098, 961344, 519925, 667883',
        },
        TK: {},
        TL: {},
        TM: {
            regex: /^\d{6}$/,
            samples: '544985, 164362, 425224, 374603',
        },
        TN: {
            regex: /^\d{4}$/,
            samples: '6075, 7340, 2574, 8988',
        },
        TO: {},
        TR: {
            regex: /^\d{5}$/,
            samples: '42524, 81057, 50859, 42677',
        },
        TT: {
            regex: /^\d{6}$/,
            samples: '041238, 033990, 763476, 981118',
        },
        TV: {},
        TW: {
            regex: /^\d{3}(?:\d{2})?$/,
            samples: '21577, 76068, 68698, 08912',
        },
        TZ: {},
        UA: {
            regex: /^\d{5}$/,
            samples: '10629, 81138, 15668, 30055',
        },
        UG: {},
        UM: {},
        US: {
            regex: /^[0-9]{5}(?:[- ][0-9]{4})?$/,
            samples: '12345, 12345-1234, 12345 1234',
        },
        UY: {
            regex: /^\d{5}$/,
            samples: '40073, 30136, 06583, 00021',
        },
        UZ: {
            regex: /^\d{6}$/,
            samples: '205122, 219713, 441699, 287471',
        },
        VA: {
            regex: /^(00120)$/,
            samples: '00120',
        },
        VC: {
            regex: /^VC\d{4}$/,
            samples: 'VC0600, VC0176, VC0616, VC4094',
        },
        VE: {
            regex: /^\d{4}$/,
            samples: '9692, 1953, 6680, 8302',
        },
        VG: {
            regex: /^VG\d{4}$/,
            samples: 'VG1204, VG7387, VG3431, VG6021',
        },
        VI: {
            regex: /^(008(?:(?:[0-4]\d)|(?:5[01])))(?:[ -](\d{4}))?$/,
            samples: '00820, 00804 2036, 00825 3344, 00811-5900',
        },
        VN: {
            regex: /^\d{6}$/,
            samples: '133836, 748243, 894060, 020597',
        },
        VU: {},
        WF: {
            regex: /^986\d{2}$/,
            samples: '98692, 98697, 98698, 98671',
        },
        WS: {
            regex: /^WS[1-2]\d{3}$/,
            samples: 'WS1349, WS2798, WS1751, WS2090',
        },
        XK: {
            regex: /^[1-7]\d{4}$/,
            samples: '56509, 15863, 46644, 21896',
        },
        YE: {},
        YT: {
            regex: /^976\d{2}$/,
            samples: '97698, 97697, 97632, 97609',
        },
        ZA: {
            regex: /^\d{4}$/,
            samples: '6855, 5179, 6956, 7147',
        },
        ZM: {
            regex: /^\d{5}$/,
            samples: '77603, 97367, 80454, 94484',
        },
        ZW: {},
    },

    GENERIC_ZIP_CODE_REGEX: /^(?:(?![\s-])[\w -]{0,9}[\w])?$/,

    // Values for checking if polyfill is required on a platform
    POLYFILL_TEST: {
        STYLE: 'currency',
        CURRENCY: 'XAF',
        FORMAT: 'symbol',
        SAMPLE_INPUT: '123456.789',
        EXPECTED_OUTPUT: 'FCFA 123,457',
    },

    PATHS_TO_TREAT_AS_EXTERNAL: ['NewExpensify.dmg'],

    // Test tool menu parameters
    TEST_TOOL: {
        // Number of concurrent taps to open then the Test modal menu
        NUMBER_OF_TAPS: 4,
    },

    MENU_HELP_URLS: {
        LEARN_MORE: 'https://www.expensify.com',
        DOCUMENTATION: 'https://github.com/Expensify/App/blob/main/README.md',
        COMMUNITY_DISCUSSIONS: 'https://expensify.slack.com/archives/C01GTK53T8Q',
        SEARCH_ISSUES: 'https://github.com/Expensify/App/issues',
    },

    PAYPAL_SUPPORTED_CURRENCIES: [
        'AUD',
        'BRL',
        'CAD',
        'CZK',
        'DKK',
        'EUR',
        'HKD',
        'HUF',
        'ILS',
        'JPY',
        'MYR',
        'MXN',
        'TWD',
        'NZD',
        'NOK',
        'PHP',
        'PLN',
        'GBP',
        'RUB',
        'SGD',
        'SEK',
        'CHF',
        'THB',
        'USD',
    ],
    CONCIERGE_TRAVEL_URL: 'https://community.expensify.com/discussion/7066/introducing-concierge-travel',
    SCREEN_READER_STATES: {
        ALL: 'all',
        ACTIVE: 'active',
        DISABLED: 'disabled',
    },
    SPACE_CHARACTER_WIDTH: 4,

    // The attribute used in the SelectionScraper.js helper to query all the DOM elements
    // that should be removed from the copied contents in the getHTMLOfSelection() method
    SELECTION_SCRAPER_HIDDEN_ELEMENT: 'selection-scrapper-hidden-element',
    MODERATION: {
        MODERATOR_DECISION_PENDING: 'pending',
        MODERATOR_DECISION_PENDING_HIDE: 'pendingHide',
        MODERATOR_DECISION_PENDING_REMOVE: 'pendingRemove',
        MODERATOR_DECISION_APPROVED: 'approved',
        MODERATOR_DECISION_HIDDEN: 'hidden',
        FLAG_SEVERITY_SPAM: 'spam',
        FLAG_SEVERITY_INCONSIDERATE: 'inconsiderate',
        FLAG_SEVERITY_INTIMIDATION: 'intimidation',
        FLAG_SEVERITY_BULLYING: 'bullying',
        FLAG_SEVERITY_HARASSMENT: 'harassment',
        FLAG_SEVERITY_ASSAULT: 'assault',
    },
    EMOJI_PICKER_TEXT_INPUT_SIZES: 152,
    QR: {
        DEFAULT_LOGO_SIZE_RATIO: 0.25,
        DEFAULT_LOGO_MARGIN_RATIO: 0.02,
        EXPENSIFY_LOGO_SIZE_RATIO: 0.22,
        EXPENSIFY_LOGO_MARGIN_RATIO: 0.03,
    },
    ACCESSIBILITY_ROLE: {
        BUTTON: 'button',
        LINK: 'link',
        MENUITEM: 'menuitem',
        TEXT: 'text',
        RADIO: 'radio',
        IMAGEBUTTON: 'imagebutton',
        CHECKBOX: 'checkbox',
        SWITCH: 'switch',
        ADJUSTABLE: 'adjustable',
        IMAGE: 'image',
    },
    TRANSLATION_KEYS: {
        ATTACHMENT: 'common.attachment',
    },
    TEACHERS_UNITE: {
        PUBLIC_ROOM_ID: '207591744844000',
        POLICY_ID: 'ABD1345ED7293535',
        POLICY_NAME: 'Expensify.org / Teachers Unite!',
        PUBLIC_ROOM_NAME: '#teachers-unite',
    },
    CUSTOM_STATUS_TYPES: {
        NEVER: 'never',
        THIRTY_MINUTES: 'thirtyMinutes',
        ONE_HOUR: 'oneHour',
        AFTER_TODAY: 'afterToday',
        AFTER_WEEK: 'afterWeek',
        CUSTOM: 'custom',
    },
    TWO_FACTOR_AUTH_STEPS: {
        CODES: 'CODES',
        VERIFY: 'VERIFY',
        SUCCESS: 'SUCCESS',
        ENABLED: 'ENABLED',
        DISABLED: 'DISABLED',
    },
    TAB: {
        RECEIPT_TAB_ID: 'ReceiptTab',
        MANUAL: 'manual',
        SCAN: 'scan',
        DISTANCE: 'distance',
    },
    STATUS_TEXT_MAX_LENGTH: 100,

    DROPDOWN_BUTTON_SIZE: {
        LARGE: 'large',
        MEDIUM: 'medium',
    },

    SF_COORDINATES: [-122.4194, 37.7749],

    NAVIGATION: {
        TYPE: {
            FORCED_UP: 'FORCED_UP',
            UP: 'UP',
        },
        ACTION_TYPE: {
            REPLACE: 'REPLACE',
            PUSH: 'PUSH',
            NAVIGATE: 'NAVIGATE',
        },
    },
    INDENTS: '    ',
    PARENT_CHILD_SEPARATOR: ': ',
    CATEGORY_LIST_THRESHOLD: 8,
    DEMO_PAGES: {
        SAASTR: 'SaaStrDemoSetup',
        SBE: 'SbeDemoSetup',
    },
<<<<<<< HEAD
    ONYX_UPDATE_TYPES: {
        HTTPS: 'https',
        PUSHER: 'pusher',
=======

    MAPBOX: {
        PADDING: 50,
        DEFAULT_ZOOM: 10,
        DEFAULT_COORDINATE: [-122.4021, 37.7911],
        STYLE_URL: 'mapbox://styles/expensify/cllcoiqds00cs01r80kp34tmq',
>>>>>>> 5b7b98f8
    },
} as const;

export default CONST;<|MERGE_RESOLUTION|>--- conflicted
+++ resolved
@@ -2622,18 +2622,16 @@
         SAASTR: 'SaaStrDemoSetup',
         SBE: 'SbeDemoSetup',
     },
-<<<<<<< HEAD
-    ONYX_UPDATE_TYPES: {
-        HTTPS: 'https',
-        PUSHER: 'pusher',
-=======
 
     MAPBOX: {
         PADDING: 50,
         DEFAULT_ZOOM: 10,
         DEFAULT_COORDINATE: [-122.4021, 37.7911],
         STYLE_URL: 'mapbox://styles/expensify/cllcoiqds00cs01r80kp34tmq',
->>>>>>> 5b7b98f8
+    },
+    ONYX_UPDATE_TYPES: {
+        HTTPS: 'https',
+        PUSHER: 'pusher',
     },
 } as const;
 

import {useIsFocused} from '@react-navigation/native';
import type {StackScreenProps} from '@react-navigation/stack';
import React, {useCallback, useEffect, useMemo, useState} from 'react';
import {View} from 'react-native';
import {useOnyx, withOnyx} from 'react-native-onyx';
import type {OnyxEntry} from 'react-native-onyx';
import FullPageNotFoundView from '@components/BlockingViews/FullPageNotFoundView';
import Button from '@components/Button';
import ButtonWithDropdownMenu from '@components/ButtonWithDropdownMenu';
import type {DropdownOption, RoomMemberBulkActionType} from '@components/ButtonWithDropdownMenu/types';
import ConfirmModal from '@components/ConfirmModal';
import HeaderWithBackButton from '@components/HeaderWithBackButton';
import * as Expensicons from '@components/Icon/Expensicons';
import {usePersonalDetails} from '@components/OnyxProvider';
import ScreenWrapper from '@components/ScreenWrapper';
import TableListItem from '@components/SelectionList/TableListItem';
import type {ListItem} from '@components/SelectionList/types';
import SelectionListWithModal from '@components/SelectionListWithModal';
import Text from '@components/Text';
import type {WithCurrentUserPersonalDetailsProps} from '@components/withCurrentUserPersonalDetails';
import withCurrentUserPersonalDetails from '@components/withCurrentUserPersonalDetails';
import useLocalize from '@hooks/useLocalize';
import useNetwork from '@hooks/useNetwork';
import useResponsiveLayout from '@hooks/useResponsiveLayout';
import useThemeStyles from '@hooks/useThemeStyles';
import {turnOffMobileSelectionMode} from '@libs/actions/MobileSelectionMode';
import * as DeviceCapabilities from '@libs/DeviceCapabilities';
import localeCompare from '@libs/LocaleCompare';
import Navigation from '@libs/Navigation/Navigation';
import type {RoomMembersNavigatorParamList} from '@libs/Navigation/types';
import * as OptionsListUtils from '@libs/OptionsListUtils';
import * as PersonalDetailsUtils from '@libs/PersonalDetailsUtils';
import * as PolicyUtils from '@libs/PolicyUtils';
import * as ReportUtils from '@libs/ReportUtils';
import StringUtils from '@libs/StringUtils';
import * as Report from '@userActions/Report';
import CONST from '@src/CONST';
import ONYXKEYS from '@src/ONYXKEYS';
import ROUTES from '@src/ROUTES';
import type SCREENS from '@src/SCREENS';
import type {Session} from '@src/types/onyx';
import {isEmptyObject} from '@src/types/utils/EmptyObject';
import type {WithReportOrNotFoundProps} from './home/report/withReportOrNotFound';
import withReportOrNotFound from './home/report/withReportOrNotFound';
import SearchInputManager from './workspace/SearchInputManager';

type RoomMembersPageOnyxProps = {
    session: OnyxEntry<Session>;
};

type RoomMembersPageProps = WithReportOrNotFoundProps &
    WithCurrentUserPersonalDetailsProps &
    RoomMembersPageOnyxProps &
    StackScreenProps<RoomMembersNavigatorParamList, typeof SCREENS.ROOM_MEMBERS.ROOT>;

function RoomMembersPage({report, session, policies}: RoomMembersPageProps) {
    const styles = useThemeStyles();
    const {formatPhoneNumber, translate} = useLocalize();
    const [selectedMembers, setSelectedMembers] = useState<number[]>([]);
    const [removeMembersConfirmModalVisible, setRemoveMembersConfirmModalVisible] = useState(false);
    const [searchValue, setSearchValue] = useState('');
    const [didLoadRoomMembers, setDidLoadRoomMembers] = useState(false);
    const personalDetails = usePersonalDetails() || CONST.EMPTY_OBJECT;
    const policy = useMemo(() => policies?.[`${ONYXKEYS.COLLECTION.POLICY}${report?.policyID ?? ''}`], [policies, report?.policyID]);
    const isPolicyExpenseChat = useMemo(() => ReportUtils.isPolicyExpenseChat(report), [report]);

    const isFocusedScreen = useIsFocused();
    const {isOffline} = useNetwork();

    const {shouldUseNarrowLayout, isSmallScreenWidth} = useResponsiveLayout();
    const [selectionMode] = useOnyx(ONYXKEYS.MOBILE_SELECTION_MODE);
    const canSelectMultiple = isSmallScreenWidth ? selectionMode?.isEnabled : true;

    useEffect(
        () => () => {
            SearchInputManager.searchInput = '';
        },
        [],
    );

    useEffect(() => {
        if (isFocusedScreen) {
            return;
        }
        setSelectedMembers([]);
    }, [isFocusedScreen]);

    /**
     * Get members for the current room
     */
    const getRoomMembers = useCallback(() => {
        if (!report) {
            return;
        }
        Report.openRoomMembersPage(report.reportID);
        setDidLoadRoomMembers(true);
    }, [report]);

    useEffect(() => {
        getRoomMembers();
        // eslint-disable-next-line react-compiler/react-compiler, react-hooks/exhaustive-deps
    }, []);

    /**
     * Open the modal to invite a user
     */
    const inviteUser = useCallback(() => {
        if (!report) {
            return;
        }
        setSearchValue('');
        Navigation.navigate(ROUTES.ROOM_INVITE.getRoute(report.reportID));
    }, [report]);

    /**
     * Remove selected users from the room
     * Please see https://github.com/Expensify/App/blob/main/README.md#Security for more details
     */
    const removeUsers = () => {
        if (report) {
            Report.removeFromRoom(report.reportID, selectedMembers);
        }
        setSearchValue('');
        SearchInputManager.searchInput = '';
        setSelectedMembers([]);
        setRemoveMembersConfirmModalVisible(false);
    };

    /**
     * Add user from the selectedMembers list
     */
    const addUser = useCallback((accountID: number) => {
        setSelectedMembers((prevSelected) => [...prevSelected, accountID]);
    }, []);

    /**
     * Remove user from the selectedEmployees list
     */
    const removeUser = useCallback((accountID: number) => {
        setSelectedMembers((prevSelected) => prevSelected.filter((selected) => selected !== accountID));
    }, []);

    /** Toggle user from the selectedMembers list */
    const toggleUser = useCallback(
        ({accountID, pendingAction}: ListItem) => {
            if (pendingAction === CONST.RED_BRICK_ROAD_PENDING_ACTION.DELETE || !accountID) {
                return;
            }

            // Add or remove the user if the checkbox is enabled
            if (selectedMembers.includes(accountID)) {
                removeUser(accountID);
            } else {
                addUser(accountID);
            }
        },
        [selectedMembers, addUser, removeUser],
    );

    /** Add or remove all users passed from the selectedMembers list */
    const toggleAllUsers = (memberList: ListItem[]) => {
        const enabledAccounts = memberList.filter((member) => !member.isDisabled);
        const everyoneSelected = enabledAccounts.every((member) => {
            if (!member.accountID) {
                return false;
            }
            return selectedMembers.includes(member.accountID);
        });

        if (everyoneSelected) {
            setSelectedMembers([]);
        } else {
            const everyAccountId = enabledAccounts.map((member) => member.accountID).filter((accountID): accountID is number => !!accountID);
            setSelectedMembers(everyAccountId);
        }
    };

    const participants = useMemo(() => ReportUtils.getParticipantsList(report, personalDetails, true), [report, personalDetails]);

    /** Include the search bar when there are 8 or more active members in the selection list */
    const shouldShowTextInput = useMemo(() => {
        // Get the active chat members by filtering out the pending members with delete action
        const activeParticipants = participants.filter((accountID) => {
            const pendingMember = report?.pendingChatMembers?.findLast((member) => member.accountID === accountID.toString());
            if (!personalDetails?.[accountID]) {
                return false;
            }
            // When offline, we want to include the pending members with delete action as they are displayed in the list as well
            return !pendingMember || isOffline || pendingMember.pendingAction !== CONST.RED_BRICK_ROAD_PENDING_ACTION.DELETE;
        });
        return activeParticipants.length >= CONST.SHOULD_SHOW_MEMBERS_SEARCH_INPUT_BREAKPOINT;
    }, [participants, personalDetails, isOffline, report]);

    useEffect(() => {
        if (!isFocusedScreen) {
            return;
        }
        if (shouldShowTextInput) {
            setSearchValue(SearchInputManager.searchInput);
        } else {
            SearchInputManager.searchInput = '';
            setSearchValue('');
        }
    }, [isFocusedScreen, shouldShowTextInput]);

    const data = useMemo((): ListItem[] => {
        let result: ListItem[] = [];

        participants.forEach((accountID) => {
            const details = personalDetails[accountID];

            // If search value is provided, filter out members that don't match the search value
            if (!details || (searchValue.trim() && !OptionsListUtils.isSearchStringMatchUserDetails(details, searchValue))) {
                return;
            }
            const pendingChatMember = report?.pendingChatMembers?.findLast((member) => member.accountID === accountID.toString());
            const isAdmin = !!(policy && policy.employeeList && details.login && policy.employeeList[details.login]?.role === CONST.POLICY.ROLE.ADMIN);
            const isDisabled =
                (isPolicyExpenseChat && isAdmin) ||
                accountID === session?.accountID ||
                pendingChatMember?.pendingAction === CONST.RED_BRICK_ROAD_PENDING_ACTION.DELETE ||
                details.accountID === report.ownerAccountID;

            result.push({
                keyForList: String(accountID),
                accountID,
                isSelected: selectedMembers.includes(accountID),
                isDisabled,
                text: formatPhoneNumber(PersonalDetailsUtils.getDisplayNameOrDefault(details)),
                alternateText: details?.login ? formatPhoneNumber(details.login) : '',
                icons: [
                    {
                        source: details.avatar ?? Expensicons.FallbackAvatar,
                        name: details.login ?? '',
                        type: CONST.ICON_TYPE_AVATAR,
                        id: accountID,
                    },
                ],
                pendingAction: pendingChatMember?.pendingAction,
                errors: pendingChatMember?.errors,
            });
        });

        result = result.sort((value1, value2) => localeCompare(value1.text ?? '', value2.text ?? ''));

        return result;
    }, [formatPhoneNumber, isPolicyExpenseChat, participants, personalDetails, policy, report.ownerAccountID, report?.pendingChatMembers, searchValue, selectedMembers, session?.accountID]);

    const dismissError = useCallback(
        (item: ListItem) => {
            Report.clearAddRoomMemberError(report.reportID, String(item.accountID ?? '-1'));
        },
        [report.reportID],
    );

    const isPolicyEmployee = useMemo(() => {
        if (!report?.policyID || policies === null) {
            return false;
        }
        return PolicyUtils.isPolicyEmployee(report.policyID, policies);
    }, [report?.policyID, policies]);

    const headerMessage = searchValue.trim() && !data.length ? `${translate('roomMembersPage.memberNotFound')} ${translate('roomMembersPage.useInviteButton')}` : '';

    const bulkActionsButtonOptions = useMemo(() => {
        const options: Array<DropdownOption<RoomMemberBulkActionType>> = [
            {
                text: translate('workspace.people.removeMembersTitle'),
                value: CONST.POLICY.MEMBERS_BULK_ACTION_TYPES.REMOVE,
                icon: Expensicons.RemoveMembers,
                onSelected: () => setRemoveMembersConfirmModalVisible(true),
            },
        ];
        return options;
    }, [translate, setRemoveMembersConfirmModalVisible]);

    const headerButtons = useMemo(() => {
        return (
            <View style={styles.w100}>
                {(isSmallScreenWidth ? canSelectMultiple : selectedMembers.length > 0) ? (
                    <ButtonWithDropdownMenu<RoomMemberBulkActionType>
                        shouldAlwaysShowDropdownMenu
                        pressOnEnter
                        customText={translate('workspace.common.selected', {selectedNumber: selectedMembers.length})}
                        buttonSize={CONST.DROPDOWN_BUTTON_SIZE.MEDIUM}
                        onPress={() => null}
                        options={bulkActionsButtonOptions}
                        isSplitButton={false}
                        style={[shouldUseNarrowLayout && styles.flexGrow1]}
                        isDisabled={!selectedMembers.length}
                    />
                ) : (
                    <Button
                        medium
                        success
                        onPress={inviteUser}
                        text={translate('workspace.invite.member')}
                        icon={Expensicons.Plus}
                        innerStyles={[shouldUseNarrowLayout && styles.alignItemsCenter]}
                        style={[shouldUseNarrowLayout && styles.flexGrow1]}
                    />
                )}
            </View>
        );
    }, [bulkActionsButtonOptions, inviteUser, isSmallScreenWidth, selectedMembers, styles, translate, canSelectMultiple, shouldUseNarrowLayout]);

    /** Opens the room member details page */
    const openRoomMemberDetails = useCallback(
        (item: ListItem) => {
            Navigation.navigate(ROUTES.ROOM_MEMBER_DETAILS.getRoute(report.reportID, item?.accountID ?? -1));
        },
        [report],
    );
    const selectionModeHeader = selectionMode?.isEnabled && isSmallScreenWidth;

    const customListHeader = useMemo(() => {
        const header = (
            <View style={[styles.flex1, styles.flexRow, styles.justifyContentBetween]}>
                <View>
                    <Text style={[styles.searchInputStyle, canSelectMultiple ? styles.ml3 : styles.ml0]}>{translate('common.member')}</Text>
                </View>
            </View>
        );

        if (canSelectMultiple) {
            return header;
        }

        return <View style={[styles.peopleRow, styles.userSelectNone, styles.ph9, styles.pb5, styles.mt3]}>{header}</View>;
    }, [styles, translate, canSelectMultiple]);

    return (
        <ScreenWrapper
            includeSafeAreaPaddingBottom={false}
            style={[styles.defaultModalContainer]}
            testID={RoomMembersPage.displayName}
        >
            <FullPageNotFoundView
                shouldShow={
                    isEmptyObject(report) || (!ReportUtils.isChatThread(report) && ((ReportUtils.isUserCreatedPolicyRoom(report) && !isPolicyEmployee) || ReportUtils.isDefaultRoom(report)))
                }
                subtitleKey={isEmptyObject(report) ? undefined : 'roomMembersPage.notAuthorized'}
                onBackButtonPress={() => {
                    Navigation.goBack(ROUTES.REPORT_WITH_ID_DETAILS.getRoute(report.reportID));
                }}
            >
                <HeaderWithBackButton
                    title={selectionModeHeader ? translate('common.selectMultiple') : translate('workspace.common.members')}
                    subtitle={StringUtils.lineBreaksToSpaces(ReportUtils.getReportName(report))}
                    onBackButtonPress={() => {
                        if (selectionMode?.isEnabled) {
                            setSelectedMembers([]);
                            turnOffMobileSelectionMode();
                            return;
                        }

                        setSearchValue('');
                        Navigation.goBack(ROUTES.REPORT_WITH_ID_DETAILS.getRoute(report.reportID));
                    }}
                />
                <View style={[styles.pl5, styles.pr5]}>{headerButtons}</View>
                <ConfirmModal
                    danger
                    title={translate('workspace.people.removeMembersTitle')}
                    isVisible={removeMembersConfirmModalVisible}
                    onConfirm={removeUsers}
                    onCancel={() => setRemoveMembersConfirmModalVisible(false)}
                    prompt={translate('roomMembersPage.removeMembersPrompt')}
                    confirmText={translate('common.remove')}
                    cancelText={translate('common.cancel')}
                />
<<<<<<< HEAD
                <View style={[styles.w100, styles.flex1]}>
                    <View style={[styles.w100, styles.flexRow, styles.pt3, styles.ph5]}>
                        <Button
                            success
                            text={translate('common.invite')}
                            onPress={inviteUser}
                        />
                        <Button
                            danger
                            style={[styles.ml2]}
                            isDisabled={selectedMembers.length === 0}
                            text={translate('common.remove')}
                            onPress={askForConfirmationToRemove}
                        />
                    </View>
                    <View style={[styles.w100, styles.mt4, styles.flex1]}>
                        <SelectionList
                            canSelectMultiple
                            sections={[{data, isDisabled: false}]}
                            textInputLabel={translate('selectionList.findMember')}
                            disableKeyboardShortcuts={removeMembersConfirmModalVisible}
                            textInputValue={searchValue}
                            onChangeText={(value) => {
                                SearchInputManager.searchInput = value;
                                setSearchValue(value);
                            }}
                            headerMessage={headerMessage}
                            onSelectRow={(item) => toggleUser(item)}
                            onSelectAll={() => toggleAllUsers(data)}
                            showLoadingPlaceholder={!OptionsListUtils.isPersonalDetailsReady(personalDetails) || !didLoadRoomMembers}
                            showScrollIndicator
                            shouldPreventDefaultFocusOnSelectRow={!DeviceCapabilities.canUseTouchScreen()}
                            ListItem={UserListItem}
                            onDismissError={dismissError}
                        />
                    </View>
=======
                <View style={[styles.w100, styles.mt3, styles.flex1]}>
                    <SelectionListWithModal
                        canSelectMultiple={canSelectMultiple}
                        sections={[{data, isDisabled: false}]}
                        shouldShowTextInput={shouldShowTextInput}
                        textInputLabel={translate('selectionList.findMember')}
                        disableKeyboardShortcuts={removeMembersConfirmModalVisible}
                        textInputValue={searchValue}
                        onChangeText={(value) => {
                            SearchInputManager.searchInput = value;
                            setSearchValue(value);
                        }}
                        headerMessage={headerMessage}
                        turnOnSelectionModeOnLongPress
                        onTurnOnSelectionMode={(item) => item && toggleUser(item)}
                        onCheckboxPress={(item) => toggleUser(item)}
                        onSelectRow={openRoomMemberDetails}
                        onSelectAll={() => toggleAllUsers(data)}
                        showLoadingPlaceholder={!OptionsListUtils.isPersonalDetailsReady(personalDetails) || !didLoadRoomMembers}
                        showScrollIndicator
                        shouldPreventDefaultFocusOnSelectRow={!DeviceCapabilities.canUseTouchScreen()}
                        listHeaderWrapperStyle={[styles.ph9, styles.mt3]}
                        customListHeader={customListHeader}
                        ListItem={TableListItem}
                        onDismissError={dismissError}
                    />
>>>>>>> dad99dc9
                </View>
            </FullPageNotFoundView>
        </ScreenWrapper>
    );
}

RoomMembersPage.displayName = 'RoomMembersPage';

export default withReportOrNotFound()(withCurrentUserPersonalDetails(withOnyx<RoomMembersPageProps, RoomMembersPageOnyxProps>({session: {key: ONYXKEYS.SESSION}})(RoomMembersPage)));<|MERGE_RESOLUTION|>--- conflicted
+++ resolved
@@ -291,7 +291,6 @@
                     />
                 ) : (
                     <Button
-                        medium
                         success
                         onPress={inviteUser}
                         text={translate('workspace.invite.member')}
@@ -369,44 +368,6 @@
                     confirmText={translate('common.remove')}
                     cancelText={translate('common.cancel')}
                 />
-<<<<<<< HEAD
-                <View style={[styles.w100, styles.flex1]}>
-                    <View style={[styles.w100, styles.flexRow, styles.pt3, styles.ph5]}>
-                        <Button
-                            success
-                            text={translate('common.invite')}
-                            onPress={inviteUser}
-                        />
-                        <Button
-                            danger
-                            style={[styles.ml2]}
-                            isDisabled={selectedMembers.length === 0}
-                            text={translate('common.remove')}
-                            onPress={askForConfirmationToRemove}
-                        />
-                    </View>
-                    <View style={[styles.w100, styles.mt4, styles.flex1]}>
-                        <SelectionList
-                            canSelectMultiple
-                            sections={[{data, isDisabled: false}]}
-                            textInputLabel={translate('selectionList.findMember')}
-                            disableKeyboardShortcuts={removeMembersConfirmModalVisible}
-                            textInputValue={searchValue}
-                            onChangeText={(value) => {
-                                SearchInputManager.searchInput = value;
-                                setSearchValue(value);
-                            }}
-                            headerMessage={headerMessage}
-                            onSelectRow={(item) => toggleUser(item)}
-                            onSelectAll={() => toggleAllUsers(data)}
-                            showLoadingPlaceholder={!OptionsListUtils.isPersonalDetailsReady(personalDetails) || !didLoadRoomMembers}
-                            showScrollIndicator
-                            shouldPreventDefaultFocusOnSelectRow={!DeviceCapabilities.canUseTouchScreen()}
-                            ListItem={UserListItem}
-                            onDismissError={dismissError}
-                        />
-                    </View>
-=======
                 <View style={[styles.w100, styles.mt3, styles.flex1]}>
                     <SelectionListWithModal
                         canSelectMultiple={canSelectMultiple}
@@ -433,7 +394,6 @@
                         ListItem={TableListItem}
                         onDismissError={dismissError}
                     />
->>>>>>> dad99dc9
                 </View>
             </FullPageNotFoundView>
         </ScreenWrapper>

import {useIsFocused} from '@react-navigation/native';
import type {StackScreenProps} from '@react-navigation/stack';
import React, {useCallback, useEffect, useMemo, useState} from 'react';
import {View} from 'react-native';
import {withOnyx} from 'react-native-onyx';
import type {OnyxEntry} from 'react-native-onyx';
import FullPageNotFoundView from '@components/BlockingViews/FullPageNotFoundView';
import Button from '@components/Button';
import ConfirmModal from '@components/ConfirmModal';
import HeaderWithBackButton from '@components/HeaderWithBackButton';
import {FallbackAvatar} from '@components/Icon/Expensicons';
import {usePersonalDetails} from '@components/OnyxProvider';
import ScreenWrapper from '@components/ScreenWrapper';
import SelectionList from '@components/SelectionList';
import type {ListItem} from '@components/SelectionList/types';
import UserListItem from '@components/SelectionList/UserListItem';
import type {WithCurrentUserPersonalDetailsProps} from '@components/withCurrentUserPersonalDetails';
import withCurrentUserPersonalDetails from '@components/withCurrentUserPersonalDetails';
import useLocalize from '@hooks/useLocalize';
import useThemeStyles from '@hooks/useThemeStyles';
import * as DeviceCapabilities from '@libs/DeviceCapabilities';
import localeCompare from '@libs/LocaleCompare';
import Log from '@libs/Log';
import Navigation from '@libs/Navigation/Navigation';
import type {RoomMembersNavigatorParamList} from '@libs/Navigation/types';
import * as OptionsListUtils from '@libs/OptionsListUtils';
import * as PersonalDetailsUtils from '@libs/PersonalDetailsUtils';
import * as PolicyUtils from '@libs/PolicyUtils';
import * as ReportUtils from '@libs/ReportUtils';
import * as Report from '@userActions/Report';
import CONST from '@src/CONST';
import ONYXKEYS from '@src/ONYXKEYS';
import ROUTES from '@src/ROUTES';
import type SCREENS from '@src/SCREENS';
import type {Session} from '@src/types/onyx';
import {isEmptyObject} from '@src/types/utils/EmptyObject';
import type {WithReportOrNotFoundProps} from './home/report/withReportOrNotFound';
import withReportOrNotFound from './home/report/withReportOrNotFound';
import SearchInputManager from './workspace/SearchInputManager';

type RoomMembersPageOnyxProps = {
    session: OnyxEntry<Session>;
};

type RoomMembersPageProps = WithReportOrNotFoundProps &
    WithCurrentUserPersonalDetailsProps &
    RoomMembersPageOnyxProps &
    StackScreenProps<RoomMembersNavigatorParamList, typeof SCREENS.ROOM_MEMBERS_ROOT>;

function RoomMembersPage({report, session, policies}: RoomMembersPageProps) {
    const styles = useThemeStyles();
    const {formatPhoneNumber, translate} = useLocalize();
    const [selectedMembers, setSelectedMembers] = useState<number[]>([]);
    const [removeMembersConfirmModalVisible, setRemoveMembersConfirmModalVisible] = useState(false);
    const [searchValue, setSearchValue] = useState('');
    const [didLoadRoomMembers, setDidLoadRoomMembers] = useState(false);
    const personalDetails = usePersonalDetails() || CONST.EMPTY_OBJECT;

    const isFocusedScreen = useIsFocused();

    useEffect(() => {
        setSearchValue(SearchInputManager.searchInput);
    }, [isFocusedScreen]);

    useEffect(
        () => () => {
            SearchInputManager.searchInput = '';
        },
        [],
    );

    /**
     * Get members for the current room
     */
    const getRoomMembers = useCallback(() => {
        if (!report) {
            return;
        }
        Report.openRoomMembersPage(report.reportID);
        setDidLoadRoomMembers(true);
    }, [report]);

    useEffect(() => {
        getRoomMembers();
        // eslint-disable-next-line react-hooks/exhaustive-deps
    }, []);

    /**
     * Open the modal to invite a user
     */
    const inviteUser = () => {
        if (!report) {
            return;
        }
        setSearchValue('');
        Navigation.navigate(ROUTES.ROOM_INVITE.getRoute(report.reportID));
    };

    /**
     * Remove selected users from the room
     * Please see https://github.com/Expensify/App/blob/main/README.md#Security for more details
     */
    const removeUsers = () => {
        if (report) {
            Report.removeFromRoom(report.reportID, selectedMembers);
        }
        setSelectedMembers([]);
        setRemoveMembersConfirmModalVisible(false);
    };

    /**
     * Add user from the selectedMembers list
     */
    const addUser = useCallback((accountID: number) => {
        setSelectedMembers((prevSelected) => [...prevSelected, accountID]);
    }, []);

    /**
     * Remove user from the selectedEmployees list
     */
    const removeUser = useCallback((accountID: number) => {
        setSelectedMembers((prevSelected) => prevSelected.filter((selected) => selected !== accountID));
    }, []);

    /** Toggle user from the selectedMembers list */
    const toggleUser = useCallback(
        ({accountID, pendingAction}: ListItem) => {
            if (pendingAction === CONST.RED_BRICK_ROAD_PENDING_ACTION.DELETE || !accountID) {
                return;
            }

            // Add or remove the user if the checkbox is enabled
            if (selectedMembers.includes(accountID)) {
                removeUser(accountID);
            } else {
                addUser(accountID);
            }
        },
        [selectedMembers, addUser, removeUser],
    );

    /** Add or remove all users passed from the selectedMembers list */
    const toggleAllUsers = (memberList: ListItem[]) => {
        const enabledAccounts = memberList.filter((member) => !member.isDisabled);
        const everyoneSelected = enabledAccounts.every((member) => {
            if (!member.accountID) {
                return false;
            }
            return selectedMembers.includes(member.accountID);
        });

        if (everyoneSelected) {
            setSelectedMembers([]);
        } else {
            const everyAccountId = enabledAccounts.map((member) => member.accountID).filter((accountID): accountID is number => !!accountID);
            setSelectedMembers(everyAccountId);
        }
    };

    /**
     * Show the modal to confirm removal of the selected members
     */
    const askForConfirmationToRemove = () => {
        setRemoveMembersConfirmModalVisible(true);
    };

    const getMemberOptions = (): ListItem[] => {
        let result: ListItem[] = [];

        const participants = ReportUtils.getVisibleChatMemberAccountIDs(report.reportID);

        participants?.forEach((accountID) => {
            const details = personalDetails[accountID];

            if (!details) {
                Log.hmmm(`[RoomMembersPage] no personal details found for room member with accountID: ${accountID}`);
                return;
            }

<<<<<<< HEAD
                // If search value is provided, filter out members that don't match the search value
                if (searchValue.trim() && !OptionsListUtils.isSearchStringMatchUserDetails(details, searchValue)) {
=======
            // If search value is provided, filter out members that don't match the search value
            if (searchValue.trim()) {
                let memberDetails = '';
                if (details.login) {
                    memberDetails += ` ${details.login.toLowerCase()}`;
                }
                if (details.firstName) {
                    memberDetails += ` ${details.firstName.toLowerCase()}`;
                }
                if (details.lastName) {
                    memberDetails += ` ${details.lastName.toLowerCase()}`;
                }
                if (details.displayName) {
                    memberDetails += ` ${PersonalDetailsUtils.getDisplayNameOrDefault(details).toLowerCase()}`;
                }
                if (details.phoneNumber) {
                    memberDetails += ` ${details.phoneNumber.toLowerCase()}`;
                }

                if (!OptionsListUtils.isSearchStringMatch(searchValue.trim(), memberDetails)) {
>>>>>>> 1426c4e4
                    return;
                }
            }
            const pendingChatMember = report?.pendingChatMembers?.findLast((member) => member.accountID === accountID.toString());

            result.push({
                keyForList: String(accountID),
                accountID,
                isSelected: selectedMembers.includes(accountID),
                isDisabled: accountID === session?.accountID || pendingChatMember?.pendingAction === CONST.RED_BRICK_ROAD_PENDING_ACTION.DELETE,
                text: formatPhoneNumber(PersonalDetailsUtils.getDisplayNameOrDefault(details)),
                alternateText: details?.login ? formatPhoneNumber(details.login) : '',
                icons: [
                    {
                        source: details.avatar ?? FallbackAvatar,
                        name: details.login ?? '',
                        type: CONST.ICON_TYPE_AVATAR,
                        id: accountID,
                    },
                ],
                pendingAction: pendingChatMember?.pendingAction,
                errors: pendingChatMember?.errors,
            });
        });

        result = result.sort((value1, value2) => localeCompare(value1.text ?? '', value2.text ?? ''));

        return result;
    };

    const dismissError = useCallback(
        (item: ListItem) => {
            Report.clearAddRoomMemberError(report.reportID, String(item.accountID ?? ''));
        },
        [report.reportID],
    );

    const isPolicyEmployee = useMemo(() => {
        if (!report?.policyID || policies === null) {
            return false;
        }
        return PolicyUtils.isPolicyEmployee(report.policyID, policies);
    }, [report?.policyID, policies]);
    const data = getMemberOptions();
    const headerMessage = searchValue.trim() && !data.length ? translate('roomMembersPage.memberNotFound') : '';
    return (
        <ScreenWrapper
            includeSafeAreaPaddingBottom={false}
            style={[styles.defaultModalContainer]}
            testID={RoomMembersPage.displayName}
        >
            <FullPageNotFoundView
                shouldShow={
                    isEmptyObject(report) || (!ReportUtils.isChatThread(report) && ((ReportUtils.isUserCreatedPolicyRoom(report) && !isPolicyEmployee) || ReportUtils.isDefaultRoom(report)))
                }
                subtitleKey={isEmptyObject(report) ? undefined : 'roomMembersPage.notAuthorized'}
                onBackButtonPress={() => {
                    Navigation.goBack(ROUTES.REPORT_WITH_ID_DETAILS.getRoute(report.reportID));
                }}
            >
                <HeaderWithBackButton
                    title={translate('workspace.common.members')}
                    subtitle={ReportUtils.getReportName(report)}
                    onBackButtonPress={() => {
                        setSearchValue('');
                        Navigation.goBack(ROUTES.REPORT_WITH_ID_DETAILS.getRoute(report.reportID));
                    }}
                />
                <ConfirmModal
                    danger
                    title={translate('workspace.people.removeMembersTitle')}
                    isVisible={removeMembersConfirmModalVisible}
                    onConfirm={removeUsers}
                    onCancel={() => setRemoveMembersConfirmModalVisible(false)}
                    prompt={translate('roomMembersPage.removeMembersPrompt')}
                    confirmText={translate('common.remove')}
                    cancelText={translate('common.cancel')}
                />
                <View style={[styles.w100, styles.flex1]}>
                    <View style={[styles.w100, styles.flexRow, styles.pt3, styles.ph5]}>
                        <Button
                            medium
                            success
                            text={translate('common.invite')}
                            onPress={inviteUser}
                        />
                        <Button
                            medium
                            danger
                            style={[styles.ml2]}
                            isDisabled={selectedMembers.length === 0}
                            text={translate('common.remove')}
                            onPress={askForConfirmationToRemove}
                        />
                    </View>
                    <View style={[styles.w100, styles.mt4, styles.flex1]}>
                        <SelectionList
                            canSelectMultiple
                            sections={[{data, isDisabled: false}]}
                            textInputLabel={translate('selectionList.findMember')}
                            disableKeyboardShortcuts={removeMembersConfirmModalVisible}
                            textInputValue={searchValue}
                            onChangeText={(value) => {
                                SearchInputManager.searchInput = value;
                                setSearchValue(value);
                            }}
                            headerMessage={headerMessage}
                            onSelectRow={(item) => toggleUser(item)}
                            onSelectAll={() => toggleAllUsers(data)}
                            showLoadingPlaceholder={!OptionsListUtils.isPersonalDetailsReady(personalDetails) || !didLoadRoomMembers}
                            showScrollIndicator
                            shouldPreventDefaultFocusOnSelectRow={!DeviceCapabilities.canUseTouchScreen()}
                            ListItem={UserListItem}
                            onDismissError={dismissError}
                        />
                    </View>
                </View>
            </FullPageNotFoundView>
        </ScreenWrapper>
    );
}

RoomMembersPage.displayName = 'RoomMembersPage';

export default withReportOrNotFound()(withCurrentUserPersonalDetails(withOnyx<RoomMembersPageProps, RoomMembersPageOnyxProps>({session: {key: ONYXKEYS.SESSION}})(RoomMembersPage)));<|MERGE_RESOLUTION|>--- conflicted
+++ resolved
@@ -177,33 +177,9 @@
                 return;
             }
 
-<<<<<<< HEAD
-                // If search value is provided, filter out members that don't match the search value
-                if (searchValue.trim() && !OptionsListUtils.isSearchStringMatchUserDetails(details, searchValue)) {
-=======
             // If search value is provided, filter out members that don't match the search value
-            if (searchValue.trim()) {
-                let memberDetails = '';
-                if (details.login) {
-                    memberDetails += ` ${details.login.toLowerCase()}`;
-                }
-                if (details.firstName) {
-                    memberDetails += ` ${details.firstName.toLowerCase()}`;
-                }
-                if (details.lastName) {
-                    memberDetails += ` ${details.lastName.toLowerCase()}`;
-                }
-                if (details.displayName) {
-                    memberDetails += ` ${PersonalDetailsUtils.getDisplayNameOrDefault(details).toLowerCase()}`;
-                }
-                if (details.phoneNumber) {
-                    memberDetails += ` ${details.phoneNumber.toLowerCase()}`;
-                }
-
-                if (!OptionsListUtils.isSearchStringMatch(searchValue.trim(), memberDetails)) {
->>>>>>> 1426c4e4
-                    return;
-                }
+            if (searchValue.trim() && !OptionsListUtils.isSearchStringMatchUserDetails(details, searchValue)) {
+                return;
             }
             const pendingChatMember = report?.pendingChatMembers?.findLast((member) => member.accountID === accountID.toString());
 

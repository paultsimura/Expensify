import type {RouteProp} from '@react-navigation/native';
import {useIsFocused, useRoute} from '@react-navigation/native';
import type {StackScreenProps} from '@react-navigation/stack';
import React, {useCallback, useEffect, useMemo, useState} from 'react';
import {View} from 'react-native';
import {useOnyx, withOnyx} from 'react-native-onyx';
import type {OnyxEntry} from 'react-native-onyx';
import FullPageNotFoundView from '@components/BlockingViews/FullPageNotFoundView';
import Button from '@components/Button';
import ButtonWithDropdownMenu from '@components/ButtonWithDropdownMenu';
import type {DropdownOption, RoomMemberBulkActionType} from '@components/ButtonWithDropdownMenu/types';
import ConfirmModal from '@components/ConfirmModal';
import HeaderWithBackButton from '@components/HeaderWithBackButton';
import * as Expensicons from '@components/Icon/Expensicons';
import {usePersonalDetails} from '@components/OnyxProvider';
import ScreenWrapper from '@components/ScreenWrapper';
import TableListItem from '@components/SelectionList/TableListItem';
import type {ListItem} from '@components/SelectionList/types';
import SelectionListWithModal from '@components/SelectionListWithModal';
import Text from '@components/Text';
import type {WithCurrentUserPersonalDetailsProps} from '@components/withCurrentUserPersonalDetails';
import withCurrentUserPersonalDetails from '@components/withCurrentUserPersonalDetails';
import useDebouncedState from '@hooks/useDebouncedState';
import useLocalize from '@hooks/useLocalize';
import useNetwork from '@hooks/useNetwork';
import useResponsiveLayout from '@hooks/useResponsiveLayout';
import useThemeStyles from '@hooks/useThemeStyles';
import {turnOffMobileSelectionMode} from '@libs/actions/MobileSelectionMode';
import * as UserSearchPhraseActions from '@libs/actions/RoomMembersUserSearchPhrase';
import * as DeviceCapabilities from '@libs/DeviceCapabilities';
import localeCompare from '@libs/LocaleCompare';
import Navigation from '@libs/Navigation/Navigation';
import type {RoomMembersNavigatorParamList} from '@libs/Navigation/types';
import * as OptionsListUtils from '@libs/OptionsListUtils';
import * as PersonalDetailsUtils from '@libs/PersonalDetailsUtils';
import * as PolicyUtils from '@libs/PolicyUtils';
import * as ReportUtils from '@libs/ReportUtils';
import StringUtils from '@libs/StringUtils';
import * as Report from '@userActions/Report';
import CONST from '@src/CONST';
import ONYXKEYS from '@src/ONYXKEYS';
import ROUTES from '@src/ROUTES';
import type SCREENS from '@src/SCREENS';
import type {Session} from '@src/types/onyx';
import {isEmptyObject} from '@src/types/utils/EmptyObject';
import type {WithReportOrNotFoundProps} from './home/report/withReportOrNotFound';
import withReportOrNotFound from './home/report/withReportOrNotFound';

type RoomMembersPageOnyxProps = {
    session: OnyxEntry<Session>;
};

type RoomMembersPageProps = WithReportOrNotFoundProps &
    WithCurrentUserPersonalDetailsProps &
    RoomMembersPageOnyxProps &
    StackScreenProps<RoomMembersNavigatorParamList, typeof SCREENS.ROOM_MEMBERS.ROOT>;

function RoomMembersPage({report, session, policies}: RoomMembersPageProps) {
    const route = useRoute<RouteProp<RoomMembersNavigatorParamList, typeof SCREENS.ROOM_MEMBERS.ROOT>>();
    const styles = useThemeStyles();
    const {formatPhoneNumber, translate} = useLocalize();
    const [selectedMembers, setSelectedMembers] = useState<number[]>([]);
    const [removeMembersConfirmModalVisible, setRemoveMembersConfirmModalVisible] = useState(false);
    const [userSearchPhrase] = useOnyx(ONYXKEYS.ROOM_MEMBERS_USER_SEARCH_PHRASE);
    const [searchValue, debouncedSearchTerm, setSearchValue] = useDebouncedState('');
    const [didLoadRoomMembers, setDidLoadRoomMembers] = useState(false);
    const personalDetails = usePersonalDetails() || CONST.EMPTY_OBJECT;
    const policy = useMemo(() => policies?.[`${ONYXKEYS.COLLECTION.POLICY}${report?.policyID ?? ''}`], [policies, report?.policyID]);
    const isPolicyExpenseChat = useMemo(() => ReportUtils.isPolicyExpenseChat(report), [report]);
    const backTo = route.params.backTo;

    const isFocusedScreen = useIsFocused();
    const {isOffline} = useNetwork();

    const {shouldUseNarrowLayout, isSmallScreenWidth} = useResponsiveLayout();
    const [selectionMode] = useOnyx(ONYXKEYS.MOBILE_SELECTION_MODE);
    const canSelectMultiple = isSmallScreenWidth ? selectionMode?.isEnabled : true;

    useEffect(() => {
        setSearchValue(userSearchPhrase ?? '');
    }, [isFocusedScreen, setSearchValue, userSearchPhrase]);

    useEffect(() => {
        UserSearchPhraseActions.updateUserSearchPhrase(debouncedSearchTerm);
    }, [debouncedSearchTerm]);

    useEffect(() => {
        if (isFocusedScreen) {
            return;
        }
        setSelectedMembers([]);
    }, [isFocusedScreen]);

    /**
     * Get members for the current room
     */
    const getRoomMembers = useCallback(() => {
        if (!report) {
            return;
        }
        Report.openRoomMembersPage(report.reportID);
        setDidLoadRoomMembers(true);
    }, [report]);

    useEffect(() => {
        UserSearchPhraseActions.clearUserSearchPhrase();
        getRoomMembers();
        // eslint-disable-next-line react-compiler/react-compiler, react-hooks/exhaustive-deps
    }, []);

    /**
     * Open the modal to invite a user
     */
    const inviteUser = useCallback(() => {
        if (!report) {
            return;
        }
        setSearchValue('');
<<<<<<< HEAD
        Navigation.navigate(ROUTES.ROOM_INVITE.getRoute(report.reportID, undefined, backTo));
    }, [report, backTo]);
=======
        Navigation.navigate(ROUTES.ROOM_INVITE.getRoute(report.reportID));
    }, [report, setSearchValue]);
>>>>>>> 04762acb

    /**
     * Remove selected users from the room
     * Please see https://github.com/Expensify/App/blob/main/README.md#Security for more details
     */
    const removeUsers = () => {
        if (report) {
            Report.removeFromRoom(report.reportID, selectedMembers);
        }
        setSearchValue('');
        UserSearchPhraseActions.clearUserSearchPhrase();
        setSelectedMembers([]);
        setRemoveMembersConfirmModalVisible(false);
    };

    /**
     * Add user from the selectedMembers list
     */
    const addUser = useCallback((accountID: number) => {
        setSelectedMembers((prevSelected) => [...prevSelected, accountID]);
    }, []);

    /**
     * Remove user from the selectedEmployees list
     */
    const removeUser = useCallback((accountID: number) => {
        setSelectedMembers((prevSelected) => prevSelected.filter((selected) => selected !== accountID));
    }, []);

    /** Toggle user from the selectedMembers list */
    const toggleUser = useCallback(
        ({accountID, pendingAction}: ListItem) => {
            if (pendingAction === CONST.RED_BRICK_ROAD_PENDING_ACTION.DELETE || !accountID) {
                return;
            }

            // Add or remove the user if the checkbox is enabled
            if (selectedMembers.includes(accountID)) {
                removeUser(accountID);
            } else {
                addUser(accountID);
            }
        },
        [selectedMembers, addUser, removeUser],
    );

    /** Add or remove all users passed from the selectedMembers list */
    const toggleAllUsers = (memberList: ListItem[]) => {
        const enabledAccounts = memberList.filter((member) => !member.isDisabled);
        const everyoneSelected = enabledAccounts.every((member) => {
            if (!member.accountID) {
                return false;
            }
            return selectedMembers.includes(member.accountID);
        });

        if (everyoneSelected) {
            setSelectedMembers([]);
        } else {
            const everyAccountId = enabledAccounts.map((member) => member.accountID).filter((accountID): accountID is number => !!accountID);
            setSelectedMembers(everyAccountId);
        }
    };

    const participants = useMemo(() => ReportUtils.getParticipantsList(report, personalDetails, true), [report, personalDetails]);

    /** Include the search bar when there are 8 or more active members in the selection list */
    const shouldShowTextInput = useMemo(() => {
        // Get the active chat members by filtering out the pending members with delete action
        const activeParticipants = participants.filter((accountID) => {
            const pendingMember = report?.pendingChatMembers?.findLast((member) => member.accountID === accountID.toString());
            if (!personalDetails?.[accountID]) {
                return false;
            }
            // When offline, we want to include the pending members with delete action as they are displayed in the list as well
            return !pendingMember || isOffline || pendingMember.pendingAction !== CONST.RED_BRICK_ROAD_PENDING_ACTION.DELETE;
        });
        return activeParticipants.length >= CONST.SHOULD_SHOW_MEMBERS_SEARCH_INPUT_BREAKPOINT;
    }, [participants, personalDetails, isOffline, report]);

    useEffect(() => {
        if (!isFocusedScreen) {
            return;
        }
        if (shouldShowTextInput) {
            setSearchValue(userSearchPhrase ?? '');
        } else {
            UserSearchPhraseActions.clearUserSearchPhrase();
            setSearchValue('');
        }
    }, [isFocusedScreen, setSearchValue, shouldShowTextInput, userSearchPhrase]);

    const data = useMemo((): ListItem[] => {
        let result: ListItem[] = [];

        participants.forEach((accountID) => {
            const details = personalDetails[accountID];

            // If search value is provided, filter out members that don't match the search value
            if (!details || (searchValue.trim() && !OptionsListUtils.isSearchStringMatchUserDetails(details, searchValue))) {
                return;
            }
            const pendingChatMember = report?.pendingChatMembers?.findLast((member) => member.accountID === accountID.toString());
            const isAdmin = !!(policy && policy.employeeList && details.login && policy.employeeList[details.login]?.role === CONST.POLICY.ROLE.ADMIN);
            const isDisabled =
                (isPolicyExpenseChat && isAdmin) ||
                accountID === session?.accountID ||
                pendingChatMember?.pendingAction === CONST.RED_BRICK_ROAD_PENDING_ACTION.DELETE ||
                details.accountID === report.ownerAccountID;

            result.push({
                keyForList: String(accountID),
                accountID,
                isSelected: selectedMembers.includes(accountID),
                isDisabled,
                text: formatPhoneNumber(PersonalDetailsUtils.getDisplayNameOrDefault(details)),
                alternateText: details?.login ? formatPhoneNumber(details.login) : '',
                icons: [
                    {
                        source: details.avatar ?? Expensicons.FallbackAvatar,
                        name: details.login ?? '',
                        type: CONST.ICON_TYPE_AVATAR,
                        id: accountID,
                    },
                ],
                pendingAction: pendingChatMember?.pendingAction,
                errors: pendingChatMember?.errors,
            });
        });

        result = result.sort((value1, value2) => localeCompare(value1.text ?? '', value2.text ?? ''));

        return result;
    }, [formatPhoneNumber, isPolicyExpenseChat, participants, personalDetails, policy, report.ownerAccountID, report?.pendingChatMembers, searchValue, selectedMembers, session?.accountID]);

    const dismissError = useCallback(
        (item: ListItem) => {
            Report.clearAddRoomMemberError(report.reportID, String(item.accountID ?? '-1'));
        },
        [report.reportID],
    );

    const isPolicyEmployee = useMemo(() => {
        if (!report?.policyID || policies === null) {
            return false;
        }
        return PolicyUtils.isPolicyEmployee(report.policyID, policies);
    }, [report?.policyID, policies]);

    const headerMessage = searchValue.trim() && !data.length ? `${translate('roomMembersPage.memberNotFound')} ${translate('roomMembersPage.useInviteButton')}` : '';

    const bulkActionsButtonOptions = useMemo(() => {
        const options: Array<DropdownOption<RoomMemberBulkActionType>> = [
            {
                text: translate('workspace.people.removeMembersTitle'),
                value: CONST.POLICY.MEMBERS_BULK_ACTION_TYPES.REMOVE,
                icon: Expensicons.RemoveMembers,
                onSelected: () => setRemoveMembersConfirmModalVisible(true),
            },
        ];
        return options;
    }, [translate, setRemoveMembersConfirmModalVisible]);

    const headerButtons = useMemo(() => {
        return (
            <View style={styles.w100}>
                {(isSmallScreenWidth ? canSelectMultiple : selectedMembers.length > 0) ? (
                    <ButtonWithDropdownMenu<RoomMemberBulkActionType>
                        shouldAlwaysShowDropdownMenu
                        pressOnEnter
                        customText={translate('workspace.common.selected', {selectedNumber: selectedMembers.length})}
                        buttonSize={CONST.DROPDOWN_BUTTON_SIZE.MEDIUM}
                        onPress={() => null}
                        options={bulkActionsButtonOptions}
                        isSplitButton={false}
                        style={[shouldUseNarrowLayout && styles.flexGrow1]}
                        isDisabled={!selectedMembers.length}
                    />
                ) : (
                    <Button
                        success
                        onPress={inviteUser}
                        text={translate('workspace.invite.member')}
                        icon={Expensicons.Plus}
                        innerStyles={[shouldUseNarrowLayout && styles.alignItemsCenter]}
                        style={[shouldUseNarrowLayout && styles.flexGrow1]}
                    />
                )}
            </View>
        );
    }, [bulkActionsButtonOptions, inviteUser, isSmallScreenWidth, selectedMembers, styles, translate, canSelectMultiple, shouldUseNarrowLayout]);

    /** Opens the room member details page */
    const openRoomMemberDetails = useCallback(
        (item: ListItem) => {
            Navigation.navigate(ROUTES.ROOM_MEMBER_DETAILS.getRoute(report.reportID, item?.accountID ?? -1, backTo));
        },
        [report, backTo],
    );
    const selectionModeHeader = selectionMode?.isEnabled && isSmallScreenWidth;

    const customListHeader = useMemo(() => {
        const header = (
            <View style={[styles.flex1, styles.flexRow, styles.justifyContentBetween]}>
                <View>
                    <Text style={[styles.searchInputStyle, canSelectMultiple ? styles.ml3 : styles.ml0]}>{translate('common.member')}</Text>
                </View>
            </View>
        );

        if (canSelectMultiple) {
            return header;
        }

        return <View style={[styles.peopleRow, styles.userSelectNone, styles.ph9, styles.pb5, styles.mt3]}>{header}</View>;
    }, [styles, translate, canSelectMultiple]);

    return (
        <ScreenWrapper
            includeSafeAreaPaddingBottom={false}
            style={[styles.defaultModalContainer]}
            testID={RoomMembersPage.displayName}
        >
            <FullPageNotFoundView
                shouldShow={
                    isEmptyObject(report) || (!ReportUtils.isChatThread(report) && ((ReportUtils.isUserCreatedPolicyRoom(report) && !isPolicyEmployee) || ReportUtils.isDefaultRoom(report)))
                }
                subtitleKey={isEmptyObject(report) ? undefined : 'roomMembersPage.notAuthorized'}
                onBackButtonPress={() => {
                    Navigation.goBack(ROUTES.REPORT_WITH_ID_DETAILS.getRoute(report.reportID, backTo));
                }}
            >
                <HeaderWithBackButton
                    title={selectionModeHeader ? translate('common.selectMultiple') : translate('workspace.common.members')}
                    subtitle={StringUtils.lineBreaksToSpaces(ReportUtils.getReportName(report))}
                    onBackButtonPress={() => {
                        if (selectionMode?.isEnabled) {
                            setSelectedMembers([]);
                            turnOffMobileSelectionMode();
                            return;
                        }

                        setSearchValue('');
                        Navigation.goBack(ROUTES.REPORT_WITH_ID_DETAILS.getRoute(report.reportID, backTo));
                    }}
                />
                <View style={[styles.pl5, styles.pr5]}>{headerButtons}</View>
                <ConfirmModal
                    danger
                    title={translate('workspace.people.removeMembersTitle')}
                    isVisible={removeMembersConfirmModalVisible}
                    onConfirm={removeUsers}
                    onCancel={() => setRemoveMembersConfirmModalVisible(false)}
                    prompt={translate('roomMembersPage.removeMembersPrompt')}
                    confirmText={translate('common.remove')}
                    cancelText={translate('common.cancel')}
                />
                <View style={[styles.w100, styles.mt3, styles.flex1]}>
                    <SelectionListWithModal
                        canSelectMultiple={canSelectMultiple}
                        sections={[{data, isDisabled: false}]}
                        shouldShowTextInput={shouldShowTextInput}
                        textInputLabel={translate('selectionList.findMember')}
                        disableKeyboardShortcuts={removeMembersConfirmModalVisible}
                        textInputValue={searchValue}
                        onChangeText={(value) => {
                            setSearchValue(value);
                        }}
                        headerMessage={headerMessage}
                        turnOnSelectionModeOnLongPress
                        onTurnOnSelectionMode={(item) => item && toggleUser(item)}
                        onCheckboxPress={(item) => toggleUser(item)}
                        onSelectRow={openRoomMemberDetails}
                        onSelectAll={() => toggleAllUsers(data)}
                        showLoadingPlaceholder={!OptionsListUtils.isPersonalDetailsReady(personalDetails) || !didLoadRoomMembers}
                        showScrollIndicator
                        shouldPreventDefaultFocusOnSelectRow={!DeviceCapabilities.canUseTouchScreen()}
                        listHeaderWrapperStyle={[styles.ph9, styles.mt3]}
                        customListHeader={customListHeader}
                        ListItem={TableListItem}
                        onDismissError={dismissError}
                    />
                </View>
            </FullPageNotFoundView>
        </ScreenWrapper>
    );
}

RoomMembersPage.displayName = 'RoomMembersPage';

export default withReportOrNotFound()(withCurrentUserPersonalDetails(withOnyx<RoomMembersPageProps, RoomMembersPageOnyxProps>({session: {key: ONYXKEYS.SESSION}})(RoomMembersPage)));<|MERGE_RESOLUTION|>--- conflicted
+++ resolved
@@ -116,13 +116,8 @@
             return;
         }
         setSearchValue('');
-<<<<<<< HEAD
         Navigation.navigate(ROUTES.ROOM_INVITE.getRoute(report.reportID, undefined, backTo));
-    }, [report, backTo]);
-=======
-        Navigation.navigate(ROUTES.ROOM_INVITE.getRoute(report.reportID));
-    }, [report, setSearchValue]);
->>>>>>> 04762acb
+    }, [report, setSearchValue, backTo]);
 
     /**
      * Remove selected users from the room

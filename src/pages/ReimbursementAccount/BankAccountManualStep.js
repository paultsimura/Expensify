import React, {useCallback} from 'react';
import _ from 'underscore';
import {Image} from 'react-native';
import lodashGet from 'lodash/get';
import HeaderWithBackButton from '../../components/HeaderWithBackButton';
import CONST from '../../CONST';
import * as BankAccounts from '../../libs/actions/BankAccounts';
import Text from '../../components/Text';
import TextInput from '../../components/TextInput';
import styles from '../../styles/styles';
import CheckboxWithLabel from '../../components/CheckboxWithLabel';
import TextLink from '../../components/TextLink';
import useLocalize from '../../hooks/useLocalize';
import {withLocalizePropTypes} from '../../components/withLocalize';
import * as ValidationUtils from '../../libs/ValidationUtils';
import ONYXKEYS from '../../ONYXKEYS';
import exampleCheckImage from './exampleCheckImage';
import Form from '../../components/Form';
import shouldDelayFocus from '../../libs/shouldDelayFocus';
import ScreenWrapper from '../../components/ScreenWrapper';
import StepPropTypes from './StepPropTypes';

const propTypes = {
    ..._.omit(StepPropTypes, _.keys(withLocalizePropTypes)),
};

function BankAccountManualStep(props) {
    const {translate, preferredLocale} = useLocalize();
    const {reimbursementAccount, reimbursementAccountDraft} = props;
    /**
     * @param {Object} values - form input values passed by the Form component
     * @returns {Object}
     */
    const validate = useCallback(
        (values) => {
            const errorFields = {};
            const routingNumber = values.routingNumber && values.routingNumber.trim();

            if (
                !values.accountNumber ||
                (!CONST.BANK_ACCOUNT.REGEX.US_ACCOUNT_NUMBER.test(values.accountNumber.trim()) && !CONST.BANK_ACCOUNT.REGEX.MASKED_US_ACCOUNT_NUMBER.test(values.accountNumber.trim()))
            ) {
                errorFields.accountNumber = 'bankAccount.error.accountNumber';
            } else if (values.accountNumber === routingNumber) {
                errorFields.accountNumber = translate('bankAccount.error.routingAndAccountNumberCannotBeSame');
            }
            if (!routingNumber || !CONST.BANK_ACCOUNT.REGEX.SWIFT_BIC.test(routingNumber) || !ValidationUtils.isValidRoutingNumber(routingNumber)) {
                errorFields.routingNumber = 'bankAccount.error.routingNumber';
            }
            if (!values.acceptTerms) {
                errorFields.acceptTerms = 'common.error.acceptTerms';
            }

            return errorFields;
        },
        [translate],
    );

    const submit = useCallback(
        (values) => {
            BankAccounts.connectBankAccountManually(
                lodashGet(reimbursementAccount, ['achData.bankAccountID']) || 0,
                values.accountNumber,
                values.routingNumber,
                lodashGet(reimbursementAccountDraft, ['plaidMask']),
            );
        },
        [reimbursementAccount, reimbursementAccountDraft],
    );

    const shouldDisableInputs = Boolean(lodashGet(reimbursementAccount, ['achData.bankAccountID']));

    return (
        <ScreenWrapper includeSafeAreaPaddingBottom={false}>
            <HeaderWithBackButton
                title={translate('workspace.common.connectBankAccount')}
                stepCounter={{step: 1, total: 5}}
                shouldShowGetAssistanceButton
                guidesCallTaskID={CONST.GUIDES_CALL_TASK_IDS.WORKSPACE_BANK_ACCOUNT}
                onBackButtonPress={props.onBackButtonPress}
            />
            <Form
                formID={ONYXKEYS.FORMS.REIMBURSEMENT_ACCOUNT_FORM}
                onSubmit={submit}
                validate={validate}
                submitButtonText={translate('common.continue')}
                style={[styles.mh5, styles.flexGrow1]}
            >
                <Text style={[styles.mb5]}>{translate('bankAccount.checkHelpLine')}</Text>
                <Image
                    resizeMode="contain"
                    style={[styles.exampleCheckImage, styles.mb5]}
                    source={exampleCheckImage(preferredLocale)}
                />
                <TextInput
                    autoFocus
                    shouldDelayFocus={shouldDelayFocus}
                    inputID="routingNumber"
                    label={translate('bankAccount.routingNumber')}
                    defaultValue={props.getDefaultStateForField('routingNumber', '')}
                    keyboardType={CONST.KEYBOARD_TYPE.NUMBER_PAD}
                    disabled={shouldDisableInputs}
                    shouldSaveDraft
                    shouldUseDefaultValue={shouldDisableInputs}
                />
                <TextInput
                    inputID="accountNumber"
                    containerStyles={[styles.mt4]}
                    label={translate('bankAccount.accountNumber')}
                    defaultValue={props.getDefaultStateForField('accountNumber', '')}
                    keyboardType={CONST.KEYBOARD_TYPE.NUMBER_PAD}
                    disabled={shouldDisableInputs}
                    shouldSaveDraft
                    shouldUseDefaultValue={shouldDisableInputs}
                />
                <CheckboxWithLabel
                    accessibilityLabel={`${translate('common.iAcceptThe')} ${translate('common.expensifyTermsOfService')}`}
                    style={styles.mt4}
                    inputID="acceptTerms"
                    LabelComponent={() => (
                        <Text>
                            {translate('common.iAcceptThe')}
                            <TextLink href={CONST.TERMS_URL}>{translate('common.expensifyTermsOfService')}</TextLink>
                        </Text>
                    )}
                    defaultValue={props.getDefaultStateForField('acceptTerms', false)}
                    shouldSaveDraft
                />
<<<<<<< HEAD
                <Form
                    formID={ONYXKEYS.FORMS.REIMBURSEMENT_ACCOUNT_FORM}
                    onSubmit={this.submit}
                    validate={this.validate}
                    submitButtonText={this.props.translate('common.continue')}
                    style={[styles.mh5, styles.flexGrow1]}
                >
                    <Text style={[styles.mb5]}>{this.props.translate('bankAccount.checkHelpLine')}</Text>
                    <Image
                        resizeMode="contain"
                        style={[styles.exampleCheckImage, styles.mb5]}
                        source={exampleCheckImage(this.props.preferredLocale)}
                    />
                    <TextInput
                        autoFocus
                        shouldDelayFocus={shouldDelayFocus}
                        inputID="routingNumber"
                        label={this.props.translate('bankAccount.routingNumber')}
                        accessibilityLabel={this.props.translate('bankAccount.routingNumber')}
                        accessibilityRole={CONST.ACCESSIBILITY_ROLE.TEXT}
                        defaultValue={this.props.getDefaultStateForField('routingNumber', '')}
                        keyboardType={CONST.KEYBOARD_TYPE.NUMBER_PAD}
                        disabled={shouldDisableInputs}
                        shouldSaveDraft
                        shouldUseDefaultValue={shouldDisableInputs}
                    />
                    <TextInput
                        inputID="accountNumber"
                        containerStyles={[styles.mt4]}
                        label={this.props.translate('bankAccount.accountNumber')}
                        accessibilityLabel={this.props.translate('bankAccount.accountNumber')}
                        accessibilityRole={CONST.ACCESSIBILITY_ROLE.TEXT}
                        defaultValue={this.props.getDefaultStateForField('accountNumber', '')}
                        keyboardType={CONST.KEYBOARD_TYPE.NUMBER_PAD}
                        disabled={shouldDisableInputs}
                        shouldSaveDraft
                        shouldUseDefaultValue={shouldDisableInputs}
                    />
                    <CheckboxWithLabel
                        accessibilityLabel={`${this.props.translate('common.iAcceptThe')} ${this.props.translate('common.expensifyTermsOfService')}`}
                        style={styles.mt4}
                        inputID="acceptTerms"
                        LabelComponent={() => (
                            <Text>
                                {this.props.translate('common.iAcceptThe')}
                                <TextLink href={CONST.TERMS_URL}>{this.props.translate('common.expensifyTermsOfService')}</TextLink>
                            </Text>
                        )}
                        defaultValue={this.props.getDefaultStateForField('acceptTerms', false)}
                        shouldSaveDraft
                    />
                </Form>
            </ScreenWrapper>
        );
    }
=======
            </Form>
        </ScreenWrapper>
    );
>>>>>>> a42c83b7
}

BankAccountManualStep.propTypes = propTypes;
BankAccountManualStep.displayName = 'BankAccountManualStep';
export default BankAccountManualStep;<|MERGE_RESOLUTION|>--- conflicted
+++ resolved
@@ -97,6 +97,8 @@
                     shouldDelayFocus={shouldDelayFocus}
                     inputID="routingNumber"
                     label={translate('bankAccount.routingNumber')}
+                    accessibilityLabel={translate('bankAccount.routingNumber')}
+                    accessibilityRole={CONST.ACCESSIBILITY_ROLE.TEXT}
                     defaultValue={props.getDefaultStateForField('routingNumber', '')}
                     keyboardType={CONST.KEYBOARD_TYPE.NUMBER_PAD}
                     disabled={shouldDisableInputs}
@@ -107,6 +109,8 @@
                     inputID="accountNumber"
                     containerStyles={[styles.mt4]}
                     label={translate('bankAccount.accountNumber')}
+                    accessibilityLabel={translate('bankAccount.accountNumber')}
+                    accessibilityRole={CONST.ACCESSIBILITY_ROLE.TEXT}
                     defaultValue={props.getDefaultStateForField('accountNumber', '')}
                     keyboardType={CONST.KEYBOARD_TYPE.NUMBER_PAD}
                     disabled={shouldDisableInputs}
@@ -126,67 +130,9 @@
                     defaultValue={props.getDefaultStateForField('acceptTerms', false)}
                     shouldSaveDraft
                 />
-<<<<<<< HEAD
-                <Form
-                    formID={ONYXKEYS.FORMS.REIMBURSEMENT_ACCOUNT_FORM}
-                    onSubmit={this.submit}
-                    validate={this.validate}
-                    submitButtonText={this.props.translate('common.continue')}
-                    style={[styles.mh5, styles.flexGrow1]}
-                >
-                    <Text style={[styles.mb5]}>{this.props.translate('bankAccount.checkHelpLine')}</Text>
-                    <Image
-                        resizeMode="contain"
-                        style={[styles.exampleCheckImage, styles.mb5]}
-                        source={exampleCheckImage(this.props.preferredLocale)}
-                    />
-                    <TextInput
-                        autoFocus
-                        shouldDelayFocus={shouldDelayFocus}
-                        inputID="routingNumber"
-                        label={this.props.translate('bankAccount.routingNumber')}
-                        accessibilityLabel={this.props.translate('bankAccount.routingNumber')}
-                        accessibilityRole={CONST.ACCESSIBILITY_ROLE.TEXT}
-                        defaultValue={this.props.getDefaultStateForField('routingNumber', '')}
-                        keyboardType={CONST.KEYBOARD_TYPE.NUMBER_PAD}
-                        disabled={shouldDisableInputs}
-                        shouldSaveDraft
-                        shouldUseDefaultValue={shouldDisableInputs}
-                    />
-                    <TextInput
-                        inputID="accountNumber"
-                        containerStyles={[styles.mt4]}
-                        label={this.props.translate('bankAccount.accountNumber')}
-                        accessibilityLabel={this.props.translate('bankAccount.accountNumber')}
-                        accessibilityRole={CONST.ACCESSIBILITY_ROLE.TEXT}
-                        defaultValue={this.props.getDefaultStateForField('accountNumber', '')}
-                        keyboardType={CONST.KEYBOARD_TYPE.NUMBER_PAD}
-                        disabled={shouldDisableInputs}
-                        shouldSaveDraft
-                        shouldUseDefaultValue={shouldDisableInputs}
-                    />
-                    <CheckboxWithLabel
-                        accessibilityLabel={`${this.props.translate('common.iAcceptThe')} ${this.props.translate('common.expensifyTermsOfService')}`}
-                        style={styles.mt4}
-                        inputID="acceptTerms"
-                        LabelComponent={() => (
-                            <Text>
-                                {this.props.translate('common.iAcceptThe')}
-                                <TextLink href={CONST.TERMS_URL}>{this.props.translate('common.expensifyTermsOfService')}</TextLink>
-                            </Text>
-                        )}
-                        defaultValue={this.props.getDefaultStateForField('acceptTerms', false)}
-                        shouldSaveDraft
-                    />
-                </Form>
-            </ScreenWrapper>
-        );
-    }
-=======
             </Form>
         </ScreenWrapper>
     );
->>>>>>> a42c83b7
 }
 
 BankAccountManualStep.propTypes = propTypes;

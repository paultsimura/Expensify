--- conflicted
+++ resolved
@@ -40,7 +40,6 @@
         super(props);
 
         this.submit = this.submit.bind(this);
-        this.submitOnfidoVerification = this.submitOnfidoVerification.bind(this);
         this.clearErrorsAndSetValues = this.clearErrorsAndSetValues.bind(this);
 
         this.state = {
@@ -145,27 +144,6 @@
         };
 
         BankAccounts.updatePersonalInformationForBankAccount(payload);
-    }
-
-    submitOnfidoVerification() {
-        if (!this.validate()) {
-            return;
-        }
-
-<<<<<<< HEAD
-        BankAccounts.verifyIdentityForBankAccount(
-            ReimbursementAccountUtils.getDefaultStateForField(this.props, 'bankAccountID', 0),
-            this.state.onfidoData,
-        );
-=======
-        const payload = {
-            bankAccountID: ReimbursementAccountUtils.getDefaultStateForField(this.props, 'bankAccountID', 0),
-            ...this.state,
-            dob: moment(this.state.dob).format(CONST.DATE.MOMENT_FORMAT_STRING),
-        };
-
-        BankAccounts.setupWithdrawalAccount(payload);
->>>>>>> 204d780c
     }
 
     render() {
@@ -190,30 +168,7 @@
                     onCloseButtonPress={Navigation.dismissModal}
                 />
                 {shouldShowOnfido ? (
-<<<<<<< HEAD
                     <RequestorOnfidoStep />
-=======
-                    <ScrollView contentContainerStyle={styles.flex1}>
-                        <Onfido
-                            sdkToken={this.props.onfidoToken}
-                            onUserExit={() => {
-                            // We're taking the user back to the company step. They will need to come back to the requestor step to make the Onfido flow appear again.
-                                BankAccounts.goToWithdrawalAccountSetupStep(CONST.BANK_ACCOUNT.STEP.COMPANY);
-                            }}
-                            onError={() => {
-                            // In case of any unexpected error we log it to the server, show a growl, and return the user back to the company step so they can try again.
-                                Growl.error(this.props.translate('onfidoStep.genericError'), 10000);
-                                BankAccounts.goToWithdrawalAccountSetupStep(CONST.BANK_ACCOUNT.STEP.COMPANY);
-                            }}
-                            onSuccess={(onfidoData) => {
-                                this.setState({
-                                    onfidoData,
-                                    isOnfidoSetupComplete: true,
-                                }, this.submitOnfidoVerification);
-                            }}
-                        />
-                    </ScrollView>
->>>>>>> 204d780c
                 ) : (
                     <ReimbursementAccountForm
                         onSubmit={this.submit}

--- conflicted
+++ resolved
@@ -14,11 +14,6 @@
 import IdentityForm from './IdentityForm';
 import * as ValidationUtils from '../../libs/ValidationUtils';
 import ONYXKEYS from '../../ONYXKEYS';
-<<<<<<< HEAD
-import * as Link from '../../libs/actions/Link';
-=======
-import reimbursementAccountPropTypes from './reimbursementAccountPropTypes';
->>>>>>> 78e11981
 import RequestorOnfidoStep from './RequestorOnfidoStep';
 import Form from '../../components/Form';
 import ScreenWrapper from '../../components/ScreenWrapper';
@@ -199,119 +194,28 @@
                         style={[styles.mt4]}
                         shouldSaveDraft
                     />
-<<<<<<< HEAD
                     <Text style={[styles.mt3, styles.textMicroSupporting]}>
                         {this.props.translate('requestorStep.onFidoConditions')}
-                        <Text
-                            onPress={() => Link.openExternalLink('https://onfido.com/facial-scan-policy-and-release/')}
-                            style={[styles.textMicro, styles.link]}
-                            accessibilityRole="link"
-                        >
-                            {`${this.props.translate('onfidoStep.facialScan')}`}
-                        </Text>
+                        <TextLink
+                            href="https://onfido.com/facial-scan-policy-and-release/"
+                            style={[styles.textMicro]}
+                        >
+                            {this.props.translate('onfidoStep.facialScan')}
+                        </TextLink>
                         {', '}
-                        <Text
-                            onPress={() => Link.openExternalLink('https://onfido.com/privacy/')}
-                            style={[styles.textMicro, styles.link]}
-                            accessibilityRole="link"
-                        >
-                            {`${this.props.translate('common.privacyPolicy')}`}
-                        </Text>
+                        <TextLink
+                            href="https://onfido.com/privacy/"
+                            style={[styles.textMicro]}
+                        >
+                            {this.props.translate('common.privacyPolicy')}
+                        </TextLink>
                         {` ${this.props.translate('common.and')} `}
-                        <Text
-                            onPress={() => Link.openExternalLink('https://onfido.com/terms-of-service/')}
-                            style={[styles.textMicro, styles.link]}
-                            accessibilityRole="link"
-                        >
-                            {`${this.props.translate('common.termsOfService')}`}
-=======
-                ) : (
-                    <Form
-                        formID={ONYXKEYS.FORMS.REIMBURSEMENT_ACCOUNT_FORM}
-                        submitButtonText={this.props.translate('common.saveAndContinue')}
-                        validate={this.validate}
-                        onSubmit={this.submit}
-                        style={[styles.mh5, styles.flexGrow1]}
-                    >
-                        <Text>{this.props.translate('requestorStep.subtitle')}</Text>
-                        <View style={[styles.mb5, styles.mt1, styles.dFlex, styles.flexRow]}>
-                            <TextLink
-                                style={[styles.textMicro]}
-                                // eslint-disable-next-line max-len
-                                href="https://community.expensify.com/discussion/6983/faq-why-do-i-need-to-provide-personal-documentation-when-setting-up-updating-my-bank-account"
-                            >
-                                {`${this.props.translate('requestorStep.learnMore')}`}
-                            </TextLink>
-                            <Text style={[styles.textMicroSupporting]}>{' | '}</Text>
-                            <TextLink
-                                style={[styles.textMicro, styles.textLink]}
-                                // eslint-disable-next-line max-len
-                                href="https://community.expensify.com/discussion/5677/deep-dive-security-how-expensify-protects-your-information"
-                            >
-                                {`${this.props.translate('requestorStep.isMyDataSafe')}`}
-                            </TextLink>
-                        </View>
-                        <IdentityForm
-                            translate={this.props.translate}
-                            defaultValues={{
-                                firstName: this.getDefaultStateForField('firstName'),
-                                lastName: this.getDefaultStateForField('lastName'),
-                                street: this.getDefaultStateForField('requestorAddressStreet'),
-                                city: this.getDefaultStateForField('requestorAddressCity'),
-                                state: this.getDefaultStateForField('requestorAddressState'),
-                                zipCode: this.getDefaultStateForField('requestorAddressZipCode'),
-                                dob: this.getDefaultStateForField('dob'),
-                                ssnLast4: this.getDefaultStateForField('ssnLast4'),
-                            }}
-                            inputKeys={{
-                                firstName: 'firstName',
-                                lastName: 'lastName',
-                                dob: 'dob',
-                                ssnLast4: 'ssnLast4',
-                                street: 'requestorAddressStreet',
-                                city: 'requestorAddressCity',
-                                state: 'requestorAddressState',
-                                zipCode: 'requestorAddressZipCode',
-                            }}
-                            shouldSaveDraft
-                        />
-                        <CheckboxWithLabel
-                            inputID="isControllingOfficer"
-                            defaultValue={this.getDefaultStateForField('isControllingOfficer', false)}
-                            LabelComponent={() => (
-                                <View style={[styles.flex1, styles.pr1]}>
-                                    <Text>
-                                        {this.props.translate('requestorStep.isControllingOfficer')}
-                                    </Text>
-                                </View>
-                            )}
-                            style={[styles.mt4]}
-                            shouldSaveDraft
-                        />
-                        <Text style={[styles.mt3, styles.textMicroSupporting]}>
-                            {this.props.translate('requestorStep.onFidoConditions')}
-                            <TextLink
-                                href="https://onfido.com/facial-scan-policy-and-release/"
-                                style={styles.textMicro}
-                            >
-                                {this.props.translate('onfidoStep.facialScan')}
-                            </TextLink>
-                            {', '}
-                            <TextLink
-                                href="https://onfido.com/privacy/"
-                                style={styles.textMicro}
-                            >
-                                {this.props.translate('common.privacyPolicy')}
-                            </TextLink>
-                            {` ${this.props.translate('common.and')} `}
-                            <TextLink
-                                href="https://onfido.com/terms-of-service/"
-                                style={styles.textMicro}
-                            >
-                                {this.props.translate('common.termsOfService')}
-                            </TextLink>
->>>>>>> 78e11981
-                        </Text>
+                        <TextLink
+                            href="https://onfido.com/terms-of-service/"
+                            style={[styles.textMicro]}
+                        >
+                            {this.props.translate('common.termsOfService')}
+                        </TextLink>
                     </Text>
                 </Form>
             </ScreenWrapper>

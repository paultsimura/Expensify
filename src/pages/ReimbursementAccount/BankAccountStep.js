import React from 'react';
import {View, ScrollView, TouchableWithoutFeedback, Linking} from 'react-native';
import {withOnyx} from 'react-native-onyx';
import PropTypes from 'prop-types';
import lodashGet from 'lodash/get';
import BankAccountManualStep from './BankAccountManualStep';
import BankAccountPlaidStep from './BankAccountPlaidStep';
import HeaderWithBackButton from '../../components/HeaderWithBackButton';
import MenuItem from '../../components/MenuItem';
import * as Expensicons from '../../components/Icon/Expensicons';
import styles from '../../styles/styles';
import TextLink from '../../components/TextLink';
import Icon from '../../components/Icon';
import colors from '../../styles/colors';
import CONST from '../../CONST';
import withLocalize from '../../components/withLocalize';
import Text from '../../components/Text';
import * as BankAccounts from '../../libs/actions/BankAccounts';
import ONYXKEYS from '../../ONYXKEYS';
import compose from '../../libs/compose';
import Section from '../../components/Section';
import * as Illustrations from '../../components/Icon/Illustrations';
import getPlaidDesktopMessage from '../../libs/getPlaidDesktopMessage';
import CONFIG from '../../CONFIG';
import ROUTES from '../../ROUTES';
import Button from '../../components/Button';
import ScreenWrapper from '../../components/ScreenWrapper';
import StepPropTypes from './StepPropTypes';

const propTypes = {
    ...StepPropTypes,

    /** The OAuth URI + stateID needed to re-initialize the PlaidLink after the user logs into their bank */
    receivedRedirectURI: PropTypes.string,

    /** During the OAuth flow we need to use the plaidLink token that we initially connected with */
    plaidLinkOAuthToken: PropTypes.string,

    /** Object with various information about the user */
    user: PropTypes.shape({
        /** Is the user account validated? */
        validated: PropTypes.bool,
    }),

    /** If the plaid button has been disabled */
    isPlaidDisabled: PropTypes.bool,

    /* The workspace name */
    policyName: PropTypes.string,
};

const defaultProps = {
    receivedRedirectURI: null,
    plaidLinkOAuthToken: '',
    user: {},
    isPlaidDisabled: false,
    policyName: '',
};

const BankAccountStep = (props) => {
    let subStep = lodashGet(props.reimbursementAccount, 'achData.subStep', '');
    const shouldReinitializePlaidLink = props.plaidLinkOAuthToken && props.receivedRedirectURI && subStep !== CONST.BANK_ACCOUNT.SUBSTEP.MANUAL;
    if (shouldReinitializePlaidLink) {
        subStep = CONST.BANK_ACCOUNT.SETUP_TYPE.PLAID;
    }
    const plaidDesktopMessage = getPlaidDesktopMessage();
    const bankAccountRoute = `${CONFIG.EXPENSIFY.NEW_EXPENSIFY_URL}${ROUTES.BANK_ACCOUNT}`;

    if (subStep === CONST.BANK_ACCOUNT.SETUP_TYPE.MANUAL) {
        return (
            <BankAccountManualStep
                reimbursementAccount={props.reimbursementAccount}
                reimbursementAccountDraft={props.reimbursementAccountDraft}
                onBackButtonPress={props.onBackButtonPress}
                getDefaultStateForField={props.getDefaultStateForField}
            />
        );
    }

    if (subStep === CONST.BANK_ACCOUNT.SETUP_TYPE.PLAID) {
        return (
            <BankAccountPlaidStep
                reimbursementAccount={props.reimbursementAccount}
                reimbursementAccountDraft={props.reimbursementAccountDraft}
                onBackButtonPress={props.onBackButtonPress}
                getDefaultStateForField={props.getDefaultStateForField}
            />
        );
    }

    return (
        <ScreenWrapper includeSafeAreaPaddingBottom={false}>
            <View style={[styles.flex1, styles.justifyContentBetween]}>
<<<<<<< HEAD
                <HeaderWithBackButton
                    title={props.translate('workspace.common.bankAccount')}
=======
                <HeaderWithCloseButton
                    title={props.translate('workspace.common.connectBankAccount')}
>>>>>>> 8b973872
                    subtitle={props.policyName}
                    stepCounter={subStep ? {step: 1, total: 5} : undefined}
                    onBackButtonPress={props.onBackButtonPress}
                    shouldShowGetAssistanceButton
                    guidesCallTaskID={CONST.GUIDES_CALL_TASK_IDS.WORKSPACE_BANK_ACCOUNT}
                />
                <ScrollView style={[styles.flex1]}>
                    <Section
                        icon={Illustrations.MoneyWings}
                        title={props.translate('workspace.bankAccount.streamlinePayments')}
                    >
                        <View style={[styles.mv3]}>
                            <Text>{props.translate('bankAccount.toGetStarted')}</Text>
                        </View>
                        {Boolean(plaidDesktopMessage) && (
                            <View style={[styles.mv3, styles.flexRow, styles.justifyContentBetween]}>
                                <TextLink href={bankAccountRoute}>{props.translate(plaidDesktopMessage)}</TextLink>
                            </View>
                        )}
                        <Button
                            icon={Expensicons.Bank}
                            text={props.translate('bankAccount.connectOnlineWithPlaid')}
                            onPress={() => BankAccounts.openPlaidView()}
                            disabled={props.isPlaidDisabled || !props.user.validated}
                            style={[styles.mt4]}
                            iconStyles={[styles.buttonCTAIcon]}
                            shouldShowRightIcon
                            success
                            large
                        />
                        {Boolean(props.error) && <Text style={[styles.formError, styles.mh5]}>{props.error}</Text>}
                        <View style={[styles.mv3]}>
                            <MenuItem
                                icon={Expensicons.Connect}
                                title={props.translate('bankAccount.connectManually')}
                                disabled={!props.user.validated}
                                onPress={() => BankAccounts.setBankAccountSubStep(CONST.BANK_ACCOUNT.SETUP_TYPE.MANUAL)}
                                shouldShowRightIcon
                                wrapperStyle={[styles.cardMenuItem]}
                            />
                        </View>
                    </Section>
                    {!props.user.validated && (
                        <View style={[styles.flexRow, styles.alignItemsCenter, styles.m4]}>
                            <Icon
                                src={Expensicons.Exclamation}
                                fill={colors.red}
                            />
                            <Text style={[styles.mutedTextLabel, styles.ml4, styles.flex1]}>{props.translate('bankAccount.validateAccountError')}</Text>
                        </View>
                    )}
                    <View style={[styles.mv0, styles.mh5, styles.flexRow, styles.justifyContentBetween]}>
                        <TextLink href="https://use.expensify.com/privacy">{props.translate('common.privacy')}</TextLink>
                        <TouchableWithoutFeedback
                            // eslint-disable-next-line max-len
                            onPress={() => Linking.openURL('https://community.expensify.com/discussion/5677/deep-dive-how-expensify-protects-your-information/')}
                        >
                            <View style={[styles.flexRow, styles.alignItemsCenter, styles.cursorPointer]}>
                                <TextLink
                                    // eslint-disable-next-line max-len
                                    href="https://community.expensify.com/discussion/5677/deep-dive-how-expensify-protects-your-information/"
                                >
                                    {props.translate('bankAccount.yourDataIsSecure')}
                                </TextLink>
                                <View style={[styles.ml1]}>
                                    <Icon
                                        src={Expensicons.Lock}
                                        fill={colors.blue}
                                    />
                                </View>
                            </View>
                        </TouchableWithoutFeedback>
                    </View>
                </ScrollView>
            </View>
        </ScreenWrapper>
    );
};

BankAccountStep.propTypes = propTypes;
BankAccountStep.defaultProps = defaultProps;
BankAccountStep.displayName = 'BankAccountStep';

export default compose(
    withLocalize,
    withOnyx({
        user: {
            key: ONYXKEYS.USER,
        },
        isPlaidDisabled: {
            key: ONYXKEYS.IS_PLAID_DISABLED,
        },
    }),
)(BankAccountStep);<|MERGE_RESOLUTION|>--- conflicted
+++ resolved
@@ -91,13 +91,8 @@
     return (
         <ScreenWrapper includeSafeAreaPaddingBottom={false}>
             <View style={[styles.flex1, styles.justifyContentBetween]}>
-<<<<<<< HEAD
                 <HeaderWithBackButton
-                    title={props.translate('workspace.common.bankAccount')}
-=======
-                <HeaderWithCloseButton
                     title={props.translate('workspace.common.connectBankAccount')}
->>>>>>> 8b973872
                     subtitle={props.policyName}
                     stepCounter={subStep ? {step: 1, total: 5} : undefined}
                     onBackButtonPress={props.onBackButtonPress}

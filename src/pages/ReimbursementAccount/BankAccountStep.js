--- conflicted
+++ resolved
@@ -237,12 +237,7 @@
                     <AddPlaidBankAccount
                         text={this.props.translate('bankAccount.plaidBodyCopy')}
                         onSubmit={this.addPlaidAccount}
-<<<<<<< HEAD
-                        onExitPlaid={() => setBankAccountSubStep(null)}
-=======
                         onExitPlaid={() => BankAccounts.setBankAccountSubStep(null)}
-
->>>>>>> 2b7d6d0a
                     />
                 )}
                 {subStep === CONST.BANK_ACCOUNT.SETUP_TYPE.MANUAL && (

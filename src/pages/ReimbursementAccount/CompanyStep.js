--- conflicted
+++ resolved
@@ -138,15 +138,8 @@
                 />
                 <ScrollView style={[styles.flex1, styles.w100]}>
                     <View style={[styles.p4]}>
-<<<<<<< HEAD
                         <Text>{this.props.translate('companyStep.subtitle')}</Text>
-                        <TextInputWithLabel
-=======
-                        <View style={[styles.alignItemsCenter]}>
-                            <Text>{this.props.translate('companyStep.subtitle')}</Text>
-                        </View>
-                        <ExpensiTextInput
->>>>>>> 629078db
+                        <ExpensiTextInput
                             label={this.props.translate('companyStep.legalBusinessName')}
                             containerStyles={[styles.mt4]}
                             onChangeText={companyName => this.setState({companyName})}

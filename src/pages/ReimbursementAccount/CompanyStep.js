--- conflicted
+++ resolved
@@ -20,11 +20,8 @@
 import {
     isValidAddress, isValidDate, isValidIndustryCode, isValidZipCode,
 } from '../../libs/ValidationUtils';
-<<<<<<< HEAD
 import ConfirmModal from '../../components/ConfirmModal';
-=======
 import ExpensiPicker from '../../components/ExpensiPicker';
->>>>>>> 49f002bc
 
 class CompanyStep extends React.Component {
     constructor(props) {

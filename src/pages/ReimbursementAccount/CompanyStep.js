import _ from 'underscore';
import lodashGet from 'lodash/get';
import React, {useMemo} from 'react';
import {View} from 'react-native';
import Str from 'expensify-common/lib/str';
import {withOnyx} from 'react-native-onyx';
import PropTypes from 'prop-types';
import {parsePhoneNumber} from 'awesome-phonenumber';
import HeaderWithBackButton from '../../components/HeaderWithBackButton';
import StatePicker from '../../components/StatePicker';
import CONST from '../../CONST';
import * as BankAccounts from '../../libs/actions/BankAccounts';
import Text from '../../components/Text';
import DatePicker from '../../components/DatePicker';
import TextInput from '../../components/TextInput';
import styles from '../../styles/styles';
import CheckboxWithLabel from '../../components/CheckboxWithLabel';
import TextLink from '../../components/TextLink';
import withLocalize from '../../components/withLocalize';
import * as ValidationUtils from '../../libs/ValidationUtils';
import compose from '../../libs/compose';
import ONYXKEYS from '../../ONYXKEYS';
import Picker from '../../components/Picker';
import AddressForm from './AddressForm';
import Form from '../../components/Form';
import ScreenWrapper from '../../components/ScreenWrapper';
import StepPropTypes from './StepPropTypes';

const propTypes = {
    ...StepPropTypes,

    /** Session info for the currently logged in user. */
    session: PropTypes.shape({
        /** Currently logged in user email */
        email: PropTypes.string,
    }),

    /** Object with various information about the user */
    user: PropTypes.shape({
        /** Whether or not the user is on a public domain email account or not */
        isFromPublicDomain: PropTypes.bool,
    }),

    /* The workspace policyID */
    policyID: PropTypes.string,
};

const defaultProps = {
    session: {
        email: null,
    },
    user: {},
    policyID: '',
};

function CompanyStep({reimbursementAccount, reimbursementAccountDraft, getDefaultStateForField, onBackButtonPress, translate, session, user, policyID}) {
    /**
     * @param {Array} fieldNames
     *
     * @returns {*}
     */
    const getBankAccountFields = (fieldNames) => ({
        ..._.pick(lodashGet(reimbursementAccount, 'achData'), ...fieldNames),
        ..._.pick(reimbursementAccountDraft, ...fieldNames),
    });

    const defaultWebsite = useMemo(() => (lodashGet(user, 'isFromPublicDomain', false) ? 'https://' : `https://www.${Str.extractEmailDomain(session.email, '')}`), [user, session]);

    /**
     * @param {Object} values - form input values passed by the Form component
     * @returns {Object} - Object containing the errors for each inputID, e.g. {inputID1: error1, inputID2: error2}
     */
    const validate = (values) => {
        const requiredFields = [
            'companyName',
            'addressStreet',
            'addressZipCode',
            'addressCity',
            'addressState',
            'companyPhone',
            'website',
            'companyTaxID',
            'incorporationType',
            'incorporationDate',
            'incorporationState',
        ];
        const errors = ValidationUtils.getFieldRequiredErrors(values, requiredFields);

        if (values.addressStreet && !ValidationUtils.isValidAddress(values.addressStreet)) {
            errors.addressStreet = 'bankAccount.error.addressStreet';
        }

        if (values.addressZipCode && !ValidationUtils.isValidZipCode(values.addressZipCode)) {
            errors.addressZipCode = 'bankAccount.error.zipCode';
        }

        if (values.companyPhone && !ValidationUtils.isValidUSPhone(values.companyPhone, true)) {
            errors.companyPhone = 'bankAccount.error.phoneNumber';
        }

        if (values.website && !ValidationUtils.isValidWebsite(values.website)) {
            errors.website = 'bankAccount.error.website';
        }

        if (values.companyTaxID && !ValidationUtils.isValidTaxID(values.companyTaxID)) {
            errors.companyTaxID = 'bankAccount.error.taxID';
        }

        if (values.incorporationDate && !ValidationUtils.isValidDate(values.incorporationDate)) {
            errors.incorporationDate = 'common.error.dateInvalid';
        } else if (values.incorporationDate && !ValidationUtils.isValidPastDate(values.incorporationDate)) {
            errors.incorporationDate = 'bankAccount.error.incorporationDateFuture';
        }

        if (!values.hasNoConnectionToCannabis) {
            errors.hasNoConnectionToCannabis = 'bankAccount.error.restrictedBusiness';
        }

        return errors;
    };

    const submit = (values) => {
        const bankAccount = {
            bankAccountID: lodashGet(reimbursementAccount, 'achData.bankAccountID') || 0,

            // Fields from BankAccount step
            ...getBankAccountFields(['routingNumber', 'accountNumber', 'bankName', 'plaidAccountID', 'plaidAccessToken', 'isSavings']),

            // Fields from Company step
            ...values,
            companyTaxID: values.companyTaxID.replace(CONST.REGEX.NON_NUMERIC, ''),
            companyPhone: parsePhoneNumber(values.companyPhone, {regionCode: CONST.COUNTRY.US}).number.significant,
        };

        BankAccounts.updateCompanyInformationForBankAccount(bankAccount, policyID);
    };

    const bankAccountID = lodashGet(reimbursementAccount, 'achData.bankAccountID', 0);
    const shouldDisableCompanyName = Boolean(bankAccountID && getDefaultStateForField('companyName'));
    const shouldDisableCompanyTaxID = Boolean(bankAccountID && getDefaultStateForField('companyTaxID'));

    return (
        <ScreenWrapper includeSafeAreaPaddingBottom={false}>
            <HeaderWithBackButton
                title={translate('companyStep.headerTitle')}
                stepCounter={{step: 2, total: 5}}
                shouldShowGetAssistanceButton
                guidesCallTaskID={CONST.GUIDES_CALL_TASK_IDS.WORKSPACE_BANK_ACCOUNT}
                onBackButtonPress={onBackButtonPress}
            />
            <Form
                formID={ONYXKEYS.FORMS.REIMBURSEMENT_ACCOUNT_FORM}
                validate={validate}
                onSubmit={submit}
                scrollContextEnabled
                submitButtonText={translate('common.saveAndContinue')}
                style={[styles.mh5, styles.flexGrow1]}
            >
                <Text>{translate('companyStep.subtitle')}</Text>
                <TextInput
                    label={translate('companyStep.legalBusinessName')}
                    accessibilityLabel={translate('companyStep.legalBusinessName')}
                    accessibilityRole={CONST.ACCESSIBILITY_ROLE.TEXT}
                    inputID="companyName"
                    containerStyles={[styles.mt4]}
                    disabled={shouldDisableCompanyName}
                    defaultValue={getDefaultStateForField('companyName')}
                    shouldSaveDraft
                    shouldUseDefaultValue={shouldDisableCompanyName}
                />
<<<<<<< HEAD
                <AddressForm
                    translate={translate}
                    defaultValues={{
                        street: getDefaultStateForField('addressStreet'),
                        city: getDefaultStateForField('addressCity'),
                        state: getDefaultStateForField('addressState'),
                        zipCode: getDefaultStateForField('addressZipCode'),
                    }}
                    inputKeys={{
                        street: 'addressStreet',
                        city: 'addressCity',
                        state: 'addressState',
                        zipCode: 'addressZipCode',
                    }}
                    shouldSaveDraft
                    streetTranslationKey="common.companyAddress"
                />
                <TextInput
                    inputID="companyPhone"
                    label={translate('common.phoneNumber')}
                    accessibilityLabel={translate('common.phoneNumber')}
                    accessibilityRole={CONST.ACCESSIBILITY_ROLE.TEXT}
                    containerStyles={[styles.mt4]}
                    keyboardType={CONST.KEYBOARD_TYPE.PHONE_PAD}
                    placeholder={translate('common.phoneNumberPlaceholder')}
                    defaultValue={getDefaultStateForField('companyPhone')}
                    shouldSaveDraft
                />
                <TextInput
                    inputID="website"
                    label={translate('companyStep.companyWebsite')}
                    accessibilityLabel={translate('companyStep.companyWebsite')}
                    accessibilityRole={CONST.ACCESSIBILITY_ROLE.TEXT}
                    containerStyles={[styles.mt4]}
                    defaultValue={getDefaultStateForField('website', defaultWebsite)}
                    shouldSaveDraft
                    hint={translate('common.websiteExample')}
                    keyboardType={CONST.KEYBOARD_TYPE.URL}
                />
                <TextInput
                    inputID="companyTaxID"
                    label={translate('companyStep.taxIDNumber')}
                    accessibilityLabel={translate('companyStep.taxIDNumber')}
                    accessibilityRole={CONST.ACCESSIBILITY_ROLE.TEXT}
                    containerStyles={[styles.mt4]}
                    keyboardType={CONST.KEYBOARD_TYPE.NUMBER_PAD}
                    disabled={shouldDisableCompanyTaxID}
                    placeholder={translate('companyStep.taxIDNumberPlaceholder')}
                    defaultValue={getDefaultStateForField('companyTaxID')}
                    shouldSaveDraft
                    shouldUseDefaultValue={shouldDisableCompanyTaxID}
                />
                <View style={styles.mt4}>
                    <Picker
                        inputID="incorporationType"
                        label={translate('companyStep.companyType')}
                        items={_.map(translate('companyStep.incorporationTypes'), (label, value) => ({value, label}))}
                        placeholder={{value: '', label: '-'}}
                        defaultValue={getDefaultStateForField('incorporationType')}
=======
                <Form
                    formID={ONYXKEYS.REIMBURSEMENT_ACCOUNT}
                    validate={this.validate}
                    onSubmit={this.submit}
                    scrollContextEnabled
                    submitButtonText={this.props.translate('common.saveAndContinue')}
                    style={[styles.mh5, styles.flexGrow1]}
                >
                    <Text>{this.props.translate('companyStep.subtitle')}</Text>
                    <TextInput
                        label={this.props.translate('companyStep.legalBusinessName')}
                        accessibilityLabel={this.props.translate('companyStep.legalBusinessName')}
                        accessibilityRole={CONST.ACCESSIBILITY_ROLE.TEXT}
                        inputID="companyName"
                        containerStyles={[styles.mt4]}
                        disabled={shouldDisableCompanyName}
                        defaultValue={this.props.getDefaultStateForField('companyName')}
                        shouldSaveDraft
                        shouldUseDefaultValue={shouldDisableCompanyName}
                    />
                    <AddressForm
                        translate={this.props.translate}
                        defaultValues={{
                            street: this.props.getDefaultStateForField('addressStreet'),
                            city: this.props.getDefaultStateForField('addressCity'),
                            state: this.props.getDefaultStateForField('addressState'),
                            zipCode: this.props.getDefaultStateForField('addressZipCode'),
                        }}
                        inputKeys={{
                            street: 'addressStreet',
                            city: 'addressCity',
                            state: 'addressState',
                            zipCode: 'addressZipCode',
                        }}
                        shouldSaveDraft
                        streetTranslationKey="common.companyAddress"
                    />
                    <TextInput
                        inputID="companyPhone"
                        label={this.props.translate('common.phoneNumber')}
                        accessibilityLabel={this.props.translate('common.phoneNumber')}
                        accessibilityRole={CONST.ACCESSIBILITY_ROLE.TEXT}
                        containerStyles={[styles.mt4]}
                        keyboardType={CONST.KEYBOARD_TYPE.PHONE_PAD}
                        placeholder={this.props.translate('common.phoneNumberPlaceholder')}
                        defaultValue={this.props.getDefaultStateForField('companyPhone')}
                        shouldSaveDraft
                    />
                    <TextInput
                        inputID="website"
                        label={this.props.translate('companyStep.companyWebsite')}
                        accessibilityLabel={this.props.translate('companyStep.companyWebsite')}
                        accessibilityRole={CONST.ACCESSIBILITY_ROLE.TEXT}
                        containerStyles={[styles.mt4]}
                        defaultValue={this.props.getDefaultStateForField('website', this.defaultWebsite)}
>>>>>>> 7b5fadf5
                        shouldSaveDraft
                    />
                </View>
                <View style={styles.mt4}>
                    <DatePicker
                        inputID="incorporationDate"
                        label={translate('companyStep.incorporationDate')}
                        placeholder={translate('companyStep.incorporationDatePlaceholder')}
                        defaultValue={getDefaultStateForField('incorporationDate')}
                        shouldSaveDraft
                    />
                </View>
                <View style={[styles.mt4, styles.mhn5]}>
                    <StatePicker
                        inputID="incorporationState"
                        label={translate('companyStep.incorporationState')}
                        defaultValue={getDefaultStateForField('incorporationState')}
                        shouldSaveDraft
                    />
                </View>
                <CheckboxWithLabel
                    accessibilityLabel={`${translate('companyStep.confirmCompanyIsNot')} ${translate('companyStep.listOfRestrictedBusinesses')}`}
                    inputID="hasNoConnectionToCannabis"
                    defaultValue={getDefaultStateForField('hasNoConnectionToCannabis', false)}
                    LabelComponent={() => (
                        <Text>
                            {`${translate('companyStep.confirmCompanyIsNot')} `}
                            <TextLink
                                // eslint-disable-next-line max-len
                                href="https://community.expensify.com/discussion/6191/list-of-restricted-businesses"
                            >
                                {`${translate('companyStep.listOfRestrictedBusinesses')}.`}
                            </TextLink>
                        </Text>
                    )}
                    style={[styles.mt4]}
                    shouldSaveDraft
                />
            </Form>
        </ScreenWrapper>
    );
}

CompanyStep.propTypes = propTypes;
CompanyStep.defaultProps = defaultProps;

export default compose(
    withLocalize,
    withOnyx({
        session: {
            key: ONYXKEYS.SESSION,
        },
        user: {
            key: ONYXKEYS.USER,
        },
    }),
)(CompanyStep);<|MERGE_RESOLUTION|>--- conflicted
+++ resolved
@@ -149,7 +149,7 @@
                 onBackButtonPress={onBackButtonPress}
             />
             <Form
-                formID={ONYXKEYS.FORMS.REIMBURSEMENT_ACCOUNT_FORM}
+                formID={ONYXKEYS.REIMBURSEMENT_ACCOUNT}
                 validate={validate}
                 onSubmit={submit}
                 scrollContextEnabled
@@ -168,7 +168,6 @@
                     shouldSaveDraft
                     shouldUseDefaultValue={shouldDisableCompanyName}
                 />
-<<<<<<< HEAD
                 <AddressForm
                     translate={translate}
                     defaultValues={{
@@ -228,63 +227,6 @@
                         items={_.map(translate('companyStep.incorporationTypes'), (label, value) => ({value, label}))}
                         placeholder={{value: '', label: '-'}}
                         defaultValue={getDefaultStateForField('incorporationType')}
-=======
-                <Form
-                    formID={ONYXKEYS.REIMBURSEMENT_ACCOUNT}
-                    validate={this.validate}
-                    onSubmit={this.submit}
-                    scrollContextEnabled
-                    submitButtonText={this.props.translate('common.saveAndContinue')}
-                    style={[styles.mh5, styles.flexGrow1]}
-                >
-                    <Text>{this.props.translate('companyStep.subtitle')}</Text>
-                    <TextInput
-                        label={this.props.translate('companyStep.legalBusinessName')}
-                        accessibilityLabel={this.props.translate('companyStep.legalBusinessName')}
-                        accessibilityRole={CONST.ACCESSIBILITY_ROLE.TEXT}
-                        inputID="companyName"
-                        containerStyles={[styles.mt4]}
-                        disabled={shouldDisableCompanyName}
-                        defaultValue={this.props.getDefaultStateForField('companyName')}
-                        shouldSaveDraft
-                        shouldUseDefaultValue={shouldDisableCompanyName}
-                    />
-                    <AddressForm
-                        translate={this.props.translate}
-                        defaultValues={{
-                            street: this.props.getDefaultStateForField('addressStreet'),
-                            city: this.props.getDefaultStateForField('addressCity'),
-                            state: this.props.getDefaultStateForField('addressState'),
-                            zipCode: this.props.getDefaultStateForField('addressZipCode'),
-                        }}
-                        inputKeys={{
-                            street: 'addressStreet',
-                            city: 'addressCity',
-                            state: 'addressState',
-                            zipCode: 'addressZipCode',
-                        }}
-                        shouldSaveDraft
-                        streetTranslationKey="common.companyAddress"
-                    />
-                    <TextInput
-                        inputID="companyPhone"
-                        label={this.props.translate('common.phoneNumber')}
-                        accessibilityLabel={this.props.translate('common.phoneNumber')}
-                        accessibilityRole={CONST.ACCESSIBILITY_ROLE.TEXT}
-                        containerStyles={[styles.mt4]}
-                        keyboardType={CONST.KEYBOARD_TYPE.PHONE_PAD}
-                        placeholder={this.props.translate('common.phoneNumberPlaceholder')}
-                        defaultValue={this.props.getDefaultStateForField('companyPhone')}
-                        shouldSaveDraft
-                    />
-                    <TextInput
-                        inputID="website"
-                        label={this.props.translate('companyStep.companyWebsite')}
-                        accessibilityLabel={this.props.translate('companyStep.companyWebsite')}
-                        accessibilityRole={CONST.ACCESSIBILITY_ROLE.TEXT}
-                        containerStyles={[styles.mt4]}
-                        defaultValue={this.props.getDefaultStateForField('website', this.defaultWebsite)}
->>>>>>> 7b5fadf5
                         shouldSaveDraft
                     />
                 </View>

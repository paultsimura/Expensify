import React, {useMemo} from 'react';
import {View, ScrollView} from 'react-native';
import {withOnyx} from 'react-native-onyx';
import useLocalize from '../../../../hooks/useLocalize';
import styles from '../../../../styles/styles';
import Text from '../../../../components/Text';
import ONYXKEYS from '../../../../ONYXKEYS';
import CONST from '../../../../CONST';
import subStepPropTypes from '../../subStepPropTypes';
import {reimbursementAccountPropTypes} from '../../reimbursementAccountPropTypes';
import TextLink from '../../../../components/TextLink';
import MenuItemWithTopDescription from '../../../../components/MenuItemWithTopDescription';
import Button from '../../../../components/Button';
import ScreenWrapper from '../../../../components/ScreenWrapper';
import * as ErrorUtils from '../../../../libs/ErrorUtils';
import DotIndicatorMessage from '../../../../components/DotIndicatorMessage';
<<<<<<< HEAD
import getDefaultStateForField from '../../utils/getDefaultStateForField';
=======
import reimbursementAccountDraftPropTypes from '../../ReimbursementAccountDraftPropTypes';
import * as ReimbursementAccountProps from '../../reimbursementAccountPropTypes';
import getPersonalInfoValues from '../../utils/getPersonalInfoValues';
>>>>>>> 54fd19f5

const propTypes = {
    /** Reimbursement account from ONYX */
    reimbursementAccount: reimbursementAccountPropTypes,

    /** The draft values of the bank account being setup */
    reimbursementAccountDraft: reimbursementAccountDraftPropTypes,

    ...subStepPropTypes,
};

<<<<<<< HEAD
const personalInfoStepKey = CONST.BANK_ACCOUNT.PERSONAL_INFO_STEP.INPUT_KEY;

function Confirmation({reimbursementAccount, onNext, onMove}) {
    const {translate} = useLocalize();

    const values = {
        firstName: getDefaultStateForField({reimbursementAccount, fieldName: personalInfoStepKey.FIRST_NAME, defaultValue: ''}),
        lastName: getDefaultStateForField({reimbursementAccount, fieldName: personalInfoStepKey.LAST_NAME, defaultValue: ''}),
        dob: getDefaultStateForField({reimbursementAccount, fieldName: personalInfoStepKey.DOB, defaultValue: ''}),
        ssnLast4: getDefaultStateForField({reimbursementAccount, fieldName: personalInfoStepKey.SSN_LAST_4, defaultValue: ''}),
        street: getDefaultStateForField({reimbursementAccount, fieldName: personalInfoStepKey.STREET, defaultValue: ''}),
        city: getDefaultStateForField({reimbursementAccount, fieldName: personalInfoStepKey.CITY, defaultValue: ''}),
        state: getDefaultStateForField({reimbursementAccount, fieldName: personalInfoStepKey.STATE, defaultValue: ''}),
        zipCode: getDefaultStateForField({reimbursementAccount, fieldName: personalInfoStepKey.ZIP_CODE, defaultValue: ''}),
    };
=======
const defaultProps = {
    reimbursementAccount: ReimbursementAccountProps.reimbursementAccountDefaultProps,
    reimbursementAccountDraft: {},
};

function Confirmation({reimbursementAccount, reimbursementAccountDraft, onNext, onMove}) {
    const {translate} = useLocalize();
>>>>>>> 54fd19f5

    const values = useMemo(() => getPersonalInfoValues(reimbursementAccountDraft, reimbursementAccount), [reimbursementAccount, reimbursementAccountDraft]);
    const error = ErrorUtils.getLatestErrorMessage(reimbursementAccount);

    return (
        <ScreenWrapper
            testID={Confirmation.displayName}
            style={[styles.pt0]}
            scrollEnabled
        >
            <ScrollView contentContainerStyle={styles.flexGrow1}>
                <Text style={[styles.textHeadline, styles.ph5, styles.mb8]}>{translate('personalInfoStep.letsDoubleCheck')}</Text>
                <MenuItemWithTopDescription
                    description={translate('personalInfoStep.legalName')}
                    title={`${values[CONST.BANK_ACCOUNT.PERSONAL_INFO_STEP.INPUT_KEY.FIRST_NAME]} ${values[CONST.BANK_ACCOUNT.PERSONAL_INFO_STEP.INPUT_KEY.LAST_NAME]}`}
                    shouldShowRightIcon
                    onPress={() => {
                        onMove(0);
                    }}
                />
                <MenuItemWithTopDescription
                    description={translate('common.dob')}
                    title={values[CONST.BANK_ACCOUNT.PERSONAL_INFO_STEP.INPUT_KEY.DOB]}
                    shouldShowRightIcon
                    onPress={() => {
                        onMove(1);
                    }}
                />
                <MenuItemWithTopDescription
                    description={translate('personalInfoStep.last4SSN')}
                    title={values[CONST.BANK_ACCOUNT.PERSONAL_INFO_STEP.INPUT_KEY.SSN_LAST_4]}
                    shouldShowRightIcon
                    onPress={() => {
                        onMove(2);
                    }}
                />
                <MenuItemWithTopDescription
                    description={translate('personalInfoStep.address')}
                    title={`${values[CONST.BANK_ACCOUNT.PERSONAL_INFO_STEP.INPUT_KEY.STREET]}, ${values[CONST.BANK_ACCOUNT.PERSONAL_INFO_STEP.INPUT_KEY.CITY]}, ${
                        values[CONST.BANK_ACCOUNT.PERSONAL_INFO_STEP.INPUT_KEY.STATE]
                    } ${values[CONST.BANK_ACCOUNT.PERSONAL_INFO_STEP.INPUT_KEY.ZIP_CODE]}`}
                    shouldShowRightIcon
                    onPress={() => {
                        onMove(3);
                    }}
                />

                <Text style={[styles.mt3, styles.ph5, styles.textMicroSupporting]}>
                    {`${translate('personalInfoStep.byAddingThisBankAccount')} `}
                    <TextLink
                        href={CONST.ONFIDO_FACIAL_SCAN_POLICY_URL}
                        style={[styles.textMicro]}
                    >
                        {translate('onfidoStep.facialScan')}
                    </TextLink>
                    {', '}
                    <TextLink
                        href={CONST.ONFIDO_PRIVACY_POLICY_URL}
                        style={[styles.textMicro]}
                    >
                        {translate('common.privacy')}
                    </TextLink>
                    {` ${translate('common.and')} `}
                    <TextLink
                        href={CONST.ONFIDO_TERMS_OF_SERVICE_URL}
                        style={[styles.textMicro]}
                    >
                        {translate('common.termsOfService')}
                    </TextLink>
                </Text>
                <View style={[styles.ph5, styles.mtAuto]}>
                    {error.length > 0 && (
                        <DotIndicatorMessage
                            textStyles={[styles.formError]}
                            type="error"
                            messages={{0: error}}
                        />
                    )}
                    <Button
                        success
                        style={[styles.w100, styles.mt2, styles.pb5]}
                        onPress={onNext}
                        text={translate('common.confirm')}
                    />
                </View>
            </ScrollView>
        </ScreenWrapper>
    );
}

Confirmation.propTypes = propTypes;
Confirmation.defaultProps = defaultProps;
Confirmation.displayName = 'Confirmation';

export default withOnyx({
    reimbursementAccount: {
        key: ONYXKEYS.REIMBURSEMENT_ACCOUNT,
    },
    reimbursementAccountDraft: {
        key: ONYXKEYS.REIMBURSEMENT_ACCOUNT_DRAFT,
    },
})(Confirmation);<|MERGE_RESOLUTION|>--- conflicted
+++ resolved
@@ -14,13 +14,9 @@
 import ScreenWrapper from '../../../../components/ScreenWrapper';
 import * as ErrorUtils from '../../../../libs/ErrorUtils';
 import DotIndicatorMessage from '../../../../components/DotIndicatorMessage';
-<<<<<<< HEAD
-import getDefaultStateForField from '../../utils/getDefaultStateForField';
-=======
 import reimbursementAccountDraftPropTypes from '../../ReimbursementAccountDraftPropTypes';
 import * as ReimbursementAccountProps from '../../reimbursementAccountPropTypes';
 import getPersonalInfoValues from '../../utils/getPersonalInfoValues';
->>>>>>> 54fd19f5
 
 const propTypes = {
     /** Reimbursement account from ONYX */
@@ -32,23 +28,6 @@
     ...subStepPropTypes,
 };
 
-<<<<<<< HEAD
-const personalInfoStepKey = CONST.BANK_ACCOUNT.PERSONAL_INFO_STEP.INPUT_KEY;
-
-function Confirmation({reimbursementAccount, onNext, onMove}) {
-    const {translate} = useLocalize();
-
-    const values = {
-        firstName: getDefaultStateForField({reimbursementAccount, fieldName: personalInfoStepKey.FIRST_NAME, defaultValue: ''}),
-        lastName: getDefaultStateForField({reimbursementAccount, fieldName: personalInfoStepKey.LAST_NAME, defaultValue: ''}),
-        dob: getDefaultStateForField({reimbursementAccount, fieldName: personalInfoStepKey.DOB, defaultValue: ''}),
-        ssnLast4: getDefaultStateForField({reimbursementAccount, fieldName: personalInfoStepKey.SSN_LAST_4, defaultValue: ''}),
-        street: getDefaultStateForField({reimbursementAccount, fieldName: personalInfoStepKey.STREET, defaultValue: ''}),
-        city: getDefaultStateForField({reimbursementAccount, fieldName: personalInfoStepKey.CITY, defaultValue: ''}),
-        state: getDefaultStateForField({reimbursementAccount, fieldName: personalInfoStepKey.STATE, defaultValue: ''}),
-        zipCode: getDefaultStateForField({reimbursementAccount, fieldName: personalInfoStepKey.ZIP_CODE, defaultValue: ''}),
-    };
-=======
 const defaultProps = {
     reimbursementAccount: ReimbursementAccountProps.reimbursementAccountDefaultProps,
     reimbursementAccountDraft: {},
@@ -56,7 +35,6 @@
 
 function Confirmation({reimbursementAccount, reimbursementAccountDraft, onNext, onMove}) {
     const {translate} = useLocalize();
->>>>>>> 54fd19f5
 
     const values = useMemo(() => getPersonalInfoValues(reimbursementAccountDraft, reimbursementAccount), [reimbursementAccount, reimbursementAccountDraft]);
     const error = ErrorUtils.getLatestErrorMessage(reimbursementAccount);

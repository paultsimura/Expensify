import React from 'react';
<<<<<<< HEAD
import {View} from 'react-native';
=======
import {Image, View, ScrollView} from 'react-native';
>>>>>>> 9032d31c
import {withOnyx} from 'react-native-onyx';
import PropTypes from 'prop-types';
import Str from 'expensify-common/lib/str';
import _ from 'underscore';
import styles from '../../styles/styles';
import withLocalize, {withLocalizePropTypes} from '../../components/withLocalize';
import {validateBankAccount, updateReimbursementAccountDraft} from '../../libs/actions/BankAccounts';
import {navigateToConciergeChat} from '../../libs/actions/Report';
import Button from '../../components/Button';
import HeaderWithCloseButton from '../../components/HeaderWithCloseButton';
import Navigation from '../../libs/Navigation/Navigation';
import ExpensiTextInput from '../../components/ExpensiTextInput';
import Text from '../../components/Text';
import BankAccount from '../../libs/models/BankAccount';
import TextLink from '../../components/TextLink';
import ONYXKEYS from '../../ONYXKEYS';
import compose from '../../libs/compose';
import {getDefaultStateForField} from '../../libs/ReimbursementAccountUtils';

const propTypes = {
    ...withLocalizePropTypes,

    /** Additional data for the account in setup */
    achData: PropTypes.shape({

        /** Bank account ID of the VBA that we are validating is required */
        bankAccountID: PropTypes.number.isRequired,

        /** State of bank account */
        state: PropTypes.string,
    }).isRequired,

    /** Error message to display to user */
    error: PropTypes.string,

    /** Disable validation button if max attempts exceeded */
    maxAttemptsReached: PropTypes.bool,
};

const defaultProps = {
    error: '',
    maxAttemptsReached: false,
};

class ValidationStep extends React.Component {
    constructor(props) {
        super(props);

        this.submit = this.submit.bind(this);

        this.state = {
            amount1: getDefaultStateForField(props, 'amount1', ''),
            amount2: getDefaultStateForField(props, 'amount2', ''),
            amount3: getDefaultStateForField(props, 'amount3', ''),
            error: '',
        };

        this.requiredFields = [
            'amount1',
            'amount2',
            'amount3',
        ];
    }

    /**
    * @param {Object} value
    */
    setValue(value) {
        updateReimbursementAccountDraft(value);
        this.setState(value);
    }

    submit() {
        const amount1 = this.filterInput(this.state.amount1);
        const amount2 = this.filterInput(this.state.amount2);
        const amount3 = this.filterInput(this.state.amount3);

        // If amounts are all non-zeros, submit amounts to API
        if (amount1 && amount2 && amount3) {
            const validateCode = [amount1, amount2, amount3].join(',');

            // Send valid amounts to BankAccountAPI::validateBankAccount in Web-Expensify
            validateBankAccount(this.props.achData.bankAccountID, validateCode);
            return;
        }

        // If any values are falsey, indicate to user that inputs are invalid
        this.setState({error: 'Invalid amounts'});
    }

    /**
     * Filter input for validation amount
     * Anything that isn't a number is returned as an empty string
     * Any dollar amount (e.g. 1.12) will be returned as 112
     *
     * @param {String} amount field input
     *
     * @returns {String}
     */
    filterInput(amount) {
        let value = amount.trim();
        if (value === '' || !Math.abs(Str.fromUSDToNumber(value)) || _.isNaN(Number(value))) {
            return '';
        }

        // If the user enters the values in dollars, convert it to the respective cents amount
        if (_.contains(value, '.')) {
            value = Str.fromUSDToNumber(value);
        }

        return value;
    }

    render() {
        let errorMessage = this.state.error ? this.state.error : this.props.error;
        if (this.props.maxAttemptsReached) {
            errorMessage = this.props.translate('validationStep.maxAttemptError');
        }

        const state = this.props.achData.state;
        const shouldDisableSubmitButton = this.requiredFields
            .reduce((acc, curr) => acc || !this.state[curr].trim(), false) || this.props.maxAttemptsReached;

        return (
            <View style={[styles.flex1, styles.justifyContentBetween]}>
                <HeaderWithCloseButton
                    title={this.props.translate('validationStep.headerTitle')}
                    onCloseButtonPress={Navigation.dismissModal}
                />
                {state === BankAccount.STATE.PENDING && (
                    <ScrollView style={[styles.flex1, styles.w100]} contentContainerStyle={[styles.mt2, styles.flexGrow1]}>
                        <View style={[styles.mb2]}>
                            <Text style={[styles.mh5, styles.mb5]}>
                                {this.props.translate('validationStep.description')}
                            </Text>
                            <Text style={[styles.mh5, styles.mb2]}>
                                {this.props.translate('validationStep.descriptionCTA')}
                            </Text>
                        </View>
                        <View style={[styles.m5]}>
                            <ExpensiTextInput
                                containerStyles={[styles.mb1]}
                                placeholder="1.52"
                                keyboardType="number-pad"
                                value={this.state.amount1}
                                onChangeText={amount1 => this.setValue({amount1})}
                            />
                            <ExpensiTextInput
                                containerStyles={[styles.mb1]}
                                placeholder="1.53"
                                keyboardType="number-pad"
                                value={this.state.amount2}
                                onChangeText={amount2 => this.setValue({amount2})}
                            />
                            <ExpensiTextInput
                                containerStyles={[styles.mb1]}
                                placeholder="1.54"
                                keyboardType="number-pad"
                                value={this.state.amount3}
                                onChangeText={amount3 => this.setValue({amount3})}
                            />
                            {!_.isEmpty(errorMessage) && (
                                <Text style={[styles.mb5, styles.textDanger]}>
                                    {errorMessage}
                                </Text>
                            )}
                        </View>
                        <View style={[styles.flex1, styles.justifyContentEnd]}>
                            <Button
                                success
                                text={this.props.translate('validationStep.buttonText')}
                                style={[styles.mh5, styles.mb5]}
                                onPress={this.submit}
                                isDisabled={shouldDisableSubmitButton}
                            />
                        </View>
                    </ScrollView>
                )}
                {state === BankAccount.STATE.VERIFYING && (
                    <View style={[styles.flex1]}>
                        <Text style={[styles.mh5, styles.mb5, styles.flex1]}>
                            {this.props.translate('validationStep.reviewingInfo')}
                            <TextLink
                                onPress={() => {
                                    // There are two modals that must be dismissed before we can reveal the Concierge
                                    // chat underneath these screens
                                    Navigation.dismissModal();
                                    Navigation.dismissModal();
                                    navigateToConciergeChat();
                                }}
                            >
                                {this.props.translate('common.here')}
                            </TextLink>
                            {this.props.translate('validationStep.forNextSteps')}
                        </Text>
                        <Button
                            success
                            text={this.props.translate('bankAccount.confirmModalConfirmText')}
                            style={[styles.mh5, styles.mb5]}
                            onPress={() => Navigation.dismissModal()}
                        />
                    </View>
                )}
            </View>
        );
    }
}

ValidationStep.propTypes = propTypes;
ValidationStep.defaultProps = defaultProps;

export default compose(
    withLocalize,
    withOnyx({
        reimbursementAccountDraft: {
            key: ONYXKEYS.REIMBURSEMENT_ACCOUNT_DRAFT,
        },
    }),
)(ValidationStep);<|MERGE_RESOLUTION|>--- conflicted
+++ resolved
@@ -1,9 +1,6 @@
 import React from 'react';
-<<<<<<< HEAD
 import {View} from 'react-native';
-=======
-import {Image, View, ScrollView} from 'react-native';
->>>>>>> 9032d31c
+import {View, ScrollView} from 'react-native';
 import {withOnyx} from 'react-native-onyx';
 import PropTypes from 'prop-types';
 import Str from 'expensify-common/lib/str';

--- conflicted
+++ resolved
@@ -5,32 +5,21 @@
 import * as Illustrations from '@components/Icon/Illustrations';
 import Section from '@components/Section';
 import Text from '@components/Text';
-import withLocalize, {withLocalizePropTypes} from '@components/withLocalize';
-<<<<<<< HEAD
 import Navigation from '@navigation/Navigation';
-import styles from '@styles/styles';
-=======
 import useThemeStyles from '@styles/useThemeStyles';
-import * as Link from '@userActions/Link';
->>>>>>> 72e73ae6
 import ROUTES from '@src/ROUTES';
+import useLocalize from "@hooks/useLocalize";
 
 const propTypes = {
-    ...withLocalizePropTypes,
 
     /** policyID of the workspace where user is setting up bank account */
     policyID: PropTypes.string.isRequired,
 };
-<<<<<<< HEAD
-=======
+
 function Enable2FAPrompt(props) {
     const styles = useThemeStyles();
-    const secureYourAccountUrl = encodeURI(
-        `settings?param={"section":"account","action":"enableTwoFactorAuth","exitTo":"${ROUTES.BANK_ACCOUNT_WITH_STEP_TO_OPEN.getRoute()}","isFromNewDot":"true"}`,
-    );
->>>>>>> 72e73ae6
+    const {translate} = useLocalize();
 
-function Enable2FAPrompt({translate, policyID}) {
     return (
         <Section
             title={translate('validationStep.enable2FATitle')}
@@ -39,7 +28,7 @@
                 {
                     title: translate('validationStep.secureYourAccount'),
                     onPress: () => {
-                        Navigation.navigate(ROUTES.SETTINGS_2FA.getRoute(ROUTES.BANK_ACCOUNT_WITH_STEP_TO_OPEN.getRoute('', policyID)));
+                        Navigation.navigate(ROUTES.SETTINGS_2FA.getRoute(ROUTES.BANK_ACCOUNT_WITH_STEP_TO_OPEN.getRoute('', props.policyID)));
                     },
                     icon: Expensicons.Shield,
                     shouldShowRightIcon: true,
@@ -58,4 +47,4 @@
 Enable2FAPrompt.propTypes = propTypes;
 Enable2FAPrompt.displayName = 'Enable2FAPrompt';
 
-export default withLocalize(Enable2FAPrompt);+export default Enable2FAPrompt;
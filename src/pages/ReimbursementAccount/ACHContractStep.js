import PropTypes from 'prop-types';
<<<<<<< HEAD
import React, {useState} from 'react';
import {View} from 'react-native';
import _ from 'underscore';
import CheckboxWithLabel from '@components/CheckboxWithLabel';
import FormProvider from '@components/Form/FormProvider';
import InputWrapper from '@components/Form/InputWrapper';
import HeaderWithBackButton from '@components/HeaderWithBackButton';
import ScreenWrapper from '@components/ScreenWrapper';
import Text from '@components/Text';
import TextLink from '@components/TextLink';
import withLocalize from '@components/withLocalize';
import useThemeStyles from '@hooks/useThemeStyles';
import * as ValidationUtils from '@libs/ValidationUtils';
import * as BankAccounts from '@userActions/BankAccounts';
import * as FormActions from '@userActions/FormActions';
import CONST from '@src/CONST';
import ONYXKEYS from '@src/ONYXKEYS';
import INPUT_IDS from '@src/types/form/ReimbursementAccountForm';
import IdentityForm from './IdentityForm';
import StepPropTypes from './StepPropTypes';
=======
import React from 'react';
import CompleteVerification from './CompleteVerification/CompleteVerification';
>>>>>>> a3943ace

const propTypes = {
    /** Goes to the previous step */
    onBackButtonPress: PropTypes.func.isRequired,
};

<<<<<<< HEAD
function ACHContractStep(props) {
    const styles = useThemeStyles();
    const [beneficialOwners, setBeneficialOwners] = useState(() =>
        lodashGet(props.reimbursementAccountDraft, 'beneficialOwners', lodashGet(props.reimbursementAccount, 'achData.beneficialOwners', [])),
    );

    /**
     * @param {Object} values - input values passed by the Form component
     * @returns {Object}
     */
    const validate = (values) => {
        const errors = {};

        const errorKeys = {
            street: 'address',
            city: 'addressCity',
            state: 'addressState',
        };
        const requiredFields = ['firstName', 'lastName', 'dob', 'ssnLast4', 'street', 'city', 'zipCode', 'state'];
        if (values.hasOtherBeneficialOwners) {
            _.each(beneficialOwners, (ownerKey) => {
                // eslint-disable-next-line rulesdir/prefer-early-return
                _.each(requiredFields, (inputKey) => {
                    if (!ValidationUtils.isRequiredFulfilled(values[`beneficialOwner_${ownerKey}_${inputKey}`])) {
                        const errorKey = errorKeys[inputKey] || inputKey;
                        errors[`beneficialOwner_${ownerKey}_${inputKey}`] = `bankAccount.error.${errorKey}`;
                    }
                });

                if (values[`beneficialOwner_${ownerKey}_dob`]) {
                    if (!ValidationUtils.meetsMinimumAgeRequirement(values[`beneficialOwner_${ownerKey}_dob`])) {
                        errors[`beneficialOwner_${ownerKey}_dob`] = 'bankAccount.error.age';
                    } else if (!ValidationUtils.meetsMaximumAgeRequirement(values[`beneficialOwner_${ownerKey}_dob`])) {
                        errors[`beneficialOwner_${ownerKey}_dob`] = 'bankAccount.error.dob';
                    }
                }

                if (values[`beneficialOwner_${ownerKey}_ssnLast4`] && !ValidationUtils.isValidSSNLastFour(values[`beneficialOwner_${ownerKey}_ssnLast4`])) {
                    errors[`beneficialOwner_${ownerKey}_ssnLast4`] = 'bankAccount.error.ssnLast4';
                }

                if (values[`beneficialOwner_${ownerKey}_street`] && !ValidationUtils.isValidAddress(values[`beneficialOwner_${ownerKey}_street`])) {
                    errors[`beneficialOwner_${ownerKey}_street`] = 'bankAccount.error.addressStreet';
                }

                if (values[`beneficialOwner_${ownerKey}_zipCode`] && !ValidationUtils.isValidZipCode(values[`beneficialOwner_${ownerKey}_zipCode`])) {
                    errors[`beneficialOwner_${ownerKey}_zipCode`] = 'bankAccount.error.zipCode';
                }
            });
        }

        if (!ValidationUtils.isRequiredFulfilled(values.acceptTermsAndConditions)) {
            errors.acceptTermsAndConditions = 'common.error.acceptTerms';
        }

        if (!ValidationUtils.isRequiredFulfilled(values.certifyTrueInformation)) {
            errors.certifyTrueInformation = 'beneficialOwnersStep.error.certify';
        }

        return errors;
    };

    /**
     * @param {Number} ownerKey - ID connected to the beneficial owner identity form
     */
    const removeBeneficialOwner = (ownerKey) => {
        setBeneficialOwners((previousBeneficialOwners) => {
            const newBeneficialOwners = _.without(previousBeneficialOwners, ownerKey);
            FormActions.setDraftValues(ONYXKEYS.REIMBURSEMENT_ACCOUNT, {beneficialOwners: newBeneficialOwners});
            return newBeneficialOwners;
        });
    };

    const addBeneficialOwner = () => {
        // Each beneficial owner is assigned a unique key that will connect it to an Identity Form.
        // That way we can dynamically render each Identity Form based on which keys are present in the beneficial owners array.
        setBeneficialOwners((previousBeneficialOwners) => {
            const newBeneficialOwners = [...previousBeneficialOwners, Str.guid()];
            FormActions.setDraftValues(ONYXKEYS.REIMBURSEMENT_ACCOUNT, {beneficialOwners: newBeneficialOwners});
            return newBeneficialOwners;
        });
    };

    /**
     * @param {Boolean} ownsMoreThan25Percent
     * @returns {Boolean}
     */
    const canAddMoreBeneficialOwners = (ownsMoreThan25Percent) => _.size(beneficialOwners) < 3 || (_.size(beneficialOwners) === 3 && !ownsMoreThan25Percent);

    /**
     * @param {Object} values - object containing form input values
     */
    const submit = (values) => {
        const bankAccountID = lodashGet(props.reimbursementAccount, 'achData.bankAccountID') || 0;

        const updatedBeneficialOwners = !values.hasOtherBeneficialOwners
            ? []
            : _.map(beneficialOwners, (ownerKey) => ({
                  firstName: lodashGet(values, `beneficialOwner_${ownerKey}_firstName`),
                  lastName: lodashGet(values, `beneficialOwner_${ownerKey}_lastName`),
                  dob: lodashGet(values, `beneficialOwner_${ownerKey}_dob`),
                  ssnLast4: lodashGet(values, `beneficialOwner_${ownerKey}_ssnLast4`),
                  street: lodashGet(values, `beneficialOwner_${ownerKey}_street`),
                  city: lodashGet(values, `beneficialOwner_${ownerKey}_city`),
                  state: lodashGet(values, `beneficialOwner_${ownerKey}_state`),
                  zipCode: lodashGet(values, `beneficialOwner_${ownerKey}_zipCode`),
              }));

        BankAccounts.updateBeneficialOwnersForBankAccount({
            ownsMoreThan25Percent: values.ownsMoreThan25Percent,
            hasOtherBeneficialOwners: values.hasOtherBeneficialOwners,
            acceptTermsAndConditions: values.acceptTermsAndConditions,
            certifyTrueInformation: values.certifyTrueInformation,
            beneficialOwners: JSON.stringify(updatedBeneficialOwners),
            bankAccountID,
        });
    };

    return (
        <ScreenWrapper
            includeSafeAreaPaddingBottom={false}
            testID={ACHContractStep.displayName}
        >
            <HeaderWithBackButton
                title={props.translate('beneficialOwnersStep.additionalInformation')}
                stepCounter={{step: 4, total: 5}}
                onBackButtonPress={props.onBackButtonPress}
                shouldShowGetAssistanceButton
                guidesCallTaskID={CONST.GUIDES_CALL_TASK_IDS.WORKSPACE_BANK_ACCOUNT}
            />
            <FormProvider
                formID={ONYXKEYS.FORMS.REIMBURSEMENT_ACCOUNT_FORM}
                validate={validate}
                onSubmit={submit}
                submitButtonText={props.translate('common.saveAndContinue')}
                style={[styles.mh5, styles.mt3, styles.flexGrow1]}
            >
                {({inputValues}) => (
                    <>
                        <Text style={[styles.mb5]}>
                            <Text>{props.translate('beneficialOwnersStep.checkAllThatApply')}</Text>
                        </Text>
                        <InputWrapper
                            InputComponent={CheckboxWithLabel}
                            accessibilityLabel={props.translate('beneficialOwnersStep.iOwnMoreThan25Percent')}
                            inputID={INPUT_IDS.OWNS_MORE_THAN_25_PERCENT}
                            style={[styles.mb2]}
                            LabelComponent={() => (
                                <Text>
                                    {props.translate('beneficialOwnersStep.iOwnMoreThan25Percent')}
                                    <Text style={[styles.textStrong]}>{props.companyName}</Text>
                                </Text>
                            )}
                            // eslint-disable-next-line rulesdir/prefer-early-return
                            onValueChange={(ownsMoreThan25Percent) => {
                                if (ownsMoreThan25Percent && beneficialOwners.length > 3) {
                                    // If the user owns more than 25% of the company, then there can only be a maximum of 3 other beneficial owners who owns more than 25%.
                                    // We have to remove the 4th beneficial owner if the checkbox is checked.
                                    setBeneficialOwners((previousBeneficialOwners) => previousBeneficialOwners.slice(0, -1));
                                }
                            }}
                            defaultValue={props.getDefaultStateForField('ownsMoreThan25Percent', false)}
                            shouldSaveDraft
                        />
                        <InputWrapper
                            InputComponent={CheckboxWithLabel}
                            accessibilityLabel={props.translate('beneficialOwnersStep.someoneOwnsMoreThan25Percent')}
                            inputID={INPUT_IDS.HAS_OTHER_BENEFICIAL_OWNERS}
                            style={[styles.mb2]}
                            LabelComponent={() => (
                                <Text>
                                    {props.translate('beneficialOwnersStep.someoneOwnsMoreThan25Percent')}
                                    <Text style={[styles.textStrong]}>{props.companyName}</Text>
                                </Text>
                            )}
                            // eslint-disable-next-line rulesdir/prefer-early-return
                            onValueChange={(hasOtherBeneficialOwners) => {
                                if (hasOtherBeneficialOwners && beneficialOwners.length === 0) {
                                    addBeneficialOwner();
                                }
                            }}
                            defaultValue={props.getDefaultStateForField('hasOtherBeneficialOwners', false)}
                            shouldSaveDraft
                        />
                        {Boolean(inputValues.hasOtherBeneficialOwners) && (
                            <View style={[styles.mb2]}>
                                {_.map(beneficialOwners, (ownerKey, index) => (
                                    <View
                                        key={index}
                                        style={[styles.p5, styles.border, styles.mb2]}
                                    >
                                        <Text style={[styles.headerText, styles.mb2]}>{props.translate('beneficialOwnersStep.additionalOwner')}</Text>
                                        <IdentityForm
                                            translate={props.translate}
                                            style={[styles.mb2]}
                                            defaultValues={{
                                                firstName: props.getDefaultStateForField(`beneficialOwner_${ownerKey}_firstName`, ''),
                                                lastName: props.getDefaultStateForField(`beneficialOwner_${ownerKey}_lastName`, ''),
                                                street: props.getDefaultStateForField(`beneficialOwner_${ownerKey}_street`, ''),
                                                city: props.getDefaultStateForField(`beneficialOwner_${ownerKey}_city`, ''),
                                                state: props.getDefaultStateForField(`beneficialOwner_${ownerKey}_state`, ''),
                                                zipCode: props.getDefaultStateForField(`beneficialOwner_${ownerKey}_zipCode`, ''),
                                                dob: props.getDefaultStateForField(`beneficialOwner_${ownerKey}_dob`, ''),
                                                ssnLast4: props.getDefaultStateForField(`beneficialOwner_${ownerKey}_ssnLast4`, ''),
                                            }}
                                            inputKeys={{
                                                firstName: `beneficialOwner_${ownerKey}_firstName`,
                                                lastName: `beneficialOwner_${ownerKey}_lastName`,
                                                dob: `beneficialOwner_${ownerKey}_dob`,
                                                ssnLast4: `beneficialOwner_${ownerKey}_ssnLast4`,
                                                street: `beneficialOwner_${ownerKey}_street`,
                                                city: `beneficialOwner_${ownerKey}_city`,
                                                state: `beneficialOwner_${ownerKey}_state`,
                                                zipCode: `beneficialOwner_${ownerKey}_zipCode`,
                                            }}
                                            shouldSaveDraft
                                        />
                                        {beneficialOwners.length > 1 && (
                                            <TextLink onPress={() => removeBeneficialOwner(ownerKey)}>{props.translate('beneficialOwnersStep.removeOwner')}</TextLink>
                                        )}
                                    </View>
                                ))}
                                {canAddMoreBeneficialOwners(inputValues.ownsMoreThan25Percent) && (
                                    <TextLink onPress={addBeneficialOwner}>
                                        {props.translate('beneficialOwnersStep.addAnotherIndividual')}
                                        <Text style={[styles.textStrong, styles.link]}>{props.companyName}</Text>
                                    </TextLink>
                                )}
                            </View>
                        )}
                        <Text style={[styles.mv5]}>{props.translate('beneficialOwnersStep.agreement')}</Text>
                        <InputWrapper
                            InputComponent={CheckboxWithLabel}
                            accessibilityLabel={`${props.translate('common.iAcceptThe')} ${props.translate('beneficialOwnersStep.termsAndConditions')}`}
                            inputID={INPUT_IDS.ACCEPT_TERMS_AND_CONDITIONS}
                            style={[styles.mt4]}
                            LabelComponent={() => (
                                <Text>
                                    {props.translate('common.iAcceptThe')}
                                    <TextLink href="https://use.expensify.com/achterms">{`${props.translate('beneficialOwnersStep.termsAndConditions')}`}</TextLink>
                                </Text>
                            )}
                            defaultValue={props.getDefaultStateForField('acceptTermsAndConditions', false)}
                            shouldSaveDraft
                        />
                        <InputWrapper
                            InputComponent={CheckboxWithLabel}
                            accessibilityLabel={props.translate('beneficialOwnersStep.certifyTrueAndAccurate')}
                            inputID={INPUT_IDS.CERTIFY_TRUE_INFORMATION}
                            style={[styles.mt4]}
                            LabelComponent={() => <Text>{props.translate('beneficialOwnersStep.certifyTrueAndAccurate')}</Text>}
                            defaultValue={props.getDefaultStateForField('certifyTrueInformation', false)}
                            shouldSaveDraft
                        />
                    </>
                )}
            </FormProvider>
        </ScreenWrapper>
    );
=======
function ACHContractStep({onBackButtonPress}) {
    return <CompleteVerification onBackButtonPress={onBackButtonPress} />;
>>>>>>> a3943ace
}

ACHContractStep.propTypes = propTypes;
ACHContractStep.displayName = 'ACHContractStep';
export default ACHContractStep;<|MERGE_RESOLUTION|>--- conflicted
+++ resolved
@@ -1,299 +1,14 @@
 import PropTypes from 'prop-types';
-<<<<<<< HEAD
-import React, {useState} from 'react';
-import {View} from 'react-native';
-import _ from 'underscore';
-import CheckboxWithLabel from '@components/CheckboxWithLabel';
-import FormProvider from '@components/Form/FormProvider';
-import InputWrapper from '@components/Form/InputWrapper';
-import HeaderWithBackButton from '@components/HeaderWithBackButton';
-import ScreenWrapper from '@components/ScreenWrapper';
-import Text from '@components/Text';
-import TextLink from '@components/TextLink';
-import withLocalize from '@components/withLocalize';
-import useThemeStyles from '@hooks/useThemeStyles';
-import * as ValidationUtils from '@libs/ValidationUtils';
-import * as BankAccounts from '@userActions/BankAccounts';
-import * as FormActions from '@userActions/FormActions';
-import CONST from '@src/CONST';
-import ONYXKEYS from '@src/ONYXKEYS';
-import INPUT_IDS from '@src/types/form/ReimbursementAccountForm';
-import IdentityForm from './IdentityForm';
-import StepPropTypes from './StepPropTypes';
-=======
 import React from 'react';
 import CompleteVerification from './CompleteVerification/CompleteVerification';
->>>>>>> a3943ace
 
 const propTypes = {
     /** Goes to the previous step */
     onBackButtonPress: PropTypes.func.isRequired,
 };
 
-<<<<<<< HEAD
-function ACHContractStep(props) {
-    const styles = useThemeStyles();
-    const [beneficialOwners, setBeneficialOwners] = useState(() =>
-        lodashGet(props.reimbursementAccountDraft, 'beneficialOwners', lodashGet(props.reimbursementAccount, 'achData.beneficialOwners', [])),
-    );
-
-    /**
-     * @param {Object} values - input values passed by the Form component
-     * @returns {Object}
-     */
-    const validate = (values) => {
-        const errors = {};
-
-        const errorKeys = {
-            street: 'address',
-            city: 'addressCity',
-            state: 'addressState',
-        };
-        const requiredFields = ['firstName', 'lastName', 'dob', 'ssnLast4', 'street', 'city', 'zipCode', 'state'];
-        if (values.hasOtherBeneficialOwners) {
-            _.each(beneficialOwners, (ownerKey) => {
-                // eslint-disable-next-line rulesdir/prefer-early-return
-                _.each(requiredFields, (inputKey) => {
-                    if (!ValidationUtils.isRequiredFulfilled(values[`beneficialOwner_${ownerKey}_${inputKey}`])) {
-                        const errorKey = errorKeys[inputKey] || inputKey;
-                        errors[`beneficialOwner_${ownerKey}_${inputKey}`] = `bankAccount.error.${errorKey}`;
-                    }
-                });
-
-                if (values[`beneficialOwner_${ownerKey}_dob`]) {
-                    if (!ValidationUtils.meetsMinimumAgeRequirement(values[`beneficialOwner_${ownerKey}_dob`])) {
-                        errors[`beneficialOwner_${ownerKey}_dob`] = 'bankAccount.error.age';
-                    } else if (!ValidationUtils.meetsMaximumAgeRequirement(values[`beneficialOwner_${ownerKey}_dob`])) {
-                        errors[`beneficialOwner_${ownerKey}_dob`] = 'bankAccount.error.dob';
-                    }
-                }
-
-                if (values[`beneficialOwner_${ownerKey}_ssnLast4`] && !ValidationUtils.isValidSSNLastFour(values[`beneficialOwner_${ownerKey}_ssnLast4`])) {
-                    errors[`beneficialOwner_${ownerKey}_ssnLast4`] = 'bankAccount.error.ssnLast4';
-                }
-
-                if (values[`beneficialOwner_${ownerKey}_street`] && !ValidationUtils.isValidAddress(values[`beneficialOwner_${ownerKey}_street`])) {
-                    errors[`beneficialOwner_${ownerKey}_street`] = 'bankAccount.error.addressStreet';
-                }
-
-                if (values[`beneficialOwner_${ownerKey}_zipCode`] && !ValidationUtils.isValidZipCode(values[`beneficialOwner_${ownerKey}_zipCode`])) {
-                    errors[`beneficialOwner_${ownerKey}_zipCode`] = 'bankAccount.error.zipCode';
-                }
-            });
-        }
-
-        if (!ValidationUtils.isRequiredFulfilled(values.acceptTermsAndConditions)) {
-            errors.acceptTermsAndConditions = 'common.error.acceptTerms';
-        }
-
-        if (!ValidationUtils.isRequiredFulfilled(values.certifyTrueInformation)) {
-            errors.certifyTrueInformation = 'beneficialOwnersStep.error.certify';
-        }
-
-        return errors;
-    };
-
-    /**
-     * @param {Number} ownerKey - ID connected to the beneficial owner identity form
-     */
-    const removeBeneficialOwner = (ownerKey) => {
-        setBeneficialOwners((previousBeneficialOwners) => {
-            const newBeneficialOwners = _.without(previousBeneficialOwners, ownerKey);
-            FormActions.setDraftValues(ONYXKEYS.REIMBURSEMENT_ACCOUNT, {beneficialOwners: newBeneficialOwners});
-            return newBeneficialOwners;
-        });
-    };
-
-    const addBeneficialOwner = () => {
-        // Each beneficial owner is assigned a unique key that will connect it to an Identity Form.
-        // That way we can dynamically render each Identity Form based on which keys are present in the beneficial owners array.
-        setBeneficialOwners((previousBeneficialOwners) => {
-            const newBeneficialOwners = [...previousBeneficialOwners, Str.guid()];
-            FormActions.setDraftValues(ONYXKEYS.REIMBURSEMENT_ACCOUNT, {beneficialOwners: newBeneficialOwners});
-            return newBeneficialOwners;
-        });
-    };
-
-    /**
-     * @param {Boolean} ownsMoreThan25Percent
-     * @returns {Boolean}
-     */
-    const canAddMoreBeneficialOwners = (ownsMoreThan25Percent) => _.size(beneficialOwners) < 3 || (_.size(beneficialOwners) === 3 && !ownsMoreThan25Percent);
-
-    /**
-     * @param {Object} values - object containing form input values
-     */
-    const submit = (values) => {
-        const bankAccountID = lodashGet(props.reimbursementAccount, 'achData.bankAccountID') || 0;
-
-        const updatedBeneficialOwners = !values.hasOtherBeneficialOwners
-            ? []
-            : _.map(beneficialOwners, (ownerKey) => ({
-                  firstName: lodashGet(values, `beneficialOwner_${ownerKey}_firstName`),
-                  lastName: lodashGet(values, `beneficialOwner_${ownerKey}_lastName`),
-                  dob: lodashGet(values, `beneficialOwner_${ownerKey}_dob`),
-                  ssnLast4: lodashGet(values, `beneficialOwner_${ownerKey}_ssnLast4`),
-                  street: lodashGet(values, `beneficialOwner_${ownerKey}_street`),
-                  city: lodashGet(values, `beneficialOwner_${ownerKey}_city`),
-                  state: lodashGet(values, `beneficialOwner_${ownerKey}_state`),
-                  zipCode: lodashGet(values, `beneficialOwner_${ownerKey}_zipCode`),
-              }));
-
-        BankAccounts.updateBeneficialOwnersForBankAccount({
-            ownsMoreThan25Percent: values.ownsMoreThan25Percent,
-            hasOtherBeneficialOwners: values.hasOtherBeneficialOwners,
-            acceptTermsAndConditions: values.acceptTermsAndConditions,
-            certifyTrueInformation: values.certifyTrueInformation,
-            beneficialOwners: JSON.stringify(updatedBeneficialOwners),
-            bankAccountID,
-        });
-    };
-
-    return (
-        <ScreenWrapper
-            includeSafeAreaPaddingBottom={false}
-            testID={ACHContractStep.displayName}
-        >
-            <HeaderWithBackButton
-                title={props.translate('beneficialOwnersStep.additionalInformation')}
-                stepCounter={{step: 4, total: 5}}
-                onBackButtonPress={props.onBackButtonPress}
-                shouldShowGetAssistanceButton
-                guidesCallTaskID={CONST.GUIDES_CALL_TASK_IDS.WORKSPACE_BANK_ACCOUNT}
-            />
-            <FormProvider
-                formID={ONYXKEYS.FORMS.REIMBURSEMENT_ACCOUNT_FORM}
-                validate={validate}
-                onSubmit={submit}
-                submitButtonText={props.translate('common.saveAndContinue')}
-                style={[styles.mh5, styles.mt3, styles.flexGrow1]}
-            >
-                {({inputValues}) => (
-                    <>
-                        <Text style={[styles.mb5]}>
-                            <Text>{props.translate('beneficialOwnersStep.checkAllThatApply')}</Text>
-                        </Text>
-                        <InputWrapper
-                            InputComponent={CheckboxWithLabel}
-                            accessibilityLabel={props.translate('beneficialOwnersStep.iOwnMoreThan25Percent')}
-                            inputID={INPUT_IDS.OWNS_MORE_THAN_25_PERCENT}
-                            style={[styles.mb2]}
-                            LabelComponent={() => (
-                                <Text>
-                                    {props.translate('beneficialOwnersStep.iOwnMoreThan25Percent')}
-                                    <Text style={[styles.textStrong]}>{props.companyName}</Text>
-                                </Text>
-                            )}
-                            // eslint-disable-next-line rulesdir/prefer-early-return
-                            onValueChange={(ownsMoreThan25Percent) => {
-                                if (ownsMoreThan25Percent && beneficialOwners.length > 3) {
-                                    // If the user owns more than 25% of the company, then there can only be a maximum of 3 other beneficial owners who owns more than 25%.
-                                    // We have to remove the 4th beneficial owner if the checkbox is checked.
-                                    setBeneficialOwners((previousBeneficialOwners) => previousBeneficialOwners.slice(0, -1));
-                                }
-                            }}
-                            defaultValue={props.getDefaultStateForField('ownsMoreThan25Percent', false)}
-                            shouldSaveDraft
-                        />
-                        <InputWrapper
-                            InputComponent={CheckboxWithLabel}
-                            accessibilityLabel={props.translate('beneficialOwnersStep.someoneOwnsMoreThan25Percent')}
-                            inputID={INPUT_IDS.HAS_OTHER_BENEFICIAL_OWNERS}
-                            style={[styles.mb2]}
-                            LabelComponent={() => (
-                                <Text>
-                                    {props.translate('beneficialOwnersStep.someoneOwnsMoreThan25Percent')}
-                                    <Text style={[styles.textStrong]}>{props.companyName}</Text>
-                                </Text>
-                            )}
-                            // eslint-disable-next-line rulesdir/prefer-early-return
-                            onValueChange={(hasOtherBeneficialOwners) => {
-                                if (hasOtherBeneficialOwners && beneficialOwners.length === 0) {
-                                    addBeneficialOwner();
-                                }
-                            }}
-                            defaultValue={props.getDefaultStateForField('hasOtherBeneficialOwners', false)}
-                            shouldSaveDraft
-                        />
-                        {Boolean(inputValues.hasOtherBeneficialOwners) && (
-                            <View style={[styles.mb2]}>
-                                {_.map(beneficialOwners, (ownerKey, index) => (
-                                    <View
-                                        key={index}
-                                        style={[styles.p5, styles.border, styles.mb2]}
-                                    >
-                                        <Text style={[styles.headerText, styles.mb2]}>{props.translate('beneficialOwnersStep.additionalOwner')}</Text>
-                                        <IdentityForm
-                                            translate={props.translate}
-                                            style={[styles.mb2]}
-                                            defaultValues={{
-                                                firstName: props.getDefaultStateForField(`beneficialOwner_${ownerKey}_firstName`, ''),
-                                                lastName: props.getDefaultStateForField(`beneficialOwner_${ownerKey}_lastName`, ''),
-                                                street: props.getDefaultStateForField(`beneficialOwner_${ownerKey}_street`, ''),
-                                                city: props.getDefaultStateForField(`beneficialOwner_${ownerKey}_city`, ''),
-                                                state: props.getDefaultStateForField(`beneficialOwner_${ownerKey}_state`, ''),
-                                                zipCode: props.getDefaultStateForField(`beneficialOwner_${ownerKey}_zipCode`, ''),
-                                                dob: props.getDefaultStateForField(`beneficialOwner_${ownerKey}_dob`, ''),
-                                                ssnLast4: props.getDefaultStateForField(`beneficialOwner_${ownerKey}_ssnLast4`, ''),
-                                            }}
-                                            inputKeys={{
-                                                firstName: `beneficialOwner_${ownerKey}_firstName`,
-                                                lastName: `beneficialOwner_${ownerKey}_lastName`,
-                                                dob: `beneficialOwner_${ownerKey}_dob`,
-                                                ssnLast4: `beneficialOwner_${ownerKey}_ssnLast4`,
-                                                street: `beneficialOwner_${ownerKey}_street`,
-                                                city: `beneficialOwner_${ownerKey}_city`,
-                                                state: `beneficialOwner_${ownerKey}_state`,
-                                                zipCode: `beneficialOwner_${ownerKey}_zipCode`,
-                                            }}
-                                            shouldSaveDraft
-                                        />
-                                        {beneficialOwners.length > 1 && (
-                                            <TextLink onPress={() => removeBeneficialOwner(ownerKey)}>{props.translate('beneficialOwnersStep.removeOwner')}</TextLink>
-                                        )}
-                                    </View>
-                                ))}
-                                {canAddMoreBeneficialOwners(inputValues.ownsMoreThan25Percent) && (
-                                    <TextLink onPress={addBeneficialOwner}>
-                                        {props.translate('beneficialOwnersStep.addAnotherIndividual')}
-                                        <Text style={[styles.textStrong, styles.link]}>{props.companyName}</Text>
-                                    </TextLink>
-                                )}
-                            </View>
-                        )}
-                        <Text style={[styles.mv5]}>{props.translate('beneficialOwnersStep.agreement')}</Text>
-                        <InputWrapper
-                            InputComponent={CheckboxWithLabel}
-                            accessibilityLabel={`${props.translate('common.iAcceptThe')} ${props.translate('beneficialOwnersStep.termsAndConditions')}`}
-                            inputID={INPUT_IDS.ACCEPT_TERMS_AND_CONDITIONS}
-                            style={[styles.mt4]}
-                            LabelComponent={() => (
-                                <Text>
-                                    {props.translate('common.iAcceptThe')}
-                                    <TextLink href="https://use.expensify.com/achterms">{`${props.translate('beneficialOwnersStep.termsAndConditions')}`}</TextLink>
-                                </Text>
-                            )}
-                            defaultValue={props.getDefaultStateForField('acceptTermsAndConditions', false)}
-                            shouldSaveDraft
-                        />
-                        <InputWrapper
-                            InputComponent={CheckboxWithLabel}
-                            accessibilityLabel={props.translate('beneficialOwnersStep.certifyTrueAndAccurate')}
-                            inputID={INPUT_IDS.CERTIFY_TRUE_INFORMATION}
-                            style={[styles.mt4]}
-                            LabelComponent={() => <Text>{props.translate('beneficialOwnersStep.certifyTrueAndAccurate')}</Text>}
-                            defaultValue={props.getDefaultStateForField('certifyTrueInformation', false)}
-                            shouldSaveDraft
-                        />
-                    </>
-                )}
-            </FormProvider>
-        </ScreenWrapper>
-    );
-=======
 function ACHContractStep({onBackButtonPress}) {
     return <CompleteVerification onBackButtonPress={onBackButtonPress} />;
->>>>>>> a3943ace
 }
 
 ACHContractStep.propTypes = propTypes;

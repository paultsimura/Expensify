--- conflicted
+++ resolved
@@ -51,30 +51,19 @@
                 _.each(requiredFields, (inputKey) => {
                     if (!ValidationUtils.isRequiredFulfilled(values[`beneficialOwner_${ownerKey}_${inputKey}`])) {
                         const errorKey = errorKeys[inputKey] || inputKey;
-<<<<<<< HEAD
                         errors[`beneficialOwner_${ownerKey}_${inputKey}`] = `bankAccount.error.${errorKey}`;
-=======
-                        errors[`beneficialOwner_${ownerKey}_${inputKey}`] = props.translate(`bankAccount.error.${errorKey}`);
->>>>>>> 20f6ae7d
                     }
                 });
 
                 if (values[`beneficialOwner_${ownerKey}_dob`]) {
                     if (!ValidationUtils.meetsMinimumAgeRequirement(values[`beneficialOwner_${ownerKey}_dob`])) {
-<<<<<<< HEAD
                         errors[`beneficialOwner_${ownerKey}_dob`] = 'bankAccount.error.age';
                     } else if (!ValidationUtils.meetsMaximumAgeRequirement(values[`beneficialOwner_${ownerKey}_dob`])) {
                         errors[`beneficialOwner_${ownerKey}_dob`] = 'bankAccount.error.dob';
-=======
-                        errors[`beneficialOwner_${ownerKey}_dob`] = props.translate('bankAccount.error.age');
-                    } else if (!ValidationUtils.meetsMaximumAgeRequirement(values[`beneficialOwner_${ownerKey}_dob`])) {
-                        errors[`beneficialOwner_${ownerKey}_dob`] = props.translate('bankAccount.error.dob');
->>>>>>> 20f6ae7d
                     }
                 }
 
                 if (values[`beneficialOwner_${ownerKey}_ssnLast4`] && !ValidationUtils.isValidSSNLastFour(values[`beneficialOwner_${ownerKey}_ssnLast4`])) {
-<<<<<<< HEAD
                     errors[`beneficialOwner_${ownerKey}_ssnLast4`] = 'bankAccount.error.ssnLast4';
                 }
 
@@ -84,35 +73,16 @@
 
                 if (values[`beneficialOwner_${ownerKey}_zipCode`] && !ValidationUtils.isValidZipCode(values[`beneficialOwner_${ownerKey}_zipCode`])) {
                     errors[`beneficialOwner_${ownerKey}_zipCode`] = 'bankAccount.error.zipCode';
-=======
-                    errors[`beneficialOwner_${ownerKey}_ssnLast4`] = props.translate('bankAccount.error.ssnLast4');
-                }
-
-                if (values[`beneficialOwner_${ownerKey}_street`] && !ValidationUtils.isValidAddress(values[`beneficialOwner_${ownerKey}_street`])) {
-                    errors[`beneficialOwner_${ownerKey}_street`] = props.translate('bankAccount.error.addressStreet');
-                }
-
-                if (values[`beneficialOwner_${ownerKey}_zipCode`] && !ValidationUtils.isValidZipCode(values[`beneficialOwner_${ownerKey}_zipCode`])) {
-                    errors[`beneficialOwner_${ownerKey}_zipCode`] = props.translate('bankAccount.error.zipCode');
->>>>>>> 20f6ae7d
                 }
             });
         }
 
         if (!ValidationUtils.isRequiredFulfilled(values.acceptTermsAndConditions)) {
-<<<<<<< HEAD
             errors.acceptTermsAndConditions = 'common.error.acceptTerms';
         }
 
         if (!ValidationUtils.isRequiredFulfilled(values.certifyTrueInformation)) {
             errors.certifyTrueInformation = 'beneficialOwnersStep.error.certify';
-=======
-            errors.acceptTermsAndConditions = props.translate('common.error.acceptTerms');
-        }
-
-        if (!ValidationUtils.isRequiredFulfilled(values.certifyTrueInformation)) {
-            errors.certifyTrueInformation = props.translate('beneficialOwnersStep.error.certify');
->>>>>>> 20f6ae7d
         }
 
         return errors;

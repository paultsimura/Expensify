<<<<<<< HEAD
import type {CONST as COMMON_CONST} from 'expensify-common/lib/CONST';
import React, {useCallback, useMemo} from 'react';
=======
import type {CONST as COMMON_CONST} from 'expensify-common';
import React, {useMemo} from 'react';
>>>>>>> 198b4736
import type {OnyxEntry} from 'react-native-onyx';
import {withOnyx} from 'react-native-onyx';
import CheckboxWithLabel from '@components/CheckboxWithLabel';
import FormProvider from '@components/Form/FormProvider';
import InputWrapper from '@components/Form/InputWrapper';
import type {FormInputErrors, FormOnyxValues} from '@components/Form/types';
import MenuItemWithTopDescription from '@components/MenuItemWithTopDescription';
import ScrollView from '@components/ScrollView';
import Text from '@components/Text';
import TextLink from '@components/TextLink';
import useLocalize from '@hooks/useLocalize';
import type {SubStepProps} from '@hooks/useSubStep/types';
import useThemeStyles from '@hooks/useThemeStyles';
import * as ValidationUtils from '@libs/ValidationUtils';
import getSubstepValues from '@pages/ReimbursementAccount/utils/getSubstepValues';
import CONST from '@src/CONST';
import type {TranslationPaths} from '@src/languages/types';
import ONYXKEYS from '@src/ONYXKEYS';
import type {ReimbursementAccountForm} from '@src/types/form';
import INPUT_IDS from '@src/types/form/ReimbursementAccountForm';
import type {ReimbursementAccount} from '@src/types/onyx';

type ConfirmationBusinessOnyxProps = {
    /** Reimbursement account from ONYX */
    reimbursementAccount: OnyxEntry<ReimbursementAccount>;

    /** The draft values of the bank account being setup */
    reimbursementAccountDraft: OnyxEntry<ReimbursementAccountForm>;
};

type ConfirmationBusinessProps = ConfirmationBusinessOnyxProps & SubStepProps;

type States = keyof typeof COMMON_CONST.STATES;

const BUSINESS_INFO_STEP_KEYS = INPUT_IDS.BUSINESS_INFO_STEP;
const BUSINESS_INFO_STEP_INDEXES = CONST.REIMBURSEMENT_ACCOUNT.SUBSTEP_INDEX.BUSINESS_INFO;

function ConfirmCompanyLabel() {
    const {translate} = useLocalize();

    return (
        <Text>
            {`${translate('businessInfoStep.confirmCompanyIsNot')} `}
            <TextLink href={CONST.LIST_OF_RESTRICTED_BUSINESSES}>{`${translate('businessInfoStep.listOfRestrictedBusinesses')}.`}</TextLink>
        </Text>
    );
}

function ConfirmationBusiness({reimbursementAccount, reimbursementAccountDraft, onNext, onMove}: ConfirmationBusinessProps) {
    const {translate} = useLocalize();
    const styles = useThemeStyles();

    const validate = useCallback(
        (values: FormOnyxValues<typeof ONYXKEYS.FORMS.REIMBURSEMENT_ACCOUNT_FORM>): FormInputErrors<typeof ONYXKEYS.FORMS.REIMBURSEMENT_ACCOUNT_FORM> => {
            const errors = ValidationUtils.getFieldRequiredErrors(values, [BUSINESS_INFO_STEP_KEYS.HAS_NO_CONNECTION_TO_CANNABIS]);

            if (!values.hasNoConnectionToCannabis) {
                errors.hasNoConnectionToCannabis = translate('bankAccount.error.restrictedBusiness');
            }

            return errors;
        },
        [translate],
    );

    const values = useMemo(() => getSubstepValues(BUSINESS_INFO_STEP_KEYS, reimbursementAccountDraft, reimbursementAccount), [reimbursementAccount, reimbursementAccountDraft]);

    const defaultCheckboxState = reimbursementAccountDraft?.[BUSINESS_INFO_STEP_KEYS.HAS_NO_CONNECTION_TO_CANNABIS] ?? false;

    return (
        <ScrollView contentContainerStyle={styles.flexGrow1}>
            <Text style={[styles.textHeadlineLineHeightXXL, styles.ph5, styles.mb3]}>{translate('businessInfoStep.letsDoubleCheck')}</Text>
            <MenuItemWithTopDescription
                description={translate('businessInfoStep.businessName')}
                title={values[BUSINESS_INFO_STEP_KEYS.COMPANY_NAME]}
                shouldShowRightIcon
                onPress={() => {
                    onMove(BUSINESS_INFO_STEP_INDEXES.BUSINESS_NAME);
                }}
            />
            <MenuItemWithTopDescription
                description={translate('businessInfoStep.taxIDNumber')}
                title={values[BUSINESS_INFO_STEP_KEYS.COMPANY_TAX_ID]}
                shouldShowRightIcon
                onPress={() => {
                    onMove(BUSINESS_INFO_STEP_INDEXES.TAX_ID_NUMBER);
                }}
            />
            <MenuItemWithTopDescription
                description={translate('common.companyAddress')}
                title={`${values[BUSINESS_INFO_STEP_KEYS.STREET]}, ${values[BUSINESS_INFO_STEP_KEYS.CITY]}, ${values[BUSINESS_INFO_STEP_KEYS.STATE]} ${
                    values[BUSINESS_INFO_STEP_KEYS.ZIP_CODE]
                }`}
                shouldShowRightIcon
                onPress={() => {
                    onMove(BUSINESS_INFO_STEP_INDEXES.COMPANY_ADDRESS);
                }}
            />
            <MenuItemWithTopDescription
                description={translate('common.phoneNumber')}
                title={values[BUSINESS_INFO_STEP_KEYS.COMPANY_PHONE]}
                shouldShowRightIcon
                onPress={() => {
                    onMove(BUSINESS_INFO_STEP_INDEXES.PHONE_NUMBER);
                }}
            />
            <MenuItemWithTopDescription
                description={translate('businessInfoStep.companyWebsite')}
                title={values[BUSINESS_INFO_STEP_KEYS.COMPANY_WEBSITE]}
                shouldShowRightIcon
                onPress={() => {
                    onMove(BUSINESS_INFO_STEP_INDEXES.COMPANY_WEBSITE);
                }}
            />
            <MenuItemWithTopDescription
                description={translate('businessInfoStep.companyType')}
                title={translate(`businessInfoStep.incorporationType.${values[BUSINESS_INFO_STEP_KEYS.INCORPORATION_TYPE]}` as TranslationPaths)}
                shouldShowRightIcon
                onPress={() => {
                    onMove(BUSINESS_INFO_STEP_INDEXES.COMPANY_TYPE);
                }}
            />
            <MenuItemWithTopDescription
                description={translate('businessInfoStep.incorporationDate')}
                title={values[BUSINESS_INFO_STEP_KEYS.INCORPORATION_DATE]}
                shouldShowRightIcon
                onPress={() => {
                    onMove(BUSINESS_INFO_STEP_INDEXES.INCORPORATION_DATE);
                }}
            />
            <MenuItemWithTopDescription
                description={translate('businessInfoStep.incorporationState')}
                title={translate(`allStates.${values[BUSINESS_INFO_STEP_KEYS.INCORPORATION_STATE] as States}.stateName`)}
                shouldShowRightIcon
                onPress={() => {
                    onMove(BUSINESS_INFO_STEP_INDEXES.INCORPORATION_STATE);
                }}
            />
            <FormProvider
                formID={ONYXKEYS.FORMS.REIMBURSEMENT_ACCOUNT_FORM}
                validate={validate}
                onSubmit={onNext}
                scrollContextEnabled
                submitButtonText={translate('common.confirm')}
                style={[styles.mh5, styles.flexGrow1]}
                enabledWhenOffline={false}
            >
                <InputWrapper
                    InputComponent={CheckboxWithLabel}
                    aria-label={`${translate('businessInfoStep.confirmCompanyIsNot')} ${translate('businessInfoStep.listOfRestrictedBusinesses')}`}
                    inputID={BUSINESS_INFO_STEP_KEYS.HAS_NO_CONNECTION_TO_CANNABIS}
                    defaultValue={defaultCheckboxState}
                    LabelComponent={ConfirmCompanyLabel}
                    style={[styles.mt3]}
                    shouldSaveDraft
                />
            </FormProvider>
        </ScrollView>
    );
}

ConfirmationBusiness.displayName = 'ConfirmationBusiness';

export default withOnyx<ConfirmationBusinessProps, ConfirmationBusinessOnyxProps>({
    // @ts-expect-error: ONYXKEYS.REIMBURSEMENT_ACCOUNT is conflicting with ONYXKEYS.FORMS.REIMBURSEMENT_ACCOUNT_FORM
    reimbursementAccount: {
        key: ONYXKEYS.REIMBURSEMENT_ACCOUNT,
    },
    reimbursementAccountDraft: {
        key: ONYXKEYS.FORMS.REIMBURSEMENT_ACCOUNT_FORM_DRAFT,
    },
})(ConfirmationBusiness);<|MERGE_RESOLUTION|>--- conflicted
+++ resolved
@@ -1,10 +1,5 @@
-<<<<<<< HEAD
-import type {CONST as COMMON_CONST} from 'expensify-common/lib/CONST';
+import type {CONST as COMMON_CONST} from 'expensify-common';
 import React, {useCallback, useMemo} from 'react';
-=======
-import type {CONST as COMMON_CONST} from 'expensify-common';
-import React, {useMemo} from 'react';
->>>>>>> 198b4736
 import type {OnyxEntry} from 'react-native-onyx';
 import {withOnyx} from 'react-native-onyx';
 import CheckboxWithLabel from '@components/CheckboxWithLabel';

--- conflicted
+++ resolved
@@ -37,14 +37,10 @@
             App.confirmReadyToOpenApp();
             // Pop the concierge loading page before opening the concierge report.
             Navigation.isNavigationReady().then(() => {
-<<<<<<< HEAD
-                Report.navigateToConciergeChat(undefined, true);
-=======
                 if (isUnmounted.current) {
                     return;
                 }
-                Report.navigateToConciergeChat(undefined, true, () => !isUnmounted.current);
->>>>>>> 89d56899
+                Report.navigateToConciergeChat(true, () => !isUnmounted.current);
             });
         } else {
             Navigation.navigate();

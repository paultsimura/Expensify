import React, {useCallback} from 'react';
import {View} from 'react-native';
import {withOnyx} from 'react-native-onyx';
import FormProvider from '@components/Form/FormProvider';
import InputWrapper from '@components/Form/InputWrapper';
import type {FormInputErrors, FormOnyxValues} from '@components/Form/types';
import HeaderWithBackButton from '@components/HeaderWithBackButton';
import ScreenWrapper from '@components/ScreenWrapper';
import Text from '@components/Text';
import TextInput from '@components/TextInput';
import useAutoFocusInput from '@hooks/useAutoFocusInput';
import useLocalize from '@hooks/useLocalize';
import useNetwork from '@hooks/useNetwork';
import useResponsiveLayout from '@hooks/useResponsiveLayout';
import useThemeStyles from '@hooks/useThemeStyles';
import * as ErrorUtils from '@libs/ErrorUtils';
import Navigation from '@libs/Navigation/Navigation';
import * as ValidationUtils from '@libs/ValidationUtils';
import * as Policy from '@userActions/Policy/Policy';
import * as Welcome from '@userActions/Welcome';
import * as OnboardingFlow from '@userActions/Welcome/OnboardingFlow';
import CONST from '@src/CONST';
import ONYXKEYS from '@src/ONYXKEYS';
import ROUTES from '@src/ROUTES';
import INPUT_IDS from '@src/types/form/WorkForm';
import type {BaseOnboardingWorkOnyxProps, BaseOnboardingWorkProps} from './types';

function BaseOnboardingWork({shouldUseNativeStyles, onboardingPurposeSelected, onboardingPolicyID, route}: BaseOnboardingWorkProps) {
    const styles = useThemeStyles();
    const {translate} = useLocalize();
    const {onboardingIsMediumOrLargerScreenWidth} = useResponsiveLayout();
    const {inputCallbackRef} = useAutoFocusInput();
    const {isOffline} = useNetwork();

    const completeEngagement = useCallback(
        (values: FormOnyxValues<'onboardingWorkForm'>) => {
            if (!onboardingPurposeSelected) {
                return;
            }
            const work = values.work.trim();
            if (!onboardingPolicyID) {
                const {adminsChatReportID, policyID} = Policy.createWorkspace(undefined, true, work);
                Welcome.setOnboardingAdminsChatReportID(adminsChatReportID);
                Welcome.setOnboardingPolicyID(policyID);
            } else {
                Policy.updateGeneralSettings(onboardingPolicyID, work);
            }

            Navigation.navigate(ROUTES.ONBOARDING_PERSONAL_DETAILS.getRoute(route.params?.backTo));
        },
        [onboardingPurposeSelected, onboardingPolicyID, route.params?.backTo],
    );

    const validate = (values: FormOnyxValues<'onboardingWorkForm'>) => {
        const errors: FormInputErrors<typeof ONYXKEYS.FORMS.ONBOARDING_PERSONAL_WORK> = {};
        const work = values.work.trim();

        if (!ValidationUtils.isRequiredFulfilled(work)) {
            errors.work = translate('workspace.editor.nameIsRequiredError');
        } else if ([...work].length > CONST.TITLE_CHARACTER_LIMIT) {
            // Uses the spread syntax to count the number of Unicode code points instead of the number of UTF-16
            // code units.
            ErrorUtils.addErrorMessage(errors, 'work', translate('common.error.characterLimitExceedCounter', {length: [...work].length, limit: CONST.TITLE_CHARACTER_LIMIT}));
        }

        return errors;
    };

    return (
        <ScreenWrapper
            shouldEnableMaxHeight
            shouldEnableKeyboardAvoidingView
            shouldShowOfflineIndicator={false}
            includeSafeAreaPaddingBottom={isOffline}
            testID="BaseOnboardingWork"
            style={[styles.defaultModalContainer, shouldUseNativeStyles && styles.pt8]}
        >
<<<<<<< HEAD
            <View style={[styles.h100, styles.defaultModalContainer, shouldUseNativeStyles && styles.pt8]}>
                <HeaderWithBackButton
                    shouldShowBackButton
                    progressBarPercentage={onboardingPurposeSelected === CONST.ONBOARDING_CHOICES.MANAGE_TEAM ? 50 : 75}
                    onBackButtonPress={OnboardingFlow.goBack}
                />
                <FormProvider
                    style={[styles.flexGrow1, onboardingIsMediumOrLargerScreenWidth && styles.mt5, onboardingIsMediumOrLargerScreenWidth ? styles.mh8 : styles.mh5]}
                    formID={ONYXKEYS.FORMS.ONBOARDING_PERSONAL_WORK}
                    validate={validate}
                    onSubmit={completeEngagement}
                    submitButtonText={translate('common.continue')}
                    enabledWhenOffline
                    submitFlexEnabled
                    shouldValidateOnBlur
                    shouldValidateOnChange
                    shouldTrimValues={false}
                >
                    <View style={[onboardingIsMediumOrLargerScreenWidth ? styles.flexRow : styles.flexColumn, styles.mb5]}>
                        <Text style={[styles.textHeadlineH1, styles.textXXLarge]}>{translate('onboarding.whereYouWork')}</Text>
                    </View>
                    <View style={styles.mb4}>
                        <InputWrapper
                            InputComponent={TextInput}
                            ref={inputCallbackRef}
                            inputID={INPUT_IDS.WORK}
                            name="fwork"
                            label={translate('common.businessName')}
                            aria-label={translate('common.businessName')}
                            role={CONST.ROLE.PRESENTATION}
                            shouldSaveDraft
                            maxLength={CONST.TITLE_CHARACTER_LIMIT}
                            spellCheck={false}
                        />
                    </View>
                </FormProvider>
                {shouldUseNarrowLayout && <OfflineIndicator />}
            </View>
=======
            <HeaderWithBackButton
                shouldShowBackButton
                progressBarPercentage={onboardingPurposeSelected === CONST.ONBOARDING_CHOICES.MANAGE_TEAM ? 50 : 75}
                onBackButtonPress={OnboardingFlow.goBack}
            />
            <FormProvider
                style={[styles.flexGrow1, onboardingIsMediumOrLargerScreenWidth && styles.mt5, onboardingIsMediumOrLargerScreenWidth ? styles.mh8 : styles.mh5]}
                formID={ONYXKEYS.FORMS.ONBOARDING_PERSONAL_WORK}
                validate={validate}
                onSubmit={completeEngagement}
                submitButtonText={translate('common.continue')}
                enabledWhenOffline
                submitFlexEnabled
                shouldValidateOnBlur
                shouldValidateOnChange
                shouldTrimValues={false}
            >
                <View style={[onboardingIsMediumOrLargerScreenWidth ? styles.flexRow : styles.flexColumn, styles.mb5]}>
                    <Text style={[styles.textHeadlineH1, styles.textXXLarge]}>{translate('onboarding.whereYouWork')}</Text>
                </View>
                <View style={styles.mb4}>
                    <InputWrapper
                        InputComponent={TextInput}
                        ref={inputCallbackRef}
                        inputID={INPUT_IDS.WORK}
                        name="fwork"
                        label={translate('common.businessName')}
                        aria-label={translate('common.businessName')}
                        role={CONST.ROLE.PRESENTATION}
                        shouldSaveDraft
                        maxLength={CONST.TITLE_CHARACTER_LIMIT}
                        spellCheck={false}
                    />
                </View>
            </FormProvider>
>>>>>>> f7a4aa13
        </ScreenWrapper>
    );
}

BaseOnboardingWork.displayName = 'BaseOnboardingWork';

export default withOnyx<BaseOnboardingWorkProps, BaseOnboardingWorkOnyxProps>({
    onboardingPurposeSelected: {
        key: ONYXKEYS.ONBOARDING_PURPOSE_SELECTED,
    },
    onboardingPolicyID: {
        key: ONYXKEYS.ONBOARDING_POLICY_ID,
    },
})(BaseOnboardingWork);<|MERGE_RESOLUTION|>--- conflicted
+++ resolved
@@ -24,11 +24,12 @@
 import ROUTES from '@src/ROUTES';
 import INPUT_IDS from '@src/types/form/WorkForm';
 import type {BaseOnboardingWorkOnyxProps, BaseOnboardingWorkProps} from './types';
+import OfflineIndicator from '@components/OfflineIndicator';
 
 function BaseOnboardingWork({shouldUseNativeStyles, onboardingPurposeSelected, onboardingPolicyID, route}: BaseOnboardingWorkProps) {
     const styles = useThemeStyles();
     const {translate} = useLocalize();
-    const {onboardingIsMediumOrLargerScreenWidth} = useResponsiveLayout();
+    const {isSmallScreenWidth,onboardingIsMediumOrLargerScreenWidth} = useResponsiveLayout();
     const {inputCallbackRef} = useAutoFocusInput();
     const {isOffline} = useNetwork();
 
@@ -75,7 +76,6 @@
             testID="BaseOnboardingWork"
             style={[styles.defaultModalContainer, shouldUseNativeStyles && styles.pt8]}
         >
-<<<<<<< HEAD
             <View style={[styles.h100, styles.defaultModalContainer, shouldUseNativeStyles && styles.pt8]}>
                 <HeaderWithBackButton
                     shouldShowBackButton
@@ -112,45 +112,8 @@
                         />
                     </View>
                 </FormProvider>
-                {shouldUseNarrowLayout && <OfflineIndicator />}
+                {isSmallScreenWidth && <OfflineIndicator />}
             </View>
-=======
-            <HeaderWithBackButton
-                shouldShowBackButton
-                progressBarPercentage={onboardingPurposeSelected === CONST.ONBOARDING_CHOICES.MANAGE_TEAM ? 50 : 75}
-                onBackButtonPress={OnboardingFlow.goBack}
-            />
-            <FormProvider
-                style={[styles.flexGrow1, onboardingIsMediumOrLargerScreenWidth && styles.mt5, onboardingIsMediumOrLargerScreenWidth ? styles.mh8 : styles.mh5]}
-                formID={ONYXKEYS.FORMS.ONBOARDING_PERSONAL_WORK}
-                validate={validate}
-                onSubmit={completeEngagement}
-                submitButtonText={translate('common.continue')}
-                enabledWhenOffline
-                submitFlexEnabled
-                shouldValidateOnBlur
-                shouldValidateOnChange
-                shouldTrimValues={false}
-            >
-                <View style={[onboardingIsMediumOrLargerScreenWidth ? styles.flexRow : styles.flexColumn, styles.mb5]}>
-                    <Text style={[styles.textHeadlineH1, styles.textXXLarge]}>{translate('onboarding.whereYouWork')}</Text>
-                </View>
-                <View style={styles.mb4}>
-                    <InputWrapper
-                        InputComponent={TextInput}
-                        ref={inputCallbackRef}
-                        inputID={INPUT_IDS.WORK}
-                        name="fwork"
-                        label={translate('common.businessName')}
-                        aria-label={translate('common.businessName')}
-                        role={CONST.ROLE.PRESENTATION}
-                        shouldSaveDraft
-                        maxLength={CONST.TITLE_CHARACTER_LIMIT}
-                        spellCheck={false}
-                    />
-                </View>
-            </FormProvider>
->>>>>>> f7a4aa13
         </ScreenWrapper>
     );
 }

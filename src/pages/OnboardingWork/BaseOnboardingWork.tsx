--- conflicted
+++ resolved
@@ -78,13 +78,8 @@
             <View style={[styles.h100, styles.defaultModalContainer, shouldUseNativeStyles && styles.pt8]}>
                 <HeaderWithBackButton
                     shouldShowBackButton
-<<<<<<< HEAD
-                    progressBarPercentage={CONST.ONBOARDING_CHOICES.MANAGE_TEAM === onboardingPurposeSelected ? 50 : 75}
-                    onBackButtonPress={Navigation.goBack}
-=======
                     progressBarPercentage={onboardingPurposeSelected === CONST.ONBOARDING_CHOICES.MANAGE_TEAM ? 50 : 75}
                     onBackButtonPress={OnboardingFlow.goBack}
->>>>>>> c6d8b635
                 />
                 <FormProvider
                     style={[styles.flexGrow1, onboardingIsMediumOrLargerScreenWidth && styles.mt5, onboardingIsMediumOrLargerScreenWidth ? styles.mh8 : styles.mh5]}

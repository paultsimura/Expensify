import React, {Component} from 'react';
import PropTypes from 'prop-types';
import {View, ScrollView} from 'react-native';
import {withOnyx} from 'react-native-onyx';
import _ from 'underscore';
import CONST from '../CONST';
import ONYXKEYS from '../ONYXKEYS';
import styles from '../styles/styles';
import compose from '../libs/compose';
import Navigation from '../libs/Navigation/Navigation';
import * as Report from '../libs/actions/Report';
import * as ReportUtils from '../libs/reportUtils';
import HeaderWithCloseButton from '../components/HeaderWithCloseButton';
import ScreenWrapper from '../components/ScreenWrapper';
import withLocalize, {withLocalizePropTypes} from '../components/withLocalize';
import Text from '../components/Text';
import Button from '../components/Button';
import RoomNameInput from '../components/RoomNameInput';
import Picker from '../components/Picker';
import withFullPolicy, {fullPolicyDefaultProps, fullPolicyPropTypes} from './workspace/withFullPolicy';
import * as ValidationUtils from '../libs/ValidationUtils';
import Growl from '../libs/Growl';


const propTypes = {
    /** Route params */
    route: PropTypes.shape({
        params: PropTypes.shape({
            /** Report ID passed via route r/:reportID/settings */
            reportID: PropTypes.string,
        }),
    }).isRequired,

    ...fullPolicyPropTypes,
    ...withLocalizePropTypes,

    /* Onyx Props */

    /** The active report */
    report: PropTypes.shape({
        /** The list of icons */
        icons: PropTypes.arrayOf(PropTypes.string),

        /** The report name */
        reportName: PropTypes.string,

        /** ID of the report */
        reportID: PropTypes.number,

        /** The current user's notification preference for this report */
        notificationPreference: PropTypes.string,
    }).isRequired,

    /** All reports shared with the user */
    reports: PropTypes.shape({
        /** The report name */
        reportName: PropTypes.string,

        /** The report type */
        type: PropTypes.string,

        /** ID of the policy */
        policyID: PropTypes.string,
    }).isRequired,

    /** The policies which the user has access to and which the report could be tied to */
    policies: PropTypes.shape({
        /** The policy name */
        name: PropTypes.string,

        /** ID of the policy */
        id: PropTypes.string,
    }).isRequired,
};

const defaultProps = {
    ...fullPolicyDefaultProps,
};


class ReportSettingsPage extends Component {
    constructor(props) {
        super(props);
        this.notificationPreferencesOptions = {
            default: {
                value: CONST.REPORT.NOTIFICATION_PREFERENCE.ALWAYS,
                label: this.props.translate('notificationPreferences.immediately'),
            },
            daily: {
                value: CONST.REPORT.NOTIFICATION_PREFERENCE.DAILY,
                label: this.props.translate('notificationPreferences.daily'),
            },
            mute: {
                value: CONST.REPORT.NOTIFICATION_PREFERENCE.MUTE,
                label: this.props.translate('notificationPreferences.mute'),
            },
        };

        this.state = {
            newRoomName: this.props.report.reportName,
            errors: {},
        };

        this.validateAndRenameReport = this.validateAndRenameReport.bind(this);
    }

    validateAndRenameReport() {
        if (!this.validate()) {
            return;
        }
        if (this.props.report.reportName === this.state.newRoomName) {
            Growl.success(this.props.translate('newRoomPage.policyRoomRenamed'));
            return;
        }
        Report.renameReport(this.props.report.reportID, this.state.newRoomName);
    }

    validate() {
        const errors = {};

        // We error if the user doesn't enter a room name or left blank
        if (!this.state.newRoomName || this.state.newRoomName === CONST.POLICY.ROOM_PREFIX) {
            errors.newRoomName = this.props.translate('newRoomPage.pleaseEnterRoomName');
        }

        // We error if the room name already exists. We don't error if the room name matches same as previous.
        if (ValidationUtils.isExistingRoomName(this.state.newRoomName, this.props.reports, this.props.report.policyID) && this.state.newRoomName !== this.props.report.reportName) {
            errors.newRoomName = this.props.translate('newRoomPage.roomAlreadyExistsError');
        }

        // Certain names are reserved for default rooms and should not be used for policy rooms.
        if (ValidationUtils.isReservedRoomName(this.state.newRoomName)) {
            errors.newRoomName = this.props.translate('newRoomPage.roomNameReservedError');
        }

        this.setState({errors});
        return _.isEmpty(errors);
    }

    /**
     * @param {String} inputKey
     * @param {String} value
     */
    clearErrorAndSetValue(inputKey, value) {
        this.setState(prevState => ({
            [inputKey]: value,
            errors: {
                ...prevState.errors,
                [inputKey]: '',
            },
        }));
    }

    render() {
        const shouldShowRename = !ReportUtils.isPolicyExpenseChat(this.props.report);
        const shouldDisableRename = ReportUtils.isDefaultRoom(this.props.report)
            || ReportUtils.isArchivedRoom(this.props.report);
        const linkedWorkspace = _.find(this.props.policies, policy => policy.id === this.props.report.policyID);

        return (
            <ScreenWrapper>
                <HeaderWithCloseButton
                    title={this.props.translate('common.settings')}
                    shouldShowBackButton
                    onBackButtonPress={() => Navigation.goBack()}
                    onCloseButtonPress={() => Navigation.dismissModal(true)}
                />
                <ScrollView style={styles.flex1} contentContainerStyle={styles.p5}>
                    <View>
                        <View>
                            <Text style={[styles.formLabel]} numberOfLines={1}>
                                {this.props.translate('common.notifications')}
                            </Text>
                        </View>
                        <View style={[styles.mb5, styles.mt2]}>
                            <Picker
                                label={this.props.translate('notificationPreferences.label')}
                                onChange={(notificationPreference) => {
                                    Report.updateNotificationPreference(
                                        this.props.report.reportID,
                                        notificationPreference,
                                    );
                                }}
                                items={_.values(this.notificationPreferencesOptions)}
                                value={this.props.report.notificationPreference}
                            />
                        </View>
                    </View>
<<<<<<< HEAD
                    {shouldShowRename && (
                        <View style={styles.mt4}>
                            <Text style={[styles.formLabel]} numberOfLines={1}>
                                {this.props.translate('newRoomPage.roomName')}
                            </Text>
                            <View style={[styles.flexRow]}>
                                <View style={[styles.flex3]}>
                                    <RoomNameInput
                                        initialValue={this.state.newRoomName}
                                        policyID={linkedWorkspace && linkedWorkspace.id}
                                        errorText={this.state.errors.newRoomName}
                                        onChangeText={newRoomName => this.clearErrorAndSetValue('newRoomName', newRoomName)}
                                        disabled={shouldDisableRename}
                                    />
                                </View>
                                <Button
                                    success={!shouldDisableRename}
                                    text={this.props.translate('common.save')}
                                    onPress={this.validateAndRenameReport}
                                    style={[styles.ml2, styles.flex1]}
                                    textStyles={[styles.label]}
                                    innerStyles={[styles.reportSettingsChangeNameButton]}
                                    isLoading={this.props.isLoadingRenamePolicyRoom}
                                    isDisabled={shouldDisableRename}
                                />
                            </View>
=======
                    <View style={styles.mt4}>
                        <Text style={[styles.formLabel]} numberOfLines={1}>
                            {this.props.translate('newRoomPage.roomName')}
                        </Text>
                        <View style={[styles.flexRow, styles.mb1]}>
                            <View style={[styles.flex3]}>
                                <RoomNameInput
                                    initialValue={this.state.newRoomName}
                                    policyID={linkedWorkspace && linkedWorkspace.id}
                                    errorText={this.state.errors.newRoomName}
                                    onChangeText={newRoomName => this.clearErrorAndSetValue('newRoomName', newRoomName)}
                                    disabled={shouldDisableRename}
                                />
                            </View>
                            <Button
                                large
                                success={!shouldDisableRename}
                                text={this.props.translate('common.save')}
                                onPress={this.validateAndRenameReport}
                                style={[styles.ml2, styles.flex1]}
                                textStyles={[styles.label]}
                                innerStyles={[styles.ph5]}
                                isLoading={this.props.isLoadingRenamePolicyRoom}
                                isDisabled={shouldDisableRename}
                            />
>>>>>>> 1cf92c82
                        </View>
                    )}
                    {linkedWorkspace && (
                        <View style={[styles.mt4]}>
                            <Text style={[styles.formLabel]} numberOfLines={1}>
                                {this.props.translate('workspace.common.workspace')}
                            </Text>
                            <Text numberOfLines={1}>
                                {linkedWorkspace.name}
                            </Text>
                        </View>
                    )}
                    {this.props.report.visibility && (
                        <View style={[styles.mt4]}>
                            <Text style={[styles.formLabel]} numberOfLines={1}>
                                {this.props.translate('newRoomPage.visibility')}
                            </Text>
                            <Text numberOfLines={1} style={[styles.reportSettingsVisibilityText]}>{this.props.report.visibility}</Text>
                            <Text style={[styles.textLabelSupporting, styles.mt1]}>
                                {
                                    this.props.report.visibility === CONST.REPORT.VISIBILITY.RESTRICTED
                                        ? this.props.translate('newRoomPage.restrictedDescription')
                                        : this.props.translate('newRoomPage.privateDescription')
                                }
                            </Text>
                        </View>
                    )}
                </ScrollView>
            </ScreenWrapper>
        );
    }
}

ReportSettingsPage.propTypes = propTypes;
ReportSettingsPage.defaultProps = defaultProps;
ReportSettingsPage.displayName = 'ReportSettingsPage';

export default compose(
    withLocalize,
    withFullPolicy,
    withOnyx({
        report: {
            key: ({route}) => `${ONYXKEYS.COLLECTION.REPORT}${route.params.reportID}`,
        },
        policies: {
            key: ONYXKEYS.COLLECTION.POLICY,
        },
        isLoadingRenamePolicyRoom: {
            key: ONYXKEYS.IS_LOADING_RENAME_POLICY_ROOM,
        },
        reports: {
            key: ONYXKEYS.COLLECTION.REPORT,
        },
    }),
)(ReportSettingsPage);<|MERGE_RESOLUTION|>--- conflicted
+++ resolved
@@ -186,13 +186,12 @@
                             />
                         </View>
                     </View>
-<<<<<<< HEAD
                     {shouldShowRename && (
                         <View style={styles.mt4}>
                             <Text style={[styles.formLabel]} numberOfLines={1}>
                                 {this.props.translate('newRoomPage.roomName')}
                             </Text>
-                            <View style={[styles.flexRow]}>
+                            <View style={[styles.flexRow, styles.mb1]}>
                                 <View style={[styles.flex3]}>
                                     <RoomNameInput
                                         initialValue={this.state.newRoomName}
@@ -203,43 +202,17 @@
                                     />
                                 </View>
                                 <Button
+                                    large
                                     success={!shouldDisableRename}
                                     text={this.props.translate('common.save')}
                                     onPress={this.validateAndRenameReport}
                                     style={[styles.ml2, styles.flex1]}
                                     textStyles={[styles.label]}
-                                    innerStyles={[styles.reportSettingsChangeNameButton]}
+                                    innerStyles={[styles.ph5]}
                                     isLoading={this.props.isLoadingRenamePolicyRoom}
                                     isDisabled={shouldDisableRename}
                                 />
                             </View>
-=======
-                    <View style={styles.mt4}>
-                        <Text style={[styles.formLabel]} numberOfLines={1}>
-                            {this.props.translate('newRoomPage.roomName')}
-                        </Text>
-                        <View style={[styles.flexRow, styles.mb1]}>
-                            <View style={[styles.flex3]}>
-                                <RoomNameInput
-                                    initialValue={this.state.newRoomName}
-                                    policyID={linkedWorkspace && linkedWorkspace.id}
-                                    errorText={this.state.errors.newRoomName}
-                                    onChangeText={newRoomName => this.clearErrorAndSetValue('newRoomName', newRoomName)}
-                                    disabled={shouldDisableRename}
-                                />
-                            </View>
-                            <Button
-                                large
-                                success={!shouldDisableRename}
-                                text={this.props.translate('common.save')}
-                                onPress={this.validateAndRenameReport}
-                                style={[styles.ml2, styles.flex1]}
-                                textStyles={[styles.label]}
-                                innerStyles={[styles.ph5]}
-                                isLoading={this.props.isLoadingRenamePolicyRoom}
-                                isDisabled={shouldDisableRename}
-                            />
->>>>>>> 1cf92c82
                         </View>
                     )}
                     {linkedWorkspace && (

import React, {Component} from 'react';
import {View, ScrollView} from 'react-native';
import _ from 'underscore';
import moment from 'moment';
import {withOnyx} from 'react-native-onyx';
import PropTypes from 'prop-types';
import Str from 'expensify-common/lib/str';
import HeaderWithCloseButton from '../components/HeaderWithCloseButton';
import Navigation from '../libs/Navigation/Navigation';
import styles from '../styles/styles';
import ScreenWrapper from '../components/ScreenWrapper';
import withLocalize, {withLocalizePropTypes} from '../components/withLocalize';
import ONYXKEYS from '../ONYXKEYS';
import compose from '../libs/compose';
import FullNameInputRow from '../components/FullNameInputRow';
import Button from '../components/Button';
import FixedFooter from '../components/FixedFooter';
import CONST from '../CONST';
import Growl from '../libs/Growl';
import * as Inbox from '../libs/actions/Inbox';
import personalDetailsPropType from './personalDetailsPropType';
import TextInput from '../components/TextInput';
import Text from '../components/Text';
import Section from '../components/Section';
import KeyboardAvoidingView from '../components/KeyboardAvoidingView';
import * as Illustrations from '../components/Icon/Illustrations';
import LoginUtil from '../libs/LoginUtil';
import * as ValidationUtils from '../libs/ValidationUtils';
<<<<<<< HEAD
=======
import * as PersonalDetails from '../libs/actions/PersonalDetails';
>>>>>>> 6435bdf1

const propTypes = {
    ...withLocalizePropTypes,

    /** The personal details of the person who is logged in */
    myPersonalDetails: personalDetailsPropType.isRequired,

    /** The details about the user that is signed in */
    user: PropTypes.shape({
        /** Whether or not the user is subscribed to news updates */
        loginList: PropTypes.arrayOf(PropTypes.shape({

            /** Phone/Email associated with user */
            partnerUserID: PropTypes.string,
        })),
    }).isRequired,

    /** The policies which the user has access to */
    policies: PropTypes.shape({
        /** ID of the policy */
        policyID: PropTypes.string,

        /** The type of the policy */
        type: PropTypes.string,
    }).isRequired,

    /** Route object from navigation */
    route: PropTypes.shape({
        params: PropTypes.shape({
            /** The task ID to request the call for */
            taskID: PropTypes.string,
        }),
    }).isRequired,

    /** Used to track state for the request call form */
    requestCallForm: PropTypes.shape({
        loading: PropTypes.bool,
    }),

<<<<<<< HEAD
    /** The number of minutes the user has to wait for an inbox call */
    inboxCallUserWaitTime: PropTypes.number,
=======
    /** The policyID of the last workspace whose settings the user accessed */
    lastAccessedWorkspacePolicyID: PropTypes.string,
>>>>>>> 6435bdf1
};

const defaultProps = {
    requestCallForm: {
        loading: false,
    },
<<<<<<< HEAD
    inboxCallUserWaitTime: null,
=======
    lastAccessedWorkspacePolicyID: '',
>>>>>>> 6435bdf1
};

class RequestCallPage extends Component {
    constructor(props) {
        super(props);
        const {firstName, lastName} = this.getFirstAndLastName(props.myPersonalDetails);
        this.state = {
            firstName,
            hasFirstNameError: false,
            lastName,
            phoneNumber: this.getPhoneNumber(props.user.loginList) || '',
<<<<<<< HEAD
            phoneExtension: '',
            phoneExtensionError: '',
            lastNameError: '',
=======
            hasLastNameError: false,
>>>>>>> 6435bdf1
            phoneNumberError: '',
            onTheWeekend: false,
        };

        this.onSubmit = this.onSubmit.bind(this);
        this.getPhoneNumber = this.getPhoneNumber.bind(this);
        this.getPhoneNumberError = this.getPhoneNumberError.bind(this);
        this.getPhoneExtensionError = this.getPhoneExtensionError.bind(this);
        this.getFirstAndLastName = this.getFirstAndLastName.bind(this);
        this.validateInputs = this.validateInputs.bind(this);
        this.validatePhoneInput = this.validatePhoneInput.bind(this);
        this.validatePhoneExtensionInput = this.validatePhoneExtensionInput.bind(this);
    }

    componentDidMount() {
        // If it is the weekend don't check the wait time
        if (moment().day() === 0 || moment().day() === 6) {
            this.setState({
                onTheWeekend: true,
            });
            return;
        }
        Inbox.getInboxCallWaitTime();
    }

    onSubmit() {
        if (!this.validateInputs()) {
            return;
        }

        const policyForCall = _.find(this.props.policies, (policy) => {
            if (!policy) {
                return;
            }

            if (this.props.lastAccessedWorkspacePolicyID) {
                return policy.id === this.props.lastAccessedWorkspacePolicyID;
            }

            return policy.type === CONST.POLICY.TYPE.PERSONAL;
        });

        Inbox.requestInboxCall({
            taskID: this.props.route.params.taskID,
            policyID: policyForCall.id,
            firstName: this.state.firstName,
            lastName: this.state.lastName,
            phoneNumber: LoginUtil.getPhoneNumberWithoutSpecialChars(this.state.phoneNumber),
<<<<<<< HEAD
            phoneNumberExtension: this.state.phoneExtension,
            email: this.props.session.email,
=======
>>>>>>> 6435bdf1
        });
    }

    /**
     * Gets the user's phone number from their secondary login.
     * Returns null if it doesn't exist.
     * @param {Array<Object>} loginList
     *
     * @returns {String|null}
     */
    getPhoneNumber(loginList) {
        const secondaryLogin = _.find(loginList, login => Str.isSMSLogin(login.partnerUserID));
        return secondaryLogin ? Str.removeSMSDomain(secondaryLogin.partnerUserID) : null;
    }

    /**
     * Gets proper phone number error message depending on phoneNumber input value.
     * @returns {String}
     */
    getPhoneNumberError() {
        const phoneNumber = LoginUtil.getPhoneNumberWithoutSpecialChars(this.state.phoneNumber);
        if (_.isEmpty(this.state.phoneNumber.trim()) || !Str.isValidPhone(phoneNumber)) {
            return this.props.translate('messages.errorMessageInvalidPhone');
        }
        return '';
    }

    /**
     * Gets the phone extension error message depending on the phoneExtension input value.
     * @returns {String}
     */
    getPhoneExtensionError() {
        if (_.isEmpty(this.state.phoneExtension)) {
            return '';
        }
        if (!ValidationUtils.isPositiveInteger(this.state.phoneExtension)) {
            return this.props.translate('requestCallPage.error.phoneExtension');
        }
        return '';
    }

    /**
     * Gets the first and last name from the user's personal details.
     * If the login is the same as the displayName, then they don't exist,
     * so we return empty strings instead.
     * @param {String} login
     * @param {String} displayName
     *
     * @returns {Object}
     */
    getFirstAndLastName({login, displayName}) {
        let firstName;
        let lastName;

        if (Str.removeSMSDomain(login) === displayName) {
            firstName = '';
            lastName = '';
        } else {
            const firstSpaceIndex = displayName.indexOf(' ');
            const lastSpaceIndex = displayName.lastIndexOf(' ');

            if (firstSpaceIndex === -1) {
                firstName = displayName;
                lastName = '';
            } else {
                firstName = displayName.substring(0, firstSpaceIndex);
                lastName = displayName.substring(lastSpaceIndex);
            }
        }

        return {firstName, lastName};
    }

    getWaitTimeMessageKey(minutes) {
        if (minutes == null) {
            return 'requestCallPage.waitTime.calculating';
        }

        if (minutes > 300) {
            // The wait time is longer than 5 hours, so just say that.
            return 'requestCallPage.waitTime.fiveHoursPlus';
        }

        if (minutes > 60) {
            // The wait time is between 1 and 5 hours, so lets convert to hours and minutes.
            return 'requestCallPage.waitTime.hoursAndMinutes';
        }

        // The wait time is less than an hour so just give minutes.
        return 'requestCallPage.waitTime.minutes';
    }

    getWaitTimeMessage() {
        let waitTimeKey = 'requestCallPage.waitTime.weekend';
        if (!this.state.onTheWeekend) {
            waitTimeKey = this.getWaitTimeMessageKey(this.props.inboxCallUserWaitTime);
        }
        return `${this.props.translate(waitTimeKey, {minutes: this.props.inboxCallUserWaitTime})} ${this.props.translate('requestCallPage.waitTime.guides')}`;
    }

    validatePhoneInput() {
        this.setState({phoneNumberError: this.getPhoneNumberError()});
    }

    validatePhoneExtensionInput() {
        this.setState({phoneExtensionError: this.getPhoneExtensionError()});
    }

    /**
     * Checks for input errors, returns true if everything is valid, false otherwise.
     * @returns {Boolean}
     */
    validateInputs() {
        const firstOrLastNameEmpty = _.isEmpty(this.state.firstName.trim()) || _.isEmpty(this.state.lastName.trim());
        if (firstOrLastNameEmpty) {
            Growl.error(this.props.translate('requestCallPage.growlMessageEmptyName'));
        }

        const phoneNumberError = this.getPhoneNumberError();
<<<<<<< HEAD
        const phoneExtensionError = this.getPhoneExtensionError();
        const {firstNameError, lastNameError} = PersonalDetails.getFirstAndLastNameErrors(this.state.firstName, this.state.lastName);

=======
        const [hasFirstNameError, hasLastNameError] = ValidationUtils.doesFailCharacterLimit(50, [this.state.firstName, this.state.lastName]);
>>>>>>> 6435bdf1
        this.setState({
            hasFirstNameError,
            hasLastNameError,
            phoneNumberError,
            phoneExtensionError,
        });
<<<<<<< HEAD
        return !firstOrLastNameEmpty && _.isEmpty(phoneNumberError) && _.isEmpty(phoneExtensionError) && _.isEmpty(firstNameError) && _.isEmpty(lastNameError);
=======
        return !firstOrLastNameEmpty && _.isEmpty(phoneNumberError) && !hasFirstNameError && !hasLastNameError;
>>>>>>> 6435bdf1
    }

    render() {
        return (
            <ScreenWrapper>
                <KeyboardAvoidingView>
                    <HeaderWithCloseButton
                        title={this.props.translate('requestCallPage.title')}
                        shouldShowBackButton
                        onBackButtonPress={() => Navigation.goBack()}
                        onCloseButtonPress={() => Navigation.dismissModal(true)}
                    />
<<<<<<< HEAD
                    <ScrollView style={styles.flex1} contentContainerStyle={[styles.p5, styles.pt0]}>
                        <View style={[styles.flex1, styles.flexRow, styles.alignItemsCenter]}>
                            <Text style={[styles.h1, styles.flex1]}>{this.props.translate('requestCallPage.subtitle')}</Text>
                            <RequestCallIcon width={160} height={100} style={styles.flex1} />
                        </View>
                        <Text style={[styles.mb4]}>
                            {this.props.translate('requestCallPage.description')}
                        </Text>
                        <FullNameInputRow
                            firstName={this.state.firstName}
                            firstNameError={this.state.firstNameError}
                            lastName={this.state.lastName}
                            lastNameError={this.state.lastNameError}
                            onChangeFirstName={firstName => this.setState({firstName})}
                            onChangeLastName={lastName => this.setState({lastName})}
                            style={[styles.mv4]}
                        />
                        <View style={[styles.mt4, styles.flexRow]}>
                            <View style={styles.flex1}>
=======
                    <ScrollView style={styles.flex1}>
                        <Section
                            title={this.props.translate('requestCallPage.subtitle')}
                            icon={Illustrations.ConciergeExclamation}
                        >
                            <Text style={styles.mb4}>
                                {this.props.translate('requestCallPage.description')}
                            </Text>
                            <FullNameInputRow
                                firstName={this.state.firstName}
                                firstNameError={PersonalDetails.getMaxCharacterError(this.state.hasFirstNameError)}
                                lastName={this.state.lastName}
                                lastNameError={PersonalDetails.getMaxCharacterError(this.state.hasLastNameError)}
                                onChangeFirstName={firstName => this.setState({firstName})}
                                onChangeLastName={lastName => this.setState({lastName})}
                                style={[styles.mv4]}
                            />
                            <View style={styles.mt4}>
>>>>>>> 6435bdf1
                                <TextInput
                                    label={this.props.translate('common.phoneNumber')}
                                    autoCompleteType="off"
                                    autoCorrect={false}
                                    value={this.state.phoneNumber}
                                    placeholder="2109400803"
                                    errorText={this.state.phoneNumberError}
                                    onBlur={this.validatePhoneInput}
                                    onChangeText={phoneNumber => this.setState({phoneNumber})}
                                />
                            </View>
<<<<<<< HEAD
                            <View style={[styles.flex1, styles.ml2]}>
                                <TextInput
                                    label={this.props.translate('requestCallPage.extension')}
                                    autoCompleteType="off"
                                    autoCorrect={false}
                                    value={this.state.phoneExtension}
                                    placeholder="100"
                                    errorText={this.state.phoneExtensionError}
                                    onBlur={this.validatePhoneExtensionInput}
                                    onChangeText={phoneExtension => this.setState({phoneExtension})}
                                />
                            </View>
                        </View>
                        <Text style={[styles.textMicroSupporting, styles.mt4]}>{this.getWaitTimeMessage()}</Text>
=======
                        </Section>
>>>>>>> 6435bdf1
                    </ScrollView>
                    <FixedFooter>
                        <Button
                            success
                            onPress={this.onSubmit}
                            style={[styles.w100]}
                            text={this.props.translate('requestCallPage.callMe')}
                            isLoading={this.props.requestCallForm.loading}
                        />
                    </FixedFooter>
                </KeyboardAvoidingView>
            </ScreenWrapper>
        );
    }
}

RequestCallPage.propTypes = propTypes;
RequestCallPage.defaultProps = defaultProps;

export default compose(
    withLocalize,
    withOnyx({
        myPersonalDetails: {
            key: ONYXKEYS.MY_PERSONAL_DETAILS,
        },
        user: {
            key: ONYXKEYS.USER,
        },
        policies: {
            key: ONYXKEYS.COLLECTION.POLICY,
        },
        requestCallForm: {
            key: ONYXKEYS.REQUEST_CALL_FORM,
            initWithStoredValues: false,
        },
<<<<<<< HEAD
        inboxCallUserWaitTime: {
            key: ONYXKEYS.INBOX_CALL_USER_WAIT_TIME,
            initWithStoredValues: false,
=======
        lastAccessedWorkspacePolicyID: {
            key: ONYXKEYS.LAST_ACCESSED_WORKSPACE_POLICY_ID,
>>>>>>> 6435bdf1
        },
    }),
)(RequestCallPage);<|MERGE_RESOLUTION|>--- conflicted
+++ resolved
@@ -26,10 +26,7 @@
 import * as Illustrations from '../components/Icon/Illustrations';
 import LoginUtil from '../libs/LoginUtil';
 import * as ValidationUtils from '../libs/ValidationUtils';
-<<<<<<< HEAD
-=======
 import * as PersonalDetails from '../libs/actions/PersonalDetails';
->>>>>>> 6435bdf1
 
 const propTypes = {
     ...withLocalizePropTypes,
@@ -69,24 +66,19 @@
         loading: PropTypes.bool,
     }),
 
-<<<<<<< HEAD
     /** The number of minutes the user has to wait for an inbox call */
     inboxCallUserWaitTime: PropTypes.number,
-=======
+
     /** The policyID of the last workspace whose settings the user accessed */
     lastAccessedWorkspacePolicyID: PropTypes.string,
->>>>>>> 6435bdf1
 };
 
 const defaultProps = {
     requestCallForm: {
         loading: false,
     },
-<<<<<<< HEAD
     inboxCallUserWaitTime: null,
-=======
     lastAccessedWorkspacePolicyID: '',
->>>>>>> 6435bdf1
 };
 
 class RequestCallPage extends Component {
@@ -98,13 +90,9 @@
             hasFirstNameError: false,
             lastName,
             phoneNumber: this.getPhoneNumber(props.user.loginList) || '',
-<<<<<<< HEAD
             phoneExtension: '',
             phoneExtensionError: '',
-            lastNameError: '',
-=======
             hasLastNameError: false,
->>>>>>> 6435bdf1
             phoneNumberError: '',
             onTheWeekend: false,
         };
@@ -153,11 +141,7 @@
             firstName: this.state.firstName,
             lastName: this.state.lastName,
             phoneNumber: LoginUtil.getPhoneNumberWithoutSpecialChars(this.state.phoneNumber),
-<<<<<<< HEAD
             phoneNumberExtension: this.state.phoneExtension,
-            email: this.props.session.email,
-=======
->>>>>>> 6435bdf1
         });
     }
 
@@ -277,24 +261,16 @@
         }
 
         const phoneNumberError = this.getPhoneNumberError();
-<<<<<<< HEAD
         const phoneExtensionError = this.getPhoneExtensionError();
-        const {firstNameError, lastNameError} = PersonalDetails.getFirstAndLastNameErrors(this.state.firstName, this.state.lastName);
-
-=======
+
         const [hasFirstNameError, hasLastNameError] = ValidationUtils.doesFailCharacterLimit(50, [this.state.firstName, this.state.lastName]);
->>>>>>> 6435bdf1
         this.setState({
             hasFirstNameError,
             hasLastNameError,
             phoneNumberError,
             phoneExtensionError,
         });
-<<<<<<< HEAD
-        return !firstOrLastNameEmpty && _.isEmpty(phoneNumberError) && _.isEmpty(phoneExtensionError) && _.isEmpty(firstNameError) && _.isEmpty(lastNameError);
-=======
-        return !firstOrLastNameEmpty && _.isEmpty(phoneNumberError) && !hasFirstNameError && !hasLastNameError;
->>>>>>> 6435bdf1
+        return !firstOrLastNameEmpty && _.isEmpty(phoneNumberError) && _.isEmpty(phoneExtensionError) && !hasFirstNameError && !hasLastNameError;
     }
 
     render() {
@@ -307,27 +283,6 @@
                         onBackButtonPress={() => Navigation.goBack()}
                         onCloseButtonPress={() => Navigation.dismissModal(true)}
                     />
-<<<<<<< HEAD
-                    <ScrollView style={styles.flex1} contentContainerStyle={[styles.p5, styles.pt0]}>
-                        <View style={[styles.flex1, styles.flexRow, styles.alignItemsCenter]}>
-                            <Text style={[styles.h1, styles.flex1]}>{this.props.translate('requestCallPage.subtitle')}</Text>
-                            <RequestCallIcon width={160} height={100} style={styles.flex1} />
-                        </View>
-                        <Text style={[styles.mb4]}>
-                            {this.props.translate('requestCallPage.description')}
-                        </Text>
-                        <FullNameInputRow
-                            firstName={this.state.firstName}
-                            firstNameError={this.state.firstNameError}
-                            lastName={this.state.lastName}
-                            lastNameError={this.state.lastNameError}
-                            onChangeFirstName={firstName => this.setState({firstName})}
-                            onChangeLastName={lastName => this.setState({lastName})}
-                            style={[styles.mv4]}
-                        />
-                        <View style={[styles.mt4, styles.flexRow]}>
-                            <View style={styles.flex1}>
-=======
                     <ScrollView style={styles.flex1}>
                         <Section
                             title={this.props.translate('requestCallPage.subtitle')}
@@ -345,37 +300,34 @@
                                 onChangeLastName={lastName => this.setState({lastName})}
                                 style={[styles.mv4]}
                             />
-                            <View style={styles.mt4}>
->>>>>>> 6435bdf1
-                                <TextInput
-                                    label={this.props.translate('common.phoneNumber')}
-                                    autoCompleteType="off"
-                                    autoCorrect={false}
-                                    value={this.state.phoneNumber}
-                                    placeholder="2109400803"
-                                    errorText={this.state.phoneNumberError}
-                                    onBlur={this.validatePhoneInput}
-                                    onChangeText={phoneNumber => this.setState({phoneNumber})}
-                                />
+                            <View style={[styles.mt4, styles.flexRow]}>
+                                <View style={styles.mt4}>
+                                    <TextInput
+                                        label={this.props.translate('common.phoneNumber')}
+                                        autoCompleteType="off"
+                                        autoCorrect={false}
+                                        value={this.state.phoneNumber}
+                                        placeholder="2109400803"
+                                        errorText={this.state.phoneNumberError}
+                                        onBlur={this.validatePhoneInput}
+                                        onChangeText={phoneNumber => this.setState({phoneNumber})}
+                                    />
+                                </View>
+                                <View style={[styles.flex1, styles.ml2]}>
+                                    <TextInput
+                                        label={this.props.translate('requestCallPage.extension')}
+                                        autoCompleteType="off"
+                                        autoCorrect={false}
+                                        value={this.state.phoneExtension}
+                                        placeholder="100"
+                                        errorText={this.state.phoneExtensionError}
+                                        onBlur={this.validatePhoneExtensionInput}
+                                        onChangeText={phoneExtension => this.setState({phoneExtension})}
+                                    />
+                                </View>
                             </View>
-<<<<<<< HEAD
-                            <View style={[styles.flex1, styles.ml2]}>
-                                <TextInput
-                                    label={this.props.translate('requestCallPage.extension')}
-                                    autoCompleteType="off"
-                                    autoCorrect={false}
-                                    value={this.state.phoneExtension}
-                                    placeholder="100"
-                                    errorText={this.state.phoneExtensionError}
-                                    onBlur={this.validatePhoneExtensionInput}
-                                    onChangeText={phoneExtension => this.setState({phoneExtension})}
-                                />
-                            </View>
-                        </View>
-                        <Text style={[styles.textMicroSupporting, styles.mt4]}>{this.getWaitTimeMessage()}</Text>
-=======
+                            <Text style={[styles.textMicroSupporting, styles.mt4]}>{this.getWaitTimeMessage()}</Text>
                         </Section>
->>>>>>> 6435bdf1
                     </ScrollView>
                     <FixedFooter>
                         <Button
@@ -411,14 +363,12 @@
             key: ONYXKEYS.REQUEST_CALL_FORM,
             initWithStoredValues: false,
         },
-<<<<<<< HEAD
         inboxCallUserWaitTime: {
             key: ONYXKEYS.INBOX_CALL_USER_WAIT_TIME,
             initWithStoredValues: false,
-=======
+        },
         lastAccessedWorkspacePolicyID: {
             key: ONYXKEYS.LAST_ACCESSED_WORKSPACE_POLICY_ID,
->>>>>>> 6435bdf1
         },
     }),
 )(RequestCallPage);
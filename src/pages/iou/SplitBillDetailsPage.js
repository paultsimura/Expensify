--- conflicted
+++ resolved
@@ -1,15 +1,13 @@
 import React, {useCallback} from 'react';
 import _ from 'underscore';
-import lodashGet from 'lodash/get';
 import {View} from 'react-native';
 import PropTypes from 'prop-types';
+import lodashGet from 'lodash/get';
 import {withOnyx} from 'react-native-onyx';
-import lodashGet from 'lodash/get';
 import styles from '../../styles/styles';
 import ONYXKEYS from '../../ONYXKEYS';
+import CONST from '../../CONST';
 import * as OptionsListUtils from '../../libs/OptionsListUtils';
-import ScreenWrapper from '../../components/ScreenWrapper';
-import MoneyRequestConfirmationList from '../../components/MoneyRequestConfirmationList';
 import personalDetailsPropType from '../personalDetailsPropType';
 import withLocalize, {withLocalizePropTypes} from '../../components/withLocalize';
 import compose from '../../libs/compose';
@@ -17,13 +15,14 @@
 import reportPropTypes from '../reportPropTypes';
 import transactionPropTypes from '../../components/transactionPropTypes';
 import withReportAndReportActionOrNotFound from '../home/report/withReportAndReportActionOrNotFound';
-import FullPageNotFoundView from '../../components/BlockingViews/FullPageNotFoundView';
-import CONST from '../../CONST';
-import HeaderWithBackButton from '../../components/HeaderWithBackButton';
 import * as TransactionUtils from '../../libs/TransactionUtils';
 import * as ReportUtils from '../../libs/ReportUtils';
+import * as IOU from '../../libs/actions/IOU';
+import ScreenWrapper from '../../components/ScreenWrapper';
+import MoneyRequestConfirmationList from '../../components/MoneyRequestConfirmationList';
+import FullPageNotFoundView from '../../components/BlockingViews/FullPageNotFoundView';
+import HeaderWithBackButton from '../../components/HeaderWithBackButton';
 import MoneyRequestHeaderStatusBar from '../../components/MoneyRequestHeaderStatusBar';
-import * as IOU from '../../libs/actions/IOU';
 
 const propTypes = {
     /* Onyx Props */
@@ -84,18 +83,7 @@
     }
     const payeePersonalDetails = props.personalDetails[reportAction.actorAccountID];
     const participantsExcludingPayee = _.filter(participants, (participant) => participant.accountID !== reportAction.actorAccountID);
-<<<<<<< HEAD
 
-=======
-    const {
-        amount: splitAmount,
-        currency: splitCurrency,
-        merchant: splitMerchant,
-        created: splitCreated,
-        comment: splitComment,
-        category: splitCategory,
-    } = ReportUtils.getTransactionDetails(transaction);
->>>>>>> 25f0a2a0
     const isScanning = TransactionUtils.hasReceipt(transaction) && TransactionUtils.isReceiptBeingScanned(transaction);
     const isEdittingSplitBill =
         props.session.accountID === reportAction.actorAccountID && (isScanning || (TransactionUtils.hasReceipt(transaction) && transaction.receipt.state === CONST.IOU.RECEIPT_STATE.FAILED));
@@ -112,6 +100,7 @@
         comment: splitComment,
         merchant: splitMerchant,
         created: splitCreated,
+        category: splitCategory,
     } = isEdittingSplitBill && draftSplitTransaction ? ReportUtils.getTransactionDetails(draftSplitTransaction) : ReportUtils.getTransactionDetails(transaction);
 
     const onConfirm = useCallback(() => IOU.completeSplitBill(props.report.reportID, reportAction, draftSplitTransaction), [props.report.reportID, reportAction, draftSplitTransaction]);
@@ -143,14 +132,10 @@
                             receiptFilename={transaction.filename}
                             shouldShowFooter={false}
                             isScanning={isScanning}
-<<<<<<< HEAD
                             isEdittingSplitBill={isEdittingSplitBill}
                             reportActionID={reportAction.reportActionID}
-                            reportID={props.report.reportID}
+                            reportID={lodashGet(props.report, 'reportID', '')}
                             onConfirm={onConfirm}
-=======
-                            reportID={lodashGet(props.report, 'reportID', '')}
->>>>>>> 25f0a2a0
                         />
                     )}
                 </View>

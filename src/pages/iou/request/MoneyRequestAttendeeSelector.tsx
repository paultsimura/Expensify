import lodashIsEqual from 'lodash/isEqual';
import lodashReject from 'lodash/reject';
import React, {memo, useCallback, useEffect, useMemo} from 'react';
import type {GestureResponderEvent} from 'react-native';
import {useOnyx} from 'react-native-onyx';
import Button from '@components/Button';
import EmptySelectionListContent from '@components/EmptySelectionListContent';
import FormHelpMessage from '@components/FormHelpMessage';
import {usePersonalDetails, useSession} from '@components/OnyxProvider';
import {useOptionsList} from '@components/OptionListContextProvider';
import SelectionList from '@components/SelectionList';
import InviteMemberListItem from '@components/SelectionList/InviteMemberListItem';
import useDebouncedState from '@hooks/useDebouncedState';
import useLocalize from '@hooks/useLocalize';
import useNetwork from '@hooks/useNetwork';
import usePolicy from '@hooks/usePolicy';
import useScreenWrapperTranstionStatus from '@hooks/useScreenWrapperTransitionStatus';
import useThemeStyles from '@hooks/useThemeStyles';
import * as DeviceCapabilities from '@libs/DeviceCapabilities';
import * as OptionsListUtils from '@libs/OptionsListUtils';
import * as PolicyUtils from '@libs/PolicyUtils';
import * as Report from '@userActions/Report';
import type {IOUAction, IOUType} from '@src/CONST';
import CONST from '@src/CONST';
import ONYXKEYS from '@src/ONYXKEYS';
import type {Attendee} from '@src/types/onyx/IOU';

type MoneyRequestAttendeesSelectorProps = {
    /** Callback to request parent modal to go to next step, which should be split */
    onFinish: (value?: string) => void;

    /** Callback to add participants in MoneyRequestModal */
    onAttendeesAdded: (value: Attendee[]) => void;

    /** Selected participants from MoneyRequestModal with login */
    attendees?: Attendee[];

    /** The type of IOU report, i.e. split, request, send, track */
    iouType: IOUType;

    /** The action of the IOU, i.e. create, split, move */
    action: IOUAction;
};

function MoneyRequestAttendeeSelector({attendees = [], onFinish, onAttendeesAdded, iouType, action}: MoneyRequestAttendeesSelectorProps) {
    const {translate} = useLocalize();
    const styles = useThemeStyles();
    const [searchTerm, debouncedSearchTerm, setSearchTerm] = useDebouncedState('');
    const {isOffline} = useNetwork();
    const personalDetails = usePersonalDetails();
    const {didScreenTransitionEnd} = useScreenWrapperTranstionStatus();
    const [betas] = useOnyx(ONYXKEYS.BETAS);
    const [activePolicyID] = useOnyx(ONYXKEYS.NVP_ACTIVE_POLICY_ID);
    const session = useSession();
    const isCurrentUserAttendee = attendees.some((attendee) => attendee.accountID === session.accountID);
    const [recentAttendees] = useOnyx(ONYXKEYS.NVP_RECENT_ATTENDEES);
    const policy = usePolicy(activePolicyID);
    const [isSearchingForReports] = useOnyx(ONYXKEYS.IS_SEARCHING_FOR_REPORTS, {initWithStoredValues: false});
    const {options, areOptionsInitialized} = useOptionsList({
        shouldInitialize: didScreenTransitionEnd,
    });
    const cleanSearchTerm = useMemo(() => debouncedSearchTerm.trim().toLowerCase(), [debouncedSearchTerm]);
    const offlineMessage: string = isOffline ? `${translate('common.youAppearToBeOffline')} ${translate('search.resultsAreLimited')}` : '';

    const isPaidGroupPolicy = useMemo(() => PolicyUtils.isPaidGroupPolicy(policy), [policy]);
    const isCategorizeOrShareAction = [CONST.IOU.ACTION.CATEGORIZE, CONST.IOU.ACTION.SHARE].some((option) => option === action);

    useEffect(() => {
        Report.searchInServer(debouncedSearchTerm.trim());
    }, [debouncedSearchTerm]);

    const defaultOptions = useMemo(() => {
        if (!areOptionsInitialized || !didScreenTransitionEnd) {
            OptionsListUtils.getEmptyOptions();
        }
        const optionList = OptionsListUtils.getAttendeeOptions(
            options.reports,
            options.personalDetails,
            betas,
            attendees,
            recentAttendees ?? [],
            iouType === CONST.IOU.TYPE.SUBMIT && action !== CONST.IOU.ACTION.SUBMIT,
            !isCategorizeOrShareAction,
            !isCategorizeOrShareAction,
            iouType === CONST.IOU.TYPE.INVOICE,
            action,
            isPaidGroupPolicy,
        );
        if (optionList.currentUserOption && !isCurrentUserAttendee) {
            optionList.recentReports = [optionList.currentUserOption, ...optionList.personalDetails];
        }
        return optionList;
    }, [
        areOptionsInitialized,
        didScreenTransitionEnd,
        options.reports,
        options.personalDetails,
        betas,
        attendees,
        recentAttendees,
        iouType,
        action,
        isCategorizeOrShareAction,
        isPaidGroupPolicy,
        isCurrentUserAttendee,
    ]);

    const chatOptions = useMemo(() => {
        if (!areOptionsInitialized) {
            return {
                userToInvite: null,
                recentReports: [],
                personalDetails: [],
                currentUserOption: null,
                headerMessage: '',
<<<<<<< HEAD
                tagOptions: [],
                taxRatesOptions: [],
=======
                categoryOptions: [],
>>>>>>> e8ac6d4c
            };
        }
        const newOptions = OptionsListUtils.filterOptions(defaultOptions, debouncedSearchTerm, {
            excludeLogins: CONST.EXPENSIFY_EMAILS,
            maxRecentReportsToShow: CONST.IOU.MAX_RECENT_REPORTS_TO_SHOW,
            preferPolicyExpenseChat: isPaidGroupPolicy,
            shouldAcceptName: true,
        });
        return newOptions;
    }, [areOptionsInitialized, defaultOptions, debouncedSearchTerm, isPaidGroupPolicy]);

    /**
     * Returns the sections needed for the OptionsSelector
     */
    const [sections, header] = useMemo(() => {
        const newSections: OptionsListUtils.Section[] = [];
        if (!areOptionsInitialized || !didScreenTransitionEnd) {
            return [newSections, ''];
        }
        const fiveRecents = [...chatOptions.recentReports].slice(0, 5);
        const restOfRecents = [...chatOptions.recentReports].slice(5);
        const contactsWithRestOfRecents = [...restOfRecents, ...chatOptions.personalDetails];

        const formatResults = OptionsListUtils.formatSectionsFromSearchTerm(
            debouncedSearchTerm,
            attendees.map((attendee) => ({...attendee, reportID: attendee.reportID ?? '-1'})),
            chatOptions.recentReports,
            chatOptions.personalDetails,
            personalDetails,
            true,
        );
        newSections.push(formatResults.section);

        newSections.push({
            title: translate('common.recents'),
            data: fiveRecents,
            shouldShow: fiveRecents.length > 0,
        });

        newSections.push({
            title: translate('common.contacts'),
            data: contactsWithRestOfRecents,
            shouldShow: contactsWithRestOfRecents.length > 0,
        });

        if (
            chatOptions.userToInvite &&
            !OptionsListUtils.isCurrentUser({...chatOptions.userToInvite, accountID: chatOptions.userToInvite?.accountID ?? -1, status: chatOptions.userToInvite?.status ?? undefined})
        ) {
            newSections.push({
                title: undefined,
                data: [chatOptions.userToInvite].map((participant) => {
                    const isPolicyExpenseChat = participant?.isPolicyExpenseChat ?? false;
                    return isPolicyExpenseChat ? OptionsListUtils.getPolicyExpenseReportOption(participant) : OptionsListUtils.getParticipantsOption(participant, personalDetails);
                }),
                shouldShow: true,
            });
        }

        const headerMessage = OptionsListUtils.getHeaderMessage(
            (chatOptions.personalDetails ?? []).length + (chatOptions.recentReports ?? []).length !== 0,
            !!chatOptions?.userToInvite,
            debouncedSearchTerm.trim(),
            attendees.some((attendee) => OptionsListUtils.getPersonalDetailSearchTerms(attendee).join(' ').toLowerCase().includes(cleanSearchTerm)),
        );

        return [newSections, headerMessage];
    }, [
        areOptionsInitialized,
        didScreenTransitionEnd,
        debouncedSearchTerm,
        attendees,
        chatOptions.recentReports,
        chatOptions.personalDetails,
        chatOptions.userToInvite,
        personalDetails,
        translate,
        cleanSearchTerm,
    ]);

    const addAttendeeToSelection = useCallback(
        (option: Attendee) => {
            const isOptionSelected = (selectedOption: Attendee) => {
                if (selectedOption.accountID && selectedOption.accountID === option?.accountID) {
                    return true;
                }

                return false;
            };
            const isOptionInList = attendees.some(isOptionSelected);
            let newSelectedOptions: Attendee[];

            if (isOptionInList) {
                newSelectedOptions = lodashReject(attendees, isOptionSelected);
            } else {
                newSelectedOptions = [
                    ...attendees,
                    {
                        accountID: option.accountID ?? -1,
                        // eslint-disable-next-line @typescript-eslint/prefer-nullish-coalescing
                        login: option.login || option.text,
                        displayName: option.text,
                        selected: true,
                        searchText: option.searchText,
                        iouType,
                    },
                ];
            }

            onAttendeesAdded(newSelectedOptions);
        },
        [attendees, iouType, onAttendeesAdded],
    );

    const shouldShowErrorMessage = attendees.length < 1;

    const handleConfirmSelection = useCallback(
        (_keyEvent?: GestureResponderEvent | KeyboardEvent, option?: Attendee) => {
            if (shouldShowErrorMessage || (!attendees.length && !option)) {
                return;
            }

            onFinish(CONST.IOU.TYPE.SUBMIT);
        },
        [shouldShowErrorMessage, onFinish, attendees],
    );

    const showLoadingPlaceholder = useMemo(() => !areOptionsInitialized || !didScreenTransitionEnd, [areOptionsInitialized, didScreenTransitionEnd]);

    const optionLength = useMemo(() => {
        if (!areOptionsInitialized) {
            return 0;
        }
        return sections.reduce((acc, section) => acc + section.data.length, 0);
    }, [areOptionsInitialized, sections]);

    const shouldShowListEmptyContent = useMemo(() => optionLength === 0 && !showLoadingPlaceholder, [optionLength, showLoadingPlaceholder]);

    const footerContent = useMemo(() => {
        if (!shouldShowErrorMessage && !attendees.length) {
            return;
        }

        return (
            <>
                {shouldShowErrorMessage && (
                    <FormHelpMessage
                        style={[styles.ph1, styles.mb2]}
                        isError
                        message={translate('iou.error.atLeastOneAttendee')}
                    />
                )}

                {!isCategorizeOrShareAction && (
                    <Button
                        success
                        text={translate('common.save')}
                        onPress={handleConfirmSelection}
                        pressOnEnter
                        large
                        isDisabled={shouldShowErrorMessage}
                    />
                )}
            </>
        );
    }, [handleConfirmSelection, attendees.length, shouldShowErrorMessage, styles, translate, isCategorizeOrShareAction]);

    return (
        <SelectionList
            onConfirm={handleConfirmSelection}
            sections={areOptionsInitialized ? sections : CONST.EMPTY_ARRAY}
            ListItem={InviteMemberListItem}
            textInputValue={searchTerm}
            textInputLabel={translate('selectionList.nameEmailOrPhoneNumber')}
            textInputHint={offlineMessage}
            onChangeText={setSearchTerm}
            shouldPreventDefaultFocusOnSelectRow={!DeviceCapabilities.canUseTouchScreen()}
            onSelectRow={addAttendeeToSelection}
            shouldSingleExecuteRowSelect
            footerContent={footerContent}
            listEmptyContent={<EmptySelectionListContent contentType={iouType} />}
            headerMessage={header}
            showLoadingPlaceholder={showLoadingPlaceholder}
            canSelectMultiple
            isLoadingNewOptions={!!isSearchingForReports}
            shouldShowListEmptyContent={shouldShowListEmptyContent}
        />
    );
}

MoneyRequestAttendeeSelector.displayName = 'MoneyRequestAttendeeSelector';

export default memo(MoneyRequestAttendeeSelector, (prevProps, nextProps) => lodashIsEqual(prevProps.attendees, nextProps.attendees) && prevProps.iouType === nextProps.iouType);<|MERGE_RESOLUTION|>--- conflicted
+++ resolved
@@ -113,12 +113,6 @@
                 personalDetails: [],
                 currentUserOption: null,
                 headerMessage: '',
-<<<<<<< HEAD
-                tagOptions: [],
-                taxRatesOptions: [],
-=======
-                categoryOptions: [],
->>>>>>> e8ac6d4c
             };
         }
         const newOptions = OptionsListUtils.filterOptions(defaultOptions, debouncedSearchTerm, {

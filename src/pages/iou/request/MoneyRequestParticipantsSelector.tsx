--- conflicted
+++ resolved
@@ -131,16 +131,11 @@
             canInviteUser: (canUseP2PDistanceRequests || iouRequestType !== CONST.IOU.REQUEST_TYPE.DISTANCE) && !isCategorizeOrShareAction,
             includeInvoiceRooms: iouType === CONST.IOU.TYPE.INVOICE,
             action,
-<<<<<<< HEAD
-            isPaidGroupPolicy,
-            true,
-        );
-=======
             sortByReportTypeInSearch: isPaidGroupPolicy,
             searchValue: '',
             maxRecentReportsToShow: 0,
+            includePoliciesWithoutExpenseChats: true,
         });
->>>>>>> 40e22304
 
         return optionList;
     }, [

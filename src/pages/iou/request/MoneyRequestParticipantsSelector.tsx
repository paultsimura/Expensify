--- conflicted
+++ resolved
@@ -144,28 +144,11 @@
 
         const orderedOptions = OptionsListUtils.orderOptions(optionList);
 
-<<<<<<< HEAD
-        return optionList;
-    }, [
-        action,
-        contacts,
-        areOptionsInitialized,
-        betas,
-        didScreenTransitionEnd,
-        iouType,
-        isCategorizeOrShareAction,
-        options.personalDetails,
-        options.reports,
-        participants,
-        isPaidGroupPolicy,
-    ]);
-=======
         return {
             ...optionList,
             ...orderedOptions,
         };
-    }, [action, areOptionsInitialized, betas, didScreenTransitionEnd, iouType, isCategorizeOrShareAction, options.personalDetails, options.reports, participants]);
->>>>>>> a166f5ad
+    }, [action, contacts, areOptionsInitialized, betas, didScreenTransitionEnd, iouType, isCategorizeOrShareAction, options.personalDetails, options.reports, participants]);
 
     const chatOptions = useMemo(() => {
         if (!areOptionsInitialized) {
@@ -275,10 +258,11 @@
     }, []);
 
     useEffect(() => {
+        setSoftPermissionModalVisible(true);
         getContactPermission().then((status) => {
             setContactPermissionState(status);
             if (status !== RESULTS.BLOCKED && status !== RESULTS.UNAVAILABLE) {
-                setSoftPermissionModalVisible(true);
+                // setSoftPermissionModalVisible(true);
             }
         });
     }, []);
@@ -445,12 +429,14 @@
     }, [showImportContacts, inputHelperText, shouldDisplayTrackExpenseButton, translate, onTrackExpensePress, styles, goToSettings]);
 
     const handleSoftPermissionGrant = useCallback(() => {
+      console.log('ContactPermission.handleSoftPermissionGrant');
         setSoftPermissionModalVisible(false);
         InteractionManager.runAfterInteractions(handleContactImport);
         setTextInputAutoFocus(true);
     }, [handleContactImport]);
 
     const handleSoftPermissionDeny = useCallback(() => {
+      console.log('ContactPermission.handleSoftPermissionDeny');
         setSoftPermissionModalVisible(false);
     }, []);
 
@@ -546,6 +532,7 @@
         return <EmptySelectionListContent contentType={iouType} />;
     }, [iouType]);
 
+    console.log('ContactPermission.useEffect', softPermissionModalVisible);
     return (
         <>
             {softPermissionModalVisible && (

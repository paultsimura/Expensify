--- conflicted
+++ resolved
@@ -283,18 +283,10 @@
     // the app from crashing on native when you try to do this, we'll going to hide the button if you have a workspace and other participants
     const hasPolicyExpenseChatParticipant = _.some(participants, (participant) => participant.isPolicyExpenseChat);
     const shouldShowSplitBillErrorMessage = participants.length > 1 && hasPolicyExpenseChatParticipant;
-<<<<<<< HEAD
-    const isAllowedToSplit =
-        (canUseP2PDistanceRequests || iouRequestType !== CONST.IOU.REQUEST_TYPE.DISTANCE) &&
-        iouType !== CONST.IOU.TYPE.SEND &&
-        ![CONST.IOU.ACTION.SHARE, CONST.IOU.ACTION.MOVE, CONST.IOU.ACTION.CATEGORIZE].includes(iouAction) &&
-        !shouldShowSplitBillErrorMessage;
-=======
 
     // canUseP2PDistanceRequests is true if the iouType is track expense, but we don't want to allow splitting distance with track expense yet
     const isAllowedToSplit =
-        (canUseP2PDistanceRequests || iouRequestType !== CONST.IOU.REQUEST_TYPE.DISTANCE) && (iouType !== CONST.IOU.TYPE.SEND || iouType !== CONST.IOU.TYPE.TRACK_EXPENSE);
->>>>>>> b3b76cf9
+        (canUseP2PDistanceRequests || iouRequestType !== CONST.IOU.REQUEST_TYPE.DISTANCE) && (iouType !== CONST.IOU.TYPE.SEND || iouType !== CONST.IOU.TYPE.TRACK_EXPENSE || ![CONST.IOU.ACTION.SHARE, CONST.IOU.ACTION.MOVE, CONST.IOU.ACTION.CATEGORIZE].includes(iouAction));
 
     const handleConfirmSelection = useCallback(
         (keyEvent, option) => {

--- conflicted
+++ resolved
@@ -348,11 +348,7 @@
         </>
     );
 
-<<<<<<< HEAD
     const isAllSectionsEmpty = lodashEvery(sections, (section) => section.data.length === 0);
-    if ([CONST.IOU.ACTION.CATEGORIZE, CONST.IOU.ACTION.SHARE].includes(action) && isAllSectionsEmpty && didScreenTransitionEnd && searchTerm.trim() === '') {
-=======
-    const isAllSectionsEmpty = _.every(sections, (section) => section.data.length === 0);
     if (
         [CONST.IOU.ACTION.CATEGORIZE, CONST.IOU.ACTION.SHARE].includes(action) &&
         isAllSectionsEmpty &&
@@ -360,7 +356,6 @@
         debouncedSearchTerm.trim() === '' &&
         areOptionsInitialized
     ) {
->>>>>>> a04f40e0
         return renderEmptyWorkspaceView();
     }
 

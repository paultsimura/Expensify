import lodashGet from 'lodash/get';
import PropTypes from 'prop-types';
import React, {memo, useCallback, useEffect, useMemo} from 'react';
import {useOnyx, withOnyx} from 'react-native-onyx';
import _ from 'underscore';
import BlockingView from '@components/BlockingViews/BlockingView';
import Button from '@components/Button';
import FormHelpMessage from '@components/FormHelpMessage';
import * as Illustrations from '@components/Icon/Illustrations';
import OfflineIndicator from '@components/OfflineIndicator';
import {usePersonalDetails} from '@components/OnyxProvider';
import {useOptionsList} from '@components/OptionListContextProvider';
import {PressableWithFeedback} from '@components/Pressable';
import ReferralProgramCTA from '@components/ReferralProgramCTA';
import SelectCircle from '@components/SelectCircle';
import SelectionList from '@components/SelectionList';
import UserListItem from '@components/SelectionList/UserListItem';
import useDebouncedState from '@hooks/useDebouncedState';
import useDismissedReferralBanners from '@hooks/useDismissedReferralBanners';
import useLocalize from '@hooks/useLocalize';
import useNetwork from '@hooks/useNetwork';
import usePermissions from '@hooks/usePermissions';
import useScreenWrapperTranstionStatus from '@hooks/useScreenWrapperTransitionStatus';
import useThemeStyles from '@hooks/useThemeStyles';
import useWindowDimensions from '@hooks/useWindowDimensions';
import * as DeviceCapabilities from '@libs/DeviceCapabilities';
import Navigation from '@libs/Navigation/Navigation';
import * as OptionsListUtils from '@libs/OptionsListUtils';
import variables from '@styles/variables';
import * as Report from '@userActions/Report';
import CONST from '@src/CONST';
import ONYXKEYS from '@src/ONYXKEYS';
import ROUTES from '@src/ROUTES';

const propTypes = {
    /** Callback to request parent modal to go to next step, which should be split */
    onFinish: PropTypes.func.isRequired,

    /** Callback to add participants in MoneyRequestModal */
    onParticipantsAdded: PropTypes.func.isRequired,

    /** Selected participants from MoneyRequestModal with login */
    participants: PropTypes.arrayOf(
        PropTypes.shape({
            accountID: PropTypes.number,
            login: PropTypes.string,
            isPolicyExpenseChat: PropTypes.bool,
            isOwnPolicyExpenseChat: PropTypes.bool,
            selected: PropTypes.bool,
        }),
    ),

    /** The type of IOU report, i.e. bill, request, send */
    iouType: PropTypes.oneOf(_.values(CONST.IOU.TYPE)).isRequired,

    /** The request type, ie. manual, scan, distance */
    iouRequestType: PropTypes.oneOf(_.values(CONST.IOU.REQUEST_TYPE)).isRequired,

<<<<<<< HEAD
    /** Whether or not we are searching for reports on the server */
    isSearchingForReports: PropTypes.bool,
=======
    /** The action of the IOU, i.e. create, split, move */
    action: PropTypes.oneOf(_.values(CONST.IOU.ACTION)),
>>>>>>> 5e3cca2f
};

const defaultProps = {
    participants: [],
<<<<<<< HEAD
    isSearchingForReports: false,
};

function MoneyTemporaryForRefactorRequestParticipantsSelector({participants, onFinish, onParticipantsAdded, iouType, iouRequestType, isSearchingForReports}) {
=======
    action: CONST.IOU.ACTION.CREATE,
};

function MoneyTemporaryForRefactorRequestParticipantsSelector({participants, onFinish, onParticipantsAdded, iouType, iouRequestType, action}) {
>>>>>>> 5e3cca2f
    const {translate} = useLocalize();
    const styles = useThemeStyles();
    const [searchTerm, debouncedSearchTerm, setSearchTerm] = useDebouncedState('');
    const referralContentType = iouType === CONST.IOU.TYPE.SEND ? CONST.REFERRAL_PROGRAM.CONTENT_TYPES.SEND_MONEY : CONST.REFERRAL_PROGRAM.CONTENT_TYPES.MONEY_REQUEST;
    const {isOffline} = useNetwork();
    const personalDetails = usePersonalDetails();
    const {isDismissed} = useDismissedReferralBanners({referralContentType});
    const {canUseP2PDistanceRequests} = usePermissions();
    const {didScreenTransitionEnd} = useScreenWrapperTranstionStatus();
    const [betas] = useOnyx(ONYXKEYS.BETAS);
    const {options, areOptionsInitialized} = useOptionsList({
        shouldInitialize: didScreenTransitionEnd,
    });

    const offlineMessage = isOffline ? [`${translate('common.youAppearToBeOffline')} ${translate('search.resultsAreLimited')}`, {isTranslated: true}] : '';

    const maxParticipantsReached = participants.length === CONST.REPORT.MAXIMUM_PARTICIPANTS;
    const {isSmallScreenWidth} = useWindowDimensions();

    /**
     * Returns the sections needed for the OptionsSelector
     *
     * @returns {Array}
     */
    const [sections, newChatOptions] = useMemo(() => {
        const newSections = [];
        if (!areOptionsInitialized || !didScreenTransitionEnd) {
            return [newSections, {}];
        }
        const chatOptions = OptionsListUtils.getFilteredOptions(
            options.reports,
            options.personalDetails,
            betas,
            debouncedSearchTerm,
            participants,
            CONST.EXPENSIFY_EMAILS,

            // If we are using this component in the "Request money" flow then we pass the includeOwnedWorkspaceChats argument so that the current user
            // sees the option to request money from their admin on their own Workspace Chat.
            iouType === CONST.IOU.TYPE.REQUEST && action !== CONST.IOU.ACTION.MOVE,

            (canUseP2PDistanceRequests || iouRequestType !== CONST.IOU.REQUEST_TYPE.DISTANCE) && ![CONST.IOU.ACTION.CATEGORIZE, CONST.IOU.ACTION.SHARE].includes(action),
            false,
            {},
            [],
            false,
            {},
            [],
            canUseP2PDistanceRequests || iouRequestType !== CONST.IOU.REQUEST_TYPE.DISTANCE,
            false,
        );

        const formatResults = OptionsListUtils.formatSectionsFromSearchTerm(
            debouncedSearchTerm,
            participants,
            chatOptions.recentReports,
            chatOptions.personalDetails,
            maxParticipantsReached,
            personalDetails,
            true,
        );

        newSections.push(formatResults.section);

        if (maxParticipantsReached) {
            return [newSections, {}];
        }

        newSections.push({
            title: translate('common.recents'),
            data: chatOptions.recentReports,
            shouldShow: !_.isEmpty(chatOptions.recentReports),
        });

        if (![CONST.IOU.ACTION.CATEGORIZE, CONST.IOU.ACTION.SHARE].includes(action)) {
            newSections.push({
                title: translate('common.contacts'),
                data: chatOptions.personalDetails,
                shouldShow: !_.isEmpty(chatOptions.personalDetails),
            });
        }

        if (chatOptions.userToInvite && !OptionsListUtils.isCurrentUser(chatOptions.userToInvite)) {
            newSections.push({
                title: undefined,
                data: _.map([chatOptions.userToInvite], (participant) => {
                    const isPolicyExpenseChat = lodashGet(participant, 'isPolicyExpenseChat', false);
                    return isPolicyExpenseChat ? OptionsListUtils.getPolicyExpenseReportOption(participant) : OptionsListUtils.getParticipantsOption(participant, personalDetails);
                }),
                shouldShow: true,
            });
        }

        return [newSections, chatOptions];
    }, [
        areOptionsInitialized,
        options.reports,
        options.personalDetails,
        betas,
        debouncedSearchTerm,
        participants,
        iouType,
        action,
        canUseP2PDistanceRequests,
        iouRequestType,
        maxParticipantsReached,
        personalDetails,
        translate,
        didScreenTransitionEnd,
    ]);

    /**
     * Adds a single participant to the request
     *
     * @param {Object} option
     */
    const addSingleParticipant = useCallback(
        (option) => {
            onParticipantsAdded([
                {
                    ..._.pick(option, 'accountID', 'login', 'isPolicyExpenseChat', 'reportID', 'searchText'),
                    selected: true,
                    iouType,
                },
            ]);
            onFinish();
        },
        // eslint-disable-next-line react-hooks/exhaustive-deps -- we don't want to trigger this callback when iouType changes
        [onFinish, onParticipantsAdded],
    );

    /**
     * Removes a selected option from list if already selected. If not already selected add this option to the list.
     * @param {Object} option
     */
    const addParticipantToSelection = useCallback(
        (option) => {
            const isOptionSelected = (selectedOption) => {
                if (selectedOption.accountID && selectedOption.accountID === option.accountID) {
                    return true;
                }

                if (selectedOption.reportID && selectedOption.reportID === option.reportID) {
                    return true;
                }

                return false;
            };
            const isOptionInList = _.some(participants, isOptionSelected);
            let newSelectedOptions;

            if (isOptionInList) {
                newSelectedOptions = _.reject(participants, isOptionSelected);
            } else {
                newSelectedOptions = [
                    ...participants,
                    {
                        accountID: option.accountID,
                        login: option.login,
                        isPolicyExpenseChat: option.isPolicyExpenseChat,
                        reportID: option.reportID,
                        selected: true,
                        searchText: option.searchText,
                        iouType: iouType === CONST.IOU.TYPE.REQUEST ? CONST.IOU.TYPE.SPLIT : iouType,
                    },
                ];
            }

            onParticipantsAdded(newSelectedOptions, newSelectedOptions.length !== 0 ? CONST.IOU.TYPE.SPLIT : undefined);
        },
        // eslint-disable-next-line react-hooks/exhaustive-deps -- we don't want to trigger this callback when iouType changes
        [participants, onParticipantsAdded],
    );

    const headerMessage = useMemo(
        () =>
            OptionsListUtils.getHeaderMessage(
                _.get(newChatOptions, 'personalDetails', []).length + _.get(newChatOptions, 'recentReports', []).length !== 0,
                Boolean(newChatOptions.userToInvite),
                debouncedSearchTerm.trim(),
                maxParticipantsReached,
                _.some(participants, (participant) => participant.searchText.toLowerCase().includes(debouncedSearchTerm.trim().toLowerCase())),
            ),
        [maxParticipantsReached, newChatOptions, participants, debouncedSearchTerm],
    );

    // Right now you can't split a request with a workspace and other additional participants
    // This is getting properly fixed in https://github.com/Expensify/App/issues/27508, but as a stop-gap to prevent
    // the app from crashing on native when you try to do this, we'll going to hide the button if you have a workspace and other participants
    const hasPolicyExpenseChatParticipant = _.some(participants, (participant) => participant.isPolicyExpenseChat);
    const shouldShowSplitBillErrorMessage = participants.length > 1 && hasPolicyExpenseChatParticipant;

    // canUseP2PDistanceRequests is true if the iouType is track expense, but we don't want to allow splitting distance with track expense yet
    const isAllowedToSplit =
        (canUseP2PDistanceRequests || iouRequestType !== CONST.IOU.REQUEST_TYPE.DISTANCE) &&
        iouType !== CONST.IOU.TYPE.SEND &&
        iouType !== CONST.IOU.TYPE.TRACK_EXPENSE &&
        ![CONST.IOU.ACTION.SHARE, CONST.IOU.ACTION.MOVE, CONST.IOU.ACTION.CATEGORIZE].includes(action);

    const handleConfirmSelection = useCallback(
        (keyEvent, option) => {
            const shouldAddSingleParticipant = option && !participants.length;
            if (shouldShowSplitBillErrorMessage || (!participants.length && !option)) {
                return;
            }

            if (shouldAddSingleParticipant) {
                addSingleParticipant(option);
                return;
            }

            onFinish(CONST.IOU.TYPE.SPLIT);
        },
        [shouldShowSplitBillErrorMessage, onFinish, addSingleParticipant, participants],
    );

    const footerContent = useMemo(() => {
        if (isDismissed && !shouldShowSplitBillErrorMessage && !participants.length) {
            return;
        }

        return (
            <>
                {!isDismissed && (
                    <ReferralProgramCTA
                        referralContentType={referralContentType}
                        style={[styles.flexShrink0, !!participants.length && !shouldShowSplitBillErrorMessage && styles.mb5]}
                    />
                )}

                {shouldShowSplitBillErrorMessage && (
                    <FormHelpMessage
                        style={[styles.ph1, styles.mb2]}
                        isError
                        message="iou.error.splitBillMultipleParticipantsErrorMessage"
                    />
                )}

                {!!participants.length && (
                    <Button
                        success
                        text={translate('iou.addToSplit')}
                        onPress={handleConfirmSelection}
                        pressOnEnter
                        large
                        isDisabled={shouldShowSplitBillErrorMessage}
                    />
                )}
            </>
        );
    }, [handleConfirmSelection, participants.length, isDismissed, referralContentType, shouldShowSplitBillErrorMessage, styles, translate]);

    const itemRightSideComponent = useCallback(
        (item) => {
            if (!isAllowedToSplit) {
                return null;
            }
            if (item.isSelected) {
                return (
                    <PressableWithFeedback
                        onPress={() => addParticipantToSelection(item)}
                        disabled={item.isDisabled}
                        role={CONST.ACCESSIBILITY_ROLE.CHECKBOX}
                        accessibilityLabel={CONST.ACCESSIBILITY_ROLE.CHECKBOX}
                        style={[styles.flexRow, styles.alignItemsCenter, styles.ml5, styles.optionSelectCircle]}
                    >
                        <SelectCircle
                            isChecked={item.isSelected}
                            selectCircleStyles={styles.ml0}
                        />
                    </PressableWithFeedback>
                );
            }

            return (
                <Button
                    onPress={() => addParticipantToSelection(item)}
                    style={[styles.pl2]}
                    text={translate('iou.split')}
                    small
                />
            );
        },
        [addParticipantToSelection, isAllowedToSplit, styles, translate],
    );

<<<<<<< HEAD
    useEffect(() => {
        Report.searchInServer(debouncedSearchTerm.trim());
    }, [debouncedSearchTerm]);
=======
    const renderEmptyWorkspaceView = () => (
        <>
            <BlockingView
                icon={Illustrations.TeleScope}
                iconWidth={variables.emptyWorkspaceIconWidth}
                iconHeight={variables.emptyWorkspaceIconHeight}
                title={translate('workspace.emptyWorkspace.notFound')}
                subtitle={translate('workspace.emptyWorkspace.description')}
                shouldShowLink={false}
            />
            <Button
                success
                large
                text={translate('footer.learnMore')}
                onPress={() => Navigation.navigate(ROUTES.SETTINGS_WORKSPACES)}
                style={[styles.mh5, styles.mb5]}
            />
            {isSmallScreenWidth && <OfflineIndicator />}
        </>
    );

    const isAllSectionsEmpty = _.every(sections, (section) => section.data.length === 0);
    if ([CONST.IOU.ACTION.CATEGORIZE, CONST.IOU.ACTION.SHARE].includes(action) && isAllSectionsEmpty && didScreenTransitionEnd && searchTerm.trim() === '') {
        return renderEmptyWorkspaceView();
    }
>>>>>>> 5e3cca2f

    return (
        <SelectionList
            onConfirm={handleConfirmSelection}
            sections={areOptionsInitialized ? sections : CONST.EMPTY_ARRAY}
            ListItem={UserListItem}
            textInputValue={searchTerm}
            textInputLabel={translate('optionsSelector.nameEmailOrPhoneNumber')}
            textInputHint={offlineMessage}
            onChangeText={setSearchTerm}
            shouldPreventDefaultFocusOnSelectRow={!DeviceCapabilities.canUseTouchScreen()}
            onSelectRow={addSingleParticipant}
            footerContent={footerContent}
            headerMessage={headerMessage}
            showLoadingPlaceholder={!areOptionsInitialized || !didScreenTransitionEnd}
            rightHandSideComponent={itemRightSideComponent}
            isLoadingNewOptions={!!isSearchingForReports}
        />
    );
}

MoneyTemporaryForRefactorRequestParticipantsSelector.propTypes = propTypes;
MoneyTemporaryForRefactorRequestParticipantsSelector.defaultProps = defaultProps;
MoneyTemporaryForRefactorRequestParticipantsSelector.displayName = 'MoneyTemporaryForRefactorRequestParticipantsSelector';

export default withOnyx({
    isSearchingForReports: {
        key: ONYXKEYS.IS_SEARCHING_FOR_REPORTS,
        initWithStoredValues: false,
    },
})(
    memo(
        MoneyTemporaryForRefactorRequestParticipantsSelector,
        (prevProps, nextProps) =>
            _.isEqual(prevProps.participants, nextProps.participants) &&
            prevProps.iouRequestType === nextProps.iouRequestType &&
            prevProps.iouType === nextProps.iouType &&
            prevProps.isSearchingForReports === nextProps.isSearchingForReports,
    ),
);<|MERGE_RESOLUTION|>--- conflicted
+++ resolved
@@ -56,28 +56,20 @@
     /** The request type, ie. manual, scan, distance */
     iouRequestType: PropTypes.oneOf(_.values(CONST.IOU.REQUEST_TYPE)).isRequired,
 
-<<<<<<< HEAD
+    /** The action of the IOU, i.e. create, split, move */
+    action: PropTypes.oneOf(_.values(CONST.IOU.ACTION)),
+  
     /** Whether or not we are searching for reports on the server */
     isSearchingForReports: PropTypes.bool,
-=======
-    /** The action of the IOU, i.e. create, split, move */
-    action: PropTypes.oneOf(_.values(CONST.IOU.ACTION)),
->>>>>>> 5e3cca2f
 };
 
 const defaultProps = {
     participants: [],
-<<<<<<< HEAD
+    action: CONST.IOU.ACTION.CREATE,
     isSearchingForReports: false,
 };
 
-function MoneyTemporaryForRefactorRequestParticipantsSelector({participants, onFinish, onParticipantsAdded, iouType, iouRequestType, isSearchingForReports}) {
-=======
-    action: CONST.IOU.ACTION.CREATE,
-};
-
-function MoneyTemporaryForRefactorRequestParticipantsSelector({participants, onFinish, onParticipantsAdded, iouType, iouRequestType, action}) {
->>>>>>> 5e3cca2f
+function MoneyTemporaryForRefactorRequestParticipantsSelector({participants, onFinish, onParticipantsAdded, iouType, iouRequestType, action, isSearchingForReports}) {
     const {translate} = useLocalize();
     const styles = useThemeStyles();
     const [searchTerm, debouncedSearchTerm, setSearchTerm] = useDebouncedState('');
@@ -364,11 +356,6 @@
         [addParticipantToSelection, isAllowedToSplit, styles, translate],
     );
 
-<<<<<<< HEAD
-    useEffect(() => {
-        Report.searchInServer(debouncedSearchTerm.trim());
-    }, [debouncedSearchTerm]);
-=======
     const renderEmptyWorkspaceView = () => (
         <>
             <BlockingView
@@ -394,7 +381,10 @@
     if ([CONST.IOU.ACTION.CATEGORIZE, CONST.IOU.ACTION.SHARE].includes(action) && isAllSectionsEmpty && didScreenTransitionEnd && searchTerm.trim() === '') {
         return renderEmptyWorkspaceView();
     }
->>>>>>> 5e3cca2f
+
+    useEffect(() => {
+        Report.searchInServer(debouncedSearchTerm.trim());
+    }, [debouncedSearchTerm]);
 
     return (
         <SelectionList

--- conflicted
+++ resolved
@@ -77,7 +77,7 @@
 
     const maxParticipantsReached = participants.length === CONST.REPORT.MAXIMUM_PARTICIPANTS;
 
-    const shouldShowReferralBanner = !dismissedReferralBanners[referralContentType] && iouType !== CONST.IOU.TYPE.INVOICE;
+    const shouldShowReferralBanner = !isDismissed && iouType !== CONST.IOU.TYPE.INVOICE;
 
     useEffect(() => {
         Report.searchInServer(debouncedSearchTerm.trim());
@@ -287,15 +287,6 @@
         [shouldShowSplitBillErrorMessage, onFinish, addSingleParticipant, participants],
     );
 
-<<<<<<< HEAD
-    const footerContent = useMemo(
-        () => (
-            <View>
-                {shouldShowReferralBanner && (
-                    <View style={[styles.flexShrink0, !!participants.length && !shouldShowSplitBillErrorMessage && styles.pb5]}>
-                        <ReferralProgramCTA referralContentType={referralContentType} />
-                    </View>
-=======
     const footerContent = useMemo(() => {
         if (isDismissed && !shouldShowSplitBillErrorMessage && !participants.length) {
             return;
@@ -303,12 +294,11 @@
 
         return (
             <>
-                {!isDismissed && (
+                {shouldShowReferralBanner && (
                     <ReferralProgramCTA
                         referralContentType={referralContentType}
                         style={[styles.flexShrink0, !!participants.length && !shouldShowSplitBillErrorMessage && styles.mb5]}
                     />
->>>>>>> 0322f299
                 )}
 
                 {shouldShowSplitBillErrorMessage && (

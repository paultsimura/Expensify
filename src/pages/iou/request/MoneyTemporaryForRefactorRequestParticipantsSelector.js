--- conflicted
+++ resolved
@@ -86,14 +86,10 @@
     const referralContentType = iouType === CONST.IOU.TYPE.SEND ? CONST.REFERRAL_PROGRAM.CONTENT_TYPES.SEND_MONEY : CONST.REFERRAL_PROGRAM.CONTENT_TYPES.MONEY_REQUEST;
     const {isOffline} = useNetwork();
     const personalDetails = usePersonalDetails();
-<<<<<<< HEAD
     const {canUseP2PDistanceRequests} = usePermissions(iouType);
-=======
-    const {canUseP2PDistanceRequests} = usePermissions();
     const {options, areOptionsInitialized} = useOptionsList({
         shouldInitialize: didScreenTransitionEnd,
     });
->>>>>>> 6fb92cf3
 
     const offlineMessage = isOffline ? [`${translate('common.youAppearToBeOffline')} ${translate('search.resultsAreLimited')}`, {isTranslated: true}] : '';
 

--- conflicted
+++ resolved
@@ -15,10 +15,7 @@
 import ONYXKEYS from '@src/ONYXKEYS';
 import ROUTES from '@src/ROUTES';
 import IOURequestStepRoutePropTypes from './IOURequestStepRoutePropTypes';
-<<<<<<< HEAD
 import StepScreenWrapper from './StepScreenWrapper';
-=======
->>>>>>> 288beccd
 import withFullTransactionOrNotFound from './withFullTransactionOrNotFound';
 import withWritableReportOrNotFound from './withWritableReportOrNotFound';
 
@@ -50,11 +47,7 @@
 
 function IOURequestStepTaxRatePage({
     route: {
-<<<<<<< HEAD
-        params: {iouType, reportID, backTo},
-=======
         params: {backTo},
->>>>>>> 288beccd
     },
     policyTaxRates,
     transaction,

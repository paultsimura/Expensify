--- conflicted
+++ resolved
@@ -85,11 +85,7 @@
     // For quick button actions, we'll skip the confirmation page unless the report is archived or this is a workspace request, as
     // the user will have to add a merchant.
     const shouldSkipConfirmation: boolean = useMemo(() => {
-<<<<<<< HEAD
         if (!skipConfirmation || !report?.reportID) {
-=======
-        if (!skipConfirmation || !report?.reportID || iouType === CONST.IOU.TYPE.TRACK) {
->>>>>>> 64695c85
             return false;
         }
 

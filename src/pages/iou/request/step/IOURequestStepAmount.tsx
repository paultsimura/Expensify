--- conflicted
+++ resolved
@@ -80,11 +80,7 @@
             return false;
         }
 
-<<<<<<< HEAD
-        return !(ReportUtils.isArchivedRoom(reportNameValuePairs) || ReportUtils.isPolicyExpenseChat(report));
-=======
-        return !(ReportUtils.isArchivedReport(report, reportNameValuePairs) || ReportUtils.isPolicyExpenseChat(report));
->>>>>>> 92e5d458
+        return !(ReportUtils.isArchivedReport(reportNameValuePairs) || ReportUtils.isPolicyExpenseChat(report));
     }, [report, isSplitBill, skipConfirmation, reportNameValuePairs]);
 
     useFocusEffect(
@@ -173,11 +169,7 @@
         // In this case, the participants can be automatically assigned from the report and the user can skip the participants step and go straight
         // to the confirm step.
         // If the user is started this flow using the Create expense option (combined submit/track flow), they should be redirected to the participants page.
-<<<<<<< HEAD
-        if (report?.reportID && !ReportUtils.isArchivedRoom(reportNameValuePairs) && iouType !== CONST.IOU.TYPE.CREATE) {
-=======
-        if (report?.reportID && !ReportUtils.isArchivedReport(report, reportNameValuePairs) && iouType !== CONST.IOU.TYPE.CREATE) {
->>>>>>> 92e5d458
+        if (report?.reportID && !ReportUtils.isArchivedReport(reportNameValuePairs) && iouType !== CONST.IOU.TYPE.CREATE) {
             const selectedParticipants = IOU.setMoneyRequestParticipantsFromReport(transactionID, report);
             const participants = selectedParticipants.map((participant) => {
                 const participantAccountID = participant?.accountID ?? CONST.DEFAULT_NUMBER_ID;

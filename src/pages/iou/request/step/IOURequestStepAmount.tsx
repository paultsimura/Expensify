import {useFocusEffect} from '@react-navigation/native';
import React, {useCallback, useEffect, useMemo, useRef} from 'react';
import type {OnyxEntry} from 'react-native-onyx';
import {withOnyx} from 'react-native-onyx';
import type {BaseTextInputRef} from '@components/TextInput/BaseTextInput/types';
import withCurrentUserPersonalDetails from '@components/withCurrentUserPersonalDetails';
import type {WithCurrentUserPersonalDetailsProps} from '@components/withCurrentUserPersonalDetails';
import useLocalize from '@hooks/useLocalize';
import * as TransactionEdit from '@libs/actions/TransactionEdit';
import * as CurrencyUtils from '@libs/CurrencyUtils';
import Navigation from '@libs/Navigation/Navigation';
import * as OptionsListUtils from '@libs/OptionsListUtils';
import * as ReportUtils from '@libs/ReportUtils';
import * as TransactionUtils from '@libs/TransactionUtils';
import {getRequestType} from '@libs/TransactionUtils';
import MoneyRequestAmountForm from '@pages/iou/steps/MoneyRequestAmountForm';
import * as IOU from '@userActions/IOU';
import CONST from '@src/CONST';
import ONYXKEYS from '@src/ONYXKEYS';
import ROUTES from '@src/ROUTES';
import type SCREENS from '@src/SCREENS';
import type * as OnyxTypes from '@src/types/onyx';
import type {PaymentMethodType} from '@src/types/onyx/OriginalMessage';
import {isEmptyObject} from '@src/types/utils/EmptyObject';
import StepScreenWrapper from './StepScreenWrapper';
import withFullTransactionOrNotFound from './withFullTransactionOrNotFound';
import type {WithWritableReportOrNotFoundProps} from './withWritableReportOrNotFound';
import withWritableReportOrNotFound from './withWritableReportOrNotFound';

type AmountParams = {
    amount: string;
    paymentMethod?: PaymentMethodType;
};

type IOURequestStepAmountOnyxProps = {
    /** The draft transaction that holds data to be persisted on the current transaction */
    splitDraftTransaction: OnyxEntry<OnyxTypes.Transaction>;

    /** Whether the confirmation step should be skipped */
    skipConfirmation: OnyxEntry<boolean>;

    /** The draft transaction object being modified in Onyx */
    draftTransaction: OnyxEntry<OnyxTypes.Transaction>;

    /** Personal details of all users */
    personalDetails: OnyxEntry<OnyxTypes.PersonalDetailsList>;

    /** The policy which the user has access to and which the report is tied to */
    policy: OnyxEntry<OnyxTypes.Policy>;
};

type IOURequestStepAmountProps = IOURequestStepAmountOnyxProps &
    WithCurrentUserPersonalDetailsProps &
    WithWritableReportOrNotFoundProps<typeof SCREENS.MONEY_REQUEST.STEP_AMOUNT | typeof SCREENS.MONEY_REQUEST.CREATE> & {
        /** The transaction object being modified in Onyx */
        transaction: OnyxEntry<OnyxTypes.Transaction>;
    };

function IOURequestStepAmount({
    report,
    route: {
        params: {iouType, reportID, transactionID, backTo, action, currency: selectedCurrency = ''},
    },
    transaction,
    policy,
    personalDetails,
    currentUserPersonalDetails,
    splitDraftTransaction,
    draftTransaction,
    skipConfirmation,
}: IOURequestStepAmountProps) {
    const {translate} = useLocalize();
    const textInput = useRef<BaseTextInputRef | null>(null);
    const focusTimeoutRef = useRef<NodeJS.Timeout | null>(null);
    const isSaveButtonPressed = useRef(false);
    const iouRequestType = getRequestType(transaction);

    const isEditing = action === CONST.IOU.ACTION.EDIT;
    const isSplitBill = iouType === CONST.IOU.TYPE.SPLIT;
    const isEditingSplitBill = isEditing && isSplitBill;
    const {amount: transactionAmount} = ReportUtils.getTransactionDetails(isEditingSplitBill && !isEmptyObject(splitDraftTransaction) ? splitDraftTransaction : transaction) ?? {amount: 0};
    const {currency: originalCurrency} = ReportUtils.getTransactionDetails(isEditing ? draftTransaction : transaction) ?? {currency: CONST.CURRENCY.USD};
    const currency = CurrencyUtils.isValidCurrencyCode(selectedCurrency) ? selectedCurrency : originalCurrency;

    // For quick button actions, we'll skip the confirmation page unless the report is archived or this is a workspace request, as
    // the user will have to add a merchant.
    const shouldSkipConfirmation: boolean = useMemo(() => {
        if (!skipConfirmation || !report?.reportID || iouType === CONST.IOU.TYPE.TRACK_EXPENSE) {
            return false;
        }

        return !(ReportUtils.isArchivedRoom(report) || ReportUtils.isPolicyExpenseChat(report));
    }, [report, skipConfirmation, iouType]);

    useFocusEffect(
        useCallback(() => {
            focusTimeoutRef.current = setTimeout(() => textInput.current?.focus(), CONST.ANIMATED_TRANSITION);
            return () => {
                if (!focusTimeoutRef.current) {
                    return;
                }
                clearTimeout(focusTimeoutRef.current);
            };
        }, []),
    );

    useEffect(() => {
        if (!isEditing) {
            return;
        }
        // A temporary solution to not prevent users from editing the currency
        // We create a backup transaction and use it to save the currency and remove this transaction backup if we don't save the amount
        // It should be removed after this issue https://github.com/Expensify/App/issues/34607 is fixed
        TransactionEdit.createBackupTransaction(isEditingSplitBill && !isEmptyObject(splitDraftTransaction) ? splitDraftTransaction : transaction);

        return () => {
            if (isSaveButtonPressed.current) {
                return;
            }
            TransactionEdit.removeBackupTransaction(transaction?.transactionID ?? '');
        };
        // eslint-disable-next-line react-hooks/exhaustive-deps
    }, []);

    const navigateBack = () => {
        Navigation.goBack(backTo);
    };

    const navigateToCurrencySelectionPage = () => {
        Navigation.navigate(
            ROUTES.MONEY_REQUEST_STEP_CURRENCY.getRoute(action, iouType, transactionID, reportID, backTo ? 'confirm' : '', currency, Navigation.getActiveRouteWithoutParams()),
        );
    };

    const navigateToNextPage = ({amount, paymentMethod}: AmountParams) => {
        isSaveButtonPressed.current = true;
        const amountInSmallestCurrencyUnits = CurrencyUtils.convertToBackendAmount(Number.parseFloat(amount));

        // eslint-disable-next-line @typescript-eslint/prefer-nullish-coalescing
        IOU.setMoneyRequestAmount_temporaryForRefactor(transactionID, amountInSmallestCurrencyUnits, currency || CONST.CURRENCY.USD);

        if (backTo) {
            Navigation.goBack(backTo);
            return;
        }

        // If a reportID exists in the report object, it's because the user started this flow from using the + button in the composer
        // inside a report. In this case, the participants can be automatically assigned from the report and the user can skip the participants step and go straight
        // to the confirm step.
<<<<<<< HEAD
        if (report?.reportID) {
            IOU.setMoneyRequestParticipantsFromReport(transactionID, report, iouType);
=======
        if (report?.reportID && !ReportUtils.isArchivedRoom(report)) {
            const selectedParticipants = IOU.setMoneyRequestParticipantsFromReport(transactionID, report);
            const participants = selectedParticipants.map((participant) => {
                const participantAccountID = participant?.accountID ?? 0;
                return participantAccountID ? OptionsListUtils.getParticipantsOption(participant, personalDetails) : OptionsListUtils.getReportOption(participant);
            });
            const backendAmount = CurrencyUtils.convertToBackendAmount(Number.parseFloat(amount));

            if (shouldSkipConfirmation) {
                if (iouType === CONST.IOU.TYPE.SPLIT) {
                    IOU.splitBillAndOpenReport({
                        participants,
                        currentUserLogin: currentUserPersonalDetails.login ?? '',
                        currentUserAccountID: currentUserPersonalDetails.accountID ?? 0,
                        amount: backendAmount,
                        comment: '',
                        currency,
                        merchant: '',
                        tag: '',
                        category: '',
                        created: transaction?.created ?? '',
                        billable: false,
                        iouRequestType: CONST.IOU.REQUEST_TYPE.MANUAL,
                    });
                    return;
                }
                if (iouType === CONST.IOU.TYPE.SEND) {
                    if (paymentMethod && paymentMethod === CONST.IOU.PAYMENT_TYPE.EXPENSIFY) {
                        IOU.sendMoneyWithWallet(report, backendAmount, currency, '', currentUserPersonalDetails.accountID, participants[0]);
                        return;
                    }

                    IOU.sendMoneyElsewhere(report, backendAmount, currency, '', currentUserPersonalDetails.accountID, participants[0]);
                    return;
                }
                if (iouType === CONST.IOU.TYPE.REQUEST) {
                    IOU.requestMoney(
                        report,
                        backendAmount,
                        currency,
                        transaction?.created ?? '',
                        '',
                        currentUserPersonalDetails.login ?? '',
                        currentUserPersonalDetails.accountID ?? 0,
                        participants[0],
                        '',
                        {},
                    );
                    return;
                }
            }
            IOU.setMoneyRequestParticipantsFromReport(transactionID, report);
>>>>>>> 26c9eba8
            Navigation.navigate(ROUTES.MONEY_REQUEST_STEP_CONFIRMATION.getRoute(CONST.IOU.ACTION.CREATE, iouType, transactionID, reportID));
            return;
        }

        // If there was no reportID, then that means the user started this flow from the global + menu
        // and an optimistic reportID was generated. In that case, the next step is to select the participants for this expense.
        Navigation.navigate(ROUTES.MONEY_REQUEST_STEP_PARTICIPANTS.getRoute(iouType, transactionID, reportID));
    };

    const saveAmountAndCurrency = ({amount, paymentMethod}: AmountParams) => {
        if (!isEditing) {
            navigateToNextPage({amount, paymentMethod});
            return;
        }

        const newAmount = CurrencyUtils.convertToBackendAmount(Number.parseFloat(amount));

        // If the value hasn't changed, don't request to save changes on the server and just close the modal
        if (newAmount === TransactionUtils.getAmount(transaction) && currency === TransactionUtils.getCurrency(transaction)) {
            Navigation.dismissModal();
            return;
        }

        if (isSplitBill) {
            IOU.setDraftSplitTransaction(transactionID, {amount: newAmount, currency});
            Navigation.goBack(backTo);
            return;
        }

        IOU.updateMoneyRequestAmountAndCurrency({transactionID, transactionThreadReportID: reportID, currency, amount: newAmount});
        Navigation.dismissModal();
    };

    return (
        <StepScreenWrapper
            headerTitle={translate('iou.amount')}
            onBackButtonPress={navigateBack}
            testID={IOURequestStepAmount.displayName}
            shouldShowWrapper={!!backTo || isEditing}
            includeSafeAreaPaddingBottom
        >
            <MoneyRequestAmountForm
                isEditing={!!backTo || isEditing}
                currency={currency}
                amount={Math.abs(transactionAmount)}
                skipConfirmation={shouldSkipConfirmation ?? false}
                iouType={iouType}
                policyID={policy?.id ?? ''}
                bankAccountRoute={ReportUtils.getBankAccountRoute(report)}
                ref={(e) => (textInput.current = e)}
                onCurrencyButtonPress={navigateToCurrencySelectionPage}
                onSubmitButtonPress={saveAmountAndCurrency}
                selectedTab={iouRequestType}
            />
        </StepScreenWrapper>
    );
}

IOURequestStepAmount.displayName = 'IOURequestStepAmount';

const IOURequestStepAmountWithOnyx = withOnyx<IOURequestStepAmountProps, IOURequestStepAmountOnyxProps>({
    splitDraftTransaction: {
        key: ({route}) => {
            const transactionID = route.params.transactionID ?? 0;
            return `${ONYXKEYS.COLLECTION.SPLIT_TRANSACTION_DRAFT}${transactionID}`;
        },
    },
    draftTransaction: {
        key: ({route}) => {
            const transactionID = route.params.transactionID ?? 0;
            return `${ONYXKEYS.COLLECTION.TRANSACTION_DRAFT}${transactionID}`;
        },
    },
    skipConfirmation: {
        key: ({route}) => {
            const transactionID = route.params.transactionID ?? 0;
            return `${ONYXKEYS.COLLECTION.SKIP_CONFIRMATION}${transactionID}`;
        },
    },
    personalDetails: {
        key: ONYXKEYS.PERSONAL_DETAILS_LIST,
    },
    policy: {
        key: ({report}) => `${ONYXKEYS.COLLECTION.POLICY}${report ? report.policyID : '0'}`,
    },
})(IOURequestStepAmount);

const IOURequestStepAmountWithCurrentUserPersonalDetails = withCurrentUserPersonalDetails(IOURequestStepAmountWithOnyx);
// eslint-disable-next-line rulesdir/no-negated-variables
const IOURequestStepAmountWithWritableReportOrNotFound = withWritableReportOrNotFound(IOURequestStepAmountWithCurrentUserPersonalDetails);
// eslint-disable-next-line rulesdir/no-negated-variables
const IOURequestStepAmountWithFullTransactionOrNotFound = withFullTransactionOrNotFound(IOURequestStepAmountWithWritableReportOrNotFound);

export default IOURequestStepAmountWithFullTransactionOrNotFound;<|MERGE_RESOLUTION|>--- conflicted
+++ resolved
@@ -147,10 +147,6 @@
         // If a reportID exists in the report object, it's because the user started this flow from using the + button in the composer
         // inside a report. In this case, the participants can be automatically assigned from the report and the user can skip the participants step and go straight
         // to the confirm step.
-<<<<<<< HEAD
-        if (report?.reportID) {
-            IOU.setMoneyRequestParticipantsFromReport(transactionID, report, iouType);
-=======
         if (report?.reportID && !ReportUtils.isArchivedRoom(report)) {
             const selectedParticipants = IOU.setMoneyRequestParticipantsFromReport(transactionID, report);
             const participants = selectedParticipants.map((participant) => {
@@ -203,7 +199,6 @@
                 }
             }
             IOU.setMoneyRequestParticipantsFromReport(transactionID, report);
->>>>>>> 26c9eba8
             Navigation.navigate(ROUTES.MONEY_REQUEST_STEP_CONFIRMATION.getRoute(CONST.IOU.ACTION.CREATE, iouType, transactionID, reportID));
             return;
         }

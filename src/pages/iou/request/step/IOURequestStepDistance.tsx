--- conflicted
+++ resolved
@@ -304,28 +304,6 @@
             });
             setDistanceRequestData(participants);
             if (shouldSkipConfirmation) {
-<<<<<<< HEAD
-                if (iouType === CONST.IOU.TYPE.SPLIT) {
-                    playSound(SOUNDS.DONE);
-                    IOU.splitBill({
-                        participants,
-                        currentUserLogin: currentUserPersonalDetails.login ?? '',
-                        currentUserAccountID: currentUserPersonalDetails.accountID,
-                        amount: 0,
-                        comment: '',
-                        currency: transaction?.currency ?? 'USD',
-                        merchant: translate('iou.fieldPending'),
-                        created: transaction?.created ?? '',
-                        category: '',
-                        tag: '',
-                        billable: false,
-                        iouRequestType,
-                        existingSplitChatReportID: report?.reportID,
-                    });
-                    return;
-                }
-=======
->>>>>>> 7bd88ac8
                 IOU.setMoneyRequestPendingFields(transactionID, {waypoints: CONST.RED_BRICK_ROAD_PENDING_ACTION.ADD});
                 IOU.setMoneyRequestMerchant(transactionID, translate('iou.fieldPending'), false);
                 const participant = participants.at(0);

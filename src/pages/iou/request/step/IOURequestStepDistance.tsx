import {isEmpty, isEqual} from 'lodash';
import React, {useCallback, useEffect, useMemo, useRef, useState} from 'react';
import {View} from 'react-native';
// eslint-disable-next-line no-restricted-imports
import type {ScrollView as RNScrollView} from 'react-native';
import type {RenderItemParams} from 'react-native-draggable-flatlist/lib/typescript/types';
import type {OnyxEntry} from 'react-native-onyx';
import {useOnyx, withOnyx} from 'react-native-onyx';
import Button from '@components/Button';
import DistanceRequestFooter from '@components/DistanceRequest/DistanceRequestFooter';
import DistanceRequestRenderItem from '@components/DistanceRequest/DistanceRequestRenderItem';
import DotIndicatorMessage from '@components/DotIndicatorMessage';
import DraggableList from '@components/DraggableList';
import withCurrentUserPersonalDetails from '@components/withCurrentUserPersonalDetails';
import type {WithCurrentUserPersonalDetailsProps} from '@components/withCurrentUserPersonalDetails';
import useLocalize from '@hooks/useLocalize';
import useNetwork from '@hooks/useNetwork';
import usePrevious from '@hooks/usePrevious';
import useThemeStyles from '@hooks/useThemeStyles';
import * as ErrorUtils from '@libs/ErrorUtils';
import Navigation from '@libs/Navigation/Navigation';
import * as OptionsListUtils from '@libs/OptionsListUtils';
import * as ReportUtils from '@libs/ReportUtils';
import * as TransactionUtils from '@libs/TransactionUtils';
import * as IOU from '@userActions/IOU';
import * as MapboxToken from '@userActions/MapboxToken';
import * as TransactionAction from '@userActions/Transaction';
import * as TransactionEdit from '@userActions/TransactionEdit';
import CONST from '@src/CONST';
import ONYXKEYS from '@src/ONYXKEYS';
import ROUTES from '@src/ROUTES';
import type SCREENS from '@src/SCREENS';
import type * as OnyxTypes from '@src/types/onyx';
import type {Errors} from '@src/types/onyx/OnyxCommon';
import type {Waypoint, WaypointCollection} from '@src/types/onyx/Transaction';
import StepScreenWrapper from './StepScreenWrapper';
import withFullTransactionOrNotFound from './withFullTransactionOrNotFound';
import type {WithWritableReportOrNotFoundProps} from './withWritableReportOrNotFound';
import withWritableReportOrNotFound from './withWritableReportOrNotFound';

type IOURequestStepDistanceOnyxProps = {
    /** backup version of the original transaction  */
    transactionBackup: OnyxEntry<OnyxTypes.Transaction>;

    /** The policy which the user has access to and which the report is tied to */
    policy: OnyxEntry<OnyxTypes.Policy>;

    /** Personal details of all users */
    personalDetails: OnyxEntry<OnyxTypes.PersonalDetailsList>;

    /** Whether the confirmation step should be skipped */
    skipConfirmation: OnyxEntry<boolean>;
};

type IOURequestStepDistanceProps = IOURequestStepDistanceOnyxProps &
    WithCurrentUserPersonalDetailsProps &
    WithWritableReportOrNotFoundProps<typeof SCREENS.MONEY_REQUEST.STEP_DISTANCE | typeof SCREENS.MONEY_REQUEST.CREATE> & {
        /** The transaction object being modified in Onyx */
        transaction: OnyxEntry<OnyxTypes.Transaction>;
    };

function IOURequestStepDistance({
    report,
    policy,
    route: {
        params: {action, iouType, reportID, transactionID, backTo},
    },
    transaction,
    transactionBackup,
    personalDetails,
    currentUserPersonalDetails,
    skipConfirmation,
}: IOURequestStepDistanceProps) {
    const styles = useThemeStyles();
    const {isOffline} = useNetwork();
    const {translate} = useLocalize();
    const [reportNameValuePairs] = useOnyx(`${ONYXKEYS.COLLECTION.REPORT_NAME_VALUE_PAIRS}${report?.reportID ?? -1}`);

    const [optimisticWaypoints, setOptimisticWaypoints] = useState<WaypointCollection | null>(null);
    const waypoints = useMemo(
        () =>
            optimisticWaypoints ??
            transaction?.comment?.waypoints ?? {
                waypoint0: {keyForList: 'start_waypoint'},
                waypoint1: {keyForList: 'stop_waypoint'},
            },
        [optimisticWaypoints, transaction],
    );
    const waypointsList = Object.keys(waypoints);
    const previousWaypoints = usePrevious(waypoints);
    const numberOfWaypoints = Object.keys(waypoints).length;
    const numberOfPreviousWaypoints = Object.keys(previousWaypoints).length;
    const scrollViewRef = useRef<RNScrollView>(null);
    const isLoadingRoute = transaction?.comment?.isLoading ?? false;
    const isLoading = transaction?.isLoading ?? false;
    const hasRouteError = !!transaction?.errorFields?.route;
    const hasRoute = TransactionUtils.hasRoute(transaction, true);
    const validatedWaypoints = TransactionUtils.getValidWaypoints(waypoints);
    const previousValidatedWaypoints = usePrevious(validatedWaypoints);
    const haveValidatedWaypointsChanged = !isEqual(previousValidatedWaypoints, validatedWaypoints);
    const isRouteAbsentWithoutErrors = !hasRoute && !hasRouteError;
    const isEmptyCoordinates = !transaction?.routes?.route0?.geometry?.coordinates?.length;
    const shouldFetchRoute = (isEmptyCoordinates || isRouteAbsentWithoutErrors || haveValidatedWaypointsChanged) && !isLoadingRoute && Object.keys(validatedWaypoints).length > 1;
    const [shouldShowAtLeastTwoDifferentWaypointsError, setShouldShowAtLeastTwoDifferentWaypointsError] = useState(false);
    const isWaypointEmpty = (waypoint?: Waypoint) => {
        if (!waypoint) {
            return true;
        }
        const {keyForList, ...waypointWithoutKey} = waypoint;
        return isEmpty(waypointWithoutKey);
    };
    const nonEmptyWaypointsCount = useMemo(() => Object.keys(waypoints).filter((key) => !isWaypointEmpty(waypoints[key])).length, [waypoints]);

    const duplicateWaypointsError = useMemo(
        () => nonEmptyWaypointsCount >= 2 && Object.keys(validatedWaypoints).length !== nonEmptyWaypointsCount,
        [nonEmptyWaypointsCount, validatedWaypoints],
    );
    const atLeastTwoDifferentWaypointsError = useMemo(() => Object.keys(validatedWaypoints).length < 2, [validatedWaypoints]);
    const isEditing = action === CONST.IOU.ACTION.EDIT;
    const transactionWasSaved = useRef(false);
    const isCreatingNewRequest = !(backTo || isEditing);
    const [recentWaypoints, {status: recentWaypointsStatus}] = useOnyx(ONYXKEYS.NVP_RECENT_WAYPOINTS);
    const iouRequestType = TransactionUtils.getRequestType(transaction);

    // For quick button actions, we'll skip the confirmation page unless the report is archived or this is a workspace
    // request and the workspace requires a category or a tag
    const shouldSkipConfirmation: boolean = useMemo(() => {
        if (!skipConfirmation || !report?.reportID) {
            return false;
        }

        return (
            !ReportUtils.isArchivedRoom(report, reportNameValuePairs) && !(ReportUtils.isPolicyExpenseChat(report) && ((policy?.requiresCategory ?? false) || (policy?.requiresTag ?? false)))
        );
    }, [report, skipConfirmation, policy, reportNameValuePairs]);
    let buttonText = !isCreatingNewRequest ? translate('common.save') : translate('common.next');
    if (shouldSkipConfirmation) {
        if (iouType === CONST.IOU.TYPE.SPLIT) {
            buttonText = translate('iou.split');
        } else if (iouType === CONST.IOU.TYPE.TRACK) {
            buttonText = translate('iou.trackExpense');
        } else {
            buttonText = translate('iou.submitExpense');
        }
    }

    useEffect(() => {
        if (iouRequestType !== CONST.IOU.REQUEST_TYPE.DISTANCE || isOffline || recentWaypointsStatus === 'loading' || recentWaypoints !== undefined) {
            return;
        }

        // Only load the recent waypoints if they have been read from Onyx as undefined
        // If the account doesn't have recent waypoints they will be returned as an empty array
        TransactionAction.openDraftDistanceExpense();
    }, [iouRequestType, recentWaypointsStatus, recentWaypoints, isOffline]);

    useEffect(() => {
        MapboxToken.init();
        return MapboxToken.stop;
    }, []);

    useEffect(() => {
        if (isOffline || !shouldFetchRoute) {
            return;
        }
        TransactionAction.getRoute(transactionID, validatedWaypoints, action === CONST.IOU.ACTION.CREATE);
    }, [shouldFetchRoute, transactionID, validatedWaypoints, isOffline, action]);

    useEffect(() => {
        if (numberOfWaypoints <= numberOfPreviousWaypoints) {
            return;
        }
        scrollViewRef.current?.scrollToEnd({animated: true});
    }, [numberOfPreviousWaypoints, numberOfWaypoints]);

    useEffect(() => {
        if (nonEmptyWaypointsCount >= 2 && (duplicateWaypointsError || atLeastTwoDifferentWaypointsError || hasRouteError || isLoadingRoute || isLoading)) {
            return;
        }
        setShouldShowAtLeastTwoDifferentWaypointsError(false);
    }, [atLeastTwoDifferentWaypointsError, duplicateWaypointsError, hasRouteError, isLoading, isLoadingRoute, nonEmptyWaypointsCount, transaction]);

    // This effect runs when the component is mounted and unmounted. It's purpose is to be able to properly
    // discard changes if the user cancels out of making any changes. This is accomplished by backing up the
    // original transaction, letting the user modify the current transaction, and then if the user ever
    // cancels out of the modal without saving changes, the original transaction is restored from the backup.
    useEffect(() => {
        if (isCreatingNewRequest) {
            return () => {};
        }

        // On mount, create the backup transaction.
        TransactionEdit.createBackupTransaction(transaction);

        return () => {
            // If the user cancels out of the modal without without saving changes, then the original transaction
            // needs to be restored from the backup so that all changes are removed.
            if (transactionWasSaved.current) {
                return;
            }
            TransactionEdit.restoreOriginalTransactionFromBackup(transaction?.transactionID ?? '-1', action === CONST.IOU.ACTION.CREATE);
        };
        // eslint-disable-next-line react-compiler/react-compiler, react-hooks/exhaustive-deps
    }, []);

    const navigateBack = useCallback(() => {
        Navigation.goBack(backTo);
    }, [backTo]);

    /**
     * Takes the user to the page for editing a specific waypoint
     * @param index of the waypoint to edit
     */
    const navigateToWaypointEditPage = useCallback(
        (index: number) => {
            Navigation.navigate(ROUTES.MONEY_REQUEST_STEP_WAYPOINT.getRoute(action, CONST.IOU.TYPE.SUBMIT, transactionID, report?.reportID, index.toString(), Navigation.getActiveRoute()));
        },
        [action, transactionID, report?.reportID],
    );

    const navigateToParticipantPage = useCallback(() => {
        switch (iouType) {
            case CONST.IOU.TYPE.REQUEST:
                Navigation.navigate(ROUTES.MONEY_REQUEST_STEP_PARTICIPANTS.getRoute(CONST.IOU.TYPE.SUBMIT, transactionID, reportID));
                break;
            case CONST.IOU.TYPE.SEND:
                Navigation.navigate(ROUTES.MONEY_REQUEST_STEP_PARTICIPANTS.getRoute(CONST.IOU.TYPE.PAY, transactionID, reportID));
                break;
            default:
                Navigation.navigate(ROUTES.MONEY_REQUEST_STEP_PARTICIPANTS.getRoute(iouType, transactionID, reportID));
        }
    }, [iouType, reportID, transactionID]);

    const navigateToConfirmationPage = useCallback(() => {
        switch (iouType) {
            case CONST.IOU.TYPE.REQUEST:
                Navigation.navigate(ROUTES.MONEY_REQUEST_STEP_CONFIRMATION.getRoute(CONST.IOU.ACTION.CREATE, CONST.IOU.TYPE.SUBMIT, transactionID, reportID));
                break;
            case CONST.IOU.TYPE.SEND:
                Navigation.navigate(ROUTES.MONEY_REQUEST_STEP_CONFIRMATION.getRoute(CONST.IOU.ACTION.CREATE, CONST.IOU.TYPE.PAY, transactionID, reportID));
                break;
            default:
                Navigation.navigate(ROUTES.MONEY_REQUEST_STEP_CONFIRMATION.getRoute(CONST.IOU.ACTION.CREATE, iouType, transactionID, reportID));
        }
    }, [iouType, reportID, transactionID]);

    const navigateToNextStep = useCallback(() => {
        if (backTo) {
            Navigation.goBack(backTo);
            return;
        }

        // If a reportID exists in the report object, it's because the user started this flow from using the + button in the composer
        // inside a report. In this case, the participants can be automatically assigned from the report and the user can skip the participants step and go straight
        // to the confirm step.
        if (report?.reportID && !ReportUtils.isArchivedRoom(report, reportNameValuePairs)) {
            const selectedParticipants = IOU.setMoneyRequestParticipantsFromReport(transactionID, report);
            const participants = selectedParticipants.map((participant) => {
                const participantAccountID = participant?.accountID ?? -1;
                return participantAccountID ? OptionsListUtils.getParticipantsOption(participant, personalDetails) : OptionsListUtils.getReportOption(participant);
            });
            if (shouldSkipConfirmation) {
                if (iouType === CONST.IOU.TYPE.SPLIT) {
                    IOU.splitBill({
                        participants,
                        currentUserLogin: currentUserPersonalDetails.login ?? '',
                        currentUserAccountID: currentUserPersonalDetails.accountID,
                        amount: 0,
                        comment: '',
                        currency: transaction?.currency ?? 'USD',
                        merchant: translate('iou.fieldPending'),
                        created: transaction?.created ?? '',
                        category: '',
                        tag: '',
                        billable: false,
                        iouRequestType,
                        existingSplitChatReportID: report?.reportID,
                    });
                    return;
                }
                IOU.setMoneyRequestPendingFields(transactionID, {waypoints: CONST.RED_BRICK_ROAD_PENDING_ACTION.ADD});
                IOU.setMoneyRequestMerchant(transactionID, translate('iou.fieldPending'), false);
                if (iouType === CONST.IOU.TYPE.TRACK) {
                    IOU.trackExpense(
                        report,
                        0,
                        transaction?.currency ?? 'USD',
                        transaction?.created ?? '',
                        translate('iou.fieldPending'),
                        currentUserPersonalDetails.login,
                        currentUserPersonalDetails.accountID,
                        participants[0],
                        '',
                        {},
                        '',
                        '',
                        '',
                        0,
                        false,
                        policy,
                        undefined,
                        undefined,
                        undefined,
                        TransactionUtils.getValidWaypoints(waypoints, true),
                    );
                    return;
                }

                IOU.createDistanceRequest(
                    report,
                    participants[0],
                    '',
                    transaction?.created ?? '',
                    '',
                    '',
                    '',
                    0,
                    0,
                    transaction?.currency ?? 'USD',
                    translate('iou.fieldPending'),
                    !!policy?.defaultBillable,
                    TransactionUtils.getValidWaypoints(waypoints, true),
                );
                return;
            }
            IOU.setMoneyRequestParticipantsFromReport(transactionID, report);
            navigateToConfirmationPage();
            return;
        }

        // If there was no reportID, then that means the user started this flow from the global menu
        // and an optimistic reportID was generated. In that case, the next step is to select the participants for this expense.
        navigateToParticipantPage();
    }, [
        report,
        iouType,
        transactionID,
        backTo,
        waypoints,
        currentUserPersonalDetails,
        personalDetails,
        shouldSkipConfirmation,
        transaction,
        translate,
        navigateToParticipantPage,
        navigateToConfirmationPage,
        policy,
<<<<<<< HEAD
        iouRequestType,
=======
        reportNameValuePairs,
>>>>>>> 8d9b20b6
    ]);

    const getError = () => {
        // Get route error if available else show the invalid number of waypoints error.
        if (hasRouteError) {
            return ErrorUtils.getLatestErrorField(transaction, 'route');
        }
        if (duplicateWaypointsError) {
            return {duplicateWaypointsError: translate('iou.error.duplicateWaypointsErrorMessage')} as Errors;
        }
        if (atLeastTwoDifferentWaypointsError) {
            return {atLeastTwoDifferentWaypointsError: translate('iou.error.atLeastTwoDifferentWaypoints')} as Errors;
        }
        return {};
    };

    type DataParams = {
        data: string[];
    };

    const updateWaypoints = useCallback(
        ({data}: DataParams) => {
            if (isEqual(waypointsList, data)) {
                return;
            }

            const newWaypoints: WaypointCollection = {};
            let emptyWaypointIndex = -1;
            data.forEach((waypoint, index) => {
                newWaypoints[`waypoint${index}`] = waypoints[waypoint] ?? {};
                // Find waypoint that BECOMES empty after dragging
                if (isWaypointEmpty(newWaypoints[`waypoint${index}`]) && !isWaypointEmpty(waypoints[`waypoint${index}`])) {
                    emptyWaypointIndex = index;
                }
            });

            setOptimisticWaypoints(newWaypoints);
            Promise.all([
                TransactionAction.removeWaypoint(transaction, emptyWaypointIndex.toString(), action === CONST.IOU.ACTION.CREATE),
                TransactionAction.updateWaypoints(transactionID, newWaypoints, action === CONST.IOU.ACTION.CREATE),
            ]).then(() => {
                setOptimisticWaypoints(null);
            });
        },
        [transactionID, transaction, waypoints, waypointsList, action],
    );

    const submitWaypoints = useCallback(() => {
        // If there is any error or loading state, don't let user go to next page.
        if (duplicateWaypointsError || atLeastTwoDifferentWaypointsError || hasRouteError || isLoadingRoute || (!isEditing && isLoading)) {
            setShouldShowAtLeastTwoDifferentWaypointsError(true);
            return;
        }
        if (!isCreatingNewRequest) {
            transactionWasSaved.current = true;
        }
        if (isEditing) {
            // If nothing was changed, simply go to transaction thread
            // We compare only addresses because numbers are rounded while backup
            const oldWaypoints = transactionBackup?.comment.waypoints ?? {};
            const oldAddresses = Object.fromEntries(Object.entries(oldWaypoints).map(([key, waypoint]) => [key, 'address' in waypoint ? waypoint.address : {}]));
            const addresses = Object.fromEntries(Object.entries(waypoints).map(([key, waypoint]) => [key, 'address' in waypoint ? waypoint.address : {}]));
            const hasRouteChanged = !isEqual(transactionBackup?.routes, transaction?.routes);
            if (isEqual(oldAddresses, addresses)) {
                navigateBack();
                return;
            }
            IOU.updateMoneyRequestDistance({
                transactionID: transaction?.transactionID ?? '-1',
                transactionThreadReportID: report?.reportID ?? '-1',
                waypoints,
                ...(hasRouteChanged ? {routes: transaction?.routes} : {}),
                policy,
            });
            navigateBack();
            return;
        }

        navigateToNextStep();
    }, [
        navigateBack,
        duplicateWaypointsError,
        atLeastTwoDifferentWaypointsError,
        hasRouteError,
        isLoadingRoute,
        isLoading,
        isCreatingNewRequest,
        isEditing,
        navigateToNextStep,
        transactionBackup,
        waypoints,
        transaction?.transactionID,
        transaction?.routes,
        report?.reportID,
        policy,
    ]);

    const renderItem = useCallback(
        ({item, drag, isActive, getIndex}: RenderItemParams<string>) => (
            <DistanceRequestRenderItem
                waypoints={waypoints}
                item={item}
                onSecondaryInteraction={drag}
                isActive={isActive}
                getIndex={getIndex}
                onPress={navigateToWaypointEditPage}
                disabled={isLoadingRoute}
            />
        ),
        [isLoadingRoute, navigateToWaypointEditPage, waypoints],
    );

    return (
        <StepScreenWrapper
            headerTitle={translate('common.distance')}
            onBackButtonPress={navigateBack}
            testID={IOURequestStepDistance.displayName}
            shouldShowWrapper={!isCreatingNewRequest}
        >
            <>
                <View style={styles.flex1}>
                    <DraggableList
                        data={waypointsList}
                        keyExtractor={(item) => (waypoints[item]?.keyForList ?? waypoints[item]?.address ?? '') + item}
                        shouldUsePortal
                        onDragEnd={updateWaypoints}
                        ref={scrollViewRef}
                        renderItem={renderItem}
                        ListFooterComponent={
                            <DistanceRequestFooter
                                waypoints={waypoints}
                                navigateToWaypointEditPage={navigateToWaypointEditPage}
                                transaction={transaction}
                            />
                        }
                    />
                </View>
                <View style={[styles.w100, styles.pt2]}>
                    {/* Show error message if there is route error or there are less than 2 routes and user has tried submitting, */}
                    {((shouldShowAtLeastTwoDifferentWaypointsError && atLeastTwoDifferentWaypointsError) || duplicateWaypointsError || hasRouteError) && (
                        <DotIndicatorMessage
                            style={[styles.mh4, styles.mv3]}
                            messages={getError()}
                            type="error"
                        />
                    )}
                    <Button
                        success
                        allowBubble
                        pressOnEnter
                        large
                        style={[styles.w100, styles.mb4, styles.ph4, styles.flexShrink0]}
                        onPress={submitWaypoints}
                        text={buttonText}
                        isLoading={!isOffline && (isLoadingRoute || shouldFetchRoute || isLoading)}
                    />
                </View>
            </>
        </StepScreenWrapper>
    );
}

IOURequestStepDistance.displayName = 'IOURequestStepDistance';

const IOURequestStepDistanceWithOnyx = withOnyx<IOURequestStepDistanceProps, IOURequestStepDistanceOnyxProps>({
    transactionBackup: {
        key: ({route}) => {
            const transactionID = route.params.transactionID ?? -1;
            return `${ONYXKEYS.COLLECTION.TRANSACTION_BACKUP}${transactionID}`;
        },
    },
    policy: {
        key: ({report}) => `${ONYXKEYS.COLLECTION.POLICY}${report ? report?.policyID : '-1'}`,
    },
    personalDetails: {
        key: ONYXKEYS.PERSONAL_DETAILS_LIST,
    },
    skipConfirmation: {
        key: ({route}) => {
            const transactionID = route.params.transactionID ?? -1;
            return `${ONYXKEYS.COLLECTION.SKIP_CONFIRMATION}${transactionID}`;
        },
    },
})(IOURequestStepDistance);

const IOURequestStepDistanceWithCurrentUserPersonalDetails = withCurrentUserPersonalDetails(IOURequestStepDistanceWithOnyx);
// eslint-disable-next-line rulesdir/no-negated-variables
const IOURequestStepDistanceWithWritableReportOrNotFound = withWritableReportOrNotFound(IOURequestStepDistanceWithCurrentUserPersonalDetails, true);
// eslint-disable-next-line rulesdir/no-negated-variables
const IOURequestStepDistanceWithFullTransactionOrNotFound = withFullTransactionOrNotFound(IOURequestStepDistanceWithWritableReportOrNotFound);

export default IOURequestStepDistanceWithFullTransactionOrNotFound;<|MERGE_RESOLUTION|>--- conflicted
+++ resolved
@@ -345,11 +345,8 @@
         navigateToParticipantPage,
         navigateToConfirmationPage,
         policy,
-<<<<<<< HEAD
         iouRequestType,
-=======
         reportNameValuePairs,
->>>>>>> 8d9b20b6
     ]);
 
     const getError = () => {

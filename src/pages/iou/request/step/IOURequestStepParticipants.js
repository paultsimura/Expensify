--- conflicted
+++ resolved
@@ -126,18 +126,9 @@
             testID={IOURequestStepParticipants.displayName}
             includeSafeAreaPaddingBottom
         >
-<<<<<<< HEAD
-            <MoneyRequestParticipantsSelector
-                participants={isSplitRequest ? participants : []}
-                onParticipantsAdded={addParticipant}
-                onFinish={goToNextStep}
-                iouType={iouType}
-                iouRequestType={iouRequestType}
-            />
-=======
             {({didScreenTransitionEnd}) => (
                 <MoneyRequestParticipantsSelector
-                    participants={participants}
+                    participants={isSplitRequest ? participants : []}
                     onParticipantsAdded={addParticipant}
                     onFinish={goToNextStep}
                     iouType={iouType}
@@ -145,7 +136,6 @@
                     didScreenTransitionEnd={didScreenTransitionEnd}
                 />
             )}
->>>>>>> 82ae62f5
         </StepScreenWrapper>
     );
 }

import React, {useMemo} from 'react';
import {withOnyx} from 'react-native-onyx';
import type {OnyxCollection} from 'react-native-onyx';
import * as Expensicons from '@components/Icon/Expensicons';
import SelectionList from '@components/SelectionList';
import type {ListItem} from '@components/SelectionList/types';
import UserListItem from '@components/SelectionList/UserListItem';
import useLocalize from '@hooks/useLocalize';
import Navigation from '@libs/Navigation/Navigation';
import * as PolicyUtils from '@libs/PolicyUtils';
import * as ReportUtils from '@libs/ReportUtils';
import * as IOU from '@userActions/IOU';
import CONST from '@src/CONST';
import ONYXKEYS from '@src/ONYXKEYS';
import type SCREENS from '@src/SCREENS';
import type {Policy} from '@src/types/onyx';
import StepScreenWrapper from './StepScreenWrapper';
import withFullTransactionOrNotFound from './withFullTransactionOrNotFound';
import type {WithFullTransactionOrNotFoundProps} from './withFullTransactionOrNotFound';
import withWritableReportOrNotFound from './withWritableReportOrNotFound';
import type {WithWritableReportOrNotFoundProps} from './withWritableReportOrNotFound';
import sortWorkspacesBySelected from "@src/utils/sortWorkspacesBySelected";

type WorkspaceListItem = ListItem & {
    value: string;
};

type IOURequestStepSendFromOnyxProps = {
    /** The list of all policies */
    allPolicies: OnyxCollection<Policy>;
};

type IOURequestStepSendFromProps = IOURequestStepSendFromOnyxProps &
    WithWritableReportOrNotFoundProps<typeof SCREENS.MONEY_REQUEST.STEP_SEND_FROM> &
    WithFullTransactionOrNotFoundProps<typeof SCREENS.MONEY_REQUEST.STEP_SEND_FROM>;

function IOURequestStepSendFrom({route, transaction, allPolicies}: IOURequestStepSendFromProps) {
    const {translate} = useLocalize();
    const {transactionID, backTo} = route.params;

    const selectedWorkspace = useMemo(() => transaction?.participants?.find((participant) => participant.isSender), [transaction]);

    const workspaceOptions: WorkspaceListItem[] = useMemo(() => {
        const activeAdminWorkspaces = PolicyUtils.getActiveAdminWorkspaces(allPolicies);
<<<<<<< HEAD

        return activeAdminWorkspaces
            .sort((policy1, policy2) => sortWorkspacesBySelected({policyID: policy1.id, name: policy1.name}, {policyID: policy2.id, name: policy2.name}, selectedWorkspace.policyID))
            .map((policy) => ({
                text: policy.name,
                value: policy.id,
                keyForList: policy.id,
                icons: [
                    {
                        source: policy?.avatarURL ? policy.avatarURL : ReportUtils.getDefaultWorkspaceAvatar(policy.name),
                        fallbackIcon: Expensicons.FallbackWorkspaceAvatar,
                        name: policy.name,
                        type: CONST.ICON_TYPE_WORKSPACE,
                    },
                ],
                isSelected: selectedWorkspace?.policyID === policy.id,
            }));
=======
        return activeAdminWorkspaces.map((policy) => ({
            text: policy.name,
            value: policy.id,
            keyForList: policy.id,
            icons: [
                {
                    id: policy.id,
                    source: policy?.avatarURL ? policy.avatarURL : ReportUtils.getDefaultWorkspaceAvatar(policy.name),
                    fallbackIcon: Expensicons.FallbackWorkspaceAvatar,
                    name: policy.name,
                    type: CONST.ICON_TYPE_WORKSPACE,
                },
            ],
            isSelected: selectedWorkspace?.policyID === policy.id,
        }));
>>>>>>> e8ae3c5a
    }, [allPolicies, selectedWorkspace]);

    const navigateBack = () => {
        Navigation.goBack(backTo);
    };

    const selectWorkspace = (item: WorkspaceListItem) => {
        const newParticipants = (transaction?.participants ?? []).filter((participant) => participant.accountID);

        newParticipants.push({
            policyID: item.value,
            isSender: true,
            selected: false,
        });

        IOU.setMoneyRequestParticipants(transactionID, newParticipants);
        navigateBack();
    };

    return (
        <StepScreenWrapper
            headerTitle={translate('workspace.invoices.sendFrom')}
            onBackButtonPress={navigateBack}
            shouldShowWrapper
            testID={IOURequestStepSendFrom.displayName}
            includeSafeAreaPaddingBottom
        >
            <SelectionList
                sections={[{data: workspaceOptions, title: translate('common.workspaces')}]}
                onSelectRow={selectWorkspace}
                ListItem={UserListItem}
                initiallyFocusedOptionKey={selectedWorkspace?.policyID}
            />
        </StepScreenWrapper>
    );
}

IOURequestStepSendFrom.displayName = 'IOURequestStepSendFrom';

export default withWritableReportOrNotFound(
    withFullTransactionOrNotFound(
        withOnyx<IOURequestStepSendFromProps, IOURequestStepSendFromOnyxProps>({
            allPolicies: {
                key: ONYXKEYS.COLLECTION.POLICY,
            },
        })(IOURequestStepSendFrom),
    ),
);<|MERGE_RESOLUTION|>--- conflicted
+++ resolved
@@ -42,7 +42,6 @@
 
     const workspaceOptions: WorkspaceListItem[] = useMemo(() => {
         const activeAdminWorkspaces = PolicyUtils.getActiveAdminWorkspaces(allPolicies);
-<<<<<<< HEAD
 
         return activeAdminWorkspaces
             .sort((policy1, policy2) => sortWorkspacesBySelected({policyID: policy1.id, name: policy1.name}, {policyID: policy2.id, name: policy2.name}, selectedWorkspace.policyID))
@@ -52,6 +51,7 @@
                 keyForList: policy.id,
                 icons: [
                     {
+                        id: policy.id,
                         source: policy?.avatarURL ? policy.avatarURL : ReportUtils.getDefaultWorkspaceAvatar(policy.name),
                         fallbackIcon: Expensicons.FallbackWorkspaceAvatar,
                         name: policy.name,
@@ -60,23 +60,6 @@
                 ],
                 isSelected: selectedWorkspace?.policyID === policy.id,
             }));
-=======
-        return activeAdminWorkspaces.map((policy) => ({
-            text: policy.name,
-            value: policy.id,
-            keyForList: policy.id,
-            icons: [
-                {
-                    id: policy.id,
-                    source: policy?.avatarURL ? policy.avatarURL : ReportUtils.getDefaultWorkspaceAvatar(policy.name),
-                    fallbackIcon: Expensicons.FallbackWorkspaceAvatar,
-                    name: policy.name,
-                    type: CONST.ICON_TYPE_WORKSPACE,
-                },
-            ],
-            isSelected: selectedWorkspace?.policyID === policy.id,
-        }));
->>>>>>> e8ae3c5a
     }, [allPolicies, selectedWorkspace]);
 
     const navigateBack = () => {

import type {RouteProp} from '@react-navigation/core';
import type {ComponentType, ForwardedRef, RefAttributes} from 'react';
import React, {forwardRef} from 'react';
import type {OnyxEntry} from 'react-native-onyx';
import {withOnyx} from 'react-native-onyx';
import FullPageNotFoundView from '@components/BlockingViews/FullPageNotFoundView';
import getComponentDisplayName from '@libs/getComponentDisplayName';
import type {MoneyRequestNavigatorParamList} from '@libs/Navigation/types';
import * as ReportUtils from '@libs/ReportUtils';
import CONST from '@src/CONST';
import ONYXKEYS from '@src/ONYXKEYS';
import type SCREENS from '@src/SCREENS';
import type {Report} from '@src/types/onyx';

type WithWritableReportOrNotFoundOnyxProps = {
    /** The report corresponding to the reportID in the route params */
    report: OnyxEntry<Report>;
};

type MoneyRequestRouteName =
    | typeof SCREENS.MONEY_REQUEST.STEP_WAYPOINT
    | typeof SCREENS.MONEY_REQUEST.STEP_DESCRIPTION
    | typeof SCREENS.MONEY_REQUEST.STEP_CATEGORY
<<<<<<< HEAD
    | typeof SCREENS.MONEY_REQUEST.STEP_RATE
=======
    | typeof SCREENS.MONEY_REQUEST.STEP_DISTANCE_RATE
>>>>>>> a04f40e0
    | typeof SCREENS.MONEY_REQUEST.STEP_CONFIRMATION
    | typeof SCREENS.MONEY_REQUEST.STEP_TAX_RATE
    | typeof SCREENS.MONEY_REQUEST.STEP_AMOUNT
    | typeof SCREENS.MONEY_REQUEST.STEP_DISTANCE
    | typeof SCREENS.MONEY_REQUEST.CREATE
    | typeof SCREENS.MONEY_REQUEST.START
    | typeof SCREENS.MONEY_REQUEST.STEP_TAG
    | typeof SCREENS.MONEY_REQUEST.STEP_PARTICIPANTS
    | typeof SCREENS.MONEY_REQUEST.STEP_MERCHANT
    | typeof SCREENS.MONEY_REQUEST.STEP_TAX_AMOUNT
    | typeof SCREENS.MONEY_REQUEST.STEP_SCAN;

type Route<T extends MoneyRequestRouteName> = RouteProp<MoneyRequestNavigatorParamList, T>;

type WithWritableReportOrNotFoundProps<T extends MoneyRequestRouteName> = WithWritableReportOrNotFoundOnyxProps & {route: Route<T>};

export default function <TProps extends WithWritableReportOrNotFoundProps<MoneyRequestRouteName>, TRef>(
    WrappedComponent: ComponentType<TProps & RefAttributes<TRef>>,
): React.ComponentType<Omit<TProps & RefAttributes<TRef>, keyof WithWritableReportOrNotFoundOnyxProps>> {
    // eslint-disable-next-line rulesdir/no-negated-variables
    function WithWritableReportOrNotFound(props: TProps, ref: ForwardedRef<TRef>) {
        const {report = {reportID: ''}, route} = props;
        const iouTypeParamIsInvalid = !Object.values(CONST.IOU.TYPE).includes(route.params?.iouType);
        const canUserPerformWriteAction = ReportUtils.canUserPerformWriteAction(report);

        if (iouTypeParamIsInvalid || !canUserPerformWriteAction) {
            return <FullPageNotFoundView shouldShow />;
        }

        return (
            <WrappedComponent
                // eslint-disable-next-line react/jsx-props-no-spreading
                {...props}
                ref={ref}
            />
        );
    }

    WithWritableReportOrNotFound.displayName = `withWritableReportOrNotFound(${getComponentDisplayName(WrappedComponent)})`;

    return withOnyx<TProps & RefAttributes<TRef>, WithWritableReportOrNotFoundOnyxProps>({
        report: {
            key: ({route}) => `${ONYXKEYS.COLLECTION.REPORT}${route.params.reportID ?? '0'}`,
        },
    })(forwardRef(WithWritableReportOrNotFound));
}

export type {WithWritableReportOrNotFoundProps};<|MERGE_RESOLUTION|>--- conflicted
+++ resolved
@@ -21,11 +21,7 @@
     | typeof SCREENS.MONEY_REQUEST.STEP_WAYPOINT
     | typeof SCREENS.MONEY_REQUEST.STEP_DESCRIPTION
     | typeof SCREENS.MONEY_REQUEST.STEP_CATEGORY
-<<<<<<< HEAD
-    | typeof SCREENS.MONEY_REQUEST.STEP_RATE
-=======
     | typeof SCREENS.MONEY_REQUEST.STEP_DISTANCE_RATE
->>>>>>> a04f40e0
     | typeof SCREENS.MONEY_REQUEST.STEP_CONFIRMATION
     | typeof SCREENS.MONEY_REQUEST.STEP_TAX_RATE
     | typeof SCREENS.MONEY_REQUEST.STEP_AMOUNT

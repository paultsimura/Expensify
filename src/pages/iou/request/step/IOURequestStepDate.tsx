import lodashIsEmpty from 'lodash/isEmpty';
import React from 'react';
import type {OnyxEntry} from 'react-native-onyx';
import {withOnyx} from 'react-native-onyx';
import DatePicker from '@components/DatePicker';
import FormProvider from '@components/Form/FormProvider';
import InputWrapper from '@components/Form/InputWrapper';
import type {FormOnyxValues} from '@components/Form/types';
import useLocalize from '@hooks/useLocalize';
import useThemeStyles from '@hooks/useThemeStyles';
import * as IOUUtils from '@libs/IOUUtils';
import Navigation from '@libs/Navigation/Navigation';
import * as ReportUtils from '@libs/ReportUtils';
import * as TransactionUtils from '@libs/TransactionUtils';
import * as IOU from '@userActions/IOU';
import CONST from '@src/CONST';
import ONYXKEYS from '@src/ONYXKEYS';
import type SCREENS from '@src/SCREENS';
import INPUT_IDS from '@src/types/form/MoneyRequestDateForm';
import type * as OnyxTypes from '@src/types/onyx';
import StepScreenWrapper from './StepScreenWrapper';
import withFullTransactionOrNotFound from './withFullTransactionOrNotFound';
import type {WithWritableReportOrNotFoundProps} from './withWritableReportOrNotFound';
import withWritableReportOrNotFound from './withWritableReportOrNotFound';

type IOURequestStepDateOnyxProps = {
    /** The draft transaction that holds data to be persisted on the current transaction */
    splitDraftTransaction: OnyxEntry<OnyxTypes.Transaction>;

    /** The actions from the parent report */
    reportActions: OnyxEntry<OnyxTypes.ReportActions>;

    /** Session info for the currently logged in user. */
    session: OnyxEntry<OnyxTypes.Session>;

    /** The policy of the report */
    policy: OnyxEntry<OnyxTypes.Policy>;

    /** Collection of categories attached to a policy */
    policyCategories: OnyxEntry<OnyxTypes.PolicyCategories>;

    /** Collection of tags attached to a policy */
    policyTags: OnyxEntry<OnyxTypes.PolicyTagList>;
};

type IOURequestStepDateProps = IOURequestStepDateOnyxProps &
<<<<<<< HEAD
    WithWritableReportOrNotFoundProps<typeof SCREENS.MONEY_REQUEST.STEP_DATE> & {
        /** Holds data related to Money Request view state, rather than the underlying Money Request data. */
=======
    WithWritableReportOrNotFoundProps<typeof SCREENS.MONEY_REQUEST.STEP_WAYPOINT> & {
        /** Holds data related to Expense view state, rather than the underlying Expense data. */
>>>>>>> 64695c85
        transaction: OnyxEntry<OnyxTypes.Transaction>;

        /** The report linked to the transaction */
        report: OnyxEntry<Report>;
    };

function IOURequestStepDate({
    route: {
        params: {action, iouType, reportID, backTo, reportActionID},
    },
    transaction,
    splitDraftTransaction,
    policy,
    policyTags,
    policyCategories,
    reportActions,
    report,
    session,
}: IOURequestStepDateProps) {
    const styles = useThemeStyles();
    const {translate} = useLocalize();
    const isEditing = action === CONST.IOU.ACTION.EDIT;
    // In the split flow, when editing we use SPLIT_TRANSACTION_DRAFT to save draft value
    const isEditingSplitBill = iouType === CONST.IOU.TYPE.SPLIT && isEditing;
    const currentCreated = isEditingSplitBill && !lodashIsEmpty(splitDraftTransaction) ? TransactionUtils.getCreated(splitDraftTransaction) : TransactionUtils.getCreated(transaction);
    const parentReportAction = reportActions?.[(isEditingSplitBill ? reportActionID : report?.parentReportActionID) ?? 0];
    const canEditingSplitBill =
        isEditingSplitBill && session && parentReportAction && session.accountID === parentReportAction.actorAccountID && TransactionUtils.areRequiredFieldsEmpty(transaction);
    const canEditMoneyRequest = isEditing && ReportUtils.canEditFieldOfMoneyRequest(parentReportAction ?? null, CONST.EDIT_REQUEST_FIELD.DATE);
    // eslint-disable-next-line rulesdir/no-negated-variables
    const shouldShowNotFound = !IOUUtils.isValidMoneyRequestType(iouType) || (isEditing && !canEditMoneyRequest && !canEditingSplitBill);

    const navigateBack = () => {
        Navigation.goBack(backTo);
    };

    const updateDate = (value: FormOnyxValues<typeof ONYXKEYS.FORMS.MONEY_REQUEST_DATE_FORM>) => {
        const newCreated = value.moneyRequestCreated;

        // Only update created if it has changed
        if (newCreated === currentCreated) {
            navigateBack();
            return;
        }

        // In the split flow, when editing we use SPLIT_TRANSACTION_DRAFT to save draft value
        if (isEditingSplitBill) {
            IOU.setDraftSplitTransaction(transaction?.transactionID ?? '0', {created: newCreated});
            navigateBack();
            return;
        }

        const isTransactionDraft = action === CONST.IOU.ACTION.CREATE || IOUUtils.isMovingTransactionFromTrackExpense(action);

        IOU.setMoneyRequestCreated(transaction?.transactionID ?? '0', newCreated, isTransactionDraft);

        if (isEditing) {
            IOU.updateMoneyRequestDate(transaction?.transactionID ?? '0', reportID, newCreated, policy, policyTags, policyCategories);
        }

        navigateBack();
    };

    return (
        <StepScreenWrapper
            headerTitle={translate('common.date')}
            onBackButtonPress={navigateBack}
<<<<<<< HEAD
            shouldShowNotFoundPage={shouldShowNotFound}
=======
            shouldShowNotFoundPage={!IOUUtils.isValidMoneyRequestType(iouType)} // TODO: Check why is this even here
>>>>>>> 64695c85
            shouldShowWrapper
            testID={IOURequestStepDate.displayName}
        >
            <FormProvider
                style={[styles.flexGrow1, styles.ph5]}
                formID={ONYXKEYS.FORMS.MONEY_REQUEST_DATE_FORM}
                onSubmit={updateDate}
                submitButtonText={translate('common.save')}
                enabledWhenOffline
            >
                <InputWrapper
                    InputComponent={DatePicker}
                    inputID={INPUT_IDS.MONEY_REQUEST_CREATED}
                    label={translate('common.date')}
                    defaultValue={currentCreated}
                    maxDate={CONST.CALENDAR_PICKER.MAX_DATE}
                    minDate={CONST.CALENDAR_PICKER.MIN_DATE}
                />
            </FormProvider>
        </StepScreenWrapper>
    );
}

IOURequestStepDate.displayName = 'IOURequestStepDate';

const IOURequestStepDateWithOnyx = withOnyx<IOURequestStepDateProps, IOURequestStepDateOnyxProps>({
    splitDraftTransaction: {
        key: ({route}) => {
            const transactionID = route?.params.transactionID ?? 0;
            return `${ONYXKEYS.COLLECTION.SPLIT_TRANSACTION_DRAFT}${transactionID}`;
        },
    },
    reportActions: {
        key: ({
            route: {
                params: {action, iouType},
            },
            report,
        }) => {
            let reportID;
            if (action === CONST.IOU.ACTION.EDIT) {
                reportID = iouType === CONST.IOU.TYPE.SPLIT ? report?.reportID : report?.parentReportID;
            }
            return `${ONYXKEYS.COLLECTION.REPORT_ACTIONS}${reportID ?? '0'}`;
        },
    },
    policy: {
        key: ({report}) => `${ONYXKEYS.COLLECTION.POLICY}${report ? report.policyID : '0'}`,
    },
    policyCategories: {
        key: ({report}) => `${ONYXKEYS.COLLECTION.POLICY_CATEGORIES}${report ? report.policyID : '0'}`,
    },
    policyTags: {
        key: ({report}) => `${ONYXKEYS.COLLECTION.POLICY_TAGS}${report ? report.policyID : '0'}`,
    },
    session: {
        key: ONYXKEYS.SESSION,
    },
})(IOURequestStepDate);

// eslint-disable-next-line rulesdir/no-negated-variables
const IOURequestStepDateWithWritableReportOrNotFound = withWritableReportOrNotFound(IOURequestStepDateWithOnyx);
// eslint-disable-next-line rulesdir/no-negated-variables
const IOURequestStepDateWithFullTransactionOrNotFound = withFullTransactionOrNotFound(IOURequestStepDateWithWritableReportOrNotFound);

export default IOURequestStepDateWithFullTransactionOrNotFound;<|MERGE_RESOLUTION|>--- conflicted
+++ resolved
@@ -44,13 +44,8 @@
 };
 
 type IOURequestStepDateProps = IOURequestStepDateOnyxProps &
-<<<<<<< HEAD
     WithWritableReportOrNotFoundProps<typeof SCREENS.MONEY_REQUEST.STEP_DATE> & {
         /** Holds data related to Money Request view state, rather than the underlying Money Request data. */
-=======
-    WithWritableReportOrNotFoundProps<typeof SCREENS.MONEY_REQUEST.STEP_WAYPOINT> & {
-        /** Holds data related to Expense view state, rather than the underlying Expense data. */
->>>>>>> 64695c85
         transaction: OnyxEntry<OnyxTypes.Transaction>;
 
         /** The report linked to the transaction */
@@ -118,11 +113,7 @@
         <StepScreenWrapper
             headerTitle={translate('common.date')}
             onBackButtonPress={navigateBack}
-<<<<<<< HEAD
             shouldShowNotFoundPage={shouldShowNotFound}
-=======
-            shouldShowNotFoundPage={!IOUUtils.isValidMoneyRequestType(iouType)} // TODO: Check why is this even here
->>>>>>> 64695c85
             shouldShowWrapper
             testID={IOURequestStepDate.displayName}
         >

import PropTypes from 'prop-types';
import React, {useState} from 'react';
import {View} from 'react-native';
import DragAndDropProvider from '@components/DragAndDrop/Provider';
import HeaderWithBackButton from '@components/HeaderWithBackButton';
import ScreenWrapper from '@components/ScreenWrapper';
import useThemeStyles from '@hooks/useThemeStyles';
import * as DeviceCapabilities from '@libs/DeviceCapabilities';
<<<<<<< HEAD
=======
import useThemeStyles from '@styles/useThemeStyles';
>>>>>>> 632c5c6f

const propTypes = {
    /** The things to display inside the screenwrapper */
    children: PropTypes.node.isRequired,

    /** The title to show in the header (should be translated already) */
    headerTitle: PropTypes.string.isRequired,

    /** A function triggered when the back button is pressed */
    onBackButtonPress: PropTypes.func.isRequired,

    /** A function triggered when the entry transition is ended. Useful for auto-focusing elements. */
    onEntryTransitionEnd: PropTypes.func,

    /** Whether or not the wrapper should be shown (sometimes screens can be embedded inside another screen that already is using a wrapper) */
    shouldShowWrapper: PropTypes.bool.isRequired,

    /** An ID used for unit testing */
    testID: PropTypes.string.isRequired,
};

const defaultProps = {
    onEntryTransitionEnd: () => {},
};

function StepScreenDragAndDropWrapper({testID, headerTitle, onBackButtonPress, onEntryTransitionEnd, children, shouldShowWrapper}) {
    const styles = useThemeStyles();

    const [isDraggingOver, setIsDraggingOver] = useState(false);
    const styles = useThemeStyles();

    if (!shouldShowWrapper) {
        return children;
    }

    return (
        <ScreenWrapper
            includeSafeAreaPaddingBottom={false}
            shouldEnableKeyboardAvoidingView={false}
            onEntryTransitionEnd={onEntryTransitionEnd}
            testID={testID}
            shouldEnableMaxHeight={DeviceCapabilities.canUseTouchScreen()}
            headerGapStyles={isDraggingOver ? [styles.isDraggingOver] : []}
        >
            {({safeAreaPaddingBottomStyle}) => (
                <DragAndDropProvider setIsDraggingOver={setIsDraggingOver}>
                    <View style={[styles.flex1, safeAreaPaddingBottomStyle]}>
                        <HeaderWithBackButton
                            title={headerTitle}
                            onBackButtonPress={onBackButtonPress}
                        />
                        {children}
                    </View>
                </DragAndDropProvider>
            )}
        </ScreenWrapper>
    );
}

StepScreenDragAndDropWrapper.displayName = 'StepScreenDragAndDropWrapper';
StepScreenDragAndDropWrapper.propTypes = propTypes;
StepScreenDragAndDropWrapper.defaultProps = defaultProps;

export default StepScreenDragAndDropWrapper;<|MERGE_RESOLUTION|>--- conflicted
+++ resolved
@@ -6,10 +6,6 @@
 import ScreenWrapper from '@components/ScreenWrapper';
 import useThemeStyles from '@hooks/useThemeStyles';
 import * as DeviceCapabilities from '@libs/DeviceCapabilities';
-<<<<<<< HEAD
-=======
-import useThemeStyles from '@styles/useThemeStyles';
->>>>>>> 632c5c6f
 
 const propTypes = {
     /** The things to display inside the screenwrapper */

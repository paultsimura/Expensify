--- conflicted
+++ resolved
@@ -86,15 +86,13 @@
 
     const addParticipant = useCallback(
         (val: Participant[]) => {
-<<<<<<< HEAD
+            HttpUtils.cancelPendingRequests(READ_COMMANDS.SEARCH_FOR_REPORTS);
+
             const firstParticipantReportID = val[0]?.reportID ?? '';
             const rateID = DistanceRequestUtils.getCustomUnitRateID(firstParticipantReportID);
             const isInvoice = iouType === CONST.IOU.TYPE.INVOICE && ReportUtils.isInvoiceRoom(ReportUtils.getReport(firstParticipantReportID));
             numberOfParticipants.current = val.length;
 
-=======
-            HttpUtils.cancelPendingRequests(READ_COMMANDS.SEARCH_FOR_REPORTS);
->>>>>>> e915d369
             IOU.setMoneyRequestParticipants(transactionID, val);
             IOU.setCustomUnitRateID(transactionID, rateID);
 

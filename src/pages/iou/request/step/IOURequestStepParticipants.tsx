--- conflicted
+++ resolved
@@ -123,11 +123,7 @@
             // When a participant is selected, the reportID needs to be saved because that's the reportID that will be used in the confirmation step.
             selectedReportID.current = firstParticipantReportID || reportID;
         },
-<<<<<<< HEAD
-        [iouType, transactionID, isMovingTransactionFromTrackExpense, reportID, trackExpense],
-=======
-        [iouType, reportID, transactionID],
->>>>>>> 63636e5e
+        [iouType, reportID, trackExpense, transactionID],
     );
 
     const goToNextStep = useCallback(() => {

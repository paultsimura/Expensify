--- conflicted
+++ resolved
@@ -192,11 +192,6 @@
                 return;
             }
 
-<<<<<<< HEAD
-        // If the transaction was created from the + menu from the composer inside of a chat, the participants can automatically
-        // be added to the transaction (taken from the chat report participants) and then the person is taken to the confirmation step.
-        IOU.setMoneyRequestParticipantsFromReport(transactionID, report, iouType);
-=======
             // If the transaction was created from the + menu from the composer inside of a chat, the participants can automatically
             // be added to the transaction (taken from the chat report participants) and then the person is taken to the confirmation step.
             const selectedParticipants = IOU.setMoneyRequestParticipantsFromReport(transactionID, report);
@@ -204,7 +199,6 @@
                 const participantAccountID = participant?.accountID ?? 0;
                 return participantAccountID ? OptionsListUtils.getParticipantsOption(participant, personalDetails) : OptionsListUtils.getReportOption(participant);
             });
->>>>>>> 26c9eba8
 
             if (shouldSkipConfirmation) {
                 const receipt: Receipt = file;

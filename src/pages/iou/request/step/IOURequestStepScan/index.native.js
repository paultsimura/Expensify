import {useFocusEffect} from '@react-navigation/core';
import lodashGet from 'lodash/get';
import React, {useCallback, useRef, useState} from 'react';
import {ActivityIndicator, Alert, AppState, InteractionManager, View} from 'react-native';
import {Gesture, GestureDetector} from 'react-native-gesture-handler';
import {RESULTS} from 'react-native-permissions';
import Animated, {runOnJS, useAnimatedStyle, useSharedValue, withDelay, withSequence, withSpring, withTiming} from 'react-native-reanimated';
import {useCameraDevice} from 'react-native-vision-camera';
import Hand from '@assets/images/hand.svg';
import Shutter from '@assets/images/shutter.svg';
import AttachmentPicker from '@components/AttachmentPicker';
import Button from '@components/Button';
import Icon from '@components/Icon';
import * as Expensicons from '@components/Icon/Expensicons';
import ImageSVG from '@components/ImageSVG';
import PressableWithFeedback from '@components/Pressable/PressableWithFeedback';
import Text from '@components/Text';
import transactionPropTypes from '@components/transactionPropTypes';
import useLocalize from '@hooks/useLocalize';
import useTheme from '@hooks/useTheme';
import useThemeStyles from '@hooks/useThemeStyles';
import compose from '@libs/compose';
import * as FileUtils from '@libs/fileDownload/FileUtils';
import Log from '@libs/Log';
import Navigation from '@libs/Navigation/Navigation';
import IOURequestStepRoutePropTypes from '@pages/iou/request/step/IOURequestStepRoutePropTypes';
import StepScreenWrapper from '@pages/iou/request/step/StepScreenWrapper';
import withFullTransactionOrNotFound from '@pages/iou/request/step/withFullTransactionOrNotFound';
import withWritableReportOrNotFound from '@pages/iou/request/step/withWritableReportOrNotFound';
import reportPropTypes from '@pages/reportPropTypes';
import * as IOU from '@userActions/IOU';
import CONST from '@src/CONST';
import ROUTES from '@src/ROUTES';
import * as CameraPermission from './CameraPermission';
import NavigationAwareCamera from './NavigationAwareCamera';

const propTypes = {
    /** Navigation route context info provided by react navigation */
    route: IOURequestStepRoutePropTypes.isRequired,

    /* Onyx Props */
    /** The report that the transaction belongs to */
    report: reportPropTypes,

    /** The transaction (or draft transaction) being changed */
    transaction: transactionPropTypes,
};

const defaultProps = {
    report: {},
    transaction: {},
};

function IOURequestStepScan({
    report,
    route: {
        params: {action, iouType, reportID, transactionID, backTo},
    },
    transaction: {isFromGlobalCreate},
}) {
    const theme = useTheme();
    const styles = useThemeStyles();
    const device = useCameraDevice('back', {
        physicalDevices: ['wide-angle-camera'],
    });

    const hasFlash = device != null && device.hasFlash;
    const camera = useRef(null);
    const [flash, setFlash] = useState(false);
    const [cameraPermissionStatus, setCameraPermissionStatus] = useState(undefined);
    const [didCapturePhoto, setDidCapturePhoto] = useState(false);

    const {translate} = useLocalize();

    const askForPermissions = () => {
        // There's no way we can check for the BLOCKED status without requesting the permission first
        // https://github.com/zoontek/react-native-permissions/blob/a836e114ce3a180b2b23916292c79841a267d828/README.md?plain=1#L670
        CameraPermission.requestCameraPermission()
            .then((status) => {
                setCameraPermissionStatus(status);

                if (status === RESULTS.BLOCKED) {
                    FileUtils.showCameraPermissionsAlert();
                }
            })
            .catch(() => {
                setCameraPermissionStatus(RESULTS.UNAVAILABLE);
            });
    };

    const focusIndicatorOpacity = useSharedValue(0);
    const focusIndicatorScale = useSharedValue(2);
    const focusIndicatorPosition = useSharedValue({x: 0, y: 0});

    const cameraFocusIndicatorAnimatedStyle = useAnimatedStyle(() => ({
        opacity: focusIndicatorOpacity.value,
        transform: [{translateX: focusIndicatorPosition.value.x}, {translateY: focusIndicatorPosition.value.y}, {scale: focusIndicatorScale.value}],
    }));

    const focusCamera = (point) => {
        if (!camera.current) {
            return;
        }

        camera.current.focus(point).catch((ex) => {
            if (ex.message === '[unknown/unknown] Cancelled by another startFocusAndMetering()') {
                return;
            }
            Log.warn('Error focusing camera', ex);
        });
    };

    const tapGesture = Gesture.Tap()
        .enabled(device && device.supportsFocus)
        .onStart((ev) => {
            const point = {x: ev.x, y: ev.y};

            focusIndicatorOpacity.value = withSequence(withTiming(0.8, {duration: 250}), withDelay(1000, withTiming(0, {duration: 250})));
            focusIndicatorScale.value = 2;
            focusIndicatorScale.value = withSpring(1, {damping: 10, stiffness: 200});
            focusIndicatorPosition.value = point;

            runOnJS(focusCamera)(point);
        });

    useFocusEffect(
        useCallback(() => {
            setDidCapturePhoto(false);
            const refreshCameraPermissionStatus = () => {
                CameraPermission.getCameraPermissionStatus()
                    .then(setCameraPermissionStatus)
                    .catch(() => setCameraPermissionStatus(RESULTS.UNAVAILABLE));
            };

            InteractionManager.runAfterInteractions(() => {
                // Check initial camera permission status
                refreshCameraPermissionStatus();
            });

            // Refresh permission status when app gain focus
            const subscription = AppState.addEventListener('change', (appState) => {
                if (appState !== 'active') {
                    return;
                }

                refreshCameraPermissionStatus();
            });

            return () => {
                subscription.remove();
            };
        }, []),
    );

    const validateReceipt = (file) => {
        const {fileExtension} = FileUtils.splitExtensionFromFileName(lodashGet(file, 'name', ''));
        if (!CONST.API_ATTACHMENT_VALIDATIONS.ALLOWED_RECEIPT_EXTENSIONS.includes(fileExtension.toLowerCase())) {
            Alert.alert(translate('attachmentPicker.wrongFileType'), translate('attachmentPicker.notAllowedExtension'));
            return false;
        }

        if (lodashGet(file, 'size', 0) > CONST.API_ATTACHMENT_VALIDATIONS.MAX_SIZE) {
            Alert.alert(translate('attachmentPicker.attachmentTooLarge'), translate('attachmentPicker.sizeExceeded'));
            return false;
        }

        if (lodashGet(file, 'size', 0) < CONST.API_ATTACHMENT_VALIDATIONS.MIN_SIZE) {
            Alert.alert(translate('attachmentPicker.attachmentTooSmall'), translate('attachmentPicker.sizeNotMet'));
            return false;
        }
        return true;
    };

    const navigateBack = () => {
        Navigation.goBack();
    };

    const navigateToConfirmationStep = useCallback(() => {
        if (backTo) {
            Navigation.goBack(backTo);
            return;
        }

        // If the transaction was created from the global create, the person needs to select participants, so take them there.
        if (isFromGlobalCreate && iouType !== CONST.IOU.TYPE.TRACK_EXPENSE) {
            Navigation.navigate(ROUTES.MONEY_REQUEST_STEP_PARTICIPANTS.getRoute(iouType, transactionID, reportID));
            return;
        }

        // If the transaction was created from the + menu from the composer inside of a chat, the participants can automatically
        // be added to the transaction (taken from the chat report participants) and then the person is taken to the confirmation step.
        IOU.setMoneyRequestParticipantsFromReport(transactionID, report);
        Navigation.navigate(ROUTES.MONEY_REQUEST_STEP_CONFIRMATION.getRoute(CONST.IOU.ACTION.CREATE, iouType, transactionID, reportID));
    }, [iouType, report, reportID, transactionID, isFromGlobalCreate, backTo]);

    const updateScanAndNavigate = useCallback(
        (file, source) => {
            Navigation.dismissModal();
            IOU.replaceReceipt(transactionID, file, source);
        },
        [transactionID],
    );

    /**
     * Sets the Receipt objects and navigates the user to the next page
     * @param {Object} file
     */
    const setReceiptAndNavigate = (file) => {
        if (!validateReceipt(file)) {
            return;
        }

        // Store the receipt on the transaction object in Onyx
        // On Android devices, fetching blob for a file with name containing spaces fails to retrieve the type of file.
        // So, let us also save the file type in receipt for later use during blob fetch
        IOU.setMoneyRequestReceipt(transactionID, file.uri, file.name, action !== CONST.IOU.ACTION.EDIT, file.type);

        if (action === CONST.IOU.ACTION.EDIT) {
            updateScanAndNavigate(file, file.uri);
            return;
        }

        navigateToConfirmationStep();
    };

    const capturePhoto = useCallback(() => {
        if (!camera.current && (cameraPermissionStatus === RESULTS.DENIED || cameraPermissionStatus === RESULTS.BLOCKED)) {
            askForPermissions();
            return;
        }

        const showCameraAlert = () => {
            Alert.alert(translate('receipt.cameraErrorTitle'), translate('receipt.cameraErrorMessage'));
        };

        if (!camera.current) {
            showCameraAlert();
            return;
        }

        if (didCapturePhoto) {
            return;
        }

        return camera.current
            .takePhoto({
                flash: flash && hasFlash ? 'on' : 'off',
            })
            .then((photo) => {
                // Store the receipt on the transaction object in Onyx
                const source = `file://${photo.path}`;
                IOU.setMoneyRequestReceipt(transactionID, source, photo.path, action !== CONST.IOU.ACTION.EDIT);

                if (action === CONST.IOU.ACTION.EDIT) {
                    FileUtils.readFileAsync(source, photo.path, (file) => {
                        updateScanAndNavigate(file, source);
                    });
                    return;
                }

                setDidCapturePhoto(true);
                navigateToConfirmationStep();
            })
            .catch((error) => {
                setDidCapturePhoto(false);
                showCameraAlert();
                Log.warn('Error taking photo', error);
            });
<<<<<<< HEAD
    }, [flash, action, translate, transactionID, updateScanAndNavigate, navigateToConfirmationStep, cameraPermissionStatus, didCapturePhoto]);
=======
    }, [flash, hasFlash, action, translate, transactionID, updateScanAndNavigate, navigateToConfirmationStep, cameraPermissionStatus]);
>>>>>>> a1801c82

    // Wait for camera permission status to render
    if (cameraPermissionStatus == null) {
        return null;
    }

    return (
        <StepScreenWrapper
            includeSafeAreaPaddingBottom
            headerTitle={translate('common.receipt')}
            onBackButtonPress={navigateBack}
            shouldShowWrapper={Boolean(backTo)}
            testID={IOURequestStepScan.displayName}
        >
            {cameraPermissionStatus !== RESULTS.GRANTED && (
                <View style={[styles.cameraView, styles.permissionView, styles.userSelectNone]}>
                    <ImageSVG
                        contentFit="contain"
                        src={Hand}
                        width={CONST.RECEIPT.HAND_ICON_WIDTH}
                        height={CONST.RECEIPT.HAND_ICON_HEIGHT}
                        style={styles.pb5}
                    />

                    <Text style={[styles.textReceiptUpload]}>{translate('receipt.takePhoto')}</Text>
                    <Text style={[styles.subTextReceiptUpload]}>{translate('receipt.cameraAccess')}</Text>
                    <Button
                        medium
                        success
                        text={translate('common.continue')}
                        accessibilityLabel={translate('common.continue')}
                        style={[styles.p9, styles.pt5]}
                        onPress={capturePhoto}
                    />
                </View>
            )}
            {cameraPermissionStatus === RESULTS.GRANTED && device == null && (
                <View style={[styles.cameraView]}>
                    <ActivityIndicator
                        size={CONST.ACTIVITY_INDICATOR_SIZE.LARGE}
                        style={[styles.flex1]}
                        color={theme.textSupporting}
                    />
                </View>
            )}
            {cameraPermissionStatus === RESULTS.GRANTED && device != null && (
                <View style={[styles.cameraView]}>
                    <GestureDetector gesture={tapGesture}>
                        <View style={styles.flex1}>
                            <NavigationAwareCamera
                                ref={camera}
                                device={device}
                                style={[styles.flex1]}
                                zoom={device.neutralZoom}
                                photo
                                cameraTabIndex={1}
                                orientation="portrait"
                            />
                            <Animated.View style={[styles.cameraFocusIndicator, cameraFocusIndicatorAnimatedStyle]} />
                        </View>
                    </GestureDetector>
                </View>
            )}
            <View style={[styles.flexRow, styles.justifyContentAround, styles.alignItemsCenter, styles.pv3]}>
                <AttachmentPicker shouldHideCameraOption>
                    {({openPicker}) => (
                        <PressableWithFeedback
                            role={CONST.ACCESSIBILITY_ROLE.BUTTON}
                            accessibilityLabel={translate('receipt.gallery')}
                            style={[styles.alignItemsStart]}
                            onPress={() => {
                                openPicker({
                                    onPicked: setReceiptAndNavigate,
                                });
                            }}
                        >
                            <Icon
                                height={32}
                                width={32}
                                src={Expensicons.Gallery}
                                fill={theme.textSupporting}
                            />
                        </PressableWithFeedback>
                    )}
                </AttachmentPicker>
                <PressableWithFeedback
                    role={CONST.ACCESSIBILITY_ROLE.BUTTON}
                    accessibilityLabel={translate('receipt.shutter')}
                    style={[styles.alignItemsCenter]}
                    onPress={capturePhoto}
                >
                    <ImageSVG
                        contentFit="contain"
                        src={Shutter}
                        width={CONST.RECEIPT.SHUTTER_SIZE}
                        height={CONST.RECEIPT.SHUTTER_SIZE}
                    />
                </PressableWithFeedback>
                {hasFlash && (
                    <PressableWithFeedback
                        role={CONST.ACCESSIBILITY_ROLE.BUTTON}
                        accessibilityLabel={translate('receipt.flash')}
                        style={[styles.alignItemsEnd]}
                        disabled={cameraPermissionStatus !== RESULTS.GRANTED}
                        onPress={() => setFlash((prevFlash) => !prevFlash)}
                    >
                        <Icon
                            height={32}
                            width={32}
                            src={Expensicons.Bolt}
                            fill={flash ? theme.iconHovered : theme.textSupporting}
                        />
                    </PressableWithFeedback>
                )}
            </View>
        </StepScreenWrapper>
    );
}

IOURequestStepScan.defaultProps = defaultProps;
IOURequestStepScan.propTypes = propTypes;
IOURequestStepScan.displayName = 'IOURequestStepScan';

export default compose(withWritableReportOrNotFound, withFullTransactionOrNotFound)(IOURequestStepScan);<|MERGE_RESOLUTION|>--- conflicted
+++ resolved
@@ -5,7 +5,7 @@
 import {Gesture, GestureDetector} from 'react-native-gesture-handler';
 import {RESULTS} from 'react-native-permissions';
 import Animated, {runOnJS, useAnimatedStyle, useSharedValue, withDelay, withSequence, withSpring, withTiming} from 'react-native-reanimated';
-import {useCameraDevice} from 'react-native-vision-camera';
+import {useCameraDevices} from 'react-native-vision-camera';
 import Hand from '@assets/images/hand.svg';
 import Shutter from '@assets/images/shutter.svg';
 import AttachmentPicker from '@components/AttachmentPicker';
@@ -266,11 +266,7 @@
                 showCameraAlert();
                 Log.warn('Error taking photo', error);
             });
-<<<<<<< HEAD
-    }, [flash, action, translate, transactionID, updateScanAndNavigate, navigateToConfirmationStep, cameraPermissionStatus, didCapturePhoto]);
-=======
-    }, [flash, hasFlash, action, translate, transactionID, updateScanAndNavigate, navigateToConfirmationStep, cameraPermissionStatus]);
->>>>>>> a1801c82
+    }, [flash, hasFlash, action, translate, transactionID, updateScanAndNavigate, navigateToConfirmationStep, cameraPermissionStatus, didCapturePhoto]);
 
     // Wait for camera permission status to render
     if (cameraPermissionStatus == null) {

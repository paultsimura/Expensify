import React, {useCallback, useEffect, useMemo, useRef, useState} from 'react';
import {View} from 'react-native';
import type {OnyxEntry} from 'react-native-onyx';
import {withOnyx} from 'react-native-onyx';
import type {ValueOf} from 'type-fest';
import FullScreenLoadingIndicator from '@components/FullscreenLoadingIndicator';
import HeaderWithBackButton from '@components/HeaderWithBackButton';
import * as Expensicons from '@components/Icon/Expensicons';
import LocationPermissionModal from '@components/LocationPermissionModal';
import MoneyRequestConfirmationList from '@components/MoneyTemporaryForRefactorRequestConfirmationList';
import {usePersonalDetails} from '@components/OnyxProvider';
import ScreenWrapper from '@components/ScreenWrapper';
import useCurrentUserPersonalDetails from '@hooks/useCurrentUserPersonalDetails';
import useLocalize from '@hooks/useLocalize';
import useNetwork from '@hooks/useNetwork';
import useThemeStyles from '@hooks/useThemeStyles';
import useWindowDimensions from '@hooks/useWindowDimensions';
import {openDraftWorkspaceRequest} from '@libs/actions/Policy';
import * as DeviceCapabilities from '@libs/DeviceCapabilities';
import getCurrentPosition from '@libs/getCurrentPosition';
import * as IOUUtils from '@libs/IOUUtils';
import Log from '@libs/Log';
import Navigation from '@libs/Navigation/Navigation';
import * as OptionsListUtils from '@libs/OptionsListUtils';
import * as ReportUtils from '@libs/ReportUtils';
import playSound, {SOUNDS} from '@libs/Sound';
import * as TransactionUtils from '@libs/TransactionUtils';
import * as IOU from '@userActions/IOU';
import CONST from '@src/CONST';
import ONYXKEYS from '@src/ONYXKEYS';
import ROUTES from '@src/ROUTES';
import type SCREENS from '@src/SCREENS';
import type {Policy, PolicyCategories, PolicyTagList} from '@src/types/onyx';
import type {Participant} from '@src/types/onyx/IOU';
import type {Receipt} from '@src/types/onyx/Transaction';
import type {WithFullTransactionOrNotFoundProps} from './withFullTransactionOrNotFound';
import withFullTransactionOrNotFound from './withFullTransactionOrNotFound';
import withWritableReportOrNotFound from './withWritableReportOrNotFound';
import type {WithWritableReportOrNotFoundProps} from './withWritableReportOrNotFound';

type IOURequestStepConfirmationOnyxProps = {
    /** The policy of the report */
    policy: OnyxEntry<Policy>;

    /** The category configuration of the report's policy */
    policyCategories: OnyxEntry<PolicyCategories>;

    /** The tag configuration of the report's policy */
    policyTags: OnyxEntry<PolicyTagList>;
};

type IOURequestStepConfirmationProps = IOURequestStepConfirmationOnyxProps &
    WithWritableReportOrNotFoundProps<typeof SCREENS.MONEY_REQUEST.STEP_CONFIRMATION> &
    WithFullTransactionOrNotFoundProps<typeof SCREENS.MONEY_REQUEST.STEP_CONFIRMATION>;

function IOURequestStepConfirmation({
    policy,
    policyTags,
    policyCategories,
    report,
    route: {
        params: {iouType, reportID, transactionID},
    },
    transaction,
}: IOURequestStepConfirmationProps) {
    const currentUserPersonalDetails = useCurrentUserPersonalDetails();
    const personalDetails = usePersonalDetails() || CONST.EMPTY_OBJECT;

    const styles = useThemeStyles();
    const {translate} = useLocalize();
    const {windowWidth} = useWindowDimensions();
    const {isOffline} = useNetwork();
    const [startLocationPermissionFlow, setStartLocationPermissionFlow] = useState(false);
    const [selectedParticipants, setSelectedParticipants] = useState<Participant[]>([]);

    const [receiptFile, setReceiptFile] = useState<Receipt>();

    const receiptFilename = transaction?.filename;
    const receiptPath = transaction?.receipt?.source;
    const receiptType = transaction?.receipt?.type;
    const foreignTaxDefault = policy?.taxRates?.foreignTaxDefault;
    const transactionTaxCode = transaction?.taxRate ? transaction.taxRate.data?.code : foreignTaxDefault;
    const transactionTaxAmount = transaction?.taxAmount;

    const requestType = TransactionUtils.getRequestType(transaction);

    const gpsRequired = transaction?.amount === 0 && iouType !== CONST.IOU.TYPE.SPLIT && receiptFile;

    const headerTitle = useMemo(() => {
        if (iouType === CONST.IOU.TYPE.SPLIT) {
            return translate('iou.split');
        }
        if (iouType === CONST.IOU.TYPE.TRACK_EXPENSE) {
            return translate('iou.trackExpense');
        }
        if (iouType === CONST.IOU.TYPE.SEND) {
            return translate('common.send');
        }
        return translate(TransactionUtils.getHeaderTitleTranslationKey(transaction));
    }, [iouType, transaction, translate]);

    const participants = useMemo(
        () =>
            transaction?.participants?.map((participant) => {
                const participantAccountID = participant.accountID ?? 0;
                return participantAccountID ? OptionsListUtils.getParticipantsOption(participant, personalDetails) : OptionsListUtils.getReportOption(participant);
            }),
        [transaction?.participants, personalDetails],
    );
    const isPolicyExpenseChat = useMemo(() => ReportUtils.isPolicyExpenseChat(ReportUtils.getRootParentReport(report)), [report]);
    const formHasBeenSubmitted = useRef(false);

    useEffect(() => {
        if (!transaction?.originalCurrency) {
            return;
        }
        // If user somehow lands on this page without the currency reset, then reset it here.
        IOU.setMoneyRequestCurrency_temporaryForRefactor(transactionID, transaction.originalCurrency, true);
        // eslint-disable-next-line react-hooks/exhaustive-deps
    }, []);

    useEffect(() => {
        const policyExpenseChat = participants?.find((participant) => participant.isPolicyExpenseChat);
        if (policyExpenseChat?.policyID) {
            openDraftWorkspaceRequest(policyExpenseChat.policyID);
        }
    }, [isOffline, participants, transaction?.billable, policy, transactionID]);

    const defaultBillable = !!policy?.defaultBillable;
    useEffect(() => {
        IOU.setMoneyRequestBillable_temporaryForRefactor(transactionID, defaultBillable);
    }, [transactionID, defaultBillable]);

    useEffect(() => {
        if (!transaction?.category) {
            return;
        }
        if (policyCategories?.[transaction.category] && !policyCategories[transaction.category].enabled) {
            IOU.setMoneyRequestCategory(transactionID, '');
        }
    }, [policyCategories, transaction?.category, transactionID]);

    const policyDistance = Object.values(policy?.customUnits ?? {}).find((customUnit) => customUnit.name === CONST.CUSTOM_UNITS.NAME_DISTANCE);
    const defaultCategory = policyDistance?.defaultCategory ?? '';

    useEffect(() => {
        if (requestType !== CONST.IOU.REQUEST_TYPE.DISTANCE || !!transaction?.category) {
            return;
        }
        IOU.setMoneyRequestCategory(transactionID, defaultCategory);
        // Prevent resetting to default when unselect category
        // eslint-disable-next-line react-hooks/exhaustive-deps
    }, [transactionID, requestType, defaultCategory]);

    const navigateBack = useCallback(() => {
        // If there is not a report attached to the IOU with a reportID, then the participants were manually selected and the user needs taken
        // back to the participants step
        if (!transaction?.participantsAutoAssigned) {
            Navigation.goBack(ROUTES.MONEY_REQUEST_STEP_PARTICIPANTS.getRoute(iouType, transactionID, reportID));
            return;
        }
        IOUUtils.navigateToStartMoneyRequestStep(requestType, iouType, transactionID, reportID);
    }, [transaction, iouType, requestType, transactionID, reportID]);

    const navigateToAddReceipt = useCallback(() => {
        Navigation.navigate(ROUTES.MONEY_REQUEST_STEP_SCAN.getRoute(CONST.IOU.ACTION.CREATE, iouType, transactionID, reportID, Navigation.getActiveRouteWithoutParams()));
    }, [iouType, transactionID, reportID]);

    // When the component mounts, if there is a receipt, see if the image can be read from the disk. If not, redirect the user to the starting step of the flow.
    // This is because until the request is saved, the receipt file is only stored in the browsers memory as a blob:// and if the browser is refreshed, then
    // the image ceases to exist. The best way for the user to recover from this is to start over from the start of the request process.
    useEffect(() => {
        const onSuccess = (file: File) => {
            const receipt: Receipt = file;
            receipt.state = file && requestType === CONST.IOU.REQUEST_TYPE.MANUAL ? CONST.IOU.RECEIPT_STATE.OPEN : CONST.IOU.RECEIPT_STATE.SCANREADY;
            setReceiptFile(receipt);
        };

        IOU.navigateToStartStepIfScanFileCannotBeRead(receiptFilename, receiptPath, onSuccess, requestType, iouType, transactionID, reportID, receiptType);
    }, [receiptType, receiptPath, receiptFilename, requestType, iouType, transactionID, reportID]);

    const requestMoney = useCallback(
        (trimmedComment: string, receiptObj?: Receipt, gpsPoints?: IOU.GpsPoint) => {
            if (!transaction) {
                return;
            }

            IOU.requestMoney(
                report,
                transaction.amount,
                transaction.currency,
                transaction.created,
                transaction.merchant,
                currentUserPersonalDetails.login,
                currentUserPersonalDetails.accountID,
                selectedParticipants[0],
                trimmedComment,
                receiptObj,
                transaction.category,
                transaction.tag,
                transactionTaxCode,
                transactionTaxAmount,
                transaction.billable,
                policy,
                policyTags,
                policyCategories,
                gpsPoints,
            );
        },
        [
            report,
            transaction,
            transactionTaxCode,
            transactionTaxAmount,
            currentUserPersonalDetails.login,
            currentUserPersonalDetails.accountID,
            policy,
            policyTags,
            policyCategories,
            selectedParticipants,
        ],
    );

    const trackExpense = useCallback(
        (trimmedComment: string, receiptObj?: Receipt, gpsPoints?: IOU.GpsPoint) => {
            if (!report || !transaction) {
                return;
            }
            IOU.trackExpense(
                report,
                transaction.amount,
                transaction.currency,
                transaction.created,
                transaction.merchant,
                currentUserPersonalDetails.login,
                currentUserPersonalDetails.accountID,
                selectedParticipants[0],
                trimmedComment,
                receiptObj,
                transaction.category,
                transaction.tag,
                transactionTaxCode,
                transactionTaxAmount,
                transaction.billable,
                policy,
                policyTags,
                policyCategories,
                gpsPoints,
                Object.keys(transaction?.comment?.waypoints ?? {}).length ? TransactionUtils.getValidWaypoints(transaction.comment.waypoints, true) : undefined,
            );
        },
        [
            report,
            transaction,
            currentUserPersonalDetails.login,
            currentUserPersonalDetails.accountID,
            transactionTaxCode,
            transactionTaxAmount,
            policy,
            policyTags,
            policyCategories,
            selectedParticipants,
        ],
    );

    const createDistanceRequest = useCallback(
<<<<<<< HEAD
        (trimmedComment: string) => {
            if (!report || !transaction) {
=======
        (selectedParticipants: Participant[], trimmedComment: string) => {
            if (!transaction) {
>>>>>>> 7d19f827
                return;
            }
            IOU.createDistanceRequest(
                report,
                selectedParticipants[0],
                trimmedComment,
                transaction.created,
                transaction.category,
                transaction.tag,
                transaction.amount,
                transaction.currency,
                transaction.merchant,
                transaction.billable,
                TransactionUtils.getValidWaypoints(transaction.comment.waypoints, true),
                policy,
                policyTags,
                policyCategories,
            );
        },
        [policy, policyCategories, policyTags, report, selectedParticipants, transaction],
    );

    const createTransaction = useCallback(
        (locationPermissionGranted = false) => {
            const trimmedComment = (transaction?.comment.comment ?? '').trim();

            // Don't let the form be submitted multiple times while the navigator is waiting to take the user to a different page
            if (formHasBeenSubmitted.current) {
                return;
            }

            formHasBeenSubmitted.current = true;

            playSound(SOUNDS.DONE);

            // If we have a receipt let's start the split bill by creating only the action, the transaction, and the group DM if needed
            if (iouType === CONST.IOU.TYPE.SPLIT && receiptFile) {
                if (currentUserPersonalDetails.login && !!transaction) {
                    IOU.startSplitBill({
                        participants: selectedParticipants,
                        currentUserLogin: currentUserPersonalDetails.login,
                        currentUserAccountID: currentUserPersonalDetails.accountID,
                        comment: trimmedComment,
                        receipt: receiptFile,
                        existingSplitChatReportID: report?.reportID,
                        billable: transaction.billable,
                        category: transaction.category,
                        tag: transaction.tag,
                        currency: transaction.currency,
                    });
                }
                return;
            }

            // IOUs created from a group report will have a reportID param in the route.
            // Since the user is already viewing the report, we don't need to navigate them to the report
            if (iouType === CONST.IOU.TYPE.SPLIT && !transaction?.isFromGlobalCreate) {
                if (currentUserPersonalDetails.login && !!transaction) {
                    IOU.splitBill({
                        participants: selectedParticipants,
                        currentUserLogin: currentUserPersonalDetails.login,
                        currentUserAccountID: currentUserPersonalDetails.accountID,
                        amount: transaction.amount,
                        comment: trimmedComment,
                        currency: transaction.currency,
                        merchant: transaction.merchant,
                        created: transaction.created,
                        category: transaction.category,
                        tag: transaction.tag,
                        existingSplitChatReportID: report?.reportID,
                        billable: transaction.billable,
                        iouRequestType: transaction.iouRequestType,
                    });
                }
                return;
            }

            // If the request is created from the global create menu, we also navigate the user to the group report
            if (iouType === CONST.IOU.TYPE.SPLIT) {
                if (currentUserPersonalDetails.login && !!transaction) {
                    IOU.splitBillAndOpenReport({
                        participants: selectedParticipants,
                        currentUserLogin: currentUserPersonalDetails.login,
                        currentUserAccountID: currentUserPersonalDetails.accountID,
                        amount: transaction.amount,
                        comment: trimmedComment,
                        currency: transaction.currency,
                        merchant: transaction.merchant,
                        created: transaction.created,
                        category: transaction.category,
                        tag: transaction.tag,
                        billable: !!transaction.billable,
                        iouRequestType: transaction.iouRequestType,
                    });
                }
                return;
            }

            if (iouType === CONST.IOU.TYPE.TRACK_EXPENSE) {
                if (receiptFile && transaction) {
                    // If the transaction amount is zero, then the money is being requested through the "Scan" flow and the GPS coordinates need to be included.
                    if (transaction.amount === 0 && locationPermissionGranted) {
                        getCurrentPosition(
                            (successData) => {
                                trackExpense(trimmedComment, receiptFile, {
                                    lat: successData.coords.latitude,
                                    long: successData.coords.longitude,
                                });
                            },
                            (errorData) => {
                                Log.info('[IOURequestStepConfirmation] getCurrentPosition failed', false, errorData);
                                // When there is an error, the money can still be requested, it just won't include the GPS coordinates
                                trackExpense(trimmedComment, receiptFile);
                            },
                            {
                                // It's OK to get a cached location that is up to an hour old because the only accuracy needed is the country the user is in
                                maximumAge: 1000 * 60 * 60,

                                // 15 seconds, don't wait too long because the server can always fall back to using the IP address
                                timeout: 15000,
                            },
                        );
                        return;
                    }

                    // Otherwise, the money is being requested through the "Manual" flow with an attached image and the GPS coordinates are not needed.
                    trackExpense(trimmedComment, receiptFile);
                    return;
                }
                trackExpense(trimmedComment, receiptFile);
                return;
            }

            if (receiptFile && !!transaction) {
                // If the transaction amount is zero, then the money is being requested through the "Scan" flow and the GPS coordinates need to be included.
                if (transaction.amount === 0 && locationPermissionGranted) {
                    getCurrentPosition(
                        (successData) => {
                            requestMoney(trimmedComment, receiptFile, {
                                lat: successData.coords.latitude,
                                long: successData.coords.longitude,
                            });
                        },
                        (errorData) => {
                            Log.info('[IOURequestStepConfirmation] getCurrentPosition failed', false, errorData);
                            // When there is an error, the money can still be requested, it just won't include the GPS coordinates
                            requestMoney(trimmedComment, receiptFile);
                        },
                        {
                            // It's OK to get a cached location that is up to an hour old because the only accuracy needed is the country the user is in
                            maximumAge: 1000 * 60 * 60,

                            // 15 seconds, don't wait too long because the server can always fall back to using the IP address
                            timeout: 15000,
                        },
                    );
                    return;
                }

                // Otherwise, the money is being requested through the "Manual" flow with an attached image and the GPS coordinates are not needed.
                requestMoney(trimmedComment, receiptFile);
                return;
            }

            if (requestType === CONST.IOU.REQUEST_TYPE.DISTANCE) {
                createDistanceRequest(trimmedComment);
                return;
            }

            requestMoney(trimmedComment);
        },
        [
            transaction,
            iouType,
            receiptFile,
            requestType,
            requestMoney,
            currentUserPersonalDetails.login,
            currentUserPersonalDetails.accountID,
            report?.reportID,
            trackExpense,
            createDistanceRequest,
            selectedParticipants,
        ],
    );

    /**
     * Checks if user has a GOLD wallet then creates a paid IOU report on the fly
     *
     * @param {String} paymentMethodType
     */
    const sendMoney = useCallback(
        (paymentMethodType: ValueOf<typeof CONST.IOU.PAYMENT_TYPE>) => {
            const currency = transaction?.currency;

            const trimmedComment = transaction?.comment?.comment ? transaction.comment.comment.trim() : '';

            const participant = participants?.[0];

            if (!participant || !transaction?.amount || !currency) {
                return;
            }

            if (paymentMethodType === CONST.IOU.PAYMENT_TYPE.ELSEWHERE) {
                IOU.sendMoneyElsewhere(report, transaction.amount, currency, trimmedComment, currentUserPersonalDetails.accountID, participant);
                return;
            }

            if (paymentMethodType === CONST.IOU.PAYMENT_TYPE.EXPENSIFY) {
                IOU.sendMoneyWithWallet(report, transaction.amount, currency, trimmedComment, currentUserPersonalDetails.accountID, participant);
            }
        },
        [transaction?.amount, transaction?.comment, transaction?.currency, participants, currentUserPersonalDetails.accountID, report],
    );

    const addNewParticipant = (option: Participant) => {
        const newParticipants = transaction?.participants?.map((participant) => {
            if (participant.accountID === option.accountID) {
                return {...participant, selected: !participant.selected};
            }
            return participant;
        });
        IOU.setMoneyRequestParticipants_temporaryForRefactor(transactionID, newParticipants);
    };

    const setBillable = (billable: boolean) => {
        IOU.setMoneyRequestBillable_temporaryForRefactor(transactionID, billable);
    };

    // This loading indicator is shown because the transaction originalCurrency is being updated later than the component mounts.
    // To prevent the component from rendering with the wrong currency, we show a loading indicator until the correct currency is set.
    const isLoading = !!transaction?.originalCurrency;

    const onConfirm = (listOfParticipants: Participant[]) => {
        setSelectedParticipants(listOfParticipants);

        if (gpsRequired) {
            setStartLocationPermissionFlow(true);
            return;
        }

        createTransaction();
    };

    return (
        <ScreenWrapper
            includeSafeAreaPaddingBottom={false}
            shouldEnableMaxHeight={DeviceCapabilities.canUseTouchScreen()}
            testID={IOURequestStepConfirmation.displayName}
        >
            {({safeAreaPaddingBottomStyle}) => (
                <View style={[styles.flex1, safeAreaPaddingBottomStyle]}>
                    <HeaderWithBackButton
                        title={headerTitle}
                        onBackButtonPress={navigateBack}
                        shouldShowThreeDotsButton={requestType === CONST.IOU.REQUEST_TYPE.MANUAL && (iouType === CONST.IOU.TYPE.REQUEST || iouType === CONST.IOU.TYPE.TRACK_EXPENSE)}
                        threeDotsAnchorPosition={styles.threeDotsPopoverOffsetNoCloseButton(windowWidth)}
                        threeDotsMenuItems={[
                            {
                                icon: Expensicons.Receipt,
                                text: translate('receipt.addReceipt'),
                                onSelected: navigateToAddReceipt,
                            },
                        ]}
                    />
                    {isLoading && <FullScreenLoadingIndicator />}
                    {gpsRequired && (
                        <LocationPermissionModal
                            startPermissionFlow={startLocationPermissionFlow}
                            onGrant={() => createTransaction(true)}
                            onDeny={() => createTransaction(false)}
                        />
                    )}
                    <View style={[styles.flex1, isLoading && styles.opacity0]}>
                        {/* @ts-expect-error TODO: Remove this once MoneyRequestConfirmationList (https://github.com/Expensify/App/issues/36130) is migrated to TypeScript. */}
                        <MoneyRequestConfirmationList
                            transaction={transaction}
                            hasMultipleParticipants={iouType === CONST.IOU.TYPE.SPLIT}
                            selectedParticipants={participants}
                            iouAmount={transaction?.amount}
                            iouComment={transaction?.comment.comment ?? ''}
                            iouCurrencyCode={transaction?.currency}
                            iouIsBillable={transaction?.billable}
                            onToggleBillable={setBillable}
                            iouCategory={transaction?.category}
                            onConfirm={onConfirm}
                            onSendMoney={sendMoney}
                            onSelectParticipant={addNewParticipant}
                            receiptPath={receiptPath}
                            receiptFilename={receiptFilename}
                            iouType={iouType}
                            reportID={reportID}
                            isPolicyExpenseChat={isPolicyExpenseChat}
                            // The participants can only be modified when the action is initiated from directly within a group chat and not the floating-action-button.
                            // This is because when there is a group of people, say they are on a trip, and you have some shared expenses with some of the people,
                            // but not all of them (maybe someone skipped out on dinner). Then it's nice to be able to select/deselect people from the group chat bill
                            // split rather than forcing the user to create a new group, just for that expense. The reportID is empty, when the action was initiated from
                            // the floating-action-button (since it is something that exists outside the context of a report).
                            canModifyParticipants={!transaction?.isFromGlobalCreate}
                            policyID={report?.policyID}
                            bankAccountRoute={ReportUtils.getBankAccountRoute(report)}
                            iouMerchant={transaction?.merchant}
                            iouCreated={transaction?.created}
                            isDistanceRequest={requestType === CONST.IOU.REQUEST_TYPE.DISTANCE}
                            shouldShowSmartScanFields={requestType !== CONST.IOU.REQUEST_TYPE.SCAN}
                        />
                    </View>
                </View>
            )}
        </ScreenWrapper>
    );
}

IOURequestStepConfirmation.displayName = 'IOURequestStepConfirmation';

const IOURequestStepConfirmationWithOnyx = withOnyx<IOURequestStepConfirmationProps, IOURequestStepConfirmationOnyxProps>({
    policy: {
        key: ({report}) => `${ONYXKEYS.COLLECTION.POLICY}${report ? report.policyID : '0'}`,
    },
    policyCategories: {
        key: ({report}) => `${ONYXKEYS.COLLECTION.POLICY_CATEGORIES}${report ? report.policyID : '0'}`,
    },
    policyTags: {
        key: ({report}) => `${ONYXKEYS.COLLECTION.POLICY_TAGS}${report ? report.policyID : '0'}`,
    },
})(IOURequestStepConfirmation);
/* eslint-disable rulesdir/no-negated-variables */
const IOURequestStepConfirmationWithFullTransactionOrNotFound = withFullTransactionOrNotFound(IOURequestStepConfirmationWithOnyx);
/* eslint-disable rulesdir/no-negated-variables */
const IOURequestStepConfirmationWithWritableReportOrNotFound = withWritableReportOrNotFound(IOURequestStepConfirmationWithFullTransactionOrNotFound);
export default IOURequestStepConfirmationWithWritableReportOrNotFound;<|MERGE_RESOLUTION|>--- conflicted
+++ resolved
@@ -264,13 +264,8 @@
     );
 
     const createDistanceRequest = useCallback(
-<<<<<<< HEAD
         (trimmedComment: string) => {
-            if (!report || !transaction) {
-=======
-        (selectedParticipants: Participant[], trimmedComment: string) => {
             if (!transaction) {
->>>>>>> 7d19f827
                 return;
             }
             IOU.createDistanceRequest(

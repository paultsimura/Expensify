import {useFocusEffect} from '@react-navigation/native';
import PropTypes from 'prop-types';
import React, {useCallback, useEffect, useRef} from 'react';
import {withOnyx} from 'react-native-onyx';
import _ from 'underscore';
import taxPropTypes from '@components/taxPropTypes';
import transactionPropTypes from '@components/transactionPropTypes';
import useLocalize from '@hooks/useLocalize';
import compose from '@libs/compose';
import * as CurrencyUtils from '@libs/CurrencyUtils';
import Navigation from '@libs/Navigation/Navigation';
import * as ReportUtils from '@libs/ReportUtils';
import {getRequestType} from '@libs/TransactionUtils';
import * as TransactionUtils from '@libs/TransactionUtils';
import MoneyRequestAmountForm from '@pages/iou/steps/MoneyRequestAmountForm';
import reportPropTypes from '@pages/reportPropTypes';
import * as IOU from '@userActions/IOU';
import CONST from '@src/CONST';
import ONYXKEYS from '@src/ONYXKEYS';
import ROUTES from '@src/ROUTES';
import IOURequestStepRoutePropTypes from './IOURequestStepRoutePropTypes';
import StepScreenWrapper from './StepScreenWrapper';
import withFullTransactionOrNotFound from './withFullTransactionOrNotFound';
import withWritableReportOrNotFound from './withWritableReportOrNotFound';

const propTypes = {
    /** Navigation route context info provided by react navigation */
    route: IOURequestStepRoutePropTypes.isRequired,

    /* Onyx Props */
    /** The report that the transaction belongs to */
    report: reportPropTypes,

    /** The transaction object being modified in Onyx */
    transaction: transactionPropTypes,

    /** The draft transaction of scan split bill */
    splitTransactionDraft: transactionPropTypes,

    /* Onyx Props */
    /** Collection of tax rates attached to a policy */
    policyTaxRates: taxPropTypes,

    /** The policy of the report */
    policy: PropTypes.shape({
        /** Is Tax tracking Enabled */
        isTaxTrackingEnabled: PropTypes.bool,
    }),
};

const defaultProps = {
    report: {},
    transaction: {},
    policyTaxRates: {},
    policy: {},
    splitTransactionDraft: {},
};

const getTaxAmount = (transaction, defaultTaxValue, amount) => {
    const percentage = (transaction.taxRate ? transaction.taxRate.data.value : defaultTaxValue) || '';
    return TransactionUtils.calculateTaxAmount(percentage, amount);
};

function IOURequestStepAmount({
    report,
    route: {
<<<<<<< HEAD
        params: {iouType, reportID, transactionID, backTo, currency: selectedCurrency, action},
    },
    transaction,
    splitTransactionDraft,
    transaction: {currency: originalCurrency},
=======
        params: {iouType, reportID, transactionID, backTo},
    },
    transaction,
    transaction: {currency},
>>>>>>> 8034a1bd
    policyTaxRates,
    policy,
}) {
    const {translate} = useLocalize();
    const textInput = useRef(null);
    const focusTimeoutRef = useRef(null);
    const isSaveButtonPressed = useRef(false);
    const originalCurrency = useRef(null);
    const iouRequestType = getRequestType(transaction);
<<<<<<< HEAD
    const currency = selectedCurrency || originalCurrency;
    const {amount: transactionAmount} = ReportUtils.getTransactionDetails(_.isEmpty(splitTransactionDraft) ? transaction : splitTransactionDraft);
    const isEditing = action === CONST.IOU.ACTION.EDIT;
    const isSplitBill = iouType === CONST.IOU.TYPE.SPLIT;
=======
>>>>>>> 8034a1bd

    const isPolicyExpenseChat = ReportUtils.isPolicyExpenseChat(ReportUtils.getRootParentReport(report));
    const isTaxTrackingEnabled = isPolicyExpenseChat && policy.isTaxTrackingEnabled;

    useFocusEffect(
        useCallback(() => {
            focusTimeoutRef.current = setTimeout(() => textInput.current && textInput.current.focus(), CONST.ANIMATED_TRANSITION);
            return () => {
                if (!focusTimeoutRef.current) {
                    return;
                }
                clearTimeout(focusTimeoutRef.current);
            };
        }, []),
    );

    useEffect(() => {
        if (transaction.originalCurrency) {
            originalCurrency.current = transaction.originalCurrency;
        } else {
            originalCurrency.current = currency;
            IOU.setMoneyRequestOriginalCurrency_temporaryForRefactor(transactionID, currency);
        }
        return () => {
            if (isSaveButtonPressed.current) {
                return;
            }
            IOU.setMoneyRequestCurrency_temporaryForRefactor(transactionID, originalCurrency.current, true);
        };
        // eslint-disable-next-line react-hooks/exhaustive-deps
    }, []);

    const navigateBack = () => {
        Navigation.goBack(backTo || ROUTES.HOME);
    };

    const navigateToCurrencySelectionPage = () => {
        Navigation.navigate(ROUTES.MONEY_REQUEST_STEP_CURRENCY.getRoute(iouType, transactionID, reportID, backTo ? 'confirm' : '', Navigation.getActiveRouteWithoutParams()));
    };

    /**
     * @param {Number} amount
     */
    const navigateToNextPage = ({amount}) => {
        isSaveButtonPressed.current = true;
        const amountInSmallestCurrencyUnits = CurrencyUtils.convertToBackendAmount(Number.parseFloat(amount));

        if ((iouRequestType === CONST.IOU.REQUEST_TYPE.MANUAL || backTo) && isTaxTrackingEnabled) {
            const taxAmount = getTaxAmount(transaction, policyTaxRates.defaultValue, amountInSmallestCurrencyUnits);
            const taxAmountInSmallestCurrencyUnits = CurrencyUtils.convertToBackendAmount(Number.parseFloat(taxAmount));
            IOU.setMoneyRequestTaxAmount(transaction.transactionID, taxAmountInSmallestCurrencyUnits);
        }

        IOU.setMoneyRequestAmount_temporaryForRefactor(transactionID, amountInSmallestCurrencyUnits, currency || CONST.CURRENCY.USD, true);

        if (backTo) {
            Navigation.goBack(backTo);
            return;
        }

        // If a reportID exists in the report object, it's because the user started this flow from using the + button in the composer
        // inside a report. In this case, the participants can be automatically assigned from the report and the user can skip the participants step and go straight
        // to the confirm step.
        if (report.reportID) {
            IOU.setMoneyRequestParticipantsFromReport(transactionID, report);
            Navigation.navigate(ROUTES.MONEY_REQUEST_STEP_CONFIRMATION.getRoute(iouType, transactionID, reportID));
            return;
        }

        // If there was no reportID, then that means the user started this flow from the global + menu
        // and an optimistic reportID was generated. In that case, the next step is to select the participants for this request.
        Navigation.navigate(ROUTES.MONEY_REQUEST_STEP_PARTICIPANTS.getRoute(iouType, transactionID, reportID));
    };

    const saveAmountAndCurrency = ({amount}) => {
        const newAmount = CurrencyUtils.convertToBackendAmount(Number.parseFloat(amount));

        // If the value hasn't changed, don't request to save changes on the server and just close the modal
        if (newAmount === TransactionUtils.getAmount(transaction) && currency === TransactionUtils.getCurrency(transaction)) {
            Navigation.dismissModal();
            return;
        }

        if (isSplitBill) {
            IOU.setDraftSplitTransaction(transactionID, {amount: newAmount, currency});
            Navigation.goBack(backTo);
            return;
        }

        IOU.updateMoneyRequestAmountAndCurrency(transactionID, reportID, currency, newAmount);
        Navigation.dismissModal();
    };

    return (
        <StepScreenWrapper
            headerTitle={translate('iou.amount')}
            onBackButtonPress={navigateBack}
            testID={IOURequestStepAmount.displayName}
            shouldShowWrapper={Boolean(backTo || isEditing)}
            includeSafeAreaPaddingBottom
        >
            <MoneyRequestAmountForm
                isEditing={Boolean(backTo || isEditing)}
                currency={currency}
                amount={transactionAmount}
                ref={(e) => (textInput.current = e)}
                onCurrencyButtonPress={navigateToCurrencySelectionPage}
                onSubmitButtonPress={isEditing ? saveAmountAndCurrency : navigateToNextPage}
                selectedTab={iouRequestType}
            />
        </StepScreenWrapper>
    );
}

IOURequestStepAmount.propTypes = propTypes;
IOURequestStepAmount.defaultProps = defaultProps;
IOURequestStepAmount.displayName = 'IOURequestStepAmount';

export default compose(
    withWritableReportOrNotFound,
    withFullTransactionOrNotFound,
    withOnyx({
        policyTaxRates: {
            key: ({report}) => `${ONYXKEYS.COLLECTION.POLICY_TAX_RATE}${report ? report.policyID : '0'}`,
        },
        policy: {
            key: ({report}) => `${ONYXKEYS.COLLECTION.POLICY}${report ? report.policyID : '0'}`,
        },
    }),
)(IOURequestStepAmount);<|MERGE_RESOLUTION|>--- conflicted
+++ resolved
@@ -64,18 +64,11 @@
 function IOURequestStepAmount({
     report,
     route: {
-<<<<<<< HEAD
-        params: {iouType, reportID, transactionID, backTo, currency: selectedCurrency, action},
+        params: {iouType, reportID, transactionID, backTo, action},
     },
     transaction,
     splitTransactionDraft,
-    transaction: {currency: originalCurrency},
-=======
-        params: {iouType, reportID, transactionID, backTo},
-    },
-    transaction,
     transaction: {currency},
->>>>>>> 8034a1bd
     policyTaxRates,
     policy,
 }) {
@@ -85,13 +78,9 @@
     const isSaveButtonPressed = useRef(false);
     const originalCurrency = useRef(null);
     const iouRequestType = getRequestType(transaction);
-<<<<<<< HEAD
-    const currency = selectedCurrency || originalCurrency;
     const {amount: transactionAmount} = ReportUtils.getTransactionDetails(_.isEmpty(splitTransactionDraft) ? transaction : splitTransactionDraft);
     const isEditing = action === CONST.IOU.ACTION.EDIT;
     const isSplitBill = iouType === CONST.IOU.TYPE.SPLIT;
-=======
->>>>>>> 8034a1bd
 
     const isPolicyExpenseChat = ReportUtils.isPolicyExpenseChat(ReportUtils.getRootParentReport(report));
     const isTaxTrackingEnabled = isPolicyExpenseChat && policy.isTaxTrackingEnabled;

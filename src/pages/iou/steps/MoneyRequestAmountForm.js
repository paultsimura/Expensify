--- conflicted
+++ resolved
@@ -57,13 +57,8 @@
 const NUM_PAD_CONTAINER_VIEW_ID = 'numPadContainerView';
 const NUM_PAD_VIEW_ID = 'numPadView';
 
-<<<<<<< HEAD
 function MoneyRequestAmountForm({amount, currency, isEditing, forwardedRef, onCurrencyButtonPress, onSubmitButtonPress}) {
-    const {translate, toLocaleDigit, fromLocaleDigit, numberFormat} = useLocalize();
-=======
-function MoneyRequestAmountForm({amount, currency, isEditing, forwardedRef, onCurrencyButtonPress, onSubmitButtonPress, disableCurrency}) {
     const {translate, toLocaleDigit, numberFormat} = useLocalize();
->>>>>>> 7f13cdd9
 
     const textInput = useRef(null);
 

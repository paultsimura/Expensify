import React, {useEffect, useState, useCallback, useRef} from 'react';
import {View} from 'react-native';
import PropTypes from 'prop-types';
import lodashGet from 'lodash/get';
import _ from 'underscore';
import styles from '../../../styles/styles';
import BigNumberPad from '../../../components/BigNumberPad';
import * as CurrencyUtils from '../../../libs/CurrencyUtils';
import * as MoneyRequestUtils from '../../../libs/MoneyRequestUtils';
import Button from '../../../components/Button';
import * as DeviceCapabilities from '../../../libs/DeviceCapabilities';
import TextInputWithCurrencySymbol from '../../../components/TextInputWithCurrencySymbol';
import useLocalize from '../../../hooks/useLocalize';
import CONST from '../../../CONST';
<<<<<<< HEAD
import FormHelpMessage from '../../../components/FormHelpMessage';
=======
import refPropTypes from '../../../components/refPropTypes';
import getOperatingSystem from '../../../libs/getOperatingSystem';
import * as Browser from '../../../libs/Browser';
import useWindowDimensions from '../../../hooks/useWindowDimensions';
>>>>>>> 93bde201

const propTypes = {
    /** IOU amount saved in Onyx */
    amount: PropTypes.number,

    /** Currency chosen by user or saved in Onyx */
    currency: PropTypes.string,

    /** Whether the amount is being edited or not */
    isEditing: PropTypes.bool,

    /** Refs forwarded to the TextInputWithCurrencySymbol */
    forwardedRef: refPropTypes,

    /** Fired when back button pressed, navigates to currency selection page */
    onCurrencyButtonPress: PropTypes.func.isRequired,

    /** Fired when submit button pressed, saves the given amount and navigates to the next page */
    onSubmitButtonPress: PropTypes.func.isRequired,
};

const defaultProps = {
    amount: 0,
    currency: CONST.CURRENCY.USD,
    forwardedRef: null,
    isEditing: false,
};

/**
 * Returns the new selection object based on the updated amount's length
 *
 * @param {Object} oldSelection
 * @param {Number} prevLength
 * @param {Number} newLength
 * @returns {Object}
 */
const getNewSelection = (oldSelection, prevLength, newLength) => {
    const cursorPosition = oldSelection.end + (newLength - prevLength);
    return {start: cursorPosition, end: cursorPosition};
};

const checkAmount = (amount) => !amount.length || parseFloat(amount) < 0.01;

const AMOUNT_VIEW_ID = 'amountView';
const NUM_PAD_CONTAINER_VIEW_ID = 'numPadContainerView';
const NUM_PAD_VIEW_ID = 'numPadView';

function MoneyRequestAmountForm({amount, currency, isEditing, forwardedRef, onCurrencyButtonPress, onSubmitButtonPress}) {
    const {isExtraSmallScreenHeight} = useWindowDimensions();
    const {translate, toLocaleDigit, numberFormat} = useLocalize();

    const textInput = useRef(null);

    const selectedAmountAsString = amount ? CurrencyUtils.convertToFrontendAmount(amount).toString() : '';

    const [currentAmount, setCurrentAmount] = useState(selectedAmountAsString);
    const [isInvaidAmount, setIsInvalidAmount] = useState(checkAmount(selectedAmountAsString));
    const [firstPress, setFirstPress] = useState(false);
    const [formError, setFormError] = useState('');
    const [shouldUpdateSelection, setShouldUpdateSelection] = useState(true);

    const [selection, setSelection] = useState({
        start: selectedAmountAsString.length,
        end: selectedAmountAsString.length,
    });

    const forwardDeletePressedRef = useRef(false);

    /**
     * Event occurs when a user presses a mouse button over an DOM element.
     *
     * @param {Event} event
     * @param {Array<string>} nativeIds
     */
    const onMouseDown = (event, nativeIds) => {
        const relatedTargetId = lodashGet(event, 'nativeEvent.target.id');
        if (!_.contains(nativeIds, relatedTargetId)) {
            return;
        }
        event.preventDefault();
        if (!textInput.current) {
            return;
        }
        if (!textInput.current.isFocused()) {
            textInput.current.focus();
        }
    };

    useEffect(() => {
        if (!currency || !amount) {
            return;
        }
        const amountAsStringForState = CurrencyUtils.convertToFrontendAmount(amount).toString();
        setCurrentAmount(amountAsStringForState);
        setSelection({
            start: amountAsStringForState.length,
            end: amountAsStringForState.length,
        });
        // we want to update the state only when the amount is changed
        // eslint-disable-next-line react-hooks/exhaustive-deps
    }, [amount]);

    /**
     * Sets the selection and the amount accordingly to the value passed to the input
     * @param {String} newAmount - Changed amount from user input
     */
    const setNewAmount = (newAmount) => {
        // Remove spaces from the newAmount value because Safari on iOS adds spaces when pasting a copied value
        // More info: https://github.com/Expensify/App/issues/16974
        const newAmountWithoutSpaces = MoneyRequestUtils.stripSpacesFromAmount(newAmount);
        // Use a shallow copy of selection to trigger setSelection
        // More info: https://github.com/Expensify/App/issues/16385
        if (!MoneyRequestUtils.validateAmount(newAmountWithoutSpaces)) {
            setSelection((prevSelection) => ({...prevSelection}));
            return;
        }
        const checkInValidAmount = checkAmount(newAmountWithoutSpaces);
        setIsInvalidAmount(checkInValidAmount);
        setFormError(checkInValidAmount ? 'iou.error.invalidAmount' : '');
        setCurrentAmount((prevAmount) => {
            const strippedAmount = MoneyRequestUtils.stripCommaFromAmount(newAmountWithoutSpaces);
            const isForwardDelete = prevAmount.length > strippedAmount.length && forwardDeletePressedRef.current;
            setSelection((prevSelection) => getNewSelection(prevSelection, isForwardDelete ? strippedAmount.length : prevAmount.length, strippedAmount.length));
            return strippedAmount;
        });
    };

    /**
     * Update amount with number or Backspace pressed for BigNumberPad.
     * Validate new amount with decimal number regex up to 6 digits and 2 decimal digit to enable Next button
     *
     * @param {String} key
     */
    const updateAmountNumberPad = useCallback(
        (key) => {
            if (shouldUpdateSelection && !textInput.current.isFocused()) {
                textInput.current.focus();
            }
            // Backspace button is pressed
            if (key === '<' || key === 'Backspace') {
                if (currentAmount.length > 0) {
                    const selectionStart = selection.start === selection.end ? selection.start - 1 : selection.start;
                    const newAmount = `${currentAmount.substring(0, selectionStart)}${currentAmount.substring(selection.end)}`;
                    setNewAmount(newAmount);
                }
                return;
            }
            const newAmount = MoneyRequestUtils.addLeadingZero(`${currentAmount.substring(0, selection.start)}${key}${currentAmount.substring(selection.end)}`);
            setNewAmount(newAmount);
        },
        [currentAmount, selection, shouldUpdateSelection],
    );

    /**
     * Update long press value, to remove items pressing on <
     *
     * @param {Boolean} value - Changed text from user input
     */
    const updateLongPressHandlerState = useCallback((value) => {
        setShouldUpdateSelection(!value);
        if (!value && !textInput.current.isFocused()) {
            textInput.current.focus();
        }
    }, []);

    /**
     * Submit amount and navigate to a proper page
     */
    const submitAndNavigateToNextPage = useCallback(() => {
        setFirstPress(true);
        if (isInvaidAmount) {
            setFormError('iou.error.invalidAmount');
            return;
        }
        onSubmitButtonPress(currentAmount);
    }, [onSubmitButtonPress, currentAmount, isInvaidAmount]);

    /**
     * Input handler to check for a forward-delete key (or keyboard shortcut) press.
     */
    const textInputKeyPress = ({nativeEvent}) => {
        const key = nativeEvent.key.toLowerCase();
        if (Browser.isMobileSafari() && key === CONST.PLATFORM_SPECIFIC_KEYS.CTRL.DEFAULT) {
            // Optimistically anticipate forward-delete on iOS Safari (in cases where the Mac Accessiblity keyboard is being
            // used for input). If the Control-D shortcut doesn't get sent, the ref will still be reset on the next key press.
            forwardDeletePressedRef.current = true;
            return;
        }
        // Control-D on Mac is a keyboard shortcut for forward-delete. See https://support.apple.com/en-us/HT201236 for Mac keyboard shortcuts.
        // Also check for the keyboard shortcut on iOS in cases where a hardware keyboard may be connected to the device.
        forwardDeletePressedRef.current = key === 'delete' || (_.contains([CONST.OS.MAC_OS, CONST.OS.IOS], getOperatingSystem()) && nativeEvent.ctrlKey && key === 'd');
    };

    const formattedAmount = MoneyRequestUtils.replaceAllDigits(currentAmount, toLocaleDigit);
    const buttonText = isEditing ? translate('common.save') : translate('common.next');

    return (
        <>
            <View
                nativeID={AMOUNT_VIEW_ID}
                onMouseDown={(event) => onMouseDown(event, [AMOUNT_VIEW_ID])}
                style={[styles.flex1, styles.flexRow, styles.w100, styles.alignItemsCenter, styles.justifyContentCenter]}
            >
                <TextInputWithCurrencySymbol
                    formattedAmount={formattedAmount}
                    onChangeAmount={setNewAmount}
                    onCurrencyButtonPress={onCurrencyButtonPress}
                    placeholder={numberFormat(0)}
                    ref={(ref) => {
                        if (typeof forwardedRef === 'function') {
                            forwardedRef(ref);
                        } else if (forwardedRef && _.has(forwardedRef, 'current')) {
                            // eslint-disable-next-line no-param-reassign
                            forwardedRef.current = ref;
                        }
                        textInput.current = ref;
                    }}
                    selectedCurrencyCode={currency}
                    selection={selection}
                    onSelectionChange={(e) => {
                        if (!shouldUpdateSelection) {
                            return;
                        }
                        setSelection(e.nativeEvent.selection);
                    }}
                    onKeyPress={textInputKeyPress}
                />
            </View>
            <View
                onMouseDown={(event) => onMouseDown(event, [NUM_PAD_CONTAINER_VIEW_ID, NUM_PAD_VIEW_ID])}
                style={[styles.w100, styles.justifyContentEnd, styles.pageWrapper]}
                nativeID={NUM_PAD_CONTAINER_VIEW_ID}
            >
                {DeviceCapabilities.canUseTouchScreen() ? (
                    <BigNumberPad
                        nativeID={NUM_PAD_VIEW_ID}
                        numberPressed={updateAmountNumberPad}
                        longPressHandlerStateChanged={updateLongPressHandlerState}
                    />
                ) : null}
<<<<<<< HEAD
                <View style={[styles.w100, styles.mt5]}>
                    {!_.isEmpty(formError) && firstPress && (
                        <FormHelpMessage
                            isError
                            message={translate(formError)}
                        />
                    )}
                    <Button
                        success
                        onPress={submitAndNavigateToNextPage}
                        pressOnEnter
                        text={buttonText}
                    />
                </View>
=======
                <Button
                    success
                    medium={isExtraSmallScreenHeight}
                    style={[styles.w100, styles.mt5]}
                    onPress={submitAndNavigateToNextPage}
                    pressOnEnter
                    isDisabled={!currentAmount.length || parseFloat(currentAmount) < 0.01}
                    text={buttonText}
                />
>>>>>>> 93bde201
            </View>
        </>
    );
}

MoneyRequestAmountForm.propTypes = propTypes;
MoneyRequestAmountForm.defaultProps = defaultProps;
MoneyRequestAmountForm.displayName = 'MoneyRequestAmountForm';

export default React.forwardRef((props, ref) => (
    <MoneyRequestAmountForm
        // eslint-disable-next-line react/jsx-props-no-spreading
        {...props}
        forwardedRef={ref}
    />
));<|MERGE_RESOLUTION|>--- conflicted
+++ resolved
@@ -12,14 +12,11 @@
 import TextInputWithCurrencySymbol from '../../../components/TextInputWithCurrencySymbol';
 import useLocalize from '../../../hooks/useLocalize';
 import CONST from '../../../CONST';
-<<<<<<< HEAD
 import FormHelpMessage from '../../../components/FormHelpMessage';
-=======
 import refPropTypes from '../../../components/refPropTypes';
 import getOperatingSystem from '../../../libs/getOperatingSystem';
 import * as Browser from '../../../libs/Browser';
 import useWindowDimensions from '../../../hooks/useWindowDimensions';
->>>>>>> 93bde201
 
 const propTypes = {
     /** IOU amount saved in Onyx */
@@ -260,32 +257,20 @@
                         longPressHandlerStateChanged={updateLongPressHandlerState}
                     />
                 ) : null}
-<<<<<<< HEAD
                 <View style={[styles.w100, styles.mt5]}>
+                    <Button
+                        success
+                        onPress={submitAndNavigateToNextPage}
+                        pressOnEnter
+                        text={buttonText}
+                    />
                     {!_.isEmpty(formError) && firstPress && (
                         <FormHelpMessage
                             isError
                             message={translate(formError)}
                         />
                     )}
-                    <Button
-                        success
-                        onPress={submitAndNavigateToNextPage}
-                        pressOnEnter
-                        text={buttonText}
-                    />
                 </View>
-=======
-                <Button
-                    success
-                    medium={isExtraSmallScreenHeight}
-                    style={[styles.w100, styles.mt5]}
-                    onPress={submitAndNavigateToNextPage}
-                    pressOnEnter
-                    isDisabled={!currentAmount.length || parseFloat(currentAmount) < 0.01}
-                    text={buttonText}
-                />
->>>>>>> 93bde201
             </View>
         </>
     );

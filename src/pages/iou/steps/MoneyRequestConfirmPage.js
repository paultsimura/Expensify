--- conflicted
+++ resolved
@@ -70,22 +70,11 @@
 
     const participants = useMemo(
         () =>
-<<<<<<< HEAD
             _.map(props.iou.participants, (participant) => {
                 const isPolicyExpenseChat = lodashGet(participant, 'isPolicyExpenseChat', false);
                 return isPolicyExpenseChat ? OptionsListUtils.getPolicyExpenseReportOption(participant) : OptionsListUtils.getParticipantsOption(participant, props.personalDetails);
             }),
         [props.iou.participants, props.personalDetails],
-=======
-            _.chain(props.iou.participants)
-                .map((participant) => {
-                    const isPolicyExpenseChat = lodashGet(participant, 'isPolicyExpenseChat', false);
-                    return isPolicyExpenseChat ? OptionsListUtils.getPolicyExpenseReportOption(participant) : OptionsListUtils.getParticipantsOption(participant, personalDetails);
-                })
-                .filter((participant) => !!participant.login || !!participant.text)
-                .value(),
-        [props.iou.participants, personalDetails],
->>>>>>> d95b135a
     );
     const isPolicyExpenseChat = useMemo(() => ReportUtils.isPolicyExpenseChat(ReportUtils.getRootParentReport(props.report)), [props.report]);
     const isManualRequestDM = props.selectedTab === CONST.TAB.MANUAL && iouType === CONST.IOU.TYPE.REQUEST;

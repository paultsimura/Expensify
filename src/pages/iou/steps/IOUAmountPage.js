import React from 'react';
import {
    View,
    TouchableOpacity,
    InteractionManager,
} from 'react-native';
import PropTypes from 'prop-types';
import {withOnyx} from 'react-native-onyx';
import lodashGet from 'lodash/get';
import _ from 'underscore';
import ONYXKEYS from '../../../ONYXKEYS';
import styles from '../../../styles/styles';
import BigNumberPad from '../../../components/BigNumberPad';
import Navigation from '../../../libs/Navigation/Navigation';
import ROUTES from '../../../ROUTES';
import withLocalize, {withLocalizePropTypes} from '../../../components/withLocalize';
import compose from '../../../libs/compose';
import Button from '../../../components/Button';
import Text from '../../../components/Text';
import CONST from '../../../CONST';
import TextInput from '../../../components/TextInput';
import canUseTouchScreen from '../../../libs/canUseTouchscreen';
import * as CurrencySymbolUtils from '../../../libs/CurrencySymbolUtils';

const propTypes = {
    /** Whether or not this IOU has multiple participants */
    hasMultipleParticipants: PropTypes.bool.isRequired,

    /** The ID of the report this screen should display */
    reportID: PropTypes.string.isRequired,

    /** Callback to inform parent modal of success */
    onStepComplete: PropTypes.func.isRequired,

    /** Previously selected amount to show if the user comes back to this screen */
    selectedAmount: PropTypes.string.isRequired,

    /* Onyx Props */

    /** Holds data related to IOU view state, rather than the underlying IOU data. */
    iou: PropTypes.shape({

        /** Whether or not the IOU step is loading (retrieving users preferred currency) */
        loading: PropTypes.bool,

        /** Selected Currency Code of the current IOU */
        selectedCurrencyCode: PropTypes.string,
    }),

    ...withLocalizePropTypes,
};

const defaultProps = {
    iou: {
        selectedCurrencyCode: CONST.CURRENCY.USD,
    },
};

class IOUAmountPage extends React.Component {
    constructor(props) {
        super(props);

        this.updateAmountNumberPad = this.updateAmountNumberPad.bind(this);
        this.updateAmount = this.updateAmount.bind(this);
        this.stripCommaFromAmount = this.stripCommaFromAmount.bind(this);
        this.focusTextInput = this.focusTextInput.bind(this);
        this.focusEmptyInput = this.focusEmptyInput.bind(this);

        this.state = {
            amount: props.selectedAmount,
        };
    }

    componentDidMount() {
        this.focusTextInput();
    }

    componentDidUpdate(prevProps) {
        if (this.props.iou.selectedCurrencyCode === prevProps.iou.selectedCurrencyCode) {
            return;
        }

        this.focusTextInput();
    }

    /**
     * Keep TextInput focused if no amount is entered.
     */
    focusEmptyInput() {
        if (this.state.amount !== '') {
            return;
        }
        this.textInput.focus();
    }

    /**
     * Focus text input
     */
    focusTextInput() {
        // Component may not initialized due to navigation transitions
        // Wait until interactions are complete before trying to focus
        InteractionManager.runAfterInteractions(() => {
            // Focus text input
            if (!this.textInput) {
                return;
            }

            this.textInput.focus();
        });
    }

    /**
     * @param {String} amount
     * @returns {Number}
     */
    calculateAmountLength(amount) {
        const leadingZeroes = amount.match(/^0+/);
        const leadingZeroesLength = lodashGet(leadingZeroes, '[0].length', 0);
        const absAmount = parseFloat((amount * 100).toFixed(2)).toString();

        /*
        Return the sum of leading zeroes length and absolute amount length(including fraction digits).
        When the absolute amount is 0, add 2 to the leading zeroes length to represent fraction digits.
        */
        return leadingZeroesLength + (absAmount === '0' ? 2 : absAmount.length);
    }

    /**
     * Check if amount is a decimal upto 3 digits
     *
     * @param {String} amount
     * @returns {Boolean}
     */
    validateAmount(amount) {
        const decimalNumberRegex = new RegExp(/^\d+(,\d+)*(\.\d{0,2})?$/, 'i');
        return amount === '' || (decimalNumberRegex.test(amount) && this.calculateAmountLength(amount) <= CONST.IOU.AMOUNT_MAX_LENGTH);
    }

    /**
     * Strip comma from the amount
     *
     * @param {String} amount
     * @returns {String}
     */
    stripCommaFromAmount(amount) {
        return amount.replace(/,/g, '');
    }

    /**
     * Update amount with number or Backspace pressed for BigNumberPad.
     * Validate new amount with decimal number regex up to 6 digits and 2 decimal digit to enable Next button
     *
     * @param {String} key
     */
    updateAmountNumberPad(key) {
        // Backspace button is pressed
        if (key === '<' || key === 'Backspace') {
            if (this.state.amount.length > 0) {
                this.setState(prevState => ({
                    amount: prevState.amount.slice(0, -1),
                }));
            }
            return;
        }

        this.setState((prevState) => {
            const amount = `${prevState.amount}${key}`;
            return this.validateAmount(amount) ? {amount: this.stripCommaFromAmount(amount)} : prevState;
        });
    }

    /**
     * Update amount on amount change
     * Validate new amount with decimal number regex up to 6 digits and 2 decimal digit
     *
     * @param {String} text - Changed text from user input
     */
    updateAmount(text) {
        this.setState((prevState) => {
            const amount = this.replaceAllDigits(text, this.props.fromLocaleDigit);
            return this.validateAmount(amount)
                ? {amount: this.stripCommaFromAmount(amount)}
                : prevState;
        });
    }

    /**
     * Replaces each character by calling `convertFn`. If `convertFn` throws an error, then
     * the original character will be preserved.
     *
     * @param {String} text
     * @param {Function} convertFn - `this.props.fromLocaleDigit` or `this.props.toLocaleDigit`
     * @returns {String}
     */
    replaceAllDigits(text, convertFn) {
        return _.chain([...text])
            .map((char) => {
                try {
                    return convertFn(char);
                } catch {
                    return char;
                }
            })
            .join('')
            .value();
    }

    render() {
        const formattedAmount = this.replaceAllDigits(this.state.amount, this.props.toLocaleDigit);
        const currencySymbol = CurrencySymbolUtils.getLocalizedCurrencySymbol(this.props.preferredLocale, this.props.iou.selectedCurrencyCode);
        const isCurrencySymbolLTR = CurrencySymbolUtils.isCurrencySymbolLTR(this.props.preferredLocale, this.props.iou.selectedCurrencyCode);

        const currencySymbolElement = (
            <TouchableOpacity onPress={() => Navigation.navigate(this.props.hasMultipleParticipants
                ? ROUTES.getIouBillCurrencyRoute(this.props.reportID)
                : ROUTES.getIouRequestCurrencyRoute(this.props.reportID))}
            >
                <Text style={styles.iouAmountText}>{currencySymbol}</Text>
            </TouchableOpacity>
        );

        const amountTextInput = (
            <TextInput
                disableKeyboard
                autoGrow
                hideFocusedState
                inputStyle={[styles.iouAmountTextInput, styles.p0, styles.noLeftBorderRadius, styles.noRightBorderRadius]}
                textInputContainerStyles={[styles.borderNone, styles.noLeftBorderRadius, styles.noRightBorderRadius]}
                onChangeText={this.updateAmount}
                ref={el => this.textInput = el}
                value={formattedAmount}
                placeholder={this.props.numberFormat(0)}
                keyboardType={CONST.KEYBOARD_TYPE.NUMBER_PAD}
            />
        );

        return (
            <>
                <View style={[
                    styles.flex1,
                    styles.flexRow,
                    styles.w100,
                    styles.alignItemsCenter,
                    styles.justifyContentCenter,
                ]}
                >
<<<<<<< HEAD
                    {isCurrencySymbolLTR ? [currencySymbolElement, amountTextInput] : [amountTextInput, currencySymbolElement]}
=======
                    <TouchableOpacity onPress={() => Navigation.navigate(this.props.hasMultipleParticipants
                        ? ROUTES.getIouBillCurrencyRoute(this.props.reportID)
                        : ROUTES.getIouRequestCurrencyRoute(this.props.reportID))}
                    >
                        <Text style={styles.iouAmountText}>
                            {lodashGet(this.props.currencyList, [this.props.iou.selectedCurrencyCode, 'symbol'])}
                        </Text>
                    </TouchableOpacity>
                    <TextInput
                        disableKeyboard
                        autoGrow
                        hideFocusedState
                        inputStyle={[styles.iouAmountTextInput, styles.p0, styles.noLeftBorderRadius, styles.noRightBorderRadius]}
                        textInputContainerStyles={[styles.borderNone, styles.noLeftBorderRadius, styles.noRightBorderRadius]}
                        onChangeText={this.updateAmount}
                        ref={el => this.textInput = el}
                        value={formattedAmount}
                        placeholder={this.props.numberFormat(0)}
                        keyboardType={CONST.KEYBOARD_TYPE.NUMBER_PAD}
                        onBlur={this.focusEmptyInput}
                    />
>>>>>>> f174c322
                </View>
                <View style={[styles.w100, styles.justifyContentEnd]}>
                    {canUseTouchScreen()
                        ? (
                            <BigNumberPad
                                numberPressed={this.updateAmountNumberPad}
                            />
                        ) : <View />}

                    <Button
                        success
                        style={[styles.w100, styles.mt5]}
                        onPress={() => this.props.onStepComplete(this.state.amount)}
                        pressOnEnter
                        isDisabled={!this.state.amount.length || parseFloat(this.state.amount) < 0.01}
                        text={this.props.translate('common.next')}
                    />
                </View>
            </>
        );
    }
}

IOUAmountPage.propTypes = propTypes;
IOUAmountPage.defaultProps = defaultProps;

export default compose(
    withLocalize,
    withOnyx({
        iou: {key: ONYXKEYS.IOU},
    }),
)(IOUAmountPage);<|MERGE_RESOLUTION|>--- conflicted
+++ resolved
@@ -244,31 +244,7 @@
                     styles.justifyContentCenter,
                 ]}
                 >
-<<<<<<< HEAD
                     {isCurrencySymbolLTR ? [currencySymbolElement, amountTextInput] : [amountTextInput, currencySymbolElement]}
-=======
-                    <TouchableOpacity onPress={() => Navigation.navigate(this.props.hasMultipleParticipants
-                        ? ROUTES.getIouBillCurrencyRoute(this.props.reportID)
-                        : ROUTES.getIouRequestCurrencyRoute(this.props.reportID))}
-                    >
-                        <Text style={styles.iouAmountText}>
-                            {lodashGet(this.props.currencyList, [this.props.iou.selectedCurrencyCode, 'symbol'])}
-                        </Text>
-                    </TouchableOpacity>
-                    <TextInput
-                        disableKeyboard
-                        autoGrow
-                        hideFocusedState
-                        inputStyle={[styles.iouAmountTextInput, styles.p0, styles.noLeftBorderRadius, styles.noRightBorderRadius]}
-                        textInputContainerStyles={[styles.borderNone, styles.noLeftBorderRadius, styles.noRightBorderRadius]}
-                        onChangeText={this.updateAmount}
-                        ref={el => this.textInput = el}
-                        value={formattedAmount}
-                        placeholder={this.props.numberFormat(0)}
-                        keyboardType={CONST.KEYBOARD_TYPE.NUMBER_PAD}
-                        onBlur={this.focusEmptyInput}
-                    />
->>>>>>> f174c322
                 </View>
                 <View style={[styles.w100, styles.justifyContentEnd]}>
                     {canUseTouchScreen()

--- conflicted
+++ resolved
@@ -126,6 +126,19 @@
     stripCommaFromAmount(amount) {
         return amount.replace(/,/g, '');
     }
+    
+    /**
+     * Adds a leading zero to amount if user entered just the decimal separator
+     *
+     * @param {String} amount - Changed amount from user input
+     * @returns {String}
+     */
+    addLeadingZero(amount) {
+        if (amount === '.') {
+            return '0.';
+        }
+        return amount;
+    }
 
     /**
      * Update amount with number or Backspace pressed for BigNumberPad.
@@ -145,13 +158,8 @@
         }
 
         this.setState((prevState) => {
-<<<<<<< HEAD
             const amount = this.addLeadingZero(`${prevState.amount}${key}`);
-            return this.validateAmount(amount) ? {amount} : prevState;
-=======
-            const amount = `${prevState.amount}${key}`;
             return this.validateAmount(amount) ? {amount: this.stripCommaFromAmount(amount)} : prevState;
->>>>>>> bfbdd4ed
         });
     }
 
@@ -163,7 +171,7 @@
      */
     updateAmount(text) {
         this.setState((prevState) => {
-            const amount = this.replaceAllDigits(text, this.props.fromLocaleDigit);
+            const amount = this.addLeadingZero(this.replaceAllDigits(text, this.props.fromLocaleDigit));
             return this.validateAmount(amount)
                 ? {amount: this.stripCommaFromAmount(amount)}
                 : prevState;
@@ -178,25 +186,6 @@
      * @param {Function} convertFn - `this.props.fromLocaleDigit` or `this.props.toLocaleDigit`
      * @returns {String}
      */
-<<<<<<< HEAD
-    updateAmount(amount) {
-        const newAmount = this.addLeadingZero(amount);
-        this.setState(prevState => (this.validateAmount(newAmount) ? {amount: newAmount} : prevState));
-    }
-
-    /**
-     * Adds a leading zero to amount if user entered just the decimal separator
-     *
-     * @param {String} amount - Changed amount from user input
-     * @returns {String}
-     */
-    addLeadingZero(amount) {
-        const decimalSeparator = this.props.fromLocaleDigit('.');
-        if (amount === decimalSeparator) {
-            return `0${decimalSeparator}`;
-        }
-        return amount;
-=======
     replaceAllDigits(text, convertFn) {
         return _.chain([...text])
             .map((char) => {
@@ -208,7 +197,6 @@
             })
             .join('')
             .value();
->>>>>>> bfbdd4ed
     }
 
     navigateToCurrencySelectionPage() {

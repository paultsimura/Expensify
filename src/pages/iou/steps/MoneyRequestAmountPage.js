--- conflicted
+++ resolved
@@ -1,5 +1,8 @@
 import React from 'react';
-import {View, InteractionManager} from 'react-native';
+import {
+    View,
+    InteractionManager,
+} from 'react-native';
 import PropTypes from 'prop-types';
 import {withOnyx} from 'react-native-onyx';
 import lodashGet from 'lodash/get';
@@ -305,20 +308,21 @@
             <>
                 <View
                     nativeID={this.amountViewID}
-                    onMouseDown={(event) => this.onMouseDown(event, [this.amountViewID])}
-                    style={[styles.flex1, styles.flexRow, styles.w100, styles.alignItemsCenter, styles.justifyContentCenter]}
+                    onMouseDown={event => this.onMouseDown(event, [this.amountViewID])}
+                    style={[
+                        styles.flex1,
+                        styles.flexRow,
+                        styles.w100,
+                        styles.alignItemsCenter,
+                        styles.justifyContentCenter,
+                    ]}
                 >
                     <TextInputWithCurrencySymbol
                         formattedAmount={formattedAmount}
                         onChangeAmount={this.updateAmount}
                         onCurrencyButtonPress={this.navigateToCurrencySelectionPage}
                         placeholder={this.props.numberFormat(0)}
-<<<<<<< HEAD
-                        preferredLocale={this.props.preferredLocale}
-                        ref={(el) => (this.textInput = el)}
-=======
                         ref={el => this.textInput = el}
->>>>>>> cc78a083
                         selectedCurrencyCode={this.props.iou.selectedCurrencyCode}
                         selection={this.state.selection}
                         onSelectionChange={(e) => {
@@ -330,19 +334,18 @@
                     />
                 </View>
                 <View
-                    onMouseDown={(event) => this.onMouseDown(event, [this.numPadContainerViewID, this.numPadViewID])}
+                    onMouseDown={event => this.onMouseDown(event, [this.numPadContainerViewID, this.numPadViewID])}
                     style={[styles.w100, styles.justifyContentEnd, styles.pageWrapper]}
                     nativeID={this.numPadContainerViewID}
                 >
-                    {DeviceCapabilities.canUseTouchScreen() ? (
-                        <BigNumberPad
-                            nativeID={this.numPadViewID}
-                            numberPressed={this.updateAmountNumberPad}
-                            longPressHandlerStateChanged={this.updateLongPressHandlerState}
-                        />
-                    ) : (
-                        <View />
-                    )}
+                    {DeviceCapabilities.canUseTouchScreen()
+                        ? (
+                            <BigNumberPad
+                                nativeID={this.numPadViewID}
+                                numberPressed={this.updateAmountNumberPad}
+                                longPressHandlerStateChanged={this.updateLongPressHandlerState}
+                            />
+                        ) : <View />}
 
                     <Button
                         success

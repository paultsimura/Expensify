import React, {useEffect, useRef} from 'react';
import {View} from 'react-native';
import PropTypes from 'prop-types';
import {withOnyx} from 'react-native-onyx';
import lodashGet from 'lodash/get';
import CONST from '../../../../CONST';
import ONYXKEYS from '../../../../ONYXKEYS';
import ROUTES from '../../../../ROUTES';
import MoneyRequestParticipantsSplitSelector from './MoneyRequestParticipantsSplitSelector';
import MoneyRequestParticipantsSelector from './MoneyRequestParticipantsSelector';
import styles from '../../../../styles/styles';
import ScreenWrapper from '../../../../components/ScreenWrapper';
import withLocalize, {withLocalizePropTypes} from '../../../../components/withLocalize';
import Navigation from '../../../../libs/Navigation/Navigation';
import compose from '../../../../libs/compose';
import * as DeviceCapabilities from '../../../../libs/DeviceCapabilities';
import HeaderWithBackButton from '../../../../components/HeaderWithBackButton';
import * as IOU from '../../../../libs/actions/IOU';

const propTypes = {
    /** Holds data related to Money Request view state, rather than the underlying Money Request data. */
    iou: PropTypes.shape({
        amount: PropTypes.number,
        participants: PropTypes.arrayOf(
            PropTypes.shape({
                login: PropTypes.string,
                isPolicyExpenseChat: PropTypes.bool,
                isOwnPolicyExpenseChat: PropTypes.bool,
                selected: PropTypes.bool,
            }),
        ),
    }),

    ...withLocalizePropTypes,
};

const defaultProps = {
    iou: {
        amount: 0,
        participants: [],
    },
};

<<<<<<< HEAD
const MoneyRequestParticipantsPage = (props) => {
    const iouType = useRef(lodashGet(props.route, 'params.iouType', ''));
    const reportID = useRef(lodashGet(props.route, 'params.reportID', ''));

    const navigateToNextStep = () => {
        Navigation.navigate(ROUTES.getMoneyRequestConfirmationRoute(iouType.current, reportID.current));
    };
=======
function MoneyRequestParticipantsPage(props) {
    if (props.iou.loading) {
        return (
            <View style={styles.flex1}>
                <FullScreenLoadingIndicator />
            </View>
        );
    }
>>>>>>> 82ce35f1

    const navigateBack = () => {
        Navigation.goBack(ROUTES.getMoneyRequestRoute(iouType.current, reportID.current));
    };

    // eslint-disable-next-line rulesdir/prefer-early-return
    useEffect(() => {
        if (props.iou.amount === 0) {
            navigateBack();
        }
        // eslint-disable-next-line react-hooks/exhaustive-deps
    }, []);

    return (
        <ScreenWrapper
            includeSafeAreaPaddingBottom={false}
            shouldEnableMaxHeight={DeviceCapabilities.canUseTouchScreen()}
        >
            {({safeAreaPaddingBottomStyle}) => (
                <View style={styles.flex1}>
                    <HeaderWithBackButton
                        title={props.translate('iou.cash')}
                        onBackButtonPress={navigateBack}
                    />
                    {iouType.current === CONST.IOU.MONEY_REQUEST_TYPE.SPLIT ? (
                        <MoneyRequestParticipantsSplitSelector
                            onStepComplete={navigateToNextStep}
                            participants={props.iou.participants}
                            onAddParticipants={IOU.setMoneyRequestParticipants}
                            safeAreaPaddingBottomStyle={safeAreaPaddingBottomStyle}
                        />
                    ) : (
                        <MoneyRequestParticipantsSelector
                            onStepComplete={navigateToNextStep}
                            onAddParticipants={IOU.setMoneyRequestParticipants}
                            safeAreaPaddingBottomStyle={safeAreaPaddingBottomStyle}
                            iouType={iouType.current}
                        />
                    )}
                </View>
            )}
        </ScreenWrapper>
    );
}

MoneyRequestParticipantsPage.displayName = 'IOUParticipantsPage';
MoneyRequestParticipantsPage.propTypes = propTypes;
MoneyRequestParticipantsPage.defaultProps = defaultProps;

export default compose(
    withLocalize,
    withOnyx({
        iou: {key: ONYXKEYS.IOU},
    }),
)(MoneyRequestParticipantsPage);<|MERGE_RESOLUTION|>--- conflicted
+++ resolved
@@ -41,24 +41,13 @@
     },
 };
 
-<<<<<<< HEAD
-const MoneyRequestParticipantsPage = (props) => {
+function MoneyRequestParticipantsPage(props) {
     const iouType = useRef(lodashGet(props.route, 'params.iouType', ''));
     const reportID = useRef(lodashGet(props.route, 'params.reportID', ''));
 
     const navigateToNextStep = () => {
         Navigation.navigate(ROUTES.getMoneyRequestConfirmationRoute(iouType.current, reportID.current));
     };
-=======
-function MoneyRequestParticipantsPage(props) {
-    if (props.iou.loading) {
-        return (
-            <View style={styles.flex1}>
-                <FullScreenLoadingIndicator />
-            </View>
-        );
-    }
->>>>>>> 82ce35f1
 
     const navigateBack = () => {
         Navigation.goBack(ROUTES.getMoneyRequestRoute(iouType.current, reportID.current));

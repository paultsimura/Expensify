--- conflicted
+++ resolved
@@ -1,13 +1,7 @@
 import lodashGet from 'lodash/get';
 import PropTypes from 'prop-types';
-<<<<<<< HEAD
 import React, {useCallback, useEffect, useMemo} from 'react';
-import {View} from 'react-native';
-import {withOnyx} from 'react-native-onyx';
-=======
-import React, {useCallback, useMemo} from 'react';
 import {useOnyx} from 'react-native-onyx';
->>>>>>> 05bdc349
 import _ from 'underscore';
 import Button from '@components/Button';
 import FormHelpMessage from '@components/FormHelpMessage';
@@ -71,21 +65,7 @@
     isSearchingForReports: false,
 };
 
-<<<<<<< HEAD
-function MoneyRequestParticipantsSelector({
-    betas,
-    participants,
-    navigateToRequest,
-    navigateToSplit,
-    onAddParticipants,
-    iouType,
-    isDistanceRequest,
-    didScreenTransitionEnd,
-    isSearchingForReports,
-}) {
-=======
-function MoneyRequestParticipantsSelector({participants, navigateToRequest, navigateToSplit, onAddParticipants, iouType, isDistanceRequest, didScreenTransitionEnd}) {
->>>>>>> 05bdc349
+function MoneyRequestParticipantsSelector({participants, navigateToRequest, navigateToSplit, onAddParticipants, iouType, isDistanceRequest, didScreenTransitionEnd, isSearchingForReports}) {
     const {translate} = useLocalize();
     const styles = useThemeStyles();
     const [betas] = useOnyx(ONYXKEYS.BETAS);
@@ -384,16 +364,9 @@
 MoneyRequestParticipantsSelector.displayName = 'MoneyRequestParticipantsSelector';
 MoneyRequestParticipantsSelector.defaultProps = defaultProps;
 
-<<<<<<< HEAD
 export default withOnyx({
-    betas: {
-        key: ONYXKEYS.BETAS,
-    },
     isSearchingForReports: {
         key: ONYXKEYS.IS_SEARCHING_FOR_REPORTS,
         initWithStoredValues: false,
     },
-})(MoneyRequestParticipantsSelector);
-=======
-export default MoneyRequestParticipantsSelector;
->>>>>>> 05bdc349
+})(MoneyRequestParticipantsSelector);
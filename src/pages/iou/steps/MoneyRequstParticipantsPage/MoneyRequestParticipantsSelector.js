import lodashGet from 'lodash/get';
import PropTypes from 'prop-types';
import React, {useCallback, useMemo, useState} from 'react';
import {View} from 'react-native';
import {withOnyx} from 'react-native-onyx';
import _ from 'underscore';
import Button from '@components/Button';
import FormHelpMessage from '@components/FormHelpMessage';
import {usePersonalDetails} from '@components/OnyxProvider';
import {PressableWithFeedback} from '@components/Pressable';
import ReferralProgramCTA from '@components/ReferralProgramCTA';
import SelectCircle from '@components/SelectCircle';
import SelectionList from '@components/SelectionList';
import useLocalize from '@hooks/useLocalize';
import useNetwork from '@hooks/useNetwork';
import useThemeStyles from '@hooks/useThemeStyles';
import * as Report from '@libs/actions/Report';
import * as DeviceCapabilities from '@libs/DeviceCapabilities';
import * as OptionsListUtils from '@libs/OptionsListUtils';
import reportPropTypes from '@pages/reportPropTypes';
import CONST from '@src/CONST';
import ONYXKEYS from '@src/ONYXKEYS';

const propTypes = {
    /** Beta features list */
    betas: PropTypes.arrayOf(PropTypes.string),

    /** Callback to request parent modal to go to next step, which should be request */
    navigateToRequest: PropTypes.func.isRequired,

    /** Callback to request parent modal to go to next step, which should be split */
    navigateToSplit: PropTypes.func.isRequired,

    /** Callback to add participants in MoneyRequestModal */
    onAddParticipants: PropTypes.func.isRequired,

    /** Selected participants from MoneyRequestModal with login */
    participants: PropTypes.arrayOf(
        PropTypes.shape({
            accountID: PropTypes.number,
            login: PropTypes.string,
            isPolicyExpenseChat: PropTypes.bool,
            isOwnPolicyExpenseChat: PropTypes.bool,
            selected: PropTypes.bool,
        }),
    ),

    /** All reports shared with the user */
    reports: PropTypes.objectOf(reportPropTypes),

    /** padding bottom style of safe area */
    safeAreaPaddingBottomStyle: PropTypes.oneOfType([PropTypes.arrayOf(PropTypes.object), PropTypes.object]),

    /** The type of IOU report, i.e. bill, request, send */
    iouType: PropTypes.string.isRequired,

    /** Whether the money request is a distance request or not */
    isDistanceRequest: PropTypes.bool,

    /** Whether we are searching for reports in the server */
    isSearchingForReports: PropTypes.bool,
};

const defaultProps = {
    participants: [],
    safeAreaPaddingBottomStyle: {},
    reports: {},
    betas: [],
    isDistanceRequest: false,
    isSearchingForReports: false,
};

function MoneyRequestParticipantsSelector({
    betas,
    participants,
    reports,
    navigateToRequest,
    navigateToSplit,
    onAddParticipants,
    safeAreaPaddingBottomStyle,
    iouType,
    isDistanceRequest,
    isSearchingForReports,
}) {
    const {translate} = useLocalize();
    const styles = useThemeStyles();
    const [searchTerm, setSearchTerm] = useState('');
    const {isOffline} = useNetwork();
    const personalDetails = usePersonalDetails();

    const offlineMessage = isOffline ? `${translate('common.youAppearToBeOffline')} ${translate('search.resultsAreLimited')}` : '';

    const newChatOptions = useMemo(() => {
        const chatOptions = OptionsListUtils.getFilteredOptions(
            reports,
            personalDetails,
            betas,
            searchTerm,
            participants,
            CONST.EXPENSIFY_EMAILS,

            // If we are using this component in the "Request money" flow then we pass the includeOwnedWorkspaceChats argument so that the current user
            // sees the option to request money from their admin on their own Workspace Chat.
            iouType === CONST.IOU.TYPE.REQUEST,

            // We don't want to include any P2P options like personal details or reports that are not workspace chats for certain features.
            !isDistanceRequest,
            false,
            {},
            [],
            false,
            {},
            [],
            // We don't want the user to be able to invite individuals when they are in the "Distance request" flow for now.
            // This functionality is being built here: https://github.com/Expensify/App/issues/23291
            !isDistanceRequest,
            true,
        );
        return {
            recentReports: chatOptions.recentReports,
            personalDetails: chatOptions.personalDetails,
            userToInvite: chatOptions.userToInvite,
        };
    }, [betas, reports, participants, personalDetails, searchTerm, iouType, isDistanceRequest]);

    const maxParticipantsReached = participants.length === CONST.REPORT.MAXIMUM_PARTICIPANTS;

    /**
     * Returns the sections needed for the OptionsSelector
     *
     * @returns {Array}
     */
    const sections = useMemo(() => {
        const newSections = [];
        let indexOffset = 0;

        const formatResults = OptionsListUtils.formatSectionsFromSearchTerm(
            searchTerm,
            participants,
            newChatOptions.recentReports,
            newChatOptions.personalDetails,
            personalDetails,
            true,
            indexOffset,
        );
        newSections.push(formatResults.section);
        indexOffset = formatResults.newIndexOffset;

        if (maxParticipantsReached) {
            return newSections;
        }

        newSections.push({
            title: translate('common.recents'),
            data: newChatOptions.recentReports,
            shouldShow: !_.isEmpty(newChatOptions.recentReports),
            indexOffset,
        });
        indexOffset += newChatOptions.recentReports.length;

        newSections.push({
            title: translate('common.contacts'),
            data: newChatOptions.personalDetails,
            shouldShow: !_.isEmpty(newChatOptions.personalDetails),
            indexOffset,
        });
        indexOffset += newChatOptions.personalDetails.length;

        if (newChatOptions.userToInvite && !OptionsListUtils.isCurrentUser(newChatOptions.userToInvite)) {
            newSections.push({
                title: undefined,
                data: _.map([newChatOptions.userToInvite], (participant) => {
                    const isPolicyExpenseChat = lodashGet(participant, 'isPolicyExpenseChat', false);
                    return isPolicyExpenseChat ? OptionsListUtils.getPolicyExpenseReportOption(participant) : OptionsListUtils.getParticipantsOption(participant, personalDetails);
                }),
                shouldShow: true,
                indexOffset,
            });
        }

        return newSections;
    }, [maxParticipantsReached, newChatOptions.personalDetails, newChatOptions.recentReports, newChatOptions.userToInvite, participants, personalDetails, searchTerm, translate]);

    /**
     * Adds a single participant to the request
     *
     * @param {Object} option
     */
    const addSingleParticipant = (option) => {
        if (participants.length) {
            return;
        }
        onAddParticipants(
            [
                {
                    accountID: option.accountID,
                    login: option.login,
                    isPolicyExpenseChat: option.isPolicyExpenseChat,
                    reportID: option.reportID,
                    selected: true,
                    searchText: option.searchText,
                },
            ],
            false,
        );
        navigateToRequest();
    };

    /**
     * Removes a selected option from list if already selected. If not already selected add this option to the list.
     * @param {Object} option
     */
    const addParticipantToSelection = useCallback(
        (option) => {
            const isOptionSelected = (selectedOption) => {
                if (selectedOption.accountID && selectedOption.accountID === option.accountID) {
                    return true;
                }

                if (selectedOption.reportID && selectedOption.reportID === option.reportID) {
                    return true;
                }

                return false;
            };
            const isOptionInList = _.some(participants, isOptionSelected);
            let newSelectedOptions;

            if (isOptionInList) {
                newSelectedOptions = _.reject(participants, isOptionSelected);
            } else {
                newSelectedOptions = [
                    ...participants,
                    {
                        accountID: option.accountID,
                        login: option.login,
                        isPolicyExpenseChat: option.isPolicyExpenseChat,
                        reportID: option.reportID,
                        selected: true,
                        searchText: option.searchText,
                    },
                ];
            }
            onAddParticipants(newSelectedOptions, newSelectedOptions.length !== 0);
        },
        [participants, onAddParticipants],
    );

    const headerMessage = useMemo(
        () =>
            OptionsListUtils.getHeaderMessage(
                newChatOptions.personalDetails.length + newChatOptions.recentReports.length !== 0,
                Boolean(newChatOptions.userToInvite),
                searchTerm.trim(),
                maxParticipantsReached,
                _.some(participants, (participant) => participant.searchText.toLowerCase().includes(searchTerm.trim().toLowerCase())),
            ),
        [maxParticipantsReached, newChatOptions.personalDetails.length, newChatOptions.recentReports.length, newChatOptions.userToInvite, participants, searchTerm],
    );

    // When search term updates we will fetch any reports
    const setSearchTermAndSearchInServer = useCallback((text = '') => {
        Report.searchInServer(text);
        setSearchTerm(text);
    }, []);

    // Right now you can't split a request with a workspace and other additional participants
    // This is getting properly fixed in https://github.com/Expensify/App/issues/27508, but as a stop-gap to prevent
    // the app from crashing on native when you try to do this, we'll going to show error message if you have a workspace and other participants
    const hasPolicyExpenseChatParticipant = _.some(participants, (participant) => participant.isPolicyExpenseChat);
    const shouldShowSplitBillErrorMessage = participants.length > 1 && hasPolicyExpenseChatParticipant;
    const isAllowedToSplit = !isDistanceRequest && iouType !== CONST.IOU.TYPE.SEND;

    const handleConfirmSelection = useCallback(() => {
        if (shouldShowSplitBillErrorMessage) {
            return;
        }

        navigateToSplit();
    }, [shouldShowSplitBillErrorMessage, navigateToSplit]);

    const referralContentType = iouType === CONST.IOU.TYPE.SEND ? CONST.REFERRAL_PROGRAM.CONTENT_TYPES.SEND_MONEY : CONST.REFERRAL_PROGRAM.CONTENT_TYPES.MONEY_REQUEST;

    const footerContent = useMemo(
        () => (
            <View>
                <View style={[styles.flexShrink0, !!participants.length && !shouldShowSplitBillErrorMessage && styles.pb5]}>
                    <ReferralProgramCTA referralContentType={referralContentType} />
                </View>

                {shouldShowSplitBillErrorMessage && (
                    <FormHelpMessage
                        style={[styles.ph1, styles.mb2]}
                        isError
                        message="iou.error.splitBillMultipleParticipantsErrorMessage"
                    />
                )}

                {!!participants.length && (
                    <Button
                        success
                        text={translate('iou.addToSplit')}
                        onPress={handleConfirmSelection}
                        pressOnEnter
                        isDisabled={shouldShowSplitBillErrorMessage}
                    />
                )}
            </View>
        ),
        [handleConfirmSelection, participants.length, referralContentType, shouldShowSplitBillErrorMessage, styles, translate],
    );

    const itemRightSideComponent = useCallback(
        (item) => {
            if (!isAllowedToSplit) {
                return null;
            }
            if (item.isSelected) {
                return (
                    <PressableWithFeedback
                        onPress={() => addParticipantToSelection(item)}
                        disabled={item.isDisabled}
                        role={CONST.ACCESSIBILITY_ROLE.CHECKBOX}
                        accessibilityLabel={CONST.ACCESSIBILITY_ROLE.CHECKBOX}
                        style={[styles.flexRow, styles.alignItemsCenter, styles.ml3]}
                    >
                        <SelectCircle isChecked={item.isSelected} />
                    </PressableWithFeedback>
                );
            }

            return (
                <Button
                    onPress={() => addParticipantToSelection(item)}
                    style={[styles.pl2]}
                    text={translate('iou.split')}
                    small
                />
            );
        },
        [addParticipantToSelection, isAllowedToSplit, styles, translate],
    );

    return (
        <View style={[styles.flex1, styles.w100, participants.length > 0 ? safeAreaPaddingBottomStyle : {}]}>
            <SelectionList
                onConfirm={handleConfirmSelection}
                sections={sections}
<<<<<<< HEAD
                selectedOptions={participants}
                value={searchTerm}
                onSelectRow={addSingleParticipant}
                shouldDebounceRowSelect
=======
                textInputValue={searchTerm}
                textInputLabel={translate('optionsSelector.nameEmailOrPhoneNumber')}
                textInputHint={offlineMessage}
>>>>>>> 0bdbfbbc
                onChangeText={setSearchTermAndSearchInServer}
                shouldPreventDefaultFocusOnSelectRow={!DeviceCapabilities.canUseTouchScreen()}
                onSelectRow={addSingleParticipant}
                footerContent={footerContent}
                headerMessage={headerMessage}
                showLoadingPlaceholder={isSearchingForReports}
                rightHandSideComponent={itemRightSideComponent}
            />
        </View>
    );
}

MoneyRequestParticipantsSelector.propTypes = propTypes;
MoneyRequestParticipantsSelector.displayName = 'MoneyRequestParticipantsSelector';
MoneyRequestParticipantsSelector.defaultProps = defaultProps;

export default withOnyx({
    reports: {
        key: ONYXKEYS.COLLECTION.REPORT,
    },
    betas: {
        key: ONYXKEYS.BETAS,
    },
    isSearchingForReports: {
        key: ONYXKEYS.IS_SEARCHING_FOR_REPORTS,
        initWithStoredValues: false,
    },
})(MoneyRequestParticipantsSelector);<|MERGE_RESOLUTION|>--- conflicted
+++ resolved
@@ -346,19 +346,13 @@
             <SelectionList
                 onConfirm={handleConfirmSelection}
                 sections={sections}
-<<<<<<< HEAD
-                selectedOptions={participants}
-                value={searchTerm}
-                onSelectRow={addSingleParticipant}
-                shouldDebounceRowSelect
-=======
                 textInputValue={searchTerm}
                 textInputLabel={translate('optionsSelector.nameEmailOrPhoneNumber')}
                 textInputHint={offlineMessage}
->>>>>>> 0bdbfbbc
                 onChangeText={setSearchTermAndSearchInServer}
                 shouldPreventDefaultFocusOnSelectRow={!DeviceCapabilities.canUseTouchScreen()}
                 onSelectRow={addSingleParticipant}
+                shouldDebounceRowSelect
                 footerContent={footerContent}
                 headerMessage={headerMessage}
                 showLoadingPlaceholder={isSearchingForReports}

import React, {useCallback, useEffect, useMemo, useState} from 'react';
import {View} from 'react-native';
import PropTypes from 'prop-types';
import {withOnyx} from 'react-native-onyx';
import _ from 'underscore';
import ONYXKEYS from '../../../../ONYXKEYS';
import styles from '../../../../styles/styles';
import OptionsSelector from '../../../../components/OptionsSelector';
import * as OptionsListUtils from '../../../../libs/OptionsListUtils';
import * as ReportUtils from '../../../../libs/ReportUtils';
import withLocalize, {withLocalizePropTypes} from '../../../../components/withLocalize';
import * as Browser from '../../../../libs/Browser';
import compose from '../../../../libs/compose';
import CONST from '../../../../CONST';
import personalDetailsPropType from '../../../personalDetailsPropType';
import reportPropTypes from '../../../reportPropTypes';

const propTypes = {
    /** Beta features list */
    betas: PropTypes.arrayOf(PropTypes.string),

    /** Callback to request parent modal to go to next step, which should be split */
    navigateToRequest: PropTypes.func.isRequired,

    /** Callback to request parent modal to go to next step, which should be split */
    navigateToSplit: PropTypes.func.isRequired,

    /** Callback to add participants in MoneyRequestModal */
    onAddParticipants: PropTypes.func.isRequired,

    /** Selected participants from MoneyRequestModal with login */
    participants: PropTypes.arrayOf(
        PropTypes.shape({
            accountID: PropTypes.number,
            login: PropTypes.string,
            isPolicyExpenseChat: PropTypes.bool,
            isOwnPolicyExpenseChat: PropTypes.bool,
            selected: PropTypes.bool,
        }),
    ),

    /** All of the personal details for everyone */
    personalDetails: PropTypes.objectOf(personalDetailsPropType),

    /** All reports shared with the user */
    reports: PropTypes.objectOf(reportPropTypes),

    /** padding bottom style of safe area */
    safeAreaPaddingBottomStyle: PropTypes.oneOfType([PropTypes.arrayOf(PropTypes.object), PropTypes.object]),

<<<<<<< HEAD
=======
    /** The type of IOU report, i.e. bill, request, send */
    iouType: PropTypes.string.isRequired,

    /** Whether the money request is a distance request or not */
    isDistanceRequest: PropTypes.bool,

>>>>>>> ebcc8d04
    ...withLocalizePropTypes,
};

const defaultProps = {
    participants: [],
    safeAreaPaddingBottomStyle: {},
    personalDetails: {},
    reports: {},
    betas: [],
    isDistanceRequest: false,
};

<<<<<<< HEAD
function MoneyRequestParticipantsSplitSelector({
    betas,
    participants,
    personalDetails,
    reports,
    translate,
    navigateToRequest,
    navigateToSplit,
    onAddParticipants,
    safeAreaPaddingBottomStyle,
}) {
    const [searchTerm, setSearchTerm] = useState('');
    const [newChatOptions, setNewChatOptions] = useState({
        recentReports: [],
        personalDetails: [],
        userToInvite: null,
    });

    const maxParticipantsReached = participants.length === CONST.REPORT.MAXIMUM_PARTICIPANTS;
=======
class MoneyRequestParticipantsSelector extends Component {
    constructor(props) {
        super(props);

        this.addSingleParticipant = this.addSingleParticipant.bind(this);
        this.updateOptionsWithSearchTerm = this.updateOptionsWithSearchTerm.bind(this);

        const {recentReports, personalDetails, userToInvite} = this.getRequestOptions();

        this.state = {
            recentReports,
            personalDetails,
            userToInvite,
            searchTerm: '',
        };
    }

    componentDidUpdate(prevProps) {
        if (_.isEqual(prevProps.reports, this.props.reports) && _.isEqual(prevProps.personalDetails, this.props.personalDetails)) {
            return;
        }
        this.updateOptionsWithSearchTerm(this.state.searchTerm);
    }

    /**
     * @param {string} searchTerm
     * @returns {Object}
     */
    getRequestOptions(searchTerm = '') {
        return OptionsListUtils.getNewChatOptions(
            this.props.reports,
            this.props.personalDetails,
            this.props.betas,
            searchTerm,
            [],
            CONST.EXPENSIFY_EMAILS,

            // If we are using this component in the "Request money" flow then we pass the includeOwnedWorkspaceChats argument so that the current user
            // sees the option to request money from their admin on their own Workspace Chat.
            this.props.iouType === CONST.IOU.MONEY_REQUEST_TYPE.REQUEST,

            // We don't want to include any P2P options like personal details or reports that are not workspace chats for certain features.
            !this.props.isDistanceRequest,
        );
    }
>>>>>>> ebcc8d04

    /**
     * Returns the sections needed for the OptionsSelector
     *
     * @param {Boolean} maxParticipantsReached
     * @returns {Array}
     */
    const sections = useMemo(() => {
        const newSections = [];
        let indexOffset = 0;

        newSections.push({
            title: undefined,
            data: OptionsListUtils.getParticipantsOptions(participants, personalDetails),
            shouldShow: true,
            indexOffset,
        });
        indexOffset += participants.length;

        if (maxParticipantsReached) {
            return newSections;
        }

        newSections.push({
            title: translate('common.recents'),
            data: newChatOptions.recentReports,
            shouldShow: !_.isEmpty(newChatOptions.recentReports),
            indexOffset,
        });
        indexOffset += newChatOptions.recentReports.length;

        newSections.push({
            title: translate('common.contacts'),
            data: newChatOptions.personalDetails,
            shouldShow: !_.isEmpty(newChatOptions.personalDetails),
            indexOffset,
        });
        indexOffset += newChatOptions.personalDetails.length;

        if (newChatOptions.userToInvite && !OptionsListUtils.isCurrentUser(newChatOptions.userToInvite)) {
            newSections.push({
                undefined,
                data: [newChatOptions.userToInvite],
                shouldShow: true,
                indexOffset,
            });
        }

        return newSections;
    }, [maxParticipantsReached, newChatOptions, participants, personalDetails, translate]);

    /**
     * Adds a single participant to the request
     *
     * @param {Object} option
     */
    const addSingleParticipant = (option) => {
        onAddParticipants([{accountID: option.accountID, login: option.login, isPolicyExpenseChat: option.isPolicyExpenseChat, reportID: option.reportID, selected: true}]);
        navigateToRequest();
    };

    /**
     * Removes a selected option from list if already selected. If not already selected add this option to the list.
     * @param {Object} option
     */
    const addParticipantToSelection = useCallback(
        (option) => {
            const isOptionInList = _.some(participants, (selectedOption) => selectedOption.accountID === option.accountID);

            let newSelectedOptions;

            if (isOptionInList) {
                newSelectedOptions = _.reject(participants, (selectedOption) => selectedOption.accountID === option.accountID);
            } else {
                newSelectedOptions = [...participants, {accountID: option.accountID, login: option.login, selected: true}];
            }

            onAddParticipants(newSelectedOptions);

            const chatOptions = OptionsListUtils.getNewChatOptions(reports, personalDetails, betas, isOptionInList ? searchTerm : '', newSelectedOptions, CONST.EXPENSIFY_EMAILS);

            setNewChatOptions({
                recentReports: chatOptions.recentReports,
                personalDetails: chatOptions.personalDetails,
                userToInvite: chatOptions.userToInvite,
            });
        },
        [searchTerm, participants, onAddParticipants, reports, personalDetails, betas, setNewChatOptions],
    );

    const headerMessage = OptionsListUtils.getHeaderMessage(
        newChatOptions.personalDetails.length + newChatOptions.recentReports.length !== 0,
        Boolean(newChatOptions.userToInvite),
        searchTerm,
        maxParticipantsReached,
    );
    const isOptionsDataReady = ReportUtils.isReportDataReady() && OptionsListUtils.isPersonalDetailsReady(personalDetails);

    useEffect(() => {
        const chatOptions = OptionsListUtils.getNewChatOptions(reports, personalDetails, betas, searchTerm, participants, CONST.EXPENSIFY_EMAILS);
        setNewChatOptions({
            recentReports: chatOptions.recentReports,
            personalDetails: chatOptions.personalDetails,
            userToInvite: chatOptions.userToInvite,
        });
    }, [betas, reports, participants, personalDetails, translate, searchTerm, setNewChatOptions]);

    return (
        <View style={[styles.flex1, styles.w100, participants.length > 0 ? safeAreaPaddingBottomStyle : {}]}>
            <OptionsSelector
                canSelectMultipleOptions
                shouldShowMultipleOptionSelectorAsButton
                multipleOptionSelectorButtonText={translate('iou.split')}
                onAddToSelection={addParticipantToSelection}
                sections={sections}
                selectedOptions={participants}
                value={searchTerm}
                onSelectRow={addSingleParticipant}
                onChangeText={setSearchTerm}
                headerMessage={headerMessage}
                boldStyle
                shouldShowConfirmButton
                confirmButtonText={translate('iou.addToSplit')}
                onConfirmSelection={navigateToSplit}
                textInputLabel={translate('optionsSelector.nameEmailOrPhoneNumber')}
                safeAreaPaddingBottomStyle={safeAreaPaddingBottomStyle}
                shouldShowOptions={isOptionsDataReady}
                shouldFocusOnSelectRow={!Browser.isMobile()}
            />
        </View>
    );
}

MoneyRequestParticipantsSplitSelector.propTypes = propTypes;
MoneyRequestParticipantsSplitSelector.defaultProps = defaultProps;
MoneyRequestParticipantsSplitSelector.displayName = 'MoneyRequestParticipantsSplitSelector';

export default compose(
    withLocalize,
    withOnyx({
        personalDetails: {
            key: ONYXKEYS.PERSONAL_DETAILS_LIST,
        },
        reports: {
            key: ONYXKEYS.COLLECTION.REPORT,
        },
        betas: {
            key: ONYXKEYS.BETAS,
        },
    }),
)(MoneyRequestParticipantsSplitSelector);<|MERGE_RESOLUTION|>--- conflicted
+++ resolved
@@ -48,15 +48,12 @@
     /** padding bottom style of safe area */
     safeAreaPaddingBottomStyle: PropTypes.oneOfType([PropTypes.arrayOf(PropTypes.object), PropTypes.object]),
 
-<<<<<<< HEAD
-=======
     /** The type of IOU report, i.e. bill, request, send */
     iouType: PropTypes.string.isRequired,
 
     /** Whether the money request is a distance request or not */
     isDistanceRequest: PropTypes.bool,
 
->>>>>>> ebcc8d04
     ...withLocalizePropTypes,
 };
 
@@ -69,7 +66,6 @@
     isDistanceRequest: false,
 };
 
-<<<<<<< HEAD
 function MoneyRequestParticipantsSplitSelector({
     betas,
     participants,
@@ -80,6 +76,8 @@
     navigateToSplit,
     onAddParticipants,
     safeAreaPaddingBottomStyle,
+    iouType,
+    isDistanceRequest,
 }) {
     const [searchTerm, setSearchTerm] = useState('');
     const [newChatOptions, setNewChatOptions] = useState({
@@ -89,53 +87,6 @@
     });
 
     const maxParticipantsReached = participants.length === CONST.REPORT.MAXIMUM_PARTICIPANTS;
-=======
-class MoneyRequestParticipantsSelector extends Component {
-    constructor(props) {
-        super(props);
-
-        this.addSingleParticipant = this.addSingleParticipant.bind(this);
-        this.updateOptionsWithSearchTerm = this.updateOptionsWithSearchTerm.bind(this);
-
-        const {recentReports, personalDetails, userToInvite} = this.getRequestOptions();
-
-        this.state = {
-            recentReports,
-            personalDetails,
-            userToInvite,
-            searchTerm: '',
-        };
-    }
-
-    componentDidUpdate(prevProps) {
-        if (_.isEqual(prevProps.reports, this.props.reports) && _.isEqual(prevProps.personalDetails, this.props.personalDetails)) {
-            return;
-        }
-        this.updateOptionsWithSearchTerm(this.state.searchTerm);
-    }
-
-    /**
-     * @param {string} searchTerm
-     * @returns {Object}
-     */
-    getRequestOptions(searchTerm = '') {
-        return OptionsListUtils.getNewChatOptions(
-            this.props.reports,
-            this.props.personalDetails,
-            this.props.betas,
-            searchTerm,
-            [],
-            CONST.EXPENSIFY_EMAILS,
-
-            // If we are using this component in the "Request money" flow then we pass the includeOwnedWorkspaceChats argument so that the current user
-            // sees the option to request money from their admin on their own Workspace Chat.
-            this.props.iouType === CONST.IOU.MONEY_REQUEST_TYPE.REQUEST,
-
-            // We don't want to include any P2P options like personal details or reports that are not workspace chats for certain features.
-            !this.props.isDistanceRequest,
-        );
-    }
->>>>>>> ebcc8d04
 
     /**
      * Returns the sections needed for the OptionsSelector
@@ -215,7 +166,21 @@
 
             onAddParticipants(newSelectedOptions);
 
-            const chatOptions = OptionsListUtils.getNewChatOptions(reports, personalDetails, betas, isOptionInList ? searchTerm : '', newSelectedOptions, CONST.EXPENSIFY_EMAILS);
+            const chatOptions = OptionsListUtils.getNewChatOptions(
+                reports,
+                personalDetails,
+                betas,
+                isOptionInList ? searchTerm : '',
+                newSelectedOptions,
+                CONST.EXPENSIFY_EMAILS,
+    
+                // If we are using this component in the "Request money" flow then we pass the includeOwnedWorkspaceChats argument so that the current user
+                // sees the option to request money from their admin on their own Workspace Chat.
+                iouType === CONST.IOU.MONEY_REQUEST_TYPE.REQUEST,
+    
+                // We don't want to include any P2P options like personal details or reports that are not workspace chats for certain features.
+                !isDistanceRequest,
+            );
 
             setNewChatOptions({
                 recentReports: chatOptions.recentReports,
@@ -223,7 +188,7 @@
                 userToInvite: chatOptions.userToInvite,
             });
         },
-        [searchTerm, participants, onAddParticipants, reports, personalDetails, betas, setNewChatOptions],
+        [participants, onAddParticipants, reports, personalDetails, betas, searchTerm, iouType, isDistanceRequest],
     );
 
     const headerMessage = OptionsListUtils.getHeaderMessage(
@@ -235,13 +200,27 @@
     const isOptionsDataReady = ReportUtils.isReportDataReady() && OptionsListUtils.isPersonalDetailsReady(personalDetails);
 
     useEffect(() => {
-        const chatOptions = OptionsListUtils.getNewChatOptions(reports, personalDetails, betas, searchTerm, participants, CONST.EXPENSIFY_EMAILS);
+        const chatOptions = OptionsListUtils.getNewChatOptions(
+            reports,
+            personalDetails,
+            betas,
+            searchTerm,
+            participants,
+            CONST.EXPENSIFY_EMAILS,
+
+            // If we are using this component in the "Request money" flow then we pass the includeOwnedWorkspaceChats argument so that the current user
+            // sees the option to request money from their admin on their own Workspace Chat.
+            iouType === CONST.IOU.MONEY_REQUEST_TYPE.REQUEST,
+
+            // We don't want to include any P2P options like personal details or reports that are not workspace chats for certain features.
+            !isDistanceRequest,
+        );
         setNewChatOptions({
             recentReports: chatOptions.recentReports,
             personalDetails: chatOptions.personalDetails,
             userToInvite: chatOptions.userToInvite,
         });
-    }, [betas, reports, participants, personalDetails, translate, searchTerm, setNewChatOptions]);
+    }, [betas, reports, participants, personalDetails, translate, searchTerm, setNewChatOptions, iouType, isDistanceRequest]);
 
     return (
         <View style={[styles.flex1, styles.w100, participants.length > 0 ? safeAreaPaddingBottomStyle : {}]}>

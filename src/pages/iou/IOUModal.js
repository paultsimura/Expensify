--- conflicted
+++ resolved
@@ -1,10 +1,7 @@
 import React, {Component} from 'react';
 import {View, TouchableOpacity} from 'react-native';
 import PropTypes from 'prop-types';
-<<<<<<< HEAD
 import lodashGet from 'lodash/get';
-=======
->>>>>>> a75a4077
 import {withOnyx} from 'react-native-onyx';
 import IOUAmountPage from './steps/IOUAmountPage';
 import IOUParticipantsPage from './steps/IOUParticipantsPage';
@@ -24,13 +21,12 @@
     // Whether the IOU is for a single request or a group bill split
     hasMultipleParticipants: PropTypes.bool,
 
-<<<<<<< HEAD
     // The report passed via the route
     report: PropTypes.shape({
         // Participants associated with current report
         participants: PropTypes.arrayOf(PropTypes.string),
     }),
-=======
+
     // Holds data related to IOU view state, rather than the underlying IOU data.
     iou: PropTypes.shape({
         // Whether or not transaction creation has started
@@ -39,9 +35,6 @@
         // Whether or not transaction creation has resulted to error
         error: PropTypes.bool,
     }).isRequired,
-
-
->>>>>>> a75a4077
 };
 
 const defaultProps = {
@@ -64,24 +57,17 @@
         this.navigateToPreviousStep = this.navigateToPreviousStep.bind(this);
         this.navigateToNextStep = this.navigateToNextStep.bind(this);
         this.currencySelected = this.currencySelected.bind(this);
-<<<<<<< HEAD
+        this.addParticipants = this.addParticipants.bind(this);
+        this.createTransaction = this.createTransaction.bind(this);
+        this.updateComment = this.updateComment.bind(this);
         this.addParticipants = this.addParticipants.bind(this);
         const participants = lodashGet(props, 'report.participants', []);
 
         this.state = {
             currentStepIndex: 0,
             participants,
-=======
-        this.createTransaction = this.createTransaction.bind(this);
-        this.updateComment = this.updateComment.bind(this);
-        this.addParticipants = this.addParticipants.bind(this);
-
-        this.state = {
-            currentStepIndex: 0,
-            participants: [],
 
             // amount is currency in decimal format
->>>>>>> a75a4077
             amount: '',
             selectedCurrency: 'USD',
             comment: '',
@@ -117,23 +103,16 @@
         if (currentStepIndex === 1 || currentStepIndex === 2) {
             return `${this.props.hasMultipleParticipants ? 'Split' : 'Request'} $${this.state.amount}`;
         }
-<<<<<<< HEAD
-        if (this.steps[this.state.currentStepIndex] === Steps.IOUAmount) {
-            return this.props.hasMultipleParticipants ? 'Split Bill' : 'Request Money';
-        }
-        return this.steps[this.state.currentStepIndex] || '';
-=======
         if (currentStepIndex === 0) {
             return this.props.hasMultipleParticipants ? 'Split Bill' : 'Request Money';
         }
-        return steps[currentStepIndex] || '';
+        return this.steps[currentStepIndex] || '';
     }
 
     addParticipants(participants) {
         this.setState({
             participants,
         });
->>>>>>> a75a4077
     }
 
     /**
@@ -284,14 +263,11 @@
 IOUModal.displayName = 'IOUModal';
 
 export default withOnyx({
-<<<<<<< HEAD
     report: {
         key: ({route}) => `${ONYXKEYS.COLLECTION.REPORT}${route.params.reportID}`,
     },
-=======
     iousReport: {
         key: ONYXKEYS.COLLECTION.REPORT_IOUS,
     },
     iou: {key: ONYXKEYS.IOU},
->>>>>>> a75a4077
 })(IOUModal);
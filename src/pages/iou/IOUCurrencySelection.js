--- conflicted
+++ resolved
@@ -115,10 +115,6 @@
                 ? []
                 : [
                       {
-<<<<<<< HEAD
-                          title: translate('common.allCurrencies'),
-=======
->>>>>>> 1fa4923d
                           data: filteredCurrencies,
                           indexOffset: 0,
                       },
@@ -133,31 +129,8 @@
             onEntryTransitionEnd={() => optionsSelectorRef.current && optionsSelectorRef.current.focus()}
             testID={IOUCurrencySelection.displayName}
         >
-<<<<<<< HEAD
-            {({safeAreaPaddingBottomStyle}) => (
-                <>
-                    <HeaderWithBackButton
-                        title={translate('common.selectCurrency')}
-                        onBackButtonPress={() => Navigation.goBack(ROUTES.MONEY_REQUEST.getRoute(iouType, reportID))}
-                    />
-                    <OptionsSelector
-                        sections={sections}
-                        onSelectRow={confirmCurrencySelection}
-                        value={searchValue}
-                        onChangeText={setSearchValue}
-                        textInputLabel={translate('common.search')}
-                        headerMessage={headerMessage}
-                        safeAreaPaddingBottomStyle={safeAreaPaddingBottomStyle}
-                        initiallyFocusedOptionKey={initiallyFocusedOptionKey}
-                        shouldHaveOptionSeparator
-                        autoFocus={false}
-                        ref={optionsSelectorRef}
-                    />
-                </>
-            )}
-=======
             <HeaderWithBackButton
-                title={translate('iOUCurrencySelection.selectCurrency')}
+                title={translate('common.selectCurrency')}
                 onBackButtonPress={() => Navigation.goBack(ROUTES.MONEY_REQUEST.getRoute(iouType, reportID))}
             />
             <SelectionList
@@ -170,7 +143,6 @@
                 initiallyFocusedOptionKey={initiallyFocusedOptionKey}
                 showScrollIndicator
             />
->>>>>>> 1fa4923d
         </ScreenWrapper>
     );
 }

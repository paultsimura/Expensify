--- conflicted
+++ resolved
@@ -99,11 +99,7 @@
                                 title={title[iouType]}
                                 onBackButtonPress={Navigation.dismissModal}
                             />
-<<<<<<< HEAD
-                            {iouType === CONST.IOU.TYPE.REQUEST ? (
-=======
-                            {iouType === CONST.IOU.MONEY_REQUEST_TYPE.REQUEST || iouType === CONST.IOU.MONEY_REQUEST_TYPE.SPLIT ? (
->>>>>>> f5578523
+                            {iouType === CONST.IOU.TYPE.REQUEST || iouType === CONST.IOU.TYPE.SPLIT ? (
                                 <OnyxTabNavigator
                                     id={CONST.TAB.RECEIPT_TAB_ID}
                                     selectedTab={props.selectedTab}

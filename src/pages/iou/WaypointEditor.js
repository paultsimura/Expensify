import React, {useMemo, useRef, useState} from 'react';
import _ from 'underscore';
import lodashGet from 'lodash/get';
import {Keyboard, InteractionManager, View} from 'react-native';
import PropTypes from 'prop-types';
import {withOnyx} from 'react-native-onyx';
import {useNavigation} from '@react-navigation/native';
import AddressSearch from '../../components/AddressSearch';
import ScreenWrapper from '../../components/ScreenWrapper';
import FullPageNotFoundView from '../../components/BlockingViews/FullPageNotFoundView';
import HeaderWithBackButton from '../../components/HeaderWithBackButton';
import Navigation from '../../libs/Navigation/Navigation';
import ONYXKEYS from '../../ONYXKEYS';
import Form from '../../components/Form';
import styles from '../../styles/styles';
import useWindowDimensions from '../../hooks/useWindowDimensions';
import useLocalize from '../../hooks/useLocalize';
import useNetwork from '../../hooks/useNetwork';
import CONST from '../../CONST';
import * as Expensicons from '../../components/Icon/Expensicons';
import ConfirmModal from '../../components/ConfirmModal';
import * as Transaction from '../../libs/actions/Transaction';
import * as ValidationUtils from '../../libs/ValidationUtils';
import ROUTES from '../../ROUTES';
import transactionPropTypes from '../../components/transactionPropTypes';
import * as User from '../../libs/actions/User';
import UserCurrentLocationButton from '../../components/UserCurrentLocationButton';
import FullScreenLoadingIndicator from '../../components/FullscreenLoadingIndicator';
import * as ErrorUtils from '../../libs/ErrorUtils';

const propTypes = {
    /** The transactionID of the IOU */
    transactionID: PropTypes.string.isRequired,

    /** Route params */
    route: PropTypes.shape({
        params: PropTypes.shape({
            /** IOU type */
            iouType: PropTypes.string,

            /** Index of the waypoint being edited */
            waypointIndex: PropTypes.string,
        }),
    }),

    recentWaypoints: PropTypes.arrayOf(
        PropTypes.shape({
            /** A description of the location (usually the address) */
            description: PropTypes.string,

            /** Data required by the google auto complete plugin to know where to put the markers on the map */
            geometry: PropTypes.shape({
                /** Data about the location */
                location: PropTypes.shape({
                    /** Lattitude of the location */
                    lat: PropTypes.number,

                    /** Longitude of the location */
                    lng: PropTypes.number,
                }),
            }),
        }),
    ),

    /** The optimistic transaction for this request */
    transaction: transactionPropTypes,
};

const defaultProps = {
    route: {
        params: {
            waypointIndex: '',
        },
    },
    recentWaypoints: [],
    transaction: {},
};

function WaypointEditor({transactionID, route: {params: {iouType = '', waypointIndex = ''} = {}} = {}, transaction, recentWaypoints}) {
    const {windowWidth} = useWindowDimensions();
    const [isDeleteStopModalOpen, setIsDeleteStopModalOpen] = useState(false);
<<<<<<< HEAD
    const [isFetchingLocation, setIsFetchingLocation] = useState(false);
    const isFocused = useIsFocused();
=======
    const navigation = useNavigation();
    const isFocused = navigation.isFocused();
>>>>>>> e14e9ee2
    const {translate} = useLocalize();
    const {isOffline} = useNetwork();
    const textInput = useRef(null);
    const parsedWaypointIndex = parseInt(waypointIndex, 10);
    const allWaypoints = lodashGet(transaction, 'comment.waypoints', {});
    const waypointCount = _.keys(allWaypoints).length;
    const currentWaypoint = lodashGet(allWaypoints, `waypoint${waypointIndex}`, {});

    const wayPointDescriptionKey = useMemo(() => {
        switch (parsedWaypointIndex) {
            case 0:
                return 'distance.waypointDescription.start';
            case waypointCount - 1:
                return 'distance.waypointDescription.finish';
            default:
                return 'distance.waypointDescription.stop';
        }
    }, [parsedWaypointIndex, waypointCount]);

    const waypointAddress = lodashGet(currentWaypoint, 'address', '');
    const totalWaypoints = _.size(lodashGet(transaction, 'comment.waypoints', {}));
    // Hide the menu when there is only start and finish waypoint
    const shouldShowThreeDotsButton = totalWaypoints > 2;

    const validate = (values) => {
        const errors = {};
        const waypointValue = values[`waypoint${waypointIndex}`] || '';
        if (isOffline && waypointValue !== '' && !ValidationUtils.isValidAddress(waypointValue)) {
            ErrorUtils.addErrorMessage(errors, `waypoint${waypointIndex}`, 'bankAccount.error.address');
        }

        // If the user is online and they are trying to save a value without using the autocomplete, show an error message instructing them to use a selected address instead.
        // That enables us to save the address with coordinates when it is selected
        if (!isOffline && waypointValue !== '' && waypointAddress !== waypointValue) {
            ErrorUtils.addErrorMessage(errors, `waypoint${waypointIndex}`, 'distance.errors.selectSuggestedAddress');
        }

        return errors;
    };

    const saveWaypoint = (waypoint) => {
        if (parsedWaypointIndex < _.size(allWaypoints)) {
            Transaction.saveWaypoint(transactionID, waypointIndex, waypoint);
        } else {
            const finishWaypoint = lodashGet(allWaypoints, `waypoint${_.size(allWaypoints) - 1}`, {});
            Transaction.saveWaypoint(transactionID, waypointIndex, finishWaypoint);
            Transaction.saveWaypoint(transactionID, waypointIndex - 1, waypoint);
        }
    };

    const onSubmit = (values) => {
        const waypointValue = values[`waypoint${waypointIndex}`] || '';

        // Allows letting you set a waypoint to an empty value
        if (waypointValue === '') {
            Transaction.removeWaypoint(transactionID, waypointIndex);
        }

        // While the user is offline, the auto-complete address search will not work
        // Therefore, we're going to save the waypoint as just the address, and the lat/long will be filled in on the backend
        if (isOffline && waypointValue) {
            const waypoint = {
                lat: null,
                lng: null,
                address: waypointValue,
            };
            saveWaypoint(waypoint);
        }

        // Other flows will be handled by selecting a waypoint with selectWaypoint as this is mainly for the offline flow
        Navigation.goBack(ROUTES.MONEY_REQUEST_DISTANCE_TAB.getRoute(iouType));
    };

    const deleteStopAndHideModal = () => {
        Transaction.removeWaypoint(transactionID, waypointIndex);
        setIsDeleteStopModalOpen(false);
        Navigation.goBack(ROUTES.MONEY_REQUEST_DISTANCE_TAB.getRoute(iouType));
    };

    const selectWaypoint = (values) => {
        const waypoint = {
            lat: values.lat,
            lng: values.lng,
            address: values.address,
        };
        User.clearLocationError();
        saveWaypoint(waypoint);
        Navigation.goBack(ROUTES.MONEY_REQUEST_DISTANCE_TAB.getRoute(iouType));
    };

    const focusAddressInput = () => {
        InteractionManager.runAfterInteractions(() => {
            if (!textInput.current) {
                return;
            }
            textInput.current.focus();
        });
    };

    /**
     * Sets user current location as a waypoint
     * @param {Object} geolocationData
     * @param {Object} geolocationData.coords
     * @param {Number} geolocationData.coords.latitude
     * @param {Number} geolocationData.coords.longitude
     * @param {Number} geolocationData.timestamp
     */
    const selectWaypointFromCurrentLocation = (geolocationData) => {
        setIsFetchingLocation(false);

        const waypoint = {
            lat: geolocationData.coords.latitude,
            lng: geolocationData.coords.longitude,
            address: CONST.YOUR_LOCATION_TEXT,
        };

        // We want to select current location waypoint without saving it as a recent waypoint
        selectWaypoint(waypoint, false);
    };

    return (
        <ScreenWrapper
            includeSafeAreaPaddingBottom={false}
            onEntryTransitionEnd={() => textInput.current && textInput.current.focus()}
            shouldEnableMaxHeight
            testID={WaypointEditor.displayName}
        >
            <FullPageNotFoundView shouldShow={(Number.isNaN(parsedWaypointIndex) || parsedWaypointIndex < 0 || parsedWaypointIndex > waypointCount) && isFocused}>
                <HeaderWithBackButton
                    title={translate(wayPointDescriptionKey)}
                    shouldShowBackButton
                    onBackButtonPress={() => {
                        Navigation.goBack(ROUTES.MONEY_REQUEST_DISTANCE_TAB.getRoute(iouType));
                    }}
                    shouldShowThreeDotsButton={shouldShowThreeDotsButton}
                    threeDotsAnchorPosition={styles.threeDotsPopoverOffset(windowWidth)}
                    threeDotsMenuItems={[
                        {
                            icon: Expensicons.Trashcan,
                            text: translate('distance.deleteWaypoint'),
                            onSelected: () => setIsDeleteStopModalOpen(true),
                        },
                    ]}
                    onModalHide={focusAddressInput}
                />
                <ConfirmModal
                    title={translate('distance.deleteWaypoint')}
                    isVisible={isDeleteStopModalOpen}
                    onConfirm={deleteStopAndHideModal}
                    onCancel={() => setIsDeleteStopModalOpen(false)}
                    onModalHide={focusAddressInput}
                    prompt={translate('distance.deleteWaypointConfirmation')}
                    confirmText={translate('common.delete')}
                    cancelText={translate('common.cancel')}
                    danger
                />
                <Form
                    style={[styles.flexGrow1, styles.mh5]}
                    formID={ONYXKEYS.FORMS.WAYPOINT_FORM}
                    enabledWhenOffline
                    validate={validate}
                    onSubmit={onSubmit}
                    shouldValidateOnChange={false}
                    shouldValidateOnBlur={false}
                    submitButtonText={translate('common.save')}
                >
                    <View>
                        <AddressSearch
                            inputID={`waypoint${waypointIndex}`}
                            ref={(e) => (textInput.current = e)}
                            hint={!isOffline ? 'distance.errors.selectSuggestedAddress' : ''}
                            containerStyles={[styles.mt4]}
                            label={translate('distance.address')}
                            defaultValue={waypointAddress}
                            onPress={selectWaypoint}
                            maxInputLength={CONST.FORM_CHARACTER_LIMIT}
                            renamedInputKeys={{
                                address: `waypoint${waypointIndex}`,
                                city: null,
                                country: null,
                                street: null,
                                street2: null,
                                zipCode: null,
                                lat: null,
                                lng: null,
                                state: null,
                            }}
                            predefinedPlaces={recentWaypoints}
                            resultTypes=""
                        />
                    </View>
                    <UserCurrentLocationButton
                        isDisabled={isOffline}
                        onClick={() => {
                            Keyboard.dismiss();

                            setIsFetchingLocation(true);
                        }}
                        onLocationError={() => setIsFetchingLocation(false)}
                        onLocationFetched={selectWaypointFromCurrentLocation}
                    />
                    {isFetchingLocation && <FullScreenLoadingIndicator />}
                </Form>
            </FullPageNotFoundView>
        </ScreenWrapper>
    );
}

WaypointEditor.displayName = 'WaypointEditor';
WaypointEditor.propTypes = propTypes;
WaypointEditor.defaultProps = defaultProps;
export default withOnyx({
    transaction: {
        key: ({transactionID}) => `${ONYXKEYS.COLLECTION.TRANSACTION}${transactionID}`,
        selector: (transaction) => (transaction ? {transactionID: transaction.transactionID, comment: {waypoints: lodashGet(transaction, 'comment.waypoints')}} : null),
    },
    recentWaypoints: {
        key: ONYXKEYS.NVP_RECENT_WAYPOINTS,

        // Only grab the most recent 5 waypoints because that's all that is shown in the UI. This also puts them into the format of data
        // that the google autocomplete component expects for it's "predefined places" feature.
        selector: (waypoints) =>
            _.map(waypoints ? waypoints.slice(0, 5) : [], (waypoint) => ({
                description: waypoint.address,
                geometry: {
                    location: {
                        lat: waypoint.lat,
                        lng: waypoint.lng,
                    },
                },
            })),
    },
})(WaypointEditor);<|MERGE_RESOLUTION|>--- conflicted
+++ resolved
@@ -79,13 +79,9 @@
 function WaypointEditor({transactionID, route: {params: {iouType = '', waypointIndex = ''} = {}} = {}, transaction, recentWaypoints}) {
     const {windowWidth} = useWindowDimensions();
     const [isDeleteStopModalOpen, setIsDeleteStopModalOpen] = useState(false);
-<<<<<<< HEAD
     const [isFetchingLocation, setIsFetchingLocation] = useState(false);
-    const isFocused = useIsFocused();
-=======
     const navigation = useNavigation();
     const isFocused = navigation.isFocused();
->>>>>>> e14e9ee2
     const {translate} = useLocalize();
     const {isOffline} = useNetwork();
     const textInput = useRef(null);

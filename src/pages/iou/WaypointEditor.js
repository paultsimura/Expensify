--- conflicted
+++ resolved
@@ -1,11 +1,7 @@
 import React, {useMemo, useRef, useState} from 'react';
 import _ from 'underscore';
 import lodashGet from 'lodash/get';
-<<<<<<< HEAD
-import {Keyboard, View} from 'react-native';
-=======
-import {InteractionManager, View} from 'react-native';
->>>>>>> f20eba24
+import {Keyboard, InteractionManager, View} from 'react-native';
 import PropTypes from 'prop-types';
 import {withOnyx} from 'react-native-onyx';
 import {useIsFocused} from '@react-navigation/native';

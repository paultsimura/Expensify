--- conflicted
+++ resolved
@@ -165,16 +165,6 @@
             address: values.address,
         };
         Transaction.saveWaypoint(transactionID, waypointIndex, waypoint, isEditingWaypoint);
-<<<<<<< HEAD
-
-        if (isEditingWaypoint) {
-            Navigation.goBack(ROUTES.REPORT_WITH_ID.getRoute(threadReportID));
-            return;
-        }
-        Navigation.goBack(ROUTES.MONEY_REQUEST_DISTANCE_TAB.getRoute(iouType));
-    };
-=======
->>>>>>> 25f7ac14
 
         if (isEditingWaypoint) {
             Navigation.goBack(ROUTES.REPORT_WITH_ID.getRoute(threadReportID));

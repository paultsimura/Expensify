import React from 'react';
import {View} from 'react-native';
import {withOnyx} from 'react-native-onyx';
import _ from 'underscore';
import PropTypes from 'prop-types';
import styles from '../../styles/styles';
import ONYXKEYS from '../../ONYXKEYS';
import ReportActionPropTypes from '../home/report/ReportActionPropTypes';
<<<<<<< HEAD
=======
import iouTransactionPropTypes from './iouTransactionPropTypes';
>>>>>>> 75c0d34e
import ReportTransaction from '../../components/ReportTransaction';

const propTypes = {
    /** Actions from the ChatReport */
    reportActions: PropTypes.shape(ReportActionPropTypes),

    /** ReportID for the associated chat report */
    chatReportID: PropTypes.number.isRequired,

    /** ReportID for the associated IOU report */
    iouReportID: PropTypes.number.isRequired,
<<<<<<< HEAD
=======

    /** Transactions for this IOU report */
    transactions: PropTypes.arrayOf(PropTypes.shape(iouTransactionPropTypes)),
>>>>>>> 75c0d34e
};

const defaultProps = {
    reportActions: {},
};

<<<<<<< HEAD
const IOUTransactions = ({
    reportActions,
    chatReportID,
    iouReportID,
}) => (
    <View style={[styles.mt3]}>
        {_.map(reportActions, (reportAction) => {
            if (reportAction.actionName === 'IOU'
                && reportAction.originalMessage.IOUReportID === iouReportID) {
                return (
                    <ReportTransaction
                        chatReportID={chatReportID}
                        iouReportID={iouReportID}
                        action={reportAction}
                        key={reportAction.originalMessage.IOUTransactionID}
                    />
                );
=======
class IOUTransactions extends Component {
    constructor(props) {
        super(props);

        this.getActionForTransaction = this.getActionForTransaction.bind(this);
    }

    /**
     * Given a transaction from an IOU Report, returns the chatReport action with a matching transactionID. Unless
     * something has gone wrong with our storing logic, there should always exist an action for each transaction.
     *
     * @param {Object} transaction
     * @returns {Object} action
     */
    getActionForTransaction(transaction) {
        const matchedAction = _.find(this.props.reportActions, (action) => {
            // iouReport.transaction.transactionID is returned as a String, but the originalMessage value is Number
            if (action && action.originalMessage && action.originalMessage.IOUTransactionID
                && action.originalMessage.IOUTransactionID.toString() === transaction.transactionID) {
                return action;
>>>>>>> 75c0d34e
            }
        })}
    </View>
);

IOUTransactions.defaultProps = defaultProps;
IOUTransactions.propTypes = propTypes;
export default withOnyx({
    reportActions: {
        key: ({chatReportID}) => `${ONYXKEYS.COLLECTION.REPORT_ACTIONS}${chatReportID}`,
        canEvict: false,
    },
})(IOUTransactions);<|MERGE_RESOLUTION|>--- conflicted
+++ resolved
@@ -6,10 +6,6 @@
 import styles from '../../styles/styles';
 import ONYXKEYS from '../../ONYXKEYS';
 import ReportActionPropTypes from '../home/report/ReportActionPropTypes';
-<<<<<<< HEAD
-=======
-import iouTransactionPropTypes from './iouTransactionPropTypes';
->>>>>>> 75c0d34e
 import ReportTransaction from '../../components/ReportTransaction';
 
 const propTypes = {
@@ -21,19 +17,12 @@
 
     /** ReportID for the associated IOU report */
     iouReportID: PropTypes.number.isRequired,
-<<<<<<< HEAD
-=======
-
-    /** Transactions for this IOU report */
-    transactions: PropTypes.arrayOf(PropTypes.shape(iouTransactionPropTypes)),
->>>>>>> 75c0d34e
 };
 
 const defaultProps = {
     reportActions: {},
 };
 
-<<<<<<< HEAD
 const IOUTransactions = ({
     reportActions,
     chatReportID,
@@ -51,28 +40,6 @@
                         key={reportAction.originalMessage.IOUTransactionID}
                     />
                 );
-=======
-class IOUTransactions extends Component {
-    constructor(props) {
-        super(props);
-
-        this.getActionForTransaction = this.getActionForTransaction.bind(this);
-    }
-
-    /**
-     * Given a transaction from an IOU Report, returns the chatReport action with a matching transactionID. Unless
-     * something has gone wrong with our storing logic, there should always exist an action for each transaction.
-     *
-     * @param {Object} transaction
-     * @returns {Object} action
-     */
-    getActionForTransaction(transaction) {
-        const matchedAction = _.find(this.props.reportActions, (action) => {
-            // iouReport.transaction.transactionID is returned as a String, but the originalMessage value is Number
-            if (action && action.originalMessage && action.originalMessage.IOUTransactionID
-                && action.originalMessage.IOUTransactionID.toString() === transaction.transactionID) {
-                return action;
->>>>>>> 75c0d34e
             }
         })}
     </View>

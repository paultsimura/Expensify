import React, {useState, useRef, useCallback} from 'react';
import PropTypes from 'prop-types';
import {View, Keyboard} from 'react-native';
import {withOnyx} from 'react-native-onyx';
import {useFocusEffect} from '@react-navigation/native';
import lodashGet from 'lodash/get';
import Str from 'expensify-common/lib/str';
import ExpensiMark from 'expensify-common/lib/ExpensiMark';
import _ from 'underscore';
import withLocalize from '../../components/withLocalize';
import ScreenWrapper from '../../components/ScreenWrapper';
import HeaderWithBackButton from '../../components/HeaderWithBackButton';
import Navigation from '../../libs/Navigation/Navigation';
import styles from '../../styles/styles';
import compose from '../../libs/compose';
import ONYXKEYS from '../../ONYXKEYS';
import TextInput from '../../components/TextInput';
import CONST from '../../CONST';
import Text from '../../components/Text';
import Form from '../../components/Form';
import FullPageNotFoundView from '../../components/BlockingViews/FullPageNotFoundView';
import reportPropTypes from '../reportPropTypes';
import personalDetailsPropType from '../personalDetailsPropType';
import * as Report from '../../libs/actions/Report';
import useLocalize from '../../hooks/useLocalize';
import OfflineWithFeedback from '../../components/OfflineWithFeedback';
import updateMultilineInputRange from '../../libs/UpdateMultilineInputRange';
import ROUTES from '../../ROUTES';

const propTypes = {
    /** All of the personal details for everyone */
    personalDetailsList: PropTypes.objectOf(personalDetailsPropType),

    /** The report currently being looked at */
    report: reportPropTypes,
    route: PropTypes.shape({
        /** Params from the URL path */
        params: PropTypes.shape({
            /** reportID and accountID passed via route: /r/:reportID/notes */
            reportID: PropTypes.string,
            accountID: PropTypes.string,
        }),
    }).isRequired,

    /** Session of currently logged in user */
    session: PropTypes.shape({
        /** Currently logged in user accountID */
        accountID: PropTypes.number,
    }),
};

const defaultProps = {
    report: {},
    session: {
        accountID: null,
    },
    personalDetailsList: {},
};

function PrivateNotesEditPage({route, personalDetailsList, session, report}) {
    const {translate} = useLocalize();

    // We need to edit the note in markdown format, but display it in HTML format
    const parser = new ExpensiMark();
    const [privateNote, setPrivateNote] = useState(parser.htmlToMarkdown(lodashGet(report, ['privateNotes', route.params.accountID, 'note'], '')).trim());
    const isCurrentUserNote = Number(session.accountID) === Number(route.params.accountID);

    // To focus on the input field when the page loads
    const privateNotesInput = useRef(null);
    const focusTimeoutRef = useRef(null);

    useFocusEffect(
        useCallback(() => {
            focusTimeoutRef.current = setTimeout(() => {
                if (privateNotesInput.current) {
                    privateNotesInput.current.focus();
                }
                return () => {
                    if (!focusTimeoutRef.current) {
                        return;
                    }
                    clearTimeout(focusTimeoutRef.current);
                };
            }, CONST.ANIMATED_TRANSITION);
        }, []),
    );

    const savePrivateNote = () => {
        const editedNote = parser.replace(privateNote);
        Report.updatePrivateNotes(report.reportID, route.params.accountID, editedNote);
        Keyboard.dismiss();

        // Take user back to the PrivateNotesView page
        Navigation.goBack(ROUTES.HOME);
    };

    return (
<<<<<<< HEAD
        <ScreenWrapper includeSafeAreaPaddingBottom={false}>
=======
        <ScreenWrapper
            includeSafeAreaPaddingBottom={false}
            onEntryTransitionEnd={() => focusAndUpdateMultilineInputRange(privateNotesInput.current)}
            testID="PrivateNotesEditPage"
        >
>>>>>>> 136c364c
            <FullPageNotFoundView
                shouldShow={_.isEmpty(report) || _.isEmpty(report.privateNotes) || !_.has(report, ['privateNotes', route.params.accountID, 'note']) || !isCurrentUserNote}
                subtitleKey="privateNotes.notesUnavailable"
            >
                <HeaderWithBackButton
                    title={translate('privateNotes.title')}
                    subtitle={translate('privateNotes.myNote')}
                    shouldShowBackButton
                    onCloseButtonPress={() => Navigation.dismissModal()}
                />
                <View style={[styles.flexGrow1, styles.ph5]}>
                    <View style={[styles.mb5]}>
                        <Text>
                            {translate(
                                Str.extractEmailDomain(lodashGet(personalDetailsList, [route.params.accountID, 'login'], '')) === CONST.EMAIL.GUIDES_DOMAIN
                                    ? 'privateNotes.sharedNoteMessage'
                                    : 'privateNotes.personalNoteMessage',
                            )}
                        </Text>
                    </View>
                    <Form
                        formID={ONYXKEYS.FORMS.PRIVATE_NOTES_FORM}
                        onSubmit={savePrivateNote}
                        submitButtonText={translate('common.save')}
                        enabledWhenOffline
                    >
                        <OfflineWithFeedback
                            errors={{
                                ...lodashGet(report, ['privateNotes', route.params.accountID, 'errors'], ''),
                            }}
                            onClose={() => Report.clearPrivateNotesError(report.reportID, route.params.accountID)}
                            style={[styles.mb3]}
                        >
                            <TextInput
                                accessibilityRole={CONST.ACCESSIBILITY_ROLE.TEXT}
                                inputID="privateNotes"
                                label={translate('privateNotes.composerLabel')}
                                accessibilityLabel={translate('privateNotes.title')}
                                autoCompleteType="off"
                                autoCorrect={false}
                                autoGrowHeight
                                textAlignVertical="top"
                                containerStyles={[styles.autoGrowHeightMultilineInput]}
                                defaultValue={privateNote}
                                value={privateNote}
                                onChangeText={(text) => setPrivateNote(text)}
                                ref={(el) => {
                                    if (!el) {
                                        return;
                                    }
                                    privateNotesInput.current = el;
                                    updateMultilineInputRange(privateNotesInput.current);
                                }}
                            />
                        </OfflineWithFeedback>
                    </Form>
                </View>
            </FullPageNotFoundView>
        </ScreenWrapper>
    );
}

PrivateNotesEditPage.displayName = 'PrivateNotesEditPage';
PrivateNotesEditPage.propTypes = propTypes;
PrivateNotesEditPage.defaultProps = defaultProps;

export default compose(
    withLocalize,
    withOnyx({
        report: {
            key: ({route}) => `${ONYXKEYS.COLLECTION.REPORT}${route.params.reportID.toString()}`,
        },
        session: {
            key: ONYXKEYS.SESSION,
        },
        personalDetailsList: {
            key: ONYXKEYS.PERSONAL_DETAILS_LIST,
        },
    }),
)(PrivateNotesEditPage);<|MERGE_RESOLUTION|>--- conflicted
+++ resolved
@@ -95,15 +95,7 @@
     };
 
     return (
-<<<<<<< HEAD
-        <ScreenWrapper includeSafeAreaPaddingBottom={false}>
-=======
-        <ScreenWrapper
-            includeSafeAreaPaddingBottom={false}
-            onEntryTransitionEnd={() => focusAndUpdateMultilineInputRange(privateNotesInput.current)}
-            testID="PrivateNotesEditPage"
-        >
->>>>>>> 136c364c
+        <ScreenWrapper includeSafeAreaPaddingBottom={false} testID="EditRequestDescriptionPage">
             <FullPageNotFoundView
                 shouldShow={_.isEmpty(report) || _.isEmpty(report.privateNotes) || !_.has(report, ['privateNotes', route.params.accountID, 'note']) || !isCurrentUserNote}
                 subtitleKey="privateNotes.notesUnavailable"

--- conflicted
+++ resolved
@@ -63,12 +63,7 @@
 }: DebugTransactionViolationCreatePageProps) {
     const {translate} = useLocalize();
     const styles = useThemeStyles();
-<<<<<<< HEAD
     const transactionViolations = useTransactionViolations(transactionID);
-
-=======
-    const [transactionViolations] = useOnyx(`${ONYXKEYS.COLLECTION.TRANSACTION_VIOLATIONS}${transactionID}`);
->>>>>>> 6000b2a2
     const [draftTransactionViolation, setDraftTransactionViolation] = useState<string>(() => getInitialTransactionViolation());
     const [error, setError] = useState<string>();
 

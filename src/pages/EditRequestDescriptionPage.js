--- conflicted
+++ resolved
@@ -64,11 +64,7 @@
                         defaultValue={defaultDescription}
                         label={translate('moneyRequestConfirmationList.whatsItFor')}
                         accessibilityLabel={translate('moneyRequestConfirmationList.whatsItFor')}
-<<<<<<< HEAD
                         role={CONST.ACCESSIBILITY_ROLE.TEXT}
-                        ref={(e) => (descriptionInputRef.current = e)}
-=======
-                        accessibilityRole={CONST.ACCESSIBILITY_ROLE.TEXT}
                         ref={(el) => {
                             if (!el) {
                                 return;
@@ -76,7 +72,6 @@
                             descriptionInputRef.current = el;
                             updateMultilineInputRange(descriptionInputRef.current);
                         }}
->>>>>>> 44568ba2
                         autoGrowHeight
                         containerStyles={[styles.autoGrowHeightMultilineInput]}
                         textAlignVertical="top"

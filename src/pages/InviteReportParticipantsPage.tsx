import React, {useCallback, useEffect, useMemo, useState} from 'react';
import type {SectionListData} from 'react-native';
import type {OnyxEntry} from 'react-native-onyx';
import {withOnyx} from 'react-native-onyx';
import FormAlertWithSubmitButton from '@components/FormAlertWithSubmitButton';
import HeaderWithBackButton from '@components/HeaderWithBackButton';
import {useOptionsList} from '@components/OptionListContextProvider';
import ScreenWrapper from '@components/ScreenWrapper';
import SelectionList from '@components/SelectionList';
import InviteMemberListItem from '@components/SelectionList/InviteMemberListItem';
import type {Section} from '@components/SelectionList/types';
import withNavigationTransitionEnd from '@components/withNavigationTransitionEnd';
import type {WithNavigationTransitionEndProps} from '@components/withNavigationTransitionEnd';
import useDebouncedState from '@hooks/useDebouncedState';
import useLocalize from '@hooks/useLocalize';
import useThemeStyles from '@hooks/useThemeStyles';
import * as DeviceCapabilities from '@libs/DeviceCapabilities';
import * as LoginUtils from '@libs/LoginUtils';
import Navigation from '@libs/Navigation/Navigation';
import * as OptionsListUtils from '@libs/OptionsListUtils';
import * as PersonalDetailsUtils from '@libs/PersonalDetailsUtils';
import * as PhoneNumber from '@libs/PhoneNumber';
import * as ReportUtils from '@libs/ReportUtils';
import * as Report from '@userActions/Report';
import CONST from '@src/CONST';
import ONYXKEYS from '@src/ONYXKEYS';
import ROUTES from '@src/ROUTES';
import type {InvitedEmailsToAccountIDs, PersonalDetailsList} from '@src/types/onyx';
import type {WithReportOrNotFoundProps} from './home/report/withReportOrNotFound';
import withReportOrNotFound from './home/report/withReportOrNotFound';

type InviteReportParticipantsPageOnyxProps = {
    /** All of the personal details for everyone */
    personalDetails: OnyxEntry<PersonalDetailsList>;
};

type InviteReportParticipantsPageProps = InviteReportParticipantsPageOnyxProps & WithReportOrNotFoundProps & WithNavigationTransitionEndProps;

type Sections = Array<SectionListData<OptionsListUtils.MemberForList, Section<OptionsListUtils.MemberForList>>>;

function InviteReportParticipantsPage({betas, personalDetails, report, didScreenTransitionEnd}: InviteReportParticipantsPageProps) {
    const {options, areOptionsInitialized} = useOptionsList({
        shouldInitialize: didScreenTransitionEnd,
    });

    const styles = useThemeStyles();
    const {translate} = useLocalize();
    const [searchTerm, debouncedSearchTerm, setSearchTerm] = useDebouncedState('');
    const [selectedOptions, setSelectedOptions] = useState<ReportUtils.OptionData[]>([]);

    // Any existing participants and Expensify emails should not be eligible for invitation
    const excludedUsers = useMemo(
        () => [...PersonalDetailsUtils.getLoginsByAccountIDs(ReportUtils.getParticipantsAccountIDsForDisplay(report, false, true)), ...CONST.EXPENSIFY_EMAILS],
        [report],
    );

<<<<<<< HEAD
    useEffect(() => {
        const inviteOptions = OptionsListUtils.getMemberInviteOptions(options.personalDetails, betas ?? [], debouncedSearchTerm, excludedUsers, false, options.reports, true);
=======
    const defaultOptions = useMemo(() => {
        if (!areOptionsInitialized) {
            return OptionsListUtils.getEmptyOptions();
        }

        return OptionsListUtils.getMemberInviteOptions(options.personalDetails, betas ?? [], '', excludedUsers, false, options.reports, true);
    }, [areOptionsInitialized, betas, excludedUsers, options.personalDetails, options.reports]);
>>>>>>> 64889085

    const inviteOptions = useMemo(
        () => OptionsListUtils.filterOptions(defaultOptions, debouncedSearchTerm, {excludeLogins: excludedUsers}),
        [debouncedSearchTerm, defaultOptions, excludedUsers],
    );

    useEffect(() => {
        // Update selectedOptions with the latest personalDetails information
        const detailsMap: Record<string, OptionsListUtils.MemberForList> = {};
        inviteOptions.personalDetails.forEach((detail) => {
            if (!detail.login) {
                return;
            }
            detailsMap[detail.login] = OptionsListUtils.formatMemberForList(detail);
        });
        const newSelectedOptions: ReportUtils.OptionData[] = [];
        selectedOptions.forEach((option) => {
            newSelectedOptions.push(option.login && option.login in detailsMap ? {...detailsMap[option.login], isSelected: true} : option);
        });

        setSelectedOptions(newSelectedOptions);
        // eslint-disable-next-line react-compiler/react-compiler, react-hooks/exhaustive-deps -- we don't want to recalculate when selectedOptions change
    }, [personalDetails, betas, debouncedSearchTerm, excludedUsers, options]);

    const sections = useMemo(() => {
        const sectionsArr: Sections = [];

        if (!areOptionsInitialized) {
            return [];
        }

        // Filter all options that is a part of the search term or in the personal details
        let filterSelectedOptions = selectedOptions;
        if (debouncedSearchTerm !== '') {
            filterSelectedOptions = selectedOptions.filter((option) => {
                const accountID = option?.accountID;
<<<<<<< HEAD
                const isOptionInPersonalDetails = invitePersonalDetails.some((personalDetail) => accountID && personalDetail?.accountID === accountID);
=======
                const isOptionInPersonalDetails = inviteOptions.personalDetails.some((personalDetail) => accountID && personalDetail?.accountID === accountID);
>>>>>>> 64889085
                const searchValue = OptionsListUtils.getSearchValueForPhoneOrEmail(debouncedSearchTerm);
                const isPartOfSearchTerm = !!option.text?.toLowerCase().includes(searchValue) || !!option.login?.toLowerCase().includes(searchValue);
                return isPartOfSearchTerm || isOptionInPersonalDetails;
            });
        }
        const filterSelectedOptionsFormatted = filterSelectedOptions.map((selectedOption) => OptionsListUtils.formatMemberForList(selectedOption));

        sectionsArr.push({
            title: undefined,
            data: filterSelectedOptionsFormatted,
        });

        // Filtering out selected users from the search results
        const selectedLogins = selectedOptions.map(({login}) => login);
        const recentReportsWithoutSelected = inviteOptions.recentReports.filter(({login}) => !selectedLogins.includes(login));
        const recentReportsFormatted = recentReportsWithoutSelected.map((reportOption) => OptionsListUtils.formatMemberForList(reportOption));
        const personalDetailsWithoutSelected = inviteOptions.personalDetails.filter(({login}) => !selectedLogins.includes(login));
        const personalDetailsFormatted = personalDetailsWithoutSelected.map((personalDetail) => OptionsListUtils.formatMemberForList(personalDetail));
        const hasUnselectedUserToInvite = inviteOptions.userToInvite && !selectedLogins.includes(inviteOptions.userToInvite.login);

        sectionsArr.push({
            title: translate('common.recents'),
            data: recentReportsFormatted,
        });

        sectionsArr.push({
            title: translate('common.contacts'),
            data: personalDetailsFormatted,
        });

        if (hasUnselectedUserToInvite) {
            sectionsArr.push({
                title: undefined,
                data: inviteOptions.userToInvite ? [OptionsListUtils.formatMemberForList(inviteOptions.userToInvite)] : [],
            });
        }

        return sectionsArr;
<<<<<<< HEAD
    }, [invitePersonalDetails, debouncedSearchTerm, selectedOptions, translate, userToInvite, areOptionsInitialized, recentReports]);
=======
    }, [areOptionsInitialized, selectedOptions, debouncedSearchTerm, inviteOptions.recentReports, inviteOptions.personalDetails, inviteOptions.userToInvite, translate]);
>>>>>>> 64889085

    const toggleOption = useCallback(
        (option: OptionsListUtils.MemberForList) => {
            const isOptionInList = selectedOptions.some((selectedOption) => selectedOption.login === option.login);

            let newSelectedOptions: ReportUtils.OptionData[];
            if (isOptionInList) {
                newSelectedOptions = selectedOptions.filter((selectedOption) => selectedOption.login !== option.login);
            } else {
                newSelectedOptions = [...selectedOptions, {...option, isSelected: true}];
            }

            setSelectedOptions(newSelectedOptions);
        },
        [selectedOptions],
    );

    const validate = useCallback(() => selectedOptions.length > 0, [selectedOptions]);

    const reportID = report.reportID;
    const backRoute = useMemo(() => ROUTES.REPORT_PARTICIPANTS.getRoute(reportID), [reportID]);
    const reportName = useMemo(() => ReportUtils.getGroupChatName(undefined, true, report), [report]);
    const inviteUsers = useCallback(() => {
        if (!validate()) {
            return;
        }
        const invitedEmailsToAccountIDs: InvitedEmailsToAccountIDs = {};
        selectedOptions.forEach((option) => {
            const login = option.login ?? '';
            const accountID = option.accountID;
            if (!login.toLowerCase().trim() || !accountID) {
                return;
            }
            invitedEmailsToAccountIDs[login] = accountID;
        });
        Report.inviteToGroupChat(reportID, invitedEmailsToAccountIDs);
        Navigation.navigate(backRoute);
    }, [selectedOptions, backRoute, reportID, validate]);

    const headerMessage = useMemo(() => {
        const searchValue = debouncedSearchTerm.trim().toLowerCase();
        const expensifyEmails = CONST.EXPENSIFY_EMAILS as string[];
        if (!inviteOptions.userToInvite && expensifyEmails.includes(searchValue)) {
            return translate('messages.errorMessageInvalidEmail');
        }
        if (
            !inviteOptions.userToInvite &&
            excludedUsers.includes(
                PhoneNumber.parsePhoneNumber(LoginUtils.appendCountryCode(searchValue)).possible
                    ? PhoneNumber.addSMSDomainIfPhoneNumber(LoginUtils.appendCountryCode(searchValue))
                    : searchValue,
            )
        ) {
            return translate('messages.userIsAlreadyMember', {login: searchValue, name: reportName ?? ''});
        }
<<<<<<< HEAD
        return OptionsListUtils.getHeaderMessage(invitePersonalDetails.length !== 0, !!userToInvite, searchValue);
    }, [debouncedSearchTerm, userToInvite, excludedUsers, invitePersonalDetails, translate, reportName]);
=======
        return OptionsListUtils.getHeaderMessage(inviteOptions.recentReports.length + inviteOptions.personalDetails.length !== 0, !!inviteOptions.userToInvite, searchValue);
    }, [debouncedSearchTerm, inviteOptions.userToInvite, inviteOptions.recentReports.length, inviteOptions.personalDetails.length, excludedUsers, translate, reportName]);
>>>>>>> 64889085

    const footerContent = useMemo(
        () => (
            <FormAlertWithSubmitButton
                isDisabled={!selectedOptions.length}
                buttonText={translate('common.invite')}
                onSubmit={inviteUsers}
                containerStyles={[styles.flexReset, styles.flexGrow0, styles.flexShrink0, styles.flexBasisAuto]}
                enabledWhenOffline
            />
        ),
        [selectedOptions.length, inviteUsers, translate, styles],
    );

    return (
        <ScreenWrapper
            shouldEnableMaxHeight
            testID={InviteReportParticipantsPage.displayName}
            includeSafeAreaPaddingBottom={false}
        >
            <HeaderWithBackButton
                title={translate('workspace.invite.members')}
                subtitle={reportName}
                onBackButtonPress={() => {
                    Navigation.goBack(backRoute);
                }}
            />

            <SelectionList
                canSelectMultiple
                sections={sections}
                ListItem={InviteMemberListItem}
                textInputLabel={translate('selectionList.nameEmailOrPhoneNumber')}
                textInputValue={searchTerm}
                onChangeText={setSearchTerm}
                headerMessage={headerMessage}
                onSelectRow={toggleOption}
                onConfirm={inviteUsers}
                showScrollIndicator
                shouldPreventDefaultFocusOnSelectRow={!DeviceCapabilities.canUseTouchScreen()}
                showLoadingPlaceholder={!didScreenTransitionEnd || !OptionsListUtils.isPersonalDetailsReady(personalDetails)}
                footerContent={footerContent}
            />
        </ScreenWrapper>
    );
}

InviteReportParticipantsPage.displayName = 'InviteReportParticipantsPage';

export default withNavigationTransitionEnd(
    withReportOrNotFound()(
        withOnyx<InviteReportParticipantsPageProps, InviteReportParticipantsPageOnyxProps>({
            personalDetails: {
                key: ONYXKEYS.PERSONAL_DETAILS_LIST,
            },
        })(InviteReportParticipantsPage),
    ),
);<|MERGE_RESOLUTION|>--- conflicted
+++ resolved
@@ -54,10 +54,6 @@
         [report],
     );
 
-<<<<<<< HEAD
-    useEffect(() => {
-        const inviteOptions = OptionsListUtils.getMemberInviteOptions(options.personalDetails, betas ?? [], debouncedSearchTerm, excludedUsers, false, options.reports, true);
-=======
     const defaultOptions = useMemo(() => {
         if (!areOptionsInitialized) {
             return OptionsListUtils.getEmptyOptions();
@@ -65,7 +61,6 @@
 
         return OptionsListUtils.getMemberInviteOptions(options.personalDetails, betas ?? [], '', excludedUsers, false, options.reports, true);
     }, [areOptionsInitialized, betas, excludedUsers, options.personalDetails, options.reports]);
->>>>>>> 64889085
 
     const inviteOptions = useMemo(
         () => OptionsListUtils.filterOptions(defaultOptions, debouncedSearchTerm, {excludeLogins: excludedUsers}),
@@ -102,11 +97,7 @@
         if (debouncedSearchTerm !== '') {
             filterSelectedOptions = selectedOptions.filter((option) => {
                 const accountID = option?.accountID;
-<<<<<<< HEAD
-                const isOptionInPersonalDetails = invitePersonalDetails.some((personalDetail) => accountID && personalDetail?.accountID === accountID);
-=======
                 const isOptionInPersonalDetails = inviteOptions.personalDetails.some((personalDetail) => accountID && personalDetail?.accountID === accountID);
->>>>>>> 64889085
                 const searchValue = OptionsListUtils.getSearchValueForPhoneOrEmail(debouncedSearchTerm);
                 const isPartOfSearchTerm = !!option.text?.toLowerCase().includes(searchValue) || !!option.login?.toLowerCase().includes(searchValue);
                 return isPartOfSearchTerm || isOptionInPersonalDetails;
@@ -145,11 +136,7 @@
         }
 
         return sectionsArr;
-<<<<<<< HEAD
-    }, [invitePersonalDetails, debouncedSearchTerm, selectedOptions, translate, userToInvite, areOptionsInitialized, recentReports]);
-=======
     }, [areOptionsInitialized, selectedOptions, debouncedSearchTerm, inviteOptions.recentReports, inviteOptions.personalDetails, inviteOptions.userToInvite, translate]);
->>>>>>> 64889085
 
     const toggleOption = useCallback(
         (option: OptionsListUtils.MemberForList) => {
@@ -205,13 +192,8 @@
         ) {
             return translate('messages.userIsAlreadyMember', {login: searchValue, name: reportName ?? ''});
         }
-<<<<<<< HEAD
-        return OptionsListUtils.getHeaderMessage(invitePersonalDetails.length !== 0, !!userToInvite, searchValue);
-    }, [debouncedSearchTerm, userToInvite, excludedUsers, invitePersonalDetails, translate, reportName]);
-=======
         return OptionsListUtils.getHeaderMessage(inviteOptions.recentReports.length + inviteOptions.personalDetails.length !== 0, !!inviteOptions.userToInvite, searchValue);
     }, [debouncedSearchTerm, inviteOptions.userToInvite, inviteOptions.recentReports.length, inviteOptions.personalDetails.length, excludedUsers, translate, reportName]);
->>>>>>> 64889085
 
     const footerContent = useMemo(
         () => (

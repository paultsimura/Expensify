import React, {useCallback, useState} from 'react';
import {View} from 'react-native';
import {withOnyx} from 'react-native-onyx';
import FormProvider from '@components/Form/FormProvider';
import InputWrapper from '@components/Form/InputWrapper';
import type {FormOnyxValues} from '@components/Form/types';
import HeaderWithBackButton from '@components/HeaderWithBackButton';
import KeyboardAvoidingView from '@components/KeyboardAvoidingView';
import OfflineIndicator from '@components/OfflineIndicator';
import Text from '@components/Text';
import TextInput from '@components/TextInput';
import withCurrentUserPersonalDetails from '@components/withCurrentUserPersonalDetails';
import useAutoFocusInput from '@hooks/useAutoFocusInput';
import useDisableModalDismissOnEscape from '@hooks/useDisableModalDismissOnEscape';
import useLocalize from '@hooks/useLocalize';
import useOnboardingLayout from '@hooks/useOnboardingLayout';
import useThemeStyles from '@hooks/useThemeStyles';
import useWindowDimensions from '@hooks/useWindowDimensions';
import * as ErrorUtils from '@libs/ErrorUtils';
import Navigation from '@libs/Navigation/Navigation';
import * as ValidationUtils from '@libs/ValidationUtils';
import variables from '@styles/variables';
import * as PersonalDetails from '@userActions/PersonalDetails';
import * as Report from '@userActions/Report';
import CONST from '@src/CONST';
import ONYXKEYS from '@src/ONYXKEYS';
import ROUTES from '@src/ROUTES';
import INPUT_IDS from '@src/types/form/DisplayNameForm';
import type {BaseOnboardingPersonalDetailsOnyxProps, BaseOnboardingPersonalDetailsProps} from './types';

const OPEN_WORK_PAGE_PURPOSES = [CONST.ONBOARDING_CHOICES.TRACK, CONST.ONBOARDING_CHOICES.MANAGE_TEAM];

function BaseOnboardingPersonalDetails({currentUserPersonalDetails, shouldUseNativeStyles, onboardingPurposeSelected}: BaseOnboardingPersonalDetailsProps) {
    const styles = useThemeStyles();
    const {translate} = useLocalize();
    const {isSmallScreenWidth} = useWindowDimensions();
    const {shouldUseNarrowLayout} = useOnboardingLayout();
    const {inputCallbackRef} = useAutoFocusInput();
    const [shouldValidateOnChange, setShouldValidateOnChange] = useState(false);

    useDisableModalDismissOnEscape();

    const completeEngagement = useCallback(
        (values: FormOnyxValues<'onboardingPersonalDetailsForm'>) => {
            const firstName = values.firstName.trim();
            const lastName = values.lastName.trim();

            PersonalDetails.setDisplayName(firstName, lastName);

            if (!onboardingPurposeSelected) {
                return;
            }

            if (OPEN_WORK_PAGE_PURPOSES.includes(onboardingPurposeSelected)) {
                Navigation.navigate(ROUTES.ONBOARDING_WORK);

                return;
            }

            Report.completeOnboarding(onboardingPurposeSelected, CONST.ONBOARDING_MESSAGES[onboardingPurposeSelected], {
                login: currentUserPersonalDetails.login ?? '',
                firstName,
                lastName,
            });

            Navigation.dismissModal();

            // Only navigate to concierge chat when central pane is visible
            // Otherwise stay on the chats screen.
            if (isSmallScreenWidth) {
                Navigation.navigate(ROUTES.HOME);
            } else {
                Report.navigateToConciergeChat();
            }

            // Small delay purely due to design considerations,
            // no special technical reasons behind that.
            setTimeout(() => {
                Navigation.navigate(ROUTES.WELCOME_VIDEO_ROOT);
            }, variables.welcomeVideoDelay);
        },
        [currentUserPersonalDetails.login, isSmallScreenWidth, onboardingPurposeSelected],
    );

    const validate = (values: FormOnyxValues<'onboardingPersonalDetailsForm'>) => {
        if (!shouldValidateOnChange) {
            setShouldValidateOnChange(true);
        }

        const errors = {};

        // First we validate the first name field
        if (values.firstName.length === 0) {
            ErrorUtils.addErrorMessage(errors, 'firstName', 'onboarding.error.requiredFirstName');
        }
        if (!ValidationUtils.isValidDisplayName(values.firstName)) {
            ErrorUtils.addErrorMessage(errors, 'firstName', 'personalDetails.error.hasInvalidCharacter');
        } else if (values.firstName.length > CONST.DISPLAY_NAME.MAX_LENGTH) {
            ErrorUtils.addErrorMessage(errors, 'firstName', ['common.error.characterLimitExceedCounter', {length: values.firstName.length, limit: CONST.DISPLAY_NAME.MAX_LENGTH}]);
        }
        if (ValidationUtils.doesContainReservedWord(values.firstName, CONST.DISPLAY_NAME.RESERVED_NAMES)) {
            ErrorUtils.addErrorMessage(errors, 'firstName', 'personalDetails.error.containsReservedWord');
        }

        // Then we validate the last name field
        if (values.lastName.length === 0) {
            ErrorUtils.addErrorMessage(errors, 'lastName', 'onboarding.error.requiredLastName');
        }
        if (!ValidationUtils.isValidDisplayName(values.lastName)) {
            ErrorUtils.addErrorMessage(errors, 'lastName', 'personalDetails.error.hasInvalidCharacter');
        } else if (values.lastName.length > CONST.DISPLAY_NAME.MAX_LENGTH) {
            ErrorUtils.addErrorMessage(errors, 'lastName', ['common.error.characterLimitExceedCounter', {length: values.lastName.length, limit: CONST.DISPLAY_NAME.MAX_LENGTH}]);
        }
        if (ValidationUtils.doesContainReservedWord(values.lastName, CONST.DISPLAY_NAME.RESERVED_NAMES)) {
            ErrorUtils.addErrorMessage(errors, 'lastName', 'personalDetails.error.containsReservedWord');
        }

        return errors;
    };

    const PersonalDetailsFooterInstance = <OfflineIndicator />;

    return (
        <View style={[styles.h100, styles.defaultModalContainer, shouldUseNativeStyles && styles.pt8]}>
            <HeaderWithBackButton
                shouldShowBackButton
                progressBarPercentage={OPEN_WORK_PAGE_PURPOSES.includes(onboardingPurposeSelected ?? '') ? 50 : 75}
                onBackButtonPress={Navigation.goBack}
            />
            <KeyboardAvoidingView
                style={[styles.flex1, styles.dFlex]}
                behavior="padding"
            >
                <FormProvider
<<<<<<< HEAD
                    style={[styles.flexGrow1, shouldUseNarrowLayout && styles.mv5, shouldUseNarrowLayout ? styles.mh8 : styles.mh5]}
=======
                    style={[styles.flexGrow1, shouldUseNarrowLayout && styles.mt5, styles.mb5, shouldUseNarrowLayout ? styles.mh8 : styles.mh5]}
>>>>>>> 8e8b1735
                    formID={ONYXKEYS.FORMS.ONBOARDING_PERSONAL_DETAILS_FORM}
                    footerContent={isSmallScreenWidth && PersonalDetailsFooterInstance}
                    validate={validate}
                    onSubmit={completeEngagement}
                    submitButtonText={translate('common.continue')}
                    enabledWhenOffline
                    submitFlexEnabled
                    shouldValidateOnBlur={false}
                    shouldValidateOnChange={shouldValidateOnChange}
                    shouldTrimValues={false}
                >
                    <View style={[shouldUseNarrowLayout ? styles.flexRow : styles.flexColumn, styles.mb5]}>
<<<<<<< HEAD
                        <Text style={styles.textHeadlineH1}>{translate('onboarding.welcome')} </Text>
                        <Text style={styles.textHeadlineH1}>{translate('onboarding.whatsYourName')}</Text>
=======
                        <Text style={[styles.textHeadlineH1, styles.textXXLarge]}>{translate('onboarding.whatsYourName')}</Text>
>>>>>>> 8e8b1735
                    </View>
                    <View style={styles.mb4}>
                        <InputWrapper
                            InputComponent={TextInput}
                            ref={inputCallbackRef}
                            inputID={INPUT_IDS.FIRST_NAME}
                            name="fname"
                            label={translate('common.firstName')}
                            aria-label={translate('common.firstName')}
                            role={CONST.ROLE.PRESENTATION}
                            defaultValue={currentUserPersonalDetails?.firstName}
                            shouldSaveDraft
                            maxLength={CONST.DISPLAY_NAME.MAX_LENGTH}
                            spellCheck={false}
                        />
                    </View>
                    <View>
                        <InputWrapper
                            InputComponent={TextInput}
                            inputID={INPUT_IDS.LAST_NAME}
                            name="lname"
                            label={translate('common.lastName')}
                            aria-label={translate('common.lastName')}
                            role={CONST.ROLE.PRESENTATION}
                            defaultValue={currentUserPersonalDetails?.lastName}
                            shouldSaveDraft
                            maxLength={CONST.DISPLAY_NAME.MAX_LENGTH}
                            spellCheck={false}
                        />
                    </View>
                </FormProvider>
            </KeyboardAvoidingView>
        </View>
    );
}

BaseOnboardingPersonalDetails.displayName = 'BaseOnboardingPersonalDetails';

export default withCurrentUserPersonalDetails(
    withOnyx<BaseOnboardingPersonalDetailsProps, BaseOnboardingPersonalDetailsOnyxProps>({
        onboardingPurposeSelected: {
            key: ONYXKEYS.ONBOARDING_PURPOSE_SELECTED,
        },
    })(BaseOnboardingPersonalDetails),
);<|MERGE_RESOLUTION|>--- conflicted
+++ resolved
@@ -132,11 +132,7 @@
                 behavior="padding"
             >
                 <FormProvider
-<<<<<<< HEAD
-                    style={[styles.flexGrow1, shouldUseNarrowLayout && styles.mv5, shouldUseNarrowLayout ? styles.mh8 : styles.mh5]}
-=======
                     style={[styles.flexGrow1, shouldUseNarrowLayout && styles.mt5, styles.mb5, shouldUseNarrowLayout ? styles.mh8 : styles.mh5]}
->>>>>>> 8e8b1735
                     formID={ONYXKEYS.FORMS.ONBOARDING_PERSONAL_DETAILS_FORM}
                     footerContent={isSmallScreenWidth && PersonalDetailsFooterInstance}
                     validate={validate}
@@ -149,12 +145,7 @@
                     shouldTrimValues={false}
                 >
                     <View style={[shouldUseNarrowLayout ? styles.flexRow : styles.flexColumn, styles.mb5]}>
-<<<<<<< HEAD
-                        <Text style={styles.textHeadlineH1}>{translate('onboarding.welcome')} </Text>
                         <Text style={styles.textHeadlineH1}>{translate('onboarding.whatsYourName')}</Text>
-=======
-                        <Text style={[styles.textHeadlineH1, styles.textXXLarge]}>{translate('onboarding.whatsYourName')}</Text>
->>>>>>> 8e8b1735
                     </View>
                     <View style={styles.mb4}>
                         <InputWrapper

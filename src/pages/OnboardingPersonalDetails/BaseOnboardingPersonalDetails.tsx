--- conflicted
+++ resolved
@@ -84,11 +84,7 @@
                 Navigation.navigate(ROUTES.WELCOME_VIDEO_ROOT);
             }, variables.welcomeVideoDelay);
         },
-<<<<<<< HEAD
-        [currentUserPersonalDetails.login, isSmallScreenWidth, onboardingPurposeSelected, onboardingAdminsChatReportID, accountID],
-=======
-        [isSmallScreenWidth, onboardingPurposeSelected, onboardingAdminsChatReportID],
->>>>>>> 1865aa8e
+        [isSmallScreenWidth, onboardingPurposeSelected, onboardingAdminsChatReportID, accountID],
     );
 
     const validate = (values: FormOnyxValues<'onboardingPersonalDetailsForm'>) => {

import PropTypes from 'prop-types';
import React, {useCallback, useEffect, useMemo, useState} from 'react';
import {View} from 'react-native';
import {withOnyx} from 'react-native-onyx';
import _ from 'underscore';
import KeyboardAvoidingView from '@components/KeyboardAvoidingView';
import OptionsSelector from '@components/OptionsSelector';
import ScreenWrapper from '@components/ScreenWrapper';
import withLocalize, {withLocalizePropTypes} from '@components/withLocalize';
import withWindowDimensions, {windowDimensionsPropTypes} from '@components/withWindowDimensions';
import useDelayedInputFocus from '@hooks/useDelayedInputFocus';
import useNetwork from '@hooks/useNetwork';
import * as Browser from '@libs/Browser';
import compose from '@libs/compose';
import * as OptionsListUtils from '@libs/OptionsListUtils';
import Permissions from '@libs/Permissions';
import * as ReportUtils from '@libs/ReportUtils';
import styles from '@styles/styles';
import variables from '@styles/variables';
import * as Report from '@userActions/Report';
import CONST from '@src/CONST';
import ONYXKEYS from '@src/ONYXKEYS';
import personalDetailsPropType from './personalDetailsPropType';
import reportPropTypes from './reportPropTypes';
<<<<<<< HEAD
import variables from '../styles/variables';
import useNetwork from '../hooks/useNetwork';
import useAutoFocusInput from '../hooks/useAutoFocusInput';
=======
>>>>>>> e99c2973

const propTypes = {
    /** Beta features list */
    betas: PropTypes.arrayOf(PropTypes.string),

    /** All of the personal details for everyone */
    personalDetails: PropTypes.objectOf(personalDetailsPropType),

    /** All reports shared with the user */
    reports: PropTypes.objectOf(reportPropTypes),

    ...windowDimensionsPropTypes,

    ...withLocalizePropTypes,

    /** Whether we are searching for reports in the server */
    isSearchingForReports: PropTypes.bool,
};

const defaultProps = {
    betas: [],
    personalDetails: {},
    reports: {},
    isSearchingForReports: false,
};

const excludedGroupEmails = _.without(CONST.EXPENSIFY_EMAILS, CONST.EMAIL.CONCIERGE);

function NewChatPage({betas, isGroupChat, personalDetails, reports, translate, isSearchingForReports}) {
    const [searchTerm, setSearchTerm] = useState('');
    const [filteredRecentReports, setFilteredRecentReports] = useState([]);
    const [filteredPersonalDetails, setFilteredPersonalDetails] = useState([]);
    const [filteredUserToInvite, setFilteredUserToInvite] = useState();
    const [selectedOptions, setSelectedOptions] = useState([]);
    const {isOffline} = useNetwork();

    const maxParticipantsReached = selectedOptions.length === CONST.REPORT.MAXIMUM_PARTICIPANTS;
    const headerMessage = OptionsListUtils.getHeaderMessage(
        filteredPersonalDetails.length + filteredRecentReports.length !== 0,
        Boolean(filteredUserToInvite),
        searchTerm.trim(),
        maxParticipantsReached,
        _.some(selectedOptions, (participant) => participant.searchText.toLowerCase().includes(searchTerm.trim().toLowerCase())),
    );
    const isOptionsDataReady = ReportUtils.isReportDataReady() && OptionsListUtils.isPersonalDetailsReady(personalDetails);

    const sections = useMemo(() => {
        const sectionsList = [];
        let indexOffset = 0;

        const formatResults = OptionsListUtils.formatSectionsFromSearchTerm(searchTerm, selectedOptions, filteredRecentReports, filteredPersonalDetails, {}, false, indexOffset);
        sectionsList.push(formatResults.section);
        indexOffset = formatResults.newIndexOffset;

        if (maxParticipantsReached) {
            return sectionsList;
        }

        sectionsList.push({
            title: translate('common.recents'),
            data: filteredRecentReports,
            shouldShow: !_.isEmpty(filteredRecentReports),
            indexOffset,
        });
        indexOffset += filteredRecentReports.length;

        sectionsList.push({
            title: translate('common.contacts'),
            data: filteredPersonalDetails,
            shouldShow: !_.isEmpty(filteredPersonalDetails),
            indexOffset,
        });
        indexOffset += filteredPersonalDetails.length;

        if (filteredUserToInvite) {
            sectionsList.push({
                title: undefined,
                data: [filteredUserToInvite],
                shouldShow: true,
                indexOffset,
            });
        }

        return sectionsList;
    }, [translate, filteredPersonalDetails, filteredRecentReports, filteredUserToInvite, maxParticipantsReached, selectedOptions, searchTerm]);

    /**
     * Removes a selected option from list if already selected. If not already selected add this option to the list.
     * @param {Object} option
     */
    function toggleOption(option) {
        const isOptionInList = _.some(selectedOptions, (selectedOption) => selectedOption.login === option.login);

        let newSelectedOptions;

        if (isOptionInList) {
            newSelectedOptions = _.reject(selectedOptions, (selectedOption) => selectedOption.login === option.login);
        } else {
            newSelectedOptions = [...selectedOptions, option];
        }

        const {
            recentReports,
            personalDetails: newChatPersonalDetails,
            userToInvite,
        } = OptionsListUtils.getFilteredOptions(
            reports,
            personalDetails,
            betas,
            searchTerm,
            newSelectedOptions,
            isGroupChat ? excludedGroupEmails : [],
            false,
            true,
            false,
            {},
            [],
            false,
            {},
            [],
            true,
            true,
        );

        setSelectedOptions(newSelectedOptions);
        setFilteredRecentReports(recentReports);
        setFilteredPersonalDetails(newChatPersonalDetails);
        setFilteredUserToInvite(userToInvite);
    }

    /**
     * Creates a new 1:1 chat with the option and the current user,
     * or navigates to the existing chat if one with those participants already exists.
     *
     * @param {Object} option
     */
    function createChat(option) {
        Report.navigateToAndOpenReport([option.login]);
    }

    /**
     * Creates a new group chat with all the selected options and the current user,
     * or navigates to the existing chat if one with those participants already exists.
     */
    const createGroup = () => {
        const logins = _.pluck(selectedOptions, 'login');
        if (logins.length < 1) {
            return;
        }
        Report.navigateToAndOpenReport(logins);
    };

    useEffect(() => {
        const {
            recentReports,
            personalDetails: newChatPersonalDetails,
            userToInvite,
        } = OptionsListUtils.getFilteredOptions(
            reports,
            personalDetails,
            betas,
            searchTerm,
            selectedOptions,
            isGroupChat ? excludedGroupEmails : [],
            false,
            true,
            false,
            {},
            [],
            false,
            {},
            [],
            true,
            true,
        );
        setFilteredRecentReports(recentReports);
        setFilteredPersonalDetails(newChatPersonalDetails);
        setFilteredUserToInvite(userToInvite);
        // props.betas is not added as dependency since it doesn't change during the component lifecycle
        // eslint-disable-next-line react-hooks/exhaustive-deps
    }, [reports, personalDetails, searchTerm]);

    // When search term updates we will fetch any reports
    const setSearchTermAndSearchInServer = useCallback((text = '') => {
        if (text.length) {
            Report.searchInServer(text);
        }
        setSearchTerm(text);
    }, []);

    const {inputCallbackRef} = useAutoFocusInput();

    return (
        <ScreenWrapper
            shouldEnableKeyboardAvoidingView={false}
            includeSafeAreaPaddingBottom={false}
            includePaddingTop={false}
            shouldEnableMaxHeight
            testID={NewChatPage.displayName}
        >
            {({safeAreaPaddingBottomStyle, insets}) => (
                <KeyboardAvoidingView
                    style={{height: '100%'}}
                    behavior="padding"
                    // Offset is needed as KeyboardAvoidingView in nested inside of TabNavigator instead of wrapping whole screen.
                    // This is because when wrapping whole screen the screen was freezing when changing Tabs.
                    keyboardVerticalOffset={
                        variables.contentHeaderHeight + insets.top + (Permissions.canUsePolicyRooms(betas) ? variables.tabSelectorButtonHeight + variables.tabSelectorButtonPadding : 0)
                    }
                >
                    <View style={[styles.flex1, styles.w100, styles.pRelative, selectedOptions.length > 0 ? safeAreaPaddingBottomStyle : {}]}>
                        <OptionsSelector
                            ref={inputCallbackRef}
                            canSelectMultipleOptions
                            shouldShowMultipleOptionSelectorAsButton
                            multipleOptionSelectorButtonText={translate('newChatPage.addToGroup')}
                            onAddToSelection={(option) => toggleOption(option)}
                            sections={sections}
                            selectedOptions={selectedOptions}
                            value={searchTerm}
                            onSelectRow={(option) => createChat(option)}
                            onChangeText={setSearchTermAndSearchInServer}
                            headerMessage={headerMessage}
                            boldStyle
                            shouldPreventDefaultFocusOnSelectRow={!Browser.isMobile()}
                            shouldShowOptions={isOptionsDataReady}
                            shouldShowConfirmButton
                            confirmButtonText={selectedOptions.length > 1 ? translate('newChatPage.createGroup') : translate('newChatPage.createChat')}
                            textInputAlert={isOffline ? `${translate('common.youAppearToBeOffline')} ${translate('search.resultsAreLimited')}` : ''}
                            onConfirmSelection={createGroup}
                            textInputLabel={translate('optionsSelector.nameEmailOrPhoneNumber')}
                            safeAreaPaddingBottomStyle={safeAreaPaddingBottomStyle}
                            isLoadingNewOptions={isSearchingForReports}
                            autoFocus={false}
                        />
                    </View>
                </KeyboardAvoidingView>
            )}
        </ScreenWrapper>
    );
}

NewChatPage.propTypes = propTypes;
NewChatPage.defaultProps = defaultProps;
NewChatPage.displayName = 'NewChatPage';

export default compose(
    withLocalize,
    withWindowDimensions,
    withOnyx({
        reports: {
            key: ONYXKEYS.COLLECTION.REPORT,
        },
        personalDetails: {
            key: ONYXKEYS.PERSONAL_DETAILS_LIST,
        },
        betas: {
            key: ONYXKEYS.BETAS,
        },
        isSearchingForReports: {
            key: ONYXKEYS.IS_SEARCHING_FOR_REPORTS,
            initWithStoredValues: false,
        },
    }),
)(NewChatPage);<|MERGE_RESOLUTION|>--- conflicted
+++ resolved
@@ -22,12 +22,7 @@
 import ONYXKEYS from '@src/ONYXKEYS';
 import personalDetailsPropType from './personalDetailsPropType';
 import reportPropTypes from './reportPropTypes';
-<<<<<<< HEAD
-import variables from '../styles/variables';
-import useNetwork from '../hooks/useNetwork';
-import useAutoFocusInput from '../hooks/useAutoFocusInput';
-=======
->>>>>>> e99c2973
+import useAutoFocusInput from '@hooks/useAutoFocusInput';
 
 const propTypes = {
     /** Beta features list */

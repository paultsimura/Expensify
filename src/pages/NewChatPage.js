--- conflicted
+++ resolved
@@ -263,13 +263,8 @@
                             onAddToSelection={toggleOption}
                             sections={sections}
                             selectedOptions={selectedOptions}
-<<<<<<< HEAD
-                            value={searchTerm}
-                            onSelectRow={(option) => createChat(option)}
+                            onSelectRow={createChat}
                             shouldDebounceRowSelect
-=======
-                            onSelectRow={createChat}
->>>>>>> 0bdbfbbc
                             onChangeText={setSearchTermAndSearchInServer}
                             headerMessage={headerMessage}
                             boldStyle

--- conflicted
+++ resolved
@@ -28,11 +28,8 @@
 import EditRequestDistancePage from './EditRequestDistancePage';
 import EditRequestCategoryPage from './EditRequestCategoryPage';
 import EditRequestTagPage from './EditRequestTagPage';
-<<<<<<< HEAD
-=======
 import categoryPropTypes from '../components/categoryPropTypes';
 import ScreenWrapper from '../components/ScreenWrapper';
->>>>>>> 25f7ac14
 
 const propTypes = {
     /** Route from navigation */
@@ -278,9 +275,6 @@
         );
     }
 
-<<<<<<< HEAD
-    return <FullPageNotFoundView shouldShow />;
-=======
     return (
         <ScreenWrapper
             includeSafeAreaPaddingBottom={false}
@@ -290,7 +284,6 @@
             <FullPageNotFoundView shouldShow />
         </ScreenWrapper>
     );
->>>>>>> 25f7ac14
 }
 
 EditRequestPage.displayName = 'EditRequestPage';

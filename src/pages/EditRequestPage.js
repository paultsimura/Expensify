import lodashGet from 'lodash/get';
import lodashValues from 'lodash/values';
import PropTypes from 'prop-types';
import React, {useCallback, useEffect, useMemo} from 'react';
import {withOnyx} from 'react-native-onyx';
import _ from 'underscore';
import FullPageNotFoundView from '@components/BlockingViews/FullPageNotFoundView';
import categoryPropTypes from '@components/categoryPropTypes';
import FullScreenLoadingIndicator from '@components/FullscreenLoadingIndicator';
import ScreenWrapper from '@components/ScreenWrapper';
import tagPropTypes from '@components/tagPropTypes';
import transactionPropTypes from '@components/transactionPropTypes';
import withWindowDimensions from '@components/withWindowDimensions';
import compose from '@libs/compose';
import * as CurrencyUtils from '@libs/CurrencyUtils';
import * as IOUUtils from '@libs/IOUUtils';
import Navigation from '@libs/Navigation/Navigation';
import * as OptionsListUtils from '@libs/OptionsListUtils';
import * as PolicyUtils from '@libs/PolicyUtils';
import * as ReportActionsUtils from '@libs/ReportActionsUtils';
import * as ReportUtils from '@libs/ReportUtils';
import * as TransactionUtils from '@libs/TransactionUtils';
import * as IOU from '@userActions/IOU';
import * as Report from '@userActions/Report';
import CONST from '@src/CONST';
import ONYXKEYS from '@src/ONYXKEYS';
import ROUTES from '@src/ROUTES';
import EditRequestAmountPage from './EditRequestAmountPage';
import EditRequestCategoryPage from './EditRequestCategoryPage';
import EditRequestDistancePage from './EditRequestDistancePage';
import EditRequestReceiptPage from './EditRequestReceiptPage';
import EditRequestTagPage from './EditRequestTagPage';
import reportActionPropTypes from './home/report/reportActionPropTypes';
import reportPropTypes from './reportPropTypes';
import {policyPropTypes} from './workspace/withPolicy';

const propTypes = {
    /** Route from navigation */
    route: PropTypes.shape({
        /** Params from the route */
        params: PropTypes.shape({
            /** Which field we are editing */
            field: PropTypes.string,

            /** reportID for the "transaction thread" */
            threadReportID: PropTypes.string,

            /** The index of a tag list */
            tagIndex: PropTypes.string,
        }),
    }).isRequired,

    /** Onyx props */
    /** The report object for the thread report */
    report: reportPropTypes,

    /** The policy of the report */
    policy: policyPropTypes.policy,

    /** Collection of categories attached to a policy */
    policyCategories: PropTypes.objectOf(categoryPropTypes),

    /** Collection of tags attached to a policy */
    policyTags: tagPropTypes,

    /** The actions from the parent report */
    parentReportActions: PropTypes.objectOf(PropTypes.shape(reportActionPropTypes)),

    /** Transaction that stores the request data */
    transaction: transactionPropTypes,

    /** Indicates whether the app is loading initial data */
    isLoadingReportData: PropTypes.bool,

    /** Is the window width narrow, like on a mobile device */
    isSmallScreenWidth: PropTypes.bool.isRequired,
};

const defaultProps = {
    report: {},
    policy: {},
    policyCategories: {},
    policyTags: {},
    parentReportActions: {},
    transaction: {},
    isLoadingReportData: true,
};

<<<<<<< HEAD
function EditRequestPage({report, route, policyCategories, policyTags, parentReportActions, transaction, isLoadingReportData, isSmallScreenWidth}) {
    const parentReportActionID = lodashGet(report, 'parentReportActionID', '0');
    const parentReportAction = lodashGet(parentReportActions, parentReportActionID, {});
    const parentReportID = lodashGet(report, 'parentReportID', '0');

    const isTransactionLoadingRoute = lodashGet(transaction, 'comment.isLoading', false);
    const isTransactionLoading = lodashGet(transaction, 'isLoading', false);

    const isDataLoading = isLoadingReportData || isTransactionLoading || isTransactionLoadingRoute || _.isEmpty(transaction);

    const {
        amount: transactionAmount,
        currency: transactionCurrency,
        comment: transactionDescription,
        merchant: transactionMerchant,
        category: transactionCategory,
        tag: transactionTag,
    } = ReportUtils.getTransactionDetails(transaction);
=======
function EditRequestPage({report, route, policy, policyCategories, policyTags, parentReportActions, transaction}) {
    const parentReportActionID = lodashGet(report, 'parentReportActionID', '0');
    const parentReportAction = lodashGet(parentReportActions, parentReportActionID, {});
    const {amount: transactionAmount, currency: transactionCurrency, category: transactionCategory, tag: transactionTag} = ReportUtils.getTransactionDetails(transaction);
>>>>>>> 1806422e

    const defaultCurrency = lodashGet(route, 'params.currency', '') || transactionCurrency;
    const fieldToEdit = lodashGet(route, ['params', 'field'], '');
    const tagIndex = Number(lodashGet(route, ['params', 'tagIndex'], undefined));

    const tag = TransactionUtils.getTag(transaction, tagIndex);
    const policyTagListName = PolicyUtils.getTagListName(policyTags, tagIndex);
    const policyTagLists = useMemo(() => PolicyUtils.getTagLists(policyTags), [policyTags]);

    // A flag for verifying that the current report is a sub-report of a workspace chat
    const isPolicyExpenseChat = ReportUtils.isGroupPolicy(report);

    // A flag for showing the categories page
    const shouldShowCategories = isPolicyExpenseChat && (transactionCategory || OptionsListUtils.hasEnabledOptions(lodashValues(policyCategories)));

    // A flag for showing the tags page
    const shouldShowTags = useMemo(() => isPolicyExpenseChat && (transactionTag || OptionsListUtils.hasEnabledTags(policyTagLists)), [isPolicyExpenseChat, policyTagLists, transactionTag]);

    const reportAction = ReportActionsUtils.getReportAction(parentReportID, parentReportActionID);

    // For small screen, we don't call openReport API when we go to a sub report page by deeplink
    // So we need to call openReport here for small screen
    useEffect(() => {
        if (!isSmallScreenWidth || (!_.isEmpty(report) && !_.isEmpty(reportAction) && !_.isEmpty(transaction))) {
            return;
        }
        Report.openReport(route.params.threadReportID);
        // eslint-disable-next-line react-hooks/exhaustive-deps
    }, [isSmallScreenWidth, route.params.threadReportID]);

    // Decides whether to allow or disallow editing a money request
    useEffect(() => {
        // Do not dismiss the modal, when a current user can edit this property of the money request.
        if (isDataLoading || ReportUtils.canEditFieldOfMoneyRequest(parentReportAction, fieldToEdit)) {
            return;
        }

        // Dismiss the modal when a current user cannot edit a money request.
        Navigation.isNavigationReady().then(() => {
            Navigation.dismissModal();
        });
    }, [parentReportAction, fieldToEdit, transaction, isDataLoading]);

    const saveAmountAndCurrency = useCallback(
        ({amount, currency: newCurrency}) => {
            const newAmount = CurrencyUtils.convertToBackendAmount(Number.parseFloat(amount));

            // If the value hasn't changed, don't request to save changes on the server and just close the modal
            if (newAmount === TransactionUtils.getAmount(transaction) && newCurrency === TransactionUtils.getCurrency(transaction)) {
                Navigation.dismissModal();
                return;
            }

            IOU.updateMoneyRequestAmountAndCurrency(transaction.transactionID, report.reportID, newCurrency, newAmount, policy, policyTags, policyCategories);
            Navigation.dismissModal();
        },
        [transaction, report, policy, policyTags, policyCategories],
    );

    const saveTag = useCallback(
        ({tag: newTag}) => {
            let updatedTag = newTag;
            if (newTag === tag) {
                // In case the same tag has been selected, reset the tag.
                updatedTag = '';
            }
            IOU.updateMoneyRequestTag(
                transaction.transactionID,
                report.reportID,
                IOUUtils.insertTagIntoReportTagsString(transactionTag, updatedTag, tagIndex),
                policy,
                policyTags,
                policyCategories,
            );
            Navigation.dismissModal();
        },
        [tag, transaction.transactionID, report.reportID, transactionTag, tagIndex, policy, policyTags, policyCategories],
    );

    const saveCategory = useCallback(
        ({category: newCategory}) => {
            // In case the same category has been selected, reset the category.
            const updatedCategory = newCategory === transactionCategory ? '' : newCategory;
            IOU.updateMoneyRequestCategory(transaction.transactionID, report.reportID, updatedCategory, policy, policyTags, policyCategories);
            Navigation.dismissModal();
        },
        [transactionCategory, transaction.transactionID, report.reportID, policy, policyTags, policyCategories],
    );

<<<<<<< HEAD
    if (fieldToEdit === CONST.EDIT_REQUEST_FIELD.DESCRIPTION) {
        return (
            <EditRequestDescriptionPage
                defaultDescription={transactionDescription}
                onSubmit={saveComment}
            />
        );
    }

    if (isDataLoading) {
        return <FullScreenLoadingIndicator />;
    }

    if (fieldToEdit === CONST.EDIT_REQUEST_FIELD.DATE) {
        return (
            <EditRequestCreatedPage
                defaultCreated={TransactionUtils.getCreated(transaction)}
                onSubmit={saveCreated}
            />
        );
    }

=======
>>>>>>> 1806422e
    if (fieldToEdit === CONST.EDIT_REQUEST_FIELD.AMOUNT) {
        return (
            <EditRequestAmountPage
                defaultAmount={transactionAmount}
                defaultCurrency={defaultCurrency}
                reportID={report.reportID}
                onSubmit={saveAmountAndCurrency}
                onNavigateToCurrency={() => {
                    const activeRoute = encodeURIComponent(Navigation.getActiveRouteWithoutParams());
                    Navigation.navigate(ROUTES.EDIT_CURRENCY_REQUEST.getRoute(report.reportID, defaultCurrency, activeRoute));
                }}
            />
        );
    }

    if (fieldToEdit === CONST.EDIT_REQUEST_FIELD.CATEGORY && shouldShowCategories) {
        return (
            <EditRequestCategoryPage
                defaultCategory={transactionCategory}
                policyID={lodashGet(report, 'policyID', '')}
                onSubmit={saveCategory}
            />
        );
    }

    if (fieldToEdit === CONST.EDIT_REQUEST_FIELD.TAG && shouldShowTags) {
        return (
            <EditRequestTagPage
                defaultTag={tag}
                tagName={policyTagListName}
                tagIndex={tagIndex}
                policyID={lodashGet(report, 'policyID', '')}
                onSubmit={saveTag}
            />
        );
    }

    if (fieldToEdit === CONST.EDIT_REQUEST_FIELD.RECEIPT) {
        return (
            <EditRequestReceiptPage
                route={route}
                transactionID={transaction.transactionID}
            />
        );
    }

    if (fieldToEdit === CONST.EDIT_REQUEST_FIELD.DISTANCE) {
        return (
            <EditRequestDistancePage
                report={report}
                transactionID={transaction.transactionID}
                route={route}
            />
        );
    }

    return (
        <ScreenWrapper
            includeSafeAreaPaddingBottom={false}
            shouldEnableMaxHeight
            testID={EditRequestPage.displayName}
        >
            <FullPageNotFoundView shouldShow />
        </ScreenWrapper>
    );
}

EditRequestPage.displayName = 'EditRequestPage';
EditRequestPage.propTypes = propTypes;
EditRequestPage.defaultProps = defaultProps;
export default compose(
    withWindowDimensions,
    withOnyx({
        report: {
            key: ({route}) => `${ONYXKEYS.COLLECTION.REPORT}${route.params.threadReportID}`,
        },
        isLoadingReportData: {
            key: ONYXKEYS.IS_LOADING_REPORT_DATA,
        },
    }),
    // eslint-disable-next-line rulesdir/no-multiple-onyx-in-file
    withOnyx({
        policy: {
            key: ({report}) => `${ONYXKEYS.COLLECTION.POLICY}${report ? report.policyID : '0'}`,
        },
        policyCategories: {
            key: ({report}) => `${ONYXKEYS.COLLECTION.POLICY_CATEGORIES}${report ? report.policyID : '0'}`,
        },
        policyTags: {
            key: ({report}) => `${ONYXKEYS.COLLECTION.POLICY_TAGS}${report ? report.policyID : '0'}`,
        },
        parentReportActions: {
            key: ({report}) => `${ONYXKEYS.COLLECTION.REPORT_ACTIONS}${report ? report.parentReportID : '0'}`,
            canEvict: false,
        },
    }),
    // eslint-disable-next-line rulesdir/no-multiple-onyx-in-file
    withOnyx({
        transaction: {
            key: ({report, parentReportActions}) => {
                const parentReportActionID = lodashGet(report, 'parentReportActionID', '0');
                const parentReportAction = lodashGet(parentReportActions, parentReportActionID);
                return `${ONYXKEYS.COLLECTION.TRANSACTION}${lodashGet(parentReportAction, 'originalMessage.IOUTransactionID', 0)}`;
            },
        },
    }),
)(EditRequestPage);<|MERGE_RESOLUTION|>--- conflicted
+++ resolved
@@ -86,31 +86,10 @@
     isLoadingReportData: true,
 };
 
-<<<<<<< HEAD
-function EditRequestPage({report, route, policyCategories, policyTags, parentReportActions, transaction, isLoadingReportData, isSmallScreenWidth}) {
-    const parentReportActionID = lodashGet(report, 'parentReportActionID', '0');
-    const parentReportAction = lodashGet(parentReportActions, parentReportActionID, {});
-    const parentReportID = lodashGet(report, 'parentReportID', '0');
-
-    const isTransactionLoadingRoute = lodashGet(transaction, 'comment.isLoading', false);
-    const isTransactionLoading = lodashGet(transaction, 'isLoading', false);
-
-    const isDataLoading = isLoadingReportData || isTransactionLoading || isTransactionLoadingRoute || _.isEmpty(transaction);
-
-    const {
-        amount: transactionAmount,
-        currency: transactionCurrency,
-        comment: transactionDescription,
-        merchant: transactionMerchant,
-        category: transactionCategory,
-        tag: transactionTag,
-    } = ReportUtils.getTransactionDetails(transaction);
-=======
 function EditRequestPage({report, route, policy, policyCategories, policyTags, parentReportActions, transaction}) {
     const parentReportActionID = lodashGet(report, 'parentReportActionID', '0');
     const parentReportAction = lodashGet(parentReportActions, parentReportActionID, {});
     const {amount: transactionAmount, currency: transactionCurrency, category: transactionCategory, tag: transactionTag} = ReportUtils.getTransactionDetails(transaction);
->>>>>>> 1806422e
 
     const defaultCurrency = lodashGet(route, 'params.currency', '') || transactionCurrency;
     const fieldToEdit = lodashGet(route, ['params', 'field'], '');
@@ -200,31 +179,6 @@
         [transactionCategory, transaction.transactionID, report.reportID, policy, policyTags, policyCategories],
     );
 
-<<<<<<< HEAD
-    if (fieldToEdit === CONST.EDIT_REQUEST_FIELD.DESCRIPTION) {
-        return (
-            <EditRequestDescriptionPage
-                defaultDescription={transactionDescription}
-                onSubmit={saveComment}
-            />
-        );
-    }
-
-    if (isDataLoading) {
-        return <FullScreenLoadingIndicator />;
-    }
-
-    if (fieldToEdit === CONST.EDIT_REQUEST_FIELD.DATE) {
-        return (
-            <EditRequestCreatedPage
-                defaultCreated={TransactionUtils.getCreated(transaction)}
-                onSubmit={saveCreated}
-            />
-        );
-    }
-
-=======
->>>>>>> 1806422e
     if (fieldToEdit === CONST.EDIT_REQUEST_FIELD.AMOUNT) {
         return (
             <EditRequestAmountPage

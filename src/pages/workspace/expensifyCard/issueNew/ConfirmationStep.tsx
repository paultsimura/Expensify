--- conflicted
+++ resolved
@@ -129,7 +129,6 @@
                     />
                 </View>
             </ScrollView>
-<<<<<<< HEAD
             <ValidateCodeActionModal
                 handleSubmitForm={submit}
                 sendValidateCode={() => User.requestValidateCodeAction()}
@@ -139,10 +138,7 @@
                 title={translate('cardPage.validateCardTitle')}
                 description={translate('cardPage.enterMagicCode', {contactMethod: account?.primaryLogin ?? ''})}
             />
-        </ScreenWrapper>
-=======
         </InteractiveStepWrapper>
->>>>>>> a4c8de60
     );
 }
 

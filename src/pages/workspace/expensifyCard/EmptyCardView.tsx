import React from 'react';
import {View} from 'react-native';
import EmptyStateComponent from '@components/EmptyStateComponent';
import * as Illustrations from '@components/Icon/Illustrations';
import ScrollView from '@components/ScrollView';
import CardRowSkeleton from '@components/Skeletons/CardRowSkeleton';
import Text from '@components/Text';
import useLocalize from '@hooks/useLocalize';
import useSafeAreaInsets from '@hooks/useSafeAreaInsets';
import useThemeStyles from '@hooks/useThemeStyles';
import useWindowDimensions from '@hooks/useWindowDimensions';
import getPlatform from '@libs/getPlatform';
import colors from '@styles/theme/colors';
import CONST from '@src/CONST';

const HEADER_HEIGHT = 80;
const BUTTON_HEIGHT = 40;
const BUTTON_MARGIN = 12;

const isIOSNative = getPlatform() === CONST.PLATFORM.IOS;

function EmptyCardView() {
    const {translate} = useLocalize();
    const styles = useThemeStyles();
    const {windowHeight, isSmallScreenWidth} = useWindowDimensions();

    const safeAreaInsets = useSafeAreaInsets();
    const headerHeight = isSmallScreenWidth ? HEADER_HEIGHT + BUTTON_HEIGHT + BUTTON_MARGIN + (isIOSNative ? safeAreaInsets.top : 0) : HEADER_HEIGHT;

    return (
        <ScrollView>
            <View style={[{height: windowHeight - headerHeight}, styles.pt5]}>
                <EmptyStateComponent
                    SkeletonComponent={CardRowSkeleton}
                    headerMediaType={CONST.EMPTY_STATE_MEDIA.ILLUSTRATION}
                    headerMedia={Illustrations.EmptyCardState}
                    headerStyles={[
                        {
                            overflow: 'hidden',
                            backgroundColor: colors.green700,
                        },
                        isSmallScreenWidth && {maxHeight: 250},
                    ]}
                    title={translate('workspace.expensifyCard.issueAndManageCards')}
                    subtitle={translate('workspace.expensifyCard.getStartedIssuing')}
<<<<<<< HEAD
=======
                    emptyStateForegroundStyles={isSmallScreenWidth && {justifyContent: 'flex-start'}}
                    minModalHeight={500}
>>>>>>> f7e265a6
                />
            </View>
            <Text style={[styles.textMicroSupporting, styles.m5]}>{translate('workspace.expensifyCard.disclaimer')}</Text>
        </ScrollView>
    );
}

EmptyCardView.displayName = 'EmptyCardView';

export default EmptyCardView;<|MERGE_RESOLUTION|>--- conflicted
+++ resolved
@@ -43,11 +43,7 @@
                     ]}
                     title={translate('workspace.expensifyCard.issueAndManageCards')}
                     subtitle={translate('workspace.expensifyCard.getStartedIssuing')}
-<<<<<<< HEAD
-=======
-                    emptyStateForegroundStyles={isSmallScreenWidth && {justifyContent: 'flex-start'}}
                     minModalHeight={500}
->>>>>>> f7e265a6
                 />
             </View>
             <Text style={[styles.textMicroSupporting, styles.m5]}>{translate('workspace.expensifyCard.disclaimer')}</Text>

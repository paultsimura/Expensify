import React from 'react';
import {View} from 'react-native';
import PropTypes from 'prop-types';
import Text from '../../../components/Text';
import styles from '../../../styles/styles';
import withLocalize, {withLocalizePropTypes} from '../../../components/withLocalize';
import {
    Invoice,
    NewWindow,
    Send,
} from '../../../components/Icon/Expensicons';
import {MoneyEnvelopeBlue} from '../../../components/Icon/Illustrations';
import WorkspaceSection from '../WorkspaceSection';
import {openOldDotLink} from '../../../libs/actions/Link';

const propTypes = {
    /** The policy ID currently being configured */
    policyID: PropTypes.string.isRequired,

    ...withLocalizePropTypes,
};

const WorkspaceInvoicesFirstSection = ({translate, policyID}) => (
    <WorkspaceSection
        title={translate('workspace.invoices.invoiceClientsAndCustomers')}
        icon={MoneyEnvelopeBlue}
        menuItems={[
            {
<<<<<<< HEAD
                title: translate('workspace.common.invoices'),
                onPress: () => openOldDotLink('reports?param={"createInvoice":true}'),
=======
                title: translate('workspace.invoices.sendInvoice'),
                onPress: () => openSignedInLink('reports?param={"createInvoice":true}'),
>>>>>>> 8fd5aecc
                icon: Send,
                shouldShowRightIcon: true,
                iconRight: NewWindow,
            },
            {
                title: translate('workspace.invoices.viewAllInvoices'),
                // eslint-disable-next-line max-len
                onPress: () => openOldDotLink(`reports?param={"startDate":"","endDate":"","reportName":"","policyID":"${policyID}","from":"all","type":"invoice","states":{"Open":true,"Processing":true,"Approved":true,"Reimbursed":true,"Archived":true},"isAdvancedFilterMode":true}`),
                icon: Invoice,
                shouldShowRightIcon: true,
                iconRight: NewWindow,
            },
        ]}
    >
        <View style={[styles.mv4]}>
            <Text>
                {translate('workspace.invoices.invoiceFirstSectionCopy')}
            </Text>
        </View>
    </WorkspaceSection>
);

WorkspaceInvoicesFirstSection.propTypes = propTypes;
WorkspaceInvoicesFirstSection.displayName = 'WorkspaceInvoicesFirstSection';

export default withLocalize(WorkspaceInvoicesFirstSection);<|MERGE_RESOLUTION|>--- conflicted
+++ resolved
@@ -26,13 +26,8 @@
         icon={MoneyEnvelopeBlue}
         menuItems={[
             {
-<<<<<<< HEAD
-                title: translate('workspace.common.invoices'),
+                title: translate('workspace.invoices.sendInvoice'),
                 onPress: () => openOldDotLink('reports?param={"createInvoice":true}'),
-=======
-                title: translate('workspace.invoices.sendInvoice'),
-                onPress: () => openSignedInLink('reports?param={"createInvoice":true}'),
->>>>>>> 8fd5aecc
                 icon: Send,
                 shouldShowRightIcon: true,
                 iconRight: NewWindow,

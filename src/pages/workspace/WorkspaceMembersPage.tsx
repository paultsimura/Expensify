import {useIsFocused} from '@react-navigation/native';
import type {StackScreenProps} from '@react-navigation/stack';
import lodashIsEqual from 'lodash/isEqual';
import React, {useCallback, useEffect, useMemo, useRef, useState} from 'react';
import type {TextInput} from 'react-native';
import {InteractionManager, View} from 'react-native';
import type {OnyxEntry} from 'react-native-onyx';
import {withOnyx} from 'react-native-onyx';
import Badge from '@components/Badge';
import Button from '@components/Button';
import ButtonWithDropdownMenu from '@components/ButtonWithDropdownMenu';
import type {DropdownOption, WorkspaceMemberBulkActionType} from '@components/ButtonWithDropdownMenu/types';
import ConfirmModal from '@components/ConfirmModal';
import * as Expensicons from '@components/Icon/Expensicons';
import * as Illustrations from '@components/Icon/Illustrations';
import MessagesRow from '@components/MessagesRow';
import SelectionList from '@components/SelectionList';
import TableListItem from '@components/SelectionList/TableListItem';
import type {ListItem, SelectionListHandle} from '@components/SelectionList/types';
import Text from '@components/Text';
import type {WithCurrentUserPersonalDetailsProps} from '@components/withCurrentUserPersonalDetails';
import withCurrentUserPersonalDetails from '@components/withCurrentUserPersonalDetails';
import useLocalize from '@hooks/useLocalize';
import useNetwork from '@hooks/useNetwork';
import usePrevious from '@hooks/usePrevious';
import useResponsiveLayout from '@hooks/useResponsiveLayout';
import useStyleUtils from '@hooks/useStyleUtils';
import useThemeStyles from '@hooks/useThemeStyles';
import * as DeviceCapabilities from '@libs/DeviceCapabilities';
import Log from '@libs/Log';
import Navigation from '@libs/Navigation/Navigation';
import type {FullScreenNavigatorParamList} from '@libs/Navigation/types';
import * as OptionsListUtils from '@libs/OptionsListUtils';
import * as PersonalDetailsUtils from '@libs/PersonalDetailsUtils';
import * as PolicyUtils from '@libs/PolicyUtils';
import {getDisplayNameForParticipant} from '@libs/ReportUtils';
import * as Member from '@userActions/Policy/Member';
import * as Policy from '@userActions/Policy/Policy';
import CONST from '@src/CONST';
import ONYXKEYS from '@src/ONYXKEYS';
import ROUTES from '@src/ROUTES';
import type SCREENS from '@src/SCREENS';
import type {InvitedEmailsToAccountIDs, PersonalDetailsList, PolicyEmployeeList, Session} from '@src/types/onyx';
import type {Errors, PendingAction} from '@src/types/onyx/OnyxCommon';
import {isEmptyObject} from '@src/types/utils/EmptyObject';
import type {WithPolicyAndFullscreenLoadingProps} from './withPolicyAndFullscreenLoading';
import withPolicyAndFullscreenLoading from './withPolicyAndFullscreenLoading';
import WorkspacePageWithSections from './WorkspacePageWithSections';

type WorkspaceMembersPageOnyxProps = {
    /** Session info for the currently logged in user. */
    session: OnyxEntry<Session>;

    /** An object containing the accountID for every invited user email */
    invitedEmailsToAccountIDsDraft: OnyxEntry<InvitedEmailsToAccountIDs>;
};
type WorkspaceMembersPageProps = WithPolicyAndFullscreenLoadingProps &
    WithCurrentUserPersonalDetailsProps &
    WorkspaceMembersPageOnyxProps &
    StackScreenProps<FullScreenNavigatorParamList, typeof SCREENS.WORKSPACE.MEMBERS>;

/**
 * Inverts an object, equivalent of _.invert
 */
function invertObject(object: Record<string, string>): Record<string, string> {
    const invertedEntries = Object.entries(object).map(([key, value]) => [value, key] as const);
    return Object.fromEntries(invertedEntries);
}

type MemberOption = Omit<ListItem, 'accountID'> & {accountID: number};

function WorkspaceMembersPage({personalDetails, invitedEmailsToAccountIDsDraft, route, policy, session, currentUserPersonalDetails}: WorkspaceMembersPageProps) {
    const policyMemberEmailsToAccountIDs = useMemo(() => PolicyUtils.getMemberAccountIDsForWorkspace(policy?.employeeList, true), [policy?.employeeList]);
    const styles = useThemeStyles();
    const StyleUtils = useStyleUtils();
    const [selectedEmployees, setSelectedEmployees] = useState<number[]>([]);
    const [removeMembersConfirmModalVisible, setRemoveMembersConfirmModalVisible] = useState(false);
    const [errors, setErrors] = useState({});
    const {isOffline} = useNetwork();
    const prevIsOffline = usePrevious(isOffline);
    const accountIDs = useMemo(() => Object.values(policyMemberEmailsToAccountIDs ?? {}).map((accountID) => Number(accountID)), [policyMemberEmailsToAccountIDs]);
    const prevAccountIDs = usePrevious(accountIDs);
    const textInputRef = useRef<TextInput>(null);
    const isOfflineAndNoMemberDataAvailable = isEmptyObject(policy?.employeeList) && isOffline;
    const prevPersonalDetails = usePrevious(personalDetails);
    const {translate, formatPhoneNumber, preferredLocale} = useLocalize();
    const {shouldUseNarrowLayout} = useResponsiveLayout();
    const isPolicyAdmin = PolicyUtils.isPolicyAdmin(policy);
    const isLoading = useMemo(
        () => !isOfflineAndNoMemberDataAvailable && (!OptionsListUtils.isPersonalDetailsReady(personalDetails) || isEmptyObject(policy?.employeeList)),
        [isOfflineAndNoMemberDataAvailable, personalDetails, policy?.employeeList],
    );
    const selectionListRef = useRef<SelectionListHandle>(null);
    const isFocused = useIsFocused();
    const policyID = route.params.policyID;

    const confirmModalPrompt = useMemo(() => {
        const approverAccountID = selectedEmployees.find((selectedEmployee) => Member.isApprover(policy, selectedEmployee));
        if (!approverAccountID) {
            return translate('workspace.people.removeMembersPrompt');
        }
        return translate('workspace.people.removeMembersWarningPrompt', {
            memberName: getDisplayNameForParticipant(approverAccountID),
            ownerName: getDisplayNameForParticipant(policy?.ownerAccountID),
        });
    }, [selectedEmployees, policy, translate]);
    /**
     * Get filtered personalDetails list with current employeeList
     */
    const filterPersonalDetails = (members: OnyxEntry<PolicyEmployeeList>, details: OnyxEntry<PersonalDetailsList>): PersonalDetailsList =>
        Object.keys(members ?? {}).reduce((acc, key) => {
            const memberAccountIdKey = policyMemberEmailsToAccountIDs[key] ?? '';
            if (details?.[memberAccountIdKey]) {
                acc[memberAccountIdKey] = details[memberAccountIdKey];
            }
            return acc;
        }, {} as PersonalDetailsList);
    /**
     * Get members for the current workspace
     */
    const getWorkspaceMembers = useCallback(() => {
        Member.openWorkspaceMembersPage(route.params.policyID, Object.keys(PolicyUtils.getMemberAccountIDsForWorkspace(policy?.employeeList)));
    }, [route.params.policyID, policy?.employeeList]);

    /**
     * Check if the current selection includes members that cannot be removed
     */
    const validateSelection = useCallback(() => {
        const newErrors: Errors = {};
        selectedEmployees.forEach((member) => {
            if (member !== policy?.ownerAccountID && member !== session?.accountID) {
                return;
            }
            newErrors[member] = translate('workspace.people.error.cannotRemove');
        });
        setErrors(newErrors);
        // eslint-disable-next-line react-compiler/react-compiler, react-hooks/exhaustive-deps
    }, [selectedEmployees, policy?.owner, session?.accountID]);

    // useFocus would make getWorkspaceMembers get called twice on fresh login because policyEmployee is a dependency of getWorkspaceMembers.
    useEffect(() => {
        if (!isFocused) {
            setSelectedEmployees([]);
            return;
        }
        getWorkspaceMembers();
        // eslint-disable-next-line react-compiler/react-compiler, react-hooks/exhaustive-deps
    }, [isFocused]);

    useEffect(() => {
        validateSelection();
    }, [preferredLocale, validateSelection]);

    useEffect(() => {
        if (removeMembersConfirmModalVisible && !lodashIsEqual(accountIDs, prevAccountIDs)) {
            setRemoveMembersConfirmModalVisible(false);
        }
        setSelectedEmployees((prevSelected) => {
            // Filter all personal details in order to use the elements needed for the current workspace
            const currentPersonalDetails = filterPersonalDetails(policy?.employeeList ?? {}, personalDetails);
            // We need to filter the previous selected employees by the new personal details, since unknown/new user id's change when transitioning from offline to online
            const prevSelectedElements = prevSelected.map((id) => {
                const prevItem = prevPersonalDetails?.id;
                const res = Object.values(currentPersonalDetails).find((item) => prevItem?.login === item?.login);
                return res?.accountID ?? id;
            });

            const currentSelectedElements = Object.entries(PolicyUtils.getMemberAccountIDsForWorkspace(policy?.employeeList))
                .filter((employee) => policy?.employeeList?.[employee[0]]?.pendingAction !== CONST.RED_BRICK_ROAD_PENDING_ACTION.DELETE)
                .map((employee) => employee[1]);

            // This is an equivalent of the lodash intersection function. The reduce method below is used to filter the items that exist in both arrays.
            return [prevSelectedElements, currentSelectedElements].reduce((prev, members) => prev.filter((item) => members.includes(item)));
        });
        // eslint-disable-next-line react-compiler/react-compiler, react-hooks/exhaustive-deps
    }, [policy?.employeeList, policyMemberEmailsToAccountIDs]);

    useEffect(() => {
        const isReconnecting = prevIsOffline && !isOffline;
        if (!isReconnecting) {
            return;
        }
        getWorkspaceMembers();
    }, [isOffline, prevIsOffline, getWorkspaceMembers]);

    /**
     * Open the modal to invite a user
     */
    const inviteUser = () => {
        Navigation.navigate(ROUTES.WORKSPACE_INVITE.getRoute(route.params.policyID));
    };

    /**
     * Remove selected users from the workspace
     * Please see https://github.com/Expensify/App/blob/main/README.md#Security for more details
     */
    const removeUsers = () => {
        if (!isEmptyObject(errors)) {
            return;
        }

        // Remove the admin from the list
        const accountIDsToRemove = session?.accountID ? selectedEmployees.filter((id) => id !== session.accountID) : selectedEmployees;

        Member.removeMembers(accountIDsToRemove, route.params.policyID);
        setSelectedEmployees([]);
        setRemoveMembersConfirmModalVisible(false);
    };

    /**
     * Show the modal to confirm removal of the selected members
     */
    const askForConfirmationToRemove = () => {
        if (!isEmptyObject(errors)) {
            return;
        }
        setRemoveMembersConfirmModalVisible(true);
    };

    /**
     * Add or remove all users passed from the selectedEmployees list
     */
    const toggleAllUsers = (memberList: MemberOption[]) => {
        const enabledAccounts = memberList.filter((member) => !member.isDisabled && !member.isDisabledCheckbox);
        const everyoneSelected = enabledAccounts.every((member) => selectedEmployees.includes(member.accountID));

        if (everyoneSelected) {
            setSelectedEmployees([]);
        } else {
            const everyAccountId = enabledAccounts.map((member) => member.accountID);
            setSelectedEmployees(everyAccountId);
        }

        validateSelection();
    };

    /**
     * Add user from the selectedEmployees list
     */
    const addUser = useCallback(
        (accountID: number) => {
            setSelectedEmployees((prevSelected) => [...prevSelected, accountID]);
            validateSelection();
        },
        [validateSelection],
    );

    /**
     * Remove user from the selectedEmployees list
     */
    const removeUser = useCallback(
        (accountID: number) => {
            setSelectedEmployees((prevSelected) => prevSelected.filter((id) => id !== accountID));
            validateSelection();
        },
        [validateSelection],
    );

    /**
     * Toggle user from the selectedEmployees list
     */
    const toggleUser = useCallback(
        (accountID: number, pendingAction?: PendingAction) => {
            if (pendingAction === CONST.RED_BRICK_ROAD_PENDING_ACTION.DELETE) {
                return;
            }

            // Add or remove the user if the checkbox is enabled
            if (selectedEmployees.includes(accountID)) {
                removeUser(accountID);
            } else {
                addUser(accountID);
            }
        },
        [selectedEmployees, addUser, removeUser],
    );

    /** Opens the member details page */
    const openMemberDetails = useCallback(
        (item: MemberOption) => {
            if (!isPolicyAdmin || !PolicyUtils.isPaidGroupPolicy(policy)) {
                Navigation.navigate(ROUTES.PROFILE.getRoute(item.accountID));
                return;
            }
            Member.clearWorkspaceOwnerChangeFlow(policyID);
            Navigation.navigate(ROUTES.WORKSPACE_MEMBER_DETAILS.getRoute(route.params.policyID, item.accountID));
        },
        [isPolicyAdmin, policy, policyID, route.params.policyID],
    );

    /**
     * Dismisses the errors on one item
     */
    const dismissError = useCallback(
        (item: MemberOption) => {
            if (item.pendingAction === CONST.RED_BRICK_ROAD_PENDING_ACTION.DELETE) {
                Member.clearDeleteMemberError(route.params.policyID, item.accountID);
            } else {
                Member.clearAddMemberError(route.params.policyID, item.accountID);
            }
        },
        [route.params.policyID],
    );

    const policyOwner = policy?.owner;
    const currentUserLogin = currentUserPersonalDetails.login;
    const invitedPrimaryToSecondaryLogins = invertObject(policy?.primaryLoginsInvited ?? {});
    const getUsers = useCallback((): MemberOption[] => {
        let result: MemberOption[] = [];

        Object.entries(policy?.employeeList ?? {}).forEach(([email, policyEmployee]) => {
            const accountID = Number(policyMemberEmailsToAccountIDs[email] ?? '');
            if (PolicyUtils.isDeletedPolicyEmployee(policyEmployee, isOffline)) {
                return;
            }

            const details = personalDetails?.[accountID];

            if (!details) {
                Log.hmmm(`[WorkspaceMembersPage] no personal details found for policy member with accountID: ${accountID}`);
                return;
            }

            // If this policy is owned by Expensify then show all support (expensify.com or team.expensify.com) emails
            // We don't want to show guides as policy members unless the user is a guide. Some customers get confused when they
            // see random people added to their policy, but guides having access to the policies help set them up.
            if (PolicyUtils.isExpensifyTeam(details?.login ?? details?.displayName)) {
                if (policyOwner && currentUserLogin && !PolicyUtils.isExpensifyTeam(policyOwner) && !PolicyUtils.isExpensifyTeam(currentUserLogin)) {
                    return;
                }
            }

            const isSelected = selectedEmployees.includes(accountID);

            const isOwner = policy?.owner === details.login;
            const isAdmin = policyEmployee.role === CONST.POLICY.ROLE.ADMIN;
            let roleBadge = null;
            if (isOwner || isAdmin) {
                roleBadge = <Badge text={isOwner ? translate('common.owner') : translate('common.admin')} />;
            }

            result.push({
                keyForList: String(accountID),
                accountID,
                isSelected,
                isDisabledCheckbox: !(isPolicyAdmin && accountID !== policy?.ownerAccountID && accountID !== session?.accountID),
                isDisabled:
                    !!details.isOptimisticPersonalDetail ||
                    (isPolicyAdmin && (policyEmployee.pendingAction === CONST.RED_BRICK_ROAD_PENDING_ACTION.DELETE || !isEmptyObject(policyEmployee.errors))),
                cursorStyle: details.isOptimisticPersonalDetail ? styles.cursorDefault : {},
                text: formatPhoneNumber(PersonalDetailsUtils.getDisplayNameOrDefault(details)),
                alternateText: formatPhoneNumber(details?.login ?? ''),
                rightElement: roleBadge,
                icons: [
                    {
                        source: details.avatar ?? Expensicons.FallbackAvatar,
                        name: formatPhoneNumber(details?.login ?? ''),
                        type: CONST.ICON_TYPE_AVATAR,
                        id: accountID,
                    },
                ],
                errors: policyEmployee.errors,
                pendingAction: policyEmployee.pendingAction,
                // Note which secondary login was used to invite this primary login
                invitedSecondaryLogin: details?.login ? invitedPrimaryToSecondaryLogins[details.login] ?? '' : '',
            });
        });
        result = OptionsListUtils.sortItemsAlphabetically(result);
        return result;
    }, [
        isOffline,
        currentUserLogin,
        formatPhoneNumber,
        invitedPrimaryToSecondaryLogins,
        isPolicyAdmin,
        personalDetails,
        policy?.owner,
        policy?.ownerAccountID,
        policy?.employeeList,
        policyMemberEmailsToAccountIDs,
        policyOwner,
        selectedEmployees,
        session?.accountID,
        translate,
        styles.cursorDefault,
    ]);

    const data = useMemo(() => getUsers(), [getUsers]);

    useEffect(() => {
        if (!isFocused) {
            return;
        }
        if (isEmptyObject(invitedEmailsToAccountIDsDraft) || accountIDs === prevAccountIDs) {
            return;
        }
        const invitedEmails = Object.values(invitedEmailsToAccountIDsDraft).map(String);
        selectionListRef.current?.scrollAndHighlightItem?.(invitedEmails, 1500);
        Member.setWorkspaceInviteMembersDraft(route.params.policyID, {});
    }, [invitedEmailsToAccountIDsDraft, route.params.policyID, isFocused, accountIDs, prevAccountIDs]);

    const getHeaderMessage = () => {
        if (isOfflineAndNoMemberDataAvailable) {
            return translate('workspace.common.mustBeOnlineToViewMembers');
        }

        return !isLoading && isEmptyObject(policy?.employeeList) ? translate('workspace.common.memberNotFound') : '';
    };

    const getHeaderContent = () => (
        <>
            <Text style={[styles.pl5, styles.mb4, styles.mt3, styles.textSupporting]}>{translate('workspace.people.membersListTitle')}</Text>
            {!isEmptyObject(invitedPrimaryToSecondaryLogins) && (
                <MessagesRow
                    type="success"
                    // eslint-disable-next-line @typescript-eslint/naming-convention
                    messages={{0: translate('workspace.people.addedWithPrimary')}}
                    containerStyles={[styles.pb5, styles.ph5]}
                    onClose={() => Policy.dismissAddedWithPrimaryLoginMessages(policyID)}
                />
            )}
        </>
    );

    const getCustomListHeader = () => {
        const header = (
            <View style={[styles.flex1, styles.flexRow, styles.justifyContentBetween]}>
                <View>
                    <Text style={[styles.searchInputStyle, isPolicyAdmin ? styles.ml3 : styles.ml0]}>{translate('common.member')}</Text>
                </View>
                <View style={[StyleUtils.getMinimumWidth(60)]}>
                    <Text style={[styles.searchInputStyle, styles.textAlignCenter]}>{translate('common.role')}</Text>
                </View>
            </View>
        );
        if (isPolicyAdmin) {
            return header;
        }
        return <View style={[styles.peopleRow, styles.userSelectNone, styles.ph9, styles.pv3, styles.pb5]}>{header}</View>;
    };

    const changeUserRole = (role: typeof CONST.POLICY.ROLE.ADMIN | typeof CONST.POLICY.ROLE.USER) => {
        if (!isEmptyObject(errors)) {
            return;
        }

        const accountIDsToUpdate = selectedEmployees.filter((accountID) => {
            const email = personalDetails?.[accountID]?.login ?? '';
            return policy?.employeeList?.[email]?.role !== role;
        });

        Member.updateWorkspaceMembersRole(route.params.policyID, accountIDsToUpdate, role);
        setSelectedEmployees([]);
    };

    const getBulkActionsButtonOptions = () => {
        const options: Array<DropdownOption<WorkspaceMemberBulkActionType>> = [
            {
                text: translate('workspace.people.removeMembersTitle'),
                value: CONST.POLICY.MEMBERS_BULK_ACTION_TYPES.REMOVE,
                icon: Expensicons.RemoveMembers,
                onSelected: askForConfirmationToRemove,
            },
        ];

        if (!PolicyUtils.isPaidGroupPolicy(policy)) {
            return options;
        }

        const selectedEmployeesRoles = selectedEmployees.map((accountID) => {
            const email = personalDetails?.[accountID]?.login ?? '';
            return policy?.employeeList?.[email]?.role;
        });
        if (selectedEmployeesRoles.find((role) => role === CONST.POLICY.ROLE.ADMIN)) {
            options.push({
                text: translate('workspace.people.makeMember'),
                value: CONST.POLICY.MEMBERS_BULK_ACTION_TYPES.MAKE_MEMBER,
                icon: Expensicons.User,
                onSelected: () => changeUserRole(CONST.POLICY.ROLE.USER),
            });
        }

        if (selectedEmployeesRoles.find((role) => role === CONST.POLICY.ROLE.USER)) {
            options.push({
                text: translate('workspace.people.makeAdmin'),
                value: CONST.POLICY.MEMBERS_BULK_ACTION_TYPES.MAKE_ADMIN,
                icon: Expensicons.MakeAdmin,
                onSelected: () => changeUserRole(CONST.POLICY.ROLE.ADMIN),
            });
        }
        return options;
    };

    const getHeaderButtons = () => {
        if (!isPolicyAdmin) {
            return null;
        }
        return (
            <View style={styles.w100}>
                {selectedEmployees.length > 0 ? (
                    <ButtonWithDropdownMenu<WorkspaceMemberBulkActionType>
                        shouldAlwaysShowDropdownMenu
                        pressOnEnter
                        customText={translate('workspace.common.selected', {selectedNumber: selectedEmployees.length})}
                        buttonSize={CONST.DROPDOWN_BUTTON_SIZE.MEDIUM}
                        onPress={() => null}
                        options={getBulkActionsButtonOptions()}
                        isSplitButton={false}
                        style={[shouldUseNarrowLayout && styles.flexGrow1, shouldUseNarrowLayout && styles.mb3]}
                    />
                ) : (
                    <Button
                        medium
                        success
                        onPress={inviteUser}
                        text={translate('workspace.invite.member')}
                        icon={Expensicons.Plus}
                        innerStyles={[shouldUseNarrowLayout && styles.alignItemsCenter]}
                        style={[shouldUseNarrowLayout && styles.flexGrow1, shouldUseNarrowLayout && styles.mb3]}
                    />
                )}
            </View>
        );
    };

    return (
        <WorkspacePageWithSections
            headerText={translate('workspace.common.members')}
            route={route}
            guidesCallTaskID={CONST.GUIDES_CALL_TASK_IDS.WORKSPACE_MEMBERS}
            headerContent={!isSmallScreenWidth && getHeaderButtons()}
            icon={Illustrations.ReceiptWrangler}
            testID={WorkspaceMembersPage.displayName}
            shouldShowLoading={false}
            shouldShowOfflineIndicatorInWideScreen
            shouldShowNonAdmin
        >
<<<<<<< HEAD
            <FullPageNotFoundView
                shouldShow={(isEmptyObject(policy) && !isLoadingReportData) || PolicyUtils.isPendingDeletePolicy(policy)}
                subtitleKey={isEmptyObject(policy) ? undefined : 'workspace.common.notAuthorized'}
                onBackButtonPress={PolicyUtils.goBackFromInvalidPolicy}
                onLinkPress={PolicyUtils.goBackFromInvalidPolicy}
            >
                <HeaderWithBackButton
                    title={translate('workspace.common.members')}
                    icon={Illustrations.ReceiptWrangler}
                    onBackButtonPress={() => {
                        Navigation.goBack();
                    }}
                    shouldShowBackButton={shouldUseNarrowLayout}
                    guidesCallTaskID={CONST.GUIDES_CALL_TASK_IDS.WORKSPACE_MEMBERS}
                >
                    {!shouldUseNarrowLayout && getHeaderButtons()}
                </HeaderWithBackButton>
                {shouldUseNarrowLayout && <View style={[styles.pl5, styles.pr5]}>{getHeaderButtons()}</View>}
                <ConfirmModal
                    danger
                    title={translate('workspace.people.removeMembersTitle')}
                    isVisible={removeMembersConfirmModalVisible}
                    onConfirm={removeUsers}
                    onCancel={() => setRemoveMembersConfirmModalVisible(false)}
                    prompt={confirmModalPrompt}
                    confirmText={translate('common.remove')}
                    cancelText={translate('common.cancel')}
                    onModalHide={() => {
                        InteractionManager.runAfterInteractions(() => {
                            if (!textInputRef.current) {
                                return;
                            }
                            textInputRef.current.focus();
                        });
                    }}
                />
                <View style={[styles.w100, styles.flex1]}>
                    <SelectionList
                        ref={selectionListRef}
                        canSelectMultiple={isPolicyAdmin}
                        sections={[{data, isDisabled: false}]}
                        ListItem={TableListItem}
                        shouldUseUserSkeletonView
                        disableKeyboardShortcuts={removeMembersConfirmModalVisible}
                        headerMessage={getHeaderMessage()}
                        headerContent={!shouldUseNarrowLayout && getHeaderContent()}
                        onSelectRow={openMemberDetails}
                        shouldDebounceRowSelect={!isPolicyAdmin}
                        onCheckboxPress={(item) => toggleUser(item.accountID)}
                        onSelectAll={() => toggleAllUsers(data)}
                        onDismissError={dismissError}
                        showLoadingPlaceholder={isLoading}
                        shouldPreventDefaultFocusOnSelectRow={!DeviceCapabilities.canUseTouchScreen()}
                        textInputRef={textInputRef}
                        customListHeader={getCustomListHeader()}
                        listHeaderWrapperStyle={[styles.ph9, styles.pv3, styles.pb5]}
                        listHeaderContent={shouldUseNarrowLayout ? <View style={[styles.pl5, styles.pr5]}>{getHeaderContent()}</View> : null}
                        showScrollIndicator={false}
=======
            {() => (
                <>
                    {isSmallScreenWidth && <View style={[styles.pl5, styles.pr5]}>{getHeaderButtons()}</View>}
                    <ConfirmModal
                        danger
                        title={translate('workspace.people.removeMembersTitle')}
                        isVisible={removeMembersConfirmModalVisible}
                        onConfirm={removeUsers}
                        onCancel={() => setRemoveMembersConfirmModalVisible(false)}
                        prompt={confirmModalPrompt}
                        confirmText={translate('common.remove')}
                        cancelText={translate('common.cancel')}
                        onModalHide={() => {
                            InteractionManager.runAfterInteractions(() => {
                                if (!textInputRef.current) {
                                    return;
                                }
                                textInputRef.current.focus();
                            });
                        }}
>>>>>>> be3403ff
                    />
                    <View style={[styles.w100, styles.flex1]}>
                        <SelectionList
                            ref={selectionListRef}
                            canSelectMultiple={isPolicyAdmin}
                            sections={[{data, isDisabled: false}]}
                            ListItem={TableListItem}
                            shouldUseUserSkeletonView
                            disableKeyboardShortcuts={removeMembersConfirmModalVisible}
                            headerMessage={getHeaderMessage()}
                            headerContent={!isSmallScreenWidth && getHeaderContent()}
                            onSelectRow={openMemberDetails}
                            shouldDebounceRowSelect={!isPolicyAdmin}
                            onCheckboxPress={(item) => toggleUser(item.accountID)}
                            onSelectAll={() => toggleAllUsers(data)}
                            onDismissError={dismissError}
                            showLoadingPlaceholder={isLoading}
                            shouldPreventDefaultFocusOnSelectRow={!DeviceCapabilities.canUseTouchScreen()}
                            textInputRef={textInputRef}
                            customListHeader={getCustomListHeader()}
                            listHeaderWrapperStyle={[styles.ph9, styles.pv3, styles.pb5]}
                            listHeaderContent={isSmallScreenWidth ? <View style={[styles.pl5, styles.pr5]}>{getHeaderContent()}</View> : null}
                            showScrollIndicator={false}
                        />
                    </View>
                </>
            )}
        </WorkspacePageWithSections>
    );
}

WorkspaceMembersPage.displayName = 'WorkspaceMembersPage';

export default withCurrentUserPersonalDetails(
    withPolicyAndFullscreenLoading(
        withOnyx<WorkspaceMembersPageProps, WorkspaceMembersPageOnyxProps>({
            invitedEmailsToAccountIDsDraft: {
                key: ({route}) => `${ONYXKEYS.COLLECTION.WORKSPACE_INVITE_MEMBERS_DRAFT}${route.params.policyID.toString()}`,
            },
            session: {
                key: ONYXKEYS.SESSION,
            },
        })(WorkspaceMembersPage),
    ),
);<|MERGE_RESOLUTION|>--- conflicted
+++ resolved
@@ -535,69 +535,9 @@
             shouldShowOfflineIndicatorInWideScreen
             shouldShowNonAdmin
         >
-<<<<<<< HEAD
-            <FullPageNotFoundView
-                shouldShow={(isEmptyObject(policy) && !isLoadingReportData) || PolicyUtils.isPendingDeletePolicy(policy)}
-                subtitleKey={isEmptyObject(policy) ? undefined : 'workspace.common.notAuthorized'}
-                onBackButtonPress={PolicyUtils.goBackFromInvalidPolicy}
-                onLinkPress={PolicyUtils.goBackFromInvalidPolicy}
-            >
-                <HeaderWithBackButton
-                    title={translate('workspace.common.members')}
-                    icon={Illustrations.ReceiptWrangler}
-                    onBackButtonPress={() => {
-                        Navigation.goBack();
-                    }}
-                    shouldShowBackButton={shouldUseNarrowLayout}
-                    guidesCallTaskID={CONST.GUIDES_CALL_TASK_IDS.WORKSPACE_MEMBERS}
-                >
-                    {!shouldUseNarrowLayout && getHeaderButtons()}
-                </HeaderWithBackButton>
-                {shouldUseNarrowLayout && <View style={[styles.pl5, styles.pr5]}>{getHeaderButtons()}</View>}
-                <ConfirmModal
-                    danger
-                    title={translate('workspace.people.removeMembersTitle')}
-                    isVisible={removeMembersConfirmModalVisible}
-                    onConfirm={removeUsers}
-                    onCancel={() => setRemoveMembersConfirmModalVisible(false)}
-                    prompt={confirmModalPrompt}
-                    confirmText={translate('common.remove')}
-                    cancelText={translate('common.cancel')}
-                    onModalHide={() => {
-                        InteractionManager.runAfterInteractions(() => {
-                            if (!textInputRef.current) {
-                                return;
-                            }
-                            textInputRef.current.focus();
-                        });
-                    }}
-                />
-                <View style={[styles.w100, styles.flex1]}>
-                    <SelectionList
-                        ref={selectionListRef}
-                        canSelectMultiple={isPolicyAdmin}
-                        sections={[{data, isDisabled: false}]}
-                        ListItem={TableListItem}
-                        shouldUseUserSkeletonView
-                        disableKeyboardShortcuts={removeMembersConfirmModalVisible}
-                        headerMessage={getHeaderMessage()}
-                        headerContent={!shouldUseNarrowLayout && getHeaderContent()}
-                        onSelectRow={openMemberDetails}
-                        shouldDebounceRowSelect={!isPolicyAdmin}
-                        onCheckboxPress={(item) => toggleUser(item.accountID)}
-                        onSelectAll={() => toggleAllUsers(data)}
-                        onDismissError={dismissError}
-                        showLoadingPlaceholder={isLoading}
-                        shouldPreventDefaultFocusOnSelectRow={!DeviceCapabilities.canUseTouchScreen()}
-                        textInputRef={textInputRef}
-                        customListHeader={getCustomListHeader()}
-                        listHeaderWrapperStyle={[styles.ph9, styles.pv3, styles.pb5]}
-                        listHeaderContent={shouldUseNarrowLayout ? <View style={[styles.pl5, styles.pr5]}>{getHeaderContent()}</View> : null}
-                        showScrollIndicator={false}
-=======
             {() => (
                 <>
-                    {isSmallScreenWidth && <View style={[styles.pl5, styles.pr5]}>{getHeaderButtons()}</View>}
+                    {shouldUseNarrowLayout && <View style={[styles.pl5, styles.pr5]}>{getHeaderButtons()}</View>}
                     <ConfirmModal
                         danger
                         title={translate('workspace.people.removeMembersTitle')}
@@ -615,7 +555,6 @@
                                 textInputRef.current.focus();
                             });
                         }}
->>>>>>> be3403ff
                     />
                     <View style={[styles.w100, styles.flex1]}>
                         <SelectionList

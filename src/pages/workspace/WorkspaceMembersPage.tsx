import {useIsFocused} from '@react-navigation/native';
import type {StackScreenProps} from '@react-navigation/stack';
import lodashIsEqual from 'lodash/isEqual';
import React, {useCallback, useEffect, useMemo, useRef, useState} from 'react';
import type {TextInput} from 'react-native';
import {InteractionManager, View} from 'react-native';
import type {OnyxEntry} from 'react-native-onyx';
import {useOnyx} from 'react-native-onyx';
import Badge from '@components/Badge';
import Button from '@components/Button';
import ButtonWithDropdownMenu from '@components/ButtonWithDropdownMenu';
import type {DropdownOption, WorkspaceMemberBulkActionType} from '@components/ButtonWithDropdownMenu/types';
import ConfirmModal from '@components/ConfirmModal';
import * as Expensicons from '@components/Icon/Expensicons';
import * as Illustrations from '@components/Icon/Illustrations';
import MessagesRow from '@components/MessagesRow';
import TableListItem from '@components/SelectionList/TableListItem';
import type {ListItem, SelectionListHandle} from '@components/SelectionList/types';
import SelectionListWithModal from '@components/SelectionListWithModal';
import Text from '@components/Text';
import type {WithCurrentUserPersonalDetailsProps} from '@components/withCurrentUserPersonalDetails';
import withCurrentUserPersonalDetails from '@components/withCurrentUserPersonalDetails';
import useLocalize from '@hooks/useLocalize';
import useNetwork from '@hooks/useNetwork';
import usePrevious from '@hooks/usePrevious';
import useResponsiveLayout from '@hooks/useResponsiveLayout';
import useStyleUtils from '@hooks/useStyleUtils';
import useThemeStyles from '@hooks/useThemeStyles';
<<<<<<< HEAD
import useWindowDimensions from '@hooks/useWindowDimensions';
import {turnOffMobileSelectionMode, turnOnMobileSelectionMode} from '@libs/actions/MobileSelectionMode';
=======
>>>>>>> 61150f14
import * as DeviceCapabilities from '@libs/DeviceCapabilities';
import Log from '@libs/Log';
import Navigation from '@libs/Navigation/Navigation';
import type {FullScreenNavigatorParamList} from '@libs/Navigation/types';
import * as OptionsListUtils from '@libs/OptionsListUtils';
import * as PersonalDetailsUtils from '@libs/PersonalDetailsUtils';
import * as PolicyUtils from '@libs/PolicyUtils';
import {getDisplayNameForParticipant} from '@libs/ReportUtils';
import * as Member from '@userActions/Policy/Member';
import * as Policy from '@userActions/Policy/Policy';
import CONST from '@src/CONST';
import ONYXKEYS from '@src/ONYXKEYS';
import ROUTES from '@src/ROUTES';
import type SCREENS from '@src/SCREENS';
import type {PersonalDetailsList, PolicyEmployeeList} from '@src/types/onyx';
import type {Errors, PendingAction} from '@src/types/onyx/OnyxCommon';
import {isEmptyObject} from '@src/types/utils/EmptyObject';
import type {WithPolicyAndFullscreenLoadingProps} from './withPolicyAndFullscreenLoading';
import withPolicyAndFullscreenLoading from './withPolicyAndFullscreenLoading';
import WorkspacePageWithSections from './WorkspacePageWithSections';

type WorkspaceMembersPageProps = WithPolicyAndFullscreenLoadingProps & WithCurrentUserPersonalDetailsProps & StackScreenProps<FullScreenNavigatorParamList, typeof SCREENS.WORKSPACE.MEMBERS>;

/**
 * Inverts an object, equivalent of _.invert
 */
function invertObject(object: Record<string, string>): Record<string, string> {
    const invertedEntries = Object.entries(object).map(([key, value]) => [value, key] as const);
    return Object.fromEntries(invertedEntries);
}

type MemberOption = Omit<ListItem, 'accountID'> & {accountID: number};

function WorkspaceMembersPage({personalDetails, route, policy, currentUserPersonalDetails}: WorkspaceMembersPageProps) {
    const policyMemberEmailsToAccountIDs = useMemo(() => PolicyUtils.getMemberAccountIDsForWorkspace(policy?.employeeList, true), [policy?.employeeList]);
    const styles = useThemeStyles();
    const StyleUtils = useStyleUtils();
    const [selectedEmployees, setSelectedEmployees] = useState<number[]>([]);
    const [removeMembersConfirmModalVisible, setRemoveMembersConfirmModalVisible] = useState(false);
    const [errors, setErrors] = useState({});
    const {isOffline} = useNetwork();
    const prevIsOffline = usePrevious(isOffline);
    const accountIDs = useMemo(() => Object.values(policyMemberEmailsToAccountIDs ?? {}).map((accountID) => Number(accountID)), [policyMemberEmailsToAccountIDs]);
    const prevAccountIDs = usePrevious(accountIDs);
    const textInputRef = useRef<TextInput>(null);
    const isOfflineAndNoMemberDataAvailable = isEmptyObject(policy?.employeeList) && isOffline;
    const prevPersonalDetails = usePrevious(personalDetails);
    const {translate, formatPhoneNumber, preferredLocale} = useLocalize();
    const {shouldUseNarrowLayout} = useResponsiveLayout();
    const isPolicyAdmin = PolicyUtils.isPolicyAdmin(policy);
    const isLoading = useMemo(
        () => !isOfflineAndNoMemberDataAvailable && (!OptionsListUtils.isPersonalDetailsReady(personalDetails) || isEmptyObject(policy?.employeeList)),
        [isOfflineAndNoMemberDataAvailable, personalDetails, policy?.employeeList],
    );

    const [invitedEmailsToAccountIDsDraft] = useOnyx(`${ONYXKEYS.COLLECTION.WORKSPACE_INVITE_MEMBERS_DRAFT}${route.params.policyID.toString()}`);
    const [selectionMode] = useOnyx(ONYXKEYS.MOBILE_SELECTION_MODE);
    const [session] = useOnyx(ONYXKEYS.SESSION);
    const selectionListRef = useRef<SelectionListHandle>(null);
    const isFocused = useIsFocused();
    const policyID = route.params.policyID;

    const canSelectMultiple = isPolicyAdmin && (isSmallScreenWidth ? selectionMode?.isEnabled : true);

    useEffect(() => {
        if (!isSmallScreenWidth) {
            if (selectedEmployees.length === 0) {
                turnOffMobileSelectionMode();
            }
            return;
        }
        if (isPolicyAdmin && selectedEmployees.length > 0 && !selectionMode?.isEnabled) {
            turnOnMobileSelectionMode();
        }
    }, [isPolicyAdmin, isSmallScreenWidth, selectedEmployees.length, selectionMode?.isEnabled]);

    const confirmModalPrompt = useMemo(() => {
        const approverAccountID = selectedEmployees.find((selectedEmployee) => Member.isApprover(policy, selectedEmployee));
        if (!approverAccountID) {
            return translate('workspace.people.removeMembersPrompt');
        }
        return translate('workspace.people.removeMembersWarningPrompt', {
            memberName: getDisplayNameForParticipant(approverAccountID),
            ownerName: getDisplayNameForParticipant(policy?.ownerAccountID),
        });
    }, [selectedEmployees, policy, translate]);
    /**
     * Get filtered personalDetails list with current employeeList
     */
    const filterPersonalDetails = (members: OnyxEntry<PolicyEmployeeList>, details: OnyxEntry<PersonalDetailsList>): PersonalDetailsList =>
        Object.keys(members ?? {}).reduce((acc, key) => {
            const memberAccountIdKey = policyMemberEmailsToAccountIDs[key] ?? '';
            if (details?.[memberAccountIdKey]) {
                acc[memberAccountIdKey] = details[memberAccountIdKey];
            }
            return acc;
        }, {} as PersonalDetailsList);
    /**
     * Get members for the current workspace
     */
    const getWorkspaceMembers = useCallback(() => {
        Member.openWorkspaceMembersPage(route.params.policyID, Object.keys(PolicyUtils.getMemberAccountIDsForWorkspace(policy?.employeeList)));
    }, [route.params.policyID, policy?.employeeList]);

    /**
     * Check if the current selection includes members that cannot be removed
     */
    const validateSelection = useCallback(() => {
        const newErrors: Errors = {};
        selectedEmployees.forEach((member) => {
            if (member !== policy?.ownerAccountID && member !== session?.accountID) {
                return;
            }
            newErrors[member] = translate('workspace.people.error.cannotRemove');
        });
        setErrors(newErrors);
        // eslint-disable-next-line react-compiler/react-compiler, react-hooks/exhaustive-deps
    }, [selectedEmployees, policy?.owner, session?.accountID]);

    // useFocus would make getWorkspaceMembers get called twice on fresh login because policyEmployee is a dependency of getWorkspaceMembers.
    useEffect(() => {
        if (!isFocused) {
            setSelectedEmployees([]);
            return;
        }
        getWorkspaceMembers();
        // eslint-disable-next-line react-compiler/react-compiler, react-hooks/exhaustive-deps
    }, [isFocused]);

    useEffect(() => {
        validateSelection();
    }, [preferredLocale, validateSelection]);

    useEffect(() => {
        if (removeMembersConfirmModalVisible && !lodashIsEqual(accountIDs, prevAccountIDs)) {
            setRemoveMembersConfirmModalVisible(false);
        }
        setSelectedEmployees((prevSelected) => {
            // Filter all personal details in order to use the elements needed for the current workspace
            const currentPersonalDetails = filterPersonalDetails(policy?.employeeList ?? {}, personalDetails);
            // We need to filter the previous selected employees by the new personal details, since unknown/new user id's change when transitioning from offline to online
            const prevSelectedElements = prevSelected.map((id) => {
                const prevItem = prevPersonalDetails?.id;
                const res = Object.values(currentPersonalDetails).find((item) => prevItem?.login === item?.login);
                return res?.accountID ?? id;
            });

            const currentSelectedElements = Object.entries(PolicyUtils.getMemberAccountIDsForWorkspace(policy?.employeeList))
                .filter((employee) => policy?.employeeList?.[employee[0]]?.pendingAction !== CONST.RED_BRICK_ROAD_PENDING_ACTION.DELETE)
                .map((employee) => employee[1]);

            // This is an equivalent of the lodash intersection function. The reduce method below is used to filter the items that exist in both arrays.
            return [prevSelectedElements, currentSelectedElements].reduce((prev, members) => prev.filter((item) => members.includes(item)));
        });
        // eslint-disable-next-line react-compiler/react-compiler, react-hooks/exhaustive-deps
    }, [policy?.employeeList, policyMemberEmailsToAccountIDs]);

    useEffect(() => {
        const isReconnecting = prevIsOffline && !isOffline;
        if (!isReconnecting) {
            return;
        }
        getWorkspaceMembers();
    }, [isOffline, prevIsOffline, getWorkspaceMembers]);

    /**
     * Open the modal to invite a user
     */
    const inviteUser = () => {
        Navigation.navigate(ROUTES.WORKSPACE_INVITE.getRoute(route.params.policyID));
    };

    /**
     * Remove selected users from the workspace
     * Please see https://github.com/Expensify/App/blob/main/README.md#Security for more details
     */
    const removeUsers = () => {
        if (!isEmptyObject(errors)) {
            return;
        }

        // Remove the admin from the list
        const accountIDsToRemove = session?.accountID ? selectedEmployees.filter((id) => id !== session.accountID) : selectedEmployees;

        Member.removeMembers(accountIDsToRemove, route.params.policyID);
        setSelectedEmployees([]);
        setRemoveMembersConfirmModalVisible(false);
    };

    /**
     * Show the modal to confirm removal of the selected members
     */
    const askForConfirmationToRemove = () => {
        if (!isEmptyObject(errors)) {
            return;
        }
        setRemoveMembersConfirmModalVisible(true);
    };

    /**
     * Add or remove all users passed from the selectedEmployees list
     */
    const toggleAllUsers = (memberList: MemberOption[]) => {
        const enabledAccounts = memberList.filter((member) => !member.isDisabled && !member.isDisabledCheckbox);
        const everyoneSelected = enabledAccounts.every((member) => selectedEmployees.includes(member.accountID));

        if (everyoneSelected) {
            setSelectedEmployees([]);
        } else {
            const everyAccountId = enabledAccounts.map((member) => member.accountID);
            setSelectedEmployees(everyAccountId);
        }

        validateSelection();
    };

    /**
     * Add user from the selectedEmployees list
     */
    const addUser = useCallback(
        (accountID: number) => {
            setSelectedEmployees((prevSelected) => [...prevSelected, accountID]);
            validateSelection();
        },
        [validateSelection],
    );

    /**
     * Remove user from the selectedEmployees list
     */
    const removeUser = useCallback(
        (accountID: number) => {
            setSelectedEmployees((prevSelected) => prevSelected.filter((id) => id !== accountID));
            validateSelection();
        },
        [validateSelection],
    );

    /**
     * Toggle user from the selectedEmployees list
     */
    const toggleUser = useCallback(
        (accountID: number, pendingAction?: PendingAction) => {
            if (accountID === policy?.ownerAccountID && accountID !== session?.accountID) {
                return;
            }

            if (pendingAction === CONST.RED_BRICK_ROAD_PENDING_ACTION.DELETE) {
                return;
            }

            // Add or remove the user if the checkbox is enabled
            if (selectedEmployees.includes(accountID)) {
                removeUser(accountID);
            } else {
                addUser(accountID);
            }
        },
        [selectedEmployees, addUser, removeUser, policy?.ownerAccountID, session?.accountID],
    );

    /** Opens the member details page */
    const openMemberDetails = useCallback(
        (item: MemberOption) => {
            if (!isPolicyAdmin || !PolicyUtils.isPaidGroupPolicy(policy)) {
                Navigation.navigate(ROUTES.PROFILE.getRoute(item.accountID));
                return;
            }
            Member.clearWorkspaceOwnerChangeFlow(policyID);
            Navigation.navigate(ROUTES.WORKSPACE_MEMBER_DETAILS.getRoute(route.params.policyID, item.accountID));
        },
        [isPolicyAdmin, policy, policyID, route.params.policyID],
    );

    /**
     * Dismisses the errors on one item
     */
    const dismissError = useCallback(
        (item: MemberOption) => {
            if (item.pendingAction === CONST.RED_BRICK_ROAD_PENDING_ACTION.DELETE) {
                Member.clearDeleteMemberError(route.params.policyID, item.accountID);
            } else {
                Member.clearAddMemberError(route.params.policyID, item.accountID);
            }
        },
        [route.params.policyID],
    );

    const policyOwner = policy?.owner;
    const currentUserLogin = currentUserPersonalDetails.login;
    const invitedPrimaryToSecondaryLogins = invertObject(policy?.primaryLoginsInvited ?? {});
    const getUsers = useCallback((): MemberOption[] => {
        let result: MemberOption[] = [];

        Object.entries(policy?.employeeList ?? {}).forEach(([email, policyEmployee]) => {
            const accountID = Number(policyMemberEmailsToAccountIDs[email] ?? '');
            if (PolicyUtils.isDeletedPolicyEmployee(policyEmployee, isOffline)) {
                return;
            }

            const details = personalDetails?.[accountID];

            if (!details) {
                Log.hmmm(`[WorkspaceMembersPage] no personal details found for policy member with accountID: ${accountID}`);
                return;
            }

            // If this policy is owned by Expensify then show all support (expensify.com or team.expensify.com) emails
            // We don't want to show guides as policy members unless the user is a guide. Some customers get confused when they
            // see random people added to their policy, but guides having access to the policies help set them up.
            if (PolicyUtils.isExpensifyTeam(details?.login ?? details?.displayName)) {
                if (policyOwner && currentUserLogin && !PolicyUtils.isExpensifyTeam(policyOwner) && !PolicyUtils.isExpensifyTeam(currentUserLogin)) {
                    return;
                }
            }

            const isSelected = selectedEmployees.includes(accountID);

            const isOwner = policy?.owner === details.login;
            const isAdmin = policyEmployee.role === CONST.POLICY.ROLE.ADMIN;
            let roleBadge = null;
            if (isOwner || isAdmin) {
                roleBadge = <Badge text={isOwner ? translate('common.owner') : translate('common.admin')} />;
            }

            result.push({
                keyForList: String(accountID),
                accountID,
                isSelected,
                isDisabledCheckbox: !(isPolicyAdmin && accountID !== policy?.ownerAccountID && accountID !== session?.accountID),
                isDisabled:
                    !!details.isOptimisticPersonalDetail ||
                    (isPolicyAdmin && (policyEmployee.pendingAction === CONST.RED_BRICK_ROAD_PENDING_ACTION.DELETE || !isEmptyObject(policyEmployee.errors))),
                cursorStyle: details.isOptimisticPersonalDetail ? styles.cursorDefault : {},
                text: formatPhoneNumber(PersonalDetailsUtils.getDisplayNameOrDefault(details)),
                alternateText: formatPhoneNumber(details?.login ?? ''),
                rightElement: roleBadge,
                icons: [
                    {
                        source: details.avatar ?? Expensicons.FallbackAvatar,
                        name: formatPhoneNumber(details?.login ?? ''),
                        type: CONST.ICON_TYPE_AVATAR,
                        id: accountID,
                    },
                ],
                errors: policyEmployee.errors,
                pendingAction: policyEmployee.pendingAction,
                // Note which secondary login was used to invite this primary login
                invitedSecondaryLogin: details?.login ? invitedPrimaryToSecondaryLogins[details.login] ?? '' : '',
            });
        });
        result = OptionsListUtils.sortItemsAlphabetically(result);
        return result;
    }, [
        isOffline,
        currentUserLogin,
        formatPhoneNumber,
        invitedPrimaryToSecondaryLogins,
        isPolicyAdmin,
        personalDetails,
        policy?.owner,
        policy?.ownerAccountID,
        policy?.employeeList,
        policyMemberEmailsToAccountIDs,
        policyOwner,
        selectedEmployees,
        session?.accountID,
        translate,
        styles.cursorDefault,
    ]);

    const data = useMemo(() => getUsers(), [getUsers]);

    useEffect(() => {
        if (!isFocused) {
            return;
        }
        if (isEmptyObject(invitedEmailsToAccountIDsDraft) || accountIDs === prevAccountIDs) {
            return;
        }
        const invitedEmails = Object.values(invitedEmailsToAccountIDsDraft).map(String);
        selectionListRef.current?.scrollAndHighlightItem?.(invitedEmails, 1500);
        Member.setWorkspaceInviteMembersDraft(route.params.policyID, {});
    }, [invitedEmailsToAccountIDsDraft, route.params.policyID, isFocused, accountIDs, prevAccountIDs]);

    const getHeaderMessage = () => {
        if (isOfflineAndNoMemberDataAvailable) {
            return translate('workspace.common.mustBeOnlineToViewMembers');
        }

        return !isLoading && isEmptyObject(policy?.employeeList) ? translate('workspace.common.memberNotFound') : '';
    };

    const getHeaderContent = () => (
        <>
            <Text style={[styles.pl5, styles.mb4, styles.mt3, styles.textSupporting]}>{translate('workspace.people.membersListTitle')}</Text>
            {!isEmptyObject(invitedPrimaryToSecondaryLogins) && (
                <MessagesRow
                    type="success"
                    // eslint-disable-next-line @typescript-eslint/naming-convention
                    messages={{0: translate('workspace.people.addedWithPrimary')}}
                    containerStyles={[styles.pb5, styles.ph5]}
                    onClose={() => Policy.dismissAddedWithPrimaryLoginMessages(policyID)}
                />
            )}
        </>
    );

    useEffect(() => {
        if (selectionMode?.isEnabled) {
            return;
        }

        setSelectedEmployees([]);
    }, [setSelectedEmployees, selectionMode?.isEnabled]);

    const getCustomListHeader = () => {
        const header = (
            <View style={[styles.flex1, styles.flexRow, styles.justifyContentBetween]}>
                <View>
                    <Text style={[styles.searchInputStyle, canSelectMultiple ? styles.ml3 : styles.ml0]}>{translate('common.member')}</Text>
                </View>
                <View style={[StyleUtils.getMinimumWidth(60)]}>
                    <Text style={[styles.searchInputStyle, styles.textAlignCenter]}>{translate('common.role')}</Text>
                </View>
            </View>
        );
        if (canSelectMultiple) {
            return header;
        }
        return <View style={[styles.peopleRow, styles.userSelectNone, styles.ph9, styles.pv3, styles.pb5]}>{header}</View>;
    };

    const changeUserRole = (role: typeof CONST.POLICY.ROLE.ADMIN | typeof CONST.POLICY.ROLE.USER) => {
        if (!isEmptyObject(errors)) {
            return;
        }

        const accountIDsToUpdate = selectedEmployees.filter((accountID) => {
            const email = personalDetails?.[accountID]?.login ?? '';
            return policy?.employeeList?.[email]?.role !== role;
        });

        Member.updateWorkspaceMembersRole(route.params.policyID, accountIDsToUpdate, role);
        setSelectedEmployees([]);
    };

    const getBulkActionsButtonOptions = () => {
        const options: Array<DropdownOption<WorkspaceMemberBulkActionType>> = [
            {
                text: translate('workspace.people.removeMembersTitle'),
                value: CONST.POLICY.MEMBERS_BULK_ACTION_TYPES.REMOVE,
                icon: Expensicons.RemoveMembers,
                onSelected: askForConfirmationToRemove,
            },
        ];

        if (!PolicyUtils.isPaidGroupPolicy(policy)) {
            return options;
        }

        const selectedEmployeesRoles = selectedEmployees.map((accountID) => {
            const email = personalDetails?.[accountID]?.login ?? '';
            return policy?.employeeList?.[email]?.role;
        });
        if (selectedEmployeesRoles.find((role) => role === CONST.POLICY.ROLE.ADMIN)) {
            options.push({
                text: translate('workspace.people.makeMember'),
                value: CONST.POLICY.MEMBERS_BULK_ACTION_TYPES.MAKE_MEMBER,
                icon: Expensicons.User,
                onSelected: () => changeUserRole(CONST.POLICY.ROLE.USER),
            });
        }

        if (selectedEmployeesRoles.find((role) => role === CONST.POLICY.ROLE.USER)) {
            options.push({
                text: translate('workspace.people.makeAdmin'),
                value: CONST.POLICY.MEMBERS_BULK_ACTION_TYPES.MAKE_ADMIN,
                icon: Expensicons.MakeAdmin,
                onSelected: () => changeUserRole(CONST.POLICY.ROLE.ADMIN),
            });
        }
        return options;
    };

    const getHeaderButtons = () => {
        if (!isPolicyAdmin) {
            return null;
        }
        return (
            <View style={styles.w100}>
                {(isSmallScreenWidth ? canSelectMultiple : selectedEmployees.length > 0) ? (
                    <ButtonWithDropdownMenu<WorkspaceMemberBulkActionType>
                        shouldAlwaysShowDropdownMenu
                        pressOnEnter
                        customText={translate('workspace.common.selected', {selectedNumber: selectedEmployees.length})}
                        buttonSize={CONST.DROPDOWN_BUTTON_SIZE.MEDIUM}
                        onPress={() => null}
                        options={getBulkActionsButtonOptions()}
                        isSplitButton={false}
                        style={[shouldUseNarrowLayout && styles.flexGrow1, shouldUseNarrowLayout && styles.mb3]}
                    />
                ) : (
                    <Button
                        medium
                        success
                        onPress={inviteUser}
                        text={translate('workspace.invite.member')}
                        icon={Expensicons.Plus}
                        innerStyles={[shouldUseNarrowLayout && styles.alignItemsCenter]}
                        style={[shouldUseNarrowLayout && styles.flexGrow1, shouldUseNarrowLayout && styles.mb3]}
                    />
                )}
            </View>
        );
    };

    return (
        <WorkspacePageWithSections
            headerText={selectionMode?.isEnabled ? translate('common.selectMultiple') : translate('workspace.common.members')}
            route={route}
            guidesCallTaskID={CONST.GUIDES_CALL_TASK_IDS.WORKSPACE_MEMBERS}
<<<<<<< HEAD
            headerContent={!isSmallScreenWidth && getHeaderButtons()}
            icon={!selectionMode?.isEnabled ? Illustrations.ReceiptWrangler : undefined}
=======
            headerContent={!shouldUseNarrowLayout && getHeaderButtons()}
            icon={Illustrations.ReceiptWrangler}
>>>>>>> 61150f14
            testID={WorkspaceMembersPage.displayName}
            shouldShowLoading={false}
            shouldShowOfflineIndicatorInWideScreen
            shouldShowNonAdmin
            onBackButtonPress={() => {
                if (selectionMode?.isEnabled) {
                    setSelectedEmployees([]);
                    turnOffMobileSelectionMode();
                    return;
                }
                Navigation.goBack();
            }}
        >
            {() => (
                <>
                    {shouldUseNarrowLayout && <View style={[styles.pl5, styles.pr5]}>{getHeaderButtons()}</View>}
                    <ConfirmModal
                        danger
                        title={translate('workspace.people.removeMembersTitle')}
                        isVisible={removeMembersConfirmModalVisible}
                        onConfirm={removeUsers}
                        onCancel={() => setRemoveMembersConfirmModalVisible(false)}
                        prompt={confirmModalPrompt}
                        confirmText={translate('common.remove')}
                        cancelText={translate('common.cancel')}
                        onModalHide={() => {
                            InteractionManager.runAfterInteractions(() => {
                                if (!textInputRef.current) {
                                    return;
                                }
                                textInputRef.current.focus();
                            });
                        }}
                    />
                    <View style={[styles.w100, styles.flex1]}>
                        <SelectionListWithModal
                            ref={selectionListRef}
                            canSelectMultiple={canSelectMultiple}
                            sections={[{data, isDisabled: false}]}
                            ListItem={TableListItem}
                            turnOnSelectionModeOnLongPress={isPolicyAdmin}
                            onTurnOnSelectionMode={(item) => item && toggleUser(item?.accountID)}
                            shouldUseUserSkeletonView
                            disableKeyboardShortcuts={removeMembersConfirmModalVisible}
                            headerMessage={getHeaderMessage()}
                            headerContent={!shouldUseNarrowLayout && getHeaderContent()}
                            onSelectRow={openMemberDetails}
                            shouldDebounceRowSelect={!isPolicyAdmin}
                            onCheckboxPress={(item) => toggleUser(item.accountID)}
                            onSelectAll={() => toggleAllUsers(data)}
                            onDismissError={dismissError}
                            showLoadingPlaceholder={isLoading}
                            shouldPreventDefaultFocusOnSelectRow={!DeviceCapabilities.canUseTouchScreen()}
                            textInputRef={textInputRef}
                            customListHeader={getCustomListHeader()}
                            listHeaderWrapperStyle={[styles.ph9, styles.pv3, styles.pb5]}
                            listHeaderContent={shouldUseNarrowLayout ? <View style={[styles.pl5, styles.pr5]}>{getHeaderContent()}</View> : null}
                            showScrollIndicator={false}
                        />
                    </View>
                </>
            )}
        </WorkspacePageWithSections>
    );
}

WorkspaceMembersPage.displayName = 'WorkspaceMembersPage';

export default withCurrentUserPersonalDetails(withPolicyAndFullscreenLoading(WorkspaceMembersPage));<|MERGE_RESOLUTION|>--- conflicted
+++ resolved
@@ -26,11 +26,8 @@
 import useResponsiveLayout from '@hooks/useResponsiveLayout';
 import useStyleUtils from '@hooks/useStyleUtils';
 import useThemeStyles from '@hooks/useThemeStyles';
-<<<<<<< HEAD
 import useWindowDimensions from '@hooks/useWindowDimensions';
 import {turnOffMobileSelectionMode, turnOnMobileSelectionMode} from '@libs/actions/MobileSelectionMode';
-=======
->>>>>>> 61150f14
 import * as DeviceCapabilities from '@libs/DeviceCapabilities';
 import Log from '@libs/Log';
 import Navigation from '@libs/Navigation/Navigation';
@@ -80,6 +77,7 @@
     const prevPersonalDetails = usePrevious(personalDetails);
     const {translate, formatPhoneNumber, preferredLocale} = useLocalize();
     const {shouldUseNarrowLayout} = useResponsiveLayout();
+    const {isSmallScreenWidth} = useWindowDimensions();
     const isPolicyAdmin = PolicyUtils.isPolicyAdmin(policy);
     const isLoading = useMemo(
         () => !isOfflineAndNoMemberDataAvailable && (!OptionsListUtils.isPersonalDetailsReady(personalDetails) || isEmptyObject(policy?.employeeList)),
@@ -553,13 +551,8 @@
             headerText={selectionMode?.isEnabled ? translate('common.selectMultiple') : translate('workspace.common.members')}
             route={route}
             guidesCallTaskID={CONST.GUIDES_CALL_TASK_IDS.WORKSPACE_MEMBERS}
-<<<<<<< HEAD
-            headerContent={!isSmallScreenWidth && getHeaderButtons()}
             icon={!selectionMode?.isEnabled ? Illustrations.ReceiptWrangler : undefined}
-=======
             headerContent={!shouldUseNarrowLayout && getHeaderButtons()}
-            icon={Illustrations.ReceiptWrangler}
->>>>>>> 61150f14
             testID={WorkspaceMembersPage.displayName}
             shouldShowLoading={false}
             shouldShowOfflineIndicatorInWideScreen

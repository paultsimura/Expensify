--- conflicted
+++ resolved
@@ -48,11 +48,7 @@
     const {translate} = useLocalize();
     const {canUseAccountingIntegrations} = usePermissions();
     const hasAccountingConnection = !!policy?.areConnectionsEnabled && !!policy?.connections;
-<<<<<<< HEAD
-    const isSyncTaxEnabled = !!policy?.connections?.quickbooksOnline?.config.syncTax;
-=======
     const isSyncTaxEnabled = !!policy?.connections?.quickbooksOnline?.config?.syncTax;
->>>>>>> 9b839f4f
 
     const spendItems: Item[] = [
         {

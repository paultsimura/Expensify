--- conflicted
+++ resolved
@@ -14,13 +14,9 @@
 import useWindowDimensions from '@hooks/useWindowDimensions';
 import * as ErrorUtils from '@libs/ErrorUtils';
 import type {FullScreenNavigatorParamList} from '@libs/Navigation/types';
-<<<<<<< HEAD
-import * as Policy from '@userActions/Policy';
-import * as Tag from '@userActions/Policy/Tag';
-=======
 import * as Category from '@userActions/Policy/Category';
 import * as Policy from '@userActions/Policy/Policy';
->>>>>>> 611b86f7
+import * as Tag from '@userActions/Policy/Tag';
 import CONST from '@src/CONST';
 import type {TranslationPaths} from '@src/languages/types';
 import type SCREENS from '@src/SCREENS';

import {useFocusEffect} from '@react-navigation/native';
import type {StackScreenProps} from '@react-navigation/stack';
import React, {useCallback, useState} from 'react';
import {View} from 'react-native';
import ConfirmModal from '@components/ConfirmModal';
import HeaderWithBackButton from '@components/HeaderWithBackButton';
import * as Illustrations from '@components/Icon/Illustrations';
import ScreenWrapper from '@components/ScreenWrapper';
import ScrollView from '@components/ScrollView';
import Section from '@components/Section';
import useLocalize from '@hooks/useLocalize';
import useNetwork from '@hooks/useNetwork';
import usePermissions from '@hooks/usePermissions';
import useThemeStyles from '@hooks/useThemeStyles';
import useWindowDimensions from '@hooks/useWindowDimensions';
import * as ErrorUtils from '@libs/ErrorUtils';
import Navigation from '@libs/Navigation/Navigation';
import type {FullScreenNavigatorParamList} from '@libs/Navigation/types';
import * as Category from '@userActions/Policy/Category';
import * as Policy from '@userActions/Policy/Policy';
import CONST from '@src/CONST';
import type {TranslationPaths} from '@src/languages/types';
import ROUTES from '@src/ROUTES';
import type SCREENS from '@src/SCREENS';
import type {Errors, PendingAction} from '@src/types/onyx/OnyxCommon';
import {isEmptyObject} from '@src/types/utils/EmptyObject';
import type IconAsset from '@src/types/utils/IconAsset';
import AccessOrNotFoundWrapper from './AccessOrNotFoundWrapper';
import type {WithPolicyAndFullscreenLoadingProps} from './withPolicyAndFullscreenLoading';
import withPolicyAndFullscreenLoading from './withPolicyAndFullscreenLoading';
import ToggleSettingOptionRow from './workflows/ToggleSettingsOptionRow';

type ItemType = 'organize' | 'integrate';
type ConnectionWarningModalState = {
    isOpen: boolean;
    itemType?: ItemType;
};

type WorkspaceMoreFeaturesPageProps = WithPolicyAndFullscreenLoadingProps & StackScreenProps<FullScreenNavigatorParamList, typeof SCREENS.WORKSPACE.MORE_FEATURES>;

type Item = {
    icon: IconAsset;
    titleTranslationKey: TranslationPaths;
    subtitleTranslationKey: TranslationPaths;
    isActive: boolean;
    disabled?: boolean;
    action: (isEnabled: boolean) => void;
    pendingAction: PendingAction | undefined;
    errors?: Errors;
    onCloseError?: () => void;
};

type SectionObject = {
    titleTranslationKey: TranslationPaths;
    subtitleTranslationKey: TranslationPaths;
    items: Item[];
};

function WorkspaceMoreFeaturesPage({policy, route}: WorkspaceMoreFeaturesPageProps) {
    const styles = useThemeStyles();
    const {isSmallScreenWidth} = useWindowDimensions();
    const {translate} = useLocalize();
    const {canUseAccountingIntegrations} = usePermissions();
    const hasAccountingConnection = !!policy?.areConnectionsEnabled && !isEmptyObject(policy?.connections);
    const isSyncTaxEnabled = !!policy?.connections?.quickbooksOnline?.config.syncTax || !!policy?.connections?.xero?.config.importTaxRates;
    const policyID = policy?.id ?? '';

    const [connectionWarningModalState, setConnectionWarningModalState] = useState<ConnectionWarningModalState>({isOpen: false});

    const spendItems: Item[] = [
        {
            icon: Illustrations.Car,
            titleTranslationKey: 'workspace.moreFeatures.distanceRates.title',
            subtitleTranslationKey: 'workspace.moreFeatures.distanceRates.subtitle',
            isActive: policy?.areDistanceRatesEnabled ?? false,
            pendingAction: policy?.pendingFields?.areDistanceRatesEnabled,
            action: (isEnabled: boolean) => {
                Policy.enablePolicyDistanceRates(policy?.id ?? '', isEnabled);
            },
        },
        {
            icon: Illustrations.Workflows,
            titleTranslationKey: 'workspace.moreFeatures.workflows.title',
            subtitleTranslationKey: 'workspace.moreFeatures.workflows.subtitle',
            isActive: policy?.areWorkflowsEnabled ?? false,
            pendingAction: policy?.pendingFields?.areWorkflowsEnabled,
            action: (isEnabled: boolean) => {
                Policy.enablePolicyWorkflows(policy?.id ?? '', isEnabled);
            },
        },
    ];

    const organizeItems: Item[] = [
        {
            icon: Illustrations.FolderOpen,
            titleTranslationKey: 'workspace.moreFeatures.categories.title',
            subtitleTranslationKey: 'workspace.moreFeatures.categories.subtitle',
            isActive: policy?.areCategoriesEnabled ?? false,
            disabled: hasAccountingConnection,
            pendingAction: policy?.pendingFields?.areCategoriesEnabled,
            action: (isEnabled: boolean) => {
<<<<<<< HEAD
                if (hasAccountingConnection) {
                    setConnectionWarningModalState({
                        isOpen: true,
                        itemType: 'organize',
                    });
                    return;
                }
                Policy.enablePolicyCategories(policy?.id ?? '', isEnabled);
=======
                Category.enablePolicyCategories(policy?.id ?? '', isEnabled);
>>>>>>> 67264315
            },
        },
        {
            icon: Illustrations.Tag,
            titleTranslationKey: 'workspace.moreFeatures.tags.title',
            subtitleTranslationKey: 'workspace.moreFeatures.tags.subtitle',
            isActive: policy?.areTagsEnabled ?? false,
            disabled: hasAccountingConnection,
            pendingAction: policy?.pendingFields?.areTagsEnabled,
            action: (isEnabled: boolean) => {
                if (hasAccountingConnection) {
                    setConnectionWarningModalState({
                        isOpen: true,
                        itemType: 'organize',
                    });
                    return;
                }
                Policy.enablePolicyTags(policy?.id ?? '', isEnabled);
            },
        },
        {
            icon: Illustrations.Coins,
            titleTranslationKey: 'workspace.moreFeatures.taxes.title',
            subtitleTranslationKey: 'workspace.moreFeatures.taxes.subtitle',
            isActive: (policy?.tax?.trackingEnabled ?? false) || isSyncTaxEnabled,
            disabled: hasAccountingConnection,
            pendingAction: policy?.pendingFields?.tax,
            action: (isEnabled: boolean) => {
                if (hasAccountingConnection) {
                    setConnectionWarningModalState({
                        isOpen: true,
                        itemType: 'organize',
                    });
                    return;
                }
                Policy.enablePolicyTaxes(policy?.id ?? '', isEnabled);
            },
        },
    ];

    const integrateItems: Item[] = [
        {
            icon: Illustrations.Accounting,
            titleTranslationKey: 'workspace.moreFeatures.connections.title',
            subtitleTranslationKey: 'workspace.moreFeatures.connections.subtitle',
            isActive: !!policy?.areConnectionsEnabled,
            pendingAction: policy?.pendingFields?.areConnectionsEnabled,
            action: (isEnabled: boolean) => {
                if (hasAccountingConnection) {
                    setConnectionWarningModalState({
                        isOpen: true,
                        itemType: 'integrate',
                    });
                    return;
                }
                Policy.enablePolicyConnections(policy?.id ?? '', isEnabled);
            },
            disabled: hasAccountingConnection,
            errors: ErrorUtils.getLatestErrorField(policy ?? {}, CONST.POLICY.MORE_FEATURES.ARE_CONNECTIONS_ENABLED),
            onCloseError: () => Policy.clearPolicyErrorField(policy?.id ?? '', CONST.POLICY.MORE_FEATURES.ARE_CONNECTIONS_ENABLED),
        },
    ];

    const sections: SectionObject[] = [
        {
            titleTranslationKey: 'workspace.moreFeatures.spendSection.title',
            subtitleTranslationKey: 'workspace.moreFeatures.spendSection.subtitle',
            items: spendItems,
        },
        {
            titleTranslationKey: 'workspace.moreFeatures.organizeSection.title',
            subtitleTranslationKey: 'workspace.moreFeatures.organizeSection.subtitle',
            items: organizeItems,
        },
    ];

    if (canUseAccountingIntegrations) {
        sections.push({
            titleTranslationKey: 'workspace.moreFeatures.integrateSection.title',
            subtitleTranslationKey: 'workspace.moreFeatures.integrateSection.subtitle',
            items: integrateItems,
        });
    }

    const renderItem = useCallback(
        (item: Item) => (
            <View
                key={item.titleTranslationKey}
                style={styles.mt7}
            >
                <ToggleSettingOptionRow
                    icon={item.icon}
                    title={translate(item.titleTranslationKey)}
                    subtitle={translate(item.subtitleTranslationKey)}
                    switchAccessibilityLabel={translate(item.subtitleTranslationKey)}
                    isActive={item.isActive}
                    pendingAction={item.pendingAction}
                    onToggle={item.action}
                    showLockIcon={item.disabled}
                    errors={item.errors}
                    onCloseError={item.onCloseError}
                />
            </View>
        ),
        [styles, translate],
    );

    const renderSection = useCallback(
        (section: SectionObject) => (
            <View
                key={section.titleTranslationKey}
                style={[styles.mt3, isSmallScreenWidth ? styles.workspaceSectionMobile : styles.workspaceSection]}
            >
                <Section
                    containerStyles={isSmallScreenWidth ? styles.p5 : styles.p8}
                    title={translate(section.titleTranslationKey)}
                    titleStyles={styles.textStrong}
                    subtitle={translate(section.subtitleTranslationKey)}
                    subtitleMuted
                >
                    {section.items.map(renderItem)}
                </Section>
            </View>
        ),
        [isSmallScreenWidth, styles, renderItem, translate],
    );

    const fetchFeatures = useCallback(() => {
        Policy.openPolicyMoreFeaturesPage(route.params.policyID);
    }, [route.params.policyID]);

    useNetwork({onReconnect: fetchFeatures});

    useFocusEffect(
        useCallback(() => {
            fetchFeatures();
        }, [fetchFeatures]),
    );

    const getConnectionWarningPrompt = useCallback(() => {
        switch (connectionWarningModalState.itemType) {
            case 'organize':
                return translate('workspace.moreFeatures.connectionsWarningModal.featureEnabledText');
            case 'integrate':
                return translate('workspace.moreFeatures.connectionsWarningModal.disconnectText');
            default:
                return undefined;
        }
    }, [connectionWarningModalState.itemType, translate]);

    return (
        <AccessOrNotFoundWrapper
            accessVariants={[CONST.POLICY.ACCESS_VARIANTS.ADMIN, CONST.POLICY.ACCESS_VARIANTS.PAID]}
            policyID={route.params.policyID}
        >
            <ScreenWrapper
                includeSafeAreaPaddingBottom={false}
                style={[styles.defaultModalContainer]}
                testID={WorkspaceMoreFeaturesPage.displayName}
                shouldShowOfflineIndicatorInWideScreen
            >
                <HeaderWithBackButton
                    icon={Illustrations.Gears}
                    title={translate('workspace.common.moreFeatures')}
                    shouldShowBackButton={isSmallScreenWidth}
                />

                <ScrollView contentContainerStyle={styles.pb2}>{sections.map(renderSection)}</ScrollView>

                <ConfirmModal
                    title={translate('workspace.moreFeatures.connectionsWarningModal.featureEnabledTitle')}
                    onConfirm={() => {
                        setConnectionWarningModalState({
                            isOpen: false,
                            itemType: undefined,
                        });
                        Navigation.navigate(ROUTES.POLICY_ACCOUNTING.getRoute(policyID));
                    }}
                    onCancel={() =>
                        setConnectionWarningModalState({
                            isOpen: false,
                            itemType: undefined,
                        })
                    }
                    isVisible={connectionWarningModalState.isOpen}
                    prompt={getConnectionWarningPrompt()}
                    confirmText={translate('workspace.moreFeatures.connectionsWarningModal.manageSettings')}
                    cancelText={translate('common.cancel')}
                />
            </ScreenWrapper>
        </AccessOrNotFoundWrapper>
    );
}

WorkspaceMoreFeaturesPage.displayName = 'WorkspaceMoreFeaturesPage';

export default withPolicyAndFullscreenLoading(WorkspaceMoreFeaturesPage);<|MERGE_RESOLUTION|>--- conflicted
+++ resolved
@@ -99,7 +99,6 @@
             disabled: hasAccountingConnection,
             pendingAction: policy?.pendingFields?.areCategoriesEnabled,
             action: (isEnabled: boolean) => {
-<<<<<<< HEAD
                 if (hasAccountingConnection) {
                     setConnectionWarningModalState({
                         isOpen: true,
@@ -107,10 +106,7 @@
                     });
                     return;
                 }
-                Policy.enablePolicyCategories(policy?.id ?? '', isEnabled);
-=======
                 Category.enablePolicyCategories(policy?.id ?? '', isEnabled);
->>>>>>> 67264315
             },
         },
         {

--- conflicted
+++ resolved
@@ -82,12 +82,7 @@
     const policyOwnerDisplayName = formatPhoneNumber(getDisplayNameOrDefault(ownerDetails)) ?? policy?.owner ?? '';
     const hasMultipleFeeds = Object.values(getCompanyFeeds(cardFeeds)).filter((feed) => !feed.pending).length > 0;
 
-<<<<<<< HEAD
-    const [workspaceCardFeeds = {}] = useOnyx(ONYXKEYS.COLLECTION.WORKSPACE_CARDS_LIST);
-    const workspaceCards = useMemo(() => getAllCardsForWorkspace(workspaceAccountID, workspaceCardFeeds), [workspaceAccountID, workspaceCardFeeds]);
-=======
     const workspaceCards = getAllCardsForWorkspace(workspaceAccountID, cardList);
->>>>>>> 49128c81
     const hasWorkspaceCardsAssigned = !!workspaceCards && !!Object.values(workspaceCards).length;
 
     useEffect(() => {

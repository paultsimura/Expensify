--- conflicted
+++ resolved
@@ -61,14 +61,10 @@
     const {translate} = useLocalize();
     const StyleUtils = useStyleUtils();
     const currentUserPersonalDetails = useCurrentUserPersonalDetails();
-<<<<<<< HEAD
-    const [expensifyCardsList] = useOnyx(`${ONYXKEYS.COLLECTION.WORKSPACE_CARDS_LIST}${workspaceAccountID}_${CONST.EXPENSIFY_CARD.BANK}`);
-    const [allCardsList] = useOnyx(`${ONYXKEYS.COLLECTION.WORKSPACE_CARDS_LIST}`);
-    const [cardSettings] = useOnyx(`${ONYXKEYS.COLLECTION.PRIVATE_EXPENSIFY_CARD_SETTINGS}${workspaceAccountID}`);
-=======
     const [allCardsList] = useOnyx(`${ONYXKEYS.CARD_LIST}`);
     const [cardFeeds] = useOnyx(`${ONYXKEYS.COLLECTION.SHARED_NVP_PRIVATE_DOMAIN_MEMBER}${workspaceAccountID}`);
->>>>>>> d1f6190f
+    const [cardSettings] = useOnyx(`${ONYXKEYS.COLLECTION.PRIVATE_EXPENSIFY_CARD_SETTINGS}${workspaceAccountID}`);
+
     const [isRemoveMemberConfirmModalVisible, setIsRemoveMemberConfirmModalVisible] = useState(false);
     const [isRoleSelectionModalVisible, setIsRoleSelectionModalVisible] = useState(false);
 
@@ -85,12 +81,8 @@
     const isCurrentUserOwner = policy?.owner === currentUserPersonalDetails?.login;
     const ownerDetails = personalDetails?.[policy?.ownerAccountID ?? -1] ?? ({} as PersonalDetails);
     const policyOwnerDisplayName = ownerDetails.displayName ?? policy?.owner ?? '';
-<<<<<<< HEAD
-    const companyCards = CardUtils.getMemberCards(policy, allCardsList, accountID);
+    const hasMultipleFeeds = Object.values(cardFeeds?.settings?.companyCards ?? {}).filter((feed) => !feed.pending).length > 0;
     const paymentAccountID = cardSettings?.paymentBankAccountID ?? 0;
-=======
-    const hasMultipleFeeds = Object.values(cardFeeds?.settings?.companyCards ?? {}).filter((feed) => !feed.pending).length > 0;
->>>>>>> d1f6190f
 
     useEffect(() => {
         Policy.openPolicyCompanyCardsPage(policyID, workspaceAccountID);
@@ -215,7 +207,7 @@
         return <NotFoundPage />;
     }
 
-    const shouldShowCardsSection = (policy?.areExpensifyCardsEnabled && !!paymentAccountID) ?? policy?.areCompanyCardsEnabled;
+    const shouldShowCardsSection = (!!policy?.areExpensifyCardsEnabled && !!paymentAccountID) ?? (!!policy?.areCompanyCardsEnabled && hasMultipleFeeds);
 
     return (
         <AccessOrNotFoundWrapper
@@ -304,11 +296,7 @@
                                         onRoleChange={changeRole}
                                         onClose={() => setIsRoleSelectionModalVisible(false)}
                                     />
-<<<<<<< HEAD
                                     {shouldShowCardsSection && (
-=======
-                                    {(!!policy?.areExpensifyCardsEnabled || (!!policy?.areCompanyCardsEnabled && hasMultipleFeeds)) && (
->>>>>>> d1f6190f
                                         <>
                                             <View style={[styles.ph5, styles.pv3]}>
                                                 <Text style={StyleUtils.combineStyles([styles.sidebarLinkText, styles.optionAlternateText, styles.textLabelSupporting])}>

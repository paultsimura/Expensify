import {useFocusEffect, useIsFocused} from '@react-navigation/native';
import type {StackScreenProps} from '@react-navigation/stack';
import lodashSortBy from 'lodash/sortBy';
import React, {useCallback, useEffect, useMemo, useState} from 'react';
import {ActivityIndicator, View} from 'react-native';
import {useOnyx} from 'react-native-onyx';
import Button from '@components/Button';
import ButtonWithDropdownMenu from '@components/ButtonWithDropdownMenu';
import type {DropdownOption} from '@components/ButtonWithDropdownMenu/types';
import ConfirmModal from '@components/ConfirmModal';
import EmptyStateComponent from '@components/EmptyStateComponent';
import HeaderWithBackButton from '@components/HeaderWithBackButton';
import * as Expensicons from '@components/Icon/Expensicons';
import * as Illustrations from '@components/Icon/Illustrations';
import ScreenWrapper from '@components/ScreenWrapper';
import ListItemRightCaretWithLabel from '@components/SelectionList/ListItemRightCaretWithLabel';
import TableListItem from '@components/SelectionList/TableListItem';
import SelectionListWithModal from '@components/SelectionListWithModal';
import TableListItemSkeleton from '@components/Skeletons/TableRowSkeleton';
import Text from '@components/Text';
import TextLink from '@components/TextLink';
import useEnvironment from '@hooks/useEnvironment';
import useLocalize from '@hooks/useLocalize';
import useNetwork from '@hooks/useNetwork';
import useResponsiveLayout from '@hooks/useResponsiveLayout';
import useTheme from '@hooks/useTheme';
import useThemeStyles from '@hooks/useThemeStyles';
<<<<<<< HEAD
import useWindowDimensions from '@hooks/useWindowDimensions';
import {turnOffMobileSelectionMode, turnOnMobileSelectionMode} from '@libs/actions/MobileSelectionMode';
=======
>>>>>>> 61150f14
import * as DeviceCapabilities from '@libs/DeviceCapabilities';
import localeCompare from '@libs/LocaleCompare';
import Navigation from '@libs/Navigation/Navigation';
import type {FullScreenNavigatorParamList} from '@libs/Navigation/types';
import * as PolicyUtils from '@libs/PolicyUtils';
import AccessOrNotFoundWrapper from '@pages/workspace/AccessOrNotFoundWrapper';
import * as Tag from '@userActions/Policy/Tag';
import CONST from '@src/CONST';
import ONYXKEYS from '@src/ONYXKEYS';
import ROUTES from '@src/ROUTES';
import type SCREENS from '@src/SCREENS';
import type {PendingAction} from '@src/types/onyx/OnyxCommon';
import type DeepValueOf from '@src/types/utils/DeepValueOf';
import type {PolicyTag, PolicyTagList, TagListItem} from './types';

type WorkspaceTagsPageProps = StackScreenProps<FullScreenNavigatorParamList, typeof SCREENS.WORKSPACE.TAGS>;

function WorkspaceTagsPage({route}: WorkspaceTagsPageProps) {
    const {shouldUseNarrowLayout} = useResponsiveLayout();
    const styles = useThemeStyles();
    const theme = useTheme();
    const {translate} = useLocalize();
    const [selectedTags, setSelectedTags] = useState<Record<string, boolean>>({});
    const [isDeleteTagsConfirmModalVisible, setIsDeleteTagsConfirmModalVisible] = useState(false);
    const isFocused = useIsFocused();
    const policyID = route.params.policyID ?? '-1';
    const [policy] = useOnyx(`${ONYXKEYS.COLLECTION.POLICY}${policyID}`);
    const [policyTags] = useOnyx(`${ONYXKEYS.COLLECTION.POLICY_TAGS}${policyID}`);
    const [selectionMode] = useOnyx(ONYXKEYS.MOBILE_SELECTION_MODE);
    const {environmentURL} = useEnvironment();
    const isConnectedToAccounting = Object.keys(policy?.connections ?? {}).length > 0;
    const currentConnectionName = PolicyUtils.getCurrentConnectionName(policy);
    const [policyTagLists, isMultiLevelTags] = useMemo(() => [PolicyUtils.getTagLists(policyTags), PolicyUtils.isMultiLevelTags(policyTags)], [policyTags]);
    const canSelectMultiple = !isMultiLevelTags && (isSmallScreenWidth ? selectionMode?.isEnabled : true);

    const fetchTags = useCallback(() => {
        Tag.openPolicyTagsPage(policyID);
    }, [policyID]);

    const {isOffline} = useNetwork({onReconnect: fetchTags});

    useFocusEffect(fetchTags);

    useEffect(() => {
        const selectedKeys = Object.keys(selectedTags).filter((key) => selectedTags[key]);
        if (!isSmallScreenWidth) {
            if (selectedKeys.length === 0) {
                turnOffMobileSelectionMode();
            }
            return;
        }
        if (selectedKeys.length > 0 && !selectionMode?.isEnabled) {
            turnOnMobileSelectionMode();
        }
    }, [isSmallScreenWidth, selectedTags, selectionMode?.isEnabled]);

    useEffect(() => {
        if (isFocused) {
            return;
        }
        setSelectedTags({});
    }, [isFocused]);

    const getPendingAction = (policyTagList: PolicyTagList): PendingAction | undefined => {
        if (!policyTagList) {
            return undefined;
        }
        return (policyTagList.pendingAction as PendingAction) ?? Object.values(policyTagList.tags).some((tag: PolicyTag) => tag.pendingAction)
            ? CONST.RED_BRICK_ROAD_PENDING_ACTION.UPDATE
            : undefined;
    };

    const tagList = useMemo<TagListItem[]>(() => {
        if (isMultiLevelTags) {
            return policyTagLists.map((policyTagList) => ({
                value: policyTagList.name,
                orderWeight: policyTagList.orderWeight,
                text: PolicyUtils.getCleanedTagName(policyTagList.name),
                keyForList: String(policyTagList.orderWeight),
                isSelected: selectedTags[policyTagList.name],
                pendingAction: getPendingAction(policyTagList),
                enabled: true,
                required: policyTagList.required,
                rightElement: (
                    <ListItemRightCaretWithLabel
                        labelText={policyTagList.required ? translate('common.required') : undefined}
                        shouldShowCaret={false}
                    />
                ),
            }));
        }
        const sortedTags = lodashSortBy(Object.values(policyTagLists[0]?.tags ?? {}), 'name', localeCompare) as PolicyTag[];
        return sortedTags.map((tag) => ({
            value: tag.name,
            text: PolicyUtils.getCleanedTagName(tag.name),
            keyForList: tag.name,
            isSelected: selectedTags[tag.name],
            pendingAction: tag.pendingAction,
            errors: tag.errors ?? undefined,
            enabled: tag.enabled,
            isDisabled: tag.pendingAction === CONST.RED_BRICK_ROAD_PENDING_ACTION.DELETE,
            rightElement: <ListItemRightCaretWithLabel labelText={tag.enabled ? translate('workspace.common.enabled') : translate('workspace.common.disabled')} />,
        }));
    }, [isMultiLevelTags, policyTagLists, selectedTags, translate]);

    const tagListKeyedByName = useMemo(
        () =>
            tagList.reduce<Record<string, TagListItem>>((acc, tag) => {
                acc[tag.value] = tag;
                return acc;
            }, {}),
        [tagList],
    );

    const toggleTag = (tag: TagListItem) => {
        setSelectedTags((prev) => ({
            ...prev,
            [tag.value]: !prev[tag.value],
        }));
    };

    const toggleAllTags = () => {
        const availableTags = tagList.filter((tag) => tag.pendingAction !== CONST.RED_BRICK_ROAD_PENDING_ACTION.DELETE);
        const isAllSelected = availableTags.length === Object.keys(selectedTags).length;
        setSelectedTags(isAllSelected ? {} : Object.fromEntries(availableTags.map((item) => [item.value, true])));
    };

    const getCustomListHeader = () => {
        const header = (
            <View
                style={[
                    styles.flex1,
                    styles.flexRow,
                    styles.justifyContentBetween,
                    // Required padding accounting for the checkbox and the right arrow in multi-select mode
                    canSelectMultiple && [styles.pl3, styles.pr9],
                ]}
            >
                <Text style={styles.searchInputStyle}>{translate('common.name')}</Text>
                <Text style={[styles.searchInputStyle, styles.textAlignCenter]}>{translate('statusPage.status')}</Text>
            </View>
        );
        if (canSelectMultiple) {
            return header;
        }
        return <View style={[styles.flexRow, styles.ph9, styles.pv3, styles.pb5]}>{header}</View>;
    };

    const navigateToTagsSettings = () => {
        Navigation.navigate(ROUTES.WORKSPACE_TAGS_SETTINGS.getRoute(policyID));
    };

    const navigateToCreateTagPage = () => {
        Navigation.navigate(ROUTES.WORKSPACE_TAG_CREATE.getRoute(policyID));
    };

    const navigateToTagSettings = (tag: TagListItem) => {
        if (tag.orderWeight !== undefined) {
            Navigation.navigate(ROUTES.WORKSPACE_TAG_LIST_VIEW.getRoute(policyID, tag.orderWeight));
            return;
        }
        Navigation.navigate(ROUTES.WORKSPACE_TAG_SETTINGS.getRoute(policyID, 0, tag.value));
    };

    const selectedTagsArray = Object.keys(selectedTags).filter((key) => selectedTags[key]);

    const deleteTags = () => {
        setSelectedTags({});
        Tag.deletePolicyTags(policyID, selectedTagsArray);
        setIsDeleteTagsConfirmModalVisible(false);
    };

    const isLoading = !isOffline && policyTags === undefined;

    const getHeaderButtons = () => {
        const hasAccountingConnections = PolicyUtils.hasAccountingConnections(policy);

        if (isSmallScreenWidth ? !selectionMode?.isEnabled : selectedTagsArray.length === 0) {
            return (
                <View style={[styles.w100, styles.flexRow, styles.gap2, shouldUseNarrowLayout && styles.mb3]}>
                    {!hasAccountingConnections && !isMultiLevelTags && (
                        <Button
                            medium
                            success
                            onPress={navigateToCreateTagPage}
                            icon={Expensicons.Plus}
                            text={translate('workspace.tags.addTag')}
                            style={[shouldUseNarrowLayout && styles.flex1]}
                        />
                    )}
                    <Button
                        medium
                        onPress={navigateToTagsSettings}
                        icon={Expensicons.Gear}
                        text={translate('common.settings')}
                        style={[shouldUseNarrowLayout && styles.flex1]}
                    />
                </View>
            );
        }

        const options: Array<DropdownOption<DeepValueOf<typeof CONST.POLICY.BULK_ACTION_TYPES>>> = [];

        if (!hasAccountingConnections) {
            options.push({
                icon: Expensicons.Trashcan,
                text: translate(selectedTagsArray.length === 1 ? 'workspace.tags.deleteTag' : 'workspace.tags.deleteTags'),
                value: CONST.POLICY.BULK_ACTION_TYPES.DELETE,
                onSelected: () => setIsDeleteTagsConfirmModalVisible(true),
            });
        }

        let enabledTagCount = 0;
        const tagsToDisable: Record<string, {name: string; enabled: boolean}> = {};
        let disabledTagCount = 0;
        const tagsToEnable: Record<string, {name: string; enabled: boolean}> = {};
        for (const tagName of selectedTagsArray) {
            if (tagListKeyedByName[tagName]?.enabled) {
                enabledTagCount++;
                tagsToDisable[tagName] = {
                    name: tagName,
                    enabled: false,
                };
            } else {
                disabledTagCount++;
                tagsToEnable[tagName] = {
                    name: tagName,
                    enabled: true,
                };
            }
        }

        if (enabledTagCount > 0) {
            options.push({
                icon: Expensicons.DocumentSlash,
                text: translate(enabledTagCount === 1 ? 'workspace.tags.disableTag' : 'workspace.tags.disableTags'),
                value: CONST.POLICY.BULK_ACTION_TYPES.DISABLE,
                onSelected: () => {
                    setSelectedTags({});
                    Tag.setWorkspaceTagEnabled(policyID, tagsToDisable, 0);
                },
            });
        }

        if (disabledTagCount > 0) {
            options.push({
                icon: Expensicons.Document,
                text: translate(disabledTagCount === 1 ? 'workspace.tags.enableTag' : 'workspace.tags.enableTags'),
                value: CONST.POLICY.BULK_ACTION_TYPES.ENABLE,
                onSelected: () => {
                    setSelectedTags({});
                    Tag.setWorkspaceTagEnabled(policyID, tagsToEnable, 0);
                },
            });
        }

        return (
            <ButtonWithDropdownMenu
                onPress={() => null}
                shouldAlwaysShowDropdownMenu
                pressOnEnter
                isSplitButton={false}
                buttonSize={CONST.DROPDOWN_BUTTON_SIZE.MEDIUM}
                customText={translate('workspace.common.selected', {selectedNumber: selectedTagsArray.length})}
                options={options}
                style={[shouldUseNarrowLayout && styles.flexGrow1, shouldUseNarrowLayout && styles.mb3]}
            />
        );
    };

    const getHeaderText = () => (
        <View style={[styles.ph5, styles.pb5, styles.pt3]}>
            {isConnectedToAccounting ? (
                <Text>
                    <Text style={[styles.textNormal, styles.colorMuted]}>{`${translate('workspace.tags.importedFromAccountingSoftware')} `}</Text>
                    <TextLink
                        style={[styles.textNormal, styles.link]}
                        href={`${environmentURL}/${ROUTES.POLICY_ACCOUNTING.getRoute(policyID)}`}
                    >
                        {`${currentConnectionName} ${translate('workspace.accounting.settings')}`}
                    </TextLink>
                    <Text style={[styles.textNormal, styles.colorMuted]}>.</Text>
                </Text>
            ) : (
                <Text style={[styles.textNormal, styles.colorMuted]}>{translate('workspace.tags.subtitle')}</Text>
            )}
        </View>
    );

    const hasVisibleTag = tagList.some((tag) => tag.pendingAction !== CONST.RED_BRICK_ROAD_PENDING_ACTION.DELETE || isOffline);

    return (
        <AccessOrNotFoundWrapper
            policyID={policyID}
            accessVariants={[CONST.POLICY.ACCESS_VARIANTS.ADMIN, CONST.POLICY.ACCESS_VARIANTS.PAID]}
            featureName={CONST.POLICY.MORE_FEATURES.ARE_TAGS_ENABLED}
        >
            <ScreenWrapper
                includeSafeAreaPaddingBottom={false}
                style={[styles.defaultModalContainer]}
                testID={WorkspaceTagsPage.displayName}
                shouldShowOfflineIndicatorInWideScreen
                offlineIndicatorStyle={styles.mtAuto}
            >
                <HeaderWithBackButton
<<<<<<< HEAD
                    icon={!selectionMode?.isEnabled ? Illustrations.Tag : undefined}
                    title={translate(selectionMode?.isEnabled ? 'common.selectMultiple' : 'workspace.common.tags')}
                    shouldShowBackButton={isSmallScreenWidth}
                    onBackButtonPress={() => {
                        if (selectionMode?.isEnabled) {
                            setSelectedTags({});
                            turnOffMobileSelectionMode();
                            return;
                        }
                        Navigation.goBack();
                    }}
=======
                    icon={Illustrations.Tag}
                    title={translate('workspace.common.tags')}
                    shouldShowBackButton={shouldUseNarrowLayout}
>>>>>>> 61150f14
                >
                    {!shouldUseNarrowLayout && getHeaderButtons()}
                </HeaderWithBackButton>
                {shouldUseNarrowLayout && <View style={[styles.pl5, styles.pr5]}>{getHeaderButtons()}</View>}
                <ConfirmModal
                    isVisible={isDeleteTagsConfirmModalVisible}
                    onConfirm={deleteTags}
                    onCancel={() => setIsDeleteTagsConfirmModalVisible(false)}
                    title={translate(selectedTagsArray.length === 1 ? 'workspace.tags.deleteTag' : 'workspace.tags.deleteTags')}
                    prompt={translate(selectedTagsArray.length === 1 ? 'workspace.tags.deleteTagConfirmation' : 'workspace.tags.deleteTagsConfirmation')}
                    confirmText={translate('common.delete')}
                    cancelText={translate('common.cancel')}
                    danger
                />
                {(!shouldUseNarrowLayout || tagList.length === 0 || isLoading) && getHeaderText()}
                {isLoading && (
                    <ActivityIndicator
                        size={CONST.ACTIVITY_INDICATOR_SIZE.LARGE}
                        style={[styles.flex1]}
                        color={theme.spinner}
                    />
                )}
                {!hasVisibleTag && !isLoading && (
                    <EmptyStateComponent
                        SkeletonComponent={TableListItemSkeleton}
                        headerMediaType={CONST.EMPTY_STATE_MEDIA.ILLUSTRATION}
                        headerMedia={Illustrations.EmptyState}
                        headerStyles={styles.emptyFolderBG}
                        headerContentStyles={styles.emptyStateFolderIconSize}
                        title={translate('workspace.tags.emptyTags.title')}
                        subtitle={translate('workspace.tags.emptyTags.subtitle')}
                    />
                )}
                {hasVisibleTag && !isLoading && (
                    <SelectionListWithModal
                        canSelectMultiple={canSelectMultiple}
                        turnOnSelectionModeOnLongPress={!isMultiLevelTags}
                        onTurnOnSelectionMode={(item) => item && toggleTag(item)}
                        sections={[{data: tagList, isDisabled: false}]}
                        onCheckboxPress={toggleTag}
                        onSelectRow={navigateToTagSettings}
                        shouldDebounceRowSelect={!canSelectMultiple}
                        onSelectAll={toggleAllTags}
                        ListItem={TableListItem}
                        customListHeader={getCustomListHeader()}
                        shouldPreventDefaultFocusOnSelectRow={!DeviceCapabilities.canUseTouchScreen()}
                        listHeaderWrapperStyle={[styles.ph9, styles.pv3, styles.pb5]}
                        onDismissError={(item) => !isMultiLevelTags && Tag.clearPolicyTagErrors(policyID, item.value, 0)}
                        listHeaderContent={shouldUseNarrowLayout ? getHeaderText() : null}
                        showScrollIndicator={false}
                    />
                )}
            </ScreenWrapper>
        </AccessOrNotFoundWrapper>
    );
}

WorkspaceTagsPage.displayName = 'WorkspaceTagsPage';

export default WorkspaceTagsPage;<|MERGE_RESOLUTION|>--- conflicted
+++ resolved
@@ -25,11 +25,8 @@
 import useResponsiveLayout from '@hooks/useResponsiveLayout';
 import useTheme from '@hooks/useTheme';
 import useThemeStyles from '@hooks/useThemeStyles';
-<<<<<<< HEAD
 import useWindowDimensions from '@hooks/useWindowDimensions';
 import {turnOffMobileSelectionMode, turnOnMobileSelectionMode} from '@libs/actions/MobileSelectionMode';
-=======
->>>>>>> 61150f14
 import * as DeviceCapabilities from '@libs/DeviceCapabilities';
 import localeCompare from '@libs/LocaleCompare';
 import Navigation from '@libs/Navigation/Navigation';
@@ -49,6 +46,7 @@
 
 function WorkspaceTagsPage({route}: WorkspaceTagsPageProps) {
     const {shouldUseNarrowLayout} = useResponsiveLayout();
+    const {isSmallScreenWidth} = useWindowDimensions();
     const styles = useThemeStyles();
     const theme = useTheme();
     const {translate} = useLocalize();
@@ -335,10 +333,9 @@
                 offlineIndicatorStyle={styles.mtAuto}
             >
                 <HeaderWithBackButton
-<<<<<<< HEAD
                     icon={!selectionMode?.isEnabled ? Illustrations.Tag : undefined}
                     title={translate(selectionMode?.isEnabled ? 'common.selectMultiple' : 'workspace.common.tags')}
-                    shouldShowBackButton={isSmallScreenWidth}
+                    shouldShowBackButton={shouldUseNarrowLayout}
                     onBackButtonPress={() => {
                         if (selectionMode?.isEnabled) {
                             setSelectedTags({});
@@ -347,11 +344,6 @@
                         }
                         Navigation.goBack();
                     }}
-=======
-                    icon={Illustrations.Tag}
-                    title={translate('workspace.common.tags')}
-                    shouldShowBackButton={shouldUseNarrowLayout}
->>>>>>> 61150f14
                 >
                     {!shouldUseNarrowLayout && getHeaderButtons()}
                 </HeaderWithBackButton>

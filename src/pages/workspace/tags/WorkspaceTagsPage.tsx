--- conflicted
+++ resolved
@@ -125,18 +125,11 @@
         <View style={[styles.w100, styles.flexRow, isSmallScreenWidth && styles.mb3]}>
             <Button
                 medium
-<<<<<<< HEAD
-                onPress={navigateToTagsSettings}
-                icon={Expensicons.Gear}
-                text={translate('common.settings')}
-                style={[isSmallScreenWidth && styles.w50]}
-=======
                 success
                 onPress={navigateToCreateTagPage}
                 icon={Expensicons.Plus}
                 text={translate('workspace.tags.addTag')}
                 style={[styles.pr2, isSmallScreenWidth && styles.w50]}
->>>>>>> f52bb023
             />
             {policyTags && (
                 <Button

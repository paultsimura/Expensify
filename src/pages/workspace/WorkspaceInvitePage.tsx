--- conflicted
+++ resolved
@@ -68,11 +68,7 @@
     invitedEmailsToAccountIDsDraft,
     policy,
     isLoadingReportData = true,
-<<<<<<< HEAD
-    didScreenTransitionEnd,
     isSearchingForReports,
-=======
->>>>>>> db9e01cc
 }: WorkspaceInvitePageProps) {
     const styles = useThemeStyles();
     const {translate} = useLocalize();
@@ -94,7 +90,7 @@
         return () => {
             Policy.setWorkspaceInviteMembersDraft(route.params.policyID, {});
         };
-    }, [setSearchTerm, route.params.policyID]);
+    }, [route.params.policyID]);
 
     useEffect(() => {
         Policy.clearErrors(route.params.policyID);
@@ -277,10 +273,6 @@
         }
         return OptionsListUtils.getHeaderMessage(personalDetails.length !== 0, usersToInvite.length > 0, searchValue);
     }, [excludedUsers, translate, debouncedSearchTerm, policyName, usersToInvite, personalDetails.length]);
-
-    useEffect(() => {
-        ReportActions.searchInServer(debouncedSearchTerm);
-    }, [debouncedSearchTerm]);
 
     const footerContent = useMemo(
         () => (
@@ -297,6 +289,10 @@
         ),
         [inviteUser, policy?.alertMessage, selectedOptions.length, shouldShowAlertPrompt, styles, translate],
     );
+
+    useEffect(() => {
+        ReportActions.searchInServer(debouncedSearchTerm);
+    }, [debouncedSearchTerm]);
 
     return (
         <ScreenWrapper
@@ -338,11 +334,8 @@
                     showScrollIndicator
                     showLoadingPlaceholder={!areOptionsInitialized || !didScreenTransitionEnd}
                     shouldPreventDefaultFocusOnSelectRow={!DeviceCapabilities.canUseTouchScreen()}
-<<<<<<< HEAD
+                    footerContent={footerContent}
                     isLoadingNewOptions={!!isSearchingForReports}
-=======
-                    footerContent={footerContent}
->>>>>>> db9e01cc
                 />
             </FullPageNotFoundView>
         </ScreenWrapper>

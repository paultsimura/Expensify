--- conflicted
+++ resolved
@@ -1,8 +1,4 @@
-<<<<<<< HEAD
-=======
 import {useNavigation} from '@react-navigation/native';
-import type {StackScreenProps} from '@react-navigation/stack';
->>>>>>> 81c17e8b
 import React, {useCallback, useEffect, useMemo, useRef, useState} from 'react';
 import type {SectionListData} from 'react-native';
 import {useOnyx} from 'react-native-onyx';
@@ -47,22 +43,11 @@
 
 type MembersSection = SectionListData<MemberForList, Section<MemberForList>>;
 
-type WorkspaceInvitePageProps = WithPolicyAndFullscreenLoadingProps & WithNavigationTransitionEndProps & StackScreenProps<SettingsNavigatorParamList, typeof SCREENS.WORKSPACE.INVITE>;
-
-<<<<<<< HEAD
-    /** An object containing the accountID for every invited user email */
-    invitedEmailsToAccountIDsDraft: OnyxEntry<InvitedEmailsToAccountIDs>;
-};
-
 type WorkspaceInvitePageProps = WithPolicyAndFullscreenLoadingProps &
     WithNavigationTransitionEndProps &
-    WorkspaceInvitePageOnyxProps &
     PlatformStackScreenProps<SettingsNavigatorParamList, typeof SCREENS.WORKSPACE.INVITE>;
 
-function WorkspaceInvitePage({route, betas, invitedEmailsToAccountIDsDraft, policy}: WorkspaceInvitePageProps) {
-=======
 function WorkspaceInvitePage({route, policy}: WorkspaceInvitePageProps) {
->>>>>>> 81c17e8b
     const styles = useThemeStyles();
     const {translate} = useLocalize();
     const navigation = useNavigation();

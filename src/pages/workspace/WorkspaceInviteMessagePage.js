import {isEmpty} from 'lodash';
import lodashGet from 'lodash/get';
import PropTypes from 'prop-types';
import React from 'react';
import {Keyboard, View} from 'react-native';
import {withOnyx} from 'react-native-onyx';
import _ from 'underscore';
import FullPageNotFoundView from '@components/BlockingViews/FullPageNotFoundView';
import FormProvider from '@components/Form/FormProvider';
import InputWrapper from '@components/Form/InputWrapper';
import HeaderWithBackButton from '@components/HeaderWithBackButton';
import MultipleAvatars from '@components/MultipleAvatars';
import PressableWithoutFeedback from '@components/Pressable/PressableWithoutFeedback';
import ScreenWrapper from '@components/ScreenWrapper';
import Text from '@components/Text';
import TextInput from '@components/TextInput';
import withLocalize, {withLocalizePropTypes} from '@components/withLocalize';
import withNavigationFocus from '@components/withNavigationFocus';
import withThemeStyles, {withThemeStylesPropTypes} from '@components/withThemeStyles';
import compose from '@libs/compose';
import Navigation from '@libs/Navigation/Navigation';
import * as OptionsListUtils from '@libs/OptionsListUtils';
import * as PolicyUtils from '@libs/PolicyUtils';
import * as Link from '@userActions/Link';
import * as Policy from '@userActions/Policy';
import CONST from '@src/CONST';
import ONYXKEYS from '@src/ONYXKEYS';
import ROUTES from '@src/ROUTES';
import SearchInputManager from './SearchInputManager';
import {policyDefaultProps, policyPropTypes} from './withPolicy';
import withPolicyAndFullscreenLoading from './withPolicyAndFullscreenLoading';

const personalDetailsPropTypes = PropTypes.shape({
    /** The accountID of the person */
    accountID: PropTypes.number.isRequired,

    /** The login of the person (either email or phone number) */
    login: PropTypes.string,

    /** The URL of the person's avatar (there should already be a default avatar if
  the person doesn't have their own avatar uploaded yet, except for anon users) */
    avatar: PropTypes.string,

    /** This is either the user's full name, or their login if full name is an empty string */
    displayName: PropTypes.string,
});

const propTypes = {
    /** All of the personal details for everyone */
    allPersonalDetails: PropTypes.objectOf(personalDetailsPropTypes),

    invitedEmailsToAccountIDsDraft: PropTypes.objectOf(PropTypes.number),

    /** URL Route params */
    route: PropTypes.shape({
        /** Params from the URL path */
        params: PropTypes.shape({
            /** policyID passed via route: /workspace/:policyID/invite-message */
            policyID: PropTypes.string,
        }),
    }).isRequired,

    ...policyPropTypes,
    ...withLocalizePropTypes,
    ...withThemeStylesPropTypes,
};

const defaultProps = {
    ...policyDefaultProps,
    allPersonalDetails: {},
    invitedEmailsToAccountIDsDraft: {},
};

function WorkspaceInviteMessagePage(props) {
    if (_.isEmpty(props.invitedEmailsToAccountIDsDraft)) {
        Navigation.goBack(ROUTES.WORKSPACE_INVITE.getRoute(props.route.params.policyID), true);
        return;
    }

    const saveDraft = (newDraft) => {
        Policy.setWorkspaceInviteMessageDraft(props.route.params.policyID, newDraft);
    };

    const getDefaultWelcomeNote = () =>
        props.translate('workspace.inviteMessage.welcomeNote', {
            workspaceName: props.policy.name,
        });

    const welcomeMessage = props.workspaceInviteMessageDraft || getDefaultWelcomeNote();

    const sendInvitation = () => {
        Keyboard.dismiss();
<<<<<<< HEAD
        Policy.addMembersToWorkspace(props.invitedEmailsToAccountIDsDraft, welcomeMessage, props.route.params.policyID);
        Policy.setWorkspaceInviteMembersDraft(props.route.params.policyID, {});
=======
        Policy.addMembersToWorkspace(this.props.invitedEmailsToAccountIDsDraft, this.state.welcomeNote, this.props.route.params.policyID);
        Policy.setWorkspaceInviteMembersDraft(this.props.route.params.policyID, {});
        SearchInputManager.searchInput = '';
>>>>>>> ab4449c9
        // Pop the invite message page before navigating to the members page.
        Navigation.goBack(ROUTES.HOME);
        Navigation.navigate(ROUTES.WORKSPACE_MEMBERS.getRoute(props.route.params.policyID));
    };

    /**
     * Opens privacy url as an external link
     * @param {Object} event
     */
    const openPrivacyURL = (event) => {
        event.preventDefault();
        Link.openExternalLink(CONST.PRIVACY_URL);
    };

    const validate = () => {
        const errorFields = {};
        if (_.isEmpty(props.invitedEmailsToAccountIDsDraft)) {
            errorFields.welcomeMessage = 'workspace.inviteMessage.inviteNoMembersError';
        }
        return errorFields;
    };

    const policyName = lodashGet(props.policy, 'name');

    return (
        <ScreenWrapper
            includeSafeAreaPaddingBottom={false}
            testID={WorkspaceInviteMessagePage.displayName}
        >
            <FullPageNotFoundView
                shouldShow={_.isEmpty(props.policy) || !PolicyUtils.isPolicyAdmin(props.policy) || PolicyUtils.isPendingDeletePolicy(props.policy)}
                subtitleKey={_.isEmpty(props.policy) ? undefined : 'workspace.common.notAuthorized'}
                onBackButtonPress={() => Navigation.goBack(ROUTES.SETTINGS_WORKSPACES)}
            >
                <HeaderWithBackButton
                    title={props.translate('workspace.inviteMessage.inviteMessageTitle')}
                    subtitle={policyName}
                    shouldShowGetAssistanceButton
                    guidesCallTaskID={CONST.GUIDES_CALL_TASK_IDS.WORKSPACE_MEMBERS}
                    shouldShowBackButton
                    onCloseButtonPress={() => Navigation.dismissModal()}
                    onBackButtonPress={() => Navigation.goBack(ROUTES.WORKSPACE_INVITE.getRoute(props.route.params.policyID))}
                />

                <FormProvider
                    style={[props.themeStyles.flexGrow1, props.themeStyles.ph5]}
                    formID={ONYXKEYS.FORMS.WORKSPACE_INVITE_MESSAGE_FORM}
                    validate={validate}
                    onSubmit={sendInvitation}
                    submitButtonText={props.translate('common.invite')}
                    enabledWhenOffline
                    footerContent={
                        <PressableWithoutFeedback
                            onPress={openPrivacyURL}
                            role={CONST.ACCESSIBILITY_ROLE.LINK}
                            accessibilityLabel={props.translate('common.privacy')}
                            href={CONST.PRIVACY_URL}
                            style={[props.themeStyles.mv2, props.themeStyles.alignSelfStart]}
                        >
                            <View style={[props.themeStyles.flexRow]}>
                                <Text style={[props.themeStyles.mr1, props.themeStyles.label, props.themeStyles.link]}>{props.translate('common.privacy')}</Text>
                            </View>
                        </PressableWithoutFeedback>
                    }
                >
<<<<<<< HEAD
                    <View style={[props.themeStyles.mv4, props.themeStyles.justifyContentCenter, props.themeStyles.alignItemsCenter]}>
                        <MultipleAvatars
                            size={CONST.AVATAR_SIZE.LARGE}
                            icons={OptionsListUtils.getAvatarsForAccountIDs(_.values(props.invitedEmailsToAccountIDsDraft), props.allPersonalDetails, props.invitedEmailsToAccountIDsDraft)}
                            shouldStackHorizontally
                            shouldDisplayAvatarsInRows
                            secondAvatarStyle={[props.themeStyles.secondAvatarInline]}
                        />
                    </View>
                    <View style={[props.themeStyles.mb5]}>
                        <Text>{props.translate('workspace.inviteMessage.inviteMessagePrompt')}</Text>
                    </View>
                    <View style={[props.themeStyles.mb3]}>
                        <InputWrapper
                            InputComponent={TextInput}
                            role={CONST.ACCESSIBILITY_ROLE.TEXT}
                            inputID="welcomeMessage"
                            label={props.translate('workspace.inviteMessage.personalMessagePrompt')}
                            accessibilityLabel={props.translate('workspace.inviteMessage.personalMessagePrompt')}
                            autoCompleteType="off"
                            autoCorrect={false}
                            autoGrowHeight
                            inputStyle={[props.themeStyles.verticalAlignTop]}
                            containerStyles={[props.themeStyles.autoGrowHeightMultilineInput]}
                            value={welcomeMessage}
                            onChangeText={(text) => {
                                saveDraft(text);
                            }}
                        />
                    </View>
                </FormProvider>
            </FullPageNotFoundView>
        </ScreenWrapper>
    );
=======
                    <HeaderWithBackButton
                        title={this.props.translate('workspace.inviteMessage.inviteMessageTitle')}
                        subtitle={policyName}
                        shouldShowGetAssistanceButton
                        guidesCallTaskID={CONST.GUIDES_CALL_TASK_IDS.WORKSPACE_MEMBERS}
                        shouldShowBackButton
                        onCloseButtonPress={() => Navigation.dismissModal()}
                        onBackButtonPress={() => Navigation.goBack(ROUTES.WORKSPACE_INVITE.getRoute(this.props.route.params.policyID))}
                    />

                    <Form
                        style={[this.props.themeStyles.flexGrow1, this.props.themeStyles.ph5]}
                        formID={ONYXKEYS.FORMS.WORKSPACE_INVITE_MESSAGE_FORM}
                        validate={this.validate}
                        onSubmit={this.sendInvitation}
                        submitButtonText={this.props.translate('common.invite')}
                        enabledWhenOffline
                        footerContent={
                            <PressableWithoutFeedback
                                onPress={this.openPrivacyURL}
                                role={CONST.ACCESSIBILITY_ROLE.LINK}
                                accessibilityLabel={this.props.translate('common.privacy')}
                                href={CONST.PRIVACY_URL}
                                style={[this.props.themeStyles.mv2, this.props.themeStyles.alignSelfStart]}
                            >
                                <View style={[this.props.themeStyles.flexRow]}>
                                    <Text style={[this.props.themeStyles.mr1, this.props.themeStyles.label, this.props.themeStyles.link]}>{this.props.translate('common.privacy')}</Text>
                                </View>
                            </PressableWithoutFeedback>
                        }
                    >
                        <View style={[this.props.themeStyles.mv4, this.props.themeStyles.justifyContentCenter, this.props.themeStyles.alignItemsCenter]}>
                            <MultipleAvatars
                                size={CONST.AVATAR_SIZE.LARGE}
                                icons={OptionsListUtils.getAvatarsForAccountIDs(
                                    _.values(this.props.invitedEmailsToAccountIDsDraft),
                                    this.props.allPersonalDetails,
                                    this.props.invitedEmailsToAccountIDsDraft,
                                )}
                                shouldStackHorizontally
                                shouldDisplayAvatarsInRows
                                secondAvatarStyle={[this.props.themeStyles.secondAvatarInline]}
                            />
                        </View>
                        <View style={[this.props.themeStyles.mb5]}>
                            <Text>{this.props.translate('workspace.inviteMessage.inviteMessagePrompt')}</Text>
                        </View>
                        <View style={[this.props.themeStyles.mb3]}>
                            <TextInput
                                ref={(el) => (this.welcomeMessageInputRef = el)}
                                role={CONST.ACCESSIBILITY_ROLE.TEXT}
                                inputID="welcomeMessage"
                                label={this.props.translate('workspace.inviteMessage.personalMessagePrompt')}
                                accessibilityLabel={this.props.translate('workspace.inviteMessage.personalMessagePrompt')}
                                autoCompleteType="off"
                                autoCorrect={false}
                                autoGrowHeight
                                containerStyles={[this.props.themeStyles.autoGrowHeightMultilineInput]}
                                defaultValue={this.state.welcomeNote}
                                value={this.state.welcomeNote}
                                onChangeText={(text) => {
                                    this.debouncedSaveDraf(text);
                                    this.setState({welcomeNote: text});
                                }}
                            />
                        </View>
                    </Form>
                </FullPageNotFoundView>
            </ScreenWrapper>
        );
    }
>>>>>>> ab4449c9
}

WorkspaceInviteMessagePage.propTypes = propTypes;
WorkspaceInviteMessagePage.defaultProps = defaultProps;
WorkspaceInviteMessagePage.displayName = 'WorkspaceInviteMessagePage';

export default compose(
    withLocalize,
    withPolicyAndFullscreenLoading,
    withOnyx({
        allPersonalDetails: {
            key: ONYXKEYS.PERSONAL_DETAILS_LIST,
        },
        invitedEmailsToAccountIDsDraft: {
            key: ({route}) => `${ONYXKEYS.COLLECTION.WORKSPACE_INVITE_MEMBERS_DRAFT}${route.params.policyID.toString()}`,
        },
        workspaceInviteMessageDraft: {
            key: ({route}) => `${ONYXKEYS.COLLECTION.WORKSPACE_INVITE_MESSAGE_DRAFT}${route.params.policyID.toString()}`,
            selector: (draft) => (isEmpty(draft) ? '' : draft),
        },
    }),
    withNavigationFocus,
    withThemeStyles,
)(WorkspaceInviteMessagePage);<|MERGE_RESOLUTION|>--- conflicted
+++ resolved
@@ -1,7 +1,7 @@
 import {isEmpty} from 'lodash';
 import lodashGet from 'lodash/get';
 import PropTypes from 'prop-types';
-import React from 'react';
+import React, {useEffect, useRef} from 'react';
 import {Keyboard, View} from 'react-native';
 import {withOnyx} from 'react-native-onyx';
 import _ from 'underscore';
@@ -72,10 +72,26 @@
 };
 
 function WorkspaceInviteMessagePage(props) {
-    if (_.isEmpty(props.invitedEmailsToAccountIDsDraft)) {
-        Navigation.goBack(ROUTES.WORKSPACE_INVITE.getRoute(props.route.params.policyID), true);
-        return;
-    }
+    const focusTimeoutRef = useRef();
+    const welcomeMessageInputRef = useRef(null);
+
+    const focusWelcomeMessageInput = () => {
+        focusTimeoutRef.current = setTimeout(() => {
+            welcomeMessageInputRef.current.focus();
+            // Below condition is needed for web, desktop and mweb only, for native cursor is set at end by default.
+            if (welcomeMessageInputRef.current.value && welcomeMessageInputRef.current.setSelectionRange) {
+                const length = welcomeMessageInputRef.current.value.length;
+                welcomeMessageInputRef.current.setSelectionRange(length, length);
+            }
+        }, CONST.ANIMATED_TRANSITION);
+    };
+
+    useEffect(() => {
+        if (_.isEmpty(props.invitedEmailsToAccountIDsDraft)) {
+            Navigation.goBack(ROUTES.WORKSPACE_INVITE.getRoute(props.route.params.policyID), true);
+        }
+        focusWelcomeMessageInput();
+    }, [props.invitedEmailsToAccountIDsDraft, props.route.params.policyID]);
 
     const saveDraft = (newDraft) => {
         Policy.setWorkspaceInviteMessageDraft(props.route.params.policyID, newDraft);
@@ -90,14 +106,9 @@
 
     const sendInvitation = () => {
         Keyboard.dismiss();
-<<<<<<< HEAD
         Policy.addMembersToWorkspace(props.invitedEmailsToAccountIDsDraft, welcomeMessage, props.route.params.policyID);
         Policy.setWorkspaceInviteMembersDraft(props.route.params.policyID, {});
-=======
-        Policy.addMembersToWorkspace(this.props.invitedEmailsToAccountIDsDraft, this.state.welcomeNote, this.props.route.params.policyID);
-        Policy.setWorkspaceInviteMembersDraft(this.props.route.params.policyID, {});
         SearchInputManager.searchInput = '';
->>>>>>> ab4449c9
         // Pop the invite message page before navigating to the members page.
         Navigation.goBack(ROUTES.HOME);
         Navigation.navigate(ROUTES.WORKSPACE_MEMBERS.getRoute(props.route.params.policyID));
@@ -163,7 +174,6 @@
                         </PressableWithoutFeedback>
                     }
                 >
-<<<<<<< HEAD
                     <View style={[props.themeStyles.mv4, props.themeStyles.justifyContentCenter, props.themeStyles.alignItemsCenter]}>
                         <MultipleAvatars
                             size={CONST.AVATAR_SIZE.LARGE}
@@ -192,85 +202,13 @@
                             onChangeText={(text) => {
                                 saveDraft(text);
                             }}
+                            ref={(el) => (welcomeMessageInputRef.current = el)}
                         />
                     </View>
                 </FormProvider>
             </FullPageNotFoundView>
         </ScreenWrapper>
     );
-=======
-                    <HeaderWithBackButton
-                        title={this.props.translate('workspace.inviteMessage.inviteMessageTitle')}
-                        subtitle={policyName}
-                        shouldShowGetAssistanceButton
-                        guidesCallTaskID={CONST.GUIDES_CALL_TASK_IDS.WORKSPACE_MEMBERS}
-                        shouldShowBackButton
-                        onCloseButtonPress={() => Navigation.dismissModal()}
-                        onBackButtonPress={() => Navigation.goBack(ROUTES.WORKSPACE_INVITE.getRoute(this.props.route.params.policyID))}
-                    />
-
-                    <Form
-                        style={[this.props.themeStyles.flexGrow1, this.props.themeStyles.ph5]}
-                        formID={ONYXKEYS.FORMS.WORKSPACE_INVITE_MESSAGE_FORM}
-                        validate={this.validate}
-                        onSubmit={this.sendInvitation}
-                        submitButtonText={this.props.translate('common.invite')}
-                        enabledWhenOffline
-                        footerContent={
-                            <PressableWithoutFeedback
-                                onPress={this.openPrivacyURL}
-                                role={CONST.ACCESSIBILITY_ROLE.LINK}
-                                accessibilityLabel={this.props.translate('common.privacy')}
-                                href={CONST.PRIVACY_URL}
-                                style={[this.props.themeStyles.mv2, this.props.themeStyles.alignSelfStart]}
-                            >
-                                <View style={[this.props.themeStyles.flexRow]}>
-                                    <Text style={[this.props.themeStyles.mr1, this.props.themeStyles.label, this.props.themeStyles.link]}>{this.props.translate('common.privacy')}</Text>
-                                </View>
-                            </PressableWithoutFeedback>
-                        }
-                    >
-                        <View style={[this.props.themeStyles.mv4, this.props.themeStyles.justifyContentCenter, this.props.themeStyles.alignItemsCenter]}>
-                            <MultipleAvatars
-                                size={CONST.AVATAR_SIZE.LARGE}
-                                icons={OptionsListUtils.getAvatarsForAccountIDs(
-                                    _.values(this.props.invitedEmailsToAccountIDsDraft),
-                                    this.props.allPersonalDetails,
-                                    this.props.invitedEmailsToAccountIDsDraft,
-                                )}
-                                shouldStackHorizontally
-                                shouldDisplayAvatarsInRows
-                                secondAvatarStyle={[this.props.themeStyles.secondAvatarInline]}
-                            />
-                        </View>
-                        <View style={[this.props.themeStyles.mb5]}>
-                            <Text>{this.props.translate('workspace.inviteMessage.inviteMessagePrompt')}</Text>
-                        </View>
-                        <View style={[this.props.themeStyles.mb3]}>
-                            <TextInput
-                                ref={(el) => (this.welcomeMessageInputRef = el)}
-                                role={CONST.ACCESSIBILITY_ROLE.TEXT}
-                                inputID="welcomeMessage"
-                                label={this.props.translate('workspace.inviteMessage.personalMessagePrompt')}
-                                accessibilityLabel={this.props.translate('workspace.inviteMessage.personalMessagePrompt')}
-                                autoCompleteType="off"
-                                autoCorrect={false}
-                                autoGrowHeight
-                                containerStyles={[this.props.themeStyles.autoGrowHeightMultilineInput]}
-                                defaultValue={this.state.welcomeNote}
-                                value={this.state.welcomeNote}
-                                onChangeText={(text) => {
-                                    this.debouncedSaveDraf(text);
-                                    this.setState({welcomeNote: text});
-                                }}
-                            />
-                        </View>
-                    </Form>
-                </FullPageNotFoundView>
-            </ScreenWrapper>
-        );
-    }
->>>>>>> ab4449c9
 }
 
 WorkspaceInviteMessagePage.propTypes = propTypes;

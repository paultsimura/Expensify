import {useFocusEffect, useNavigationState} from '@react-navigation/native';
import React, {useCallback, useEffect, useMemo, useRef, useState} from 'react';
import {View} from 'react-native';
import {useOnyx} from 'react-native-onyx';
import type {ValueOf} from 'type-fest';
import FullPageNotFoundView from '@components/BlockingViews/FullPageNotFoundView';
import ConfirmModal from '@components/ConfirmModal';
import HeaderWithBackButton from '@components/HeaderWithBackButton';
import HighlightableMenuItem from '@components/HighlightableMenuItem';
import * as Expensicons from '@components/Icon/Expensicons';
import MenuItem from '@components/MenuItem';
import OfflineWithFeedback from '@components/OfflineWithFeedback';
import ScreenWrapper from '@components/ScreenWrapper';
import ScrollView from '@components/ScrollView';
import Text from '@components/Text';
import useCurrentUserPersonalDetails from '@hooks/useCurrentUserPersonalDetails';
import useLocalize from '@hooks/useLocalize';
import useNetwork from '@hooks/useNetwork';
import usePrevious from '@hooks/usePrevious';
import useSingleExecution from '@hooks/useSingleExecution';
import useThemeStyles from '@hooks/useThemeStyles';
import useWaitForNavigation from '@hooks/useWaitForNavigation';
import {isConnectionInProgress} from '@libs/actions/connections';
<<<<<<< HEAD
import {getCompanyFeeds as getCompanyCardFeeds} from '@libs/CardUtils';
=======
>>>>>>> 058dbad8
import {convertToDisplayString} from '@libs/CurrencyUtils';
import getTopmostRouteName from '@libs/Navigation/getTopmostRouteName';
import Navigation from '@libs/Navigation/Navigation';
import type {PlatformStackScreenProps} from '@libs/Navigation/PlatformStackNavigation/types';
import {
<<<<<<< HEAD
    getWorkspaceAccountID,
    goBackFromInvalidPolicy,
    hasPolicyCategoriesError,
    hasPolicyFeedsError as hasPolicyFeedsErrorPolicyUtils,
    isPaidGroupPolicy as isPaidGroupPolicyPolicyUtils,
    isPendingDeletePolicy,
    isPolicyAdmin,
    isPolicyFeatureEnabled,
    shouldShowEmployeeListError as shouldShowPolicyEmployeeListError,
    shouldShowPolicy as shouldShowPolicyPolicyUtils,
    shouldShowSyncError as shouldShowPolicySyncError,
    shouldShowTaxRateError as shouldShowPolicyTaxRateError,
=======
    shouldShowPolicy as checkIfShouldShowPolicy,
    getWorkspaceAccountID,
    goBackFromInvalidPolicy,
    hasPolicyCategoriesError,
    isPaidGroupPolicy,
    isPendingDeletePolicy,
    isPolicyAdmin,
    isPolicyFeatureEnabled,
    shouldShowEmployeeListError,
    shouldShowSyncError,
    shouldShowTaxRateError,
>>>>>>> 058dbad8
} from '@libs/PolicyUtils';
import {getDefaultWorkspaceAvatar, getIcons, getPolicyExpenseChat, getReportName, getReportOfflinePendingActionAndErrors} from '@libs/ReportUtils';
import type {FullScreenNavigatorParamList} from '@navigation/types';
import {confirmReadyToOpenApp} from '@userActions/App';
<<<<<<< HEAD
import {clearErrors as clearPolicyErrors, openPolicyInitialPage, removeWorkspace, updateGeneralSettings as updatePolicyGeneralSettings} from '@userActions/Policy/Policy';
=======
import {checkIfFeedConnectionIsBroken, flatAllCardsList} from '@userActions/CompanyCards';
import {clearErrors, openPolicyInitialPage, removeWorkspace, updateGeneralSettings} from '@userActions/Policy/Policy';
>>>>>>> 058dbad8
import {navigateToBankAccountRoute} from '@userActions/ReimbursementAccount';
import CONST from '@src/CONST';
import type {TranslationPaths} from '@src/languages/types';
import ONYXKEYS from '@src/ONYXKEYS';
import type {Route} from '@src/ROUTES';
import ROUTES from '@src/ROUTES';
import SCREENS from '@src/SCREENS';
import type {PendingAction} from '@src/types/onyx/OnyxCommon';
import type {PolicyFeatureName} from '@src/types/onyx/Policy';
import {isEmptyObject} from '@src/types/utils/EmptyObject';
import type IconAsset from '@src/types/utils/IconAsset';
import type {WithPolicyAndFullscreenLoadingProps} from './withPolicyAndFullscreenLoading';
import withPolicyAndFullscreenLoading from './withPolicyAndFullscreenLoading';

type WorkspaceMenuItem = {
    translationKey: TranslationPaths;
    icon: IconAsset;
    action: () => void;
    brickRoadIndicator?: ValueOf<typeof CONST.BRICK_ROAD_INDICATOR_STATUS>;
    routeName?:
        | typeof SCREENS.WORKSPACE.ACCOUNTING.ROOT
        | typeof SCREENS.WORKSPACE.INITIAL
        | typeof SCREENS.WORKSPACE.INVOICES
        | typeof SCREENS.WORKSPACE.DISTANCE_RATES
        | typeof SCREENS.WORKSPACE.WORKFLOWS
        | typeof SCREENS.WORKSPACE.CATEGORIES
        | typeof SCREENS.WORKSPACE.TAGS
        | typeof SCREENS.WORKSPACE.TAXES
        | typeof SCREENS.WORKSPACE.MORE_FEATURES
        | typeof SCREENS.WORKSPACE.PROFILE
        | typeof SCREENS.WORKSPACE.MEMBERS
        | typeof SCREENS.WORKSPACE.EXPENSIFY_CARD
        | typeof SCREENS.WORKSPACE.COMPANY_CARDS
        | typeof SCREENS.WORKSPACE.REPORT_FIELDS
        | typeof SCREENS.WORKSPACE.RULES
        | typeof SCREENS.WORKSPACE.PER_DIEM;
    badgeText?: string;
};

type WorkspaceInitialPageProps = WithPolicyAndFullscreenLoadingProps & PlatformStackScreenProps<FullScreenNavigatorParamList, typeof SCREENS.WORKSPACE.INITIAL>;

type PolicyFeatureStates = Record<PolicyFeatureName, boolean>;

function dismissError(policyID: string | undefined, pendingAction: PendingAction | undefined) {
    if (!policyID || pendingAction === CONST.RED_BRICK_ROAD_PENDING_ACTION.ADD) {
        goBackFromInvalidPolicy();
<<<<<<< HEAD
        if (policyID) {
            removeWorkspace(policyID);
        }
    } else {
        clearPolicyErrors(policyID);
=======
        removeWorkspace(policyID);
    } else {
        clearErrors(policyID);
>>>>>>> 058dbad8
    }
}

function WorkspaceInitialPage({policyDraft, policy: policyProp, route}: WorkspaceInitialPageProps) {
    const styles = useThemeStyles();
    const policy = policyDraft?.id ? policyDraft : policyProp;
    const workspaceAccountID = getWorkspaceAccountID(policy?.id);
    const [isCurrencyModalOpen, setIsCurrencyModalOpen] = useState(false);
    const hasPolicyCreationError = !!(policy?.pendingAction === CONST.RED_BRICK_ROAD_PENDING_ACTION.ADD && !isEmptyObject(policy.errors));
    const [allFeedsCards] = useOnyx(`${ONYXKEYS.COLLECTION.WORKSPACE_CARDS_LIST}`);
    const [cardSettings] = useOnyx(`${ONYXKEYS.COLLECTION.PRIVATE_EXPENSIFY_CARD_SETTINGS}${workspaceAccountID}`);
    const [cardsList] = useOnyx(`${ONYXKEYS.COLLECTION.WORKSPACE_CARDS_LIST}${workspaceAccountID}_${CONST.EXPENSIFY_CARD.BANK}`);
    const [connectionSyncProgress] = useOnyx(`${ONYXKEYS.COLLECTION.POLICY_CONNECTION_SYNC_PROGRESS}${policy?.id}`);
    const [currentUserLogin] = useOnyx(ONYXKEYS.SESSION, {selector: (session) => session?.email});
    const [policyCategories] = useOnyx(`${ONYXKEYS.COLLECTION.POLICY_CATEGORIES}${route.params?.policyID}`);
    const [personalDetails] = useOnyx(ONYXKEYS.PERSONAL_DETAILS_LIST);
    const {login, accountID} = useCurrentUserPersonalDetails();
<<<<<<< HEAD
    const hasSyncError = shouldShowPolicySyncError(policy, isConnectionInProgress(connectionSyncProgress, policy));
=======
    const hasSyncError = shouldShowSyncError(policy, isConnectionInProgress(connectionSyncProgress, policy));
>>>>>>> 058dbad8
    const waitForNavigate = useWaitForNavigation();
    const {singleExecution, isExecuting} = useSingleExecution();
    const activeRoute = useNavigationState(getTopmostRouteName);
    const {translate} = useLocalize();
    const {isOffline} = useNetwork();
    const wasRendered = useRef(false);
    const currentUserPolicyExpenseChatReportID = getPolicyExpenseChat(accountID, policy?.id)?.reportID;
    const [currentUserPolicyExpenseChat] = useOnyx(`${ONYXKEYS.COLLECTION.REPORT}${currentUserPolicyExpenseChatReportID}`);
    const {reportPendingAction} = getReportOfflinePendingActionAndErrors(currentUserPolicyExpenseChat);
    const isPolicyExpenseChatEnabled = !!policy?.isPolicyExpenseChatEnabled;
    const prevPendingFields = usePrevious(policy?.pendingFields);
    const policyFeatureStates = useMemo(
        () => ({
            [CONST.POLICY.MORE_FEATURES.ARE_DISTANCE_RATES_ENABLED]: policy?.areDistanceRatesEnabled,
            [CONST.POLICY.MORE_FEATURES.ARE_WORKFLOWS_ENABLED]: policy?.areWorkflowsEnabled,
            [CONST.POLICY.MORE_FEATURES.ARE_CATEGORIES_ENABLED]: policy?.areCategoriesEnabled,
            [CONST.POLICY.MORE_FEATURES.ARE_TAGS_ENABLED]: policy?.areTagsEnabled,
            [CONST.POLICY.MORE_FEATURES.ARE_TAXES_ENABLED]: policy?.tax?.trackingEnabled,
            [CONST.POLICY.MORE_FEATURES.ARE_COMPANY_CARDS_ENABLED]: policy?.areCompanyCardsEnabled,
            [CONST.POLICY.MORE_FEATURES.ARE_CONNECTIONS_ENABLED]: !!policy?.areConnectionsEnabled || !isEmptyObject(policy?.connections),
            [CONST.POLICY.MORE_FEATURES.ARE_EXPENSIFY_CARDS_ENABLED]: policy?.areExpensifyCardsEnabled,
            [CONST.POLICY.MORE_FEATURES.ARE_REPORT_FIELDS_ENABLED]: policy?.areReportFieldsEnabled,
            [CONST.POLICY.MORE_FEATURES.ARE_RULES_ENABLED]: policy?.areRulesEnabled,
            [CONST.POLICY.MORE_FEATURES.ARE_INVOICES_ENABLED]: policy?.areInvoicesEnabled,
            [CONST.POLICY.MORE_FEATURES.ARE_PER_DIEM_RATES_ENABLED]: policy?.arePerDiemRatesEnabled,
        }),
        [policy],
    ) as PolicyFeatureStates;

    const fetchPolicyData = useCallback(() => {
        if (policyDraft?.id) {
            return;
        }
        openPolicyInitialPage(route.params.policyID);
    }, [policyDraft?.id, route.params.policyID]);

    useNetwork({onReconnect: fetchPolicyData});

    useFocusEffect(
        useCallback(() => {
            fetchPolicyData();
        }, [fetchPolicyData]),
    );

    const policyID = policy?.id;
    const policyName = policy?.name ?? '';
    useEffect(() => {
        if (!isCurrencyModalOpen || policy?.outputCurrency !== CONST.CURRENCY.USD) {
            return;
        }
        setIsCurrencyModalOpen(false);
    }, [policy?.outputCurrency, isCurrencyModalOpen]);

    /** Call update workspace currency and hide the modal */
    const confirmCurrencyChangeAndHideModal = useCallback(() => {
<<<<<<< HEAD
        updatePolicyGeneralSettings(policyID, policyName, CONST.CURRENCY.USD);
=======
        updateGeneralSettings(policyID, policyName, CONST.CURRENCY.USD);
>>>>>>> 058dbad8
        setIsCurrencyModalOpen(false);
        navigateToBankAccountRoute(policyID);
    }, [policyID, policyName]);

<<<<<<< HEAD
    const hasMembersError = shouldShowPolicyEmployeeListError(policy);
=======
    const hasMembersError = shouldShowEmployeeListError(policy);
>>>>>>> 058dbad8
    const hasPolicyCategoryError = hasPolicyCategoriesError(policyCategories);
    const hasGeneralSettingsError =
        !isEmptyObject(policy?.errorFields?.name ?? {}) ||
        !isEmptyObject(policy?.errorFields?.avatarURL ?? {}) ||
        !isEmptyObject(policy?.errorFields?.ouputCurrency ?? {}) ||
        !isEmptyObject(policy?.errorFields?.address ?? {});
    const shouldShowProtectedItems = isPolicyAdmin(policy, login);
<<<<<<< HEAD
    const isPaidGroupPolicy = isPaidGroupPolicyPolicyUtils(policy);
=======
>>>>>>> 058dbad8
    const [featureStates, setFeatureStates] = useState(policyFeatureStates);

    const protectedCollectPolicyMenuItems: WorkspaceMenuItem[] = [];

    // We only update feature states if they aren't pending.
    // These changes are made to synchronously change feature states along with AccessOrNotFoundWrapperComponent.
    useEffect(() => {
        setFeatureStates((currentFeatureStates) => {
            const newFeatureStates = {} as PolicyFeatureStates;
            (Object.keys(policy?.pendingFields ?? {}) as PolicyFeatureName[]).forEach((key) => {
                const isFeatureEnabled = isPolicyFeatureEnabled(policy, key);
                newFeatureStates[key] =
                    prevPendingFields?.[key] !== policy?.pendingFields?.[key] || isOffline || !policy?.pendingFields?.[key] ? isFeatureEnabled : currentFeatureStates[key];
            });
            return {
                ...policyFeatureStates,
                ...newFeatureStates,
            };
        });
    }, [policy, isOffline, policyFeatureStates, prevPendingFields]);

    useEffect(() => {
        confirmReadyToOpenApp();
    }, []);

    if (featureStates?.[CONST.POLICY.MORE_FEATURES.ARE_DISTANCE_RATES_ENABLED]) {
        protectedCollectPolicyMenuItems.push({
            translationKey: 'workspace.common.distanceRates',
            icon: Expensicons.Car,
            action: singleExecution(waitForNavigate(() => Navigation.navigate(ROUTES.WORKSPACE_DISTANCE_RATES.getRoute(policyID)))),
            routeName: SCREENS.WORKSPACE.DISTANCE_RATES,
        });
    }

    if (featureStates?.[CONST.POLICY.MORE_FEATURES.ARE_EXPENSIFY_CARDS_ENABLED]) {
        protectedCollectPolicyMenuItems.push({
            translationKey: 'workspace.common.expensifyCard',
            icon: Expensicons.ExpensifyCard,
            action: singleExecution(waitForNavigate(() => Navigation.navigate(ROUTES.WORKSPACE_EXPENSIFY_CARD.getRoute(policyID)))),
            routeName: SCREENS.WORKSPACE.EXPENSIFY_CARD,
            brickRoadIndicator: !isEmptyObject(cardsList?.cardList?.errorFields ?? {}) || !isEmptyObject(cardSettings?.errors ?? {}) ? CONST.BRICK_ROAD_INDICATOR_STATUS.ERROR : undefined,
        });
    }

    if (featureStates?.[CONST.POLICY.MORE_FEATURES.ARE_COMPANY_CARDS_ENABLED]) {
<<<<<<< HEAD
        const hasPolicyFeedsError = hasPolicyFeedsErrorPolicyUtils(getCompanyCardFeeds(cardFeeds));
=======
        const hasBrokenFeedConnection = checkIfFeedConnectionIsBroken(flatAllCardsList(allFeedsCards, workspaceAccountID));
>>>>>>> 058dbad8

        protectedCollectPolicyMenuItems.push({
            translationKey: 'workspace.common.companyCards',
            icon: Expensicons.CreditCard,
            action: singleExecution(waitForNavigate(() => Navigation.navigate(ROUTES.WORKSPACE_COMPANY_CARDS.getRoute(policyID)))),
            routeName: SCREENS.WORKSPACE.COMPANY_CARDS,
            brickRoadIndicator: hasBrokenFeedConnection ? CONST.BRICK_ROAD_INDICATOR_STATUS.ERROR : undefined,
        });
    }

    if (featureStates?.[CONST.POLICY.MORE_FEATURES.ARE_PER_DIEM_RATES_ENABLED]) {
        protectedCollectPolicyMenuItems.push({
            translationKey: 'common.perDiem',
            icon: Expensicons.CalendarSolid,
            action: singleExecution(waitForNavigate(() => Navigation.navigate(ROUTES.WORKSPACE_PER_DIEM.getRoute(policyID)))),
            routeName: SCREENS.WORKSPACE.PER_DIEM,
        });
    }

    if (featureStates?.[CONST.POLICY.MORE_FEATURES.ARE_WORKFLOWS_ENABLED]) {
        protectedCollectPolicyMenuItems.push({
            translationKey: 'workspace.common.workflows',
            icon: Expensicons.Workflows,
            action: singleExecution(waitForNavigate(() => Navigation.navigate(ROUTES.WORKSPACE_WORKFLOWS.getRoute(policyID)))),
            routeName: SCREENS.WORKSPACE.WORKFLOWS,
            brickRoadIndicator: !isEmptyObject(policy?.errorFields?.reimburser ?? {}) ? CONST.BRICK_ROAD_INDICATOR_STATUS.ERROR : undefined,
        });
    }

    if (featureStates?.[CONST.POLICY.MORE_FEATURES.ARE_RULES_ENABLED]) {
        protectedCollectPolicyMenuItems.push({
            translationKey: 'workspace.common.rules',
            icon: Expensicons.Feed,
            action: singleExecution(waitForNavigate(() => Navigation.navigate(ROUTES.WORKSPACE_RULES.getRoute(policyID)))),
            routeName: SCREENS.WORKSPACE.RULES,
        });
    }

    if (featureStates?.[CONST.POLICY.MORE_FEATURES.ARE_INVOICES_ENABLED]) {
        const currencyCode = policy?.outputCurrency ?? CONST.CURRENCY.USD;

        protectedCollectPolicyMenuItems.push({
            translationKey: 'workspace.common.invoices',
            icon: Expensicons.InvoiceGeneric,
            action: singleExecution(waitForNavigate(() => Navigation.navigate(ROUTES.WORKSPACE_INVOICES.getRoute(policyID)))),
            routeName: SCREENS.WORKSPACE.INVOICES,
            badgeText: convertToDisplayString(policy?.invoice?.bankAccount?.stripeConnectAccountBalance ?? 0, currencyCode),
        });
    }

    if (featureStates?.[CONST.POLICY.MORE_FEATURES.ARE_CATEGORIES_ENABLED]) {
        protectedCollectPolicyMenuItems.push({
            translationKey: 'workspace.common.categories',
            icon: Expensicons.Folder,
            action: singleExecution(waitForNavigate(() => Navigation.navigate(ROUTES.WORKSPACE_CATEGORIES.getRoute(policyID)))),
            brickRoadIndicator: hasPolicyCategoryError ? CONST.BRICK_ROAD_INDICATOR_STATUS.ERROR : undefined,
            routeName: SCREENS.WORKSPACE.CATEGORIES,
        });
    }

    if (featureStates?.[CONST.POLICY.MORE_FEATURES.ARE_TAGS_ENABLED]) {
        protectedCollectPolicyMenuItems.push({
            translationKey: 'workspace.common.tags',
            icon: Expensicons.Tag,
            action: singleExecution(waitForNavigate(() => Navigation.navigate(ROUTES.WORKSPACE_TAGS.getRoute(policyID)))),
            routeName: SCREENS.WORKSPACE.TAGS,
        });
    }

    if (featureStates?.[CONST.POLICY.MORE_FEATURES.ARE_TAXES_ENABLED]) {
        protectedCollectPolicyMenuItems.push({
            translationKey: 'workspace.common.taxes',
            icon: Expensicons.Coins,
            action: singleExecution(waitForNavigate(() => Navigation.navigate(ROUTES.WORKSPACE_TAXES.getRoute(policyID)))),
            routeName: SCREENS.WORKSPACE.TAXES,
<<<<<<< HEAD
            brickRoadIndicator: shouldShowPolicyTaxRateError(policy) ? CONST.BRICK_ROAD_INDICATOR_STATUS.ERROR : undefined,
=======
            brickRoadIndicator: shouldShowTaxRateError(policy) ? CONST.BRICK_ROAD_INDICATOR_STATUS.ERROR : undefined,
>>>>>>> 058dbad8
        });
    }

    if (featureStates?.[CONST.POLICY.MORE_FEATURES.ARE_REPORT_FIELDS_ENABLED]) {
        protectedCollectPolicyMenuItems.push({
            translationKey: 'workspace.common.reportFields',
            icon: Expensicons.Pencil,
            action: singleExecution(waitForNavigate(() => Navigation.navigate(ROUTES.WORKSPACE_REPORT_FIELDS.getRoute(policyID)))),
            routeName: SCREENS.WORKSPACE.REPORT_FIELDS,
        });
    }

    if (featureStates?.[CONST.POLICY.MORE_FEATURES.ARE_CONNECTIONS_ENABLED]) {
        protectedCollectPolicyMenuItems.push({
            translationKey: 'workspace.common.accounting',
            icon: Expensicons.Sync,
            action: singleExecution(waitForNavigate(() => Navigation.navigate(ROUTES.POLICY_ACCOUNTING.getRoute(policyID)))),
            brickRoadIndicator: hasSyncError ? CONST.BRICK_ROAD_INDICATOR_STATUS.ERROR : undefined,
            routeName: SCREENS.WORKSPACE.ACCOUNTING.ROOT,
        });
    }

    protectedCollectPolicyMenuItems.push({
        translationKey: 'workspace.common.moreFeatures',
        icon: Expensicons.Gear,
        action: singleExecution(waitForNavigate(() => Navigation.navigate(ROUTES.WORKSPACE_MORE_FEATURES.getRoute(policyID)))),
        routeName: SCREENS.WORKSPACE.MORE_FEATURES,
    });

    const menuItems: WorkspaceMenuItem[] = [
        {
            translationKey: 'workspace.common.profile',
            icon: Expensicons.Building,
            action: singleExecution(waitForNavigate(() => Navigation.navigate(ROUTES.WORKSPACE_PROFILE.getRoute(policyID)))),
            brickRoadIndicator: hasGeneralSettingsError ? CONST.BRICK_ROAD_INDICATOR_STATUS.ERROR : undefined,
            routeName: SCREENS.WORKSPACE.PROFILE,
        },
        {
            translationKey: 'workspace.common.members',
            icon: Expensicons.Users,
            action: singleExecution(waitForNavigate(() => Navigation.navigate(ROUTES.WORKSPACE_MEMBERS.getRoute(policyID)))),
            brickRoadIndicator: hasMembersError ? CONST.BRICK_ROAD_INDICATOR_STATUS.ERROR : undefined,
            routeName: SCREENS.WORKSPACE.MEMBERS,
        },
        ...(isPaidGroupPolicy(policy) && shouldShowProtectedItems ? protectedCollectPolicyMenuItems : []),
    ];

    const prevPolicy = usePrevious(policy);
    const prevProtectedMenuItems = usePrevious(protectedCollectPolicyMenuItems);
    const enabledItem = protectedCollectPolicyMenuItems.find((curItem) => !prevProtectedMenuItems.some((prevItem) => curItem.routeName === prevItem.routeName));

<<<<<<< HEAD
    const shouldShowPolicy = useMemo(() => shouldShowPolicyPolicyUtils(policy, isOffline, currentUserLogin), [policy, isOffline, currentUserLogin]);
    const prevShouldShowPolicy = useMemo(() => shouldShowPolicyPolicyUtils(prevPolicy, isOffline, currentUserLogin), [prevPolicy, isOffline, currentUserLogin]);
=======
    const shouldShowPolicy = useMemo(() => checkIfShouldShowPolicy(policy, isOffline, currentUserLogin), [policy, isOffline, currentUserLogin]);
    const prevShouldShowPolicy = useMemo(() => checkIfShouldShowPolicy(prevPolicy, isOffline, currentUserLogin), [prevPolicy, isOffline, currentUserLogin]);
>>>>>>> 058dbad8
    // We check shouldShowPolicy and prevShouldShowPolicy to prevent the NotFound view from showing right after we delete the workspace
    // eslint-disable-next-line rulesdir/no-negated-variables
    const shouldShowNotFoundPage = isEmptyObject(policy) || (!shouldShowPolicy && !prevShouldShowPolicy);

    useEffect(() => {
        if (isEmptyObject(prevPolicy) || isPendingDeletePolicy(prevPolicy) || !isPendingDeletePolicy(policy)) {
            return;
        }
        goBackFromInvalidPolicy();
    }, [policy, prevPolicy]);

    // We are checking if the user can access the route.
    // If user can't access the route, we are dismissing any modals that are open when the NotFound view is shown
    const canAccessRoute = activeRoute && (menuItems.some((item) => item.routeName === activeRoute) || activeRoute === SCREENS.WORKSPACE.INITIAL);

    useEffect(() => {
        if (!shouldShowNotFoundPage && canAccessRoute) {
            return;
        }
        if (wasRendered.current) {
            return;
        }
        wasRendered.current = true;
        // We are dismissing any modals that are open when the NotFound view is shown
        Navigation.isNavigationReady().then(() => {
            Navigation.closeRHPFlow();
        });
    }, [canAccessRoute, shouldShowNotFoundPage]);

    const policyAvatar = useMemo(() => {
        if (!policy) {
            return {source: Expensicons.ExpensifyAppIcon, name: CONST.WORKSPACE_SWITCHER.NAME, type: CONST.ICON_TYPE_AVATAR};
        }

        const avatar = policy?.avatarURL ? policy.avatarURL : getDefaultWorkspaceAvatar(policy?.name);
        return {
            source: avatar,
            name: policy?.name ?? '',
            type: CONST.ICON_TYPE_WORKSPACE,
            id: policy.id,
        };
    }, [policy]);

    return (
        <ScreenWrapper
            testID={WorkspaceInitialPage.displayName}
            includeSafeAreaPaddingBottom={false}
        >
            <FullPageNotFoundView
                onBackButtonPress={Navigation.dismissModal}
                onLinkPress={Navigation.resetToHome}
                shouldShow={shouldShowNotFoundPage}
                subtitleKey={shouldShowPolicy ? 'workspace.common.notAuthorized' : undefined}
            >
                <HeaderWithBackButton
                    title={policyName}
                    onBackButtonPress={() => {
                        if (route.params?.backTo) {
                            Navigation.resetToHome();
                            Navigation.isNavigationReady().then(() => Navigation.navigate(route.params?.backTo as Route));
                        } else {
                            Navigation.dismissModal();
                        }
                    }}
                    policyAvatar={policyAvatar}
                    style={styles.headerBarDesktopHeight}
                />

                <ScrollView contentContainerStyle={[styles.flexColumn]}>
                    <OfflineWithFeedback
                        pendingAction={policy?.pendingAction}
                        onClose={() => dismissError(policyID, policy?.pendingAction)}
                        errors={policy?.errors}
                        errorRowStyles={[styles.ph5, styles.pv2]}
                        shouldDisableStrikeThrough={false}
                        shouldHideOnDelete={false}
                    >
                        <View style={[styles.pb4, styles.mh3, styles.mt3]}>
                            {/*
                                Ideally we should use MenuList component for MenuItems with singleExecution/Navigation actions.
                                In this case where user can click on workspace avatar or menu items, we need to have a check for `isExecuting`. So, we are directly mapping menuItems.
                            */}
                            {menuItems.map((item) => (
                                <HighlightableMenuItem
                                    key={item.translationKey}
                                    disabled={hasPolicyCreationError || isExecuting}
                                    interactive={!hasPolicyCreationError}
                                    title={translate(item.translationKey)}
                                    icon={item.icon}
                                    onPress={item.action}
                                    brickRoadIndicator={item.brickRoadIndicator}
                                    wrapperStyle={styles.sectionMenuItem}
                                    highlighted={enabledItem?.routeName === item.routeName}
                                    focused={!!(item.routeName && activeRoute?.startsWith(item.routeName))}
                                    badgeText={item.badgeText}
                                    shouldIconUseAutoWidthStyle
                                />
                            ))}
                        </View>
                    </OfflineWithFeedback>
                    {isPolicyExpenseChatEnabled && (
                        <View style={[styles.pb4, styles.mh3, styles.mt3]}>
                            <Text style={[styles.textSupporting, styles.fontSizeLabel, styles.ph2]}>{translate('workspace.common.submitExpense')}</Text>
                            <OfflineWithFeedback pendingAction={reportPendingAction}>
                                <MenuItem
                                    title={getReportName(currentUserPolicyExpenseChat)}
                                    description={translate('workspace.common.workspace')}
                                    icon={getIcons(currentUserPolicyExpenseChat, personalDetails)}
                                    onPress={() =>
                                        Navigation.navigate(ROUTES.REPORT_WITH_ID.getRoute(`${currentUserPolicyExpenseChat?.reportID ?? CONST.DEFAULT_NUMBER_ID}`), CONST.NAVIGATION.TYPE.UP)
                                    }
                                    shouldShowRightIcon
                                    wrapperStyle={[styles.br2, styles.pl2, styles.pr0, styles.pv3, styles.mt1, styles.alignItemsCenter]}
                                    shouldShowSubscriptAvatar
                                />
                            </OfflineWithFeedback>
                        </View>
                    )}
                </ScrollView>
                <ConfirmModal
                    title={translate('workspace.bankAccount.workspaceCurrency')}
                    isVisible={isCurrencyModalOpen}
                    onConfirm={confirmCurrencyChangeAndHideModal}
                    onCancel={() => setIsCurrencyModalOpen(false)}
                    prompt={translate('workspace.bankAccount.updateCurrencyPrompt')}
                    confirmText={translate('workspace.bankAccount.updateToUSD')}
                    cancelText={translate('common.cancel')}
                    danger
                />
            </FullPageNotFoundView>
        </ScreenWrapper>
    );
}

WorkspaceInitialPage.displayName = 'WorkspaceInitialPage';

export default withPolicyAndFullscreenLoading(WorkspaceInitialPage);<|MERGE_RESOLUTION|>--- conflicted
+++ resolved
@@ -21,29 +21,11 @@
 import useThemeStyles from '@hooks/useThemeStyles';
 import useWaitForNavigation from '@hooks/useWaitForNavigation';
 import {isConnectionInProgress} from '@libs/actions/connections';
-<<<<<<< HEAD
-import {getCompanyFeeds as getCompanyCardFeeds} from '@libs/CardUtils';
-=======
->>>>>>> 058dbad8
 import {convertToDisplayString} from '@libs/CurrencyUtils';
 import getTopmostRouteName from '@libs/Navigation/getTopmostRouteName';
 import Navigation from '@libs/Navigation/Navigation';
 import type {PlatformStackScreenProps} from '@libs/Navigation/PlatformStackNavigation/types';
 import {
-<<<<<<< HEAD
-    getWorkspaceAccountID,
-    goBackFromInvalidPolicy,
-    hasPolicyCategoriesError,
-    hasPolicyFeedsError as hasPolicyFeedsErrorPolicyUtils,
-    isPaidGroupPolicy as isPaidGroupPolicyPolicyUtils,
-    isPendingDeletePolicy,
-    isPolicyAdmin,
-    isPolicyFeatureEnabled,
-    shouldShowEmployeeListError as shouldShowPolicyEmployeeListError,
-    shouldShowPolicy as shouldShowPolicyPolicyUtils,
-    shouldShowSyncError as shouldShowPolicySyncError,
-    shouldShowTaxRateError as shouldShowPolicyTaxRateError,
-=======
     shouldShowPolicy as checkIfShouldShowPolicy,
     getWorkspaceAccountID,
     goBackFromInvalidPolicy,
@@ -55,17 +37,12 @@
     shouldShowEmployeeListError,
     shouldShowSyncError,
     shouldShowTaxRateError,
->>>>>>> 058dbad8
 } from '@libs/PolicyUtils';
 import {getDefaultWorkspaceAvatar, getIcons, getPolicyExpenseChat, getReportName, getReportOfflinePendingActionAndErrors} from '@libs/ReportUtils';
 import type {FullScreenNavigatorParamList} from '@navigation/types';
 import {confirmReadyToOpenApp} from '@userActions/App';
-<<<<<<< HEAD
-import {clearErrors as clearPolicyErrors, openPolicyInitialPage, removeWorkspace, updateGeneralSettings as updatePolicyGeneralSettings} from '@userActions/Policy/Policy';
-=======
 import {checkIfFeedConnectionIsBroken, flatAllCardsList} from '@userActions/CompanyCards';
 import {clearErrors, openPolicyInitialPage, removeWorkspace, updateGeneralSettings} from '@userActions/Policy/Policy';
->>>>>>> 058dbad8
 import {navigateToBankAccountRoute} from '@userActions/ReimbursementAccount';
 import CONST from '@src/CONST';
 import type {TranslationPaths} from '@src/languages/types';
@@ -112,17 +89,11 @@
 function dismissError(policyID: string | undefined, pendingAction: PendingAction | undefined) {
     if (!policyID || pendingAction === CONST.RED_BRICK_ROAD_PENDING_ACTION.ADD) {
         goBackFromInvalidPolicy();
-<<<<<<< HEAD
         if (policyID) {
             removeWorkspace(policyID);
         }
     } else {
-        clearPolicyErrors(policyID);
-=======
-        removeWorkspace(policyID);
-    } else {
         clearErrors(policyID);
->>>>>>> 058dbad8
     }
 }
 
@@ -140,11 +111,7 @@
     const [policyCategories] = useOnyx(`${ONYXKEYS.COLLECTION.POLICY_CATEGORIES}${route.params?.policyID}`);
     const [personalDetails] = useOnyx(ONYXKEYS.PERSONAL_DETAILS_LIST);
     const {login, accountID} = useCurrentUserPersonalDetails();
-<<<<<<< HEAD
-    const hasSyncError = shouldShowPolicySyncError(policy, isConnectionInProgress(connectionSyncProgress, policy));
-=======
     const hasSyncError = shouldShowSyncError(policy, isConnectionInProgress(connectionSyncProgress, policy));
->>>>>>> 058dbad8
     const waitForNavigate = useWaitForNavigation();
     const {singleExecution, isExecuting} = useSingleExecution();
     const activeRoute = useNavigationState(getTopmostRouteName);
@@ -200,20 +167,12 @@
 
     /** Call update workspace currency and hide the modal */
     const confirmCurrencyChangeAndHideModal = useCallback(() => {
-<<<<<<< HEAD
-        updatePolicyGeneralSettings(policyID, policyName, CONST.CURRENCY.USD);
-=======
         updateGeneralSettings(policyID, policyName, CONST.CURRENCY.USD);
->>>>>>> 058dbad8
         setIsCurrencyModalOpen(false);
         navigateToBankAccountRoute(policyID);
     }, [policyID, policyName]);
 
-<<<<<<< HEAD
-    const hasMembersError = shouldShowPolicyEmployeeListError(policy);
-=======
     const hasMembersError = shouldShowEmployeeListError(policy);
->>>>>>> 058dbad8
     const hasPolicyCategoryError = hasPolicyCategoriesError(policyCategories);
     const hasGeneralSettingsError =
         !isEmptyObject(policy?.errorFields?.name ?? {}) ||
@@ -221,10 +180,6 @@
         !isEmptyObject(policy?.errorFields?.ouputCurrency ?? {}) ||
         !isEmptyObject(policy?.errorFields?.address ?? {});
     const shouldShowProtectedItems = isPolicyAdmin(policy, login);
-<<<<<<< HEAD
-    const isPaidGroupPolicy = isPaidGroupPolicyPolicyUtils(policy);
-=======
->>>>>>> 058dbad8
     const [featureStates, setFeatureStates] = useState(policyFeatureStates);
 
     const protectedCollectPolicyMenuItems: WorkspaceMenuItem[] = [];
@@ -270,11 +225,7 @@
     }
 
     if (featureStates?.[CONST.POLICY.MORE_FEATURES.ARE_COMPANY_CARDS_ENABLED]) {
-<<<<<<< HEAD
-        const hasPolicyFeedsError = hasPolicyFeedsErrorPolicyUtils(getCompanyCardFeeds(cardFeeds));
-=======
         const hasBrokenFeedConnection = checkIfFeedConnectionIsBroken(flatAllCardsList(allFeedsCards, workspaceAccountID));
->>>>>>> 058dbad8
 
         protectedCollectPolicyMenuItems.push({
             translationKey: 'workspace.common.companyCards',
@@ -350,11 +301,7 @@
             icon: Expensicons.Coins,
             action: singleExecution(waitForNavigate(() => Navigation.navigate(ROUTES.WORKSPACE_TAXES.getRoute(policyID)))),
             routeName: SCREENS.WORKSPACE.TAXES,
-<<<<<<< HEAD
-            brickRoadIndicator: shouldShowPolicyTaxRateError(policy) ? CONST.BRICK_ROAD_INDICATOR_STATUS.ERROR : undefined,
-=======
             brickRoadIndicator: shouldShowTaxRateError(policy) ? CONST.BRICK_ROAD_INDICATOR_STATUS.ERROR : undefined,
->>>>>>> 058dbad8
         });
     }
 
@@ -406,13 +353,8 @@
     const prevProtectedMenuItems = usePrevious(protectedCollectPolicyMenuItems);
     const enabledItem = protectedCollectPolicyMenuItems.find((curItem) => !prevProtectedMenuItems.some((prevItem) => curItem.routeName === prevItem.routeName));
 
-<<<<<<< HEAD
-    const shouldShowPolicy = useMemo(() => shouldShowPolicyPolicyUtils(policy, isOffline, currentUserLogin), [policy, isOffline, currentUserLogin]);
-    const prevShouldShowPolicy = useMemo(() => shouldShowPolicyPolicyUtils(prevPolicy, isOffline, currentUserLogin), [prevPolicy, isOffline, currentUserLogin]);
-=======
     const shouldShowPolicy = useMemo(() => checkIfShouldShowPolicy(policy, isOffline, currentUserLogin), [policy, isOffline, currentUserLogin]);
     const prevShouldShowPolicy = useMemo(() => checkIfShouldShowPolicy(prevPolicy, isOffline, currentUserLogin), [prevPolicy, isOffline, currentUserLogin]);
->>>>>>> 058dbad8
     // We check shouldShowPolicy and prevShouldShowPolicy to prevent the NotFound view from showing right after we delete the workspace
     // eslint-disable-next-line rulesdir/no-negated-variables
     const shouldShowNotFoundPage = isEmptyObject(policy) || (!shouldShowPolicy && !prevShouldShowPolicy);
@@ -521,9 +463,7 @@
                                     title={getReportName(currentUserPolicyExpenseChat)}
                                     description={translate('workspace.common.workspace')}
                                     icon={getIcons(currentUserPolicyExpenseChat, personalDetails)}
-                                    onPress={() =>
-                                        Navigation.navigate(ROUTES.REPORT_WITH_ID.getRoute(`${currentUserPolicyExpenseChat?.reportID ?? CONST.DEFAULT_NUMBER_ID}`), CONST.NAVIGATION.TYPE.UP)
-                                    }
+                                    onPress={() => Navigation.navigate(ROUTES.REPORT_WITH_ID.getRoute(currentUserPolicyExpenseChat?.reportID), CONST.NAVIGATION.TYPE.UP)}
                                     shouldShowRightIcon
                                     wrapperStyle={[styles.br2, styles.pl2, styles.pr0, styles.pv3, styles.mt1, styles.alignItemsCenter]}
                                     shouldShowSubscriptAvatar

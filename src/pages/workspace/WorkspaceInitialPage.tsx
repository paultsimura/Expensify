--- conflicted
+++ resolved
@@ -170,17 +170,16 @@
             routeName: SCREENS.WORKSPACE.CATEGORIES,
         },
         {
-<<<<<<< HEAD
+            translationKey: 'workspace.common.tags',
+            icon: Expensicons.Tag,
+            action: singleExecution(waitForNavigate(() => Navigation.navigate(ROUTES.WORKSPACE_TAGS.getRoute(policyID)))),
+            routeName: SCREENS.WORKSPACE.TAGS,
+        },
+        {
             translationKey: 'workspace.common.moreFeatures',
             icon: Expensicons.Gear,
             action: singleExecution(waitForNavigate(() => Navigation.navigate(ROUTES.WORKSPACE_MORE_FEATURES.getRoute(policyID)))),
             routeName: SCREENS.WORKSPACE.MORE_FEATURES,
-=======
-            translationKey: 'workspace.common.tags',
-            icon: Expensicons.Tag,
-            action: singleExecution(waitForNavigate(() => Navigation.navigate(ROUTES.WORKSPACE_TAGS.getRoute(policyID)))),
-            routeName: SCREENS.WORKSPACE.TAGS,
->>>>>>> 9c49ab65
         },
     ];
 

import lodashGet from 'lodash/get';
import PropTypes from 'prop-types';
import React, {useCallback} from 'react';
import {Keyboard, View} from 'react-native';
import {withOnyx} from 'react-native-onyx';
import _ from 'underscore';
import Avatar from '@components/Avatar';
import AvatarWithImagePicker from '@components/AvatarWithImagePicker';
import FormProvider from '@components/Form/FormProvider';
import InputWrapper from '@components/Form/InputWrapper';
import * as Expensicons from '@components/Icon/Expensicons';
import MenuItemWithTopDescription from '@components/MenuItemWithTopDescription';
import OfflineWithFeedback from '@components/OfflineWithFeedback';
import {withNetwork} from '@components/OnyxProvider';
import Text from '@components/Text';
import TextInput from '@components/TextInput';
import withWindowDimensions, {windowDimensionsPropTypes} from '@components/withWindowDimensions';
import useLocalize from '@hooks/useLocalize';
import compose from '@libs/compose';
import Navigation from '@libs/Navigation/Navigation';
import * as ReportUtils from '@libs/ReportUtils';
import * as UserUtils from '@libs/UserUtils';
import * as ValidationUtils from '@libs/ValidationUtils';
import useThemeStyles from '@styles/useThemeStyles';
import * as Policy from '@userActions/Policy';
import CONST from '@src/CONST';
import ONYXKEYS from '@src/ONYXKEYS';
import ROUTES from '@src/ROUTES';
import withPolicy, {policyDefaultProps, policyPropTypes} from './withPolicy';
import WorkspacePageWithSections from './WorkspacePageWithSections';

const propTypes = {
    /** Constant, list of available currencies */
    currencyList: PropTypes.objectOf(
        PropTypes.shape({
            /** Symbol of the currency */
            symbol: PropTypes.string.isRequired,
        }),
    ),

    /** The route object passed to this page from the navigator */
    route: PropTypes.shape({
        /** Each parameter passed via the URL */
        params: PropTypes.shape({
            /** The policyID that is being configured */
            policyID: PropTypes.string.isRequired,
        }).isRequired,
    }).isRequired,

    ...policyPropTypes,
    ...windowDimensionsPropTypes,
};

const defaultProps = {
    currencyList: {},
    ...policyDefaultProps,
};

function WorkspaceSettingsPage({policy, currencyList, windowWidth, route}) {
    const styles = useThemeStyles();
    const {translate} = useLocalize();

    const formattedCurrency = !_.isEmpty(policy) && !_.isEmpty(currencyList) ? `${policy.outputCurrency} - ${currencyList[policy.outputCurrency].symbol}` : '';

    const submit = useCallback(
        (values) => {
            if (policy.isPolicyUpdating) {
                return;
            }

            Policy.updateGeneralSettings(policy.id, values.name.trim(), policy.outputCurrency);
            Keyboard.dismiss();
            Navigation.goBack(ROUTES.WORKSPACE_INITIAL.getRoute(policy.id));
        },
        [policy.id, policy.isPolicyUpdating, policy.outputCurrency],
    );

    const validate = useCallback((values) => {
        const errors = {};
        const name = values.name.trim();

        if (!ValidationUtils.isRequiredFulfilled(name)) {
            errors.name = 'workspace.editor.nameIsRequiredError';
        } else if ([...name].length > CONST.WORKSPACE_NAME_CHARACTER_LIMIT) {
            // Uses the spread syntax to count the number of Unicode code points instead of the number of UTF-16
            // code units.
            errors.name = 'workspace.editor.nameIsTooLongError';
        }

        return errors;
    }, []);

    const onPressCurrency = useCallback(() => Navigation.navigate(ROUTES.WORKSPACE_SETTINGS_CURRENCY.getRoute(policy.id)), [policy.id]);

    const policyName = lodashGet(policy, 'name', '');

    return (
        <WorkspacePageWithSections
            headerText={translate('workspace.common.settings')}
            route={route}
            guidesCallTaskID={CONST.GUIDES_CALL_TASK_IDS.WORKSPACE_SETTINGS}
        >
            {(hasVBA) => (
                <FormProvider
                    formID={ONYXKEYS.FORMS.WORKSPACE_SETTINGS_FORM}
                    submitButtonText={translate('workspace.editor.save')}
                    style={[styles.flexGrow1, styles.ph5]}
                    scrollContextEnabled
                    validate={validate}
                    onSubmit={submit}
                    enabledWhenOffline
                >
                    <AvatarWithImagePicker
<<<<<<< HEAD
                        isUploading={policy.isAvatarUploading}
                        onViewPhotoPress={() => Navigation.navigate(ROUTES.WORKSPACE_AVATAR.getRoute(policy.id))}
=======
>>>>>>> 3583f395
                        source={lodashGet(policy, 'avatar')}
                        size={CONST.AVATAR_SIZE.LARGE}
                        DefaultAvatar={() => (
                            <Avatar
                                containerStyles={styles.avatarLarge}
                                imageStyles={[styles.avatarLarge, styles.alignSelfCenter]}
                                source={policy.avatar ? policy.avatar : ReportUtils.getDefaultWorkspaceAvatar(policyName)}
                                fallbackIcon={Expensicons.FallbackWorkspaceAvatar}
                                size={CONST.AVATAR_SIZE.LARGE}
                                name={policyName}
                                type={CONST.ICON_TYPE_WORKSPACE}
                            />
                        )}
                        type={CONST.ICON_TYPE_WORKSPACE}
                        fallbackIcon={Expensicons.FallbackWorkspaceAvatar}
                        style={[styles.mb3]}
                        anchorPosition={styles.createMenuPositionProfile(windowWidth)}
                        anchorAlignment={{horizontal: CONST.MODAL.ANCHOR_ORIGIN_HORIZONTAL.LEFT, vertical: CONST.MODAL.ANCHOR_ORIGIN_VERTICAL.TOP}}
                        isUsingDefaultAvatar={!lodashGet(policy, 'avatar', null)}
                        onImageSelected={(file) => Policy.updateWorkspaceAvatar(lodashGet(policy, 'id', ''), file)}
                        onImageRemoved={() => Policy.deleteWorkspaceAvatar(lodashGet(policy, 'id', ''))}
                        editorMaskImage={Expensicons.ImageCropSquareMask}
                        pendingAction={lodashGet(policy, 'pendingFields.avatar', null)}
                        errors={lodashGet(policy, 'errorFields.avatar', null)}
                        onErrorClose={() => Policy.clearAvatarErrors(policy.id)}
                        previewSource={UserUtils.getFullSizeAvatar(policy.avatar, '')}
                        headerTitle={translate('workspace.common.workspaceAvatar')}
                        originalFileName={policy.originalFileName}
                    />
                    <OfflineWithFeedback pendingAction={lodashGet(policy, 'pendingFields.generalSettings')}>
                        <InputWrapper
                            InputComponent={TextInput}
                            role={CONST.ACCESSIBILITY_ROLE.TEXT}
                            inputID="name"
                            label={translate('workspace.editor.nameInputLabel')}
                            accessibilityLabel={translate('workspace.editor.nameInputLabel')}
                            defaultValue={policy.name}
                            maxLength={CONST.WORKSPACE_NAME_CHARACTER_LIMIT}
                            containerStyles={[styles.mt4]}
                            spellCheck={false}
                        />
                        <View style={[styles.mt4, styles.mhn5]}>
                            <MenuItemWithTopDescription
                                title={formattedCurrency}
                                description={translate('workspace.editor.currencyInputLabel')}
                                shouldShowRightIcon
                                disabled={hasVBA}
                                onPress={onPressCurrency}
                            />
                            <Text style={[styles.textLabel, styles.colorMuted, styles.mt2, styles.mh5]}>
                                {hasVBA ? translate('workspace.editor.currencyInputDisabledText') : translate('workspace.editor.currencyInputHelpText')}
                            </Text>
                        </View>
                    </OfflineWithFeedback>
                </FormProvider>
            )}
        </WorkspacePageWithSections>
    );
}

WorkspaceSettingsPage.propTypes = propTypes;
WorkspaceSettingsPage.defaultProps = defaultProps;
WorkspaceSettingsPage.displayName = 'WorkspaceSettingsPage';

export default compose(
    withPolicy,
    withWindowDimensions,
    withOnyx({
        currencyList: {key: ONYXKEYS.CURRENCY_LIST},
    }),
    withNetwork(),
)(WorkspaceSettingsPage);<|MERGE_RESOLUTION|>--- conflicted
+++ resolved
@@ -111,11 +111,7 @@
                     enabledWhenOffline
                 >
                     <AvatarWithImagePicker
-<<<<<<< HEAD
-                        isUploading={policy.isAvatarUploading}
                         onViewPhotoPress={() => Navigation.navigate(ROUTES.WORKSPACE_AVATAR.getRoute(policy.id))}
-=======
->>>>>>> 3583f395
                         source={lodashGet(policy, 'avatar')}
                         size={CONST.AVATAR_SIZE.LARGE}
                         DefaultAvatar={() => (

--- conflicted
+++ resolved
@@ -109,7 +109,6 @@
     const isLoading = reportFieldsList === undefined;
     const shouldShowEmptyState = Object.values(filteredPolicyFieldList).length <= 0 && !isLoading;
 
-<<<<<<< HEAD
     const getHeaderButtons = () => {
         const options: Array<DropdownOption<DeepValueOf<typeof CONST.POLICY.REPORT_FIELDS_BULK_ACTION_TYPES>>> = [];
 
@@ -151,23 +150,9 @@
     const handleDeleteReportFields = () => {
         setSelectedReportFields([]);
         const reportFieldKeys = selectedReportFields.map((selectedReportField) => ReportUtils.getReportFieldKey(selectedReportField.fieldID));
-        ReportField.deletePolicyReportFields(policyID, reportFieldKeys);
+        ReportField.deleteReportFields(policyID, reportFieldKeys);
         setDeleteReportFieldsConfirmModalVisible(false);
     };
-=======
-    const getHeaderButtons = () => (
-        <View style={[styles.w100, styles.flexRow, styles.gap2, isSmallScreenWidth && styles.mb3]}>
-            <Button
-                medium
-                success
-                onPress={() => Navigation.navigate(ROUTES.WORKSPACE_CREATE_REPORT_FIELD.getRoute(policyID))}
-                icon={Expensicons.Plus}
-                text={translate('workspace.reportFields.addField')}
-                style={isSmallScreenWidth && styles.flex1}
-            />
-        </View>
-    );
->>>>>>> 51dd814b
 
     const getCustomListHeader = () => (
         <View style={[styles.flex1, styles.flexRow, styles.justifyContentBetween, styles.pl3]}>

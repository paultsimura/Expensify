import PropTypes from 'prop-types';
import React, {useCallback, useEffect, useMemo, useState} from 'react';
import {View} from 'react-native';
import {withOnyx} from 'react-native-onyx';
import _ from 'underscore';
import BlockingView from '@components/BlockingViews/BlockingView';
import Button from '@components/Button';
import FormProvider from '@components/Form/FormProvider';
import InputWrapper from '@components/Form/InputWrapper';
import * as Illustrations from '@components/Icon/Illustrations';
import KeyboardAvoidingView from '@components/KeyboardAvoidingView';
import OfflineIndicator from '@components/OfflineIndicator';
import RoomNameInput from '@components/RoomNameInput';
import ScreenWrapper from '@components/ScreenWrapper';
import TextInput from '@components/TextInput';
import ValuePicker from '@components/ValuePicker';
import withNavigationFocus from '@components/withNavigationFocus';
import useAutoFocusInput from '@hooks/useAutoFocusInput';
import useLocalize from '@hooks/useLocalize';
import useNetwork from '@hooks/useNetwork';
import usePrevious from '@hooks/usePrevious';
import useThemeStyles from '@hooks/useThemeStyles';
import useWindowDimensions from '@hooks/useWindowDimensions';
import compose from '@libs/compose';
import * as ErrorUtils from '@libs/ErrorUtils';
import Navigation from '@libs/Navigation/Navigation';
import * as PolicyUtils from '@libs/PolicyUtils';
import * as ReportUtils from '@libs/ReportUtils';
import * as ValidationUtils from '@libs/ValidationUtils';
import variables from '@styles/variables';
import * as Report from '@userActions/Report';
import CONST from '@src/CONST';
import ONYXKEYS from '@src/ONYXKEYS';
import ROUTES from '@src/ROUTES';

const propTypes = {
    /** All reports shared with the user */
    reports: PropTypes.shape({
        /** The report name */
        reportName: PropTypes.string,

        /** The report type */
        type: PropTypes.string,

        /** ID of the policy */
        policyID: PropTypes.string,
    }),

    /** The list of policies the user has access to. */
    policies: PropTypes.objectOf(
        PropTypes.shape({
            /** The policy type */
            type: PropTypes.oneOf(_.values(CONST.POLICY.TYPE)),

            /** The name of the policy */
            name: PropTypes.string,

            /** The ID of the policy */
            id: PropTypes.string,
        }),
    ),

    /** Whether navigation is focused */
    isFocused: PropTypes.bool.isRequired,

    /** Form state for NEW_ROOM_FORM */
    formState: PropTypes.shape({
        /** Loading state for the form */
        isLoading: PropTypes.bool,

        /** Field errors in the form */
        errorFields: PropTypes.objectOf(PropTypes.objectOf(PropTypes.string)),
    }),

    /** Session details for the user */
    session: PropTypes.shape({
        /** accountID of current user */
        accountID: PropTypes.number,
    }),

    /** policyID for main workspace */
    activePolicyID: PropTypes.string,
};
const defaultProps = {
    reports: {},
    policies: {},
    formState: {
        isLoading: false,
        errorFields: {},
    },
    session: {
        accountID: 0,
    },
    activePolicyID: null,
};

function WorkspaceNewRoomPage(props) {
    const styles = useThemeStyles();
    const {translate} = useLocalize();
    const {isOffline} = useNetwork();
    const {isSmallScreenWidth} = useWindowDimensions();
    const [visibility, setVisibility] = useState(CONST.REPORT.VISIBILITY.RESTRICTED);
    const [writeCapability, setWriteCapability] = useState(CONST.REPORT.WRITE_CAPABILITIES.ALL);
    const wasLoading = usePrevious(props.formState.isLoading);
    const visibilityDescription = useMemo(() => translate(`newRoomPage.${visibility}Description`), [translate, visibility]);

    const workspaceOptions = useMemo(
        () =>
<<<<<<< HEAD
            _.map(PolicyUtils.getActivePolicies(props.policies), (policy) => ({
                text: policy.name,
                value: policy.id,
            })),
=======
            _.map(
                _.filter(PolicyUtils.getActivePolicies(props.policies), (policy) => policy.type !== CONST.POLICY.TYPE.PERSONAL),
                (policy) => ({
                    label: policy.name,
                    key: policy.id,
                    value: policy.id,
                }),
            ),
>>>>>>> 7f84a75a
        [props.policies],
    );
    const [policyID, setPolicyID] = useState(() => {
        if (_.some(workspaceOptions, (option) => option.value === props.activePolicyID)) {
            return props.activePolicyID;
        }
        return '';
    });
    const isPolicyAdmin = useMemo(() => {
        if (!policyID) {
            return false;
        }

        return ReportUtils.isPolicyAdmin(policyID, props.policies);
    }, [policyID, props.policies]);
    const [newRoomReportID, setNewRoomReportID] = useState(undefined);

    /**
     * @param {Object} values - form input values passed by the Form component
     */
    const submit = (values) => {
        const participants = [props.session.accountID];
        const parsedDescription = ReportUtils.getParsedComment(values.reportDescription);
        const policyReport = ReportUtils.buildOptimisticChatReport(
            participants,
            values.roomName,
            CONST.REPORT.CHAT_TYPE.POLICY_ROOM,
            policyID,
            CONST.REPORT.OWNER_ACCOUNT_ID_FAKE,
            false,
            '',
            visibility,
            writeCapability || CONST.REPORT.WRITE_CAPABILITIES.ALL,
            CONST.REPORT.NOTIFICATION_PREFERENCE.ALWAYS,
            '',
            '',
            parsedDescription,
        );
        setNewRoomReportID(policyReport.reportID);
        Report.addPolicyReport(policyReport);
    };

    useEffect(() => {
        Report.clearNewRoomFormError();
    }, []);

    useEffect(() => {
        if (policyID) {
            if (!_.some(workspaceOptions, (opt) => opt.value === policyID)) {
                setPolicyID('');
            }
            return;
        }
        if (_.some(workspaceOptions, (opt) => opt.value === props.activePolicyID)) {
            setPolicyID(props.activePolicyID);
        } else {
            setPolicyID('');
        }
    }, [props.activePolicyID, policyID, workspaceOptions]);

    useEffect(() => {
        if (!(((wasLoading && !props.formState.isLoading) || (isOffline && props.formState.isLoading)) && _.isEmpty(props.formState.errorFields))) {
            return;
        }
        Navigation.dismissModal(newRoomReportID);
        // eslint-disable-next-line react-hooks/exhaustive-deps -- we just want this to update on changing the form State
    }, [props.formState]);

    useEffect(() => {
        if (isPolicyAdmin) {
            return;
        }

        setWriteCapability(CONST.REPORT.WRITE_CAPABILITIES.ALL);
    }, [isPolicyAdmin]);

    /**
     * @param {Object} values - form input values passed by the Form component
     * @returns {Boolean}
     */
    const validate = useCallback(
        (values) => {
            const errors = {};

            if (!values.roomName || values.roomName === CONST.POLICY.ROOM_PREFIX) {
                // We error if the user doesn't enter a room name or left blank
                ErrorUtils.addErrorMessage(errors, 'roomName', 'newRoomPage.pleaseEnterRoomName');
            } else if (values.roomName !== CONST.POLICY.ROOM_PREFIX && !ValidationUtils.isValidRoomName(values.roomName)) {
                // We error if the room name has invalid characters
                ErrorUtils.addErrorMessage(errors, 'roomName', 'newRoomPage.roomNameInvalidError');
            } else if (ValidationUtils.isReservedRoomName(values.roomName)) {
                // Certain names are reserved for default rooms and should not be used for policy rooms.
                ErrorUtils.addErrorMessage(errors, 'roomName', ['newRoomPage.roomNameReservedError', {reservedName: values.roomName}]);
            } else if (ValidationUtils.isExistingRoomName(values.roomName, props.reports, values.policyID)) {
                // Certain names are reserved for default rooms and should not be used for policy rooms.
                ErrorUtils.addErrorMessage(errors, 'roomName', 'newRoomPage.roomAlreadyExistsError');
            }

            if (!values.policyID) {
                errors.policyID = 'newRoomPage.pleaseSelectWorkspace';
            }

            return errors;
        },
        [props.reports],
    );

    const writeCapabilityOptions = useMemo(
        () =>
            _.map(CONST.REPORT.WRITE_CAPABILITIES, (value) => ({
                value,
                text: translate(`writeCapabilityPage.writeCapability.${value}`),
            })),
        [translate],
    );

    const visibilityOptions = useMemo(
        () =>
            _.map(
                _.filter(_.values(CONST.REPORT.VISIBILITY), (visibilityOption) => visibilityOption !== CONST.REPORT.VISIBILITY.PUBLIC_ANNOUNCE),
                (visibilityOption) => ({
                    text: translate(`newRoomPage.visibilityOptions.${visibilityOption}`),
                    value: visibilityOption,
                    alternateText: translate(`newRoomPage.${visibilityOption}Description`),
                }),
            ),
        [translate],
    );

    const {inputCallbackRef} = useAutoFocusInput();

    const renderEmptyWorkspaceView = () => (
        <>
            <BlockingView
                icon={Illustrations.TeleScope}
                iconWidth={variables.emptyWorkspaceIconWidth}
                iconHeight={variables.emptyWorkspaceIconHeight}
                title={translate('workspace.emptyWorkspace.notFound')}
                subtitle={translate('workspace.emptyWorkspace.description')}
                shouldShowLink={false}
            />
            <Button
                success
                text={translate('footer.learnMore')}
                onPress={() => Navigation.navigate(ROUTES.SETTINGS_WORKSPACES)}
                style={[styles.mh5, styles.mb5]}
            />
            {isSmallScreenWidth && <OfflineIndicator />}
        </>
    );

    return (
        <ScreenWrapper
            shouldEnableKeyboardAvoidingView={false}
            includeSafeAreaPaddingBottom={isOffline}
            shouldShowOfflineIndicator={false}
            includePaddingTop={false}
            shouldEnablePickerAvoiding={false}
            testID={WorkspaceNewRoomPage.displayName}
        >
            {({insets}) =>
                workspaceOptions.length === 0 ? (
                    renderEmptyWorkspaceView()
                ) : (
                    <KeyboardAvoidingView
                        style={styles.h100}
                        behavior="padding"
                        // Offset is needed as KeyboardAvoidingView in nested inside of TabNavigator instead of wrapping whole screen.
                        // This is because when wrapping whole screen the screen was freezing when changing Tabs.
                        keyboardVerticalOffset={variables.contentHeaderHeight + variables.tabSelectorButtonHeight + variables.tabSelectorButtonPadding + insets.top}
                    >
                        <FormProvider
                            formID={ONYXKEYS.FORMS.NEW_ROOM_FORM}
                            submitButtonText={translate('newRoomPage.createRoom')}
                            style={[styles.mh5, styles.flexGrow1]}
                            validate={validate}
                            onSubmit={submit}
                            enabledWhenOffline
                            disablePressOnEnter={false}
                        >
                            <View style={styles.mb5}>
                                <InputWrapper
                                    InputComponent={RoomNameInput}
                                    ref={inputCallbackRef}
                                    inputID="roomName"
                                    isFocused={props.isFocused}
                                    shouldDelayFocus
                                    autoFocus
                                />
                            </View>
                            <View style={styles.mb5}>
                                <InputWrapper
                                    InputComponent={TextInput}
                                    inputID="reportDescription"
                                    label={translate('reportDescriptionPage.roomDescriptionOptional')}
                                    accessibilityLabel={translate('reportDescriptionPage.roomDescriptionOptional')}
                                    role={CONST.ACCESSIBILITY_ROLE.TEXT}
                                    autoGrowHeight
                                    maxLength={CONST.REPORT_DESCRIPTION.MAX_LENGTH}
                                    autoCapitalize="none"
                                    containerStyles={[styles.autoGrowHeightMultilineInput]}
                                />
                            </View>
                            <View style={[styles.mhn5]}>
                                <InputWrapper
                                    InputComponent={ValuePicker}
                                    inputID="policyID"
                                    label={translate('workspace.common.workspace')}
                                    items={workspaceOptions}
                                    value={policyID}
                                    onValueChange={setPolicyID}
                                />
                            </View>
                            {isPolicyAdmin && (
                                <View style={styles.mhn5}>
                                    <InputWrapper
                                        InputComponent={ValuePicker}
                                        inputID="writeCapability"
                                        label={translate('writeCapabilityPage.label')}
                                        items={writeCapabilityOptions}
                                        value={writeCapability}
                                        onValueChange={setWriteCapability}
                                    />
                                </View>
                            )}
                            <View style={[styles.mb1, styles.mhn5]}>
                                <InputWrapper
                                    InputComponent={ValuePicker}
                                    inputID="visibility"
                                    label={translate('newRoomPage.visibility')}
                                    items={visibilityOptions}
                                    onValueChange={setVisibility}
                                    value={visibility}
                                    furtherDetails={visibilityDescription}
                                    shouldShowTooltips={false}
                                />
                            </View>
                        </FormProvider>
                        {isSmallScreenWidth && <OfflineIndicator />}
                    </KeyboardAvoidingView>
                )
            }
        </ScreenWrapper>
    );
}

WorkspaceNewRoomPage.propTypes = propTypes;
WorkspaceNewRoomPage.defaultProps = defaultProps;
WorkspaceNewRoomPage.displayName = 'WorkspaceNewRoomPage';

export default compose(
    withNavigationFocus,
    withOnyx({
        betas: {
            key: ONYXKEYS.BETAS,
        },
        policies: {
            key: ONYXKEYS.COLLECTION.POLICY,
        },
        reports: {
            key: ONYXKEYS.COLLECTION.REPORT,
        },
        formState: {
            key: ONYXKEYS.FORMS.NEW_ROOM_FORM,
        },
        session: {
            key: ONYXKEYS.SESSION,
        },
        activePolicyID: {
            key: ONYXKEYS.ACCOUNT,
            selector: (account) => (account && account.activePolicyID) || null,
            initialValue: null,
        },
    }),
)(WorkspaceNewRoomPage);<|MERGE_RESOLUTION|>--- conflicted
+++ resolved
@@ -106,21 +106,13 @@
 
     const workspaceOptions = useMemo(
         () =>
-<<<<<<< HEAD
-            _.map(PolicyUtils.getActivePolicies(props.policies), (policy) => ({
-                text: policy.name,
-                value: policy.id,
-            })),
-=======
             _.map(
                 _.filter(PolicyUtils.getActivePolicies(props.policies), (policy) => policy.type !== CONST.POLICY.TYPE.PERSONAL),
                 (policy) => ({
-                    label: policy.name,
-                    key: policy.id,
+                    text: policy.name,
                     value: policy.id,
                 }),
             ),
->>>>>>> 7f84a75a
         [props.policies],
     );
     const [policyID, setPolicyID] = useState(() => {

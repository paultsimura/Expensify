--- conflicted
+++ resolved
@@ -1,10 +1,6 @@
 import PropTypes from 'prop-types';
 import React, {useCallback, useMemo, useState} from 'react';
-<<<<<<< HEAD
-import {FlatList, View} from 'react-native';
-=======
 import {FlatList, ScrollView, View} from 'react-native';
->>>>>>> 1f2226ee
 import {withOnyx} from 'react-native-onyx';
 import _ from 'underscore';
 import Button from '@components/Button';
@@ -231,11 +227,7 @@
             _.reduce(
                 reports,
                 (result, report) => {
-<<<<<<< HEAD
-                    if (!report || !report.reportID) {
-=======
                     if (!report || !report.reportID || !report.policyID) {
->>>>>>> 1f2226ee
                         return result;
                     }
 
@@ -295,45 +287,6 @@
 
     if (_.isEmpty(workspaces)) {
         return (
-<<<<<<< HEAD
-            <IllustratedHeaderPageLayout
-                backgroundColor={theme.PAGE_THEMES[SCREENS.SETTINGS.WORKSPACES].backgroundColor}
-                illustration={LottieAnimations.WorkspacePlanet}
-                onBackButtonPress={() => Navigation.goBack(ROUTES.SETTINGS)}
-                title={translate('common.workspaces')}
-                style={!isSmallScreenWidth && styles.alignItemsCenter}
-                shouldShowBackButton={isSmallScreenWidth}
-                shouldShowOfflineIndicatorInWideScreen
-                footer={
-                    isSmallScreenWidth && (
-                        <Button
-                            accessibilityLabel={translate('workspace.new.newWorkspace')}
-                            success
-                            text={translate('workspace.new.newWorkspace')}
-                            onPress={() => App.createWorkspaceWithPolicyDraftAndNavigateToIt()}
-                        />
-                    )
-                }
-            >
-                <View style={!isSmallScreenWidth && styles.workspaceFeatureList}>
-                    <FeatureList
-                        menuItems={workspaceFeatures}
-                        headline="workspace.emptyWorkspace.title"
-                        description="workspace.emptyWorkspace.subtitle"
-                    />
-                </View>
-
-                {!isSmallScreenWidth && (
-                    <Button
-                        accessibilityLabel={translate('workspace.new.newWorkspace')}
-                        style={[styles.newWorkspaceButton, styles.alignSelfCenter]}
-                        success
-                        text={translate('workspace.new.newWorkspace')}
-                        onPress={() => App.createWorkspaceWithPolicyDraftAndNavigateToIt()}
-                    />
-                )}
-            </IllustratedHeaderPageLayout>
-=======
             <ScreenWrapper
                 includeSafeAreaPaddingBottom={false}
                 shouldEnablePickerAvoiding={false}
@@ -368,7 +321,6 @@
                     </View>
                 </ScrollView>
             </ScreenWrapper>
->>>>>>> 1f2226ee
         );
     }
 

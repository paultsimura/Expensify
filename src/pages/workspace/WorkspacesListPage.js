--- conflicted
+++ resolved
@@ -182,28 +182,6 @@
                     title={translate('workspace.emptyWorkspace.title')}
                     subtitle={translate('workspace.emptyWorkspace.subtitle')}
                 />
-<<<<<<< HEAD
-                {_.isEmpty(workspaces) ? (
-                    <BlockingView
-                        icon={Expensicons.Building}
-                        title={this.props.translate('workspace.emptyWorkspace.title')}
-                        subtitle={this.props.translate('workspace.emptyWorkspace.subtitle')}
-                    />
-                ) : (
-                    <ScrollView style={styles.flex1}>{_.map(workspaces, (item, index) => this.getMenuItem(item, index))}</ScrollView>
-                )}
-                <FixedFooter style={[styles.flexGrow0]}>
-                    <Button
-                        accessibilityLabel={this.props.translate('workspace.new.newWorkspace')}
-                        success
-                        text={this.props.translate('workspace.new.newWorkspace')}
-                        onPress={() => App.createWorkspaceAndNavigateToIt()}
-                    />
-                </FixedFooter>
-            </ScreenWrapper>
-        );
-    }
-=======
             ) : (
                 <ScrollView style={styles.flex1}>{_.map(workspaces, (item, index) => getMenuItem(item, index))}</ScrollView>
             )}
@@ -212,12 +190,11 @@
                     accessibilityLabel={translate('workspace.new.newWorkspace')}
                     success
                     text={translate('workspace.new.newWorkspace')}
-                    onPress={() => Policy.createWorkspace()}
+                    onPress={() => App.createWorkspaceAndNavigateToIt()}
                 />
             </FixedFooter>
         </ScreenWrapper>
     );
->>>>>>> ffe659e3
 }
 
 WorkspacesListPage.propTypes = propTypes;

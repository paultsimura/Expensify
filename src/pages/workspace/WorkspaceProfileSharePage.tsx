import React, {useMemo, useRef} from 'react';
import {View} from 'react-native';
import type {ImageSourcePropType} from 'react-native';
import ContextMenuItem from '@components/ContextMenuItem';
import HeaderWithBackButton from '@components/HeaderWithBackButton';
import * as Expensicons from '@components/Icon/Expensicons';
import {useSession} from '@components/OnyxProvider';
import QRShare from '@components/QRShare';
import type {QRShareHandle} from '@components/QRShare/types';
import ScreenWrapper from '@components/ScreenWrapper';
import ScrollView from '@components/ScrollView';
import Text from '@components/Text';
import TextLink from '@components/TextLink';
import useEnvironment from '@hooks/useEnvironment';
import useLocalize from '@hooks/useLocalize';
import useResponsiveLayout from '@hooks/useResponsiveLayout';
import useStyleUtils from '@hooks/useStyleUtils';
import useThemeStyles from '@hooks/useThemeStyles';
import Clipboard from '@libs/Clipboard';
import Navigation from '@libs/Navigation/Navigation';
import * as ReportUtils from '@libs/ReportUtils';
import * as Url from '@libs/Url';
import CONST from '@src/CONST';
import ROUTES from '@src/ROUTES';
import AccessOrNotFoundWrapper from './AccessOrNotFoundWrapper';
import withPolicy from './withPolicy';
import type {WithPolicyProps} from './withPolicy';

function WorkspaceProfileSharePage({policy}: WithPolicyProps) {
    const themeStyles = useThemeStyles();
    const StyleUtils = useStyleUtils();
    const {translate} = useLocalize();
    const {environmentURL} = useEnvironment();
    const qrCodeRef = useRef<QRShareHandle>(null);
    const {shouldUseNarrowLayout} = useResponsiveLayout();
    const session = useSession();

    const policyName = policy?.name ?? '';
    const policyID = policy?.id ?? '-1';
    const adminEmail = session?.email ?? '';
    const urlWithTrailingSlash = Url.addTrailingForwardSlash(environmentURL);

    const url = `${urlWithTrailingSlash}${ROUTES.WORKSPACE_JOIN_USER.getRoute(policyID, adminEmail)}`;

    const hasAvatar = !!policy?.avatarURL;
    const logo = hasAvatar ? (policy?.avatarURL as ImageSourcePropType) : undefined;

    const defaultWorkspaceAvatar = ReportUtils.getDefaultWorkspaceAvatar(policyName) || Expensicons.FallbackAvatar;
    const defaultWorkspaceAvatarColors = StyleUtils.getDefaultWorkspaceAvatarColor(policyID);

    const svgLogo = !hasAvatar ? defaultWorkspaceAvatar : undefined;
    const logoBackgroundColor = !hasAvatar ? defaultWorkspaceAvatarColors.backgroundColor?.toString() : undefined;
    const svgLogoFillColor = !hasAvatar ? defaultWorkspaceAvatarColors.fill : undefined;

    const adminRoom = useMemo(() => {
        if (!policy?.id) {
            return undefined;
        }
        return ReportUtils.getRoom(CONST.REPORT.CHAT_TYPE.POLICY_ADMINS, policy?.id);
    }, [policy?.id]);

    return (
        <AccessOrNotFoundWrapper
            policyID={policyID}
            accessVariants={[CONST.POLICY.ACCESS_VARIANTS.ADMIN]}
        >
            <ScreenWrapper
                testID={WorkspaceProfileSharePage.displayName}
                shouldShowOfflineIndicatorInWideScreen
            >
                <HeaderWithBackButton
                    title={translate('common.share')}
                    onBackButtonPress={Navigation.goBack}
                />
<<<<<<< HEAD
                <ScrollView style={[themeStyles.flex1, themeStyles.pt2]}>
                    <View style={[themeStyles.flex1, shouldUseNarrowLayout ? themeStyles.workspaceSectionMobile : themeStyles.workspaceSection]}>
=======
                <ScrollView style={[themeStyles.flex1, themeStyles.pt3]}>
                    <View style={[themeStyles.flex1, isSmallScreenWidth ? themeStyles.workspaceSectionMobile : themeStyles.workspaceSection]}>
                        <View style={[themeStyles.mh5]}>
                            <Text style={[themeStyles.textHeadlineH1, themeStyles.mb2]}>{translate('workspace.common.shareNote.header')}</Text>
                        </View>
                        <View style={[themeStyles.mh5, themeStyles.mb9]}>
                            <Text style={[themeStyles.textNormal]}>
                                {translate('workspace.common.shareNote.content.firstPart')}{' '}
                                <TextLink
                                    style={themeStyles.link}
                                    onPress={() => {
                                        if (!adminRoom?.reportID) {
                                            return;
                                        }
                                        Navigation.navigate(ROUTES.REPORT_WITH_ID.getRoute(adminRoom.reportID));
                                    }}
                                >
                                    {CONST.REPORT.WORKSPACE_CHAT_ROOMS.ADMINS}
                                </TextLink>{' '}
                                {translate('workspace.common.shareNote.content.secondPart')}
                            </Text>
                        </View>

>>>>>>> ac9cdae4
                        <View style={[themeStyles.workspaceSectionMobile, themeStyles.ph9]}>
                            {/*
                            Right now QR code download button is not shown anymore
                            This is a temporary measure because right now it's broken because of the Fabric update.
                            We need to wait for react-native v0.74 to be released so react-native-view-shot gets fixed.

                            Please see https://github.com/Expensify/App/issues/40110 to see if it can be re-enabled.
                        */}
                            <QRShare
                                ref={qrCodeRef}
                                url={url}
                                title={policyName}
                                logo={logo}
                                svgLogo={svgLogo}
                                logoBackgroundColor={logoBackgroundColor}
                                svgLogoFillColor={svgLogoFillColor}
                                logoRatio={CONST.QR.DEFAULT_LOGO_SIZE_RATIO}
                                logoMarginRatio={CONST.QR.DEFAULT_LOGO_MARGIN_RATIO}
                            />
                        </View>
                        <View style={[themeStyles.mt3, themeStyles.ph4]}>
                            <ContextMenuItem
                                isAnonymousAction
                                text={translate('qrCodes.copy')}
                                icon={Expensicons.Copy}
                                successIcon={Expensicons.Checkmark}
                                successText={translate('qrCodes.copied')}
                                onPress={() => Clipboard.setString(url)}
                                shouldLimitWidth={false}
                                wrapperStyle={themeStyles.sectionMenuItemTopDescription}
                            />
                        </View>
                    </View>
                </ScrollView>
            </ScreenWrapper>
        </AccessOrNotFoundWrapper>
    );
}

WorkspaceProfileSharePage.displayName = 'WorkspaceProfileSharePage';

export default withPolicy(WorkspaceProfileSharePage);<|MERGE_RESOLUTION|>--- conflicted
+++ resolved
@@ -72,12 +72,8 @@
                     title={translate('common.share')}
                     onBackButtonPress={Navigation.goBack}
                 />
-<<<<<<< HEAD
-                <ScrollView style={[themeStyles.flex1, themeStyles.pt2]}>
+                <ScrollView style={[themeStyles.flex1, themeStyles.pt3]}>
                     <View style={[themeStyles.flex1, shouldUseNarrowLayout ? themeStyles.workspaceSectionMobile : themeStyles.workspaceSection]}>
-=======
-                <ScrollView style={[themeStyles.flex1, themeStyles.pt3]}>
-                    <View style={[themeStyles.flex1, isSmallScreenWidth ? themeStyles.workspaceSectionMobile : themeStyles.workspaceSection]}>
                         <View style={[themeStyles.mh5]}>
                             <Text style={[themeStyles.textHeadlineH1, themeStyles.mb2]}>{translate('workspace.common.shareNote.header')}</Text>
                         </View>
@@ -99,7 +95,6 @@
                             </Text>
                         </View>
 
->>>>>>> ac9cdae4
                         <View style={[themeStyles.workspaceSectionMobile, themeStyles.ph9]}>
                             {/*
                             Right now QR code download button is not shown anymore

import {useFocusEffect} from '@react-navigation/native';
import React, {useCallback, useMemo} from 'react';
import {useOnyx} from 'react-native-onyx';
import HeaderWithBackButton from '@components/HeaderWithBackButton';
import ScreenWrapper from '@components/ScreenWrapper';
import useLocalize from '@hooks/useLocalize';
import useNetwork from '@hooks/useNetwork';
import useThemeStyles from '@hooks/useThemeStyles';
import * as QuickbooksOnline from '@libs/actions/connections/QuickbooksOnline';
import * as Xero from '@libs/actions/connections/Xero';
import Navigation from '@libs/Navigation/Navigation';
import type {PlatformStackScreenProps} from '@libs/Navigation/PlatformStackNavigation/types';
import type {SettingsNavigatorParamList} from '@libs/Navigation/types';
import * as PolicyUtils from '@libs/PolicyUtils';
import NotFoundPage from '@pages/ErrorPage/NotFoundPage';
import * as PerDiem from '@userActions/Policy/PerDiem';
import CONST from '@src/CONST';
import * as Policy from '@src/libs/actions/Policy/Policy';
import ROUTES from '@src/ROUTES';
import type SCREENS from '@src/SCREENS';
import UpgradeConfirmation from './UpgradeConfirmation';
import UpgradeIntro from './UpgradeIntro';

type WorkspaceUpgradePageProps = PlatformStackScreenProps<SettingsNavigatorParamList, typeof SCREENS.WORKSPACE.UPGRADE>;

function getFeatureNameAlias(featureName: string) {
    switch (featureName) {
        case CONST.REPORT_FIELDS_FEATURE.qbo.classes:
        case CONST.REPORT_FIELDS_FEATURE.qbo.customers:
        case CONST.REPORT_FIELDS_FEATURE.qbo.locations:
        case CONST.REPORT_FIELDS_FEATURE.xero.mapping:
            return CONST.UPGRADE_FEATURE_INTRO_MAPPING.reportFields.alias;
        default: {
            return featureName;
        }
    }
}

function WorkspaceUpgradePage({route}: WorkspaceUpgradePageProps) {
    const styles = useThemeStyles();
    const policyID = route.params.policyID;

    const featureNameAlias = route.params.featureName && getFeatureNameAlias(route.params.featureName);

    const feature = useMemo(() => Object.values(CONST.UPGRADE_FEATURE_INTRO_MAPPING).find((f) => f.alias === featureNameAlias), [featureNameAlias]);
    const {translate} = useLocalize();
    const [policy] = useOnyx(`policy_${policyID}`);
    const qboConfig = policy?.connections?.quickbooksOnline?.config;
    const {isOffline} = useNetwork();

<<<<<<< HEAD
    const canPerformUpgrade = !!policy && PolicyUtils.isPolicyAdmin(policy);
    const isUpgraded = React.useMemo(() => PolicyUtils.isControlPolicy(policy), [policy]);
=======
    const canPerformUpgrade = !!feature && !!policy && PolicyUtils.isPolicyAdmin(policy);
    const isUpgraded = useMemo(() => PolicyUtils.isControlPolicy(policy), [policy]);
>>>>>>> 29d546b9

    const perDiemCustomUnit = PolicyUtils.getPerDiemCustomUnit(policy);
    const categoryId = route.params?.categoryId;

    const goBack = useCallback(() => {
        if (!feature) {
            Navigation.dismissModal();
            return;
        }
        switch (feature.id) {
            case CONST.UPGRADE_FEATURE_INTRO_MAPPING.approvals.id:
                Navigation.goBack();
                if (route.params.backTo) {
                    Navigation.navigate(route.params.backTo);
                }
                return;
            case CONST.UPGRADE_FEATURE_INTRO_MAPPING.reportFields.id:
                switch (route.params.featureName) {
                    case CONST.UPGRADE_FEATURE_INTRO_MAPPING.reportFields.alias:
                        Navigation.dismissModal();
                        return Navigation.navigate(ROUTES.WORKSPACE_MORE_FEATURES.getRoute(policyID));
                    default: {
                        Navigation.goBack();
                        if (route.params.backTo) {
                            Navigation.navigate(route.params.backTo);
                        }
                        return;
                    }
                }
            case CONST.UPGRADE_FEATURE_INTRO_MAPPING.rules.id:
            case CONST.UPGRADE_FEATURE_INTRO_MAPPING.companyCards.id:
            case CONST.UPGRADE_FEATURE_INTRO_MAPPING.perDiem.id:
                Navigation.dismissModal();
                return Navigation.navigate(ROUTES.WORKSPACE_MORE_FEATURES.getRoute(policyID));
            default:
                Navigation.dismissModal();
                return route.params.backTo ? Navigation.navigate(route.params.backTo) : Navigation.goBack();
        }
    }, [feature, policyID, route.params.backTo, route.params.featureName]);

    const upgradeToCorporate = () => {
        if (!canPerformUpgrade) {
            return;
        }

        Policy.upgradeToCorporate(policy.id, feature?.name);
    };

    const confirmUpgrade = useCallback(() => {
        if (!feature) {
            return;
        }
        switch (feature.id) {
            case CONST.UPGRADE_FEATURE_INTRO_MAPPING.reportFields.id:
                switch (route.params.featureName) {
                    case CONST.REPORT_FIELDS_FEATURE.qbo.classes:
                        QuickbooksOnline.updateQuickbooksOnlineSyncClasses(policyID, CONST.INTEGRATION_ENTITY_MAP_TYPES.REPORT_FIELD, qboConfig?.syncClasses);
                        break;
                    case CONST.REPORT_FIELDS_FEATURE.qbo.customers:
                        QuickbooksOnline.updateQuickbooksOnlineSyncCustomers(policyID, CONST.INTEGRATION_ENTITY_MAP_TYPES.REPORT_FIELD, qboConfig?.syncCustomers);
                        break;
                    case CONST.REPORT_FIELDS_FEATURE.qbo.locations:
                        QuickbooksOnline.updateQuickbooksOnlineSyncLocations(policyID, CONST.INTEGRATION_ENTITY_MAP_TYPES.REPORT_FIELD, qboConfig?.syncLocations);
                        break;
                    case CONST.REPORT_FIELDS_FEATURE.xero.mapping: {
                        const {trackingCategories} = policy?.connections?.xero?.data ?? {};
                        const currentTrackingCategory = trackingCategories?.find((category) => category.id === categoryId);
                        const {mappings} = policy?.connections?.xero?.config ?? {};
                        const currentTrackingCategoryValue = currentTrackingCategory ? mappings?.[`${CONST.XERO_CONFIG.TRACKING_CATEGORY_PREFIX}${currentTrackingCategory.id}`] ?? '' : '';
                        Xero.updateXeroMappings(
                            policyID,
                            categoryId ? {[`${CONST.XERO_CONFIG.TRACKING_CATEGORY_PREFIX}${categoryId}`]: CONST.XERO_CONFIG.TRACKING_CATEGORY_OPTIONS.REPORT_FIELD} : {},
                            categoryId ? {[`${CONST.XERO_CONFIG.TRACKING_CATEGORY_PREFIX}${categoryId}`]: currentTrackingCategoryValue} : {},
                        );
                        break;
                    }
                    default: {
                        Policy.enablePolicyReportFields(policyID, true, true);
                    }
                }
                break;
            case CONST.UPGRADE_FEATURE_INTRO_MAPPING.rules.id:
                Policy.enablePolicyRules(policyID, true, true);
                break;
            case CONST.UPGRADE_FEATURE_INTRO_MAPPING.companyCards.id:
                Policy.enableCompanyCards(policyID, true, true);
                break;
            case CONST.UPGRADE_FEATURE_INTRO_MAPPING.perDiem.id:
                PerDiem.enablePerDiem(policyID, true, perDiemCustomUnit?.customUnitID, true);
                break;
            default:
        }
    }, [
        categoryId,
        feature,
        perDiemCustomUnit?.customUnitID,
        policy?.connections?.xero?.config,
        policy?.connections?.xero?.data,
        policyID,
        qboConfig?.syncClasses,
        qboConfig?.syncCustomers,
        qboConfig?.syncLocations,
        route.params.featureName,
    ]);

    useFocusEffect(
        useCallback(() => {
            return () => {
                if (!isUpgraded || !canPerformUpgrade) {
                    return;
                }
                confirmUpgrade();
            };
        }, [isUpgraded, canPerformUpgrade, confirmUpgrade]),
    );

    if (!canPerformUpgrade) {
        return <NotFoundPage />;
    }

    return (
        <ScreenWrapper
            shouldShowOfflineIndicator
            testID="workspaceUpgradePage"
            offlineIndicatorStyle={styles.mtAuto}
        >
            <HeaderWithBackButton
                title={translate('common.upgrade')}
                onBackButtonPress={() => {
                    if (isUpgraded) {
                        goBack();
                    } else {
                        Navigation.goBack();
                    }
                }}
            />
            {isUpgraded && (
                <UpgradeConfirmation
                    onConfirmUpgrade={goBack}
                    policyName={policy.name}
                />
            )}
            {!isUpgraded && (
                <UpgradeIntro
                    feature={feature}
                    onUpgrade={upgradeToCorporate}
                    buttonDisabled={isOffline}
                    loading={policy.isPendingUpgrade}
                />
            )}
        </ScreenWrapper>
    );
}

export default WorkspaceUpgradePage;<|MERGE_RESOLUTION|>--- conflicted
+++ resolved
@@ -48,13 +48,8 @@
     const qboConfig = policy?.connections?.quickbooksOnline?.config;
     const {isOffline} = useNetwork();
 
-<<<<<<< HEAD
     const canPerformUpgrade = !!policy && PolicyUtils.isPolicyAdmin(policy);
-    const isUpgraded = React.useMemo(() => PolicyUtils.isControlPolicy(policy), [policy]);
-=======
-    const canPerformUpgrade = !!feature && !!policy && PolicyUtils.isPolicyAdmin(policy);
     const isUpgraded = useMemo(() => PolicyUtils.isControlPolicy(policy), [policy]);
->>>>>>> 29d546b9
 
     const perDiemCustomUnit = PolicyUtils.getPerDiemCustomUnit(policy);
     const categoryId = route.params?.categoryId;

<<<<<<< HEAD
import React, {useState} from 'react';
=======
import type {StackScreenProps} from '@react-navigation/stack';
import React, {useEffect, useState} from 'react';
>>>>>>> fe1e16a4
import {View} from 'react-native';
import {useOnyx, withOnyx} from 'react-native-onyx';
import type {OnyxEntry} from 'react-native-onyx';
import ConfirmModal from '@components/ConfirmModal';
import HeaderWithBackButton from '@components/HeaderWithBackButton';
import * as Expensicons from '@components/Icon/Expensicons';
import MenuItemWithTopDescription from '@components/MenuItemWithTopDescription';
import OfflineWithFeedback from '@components/OfflineWithFeedback';
import ScreenWrapper from '@components/ScreenWrapper';
import Switch from '@components/Switch';
import Text from '@components/Text';
import useLocalize from '@hooks/useLocalize';
import useThemeStyles from '@hooks/useThemeStyles';
import useWindowDimensions from '@hooks/useWindowDimensions';
import {setWorkspaceCategoryEnabled} from '@libs/actions/Policy';
import * as ErrorUtils from '@libs/ErrorUtils';
import Navigation from '@libs/Navigation/Navigation';
import type {PlatformStackScreenProps} from '@libs/Navigation/PlatformStackNavigation/types';
import type {SettingsNavigatorParamList} from '@navigation/types';
import NotFoundPage from '@pages/ErrorPage/NotFoundPage';
import AccessOrNotFoundWrapper from '@pages/workspace/AccessOrNotFoundWrapper';
import * as Policy from '@userActions/Policy';
import CONST from '@src/CONST';
import ONYXKEYS from '@src/ONYXKEYS';
import ROUTES from '@src/ROUTES';
import type SCREENS from '@src/SCREENS';
import type * as OnyxTypes from '@src/types/onyx';

type CategorySettingsPageOnyxProps = {
    /** Collection of categories attached to a policy */
    policyCategories: OnyxEntry<OnyxTypes.PolicyCategories>;
};

type CategorySettingsPageProps = CategorySettingsPageOnyxProps & PlatformStackScreenProps<SettingsNavigatorParamList, typeof SCREENS.WORKSPACE.CATEGORY_SETTINGS>;

function CategorySettingsPage({route, policyCategories, navigation}: CategorySettingsPageProps) {
    const styles = useThemeStyles();
    const {translate} = useLocalize();
    const {windowWidth} = useWindowDimensions();
    const [deleteCategoryConfirmModalVisible, setDeleteCategoryConfirmModalVisible] = useState(false);
    const [policy] = useOnyx(`${ONYXKEYS.COLLECTION.POLICY}${route.params.policyID}`);

    const policyCategory =
        policyCategories?.[route.params.categoryName] ?? Object.values(policyCategories ?? {}).find((category) => category.previousCategoryName === route.params.categoryName);

    useEffect(() => {
        if (policyCategory?.name === route.params.categoryName || !policyCategory) {
            return;
        }
        navigation.setParams({categoryName: policyCategory?.name});
    }, [route.params.categoryName, navigation, policyCategory]);

    if (!policyCategory) {
        return <NotFoundPage />;
    }

    const updateWorkspaceRequiresCategory = (value: boolean) => {
        setWorkspaceCategoryEnabled(route.params.policyID, {[policyCategory.name]: {name: policyCategory.name, enabled: value}});
    };

    const navigateToEditCategory = () => {
        Navigation.navigate(ROUTES.WORKSPACE_CATEGORY_EDIT.getRoute(route.params.policyID, policyCategory.name));
    };

    const deleteCategory = () => {
        Policy.deleteWorkspaceCategories(route.params.policyID, [route.params.categoryName]);
        setDeleteCategoryConfirmModalVisible(false);
        Navigation.dismissModal();
    };

    const isThereAnyAccountingConnection = Object.keys(policy?.connections ?? {}).length !== 0;
    const threeDotsMenuItems = [];
    if (!isThereAnyAccountingConnection) {
        threeDotsMenuItems.push({
            icon: Expensicons.Trashcan,
            text: translate('workspace.categories.deleteCategory'),
            onSelected: () => setDeleteCategoryConfirmModalVisible(true),
        });
    }

    return (
        <AccessOrNotFoundWrapper
            accessVariants={[CONST.POLICY.ACCESS_VARIANTS.ADMIN, CONST.POLICY.ACCESS_VARIANTS.PAID]}
            policyID={route.params.policyID}
            featureName={CONST.POLICY.MORE_FEATURES.ARE_CATEGORIES_ENABLED}
        >
            <ScreenWrapper
                includeSafeAreaPaddingBottom={false}
                style={[styles.defaultModalContainer]}
                testID={CategorySettingsPage.displayName}
            >
                <HeaderWithBackButton
                    shouldShowThreeDotsButton={threeDotsMenuItems.length > 0}
                    title={route.params.categoryName}
                    threeDotsAnchorPosition={styles.threeDotsPopoverOffsetNoCloseButton(windowWidth)}
                    threeDotsMenuItems={threeDotsMenuItems}
                />
                <ConfirmModal
                    isVisible={deleteCategoryConfirmModalVisible}
                    onConfirm={deleteCategory}
                    onCancel={() => setDeleteCategoryConfirmModalVisible(false)}
                    title={translate('workspace.categories.deleteCategory')}
                    prompt={translate('workspace.categories.deleteCategoryPrompt')}
                    confirmText={translate('common.delete')}
                    cancelText={translate('common.cancel')}
                    danger
                />
                <View style={styles.flexGrow1}>
                    <OfflineWithFeedback
                        errors={ErrorUtils.getLatestErrorMessageField(policyCategory)}
                        pendingAction={policyCategory?.pendingFields?.enabled}
                        errorRowStyles={styles.mh5}
                        onClose={() => Policy.clearCategoryErrors(route.params.policyID, route.params.categoryName)}
                    >
                        <View style={[styles.mt2, styles.mh5]}>
                            <View style={[styles.flexRow, styles.mb5, styles.mr2, styles.alignItemsCenter, styles.justifyContentBetween]}>
                                <Text style={[styles.flexShrink1, styles.mr2]}>{translate('workspace.categories.enableCategory')}</Text>
                                <Switch
                                    isOn={policyCategory.enabled}
                                    accessibilityLabel={translate('workspace.categories.enableCategory')}
                                    onToggle={updateWorkspaceRequiresCategory}
                                />
                            </View>
                        </View>
                    </OfflineWithFeedback>
                    <OfflineWithFeedback pendingAction={policyCategory.pendingFields?.name}>
                        <MenuItemWithTopDescription
                            title={policyCategory.name}
                            description={translate(`workspace.categories.categoryName`)}
                            onPress={navigateToEditCategory}
                            shouldShowRightIcon
                        />
                    </OfflineWithFeedback>
                </View>
            </ScreenWrapper>
        </AccessOrNotFoundWrapper>
    );
}

CategorySettingsPage.displayName = 'CategorySettingsPage';

export default withOnyx<CategorySettingsPageProps, CategorySettingsPageOnyxProps>({
    policyCategories: {
        key: ({route}) => `${ONYXKEYS.COLLECTION.POLICY_CATEGORIES}${route.params.policyID}`,
    },
})(CategorySettingsPage);<|MERGE_RESOLUTION|>--- conflicted
+++ resolved
@@ -1,9 +1,4 @@
-<<<<<<< HEAD
-import React, {useState} from 'react';
-=======
-import type {StackScreenProps} from '@react-navigation/stack';
 import React, {useEffect, useState} from 'react';
->>>>>>> fe1e16a4
 import {View} from 'react-native';
 import {useOnyx, withOnyx} from 'react-native-onyx';
 import type {OnyxEntry} from 'react-native-onyx';

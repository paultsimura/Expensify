--- conflicted
+++ resolved
@@ -81,28 +81,16 @@
                                         />
                                     </View>
                                 </View>
-<<<<<<< HEAD
                             </OfflineWithFeedback>
                             <MenuItemWithTopDescription
                                 title={policyCategory.name}
                                 description={translate(`workspace.categories.categoryName`)}
                                 onPress={navigateToEditCategory}
+                                shouldShowRightIcon
                             />
                         </View>
                     </ScreenWrapper>
                 </FeatureEnabledAccessOrNotFoundWrapper>
-=======
-                            </View>
-                        </OfflineWithFeedback>
-                        <MenuItemWithTopDescription
-                            title={policyCategory.name}
-                            description={translate(`workspace.categories.categoryName`)}
-                            onPress={navigateToEditCategory}
-                            shouldShowRightIcon
-                        />
-                    </View>
-                </ScreenWrapper>
->>>>>>> e737a636
             </PaidPolicyAccessOrNotFoundWrapper>
         </AdminPolicyAccessOrNotFoundWrapper>
     );

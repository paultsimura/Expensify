--- conflicted
+++ resolved
@@ -71,37 +71,19 @@
     return (
         <AdminPolicyAccessOrNotFoundWrapper policyID={route.params.policyID}>
             <PaidPolicyAccessOrNotFoundWrapper policyID={route.params.policyID}>
-<<<<<<< HEAD
                 <FeatureEnabledAccessOrRedirectWrapper
                     policyID={route.params.policyID}
                     featureName={CONST.POLICY.MORE_FEATURES.ARE_CATEGORIES_ENABLED}
-=======
-                <ScreenWrapper
-                    includeSafeAreaPaddingBottom={false}
-                    style={[styles.defaultModalContainer]}
-                    testID={CreateCategoryPage.displayName}
-                    shouldEnableMaxHeight
->>>>>>> b7a230ea
                 >
                     <ScreenWrapper
                         includeSafeAreaPaddingBottom={false}
                         style={[styles.defaultModalContainer]}
                         testID={CreateCategoryPage.displayName}
+                        shouldEnableMaxHeight
                     >
-<<<<<<< HEAD
                         <HeaderWithBackButton
                             title={translate('workspace.categories.addCategory')}
                             onBackButtonPress={Navigation.goBack}
-=======
-                        <InputWrapper
-                            InputComponent={TextInput}
-                            maxLength={CONST.CATEGORY_NAME_LIMIT}
-                            label={translate('common.name')}
-                            accessibilityLabel={translate('common.name')}
-                            inputID={INPUT_IDS.CATEGORY_NAME}
-                            role={CONST.ROLE.PRESENTATION}
-                            ref={inputCallbackRef}
->>>>>>> b7a230ea
                         />
                         <FormProvider
                             formID={ONYXKEYS.FORMS.WORKSPACE_CATEGORY_CREATE_FORM}
@@ -118,7 +100,7 @@
                                 accessibilityLabel={translate('common.name')}
                                 inputID={INPUT_IDS.CATEGORY_NAME}
                                 role={CONST.ROLE.PRESENTATION}
-                                autoFocus
+                                ref={inputCallbackRef}
                             />
                         </FormProvider>
                     </ScreenWrapper>

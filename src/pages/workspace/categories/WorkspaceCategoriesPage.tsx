import type {StackScreenProps} from '@react-navigation/stack';
import React, {useEffect, useMemo, useRef, useState} from 'react';
import {ActivityIndicator, View} from 'react-native';
import {withOnyx} from 'react-native-onyx';
import type {OnyxEntry} from 'react-native-onyx';
import Button from '@components/Button';
import ButtonWithDropdownMenu from '@components/ButtonWithDropdownMenu';
import type {DropdownOption} from '@components/ButtonWithDropdownMenu/types';
import ConfirmModal from '@components/ConfirmModal';
import HeaderWithBackButton from '@components/HeaderWithBackButton';
import Icon from '@components/Icon';
import * as Expensicons from '@components/Icon/Expensicons';
import * as Illustrations from '@components/Icon/Illustrations';
import ScreenWrapper from '@components/ScreenWrapper';
import SelectionList from '@components/SelectionList';
import TableListItem from '@components/SelectionList/TableListItem';
import type {ListItem} from '@components/SelectionList/types';
import Text from '@components/Text';
import WorkspaceEmptyStateSection from '@components/WorkspaceEmptyStateSection';
import useLocalize from '@hooks/useLocalize';
import useNetwork from '@hooks/useNetwork';
import useTheme from '@hooks/useTheme';
import useThemeStyles from '@hooks/useThemeStyles';
import useWindowDimensions from '@hooks/useWindowDimensions';
import {deleteWorkspaceCategories, setWorkspaceCategoryEnabled} from '@libs/actions/Policy';
import localeCompare from '@libs/LocaleCompare';
import Navigation from '@libs/Navigation/Navigation';
import * as PolicyUtils from '@libs/PolicyUtils';
import type {WorkspacesCentralPaneNavigatorParamList} from '@navigation/types';
import AdminPolicyAccessOrNotFoundWrapper from '@pages/workspace/AdminPolicyAccessOrNotFoundWrapper';
import FeatureEnabledAccessOrNotFoundWrapper from '@pages/workspace/FeatureEnabledAccessOrNotFoundWrapper';
import PaidPolicyAccessOrNotFoundWrapper from '@pages/workspace/PaidPolicyAccessOrNotFoundWrapper';
import * as Policy from '@userActions/Policy';
import CONST from '@src/CONST';
import ONYXKEYS from '@src/ONYXKEYS';
import ROUTES from '@src/ROUTES';
import type SCREENS from '@src/SCREENS';
import type * as OnyxTypes from '@src/types/onyx';
import type DeepValueOf from '@src/types/utils/DeepValueOf';

type PolicyOption = ListItem & {
    /** Category name is used as a key for the selectedCategories state */
    keyForList: string;
};

type WorkspaceCategoriesOnyxProps = {
    /** The policy the user is accessing. */
    policy: OnyxEntry<OnyxTypes.Policy>;

    /** Collection of categories attached to a policy */
    policyCategories: OnyxEntry<OnyxTypes.PolicyCategories>;
};

type WorkspaceCategoriesPageProps = WorkspaceCategoriesOnyxProps & StackScreenProps<WorkspacesCentralPaneNavigatorParamList, typeof SCREENS.WORKSPACE.CATEGORIES>;

function WorkspaceCategoriesPage({policy, policyCategories, route}: WorkspaceCategoriesPageProps) {
    const {isSmallScreenWidth} = useWindowDimensions();
    const styles = useThemeStyles();
    const theme = useTheme();
    const {translate} = useLocalize();
    const [selectedCategories, setSelectedCategories] = useState<Record<string, boolean>>({});
    const dropdownButtonRef = useRef(null);
    const [deleteCategoriesConfirmModalVisible, setDeleteCategoriesConfirmModalVisible] = useState(false);

    function fetchCategories() {
        Policy.openPolicyCategoriesPage(route.params.policyID);
    }

    const {isOffline} = useNetwork({onReconnect: fetchCategories});

    useEffect(() => {
        fetchCategories();
        // eslint-disable-next-line react-hooks/exhaustive-deps
    }, []);

    const categoryList = useMemo<PolicyOption[]>(
        () =>
            Object.values(policyCategories ?? {})
                .sort((a, b) => localeCompare(a.name, b.name))
                .map((value) => {
                    const isDisabled = value.pendingAction === CONST.RED_BRICK_ROAD_PENDING_ACTION.DELETE || Object.values(value.pendingFields ?? {}).length > 0;
                    return {
                        text: value.name,
                        keyForList: value.name,
                        isSelected: !!selectedCategories[value.name],
                        isDisabled,
                        pendingAction: value.pendingAction,
                        errors: value.errors ?? undefined,
                        rightElement: (
                            <View style={[styles.flexRow, isDisabled && styles.buttonOpacityDisabled]}>
                                <Text style={[styles.textSupporting, styles.alignSelfCenter, styles.pl2, styles.label]}>
                                    {value.enabled ? translate('workspace.common.enabled') : translate('workspace.common.disabled')}
                                </Text>
                                <View style={[styles.p1, styles.pl2]}>
                                    <Icon
                                        src={Expensicons.ArrowRight}
                                        fill={theme.icon}
                                    />
                                </View>
                            </View>
                        ),
                    };
                }),
        [
            policyCategories,
            selectedCategories,
            styles.alignSelfCenter,
            styles.buttonOpacityDisabled,
            styles.flexRow,
            styles.label,
            styles.p1,
            styles.pl2,
            styles.textSupporting,
            theme.icon,
            translate,
        ],
    );

    const toggleCategory = (category: PolicyOption) => {
        setSelectedCategories((prev) => {
            if (prev[category.keyForList]) {
                const {[category.keyForList]: omittedCategory, ...newCategories} = prev;
                return newCategories;
            }
            return {...prev, [category.keyForList]: true};
        });
    };

    const toggleAllCategories = () => {
        const availableCategories = categoryList.filter((category) => category.pendingAction !== CONST.RED_BRICK_ROAD_PENDING_ACTION.DELETE);
        const isAllSelected = availableCategories.length === Object.keys(selectedCategories).length;
        setSelectedCategories(isAllSelected ? {} : Object.fromEntries(availableCategories.map((item) => [item.keyForList, true])));
    };

    const getCustomListHeader = () => (
        <View style={[styles.flex1, styles.flexRow, styles.justifyContentBetween, styles.pl3, styles.pr9]}>
            <Text style={styles.searchInputStyle}>{translate('common.name')}</Text>
            <Text style={[styles.searchInputStyle, styles.textAlignCenter]}>{translate('statusPage.status')}</Text>
        </View>
    );

    const navigateToCategorySettings = (category: PolicyOption) => {
        setSelectedCategories({});
        Navigation.navigate(ROUTES.WORKSPACE_CATEGORY_SETTINGS.getRoute(route.params.policyID, category.keyForList));
    };

    const navigateToCategoriesSettings = () => {
        Navigation.navigate(ROUTES.WORKSPACE_CATEGORIES_SETTINGS.getRoute(route.params.policyID));
    };

    const navigateToCreateCategoryPage = () => {
        Navigation.navigate(ROUTES.WORKSPACE_CATEGORY_CREATE.getRoute(route.params.policyID));
    };

    const dismissError = (item: PolicyOption) => {
        Policy.clearCategoryErrors(route.params.policyID, item.keyForList);
    };

    const selectedCategoriesArray = Object.keys(selectedCategories).filter((key) => selectedCategories[key]);

    const handleDeleteCategories = () => {
        setSelectedCategories({});
        deleteWorkspaceCategories(route.params.policyID, selectedCategoriesArray);
        setDeleteCategoriesConfirmModalVisible(false);
    };

    const getHeaderButtons = () => {
        const options: Array<DropdownOption<DeepValueOf<typeof CONST.POLICY.CATEGORIES_BULK_ACTION_TYPES>>> = [];

        if (selectedCategoriesArray.length > 0) {
            options.push({
                icon: Expensicons.Trashcan,
                text: translate(selectedCategoriesArray.length === 1 ? 'workspace.categories.deleteCategory' : 'workspace.categories.deleteCategories'),
                value: CONST.POLICY.CATEGORIES_BULK_ACTION_TYPES.DELETE,
                onSelected: () => setDeleteCategoriesConfirmModalVisible(true),
            });

            const enabledCategories = selectedCategoriesArray.filter((categoryName) => policyCategories?.[categoryName]?.enabled);
            if (enabledCategories.length > 0) {
                const categoriesToDisable = selectedCategoriesArray
                    .filter((categoryName) => policyCategories?.[categoryName]?.enabled)
                    .reduce<Record<string, {name: string; enabled: boolean}>>((acc, categoryName) => {
                        acc[categoryName] = {
                            name: categoryName,
                            enabled: false,
                        };
                        return acc;
                    }, {});

                options.push({
                    icon: Expensicons.DocumentSlash,
                    text: translate(enabledCategories.length === 1 ? 'workspace.categories.disableCategory' : 'workspace.categories.disableCategories'),
                    value: CONST.POLICY.CATEGORIES_BULK_ACTION_TYPES.DISABLE,
                    onSelected: () => {
                        setSelectedCategories({});
                        setWorkspaceCategoryEnabled(route.params.policyID, categoriesToDisable);
                    },
                });
            }

            const disabledCategories = selectedCategoriesArray.filter((categoryName) => !policyCategories?.[categoryName]?.enabled);
            if (disabledCategories.length > 0) {
                const categoriesToEnable = selectedCategoriesArray
                    .filter((categoryName) => !policyCategories?.[categoryName]?.enabled)
                    .reduce<Record<string, {name: string; enabled: boolean}>>((acc, categoryName) => {
                        acc[categoryName] = {
                            name: categoryName,
                            enabled: true,
                        };
                        return acc;
                    }, {});
                options.push({
                    icon: Expensicons.Document,
                    text: translate(disabledCategories.length === 1 ? 'workspace.categories.enableCategory' : 'workspace.categories.enableCategories'),
                    value: CONST.POLICY.CATEGORIES_BULK_ACTION_TYPES.ENABLE,
                    onSelected: () => {
                        setSelectedCategories({});
                        setWorkspaceCategoryEnabled(route.params.policyID, categoriesToEnable);
                    },
                });
            }

            return (
                <ButtonWithDropdownMenu
                    buttonRef={dropdownButtonRef}
                    onPress={() => null}
                    shouldAlwaysShowDropdownMenu
                    pressOnEnter
                    buttonSize={CONST.DROPDOWN_BUTTON_SIZE.MEDIUM}
                    customText={translate('workspace.common.selected', {selectedNumber: selectedCategoriesArray.length})}
                    options={options}
                    style={[isSmallScreenWidth && styles.w50, isSmallScreenWidth && styles.mb3]}
                />
            );
        }

        return (
            <View style={[styles.w100, styles.flexRow, isSmallScreenWidth && styles.mb3]}>
                {!PolicyUtils.hasAccountingConnections(policy) && (
                    <Button
                        medium
                        success
                        onPress={navigateToCreateCategoryPage}
                        icon={Expensicons.Plus}
                        text={translate('workspace.categories.addCategory')}
                        style={[styles.mr3, isSmallScreenWidth && styles.w50]}
                    />
                )}
                <Button
                    medium
                    onPress={navigateToCategoriesSettings}
                    icon={Expensicons.Gear}
                    text={translate('common.settings')}
                    style={[isSmallScreenWidth && styles.w50]}
                />
            </View>
        );
    };

    const isLoading = !isOffline && policyCategories === undefined;

    const shouldShowEmptyState = !categoryList.some((category) => category.pendingAction !== CONST.RED_BRICK_ROAD_PENDING_ACTION.DELETE) && !isLoading;

    return (
        <AdminPolicyAccessOrNotFoundWrapper policyID={route.params.policyID}>
            <PaidPolicyAccessOrNotFoundWrapper policyID={route.params.policyID}>
                <FeatureEnabledAccessOrNotFoundWrapper
                    policyID={route.params.policyID}
                    featureName={CONST.POLICY.MORE_FEATURES.ARE_CATEGORIES_ENABLED}
                >
                    <ScreenWrapper
                        includeSafeAreaPaddingBottom={false}
                        style={[styles.defaultModalContainer]}
                        testID={WorkspaceCategoriesPage.displayName}
                        shouldShowOfflineIndicatorInWideScreen
                    >
<<<<<<< HEAD
                        <HeaderWithBackButton
                            icon={Illustrations.FolderOpen}
                            title={translate('workspace.common.categories')}
                            shouldShowBackButton={isSmallScreenWidth}
                        >
                            {!isSmallScreenWidth && getHeaderButtons()}
                        </HeaderWithBackButton>
                        {isSmallScreenWidth && <View style={[styles.pl5, styles.pr5]}>{getHeaderButtons()}</View>}
                        <View style={[styles.ph5, styles.pb5, styles.pt3]}>
                            <Text style={[styles.textNormal, styles.colorMuted]}>{translate('workspace.categories.subtitle')}</Text>
                        </View>
                        {isLoading && (
                            <ActivityIndicator
                                size={CONST.ACTIVITY_INDICATOR_SIZE.LARGE}
                                style={[styles.flex1]}
                                color={theme.spinner}
                            />
                        )}
                        {categoryList.length === 0 && !isLoading && (
                            <WorkspaceEmptyStateSection
                                title={translate('workspace.categories.emptyCategories.title')}
                                icon={Illustrations.EmptyStateExpenses}
                                subtitle={translate('workspace.categories.emptyCategories.subtitle')}
                            />
                        )}
                        {categoryList.length > 0 && (
                            <SelectionList
                                canSelectMultiple
                                sections={[{data: categoryList, indexOffset: 0, isDisabled: false}]}
                                onCheckboxPress={toggleCategory}
                                onSelectRow={navigateToCategorySettings}
                                onSelectAll={toggleAllCategories}
                                showScrollIndicator
                                ListItem={TableListItem}
                                onDismissError={dismissError}
                                customListHeader={getCustomListHeader()}
                                listHeaderWrapperStyle={[styles.ph9, styles.pv3, styles.pb5]}
                            />
                        )}
                    </ScreenWrapper>
                </FeatureEnabledAccessOrNotFoundWrapper>
=======
                        {!isSmallScreenWidth && getHeaderButtons()}
                    </HeaderWithBackButton>
                    <ConfirmModal
                        isVisible={deleteCategoriesConfirmModalVisible}
                        onConfirm={handleDeleteCategories}
                        onCancel={() => setDeleteCategoriesConfirmModalVisible(false)}
                        title={translate(selectedCategoriesArray.length === 1 ? 'workspace.categories.deleteCategory' : 'workspace.categories.deleteCategories')}
                        prompt={translate(selectedCategoriesArray.length === 1 ? 'workspace.categories.deleteCategoryPrompt' : 'workspace.categories.deleteCategoriesPrompt')}
                        confirmText={translate('common.delete')}
                        cancelText={translate('common.cancel')}
                        danger
                    />
                    {isSmallScreenWidth && <View style={[styles.pl5, styles.pr5]}>{getHeaderButtons()}</View>}
                    <View style={[styles.ph5, styles.pb5, styles.pt3]}>
                        <Text style={[styles.textNormal, styles.colorMuted]}>{translate('workspace.categories.subtitle')}</Text>
                    </View>
                    {isLoading && (
                        <ActivityIndicator
                            size={CONST.ACTIVITY_INDICATOR_SIZE.LARGE}
                            style={[styles.flex1]}
                            color={theme.spinner}
                        />
                    )}
                    {shouldShowEmptyState && (
                        <WorkspaceEmptyStateSection
                            title={translate('workspace.categories.emptyCategories.title')}
                            icon={Illustrations.EmptyStateExpenses}
                            subtitle={translate('workspace.categories.emptyCategories.subtitle')}
                        />
                    )}
                    {!shouldShowEmptyState && (
                        <SelectionList
                            canSelectMultiple
                            sections={[{data: categoryList, indexOffset: 0, isDisabled: false}]}
                            onCheckboxPress={toggleCategory}
                            onSelectRow={navigateToCategorySettings}
                            onSelectAll={toggleAllCategories}
                            showScrollIndicator
                            ListItem={TableListItem}
                            onDismissError={dismissError}
                            customListHeader={getCustomListHeader()}
                            listHeaderWrapperStyle={[styles.ph9, styles.pv3, styles.pb5]}
                        />
                    )}
                </ScreenWrapper>
>>>>>>> 34fa9871
            </PaidPolicyAccessOrNotFoundWrapper>
        </AdminPolicyAccessOrNotFoundWrapper>
    );
}

WorkspaceCategoriesPage.displayName = 'WorkspaceCategoriesPage';

export default withOnyx<WorkspaceCategoriesPageProps, WorkspaceCategoriesOnyxProps>({
    policy: {
        key: ({route}) => `${ONYXKEYS.COLLECTION.POLICY}${route.params.policyID}`,
    },
    policyCategories: {
        key: ({route}) => `${ONYXKEYS.COLLECTION.POLICY_CATEGORIES}${route.params.policyID}`,
    },
})(WorkspaceCategoriesPage);<|MERGE_RESOLUTION|>--- conflicted
+++ resolved
@@ -274,7 +274,6 @@
                         testID={WorkspaceCategoriesPage.displayName}
                         shouldShowOfflineIndicatorInWideScreen
                     >
-<<<<<<< HEAD
                         <HeaderWithBackButton
                             icon={Illustrations.FolderOpen}
                             title={translate('workspace.common.categories')}
@@ -282,6 +281,16 @@
                         >
                             {!isSmallScreenWidth && getHeaderButtons()}
                         </HeaderWithBackButton>
+                        <ConfirmModal
+                            isVisible={deleteCategoriesConfirmModalVisible}
+                            onConfirm={handleDeleteCategories}
+                            onCancel={() => setDeleteCategoriesConfirmModalVisible(false)}
+                            title={translate(selectedCategoriesArray.length === 1 ? 'workspace.categories.deleteCategory' : 'workspace.categories.deleteCategories')}
+                            prompt={translate(selectedCategoriesArray.length === 1 ? 'workspace.categories.deleteCategoryPrompt' : 'workspace.categories.deleteCategoriesPrompt')}
+                            confirmText={translate('common.delete')}
+                            cancelText={translate('common.cancel')}
+                            danger
+                        />
                         {isSmallScreenWidth && <View style={[styles.pl5, styles.pr5]}>{getHeaderButtons()}</View>}
                         <View style={[styles.ph5, styles.pb5, styles.pt3]}>
                             <Text style={[styles.textNormal, styles.colorMuted]}>{translate('workspace.categories.subtitle')}</Text>
@@ -293,14 +302,14 @@
                                 color={theme.spinner}
                             />
                         )}
-                        {categoryList.length === 0 && !isLoading && (
+                        {shouldShowEmptyState && (
                             <WorkspaceEmptyStateSection
                                 title={translate('workspace.categories.emptyCategories.title')}
                                 icon={Illustrations.EmptyStateExpenses}
                                 subtitle={translate('workspace.categories.emptyCategories.subtitle')}
                             />
                         )}
-                        {categoryList.length > 0 && (
+                        {!shouldShowEmptyState && (
                             <SelectionList
                                 canSelectMultiple
                                 sections={[{data: categoryList, indexOffset: 0, isDisabled: false}]}
@@ -316,53 +325,6 @@
                         )}
                     </ScreenWrapper>
                 </FeatureEnabledAccessOrNotFoundWrapper>
-=======
-                        {!isSmallScreenWidth && getHeaderButtons()}
-                    </HeaderWithBackButton>
-                    <ConfirmModal
-                        isVisible={deleteCategoriesConfirmModalVisible}
-                        onConfirm={handleDeleteCategories}
-                        onCancel={() => setDeleteCategoriesConfirmModalVisible(false)}
-                        title={translate(selectedCategoriesArray.length === 1 ? 'workspace.categories.deleteCategory' : 'workspace.categories.deleteCategories')}
-                        prompt={translate(selectedCategoriesArray.length === 1 ? 'workspace.categories.deleteCategoryPrompt' : 'workspace.categories.deleteCategoriesPrompt')}
-                        confirmText={translate('common.delete')}
-                        cancelText={translate('common.cancel')}
-                        danger
-                    />
-                    {isSmallScreenWidth && <View style={[styles.pl5, styles.pr5]}>{getHeaderButtons()}</View>}
-                    <View style={[styles.ph5, styles.pb5, styles.pt3]}>
-                        <Text style={[styles.textNormal, styles.colorMuted]}>{translate('workspace.categories.subtitle')}</Text>
-                    </View>
-                    {isLoading && (
-                        <ActivityIndicator
-                            size={CONST.ACTIVITY_INDICATOR_SIZE.LARGE}
-                            style={[styles.flex1]}
-                            color={theme.spinner}
-                        />
-                    )}
-                    {shouldShowEmptyState && (
-                        <WorkspaceEmptyStateSection
-                            title={translate('workspace.categories.emptyCategories.title')}
-                            icon={Illustrations.EmptyStateExpenses}
-                            subtitle={translate('workspace.categories.emptyCategories.subtitle')}
-                        />
-                    )}
-                    {!shouldShowEmptyState && (
-                        <SelectionList
-                            canSelectMultiple
-                            sections={[{data: categoryList, indexOffset: 0, isDisabled: false}]}
-                            onCheckboxPress={toggleCategory}
-                            onSelectRow={navigateToCategorySettings}
-                            onSelectAll={toggleAllCategories}
-                            showScrollIndicator
-                            ListItem={TableListItem}
-                            onDismissError={dismissError}
-                            customListHeader={getCustomListHeader()}
-                            listHeaderWrapperStyle={[styles.ph9, styles.pv3, styles.pb5]}
-                        />
-                    )}
-                </ScreenWrapper>
->>>>>>> 34fa9871
             </PaidPolicyAccessOrNotFoundWrapper>
         </AdminPolicyAccessOrNotFoundWrapper>
     );

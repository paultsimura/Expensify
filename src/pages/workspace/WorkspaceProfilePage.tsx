import ExpensiMark from 'expensify-common/lib/ExpensiMark';
import React, {useCallback, useState} from 'react';
import type {ImageStyle, StyleProp} from 'react-native';
import {Image, StyleSheet, View} from 'react-native';
import type {OnyxEntry} from 'react-native-onyx';
import {withOnyx} from 'react-native-onyx';
import Avatar from '@components/Avatar';
import AvatarWithImagePicker from '@components/AvatarWithImagePicker';
import Button from '@components/Button';
import ConfirmModal from '@components/ConfirmModal';
import * as Expensicons from '@components/Icon/Expensicons';
import * as Illustrations from '@components/Icon/Illustrations';
import MenuItemWithTopDescription from '@components/MenuItemWithTopDescription';
import OfflineWithFeedback from '@components/OfflineWithFeedback';
import Section from '@components/Section';
import useActiveWorkspace from '@hooks/useActiveWorkspace';
import useLocalize from '@hooks/useLocalize';
import usePermissions from '@hooks/usePermissions';
import useThemeIllustrations from '@hooks/useThemeIllustrations';
import useThemeStyles from '@hooks/useThemeStyles';
import useWindowDimensions from '@hooks/useWindowDimensions';
import * as ErrorUtils from '@libs/ErrorUtils';
import Navigation from '@libs/Navigation/Navigation';
import * as PolicyUtils from '@libs/PolicyUtils';
import * as ReportUtils from '@libs/ReportUtils';
import StringUtils from '@libs/StringUtils';
import * as UserUtils from '@libs/UserUtils';
import * as Policy from '@userActions/Policy/Policy';
import CONST from '@src/CONST';
import ONYXKEYS from '@src/ONYXKEYS';
import ROUTES from '@src/ROUTES';
import type * as OnyxTypes from '@src/types/onyx';
import {isEmptyObject} from '@src/types/utils/EmptyObject';
import withPolicy from './withPolicy';
import type {WithPolicyProps} from './withPolicy';
import WorkspacePageWithSections from './WorkspacePageWithSections';

type WorkSpaceProfilePageOnyxProps = {
    /** Constant, list of available currencies */
    currencyList: OnyxEntry<OnyxTypes.CurrencyList>;
};

type WorkSpaceProfilePageProps = WithPolicyProps & WorkSpaceProfilePageOnyxProps;

const parser = new ExpensiMark();

function WorkspaceProfilePage({policy, currencyList = {}, route}: WorkSpaceProfilePageProps) {
    const styles = useThemeStyles();
    const {translate} = useLocalize();
    const {isSmallScreenWidth} = useWindowDimensions();
    const illustrations = useThemeIllustrations();
    const {activeWorkspaceID, setActiveWorkspaceID} = useActiveWorkspace();
    const {canUseSpotnanaTravel} = usePermissions();

    const outputCurrency = policy?.outputCurrency ?? '';
    const currencySymbol = currencyList?.[outputCurrency]?.symbol ?? '';
    const formattedCurrency = !isEmptyObject(policy) && !isEmptyObject(currencyList) ? `${outputCurrency} - ${currencySymbol}` : '';

    const [street1, street2] = (policy?.address?.addressStreet ?? '').split('\n');
    const formattedAddress =
        !isEmptyObject(policy) && !isEmptyObject(policy.address)
            ? `${street1?.trim()}, ${street2 ? `${street2.trim()}, ` : ''}${policy.address.city}, ${policy.address.state} ${policy.address.zipCode ?? ''}`
            : '';

    const onPressCurrency = useCallback(() => Navigation.navigate(ROUTES.WORKSPACE_PROFILE_CURRENCY.getRoute(policy?.id ?? '-1')), [policy?.id]);
    const onPressAddress = useCallback(() => Navigation.navigate(ROUTES.WORKSPACE_PROFILE_ADDRESS.getRoute(policy?.id ?? '-1')), [policy?.id]);
    const onPressName = useCallback(() => Navigation.navigate(ROUTES.WORKSPACE_PROFILE_NAME.getRoute(policy?.id ?? '-1')), [policy?.id]);
    const onPressDescription = useCallback(() => Navigation.navigate(ROUTES.WORKSPACE_PROFILE_DESCRIPTION.getRoute(policy?.id ?? '-1')), [policy?.id]);
    const onPressShare = useCallback(() => Navigation.navigate(ROUTES.WORKSPACE_PROFILE_SHARE.getRoute(policy?.id ?? '-1')), [policy?.id]);

    const policyName = policy?.name ?? '';
    const policyDescription =
        // policy?.description can be an empty string
        // eslint-disable-next-line @typescript-eslint/prefer-nullish-coalescing
        policy?.description ||
        parser.replace(
            translate('workspace.common.welcomeNote', {
                workspaceName: policy?.name ?? '',
            }),
        );
    const readOnly = !PolicyUtils.isPolicyAdmin(policy);
    const imageStyle: StyleProp<ImageStyle> = isSmallScreenWidth ? [styles.mhv12, styles.mhn5, styles.mbn5] : [styles.mhv8, styles.mhn8, styles.mbn5];
    const shouldShowAddress = !readOnly || formattedAddress;

    const DefaultAvatar = useCallback(
        () => (
            <Avatar
                containerStyles={styles.avatarXLarge}
                imageStyles={[styles.avatarXLarge, styles.alignSelfCenter]}
                // eslint-disable-next-line @typescript-eslint/prefer-nullish-coalescing -- nullish coalescing cannot be used if left side can be empty string
                source={policy?.avatarURL || ReportUtils.getDefaultWorkspaceAvatar(policyName)}
                fallbackIcon={Expensicons.FallbackWorkspaceAvatar}
                size={CONST.AVATAR_SIZE.XLARGE}
                name={policyName}
<<<<<<< HEAD
                avatarID={policy?.id ?? '-1'}
=======
                avatarID={policy?.id}
>>>>>>> a3d1dd16
                type={CONST.ICON_TYPE_WORKSPACE}
            />
        ),
        [policy?.avatarURL, policy?.id, policyName, styles.alignSelfCenter, styles.avatarXLarge],
    );

    const [isDeleteModalOpen, setIsDeleteModalOpen] = useState(false);

    const confirmDeleteAndHideModal = useCallback(() => {
        if (!policy?.id || !policyName) {
            return;
        }

        Policy.deleteWorkspace(policy?.id, policyName);
        setIsDeleteModalOpen(false);

        // If the workspace being deleted is the active workspace, switch to the "All Workspaces" view
        if (activeWorkspaceID === policy?.id) {
            setActiveWorkspaceID(undefined);
            Navigation.navigateWithSwitchPolicyID({policyID: undefined});
        }
    }, [policy?.id, policyName, activeWorkspaceID, setActiveWorkspaceID]);
    return (
        <WorkspacePageWithSections
            headerText={translate('workspace.common.profile')}
            route={route}
            guidesCallTaskID={CONST.GUIDES_CALL_TASK_IDS.WORKSPACE_PROFILE}
            shouldShowLoading={false}
            shouldUseScrollView
            shouldShowOfflineIndicatorInWideScreen
            shouldShowNonAdmin
            icon={Illustrations.House}
        >
            {(hasVBA?: boolean) => (
                <View style={[styles.flex1, styles.mt3, isSmallScreenWidth ? styles.workspaceSectionMobile : styles.workspaceSection]}>
                    <Section
                        isCentralPane
                        title=""
                    >
                        <Image
                            style={StyleSheet.flatten([styles.wAuto, styles.h68, imageStyle])}
                            source={illustrations.WorkspaceProfile}
                            resizeMode="cover"
                        />
                        <AvatarWithImagePicker
                            onViewPhotoPress={() => Navigation.navigate(ROUTES.WORKSPACE_AVATAR.getRoute(policy?.id ?? '-1'))}
                            source={policy?.avatarURL ?? ''}
                            size={CONST.AVATAR_SIZE.XLARGE}
                            avatarStyle={styles.avatarXLarge}
                            enablePreview
                            DefaultAvatar={DefaultAvatar}
                            type={CONST.ICON_TYPE_WORKSPACE}
                            fallbackIcon={Expensicons.FallbackWorkspaceAvatar}
                            style={[
                                policy?.errorFields?.avatarURL ?? isSmallScreenWidth ? styles.mb1 : styles.mb3,
                                isSmallScreenWidth ? styles.mtn17 : styles.mtn20,
                                styles.alignItemsStart,
                                styles.sectionMenuItemTopDescription,
                            ]}
                            editIconStyle={styles.smallEditIconWorkspace}
                            isUsingDefaultAvatar={!policy?.avatarURL ?? false}
                            onImageSelected={(file) => Policy.updateWorkspaceAvatar(policy?.id ?? '-1', file as File)}
                            onImageRemoved={() => Policy.deleteWorkspaceAvatar(policy?.id ?? '-1')}
                            editorMaskImage={Expensicons.ImageCropSquareMask}
                            pendingAction={policy?.pendingFields?.avatarURL}
                            errors={policy?.errorFields?.avatarURL}
                            onErrorClose={() => Policy.clearAvatarErrors(policy?.id ?? '-1')}
                            previewSource={UserUtils.getFullSizeAvatar(policy?.avatarURL ?? '')}
                            headerTitle={translate('workspace.common.workspaceAvatar')}
                            originalFileName={policy?.originalFileName}
                            disabled={readOnly}
                            disabledStyle={styles.cursorDefault}
                            errorRowStyles={styles.mt3}
                        />
                        <OfflineWithFeedback pendingAction={policy?.pendingFields?.generalSettings}>
                            <MenuItemWithTopDescription
                                title={policyName}
                                titleStyle={styles.workspaceTitleStyle}
                                description={translate('workspace.editor.nameInputLabel')}
                                shouldShowRightIcon={!readOnly}
                                disabled={readOnly}
                                wrapperStyle={[styles.sectionMenuItemTopDescription, isSmallScreenWidth ? styles.mt3 : {}]}
                                onPress={onPressName}
                                shouldGreyOutWhenDisabled={false}
                                shouldUseDefaultCursorWhenDisabled
                            />
                        </OfflineWithFeedback>
                        {(!StringUtils.isEmptyString(policy?.description ?? '') || !readOnly) && (
                            <OfflineWithFeedback
                                pendingAction={policy?.pendingFields?.description}
                                errors={ErrorUtils.getLatestErrorField(policy ?? {}, CONST.POLICY.COLLECTION_KEYS.DESCRIPTION)}
                                onClose={() => Policy.clearPolicyErrorField(policy?.id ?? '-1', CONST.POLICY.COLLECTION_KEYS.DESCRIPTION)}
                            >
                                <MenuItemWithTopDescription
                                    title={policyDescription}
                                    description={translate('workspace.editor.descriptionInputLabel')}
                                    shouldShowRightIcon={!readOnly}
                                    disabled={readOnly}
                                    wrapperStyle={styles.sectionMenuItemTopDescription}
                                    onPress={onPressDescription}
                                    shouldGreyOutWhenDisabled={false}
                                    shouldUseDefaultCursorWhenDisabled
                                    shouldRenderAsHTML
                                />
                            </OfflineWithFeedback>
                        )}
                        <OfflineWithFeedback
                            pendingAction={policy?.pendingFields?.generalSettings}
                            errors={ErrorUtils.getLatestErrorField(policy ?? {}, CONST.POLICY.COLLECTION_KEYS.GENERAL_SETTINGS)}
                            onClose={() => Policy.clearPolicyErrorField(policy?.id ?? '-1', CONST.POLICY.COLLECTION_KEYS.GENERAL_SETTINGS)}
                            errorRowStyles={[styles.mt2]}
                        >
                            <View>
                                <MenuItemWithTopDescription
                                    title={formattedCurrency}
                                    description={translate('workspace.editor.currencyInputLabel')}
                                    shouldShowRightIcon={!readOnly}
                                    disabled={hasVBA ? true : readOnly}
                                    wrapperStyle={styles.sectionMenuItemTopDescription}
                                    onPress={onPressCurrency}
                                    shouldGreyOutWhenDisabled={false}
                                    shouldUseDefaultCursorWhenDisabled
                                    hintText={hasVBA ? translate('workspace.editor.currencyInputDisabledText') : translate('workspace.editor.currencyInputHelpText')}
                                />
                            </View>
                        </OfflineWithFeedback>
                        {canUseSpotnanaTravel && shouldShowAddress && (
                            <OfflineWithFeedback pendingAction={policy?.pendingFields?.generalSettings}>
                                <View>
                                    <MenuItemWithTopDescription
                                        title={formattedAddress}
                                        description={translate('common.companyAddress')}
                                        shouldShowRightIcon={!readOnly}
                                        disabled={readOnly}
                                        wrapperStyle={styles.sectionMenuItemTopDescription}
                                        onPress={onPressAddress}
                                        shouldGreyOutWhenDisabled={false}
                                        shouldUseDefaultCursorWhenDisabled
                                    />
                                </View>
                            </OfflineWithFeedback>
                        )}
                        {!readOnly && (
                            <View style={[styles.flexRow, styles.mt6, styles.mnw120]}>
                                <Button
                                    accessibilityLabel={translate('common.share')}
                                    text={translate('common.share')}
                                    onPress={onPressShare}
                                    medium
                                    icon={Expensicons.QrCode}
                                />
                                <Button
                                    accessibilityLabel={translate('common.delete')}
                                    text={translate('common.delete')}
                                    style={[styles.ml2]}
                                    onPress={() => setIsDeleteModalOpen(true)}
                                    medium
                                    icon={Expensicons.Trashcan}
                                />
                            </View>
                        )}
                    </Section>
                    <ConfirmModal
                        title={translate('common.delete')}
                        isVisible={isDeleteModalOpen}
                        onConfirm={confirmDeleteAndHideModal}
                        onCancel={() => setIsDeleteModalOpen(false)}
                        prompt={translate('workspace.common.deleteConfirmation')}
                        confirmText={translate('common.delete')}
                        cancelText={translate('common.cancel')}
                        danger
                    />
                </View>
            )}
        </WorkspacePageWithSections>
    );
}

WorkspaceProfilePage.displayName = 'WorkspaceProfilePage';

export default withPolicy(
    withOnyx<WorkSpaceProfilePageProps, WorkSpaceProfilePageOnyxProps>({
        currencyList: {key: ONYXKEYS.CURRENCY_LIST},
    })(WorkspaceProfilePage),
);<|MERGE_RESOLUTION|>--- conflicted
+++ resolved
@@ -92,11 +92,7 @@
                 fallbackIcon={Expensicons.FallbackWorkspaceAvatar}
                 size={CONST.AVATAR_SIZE.XLARGE}
                 name={policyName}
-<<<<<<< HEAD
-                avatarID={policy?.id ?? '-1'}
-=======
                 avatarID={policy?.id}
->>>>>>> a3d1dd16
                 type={CONST.ICON_TYPE_WORKSPACE}
             />
         ),

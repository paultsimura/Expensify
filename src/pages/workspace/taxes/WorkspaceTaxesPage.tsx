--- conflicted
+++ resolved
@@ -179,12 +179,7 @@
     const dropdownMenuOptions = useMemo(() => {
         const isMultiple = selectedTaxesIDs.length > 1;
         const options: Array<DropdownOption<WorkspaceTaxRatesBulkActionType>> = [];
-<<<<<<< HEAD
-
         if (!hasAccountingConnections) {
-=======
-        if (!PolicyUtils.hasAccountingConnections(policy)) {
->>>>>>> 5699ae38
             options.push({
                 icon: Expensicons.Trashcan,
                 text: isMultiple ? translate('workspace.taxes.actions.deleteMultiple') : translate('workspace.taxes.actions.delete'),
@@ -213,35 +208,20 @@
             });
         }
         return options;
-<<<<<<< HEAD
-    }, [hasAccountingConnections, policy?.taxRates?.taxes, selectedTaxesIDs, toggleTaxes, translate]);
-
-    const headerButtons = !selectedTaxesIDs.length ? (
-        <View style={[styles.w100, styles.flexRow, styles.gap2, isSmallScreenWidth && styles.mb3]}>
-            {!hasAccountingConnections && (
-=======
-    }, [policy, selectedTaxesIDs, toggleTaxes, translate]);
+     }, [hasAccountingConnections, policy?.taxRates?.taxes, selectedTaxesIDs, toggleTaxes, translate]);
 
     const headerButtons = !selectedTaxesIDs.length ? (
         <View style={[styles.w100, styles.flexRow, isSmallScreenWidth && styles.mb3]}>
-            {!PolicyUtils.hasAccountingConnections(policy) && (
->>>>>>> 5699ae38
+            {!hasAccountingConnections && (
                 <Button
                     medium
                     success
                     onPress={() => Navigation.navigate(ROUTES.WORKSPACE_TAX_CREATE.getRoute(policyID))}
                     icon={Expensicons.Plus}
                     text={translate('workspace.taxes.addRate')}
-<<<<<<< HEAD
-                    style={[isSmallScreenWidth && styles.flex1]}
-                />
-            )}
-
-=======
                     style={[styles.mr3, isSmallScreenWidth && styles.flex1]}
                 />
             )}
->>>>>>> 5699ae38
             <Button
                 medium
                 onPress={() => Navigation.navigate(ROUTES.WORKSPACE_TAXES_SETTINGS.getRoute(policyID))}

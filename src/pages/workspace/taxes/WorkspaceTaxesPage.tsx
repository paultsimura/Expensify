--- conflicted
+++ resolved
@@ -204,7 +204,6 @@
     }, [policy, selectedTaxesIDs, toggleTaxes, translate]);
 
     const headerButtons = !selectedTaxesIDs.length ? (
-<<<<<<< HEAD
         <View style={[styles.w100, styles.flexRow, isSmallScreenWidth && styles.mb3]}>
             {!PolicyUtils.hasAccountingConnections(policy) && (
                 <Button
@@ -216,17 +215,6 @@
                     style={[styles.mr3, isSmallScreenWidth && styles.flex1]}
                 />
             )}
-=======
-        <View style={[styles.w100, styles.flexRow, styles.gap2, isSmallScreenWidth && styles.mb3]}>
-            <Button
-                medium
-                success
-                onPress={() => Navigation.navigate(ROUTES.WORKSPACE_TAX_CREATE.getRoute(policyID))}
-                icon={Expensicons.Plus}
-                text={translate('workspace.taxes.addRate')}
-                style={[isSmallScreenWidth && styles.flex1]}
-            />
->>>>>>> 67264315
             <Button
                 medium
                 onPress={() => Navigation.navigate(ROUTES.WORKSPACE_TAXES_SETTINGS.getRoute(policyID))}

--- conflicted
+++ resolved
@@ -81,13 +81,12 @@
             policyID={policyID}
             accessVariants={[CONST.POLICY.ACCESS_VARIANTS.ADMIN, CONST.POLICY.ACCESS_VARIANTS.PAID]}
             featureName={CONST.POLICY.MORE_FEATURES.ARE_CONNECTIONS_ENABLED}
-<<<<<<< HEAD
             displayName={QuickbooksInvoiceAccountSelectPage.displayName}
             sections={qboOnlineSelectorOptions.length ? [{data: qboOnlineSelectorOptions}] : []}
             listItem={RadioListItem}
             headerContent={listHeaderComponent}
             onSelectRow={updateAccount}
-            shouldDebounceRowSelect
+            shouldSingleExecuteRowSelect
             initiallyFocusedOptionKey={initiallyFocusedOptionKey}
             listEmptyContent={listEmptyContent}
             title="workspace.qbo.advancedConfig.qboInvoiceCollectionAccount"
@@ -98,26 +97,6 @@
             errorRowStyles={[styles.ph5, styles.mv3]}
             onClose={() => clearQBOErrorField(policyID, CONST.QUICKBOOKS_CONFIG.COLLECTION_ACCOUNT_ID)}
         />
-=======
-        >
-            <ScreenWrapper
-                includeSafeAreaPaddingBottom={false}
-                testID={QuickbooksInvoiceAccountSelectPage.displayName}
-            >
-                <HeaderWithBackButton title={translate('workspace.qbo.advancedConfig.qboInvoiceCollectionAccount')} />
-
-                <SelectionList
-                    sections={qboOnlineSelectorOptions.length ? [{data: qboOnlineSelectorOptions}] : []}
-                    ListItem={RadioListItem}
-                    headerContent={listHeaderComponent}
-                    onSelectRow={updateAccount}
-                    shouldSingleExecuteRowSelect
-                    initiallyFocusedOptionKey={initiallyFocusedOptionKey}
-                    listEmptyContent={listEmptyContent}
-                />
-            </ScreenWrapper>
-        </AccessOrNotFoundWrapper>
->>>>>>> f9306d57
     );
 }
 

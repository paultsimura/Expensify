--- conflicted
+++ resolved
@@ -118,27 +118,11 @@
             title: translate('workspace.qbo.advancedConfig.createEntities'),
             subtitle: translate('workspace.qbo.advancedConfig.createEntitiesDescription'),
             switchAccessibilityLabel: translate('workspace.qbo.advancedConfig.createEntitiesDescription'),
-<<<<<<< HEAD
             isActive: !!qboConfig?.autoCreateVendor,
-            onToggle: () =>
-                Connections.updatePolicyConnectionConfig(
-                    policyID,
-                    CONST.POLICY.CONNECTIONS.NAME.QBO,
-                    CONST.QUICKBOOKS_CONFIG.AUTO_CREATE_VENDOR,
-                    !qboConfig?.autoCreateVendor,
-                    qboConfig?.autoCreateVendor,
-                ),
+            onToggle: () => QuickbooksOnline.updateQuickbooksOnlineAutoCreateVendor(policyID, !qboConfig?.autoCreateVendor),
             subscribedSetting: CONST.QUICKBOOKS_CONFIG.AUTO_CREATE_VENDOR,
             errors: ErrorUtils.getLatestErrorField(qboConfig, CONST.QUICKBOOKS_CONFIG.AUTO_CREATE_VENDOR),
             pendingAction: settingsPendingAction([CONST.QUICKBOOKS_CONFIG.AUTO_CREATE_VENDOR], qboConfig?.pendingFields),
-=======
-            isActive: !!autoCreateVendor,
-            onToggle: () => QuickbooksOnline.updateQuickbooksOnlineAutoCreateVendor(policyID, !autoCreateVendor),
-            pendingAction: pendingFields?.autoCreateVendor,
-            errors: ErrorUtils.getLatestErrorField(qboConfig ?? {}, CONST.QUICK_BOOKS_CONFIG.AUTO_CREATE_VENDOR),
-            onCloseError: () => Policy.clearQBOErrorField(policyID, CONST.QUICK_BOOKS_CONFIG.AUTO_CREATE_VENDOR),
-            wrapperStyle: styles.mv3,
->>>>>>> 29fb6bba
         },
         {
             title: translate('workspace.accounting.reimbursedReports'),

--- conflicted
+++ resolved
@@ -73,7 +73,6 @@
                         </>
                     )}
                     <OfflineWithFeedback pendingAction={pendingFields?.nonReimbursableBillDefaultVendor}>
-<<<<<<< HEAD
                         {isVendorSelected ? (
                             <MenuItemWithTopDescription
                                 title={nonReimbursableBillDefaultVendorObject?.name}
@@ -81,7 +80,7 @@
                                 onPress={() => Navigation.navigate(ROUTES.POLICY_ACCOUNTING_QUICKBOOKS_ONLINE_NON_REIMBURSABLE_DEFAULT_VENDOR_SELECT.getRoute(policyID))}
                                 brickRoadIndicator={errorFields?.nonReimbursableBillDefaultVendor ? CONST.BRICK_ROAD_INDICATOR_STATUS.ERROR : undefined}
                                 shouldShowRightIcon
-                                error={errorFields?.nonReimbursableBillDefaultVendor ? translate('common.genericErrorMessage') : undefined}
+                                errorText={errorFields?.nonReimbursableBillDefaultVendor ? translate('common.genericErrorMessage') : undefined}
                             />
                         ) : (
                             <MenuItemWithTopDescription
@@ -90,19 +89,9 @@
                                 onPress={() => Navigation.navigate(ROUTES.POLICY_ACCOUNTING_QUICKBOOKS_ONLINE_COMPANY_CARD_EXPENSE_ACCOUNT_SELECT.getRoute(policyID))}
                                 brickRoadIndicator={errorFields?.nonReimbursableExpensesAccount ? CONST.BRICK_ROAD_INDICATOR_STATUS.ERROR : undefined}
                                 shouldShowRightIcon
-                                error={errorFields?.nonReimbursableExpensesAccount ? translate('common.genericErrorMessage') : undefined}
+                                errorText={errorFields?.nonReimbursableExpensesAccount ? translate('common.genericErrorMessage') : undefined}
                             />
                         )}
-=======
-                        <MenuItemWithTopDescription
-                            title={nonReimbursableBillDefaultVendorObject?.name}
-                            description={isVendorSelected ? translate('workspace.qbo.vendor') : translate('workspace.qbo.account')}
-                            onPress={() => Navigation.navigate(ROUTES.POLICY_ACCOUNTING_QUICKBOOKS_ONLINE_NON_REIMBURSABLE_DEFAULT_VENDOR_SELECT.getRoute(policyID))}
-                            brickRoadIndicator={errorFields?.nonReimbursableBillDefaultVendor ? CONST.BRICK_ROAD_INDICATOR_STATUS.ERROR : undefined}
-                            shouldShowRightIcon
-                            errorText={errorFields?.nonReimbursableBillDefaultVendor ? translate('common.genericErrorMessage') : undefined}
-                        />
->>>>>>> d78f9a8f
                     </OfflineWithFeedback>
                 </ScrollView>
             </ScreenWrapper>

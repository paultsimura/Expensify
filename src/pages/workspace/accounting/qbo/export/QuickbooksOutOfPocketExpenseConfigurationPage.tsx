import React, {useMemo} from 'react';
import HeaderWithBackButton from '@components/HeaderWithBackButton';
import MenuItemWithTopDescription from '@components/MenuItemWithTopDescription';
import OfflineWithFeedback from '@components/OfflineWithFeedback';
import ScreenWrapper from '@components/ScreenWrapper';
import ScrollView from '@components/ScrollView';
import Text from '@components/Text';
import useLocalize from '@hooks/useLocalize';
import useThemeStyles from '@hooks/useThemeStyles';
import Navigation from '@navigation/Navigation';
import AccessOrNotFoundWrapper from '@pages/workspace/AccessOrNotFoundWrapper';
import type {WithPolicyConnectionsProps} from '@pages/workspace/withPolicyConnections';
import withPolicyConnections from '@pages/workspace/withPolicyConnections';
import CONST from '@src/CONST';
import ROUTES from '@src/ROUTES';

function QuickbooksOutOfPocketExpenseConfigurationPage({policy}: WithPolicyConnectionsProps) {
    const {translate} = useLocalize();
    const styles = useThemeStyles();
<<<<<<< HEAD
    const policyID = policy?.id ?? '-1';
    const {syncLocations, reimbursableExpensesAccount, reimbursableExpensesExportDestination, errorFields, syncTax, pendingFields} = policy?.connections?.quickbooksOnline?.config ?? {};
=======
    const policyID = policy?.id ?? '';
    const {syncLocations, syncTax, reimbursableExpensesAccount, reimbursableExpensesExportDestination, errorFields, pendingFields} = policy?.connections?.quickbooksOnline?.config ?? {};
>>>>>>> ca2d4b5b
    const isLocationEnabled = Boolean(syncLocations && syncLocations !== CONST.INTEGRATION_ENTITY_MAP_TYPES.NONE);
    const isTaxesEnabled = Boolean(syncTax);
    const shouldShowTaxError = isTaxesEnabled && reimbursableExpensesExportDestination === CONST.QUICKBOOKS_REIMBURSABLE_ACCOUNT_TYPE.JOURNAL_ENTRY;
    const shouldShowLocationError = isLocationEnabled && reimbursableExpensesExportDestination !== CONST.QUICKBOOKS_REIMBURSABLE_ACCOUNT_TYPE.JOURNAL_ENTRY;
    const hasErrors = Boolean(errorFields?.reimbursableExpensesExportDestination) || shouldShowTaxError || shouldShowLocationError;
    const [exportHintText, accountDescription] = useMemo(() => {
        let hintText: string | undefined;
        let description: string | undefined;
        switch (reimbursableExpensesExportDestination) {
            case CONST.QUICKBOOKS_REIMBURSABLE_ACCOUNT_TYPE.CHECK:
                hintText = isLocationEnabled ? undefined : translate('workspace.qbo.exportCheckDescription');
                description = translate('workspace.qbo.bankAccount');
                break;
            case CONST.QUICKBOOKS_REIMBURSABLE_ACCOUNT_TYPE.JOURNAL_ENTRY:
                hintText = isTaxesEnabled ? undefined : translate('workspace.qbo.exportJournalEntryDescription');
                description = translate('workspace.qbo.account');
                break;
            case CONST.QUICKBOOKS_REIMBURSABLE_ACCOUNT_TYPE.VENDOR_BILL:
                hintText = isLocationEnabled ? undefined : translate('workspace.qbo.exportVendorBillDescription');
                description = translate('workspace.qbo.accountsPayable');
                break;
            default:
                break;
        }

        return [hintText, description];
    }, [translate, reimbursableExpensesExportDestination, isLocationEnabled, isTaxesEnabled]);

    return (
        <AccessOrNotFoundWrapper
            policyID={policyID}
            accessVariants={[CONST.POLICY.ACCESS_VARIANTS.ADMIN]}
            featureName={CONST.POLICY.MORE_FEATURES.ARE_CONNECTIONS_ENABLED}
        >
            <ScreenWrapper
                includeSafeAreaPaddingBottom={false}
                testID={QuickbooksOutOfPocketExpenseConfigurationPage.displayName}
            >
                <HeaderWithBackButton title={translate('workspace.qbo.exportExpenses')} />
                <ScrollView contentContainerStyle={styles.pb2}>
                    <Text style={[styles.ph5, styles.pb5]}>{translate('workspace.qbo.exportOutOfPocketExpensesDescription')}</Text>
                    <OfflineWithFeedback pendingAction={pendingFields?.reimbursableExpensesExportDestination}>
                        <MenuItemWithTopDescription
                            title={reimbursableExpensesExportDestination ? translate(`workspace.qbo.accounts.${reimbursableExpensesExportDestination}`) : undefined}
                            description={translate('workspace.qbo.exportAs')}
                            errorText={hasErrors && reimbursableExpensesExportDestination ? translate(`workspace.qbo.accounts.${reimbursableExpensesExportDestination}Error`) : undefined}
                            onPress={() => Navigation.navigate(ROUTES.POLICY_ACCOUNTING_QUICKBOOKS_ONLINE_EXPORT_OUT_OF_POCKET_EXPENSES_SELECT.getRoute(policyID))}
                            brickRoadIndicator={hasErrors ? CONST.BRICK_ROAD_INDICATOR_STATUS.ERROR : undefined}
                            shouldShowRightIcon
                            hintText={exportHintText}
                        />
                    </OfflineWithFeedback>
                    <OfflineWithFeedback pendingAction={pendingFields?.reimbursableExpensesAccount}>
                        <MenuItemWithTopDescription
                            title={reimbursableExpensesAccount?.name}
                            description={accountDescription}
                            onPress={() => Navigation.navigate(ROUTES.POLICY_ACCOUNTING_QUICKBOOKS_ONLINE_EXPORT_OUT_OF_POCKET_EXPENSES_ACCOUNT_SELECT.getRoute(policyID))}
                            brickRoadIndicator={errorFields?.exportAccount ? CONST.BRICK_ROAD_INDICATOR_STATUS.ERROR : undefined}
                            shouldShowRightIcon
                            errorText={errorFields?.exportAccount ? translate('common.genericErrorMessage') : undefined}
                        />
                    </OfflineWithFeedback>
                </ScrollView>
            </ScreenWrapper>
        </AccessOrNotFoundWrapper>
    );
}

QuickbooksOutOfPocketExpenseConfigurationPage.displayName = 'QuickbooksExportOutOfPocketExpensesPage';

export default withPolicyConnections(QuickbooksOutOfPocketExpenseConfigurationPage);<|MERGE_RESOLUTION|>--- conflicted
+++ resolved
@@ -17,13 +17,8 @@
 function QuickbooksOutOfPocketExpenseConfigurationPage({policy}: WithPolicyConnectionsProps) {
     const {translate} = useLocalize();
     const styles = useThemeStyles();
-<<<<<<< HEAD
     const policyID = policy?.id ?? '-1';
-    const {syncLocations, reimbursableExpensesAccount, reimbursableExpensesExportDestination, errorFields, syncTax, pendingFields} = policy?.connections?.quickbooksOnline?.config ?? {};
-=======
-    const policyID = policy?.id ?? '';
     const {syncLocations, syncTax, reimbursableExpensesAccount, reimbursableExpensesExportDestination, errorFields, pendingFields} = policy?.connections?.quickbooksOnline?.config ?? {};
->>>>>>> ca2d4b5b
     const isLocationEnabled = Boolean(syncLocations && syncLocations !== CONST.INTEGRATION_ENTITY_MAP_TYPES.NONE);
     const isTaxesEnabled = Boolean(syncTax);
     const shouldShowTaxError = isTaxesEnabled && reimbursableExpensesExportDestination === CONST.QUICKBOOKS_REIMBURSABLE_ACCOUNT_TYPE.JOURNAL_ENTRY;

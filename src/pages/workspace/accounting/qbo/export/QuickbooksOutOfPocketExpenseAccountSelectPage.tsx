import React, {useCallback, useMemo} from 'react';
import BlockingView from '@components/BlockingViews/BlockingView';
import * as Illustrations from '@components/Icon/Illustrations';
import RadioListItem from '@components/SelectionList/RadioListItem';
import type {ListItem} from '@components/SelectionList/types';
import SelectionScreen from '@components/SelectionScreen';
import Text from '@components/Text';
import useLocalize from '@hooks/useLocalize';
import useThemeStyles from '@hooks/useThemeStyles';
<<<<<<< HEAD
import * as Connections from '@libs/actions/connections';
import * as ErrorUtils from '@libs/ErrorUtils';
import * as PolicyUtils from '@libs/PolicyUtils';
=======
import * as QuickbooksOnline from '@libs/actions/connections/QuickbooksOnline';
>>>>>>> 29fb6bba
import Navigation from '@navigation/Navigation';
import type {WithPolicyConnectionsProps} from '@pages/workspace/withPolicyConnections';
import withPolicyConnections from '@pages/workspace/withPolicyConnections';
import variables from '@styles/variables';
import {clearQBOErrorField} from '@userActions/Policy/Policy';
import CONST from '@src/CONST';
import type {TranslationPaths} from '@src/languages/types';
import ROUTES from '@src/ROUTES';
import type {Account} from '@src/types/onyx/Policy';

type CardListItem = ListItem & {
    value: Account;
};
function QuickbooksOutOfPocketExpenseAccountSelectPage({policy}: WithPolicyConnectionsProps) {
    const {translate} = useLocalize();
    const styles = useThemeStyles();
    const {bankAccounts, journalEntryAccounts, accountPayable} = policy?.connections?.quickbooksOnline?.data ?? {};
    const qboConfig = policy?.connections?.quickbooksOnline?.config;

    const [title, description] = useMemo(() => {
        let titleText: TranslationPaths | undefined;
        let descriptionText: string | undefined;
        switch (qboConfig?.reimbursableExpensesExportDestination) {
            case CONST.QUICKBOOKS_REIMBURSABLE_ACCOUNT_TYPE.CHECK:
                titleText = 'workspace.qbo.bankAccount';
                descriptionText = translate('workspace.qbo.bankAccountDescription');
                break;
            case CONST.QUICKBOOKS_REIMBURSABLE_ACCOUNT_TYPE.JOURNAL_ENTRY:
                titleText = 'workspace.qbo.account';
                descriptionText = translate('workspace.qbo.accountDescription');
                break;
            case CONST.QUICKBOOKS_REIMBURSABLE_ACCOUNT_TYPE.VENDOR_BILL:
                titleText = 'workspace.qbo.accountsPayable';
                descriptionText = translate('workspace.qbo.accountsPayableDescription');
                break;
            default:
                break;
        }

        return [titleText, descriptionText];
    }, [qboConfig?.reimbursableExpensesExportDestination, translate]);

    const data: CardListItem[] = useMemo(() => {
        let accounts: Account[];
        switch (qboConfig?.reimbursableExpensesExportDestination) {
            case CONST.QUICKBOOKS_REIMBURSABLE_ACCOUNT_TYPE.CHECK:
                accounts = bankAccounts ?? [];
                break;
            case CONST.QUICKBOOKS_REIMBURSABLE_ACCOUNT_TYPE.JOURNAL_ENTRY:
                accounts = journalEntryAccounts ?? [];
                break;
            case CONST.QUICKBOOKS_REIMBURSABLE_ACCOUNT_TYPE.VENDOR_BILL:
                accounts = accountPayable ?? [];
                break;
            default:
                accounts = [];
        }

        return accounts.map((account) => ({
            value: account,
            text: account.name,
            keyForList: account.name,
            isSelected: account.id === qboConfig?.reimbursableExpensesAccount?.id,
        }));
    }, [qboConfig?.reimbursableExpensesExportDestination, qboConfig?.reimbursableExpensesAccount?.id, bankAccounts, journalEntryAccounts, accountPayable]);

    const policyID = policy?.id ?? '-1';

    const selectExportAccount = useCallback(
        (row: CardListItem) => {
<<<<<<< HEAD
            if (row.value.id !== qboConfig?.reimbursableExpensesAccount?.id) {
                Connections.updatePolicyConnectionConfig(
                    policyID,
                    CONST.POLICY.CONNECTIONS.NAME.QBO,
                    CONST.QUICKBOOKS_CONFIG.REIMBURSABLE_EXPENSES_ACCOUNT,
                    row.value,
                    qboConfig?.reimbursableExpensesAccount,
                );
=======
            if (row.value.id !== reimbursableExpensesAccount?.id) {
                QuickbooksOnline.updateQuickbooksOnlineReimbursableExpensesAccount(policyID, row.value);
>>>>>>> 29fb6bba
            }
            Navigation.goBack(ROUTES.POLICY_ACCOUNTING_QUICKBOOKS_ONLINE_EXPORT_OUT_OF_POCKET_EXPENSES.getRoute(policyID));
        },
        [qboConfig?.reimbursableExpensesAccount, policyID],
    );

    const listEmptyContent = useMemo(
        () => (
            <BlockingView
                icon={Illustrations.TeleScope}
                iconWidth={variables.emptyListIconWidth}
                iconHeight={variables.emptyListIconHeight}
                title={translate('workspace.qbo.noAccountsFound')}
                subtitle={translate('workspace.qbo.noAccountsFoundDescription')}
                containerStyle={styles.pb10}
            />
        ),
        [translate, styles.pb10],
    );

    return (
        <SelectionScreen
            policyID={policyID}
            accessVariants={[CONST.POLICY.ACCESS_VARIANTS.ADMIN]}
            featureName={CONST.POLICY.MORE_FEATURES.ARE_CONNECTIONS_ENABLED}
            displayName={QuickbooksOutOfPocketExpenseAccountSelectPage.displayName}
            sections={data.length ? [{data}] : []}
            listItem={RadioListItem}
            headerContent={<Text style={[styles.ph5, styles.pb5]}>{description}</Text>}
            onBackButtonPress={() => Navigation.goBack(ROUTES.POLICY_ACCOUNTING_QUICKBOOKS_ONLINE_EXPORT_OUT_OF_POCKET_EXPENSES.getRoute(policyID))}
            onSelectRow={selectExportAccount}
            initiallyFocusedOptionKey={data.find((mode) => mode.isSelected)?.keyForList}
            title={title}
            connectionName={CONST.POLICY.CONNECTIONS.NAME.QBO}
            pendingAction={PolicyUtils.settingsPendingAction([CONST.QUICKBOOKS_CONFIG.REIMBURSABLE_EXPENSES_ACCOUNT], qboConfig?.pendingFields)}
            errors={ErrorUtils.getLatestErrorField(qboConfig, CONST.QUICKBOOKS_CONFIG.REIMBURSABLE_EXPENSES_ACCOUNT)}
            errorRowStyles={[styles.ph5, styles.pv3]}
            onClose={() => clearQBOErrorField(policyID, CONST.QUICKBOOKS_CONFIG.REIMBURSABLE_EXPENSES_ACCOUNT)}
            listEmptyContent={listEmptyContent}
            shouldSingleExecuteRowSelect
            shouldDisableOpacity={!data.length}
        />
    );
}

QuickbooksOutOfPocketExpenseAccountSelectPage.displayName = 'QuickbooksOutOfPocketExpenseAccountSelectPage';

export default withPolicyConnections(QuickbooksOutOfPocketExpenseAccountSelectPage);<|MERGE_RESOLUTION|>--- conflicted
+++ resolved
@@ -7,13 +7,9 @@
 import Text from '@components/Text';
 import useLocalize from '@hooks/useLocalize';
 import useThemeStyles from '@hooks/useThemeStyles';
-<<<<<<< HEAD
-import * as Connections from '@libs/actions/connections';
+import * as QuickbooksOnline from '@libs/actions/connections/QuickbooksOnline';
 import * as ErrorUtils from '@libs/ErrorUtils';
 import * as PolicyUtils from '@libs/PolicyUtils';
-=======
-import * as QuickbooksOnline from '@libs/actions/connections/QuickbooksOnline';
->>>>>>> 29fb6bba
 import Navigation from '@navigation/Navigation';
 import type {WithPolicyConnectionsProps} from '@pages/workspace/withPolicyConnections';
 import withPolicyConnections from '@pages/workspace/withPolicyConnections';
@@ -84,19 +80,8 @@
 
     const selectExportAccount = useCallback(
         (row: CardListItem) => {
-<<<<<<< HEAD
             if (row.value.id !== qboConfig?.reimbursableExpensesAccount?.id) {
-                Connections.updatePolicyConnectionConfig(
-                    policyID,
-                    CONST.POLICY.CONNECTIONS.NAME.QBO,
-                    CONST.QUICKBOOKS_CONFIG.REIMBURSABLE_EXPENSES_ACCOUNT,
-                    row.value,
-                    qboConfig?.reimbursableExpensesAccount,
-                );
-=======
-            if (row.value.id !== reimbursableExpensesAccount?.id) {
-                QuickbooksOnline.updateQuickbooksOnlineReimbursableExpensesAccount(policyID, row.value);
->>>>>>> 29fb6bba
+                QuickbooksOnline.updateQuickbooksOnlineReimbursableExpensesAccount(policyID, row.value, qboConfig?.reimbursableExpensesAccount);
             }
             Navigation.goBack(ROUTES.POLICY_ACCOUNTING_QUICKBOOKS_ONLINE_EXPORT_OUT_OF_POCKET_EXPENSES.getRoute(policyID));
         },

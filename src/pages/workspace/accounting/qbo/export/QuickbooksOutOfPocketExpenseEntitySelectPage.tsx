--- conflicted
+++ resolved
@@ -29,15 +29,9 @@
     const styles = useThemeStyles();
     const {exportEntity, syncTax, syncLocations} = policy?.connections?.quickbooksOnline?.config ?? {};
     const isLocationsEnabled = Boolean(syncLocations && syncLocations !== CONST.INTEGRATION_ENTITY_MAP_TYPES.NONE);
-<<<<<<< HEAD
-    const isTaxesEnabled = Boolean(syncTaxes && syncTaxes !== CONST.INTEGRATION_ENTITY_MAP_TYPES.NONE);
+    const isTaxesEnabled = Boolean(syncTax);
     const isTaxError = isTaxesEnabled && exportEntity === CONST.QUICKBOOKS_OUT_OF_POCKET_EXPENSE_ACCOUNT_TYPE.JOURNAL_ENTRY;
     const isLocationError = isLocationsEnabled && exportEntity !== CONST.QUICKBOOKS_OUT_OF_POCKET_EXPENSE_ACCOUNT_TYPE.JOURNAL_ENTRY;
-=======
-    const isTaxesEnabled = Boolean(syncTax);
-    const isTaxError = isTaxesEnabled && exportEntity === CONST.QUICKBOOKS_EXPORT_ENTITY.JOURNAL_ENTRY;
-    const isLocationError = isLocationsEnabled && exportEntity !== CONST.QUICKBOOKS_EXPORT_ENTITY.JOURNAL_ENTRY;
->>>>>>> 84c45351
     const policyID = policy?.id ?? '';
 
     useEffect(() => {

import React from 'react';
import HeaderWithBackButton from '@components/HeaderWithBackButton';
import MenuItemWithTopDescription from '@components/MenuItemWithTopDescription';
import OfflineWithFeedback from '@components/OfflineWithFeedback';
import ScreenWrapper from '@components/ScreenWrapper';
import ScrollView from '@components/ScrollView';
import Text from '@components/Text';
import useLocalize from '@hooks/useLocalize';
import useThemeStyles from '@hooks/useThemeStyles';
import Navigation from '@navigation/Navigation';
import AccessOrNotFoundWrapper from '@pages/workspace/AccessOrNotFoundWrapper';
import type {WithPolicyProps} from '@pages/workspace/withPolicy';
import withPolicyConnections from '@pages/workspace/withPolicyConnections';
import CONST from '@src/CONST';
import ROUTES from '@src/ROUTES';

function QuickbooksImportPage({policy}: WithPolicyProps) {
    const {translate} = useLocalize();
    const styles = useThemeStyles();
    const quickbooksOnlineConfigTitles = {
        [CONST.INTEGRATION_ENTITY_MAP_TYPES.DEFAULT]: translate('workspace.accounting.imported'),
        [CONST.INTEGRATION_ENTITY_MAP_TYPES.IMPORTED]: translate('workspace.accounting.imported'),
        [CONST.INTEGRATION_ENTITY_MAP_TYPES.NOT_IMPORTED]: translate('workspace.qbo.notImported'),
        [CONST.INTEGRATION_ENTITY_MAP_TYPES.NONE]: translate('workspace.qbo.notImported'),
        [CONST.INTEGRATION_ENTITY_MAP_TYPES.TAG]: translate('workspace.accounting.importedAsTags'),
        [CONST.INTEGRATION_ENTITY_MAP_TYPES.REPORT_FIELD]: translate('workspace.qbo.importedAsReportFields'),
    };
    const policyID = policy?.id ?? '';
    const {syncClasses, syncCustomers, syncLocations, syncTaxes, enableNewCategories, pendingFields} = policy?.connections?.quickbooksOnline?.config ?? {};

    const sections = [
        {
            description: translate('workspace.accounting.accounts'),
            action: () => Navigation.navigate(ROUTES.POLICY_ACCOUNTING_QUICKBOOKS_ONLINE_CHART_OF_ACCOUNTS.getRoute(policyID)),
            hasError: Boolean(policy?.errors?.enableNewCategories),
            title: enableNewCategories,
            pendingAction: pendingFields?.enableNewCategories,
        },
        {
            description: translate('workspace.qbo.classes'),
            action: () => Navigation.navigate(ROUTES.POLICY_ACCOUNTING_QUICKBOOKS_ONLINE_CLASSES.getRoute(policyID)),
            hasError: Boolean(policy?.errors?.syncClasses),
            title: syncClasses,
            pendingAction: pendingFields?.syncClasses,
        },
        {
            description: translate('workspace.qbo.customers'),
            action: () => Navigation.navigate(ROUTES.POLICY_ACCOUNTING_QUICKBOOKS_ONLINE_CUSTOMERS.getRoute(policyID)),
            hasError: Boolean(policy?.errors?.syncCustomers),
            title: syncCustomers,
            pendingAction: pendingFields?.syncCustomers,
        },
        {
            description: translate('workspace.qbo.locations'),
            action: () => Navigation.navigate(ROUTES.POLICY_ACCOUNTING_QUICKBOOKS_ONLINE_LOCATIONS.getRoute(policyID)),
            hasError: Boolean(policy?.errors?.syncLocations),
            title: syncLocations,
            pendingAction: pendingFields?.syncLocations,
        },
    ];

    if (policy?.connections?.quickbooksOnline.data.country !== CONST.COUNTRY.US) {
        sections.push({
            description: translate('workspace.accounting.taxes'),
            action: () => Navigation.navigate(ROUTES.POLICY_ACCOUNTING_QUICKBOOKS_ONLINE_TAXES.getRoute(policyID)),
            hasError: Boolean(policy?.errors?.syncTaxes),
            title: syncTaxes,
            pendingAction: pendingFields?.syncTaxes,
        });
    }

    return (
        <AccessOrNotFoundWrapper
            accessVariants={[CONST.POLICY.ACCESS_VARIANTS.ADMIN]}
            policyID={policyID}
            featureName={CONST.POLICY.MORE_FEATURES.ARE_CONNECTIONS_ENABLED}
        >
            <ScreenWrapper
                includeSafeAreaPaddingBottom={false}
                shouldEnableMaxHeight
                testID={QuickbooksImportPage.displayName}
            >
<<<<<<< HEAD
                <ScreenWrapper
                    includeSafeAreaPaddingBottom={false}
                    shouldEnableMaxHeight
                    testID={QuickbooksImportPage.displayName}
                >
                    <HeaderWithBackButton title={translate('workspace.accounting.import')} />
                    <ScrollView contentContainerStyle={styles.pb2}>
                        <Text style={[styles.ph5, styles.pb5]}>{translate('workspace.qbo.importDescription')}</Text>
                        {sections.map((section) => (
                            <OfflineWithFeedback
                                key={section.description}
                                pendingAction={section.pendingAction}
                            >
                                <MenuItemWithTopDescription
                                    title={quickbooksOnlineConfigTitles[`${section.title ?? CONST.INTEGRATION_ENTITY_MAP_TYPES.NONE}`]}
                                    description={section.description}
                                    shouldShowRightIcon
                                    onPress={section.action}
                                    brickRoadIndicator={section.hasError ? CONST.BRICK_ROAD_INDICATOR_STATUS.ERROR : undefined}
                                />
                            </OfflineWithFeedback>
                        ))}
                    </ScrollView>
                </ScreenWrapper>
            </FeatureEnabledAccessOrNotFoundWrapper>
        </AdminPolicyAccessOrNotFoundWrapper>
=======
                <HeaderWithBackButton title={translate('workspace.qbo.import')} />
                <ScrollView contentContainerStyle={styles.pb2}>
                    <Text style={[styles.ph5, styles.pb5]}>{translate('workspace.qbo.importDescription')}</Text>
                    {sections.map((section) => (
                        <OfflineWithFeedback
                            key={section.description}
                            pendingAction={section.pendingAction}
                        >
                            <MenuItemWithTopDescription
                                title={quickbooksOnlineConfigTitles[`${section.title ?? CONST.INTEGRATION_ENTITY_MAP_TYPES.NONE}`]}
                                description={section.description}
                                shouldShowRightIcon
                                onPress={section.action}
                                brickRoadIndicator={section.hasError ? CONST.BRICK_ROAD_INDICATOR_STATUS.ERROR : undefined}
                            />
                        </OfflineWithFeedback>
                    ))}
                </ScrollView>
            </ScreenWrapper>
        </AccessOrNotFoundWrapper>
>>>>>>> c8b4071b
    );
}

QuickbooksImportPage.displayName = 'PolicyQuickbooksImportPage';

export default withPolicyConnections(QuickbooksImportPage);<|MERGE_RESOLUTION|>--- conflicted
+++ resolved
@@ -80,35 +80,7 @@
                 shouldEnableMaxHeight
                 testID={QuickbooksImportPage.displayName}
             >
-<<<<<<< HEAD
-                <ScreenWrapper
-                    includeSafeAreaPaddingBottom={false}
-                    shouldEnableMaxHeight
-                    testID={QuickbooksImportPage.displayName}
-                >
-                    <HeaderWithBackButton title={translate('workspace.accounting.import')} />
-                    <ScrollView contentContainerStyle={styles.pb2}>
-                        <Text style={[styles.ph5, styles.pb5]}>{translate('workspace.qbo.importDescription')}</Text>
-                        {sections.map((section) => (
-                            <OfflineWithFeedback
-                                key={section.description}
-                                pendingAction={section.pendingAction}
-                            >
-                                <MenuItemWithTopDescription
-                                    title={quickbooksOnlineConfigTitles[`${section.title ?? CONST.INTEGRATION_ENTITY_MAP_TYPES.NONE}`]}
-                                    description={section.description}
-                                    shouldShowRightIcon
-                                    onPress={section.action}
-                                    brickRoadIndicator={section.hasError ? CONST.BRICK_ROAD_INDICATOR_STATUS.ERROR : undefined}
-                                />
-                            </OfflineWithFeedback>
-                        ))}
-                    </ScrollView>
-                </ScreenWrapper>
-            </FeatureEnabledAccessOrNotFoundWrapper>
-        </AdminPolicyAccessOrNotFoundWrapper>
-=======
-                <HeaderWithBackButton title={translate('workspace.qbo.import')} />
+                <HeaderWithBackButton title={translate('workspace.accounting.import')} />
                 <ScrollView contentContainerStyle={styles.pb2}>
                     <Text style={[styles.ph5, styles.pb5]}>{translate('workspace.qbo.importDescription')}</Text>
                     {sections.map((section) => (
@@ -128,7 +100,6 @@
                 </ScrollView>
             </ScreenWrapper>
         </AccessOrNotFoundWrapper>
->>>>>>> c8b4071b
     );
 }
 

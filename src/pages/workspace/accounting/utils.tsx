import React from 'react';
import ConnectToNetSuiteFlow from '@components/ConnectToNetSuiteFlow';
import ConnectToQuickbooksOnlineFlow from '@components/ConnectToQuickbooksOnlineFlow';
import ConnectToSageIntacctFlow from '@components/ConnectToSageIntacctFlow';
import ConnectToXeroFlow from '@components/ConnectToXeroFlow';
import * as Expensicons from '@components/Icon/Expensicons';
import type {LocaleContextProps} from '@components/LocaleContextProvider';
import {canUseTaxNetSuite} from '@libs/PolicyUtils';
import Navigation from '@navigation/Navigation';
import {getTrackingCategories} from '@userActions/connections/Xero';
import CONST from '@src/CONST';
import ROUTES from '@src/ROUTES';
import type {Policy} from '@src/types/onyx';
import type {PolicyConnectionName} from '@src/types/onyx/Policy';
import {
    getImportCustomFieldsSettings,
    shouldHideCustomFormIDOptions,
    shouldHideExportForeignCurrencyAmount,
    shouldHideExportJournalsTo,
    shouldHideExportVendorBillsTo,
    shouldHideJournalPostingPreference,
    shouldHideNonReimbursableJournalPostingAccount,
    shouldHideProvincialTaxPostingAccountSelect,
    shouldHideReimbursableDefaultVendor,
    shouldHideReimbursableJournalPostingAccount,
    shouldHideReimbursedReportsSection,
    shouldHideReportsExportTo,
    shouldHideTaxPostingAccountSelect,
    shouldShowInvoiceItemMenuItem,
} from './netsuite/utils';
import type {AccountingIntegration} from './types';

function getAccountingIntegrationData(
    connectionName: PolicyConnectionName,
    policyID: string,
    translate: LocaleContextProps['translate'],
    policy?: Policy,
    key?: number,
    canUseNetSuiteUSATax?: boolean,
): AccountingIntegration | undefined {
<<<<<<< HEAD
    const qboConfig = policy?.connections?.quickbooksOnline?.config;
=======
    const netsuiteConfig = policy?.connections?.netsuite?.options.config;
    const netsuiteSelectedSubsidiary = (policy?.connections?.netsuite?.options?.data?.subsidiaryList ?? []).find((subsidiary) => subsidiary.internalID === netsuiteConfig?.subsidiaryID);

>>>>>>> 217774b9
    switch (connectionName) {
        case CONST.POLICY.CONNECTIONS.NAME.QBO:
            return {
                title: translate('workspace.accounting.qbo'),
                icon: Expensicons.QBOSquare,
                setupConnectionFlow: (
                    <ConnectToQuickbooksOnlineFlow
                        policyID={policyID}
                        key={key}
                    />
                ),
                onImportPagePress: () => Navigation.navigate(ROUTES.POLICY_ACCOUNTING_QUICKBOOKS_ONLINE_IMPORT.getRoute(policyID)),
                subscribedImportSettings: [
                    CONST.QUICKBOOKS_CONFIG.ENABLE_NEW_CATEGORIES,
                    CONST.QUICKBOOKS_CONFIG.SYNC_CLASSES,
                    CONST.QUICKBOOKS_CONFIG.SYNC_CUSTOMERS,
                    CONST.QUICKBOOKS_CONFIG.SYNC_LOCATIONS,
                    CONST.QUICKBOOKS_CONFIG.SYNC_TAX,
                ],
                onExportPagePress: () => Navigation.navigate(ROUTES.POLICY_ACCOUNTING_QUICKBOOKS_ONLINE_EXPORT.getRoute(policyID)),
                subscribedExportSettings: [
                    CONST.QUICKBOOKS_CONFIG.EXPORTER,
                    CONST.QUICKBOOKS_CONFIG.EXPORT_DATE,
                    CONST.QUICKBOOKS_CONFIG.REIMBURSABLE_EXPENSES_EXPORT_DESTINATION,
                    CONST.QUICKBOOKS_CONFIG.REIMBURSABLE_EXPENSES_ACCOUNT,
                    CONST.QUICKBOOKS_CONFIG.RECEIVABLE_ACCOUNT,
                    CONST.QUICKBOOKS_CONFIG.NON_REIMBURSABLE_EXPENSES_EXPORT_DESTINATION,
                    CONST.QUICKBOOKS_CONFIG.NON_REIMBURSABLE_EXPENSE_ACCOUNT,
                    ...(qboConfig?.nonReimbursableExpensesExportDestination === CONST.QUICKBOOKS_NON_REIMBURSABLE_EXPORT_ACCOUNT_TYPE.VENDOR_BILL
                        ? [CONST.QUICKBOOKS_CONFIG.AUTO_CREATE_VENDOR]
                        : []),
                    ...(qboConfig?.nonReimbursableExpensesExportDestination === CONST.QUICKBOOKS_NON_REIMBURSABLE_EXPORT_ACCOUNT_TYPE.VENDOR_BILL &&
                    policy?.connections?.quickbooksOnline?.config?.autoCreateVendor
                        ? [CONST.QUICKBOOKS_CONFIG.NON_REIMBURSABLE_BILL_DEFAULT_VENDOR]
                        : []),
                ],
                onCardReconciliationPagePress: () => Navigation.navigate(ROUTES.WORKSPACE_ACCOUNTING_CARD_RECONCILIATION.getRoute(policyID, CONST.POLICY.CONNECTIONS.ROUTE.QBO)),
                onAdvancedPagePress: () => Navigation.navigate(ROUTES.WORKSPACE_ACCOUNTING_QUICKBOOKS_ONLINE_ADVANCED.getRoute(policyID)),
                subscribedAdvancedSettings: [
                    CONST.QUICKBOOKS_CONFIG.COLLECTION_ACCOUNT_ID,
                    CONST.QUICKBOOKS_CONFIG.AUTO_SYNC,
                    CONST.QUICKBOOKS_CONFIG.SYNC_PEOPLE,
                    CONST.QUICKBOOKS_CONFIG.AUTO_CREATE_VENDOR,
                    ...(qboConfig?.collectionAccountID ? [CONST.QUICKBOOKS_CONFIG.REIMBURSEMENT_ACCOUNT_ID, CONST.QUICKBOOKS_CONFIG.COLLECTION_ACCOUNT_ID] : []),
                ],
            };
        case CONST.POLICY.CONNECTIONS.NAME.XERO:
            return {
                title: translate('workspace.accounting.xero'),
                icon: Expensicons.XeroSquare,
                setupConnectionFlow: (
                    <ConnectToXeroFlow
                        policyID={policyID}
                        key={key}
                    />
                ),
                onImportPagePress: () => Navigation.navigate(ROUTES.POLICY_ACCOUNTING_XERO_IMPORT.getRoute(policyID)),
                subscribedImportSettings: [
                    CONST.XERO_CONFIG.ENABLE_NEW_CATEGORIES,
                    CONST.XERO_CONFIG.IMPORT_TRACKING_CATEGORIES,
                    CONST.XERO_CONFIG.IMPORT_CUSTOMERS,
                    CONST.XERO_CONFIG.IMPORT_TAX_RATES,
                    ...getTrackingCategories(policy).map((category) => `${CONST.XERO_CONFIG.TRACKING_CATEGORY_PREFIX}${category.id}`),
                ],
                onExportPagePress: () => Navigation.navigate(ROUTES.POLICY_ACCOUNTING_XERO_EXPORT.getRoute(policyID)),
                subscribedExportSettings: [CONST.XERO_CONFIG.EXPORTER, CONST.XERO_CONFIG.BILL_DATE, CONST.XERO_CONFIG.BILL_STATUS, CONST.XERO_CONFIG.NON_REIMBURSABLE_ACCOUNT],
                onCardReconciliationPagePress: () => Navigation.navigate(ROUTES.WORKSPACE_ACCOUNTING_CARD_RECONCILIATION.getRoute(policyID, CONST.POLICY.CONNECTIONS.ROUTE.XERO)),
                onAdvancedPagePress: () => Navigation.navigate(ROUTES.POLICY_ACCOUNTING_XERO_ADVANCED.getRoute(policyID)),
                subscribedAdvancedSettings: [
                    CONST.XERO_CONFIG.ENABLED,
                    CONST.XERO_CONFIG.SYNC_REIMBURSED_REPORTS,
                    CONST.XERO_CONFIG.REIMBURSEMENT_ACCOUNT_ID,
                    CONST.XERO_CONFIG.INVOICE_COLLECTIONS_ACCOUNT_ID,
                ],
                pendingFields: policy?.connections?.xero?.config?.pendingFields,
                errorFields: policy?.connections?.xero?.config?.errorFields,
            };
        case CONST.POLICY.CONNECTIONS.NAME.NETSUITE:
            return {
                title: translate('workspace.accounting.netsuite'),
                icon: Expensicons.NetSuiteSquare,
                setupConnectionFlow: (
                    <ConnectToNetSuiteFlow
                        policyID={policyID}
                        key={key}
                    />
                ),
                onImportPagePress: () => Navigation.navigate(ROUTES.POLICY_ACCOUNTING_NETSUITE_IMPORT.getRoute(policyID)),
                subscribedImportSettings: [
                    ...CONST.NETSUITE_CONFIG.IMPORT_FIELDS,
                    CONST.NETSUITE_CONFIG.SYNC_OPTIONS.CUSTOMER_MAPPINGS.CUSTOMERS,
                    CONST.NETSUITE_CONFIG.SYNC_OPTIONS.CUSTOMER_MAPPINGS.JOBS,
                    CONST.NETSUITE_CONFIG.SYNC_OPTIONS.CROSS_SUBSIDIARY_CUSTOMERS,
                    ...(canUseTaxNetSuite(canUseNetSuiteUSATax, netsuiteSelectedSubsidiary?.country) ? [CONST.NETSUITE_CONFIG.SYNC_OPTIONS.SYNC_TAX] : []),
                    ...getImportCustomFieldsSettings(CONST.NETSUITE_CONFIG.IMPORT_CUSTOM_FIELDS.CUSTOM_SEGMENTS, netsuiteConfig),
                    ...getImportCustomFieldsSettings(CONST.NETSUITE_CONFIG.IMPORT_CUSTOM_FIELDS.CUSTOM_LISTS, netsuiteConfig),
                ],
                onExportPagePress: () => Navigation.navigate(ROUTES.POLICY_ACCOUNTING_NETSUITE_EXPORT.getRoute(policyID)),
                subscribedExportSettings: [
                    CONST.NETSUITE_CONFIG.EXPORTER,
                    CONST.NETSUITE_CONFIG.EXPORT_DATE,
                    CONST.NETSUITE_CONFIG.REIMBURSABLE_EXPENSES_EXPORT_DESTINATION,
                    ...(!shouldHideReimbursableDefaultVendor(true, netsuiteConfig) ? [CONST.NETSUITE_CONFIG.DEFAULT_VENDOR] : []),
                    ...(!shouldHideNonReimbursableJournalPostingAccount(true, netsuiteConfig) ? [CONST.NETSUITE_CONFIG.PAYABLE_ACCT] : []),
                    ...(!shouldHideReimbursableJournalPostingAccount(true, netsuiteConfig) ? [CONST.NETSUITE_CONFIG.REIMBURSABLE_PAYABLE_ACCOUNT] : []),
                    ...(!shouldHideJournalPostingPreference(true, netsuiteConfig) ? [CONST.NETSUITE_CONFIG.JOURNAL_POSTING_PREFERENCE] : []),
                    CONST.NETSUITE_CONFIG.NON_REIMBURSABLE_EXPENSES_EXPORT_DESTINATION,
                    ...(!shouldHideReimbursableDefaultVendor(false, netsuiteConfig) ? [CONST.NETSUITE_CONFIG.DEFAULT_VENDOR] : []),
                    ...(!shouldHideNonReimbursableJournalPostingAccount(false, netsuiteConfig) ? [CONST.NETSUITE_CONFIG.PAYABLE_ACCT] : []),
                    ...(!shouldHideReimbursableJournalPostingAccount(false, netsuiteConfig) ? [CONST.NETSUITE_CONFIG.REIMBURSABLE_PAYABLE_ACCOUNT] : []),
                    ...(!shouldHideJournalPostingPreference(false, netsuiteConfig) ? [CONST.NETSUITE_CONFIG.JOURNAL_POSTING_PREFERENCE] : []),
                    CONST.NETSUITE_CONFIG.RECEIVABLE_ACCOUNT,
                    CONST.NETSUITE_CONFIG.INVOICE_ITEM_PREFERENCE,
                    ...(shouldShowInvoiceItemMenuItem(netsuiteConfig) ? [CONST.NETSUITE_CONFIG.INVOICE_ITEM] : []),
                    ...(!shouldHideProvincialTaxPostingAccountSelect(netsuiteSelectedSubsidiary, netsuiteConfig) ? [CONST.NETSUITE_CONFIG.PROVINCIAL_TAX_POSTING_ACCOUNT] : []),
                    ...(!shouldHideTaxPostingAccountSelect(canUseNetSuiteUSATax, netsuiteSelectedSubsidiary, netsuiteConfig) ? [CONST.NETSUITE_CONFIG.TAX_POSTING_ACCOUNT] : []),
                    ...(!shouldHideExportForeignCurrencyAmount(netsuiteConfig) ? [CONST.NETSUITE_CONFIG.ALLOW_FOREIGN_CURRENCY] : []),
                    CONST.NETSUITE_CONFIG.EXPORT_TO_NEXT_OPEN_PERIOD,
                ],
                onCardReconciliationPagePress: () => Navigation.navigate(ROUTES.WORKSPACE_ACCOUNTING_CARD_RECONCILIATION.getRoute(policyID, CONST.POLICY.CONNECTIONS.ROUTE.NETSUITE)),
                onAdvancedPagePress: () => Navigation.navigate(ROUTES.POLICY_ACCOUNTING_NETSUITE_ADVANCED.getRoute(policyID)),
                subscribedAdvancedSettings: [
                    CONST.NETSUITE_CONFIG.AUTO_SYNC,
                    ...(!shouldHideReimbursedReportsSection(netsuiteConfig)
                        ? [CONST.NETSUITE_CONFIG.SYNC_OPTIONS.SYNC_REIMBURSED_REPORTS, CONST.NETSUITE_CONFIG.REIMBURSEMENT_ACCOUNT_ID, CONST.NETSUITE_CONFIG.COLLECTION_ACCOUNT]
                        : []),
                    CONST.NETSUITE_CONFIG.SYNC_OPTIONS.SYNC_PEOPLE,
                    CONST.NETSUITE_CONFIG.AUTO_CREATE_ENTITIES,
                    CONST.NETSUITE_CONFIG.SYNC_OPTIONS.ENABLE_NEW_CATEGORIES,
                    ...(!shouldHideReportsExportTo(netsuiteConfig) ? [CONST.NETSUITE_CONFIG.SYNC_OPTIONS.EXPORT_REPORTS_TO] : []),
                    ...(!shouldHideExportVendorBillsTo(netsuiteConfig) ? [CONST.NETSUITE_CONFIG.SYNC_OPTIONS.EXPORT_VENDOR_BILLS_TO] : []),
                    ...(!shouldHideExportJournalsTo(netsuiteConfig) ? [CONST.NETSUITE_CONFIG.SYNC_OPTIONS.EXPORT_JOURNALS_TO] : []),
                    CONST.NETSUITE_CONFIG.APPROVAL_ACCOUNT,
                    CONST.NETSUITE_CONFIG.CUSTOM_FORM_ID_ENABLED,
                    ...(!shouldHideCustomFormIDOptions(netsuiteConfig)
                        ? [CONST.NETSUITE_CONFIG.CUSTOM_FORM_ID_TYPE.REIMBURSABLE, CONST.NETSUITE_CONFIG.CUSTOM_FORM_ID_TYPE.NON_REIMBURSABLE]
                        : []),
                ],
                workspaceUpgradeNavigationDetails: {
                    integrationAlias: CONST.UPGRADE_FEATURE_INTRO_MAPPING.netsuite.alias,
                    backToAfterWorkspaceUpgradeRoute: ROUTES.POLICY_ACCOUNTING_NETSUITE_TOKEN_INPUT.getRoute(policyID),
                },
                pendingFields: {...netsuiteConfig?.pendingFields, ...policy?.connections?.netsuite?.config?.pendingFields},
                errorFields: {...netsuiteConfig?.errorFields, ...policy?.connections?.netsuite?.config?.errorFields},
            };
        case CONST.POLICY.CONNECTIONS.NAME.SAGE_INTACCT:
            return {
                title: translate('workspace.accounting.intacct'),
                icon: Expensicons.IntacctSquare,
                setupConnectionFlow: (
                    <ConnectToSageIntacctFlow
                        policyID={policyID}
                        key={key}
                    />
                ),
                onImportPagePress: () => Navigation.navigate(ROUTES.POLICY_ACCOUNTING_SAGE_INTACCT_IMPORT.getRoute(policyID)),
                subscribedImportSettings: [
                    CONST.SAGE_INTACCT_CONFIG.SYNC_ITEMS,
                    ...Object.values(CONST.SAGE_INTACCT_CONFIG.MAPPINGS),
                    CONST.SAGE_INTACCT_CONFIG.TAX,
                    ...(policy?.connections?.intacct?.config?.mappings?.dimensions ?? []).map((dimension) => `${CONST.SAGE_INTACCT_CONFIG.DIMENSION_PREFIX}${dimension.dimension}`),
                ],
                onExportPagePress: () => Navigation.navigate(ROUTES.POLICY_ACCOUNTING_SAGE_INTACCT_EXPORT.getRoute(policyID)),
                subscribedExportSettings: [
                    CONST.SAGE_INTACCT_CONFIG.EXPORTER,
                    CONST.SAGE_INTACCT_CONFIG.EXPORT_DATE,
                    CONST.SAGE_INTACCT_CONFIG.REIMBURSABLE,
                    CONST.SAGE_INTACCT_CONFIG.REIMBURSABLE_VENDOR,
                    CONST.SAGE_INTACCT_CONFIG.NON_REIMBURSABLE,
                    CONST.SAGE_INTACCT_CONFIG.NON_REIMBURSABLE_ACCOUNT,
                    policy?.connections?.intacct?.config?.export?.nonReimbursable === CONST.SAGE_INTACCT_NON_REIMBURSABLE_EXPENSE_TYPE.VENDOR_BILL
                        ? CONST.SAGE_INTACCT_CONFIG.NON_REIMBURSABLE_VENDOR
                        : CONST.SAGE_INTACCT_CONFIG.NON_REIMBURSABLE_CREDIT_CARD_VENDOR,
                ],
                onCardReconciliationPagePress: () => Navigation.navigate(ROUTES.WORKSPACE_ACCOUNTING_CARD_RECONCILIATION.getRoute(policyID, CONST.POLICY.CONNECTIONS.ROUTE.SAGE_INTACCT)),
                onAdvancedPagePress: () => Navigation.navigate(ROUTES.POLICY_ACCOUNTING_SAGE_INTACCT_ADVANCED.getRoute(policyID)),
                subscribedAdvancedSettings: [
                    CONST.SAGE_INTACCT_CONFIG.AUTO_SYNC_ENABLED,
                    CONST.SAGE_INTACCT_CONFIG.IMPORT_EMPLOYEES,
                    CONST.SAGE_INTACCT_CONFIG.APPROVAL_MODE,
                    CONST.SAGE_INTACCT_CONFIG.SYNC_REIMBURSED_REPORTS,
                    CONST.SAGE_INTACCT_CONFIG.REIMBURSEMENT_ACCOUNT_ID,
                ],
                workspaceUpgradeNavigationDetails: {
                    integrationAlias: CONST.UPGRADE_FEATURE_INTRO_MAPPING.intacct.alias,
                    backToAfterWorkspaceUpgradeRoute: ROUTES.POLICY_ACCOUNTING_SAGE_INTACCT_PREREQUISITES.getRoute(policyID),
                },
                pendingFields: policy?.connections?.intacct?.config?.pendingFields,
                errorFields: policy?.connections?.intacct?.config?.errorFields,
            };
        default:
            return undefined;
    }
}

// eslint-disable-next-line import/prefer-default-export
export {getAccountingIntegrationData};<|MERGE_RESOLUTION|>--- conflicted
+++ resolved
@@ -38,13 +38,10 @@
     key?: number,
     canUseNetSuiteUSATax?: boolean,
 ): AccountingIntegration | undefined {
-<<<<<<< HEAD
     const qboConfig = policy?.connections?.quickbooksOnline?.config;
-=======
     const netsuiteConfig = policy?.connections?.netsuite?.options.config;
     const netsuiteSelectedSubsidiary = (policy?.connections?.netsuite?.options?.data?.subsidiaryList ?? []).find((subsidiary) => subsidiary.internalID === netsuiteConfig?.subsidiaryID);
 
->>>>>>> 217774b9
     switch (connectionName) {
         case CONST.POLICY.CONNECTIONS.NAME.QBO:
             return {

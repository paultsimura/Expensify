--- conflicted
+++ resolved
@@ -227,17 +227,12 @@
             isActive: !!config?.customFormIDOptions?.enabled,
             switchAccessibilityLabel: translate('workspace.netsuite.advancedConfig.customFormIDDescription'),
             shouldPlaceSubtitleBelowSwitch: true,
-<<<<<<< HEAD
-            onCloseError: () => Policy.clearNetSuiteErrorField(policyID, CONST.NETSUITE_CONFIG.CUSTOM_FORM_ID_ENABLED),
+            onCloseError: () => clearNetSuiteErrorField(policyID, CONST.NETSUITE_CONFIG.CUSTOM_FORM_ID_ENABLED),
             onToggle: (isEnabled) => {
-                Connections.updateNetSuiteCustomFormIDOptionsEnabled(policyID, isEnabled);
+                updateNetSuiteCustomFormIDOptionsEnabled(policyID, isEnabled);
                 shouldShowCustomFormIDOptions.set(isEnabled);
                 shouldAnimateAccordionSection.set(true);
             },
-=======
-            onCloseError: () => clearNetSuiteErrorField(policyID, CONST.NETSUITE_CONFIG.CUSTOM_FORM_ID_ENABLED),
-            onToggle: (isEnabled) => updateNetSuiteCustomFormIDOptionsEnabled(policyID, isEnabled),
->>>>>>> a0836a95
             pendingAction: settingsPendingAction([CONST.NETSUITE_CONFIG.CUSTOM_FORM_ID_ENABLED], config?.pendingFields),
             errors: getLatestErrorField(config, CONST.NETSUITE_CONFIG.CUSTOM_FORM_ID_ENABLED),
         },

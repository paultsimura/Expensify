--- conflicted
+++ resolved
@@ -113,11 +113,7 @@
                         integrationToDisconnect={integrationToDisconnect}
                     />
                 ),
-<<<<<<< HEAD
-                onImportPagePress: () => {},
-=======
                 onImportPagePress: () => Navigation.navigate(ROUTES.POLICY_ACCOUNTING_NETSUITE_IMPORT.getRoute(policyID)),
->>>>>>> a84f68ee
                 onExportPagePress: () => Navigation.navigate(ROUTES.POLICY_ACCOUNTING_NETSUITE_EXPORT.getRoute(policyID)),
                 onAdvancedPagePress: () => {},
             };
@@ -132,11 +128,7 @@
                         integrationToDisconnect={integrationToDisconnect}
                     />
                 ),
-<<<<<<< HEAD
                 onImportPagePress: () => Navigation.navigate(ROUTES.POLICY_ACCOUNTING_SAGE_INTACCT_IMPORT.getRoute(policyID)),
-=======
-                onImportPagePress: () => {},
->>>>>>> a84f68ee
                 onExportPagePress: () => {},
                 onAdvancedPagePress: () => {},
             };

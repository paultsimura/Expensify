<<<<<<< HEAD
import {useFocusEffect, useRoute} from '@react-navigation/native';
import {differenceInMinutes, isValid, parseISO} from 'date-fns';
import React, {useCallback, useEffect, useMemo, useRef, useState} from 'react';
=======
import React, {useEffect, useMemo, useRef, useState} from 'react';
>>>>>>> 2c041292
import {ActivityIndicator, View} from 'react-native';
import {useOnyx} from 'react-native-onyx';
import Button from '@components/Button';
import CollapsibleSection from '@components/CollapsibleSection';
import ConfirmModal from '@components/ConfirmModal';
import HeaderWithBackButton from '@components/HeaderWithBackButton';
import * as Expensicons from '@components/Icon/Expensicons';
import * as Illustrations from '@components/Icon/Illustrations';
import MenuItem from '@components/MenuItem';
import MenuItemList from '@components/MenuItemList';
import OfflineWithFeedback from '@components/OfflineWithFeedback';
import ScreenWrapper from '@components/ScreenWrapper';
import ScrollView from '@components/ScrollView';
import Section from '@components/Section';
import ThreeDotsMenu from '@components/ThreeDotsMenu';
import type ThreeDotsMenuProps from '@components/ThreeDotsMenu/types';
import useLocalize from '@hooks/useLocalize';
import useNetwork from '@hooks/useNetwork';
import usePermissions from '@hooks/usePermissions';
import useResponsiveLayout from '@hooks/useResponsiveLayout';
import useTheme from '@hooks/useTheme';
import useThemeStyles from '@hooks/useThemeStyles';
import useWindowDimensions from '@hooks/useWindowDimensions';
import {getSynchronizationErrorMessage, isAuthenticationError, isConnectionInProgress, isConnectionUnverified, removePolicyConnection, syncConnection} from '@libs/actions/connections';
import {
    areSettingsInErrorFields,
    findCurrentXeroOrganization,
    getConnectedIntegration,
    getCurrentSageIntacctEntityName,
    getCurrentXeroOrganizationName,
    getIntegrationLastSuccessfulDate,
    getXeroTenants,
    isControlPolicy,
    settingsPendingAction,
} from '@libs/PolicyUtils';
import Navigation from '@navigation/Navigation';
import AccessOrNotFoundWrapper from '@pages/workspace/AccessOrNotFoundWrapper';
import withPolicyConnections from '@pages/workspace/withPolicyConnections';
import type {AnchorPosition} from '@styles/index';
import CONST from '@src/CONST';
import ONYXKEYS from '@src/ONYXKEYS';
import ROUTES from '@src/ROUTES';
import type {ConnectionName} from '@src/types/onyx/Policy';
import {isEmptyObject} from '@src/types/utils/EmptyObject';
import {AccountingContextProvider, useAccountingContext} from './AccountingContext';
import type {MenuItemData, PolicyAccountingPageProps} from './types';
import {getAccountingIntegrationData} from './utils';

type RouteParams = {
    newConnectionName?: ConnectionName;
    integrationToDisconnect?: ConnectionName;
    shouldDisconnectIntegrationBeforeConnecting?: boolean;
};

function PolicyAccountingPage({policy}: PolicyAccountingPageProps) {
    const [connectionSyncProgress] = useOnyx(`${ONYXKEYS.COLLECTION.POLICY_CONNECTION_SYNC_PROGRESS}${policy.id}`);
    const theme = useTheme();
    const styles = useThemeStyles();
    const {translate, datetimeToRelative: getDatetimeToRelative} = useLocalize();
    const {isOffline} = useNetwork();
    const {windowWidth} = useWindowDimensions();
    const {shouldUseNarrowLayout} = useResponsiveLayout();
    const [threeDotsMenuPosition, setThreeDotsMenuPosition] = useState<AnchorPosition>({horizontal: 0, vertical: 0});
    const [isDisconnectModalOpen, setIsDisconnectModalOpen] = useState(false);
    const [datetimeToRelative, setDateTimeToRelative] = useState('');
    const threeDotsMenuContainerRef = useRef<View>(null);
    const {canUseWorkspaceFeeds} = usePermissions();
    const {startIntegrationFlow, popoverAnchorRefs} = useAccountingContext();

<<<<<<< HEAD
    const route = useRoute();
    const params = route.params as RouteParams | undefined;
    const newConnectionName = params?.newConnectionName;
    const integrationToDisconnect = params?.integrationToDisconnect;
    const shouldDisconnectIntegrationBeforeConnecting = params?.shouldDisconnectIntegrationBeforeConnecting;

    const lastSyncProgressDate = parseISO(connectionSyncProgress?.timestamp ?? '');
    const isSyncInProgress =
        !!connectionSyncProgress?.stageInProgress &&
        (connectionSyncProgress.stageInProgress !== CONST.POLICY.CONNECTIONS.SYNC_STAGE_NAME.JOB_DONE || !policy.connections?.[connectionSyncProgress.connectionName]) &&
        isValid(lastSyncProgressDate) &&
        differenceInMinutes(new Date(), lastSyncProgressDate) < CONST.POLICY.CONNECTIONS.SYNC_STAGE_TIMEOUT_MINUTES;
=======
    const isSyncInProgress = isConnectionInProgress(connectionSyncProgress, policy);
>>>>>>> 2c041292

    const accountingIntegrations = Object.values(CONST.POLICY.CONNECTIONS.NAME);
    const connectedIntegration = getConnectedIntegration(policy, accountingIntegrations) ?? connectionSyncProgress?.connectionName;
    const synchronizationError = connectedIntegration && getSynchronizationErrorMessage(policy, connectedIntegration, isSyncInProgress);

    // Enter credentials item shouldn't be shown for SageIntacct and NetSuite integrations
    const shouldShowEnterCredentials =
        connectedIntegration &&
        !!synchronizationError &&
        isAuthenticationError(policy, connectedIntegration) &&
        connectedIntegration !== CONST.POLICY.CONNECTIONS.NAME.SAGE_INTACCT &&
        connectedIntegration !== CONST.POLICY.CONNECTIONS.NAME.NETSUITE;

    const policyID = policy?.id ?? '-1';
    // Get the last successful date of the integration. Then, if `connectionSyncProgress` is the same integration displayed and the state is 'jobDone', get the more recent update time of the two.
    const successfulDate = getIntegrationLastSuccessfulDate(
        connectedIntegration ? policy?.connections?.[connectedIntegration] : undefined,
        connectedIntegration === connectionSyncProgress?.connectionName ? connectionSyncProgress : undefined,
    );

    const tenants = useMemo(() => getXeroTenants(policy), [policy]);
    const currentXeroOrganization = findCurrentXeroOrganization(tenants, policy?.connections?.xero?.config?.tenantID);

    const overflowMenu: ThreeDotsMenuProps['menuItems'] = useMemo(
        () => [
            ...(shouldShowEnterCredentials
                ? [
                      {
                          icon: Expensicons.Key,
                          text: translate('workspace.accounting.enterCredentials'),
                          onSelected: () => startIntegrationFlow({name: connectedIntegration}),
                          shouldCallAfterModalHide: true,
                          disabled: isOffline,
                          iconRight: Expensicons.NewWindow,
                          shouldShowRightIcon: true,
                      },
                  ]
                : [
                      {
                          icon: Expensicons.Sync,
                          text: translate('workspace.accounting.syncNow'),
                          onSelected: () => syncConnection(policyID, connectedIntegration),
                          disabled: isOffline,
                      },
                  ]),
            {
                icon: Expensicons.Trashcan,
                text: translate('workspace.accounting.disconnect'),
                onSelected: () => setIsDisconnectModalOpen(true),
                shouldCallAfterModalHide: true,
            },
        ],
        [shouldShowEnterCredentials, translate, isOffline, policyID, connectedIntegration, startIntegrationFlow],
    );

    useFocusEffect(
        useCallback(() => {
            if (newConnectionName && isControlPolicy(policy)) {
                startIntegrationFlow({
                    name: newConnectionName,
                    integrationToDisconnect,
                    shouldDisconnectIntegrationBeforeConnecting,
                });
            }
        }, [newConnectionName, integrationToDisconnect, shouldDisconnectIntegrationBeforeConnecting, isControlPolicy(policy), startIntegrationFlow]),
    );

    useEffect(() => {
        if (successfulDate) {
            setDateTimeToRelative(getDatetimeToRelative(successfulDate));
            return;
        }
        setDateTimeToRelative('');
    }, [getDatetimeToRelative, successfulDate]);

    const integrationSpecificMenuItems = useMemo(() => {
        const sageIntacctEntityList = policy?.connections?.intacct?.data?.entities ?? [];
        const netSuiteSubsidiaryList = policy?.connections?.netsuite?.options?.data?.subsidiaryList ?? [];
        switch (connectedIntegration) {
            case CONST.POLICY.CONNECTIONS.NAME.XERO:
                return {
                    description: translate('workspace.xero.organization'),
                    iconRight: Expensicons.ArrowRight,
                    title: getCurrentXeroOrganizationName(policy),
                    wrapperStyle: [styles.sectionMenuItemTopDescription],
                    titleStyle: styles.fontWeightNormal,
                    shouldShowRightIcon: tenants.length > 1,
                    shouldShowDescriptionOnTop: true,
                    onPress: () => {
                        if (!(tenants.length > 1)) {
                            return;
                        }
                        Navigation.navigate(ROUTES.POLICY_ACCOUNTING_XERO_ORGANIZATION.getRoute(policyID, currentXeroOrganization?.id ?? '-1'));
                    },
                    pendingAction: settingsPendingAction([CONST.XERO_CONFIG.TENANT_ID], policy?.connections?.xero?.config?.pendingFields),
                    brickRoadIndicator: areSettingsInErrorFields([CONST.XERO_CONFIG.TENANT_ID], policy?.connections?.xero?.config?.errorFields)
                        ? CONST.BRICK_ROAD_INDICATOR_STATUS.ERROR
                        : undefined,
                };
            case CONST.POLICY.CONNECTIONS.NAME.NETSUITE:
                return {
                    description: translate('workspace.netsuite.subsidiary'),
                    iconRight: Expensicons.ArrowRight,
                    title: policy?.connections?.netsuite?.options?.config?.subsidiary ?? '',
                    wrapperStyle: [styles.sectionMenuItemTopDescription],
                    titleStyle: styles.fontWeightNormal,
                    shouldShowRightIcon: netSuiteSubsidiaryList?.length > 1,
                    shouldShowDescriptionOnTop: true,
                    pendingAction: policy?.connections?.netsuite?.options?.config?.pendingFields?.subsidiary,
                    brickRoadIndicator: policy?.connections?.netsuite?.options?.config?.errorFields?.subsidiary ? CONST.BRICK_ROAD_INDICATOR_STATUS.ERROR : undefined,
                    onPress: () => {
                        if (!(netSuiteSubsidiaryList?.length > 1)) {
                            return;
                        }
                        Navigation.navigate(ROUTES.POLICY_ACCOUNTING_NETSUITE_SUBSIDIARY_SELECTOR.getRoute(policyID));
                    },
                };
            case CONST.POLICY.CONNECTIONS.NAME.SAGE_INTACCT:
                return !sageIntacctEntityList.length
                    ? {}
                    : {
                          description: translate('workspace.intacct.entity'),
                          iconRight: Expensicons.ArrowRight,
                          title: getCurrentSageIntacctEntityName(policy, translate('workspace.common.topLevel')),
                          wrapperStyle: [styles.sectionMenuItemTopDescription],
                          titleStyle: styles.fontWeightNormal,
                          shouldShowRightIcon: true,
                          shouldShowDescriptionOnTop: true,
                          pendingAction: policy?.connections?.intacct?.config?.pendingFields?.entity,
                          brickRoadIndicator: policy?.connections?.intacct?.config?.errorFields?.entity ? CONST.BRICK_ROAD_INDICATOR_STATUS.ERROR : undefined,
                          onPress: () => {
                              if (!sageIntacctEntityList.length) {
                                  return;
                              }
                              Navigation.navigate(ROUTES.POLICY_ACCOUNTING_SAGE_INTACCT_ENTITY.getRoute(policyID));
                          },
                      };
            default:
                return undefined;
        }
    }, [connectedIntegration, currentXeroOrganization?.id, policy, policyID, styles.fontWeightNormal, styles.sectionMenuItemTopDescription, tenants.length, translate]);

    const connectionsMenuItems: MenuItemData[] = useMemo(() => {
        if (isEmptyObject(policy?.connections) && !isSyncInProgress) {
            return accountingIntegrations.map((integration) => {
                const integrationData = getAccountingIntegrationData(integration, policyID, translate);
                const iconProps = integrationData?.icon ? {icon: integrationData.icon, iconType: CONST.ICON_TYPE_AVATAR} : {};
                return {
                    ...iconProps,
                    interactive: false,
                    wrapperStyle: [styles.sectionMenuItemTopDescription],
                    shouldShowRightComponent: true,
                    title: integrationData?.title,
                    rightComponent: (
                        <Button
                            onPress={() => startIntegrationFlow({name: integration})}
                            text={translate('workspace.accounting.setup')}
                            style={styles.justifyContentCenter}
                            small
                            isDisabled={isOffline}
                            ref={(ref) => {
                                if (!popoverAnchorRefs?.current) {
                                    return;
                                }
                                // eslint-disable-next-line react-compiler/react-compiler
                                popoverAnchorRefs.current[integration].current = ref;
                            }}
                        />
                    ),
                };
            });
        }

        if (!connectedIntegration) {
            return [];
        }
        const shouldShowSynchronizationError = !!synchronizationError;
        const shouldHideConfigurationOptions = isConnectionUnverified(policy, connectedIntegration);
        const integrationData = getAccountingIntegrationData(connectedIntegration, policyID, translate, policy);
        const iconProps = integrationData?.icon ? {icon: integrationData.icon, iconType: CONST.ICON_TYPE_AVATAR} : {};

        const configurationOptions = [
            {
                icon: Expensicons.Pencil,
                iconRight: Expensicons.ArrowRight,
                shouldShowRightIcon: true,
                title: translate('workspace.accounting.import'),
                wrapperStyle: [styles.sectionMenuItemTopDescription],
                onPress: integrationData?.onImportPagePress,
                brickRoadIndicator: areSettingsInErrorFields(integrationData?.subscribedImportSettings, integrationData?.errorFields) ? CONST.BRICK_ROAD_INDICATOR_STATUS.ERROR : undefined,
                pendingAction: settingsPendingAction(integrationData?.subscribedImportSettings, integrationData?.pendingFields),
            },
            {
                icon: Expensicons.Send,
                iconRight: Expensicons.ArrowRight,
                shouldShowRightIcon: true,
                title: translate('workspace.accounting.export'),
                wrapperStyle: [styles.sectionMenuItemTopDescription],
                onPress: integrationData?.onExportPagePress,
                brickRoadIndicator: areSettingsInErrorFields(integrationData?.subscribedExportSettings, integrationData?.errorFields) ? CONST.BRICK_ROAD_INDICATOR_STATUS.ERROR : undefined,
                pendingAction: settingsPendingAction(integrationData?.subscribedExportSettings, integrationData?.pendingFields),
            },
            {
                icon: Expensicons.ExpensifyCard,
                iconRight: Expensicons.ArrowRight,
                shouldShowRightIcon: true,
                title: translate('workspace.accounting.cardReconciliation'),
                wrapperStyle: [styles.sectionMenuItemTopDescription],
                onPress: integrationData?.onCardReconciliationPagePress,
            },
            {
                icon: Expensicons.Gear,
                iconRight: Expensicons.ArrowRight,
                shouldShowRightIcon: true,
                title: translate('workspace.accounting.advanced'),
                wrapperStyle: [styles.sectionMenuItemTopDescription],
                onPress: integrationData?.onAdvancedPagePress,
                brickRoadIndicator: areSettingsInErrorFields(integrationData?.subscribedAdvancedSettings, integrationData?.errorFields) ? CONST.BRICK_ROAD_INDICATOR_STATUS.ERROR : undefined,
                pendingAction: settingsPendingAction(integrationData?.subscribedAdvancedSettings, integrationData?.pendingFields),
            },
        ];

        if (!canUseWorkspaceFeeds || !policy?.areExpensifyCardsEnabled) {
            configurationOptions.splice(2, 1);
        }

        return [
            {
                ...iconProps,
                interactive: false,
                wrapperStyle: [styles.sectionMenuItemTopDescription, shouldShowSynchronizationError && styles.pb0],
                shouldShowRightComponent: true,
                title: integrationData?.title,
                errorText: synchronizationError,
                errorTextStyle: [styles.mt5],
                shouldShowRedDotIndicator: true,
                description:
                    isSyncInProgress && connectionSyncProgress?.stageInProgress
                        ? translate('workspace.accounting.connections.syncStageName', connectionSyncProgress.stageInProgress)
                        : translate('workspace.accounting.lastSync', datetimeToRelative),
                rightComponent: isSyncInProgress ? (
                    <ActivityIndicator
                        style={[styles.popoverMenuIcon]}
                        color={theme.spinner}
                    />
                ) : (
                    <View ref={threeDotsMenuContainerRef}>
                        <ThreeDotsMenu
                            onIconPress={() => {
                                threeDotsMenuContainerRef.current?.measureInWindow((x, y, width, height) => {
                                    setThreeDotsMenuPosition({
                                        horizontal: x + width,
                                        vertical: y + height,
                                    });
                                });
                            }}
                            menuItems={overflowMenu}
                            anchorPosition={threeDotsMenuPosition}
                            anchorAlignment={{horizontal: CONST.MODAL.ANCHOR_ORIGIN_HORIZONTAL.RIGHT, vertical: CONST.MODAL.ANCHOR_ORIGIN_VERTICAL.TOP}}
                        />
                    </View>
                ),
            },
            ...(isEmptyObject(integrationSpecificMenuItems) || shouldShowSynchronizationError || isEmptyObject(policy?.connections) ? [] : [integrationSpecificMenuItems]),
            ...(isEmptyObject(policy?.connections) || shouldHideConfigurationOptions ? [] : configurationOptions),
        ];
    }, [
        policy,
        isSyncInProgress,
        connectedIntegration,
        synchronizationError,
        policyID,
        translate,
        styles.sectionMenuItemTopDescription,
        styles.pb0,
        styles.mt5,
        styles.popoverMenuIcon,
        canUseWorkspaceFeeds,
        styles.justifyContentCenter,
        connectionSyncProgress?.stageInProgress,
        datetimeToRelative,
        theme.spinner,
        overflowMenu,
        threeDotsMenuPosition,
        integrationSpecificMenuItems,
        accountingIntegrations,
        isOffline,
        startIntegrationFlow,
        popoverAnchorRefs,
    ]);

    const otherIntegrationsItems = useMemo(() => {
        if (isEmptyObject(policy?.connections) && !isSyncInProgress) {
            return;
        }
        const otherIntegrations = accountingIntegrations.filter(
            (integration) => (isSyncInProgress && integration !== connectionSyncProgress?.connectionName) || integration !== connectedIntegration,
        );
        return otherIntegrations.map((integration) => {
            const integrationData = getAccountingIntegrationData(integration, policyID, translate);
            const iconProps = integrationData?.icon ? {icon: integrationData.icon, iconType: CONST.ICON_TYPE_AVATAR} : {};
            return {
                ...iconProps,
                title: integrationData?.title,
                rightComponent: (
                    <Button
                        onPress={() =>
                            startIntegrationFlow({
                                name: integration,
                                integrationToDisconnect: connectedIntegration,
                                shouldDisconnectIntegrationBeforeConnecting: true,
                            })
                        }
                        text={translate('workspace.accounting.setup')}
                        style={styles.justifyContentCenter}
                        small
                        isDisabled={isOffline}
                        ref={(r) => {
                            if (!popoverAnchorRefs?.current) {
                                return;
                            }
                            popoverAnchorRefs.current[integration].current = r;
                        }}
                    />
                ),
                interactive: false,
                shouldShowRightComponent: true,
                wrapperStyle: styles.sectionMenuItemTopDescription,
            };
        });
    }, [
        policy?.connections,
        isSyncInProgress,
        accountingIntegrations,
        connectionSyncProgress?.connectionName,
        connectedIntegration,
        policyID,
        translate,
        styles.justifyContentCenter,
        styles.sectionMenuItemTopDescription,
        isOffline,
        startIntegrationFlow,
        popoverAnchorRefs,
    ]);

    return (
        <AccessOrNotFoundWrapper
            accessVariants={[CONST.POLICY.ACCESS_VARIANTS.ADMIN, CONST.POLICY.ACCESS_VARIANTS.PAID]}
            policyID={policyID}
            featureName={CONST.POLICY.MORE_FEATURES.ARE_CONNECTIONS_ENABLED}
        >
            <ScreenWrapper
                testID={PolicyAccountingPage.displayName}
                includeSafeAreaPaddingBottom={false}
                shouldShowOfflineIndicatorInWideScreen
            >
                <HeaderWithBackButton
                    title={translate('workspace.common.accounting')}
                    shouldShowBackButton={shouldUseNarrowLayout}
                    icon={Illustrations.Accounting}
                    threeDotsAnchorPosition={styles.threeDotsPopoverOffsetNoCloseButton(windowWidth)}
                />
                <ScrollView contentContainerStyle={styles.pt3}>
                    <View style={[styles.flex1, shouldUseNarrowLayout ? styles.workspaceSectionMobile : styles.workspaceSection]}>
                        <Section
                            title={translate('workspace.accounting.title')}
                            subtitle={translate('workspace.accounting.subtitle')}
                            isCentralPane
                            subtitleMuted
                            titleStyles={styles.accountSettingsSectionTitle}
                            childrenStyles={styles.pt5}
                        >
                            {connectionsMenuItems.map((menuItem) => (
                                <OfflineWithFeedback
                                    pendingAction={menuItem.pendingAction}
                                    key={menuItem.title}
                                >
                                    <MenuItem
                                        brickRoadIndicator={menuItem.brickRoadIndicator}
                                        key={menuItem.title}
                                        // eslint-disable-next-line react/jsx-props-no-spreading
                                        {...menuItem}
                                    />
                                </OfflineWithFeedback>
                            ))}
                            {otherIntegrationsItems && (
                                <CollapsibleSection
                                    title={translate('workspace.accounting.other')}
                                    wrapperStyle={[styles.pr3, styles.mt5, styles.pv3]}
                                    titleStyle={[styles.textNormal, styles.colorMuted]}
                                    textStyle={[styles.flex1, styles.userSelectNone, styles.textNormal, styles.colorMuted]}
                                >
                                    <MenuItemList
                                        menuItems={otherIntegrationsItems}
                                        shouldUseSingleExecution
                                    />
                                </CollapsibleSection>
                            )}
                        </Section>
                    </View>
                </ScrollView>
                <ConfirmModal
                    title={translate('workspace.accounting.disconnectTitle', connectedIntegration)}
                    isVisible={isDisconnectModalOpen}
                    onConfirm={() => {
                        if (connectedIntegration) {
                            removePolicyConnection(policyID, connectedIntegration);
                        }
                        setIsDisconnectModalOpen(false);
                    }}
                    onCancel={() => setIsDisconnectModalOpen(false)}
                    prompt={translate('workspace.accounting.disconnectPrompt', connectedIntegration)}
                    confirmText={translate('workspace.accounting.disconnect')}
                    cancelText={translate('common.cancel')}
                    danger
                />
            </ScreenWrapper>
        </AccessOrNotFoundWrapper>
    );
}

function PolicyAccountingPageWrapper(props: PolicyAccountingPageProps) {
    return (
        <AccountingContextProvider policy={props.policy}>
            <PolicyAccountingPage
                // eslint-disable-next-line react/jsx-props-no-spreading
                {...props}
            />
        </AccountingContextProvider>
    );
}

PolicyAccountingPage.displayName = 'PolicyAccountingPage';

export default withPolicyConnections(PolicyAccountingPageWrapper);<|MERGE_RESOLUTION|>--- conflicted
+++ resolved
@@ -1,10 +1,5 @@
-<<<<<<< HEAD
 import {useFocusEffect, useRoute} from '@react-navigation/native';
-import {differenceInMinutes, isValid, parseISO} from 'date-fns';
 import React, {useCallback, useEffect, useMemo, useRef, useState} from 'react';
-=======
-import React, {useEffect, useMemo, useRef, useState} from 'react';
->>>>>>> 2c041292
 import {ActivityIndicator, View} from 'react-native';
 import {useOnyx} from 'react-native-onyx';
 import Button from '@components/Button';
@@ -74,22 +69,13 @@
     const {canUseWorkspaceFeeds} = usePermissions();
     const {startIntegrationFlow, popoverAnchorRefs} = useAccountingContext();
 
-<<<<<<< HEAD
     const route = useRoute();
     const params = route.params as RouteParams | undefined;
     const newConnectionName = params?.newConnectionName;
     const integrationToDisconnect = params?.integrationToDisconnect;
     const shouldDisconnectIntegrationBeforeConnecting = params?.shouldDisconnectIntegrationBeforeConnecting;
 
-    const lastSyncProgressDate = parseISO(connectionSyncProgress?.timestamp ?? '');
-    const isSyncInProgress =
-        !!connectionSyncProgress?.stageInProgress &&
-        (connectionSyncProgress.stageInProgress !== CONST.POLICY.CONNECTIONS.SYNC_STAGE_NAME.JOB_DONE || !policy.connections?.[connectionSyncProgress.connectionName]) &&
-        isValid(lastSyncProgressDate) &&
-        differenceInMinutes(new Date(), lastSyncProgressDate) < CONST.POLICY.CONNECTIONS.SYNC_STAGE_TIMEOUT_MINUTES;
-=======
     const isSyncInProgress = isConnectionInProgress(connectionSyncProgress, policy);
->>>>>>> 2c041292
 
     const accountingIntegrations = Object.values(CONST.POLICY.CONNECTIONS.NAME);
     const connectedIntegration = getConnectedIntegration(policy, accountingIntegrations) ?? connectionSyncProgress?.connectionName;

import {differenceInMinutes, isValid, parseISO} from 'date-fns';
import React, {useEffect, useMemo, useRef, useState} from 'react';
import {ActivityIndicator, View} from 'react-native';
import {useOnyx} from 'react-native-onyx';
import Button from '@components/Button';
import CollapsibleSection from '@components/CollapsibleSection';
import ConfirmModal from '@components/ConfirmModal';
import HeaderWithBackButton from '@components/HeaderWithBackButton';
import * as Expensicons from '@components/Icon/Expensicons';
import * as Illustrations from '@components/Icon/Illustrations';
import MenuItem from '@components/MenuItem';
import MenuItemList from '@components/MenuItemList';
import OfflineWithFeedback from '@components/OfflineWithFeedback';
import ScreenWrapper from '@components/ScreenWrapper';
import ScrollView from '@components/ScrollView';
import Section from '@components/Section';
import ThreeDotsMenu from '@components/ThreeDotsMenu';
import type ThreeDotsMenuProps from '@components/ThreeDotsMenu/types';
import useLocalize from '@hooks/useLocalize';
import useNetwork from '@hooks/useNetwork';
import usePermissions from '@hooks/usePermissions';
import useResponsiveLayout from '@hooks/useResponsiveLayout';
import useTheme from '@hooks/useTheme';
import useThemeStyles from '@hooks/useThemeStyles';
import useWindowDimensions from '@hooks/useWindowDimensions';
<<<<<<< HEAD
import {hasSynchronizationError, isAuthenticationError, isConnectionUnverified, removePolicyConnection, syncConnection} from '@libs/actions/connections';
=======
import {getSynchronizationErrorMessage, isConnectionUnverified, removePolicyConnection, syncConnection} from '@libs/actions/connections';
>>>>>>> 0c20baf3
import {
    areSettingsInErrorFields,
    findCurrentXeroOrganization,
    getConnectedIntegration,
    getCurrentSageIntacctEntityName,
    getCurrentXeroOrganizationName,
    getIntegrationLastSuccessfulDate,
    getXeroTenants,
    settingsPendingAction,
} from '@libs/PolicyUtils';
import Navigation from '@navigation/Navigation';
import AccessOrNotFoundWrapper from '@pages/workspace/AccessOrNotFoundWrapper';
import withPolicyConnections from '@pages/workspace/withPolicyConnections';
import type {AnchorPosition} from '@styles/index';
import * as Modal from '@userActions/Modal';
import CONST from '@src/CONST';
import ONYXKEYS from '@src/ONYXKEYS';
import ROUTES from '@src/ROUTES';
import {isEmptyObject} from '@src/types/utils/EmptyObject';
import {AccountingContextProvider, useAccountingContext} from './AccountingContext';
import type {MenuItemData, PolicyAccountingPageProps} from './types';
import {getAccountingIntegrationData} from './utils';

function PolicyAccountingPage({policy}: PolicyAccountingPageProps) {
    const [connectionSyncProgress] = useOnyx(`${ONYXKEYS.COLLECTION.POLICY_CONNECTION_SYNC_PROGRESS}${policy.id}`);
    const theme = useTheme();
    const styles = useThemeStyles();
    const {translate, datetimeToRelative: getDatetimeToRelative} = useLocalize();
    const {isOffline} = useNetwork();
    const {windowWidth} = useWindowDimensions();
    const {shouldUseNarrowLayout} = useResponsiveLayout();
    const [threeDotsMenuPosition, setThreeDotsMenuPosition] = useState<AnchorPosition>({horizontal: 0, vertical: 0});
    const [isDisconnectModalOpen, setIsDisconnectModalOpen] = useState(false);
    const [datetimeToRelative, setDateTimeToRelative] = useState('');
    const threeDotsMenuContainerRef = useRef<View>(null);
    const {canUseWorkspaceFeeds} = usePermissions();
    const {startIntegrationFlow, integrationRefs: integrationsRef} = useAccountingContext();

    const lastSyncProgressDate = parseISO(connectionSyncProgress?.timestamp ?? '');
    const isSyncInProgress =
        !!connectionSyncProgress?.stageInProgress &&
        (connectionSyncProgress.stageInProgress !== CONST.POLICY.CONNECTIONS.SYNC_STAGE_NAME.JOB_DONE || !policy.connections?.[connectionSyncProgress.connectionName]) &&
        isValid(lastSyncProgressDate) &&
        differenceInMinutes(new Date(), lastSyncProgressDate) < CONST.POLICY.CONNECTIONS.SYNC_STAGE_TIMEOUT_MINUTES;

    const accountingIntegrations = Object.values(CONST.POLICY.CONNECTIONS.NAME);
    const connectedIntegration = getConnectedIntegration(policy, accountingIntegrations) ?? connectionSyncProgress?.connectionName;
    const synchronizationError = connectedIntegration && hasSynchronizationError(policy, connectedIntegration, isSyncInProgress);

    // Enter credentials item shouldn't be shown for SageIntacct and NetSuite integrations
    const shouldShowEnterCredentials =
        connectedIntegration &&
        !!synchronizationError &&
        isAuthenticationError(policy, connectedIntegration) &&
        connectedIntegration !== CONST.POLICY.CONNECTIONS.NAME.SAGE_INTACCT &&
        connectedIntegration !== CONST.POLICY.CONNECTIONS.NAME.NETSUITE;

    const policyID = policy?.id ?? '-1';
    // Get the last successful date of the integration. Then, if `connectionSyncProgress` is the same integration displayed and the state is 'jobDone', get the more recent update time of the two.
    const successfulDate = getIntegrationLastSuccessfulDate(
        connectedIntegration ? policy?.connections?.[connectedIntegration] : undefined,
        connectedIntegration === connectionSyncProgress?.connectionName ? connectionSyncProgress : undefined,
    );

    const tenants = useMemo(() => getXeroTenants(policy), [policy]);
    const currentXeroOrganization = findCurrentXeroOrganization(tenants, policy?.connections?.xero?.config?.tenantID);

    const overflowMenu: ThreeDotsMenuProps['menuItems'] = useMemo(
        () => [
            ...(shouldShowEnterCredentials
                ? [
                      {
                          icon: Expensicons.Key,
                          text: translate('workspace.accounting.enterCredentials'),
                          onSelected: () => startIntegrationFlow({name: connectedIntegration}),
                          disabled: isOffline,
                          iconRight: Expensicons.NewWindow,
                          shouldShowRightIcon: true,
                      },
                  ]
                : [
                      {
                          icon: Expensicons.Sync,
                          text: translate('workspace.accounting.syncNow'),
                          onSelected: () => syncConnection(policyID, connectedIntegration),
                          disabled: isOffline,
                      },
                  ]),
            {
                icon: Expensicons.Trashcan,
                text: translate('workspace.accounting.disconnect'),
                onSelected: () => Modal.close(() => setIsDisconnectModalOpen(true)),
            },
        ],
        [shouldShowEnterCredentials, translate, isOffline, policyID, connectedIntegration, startIntegrationFlow],
    );

    useEffect(() => {
        if (successfulDate) {
            setDateTimeToRelative(getDatetimeToRelative(successfulDate));
            return;
        }
        setDateTimeToRelative('');
    }, [getDatetimeToRelative, successfulDate]);

    const integrationSpecificMenuItems = useMemo(() => {
        const sageIntacctEntityList = policy?.connections?.intacct?.data?.entities ?? [];
        const netSuiteSubsidiaryList = policy?.connections?.netsuite?.options?.data?.subsidiaryList ?? [];
        switch (connectedIntegration) {
            case CONST.POLICY.CONNECTIONS.NAME.XERO:
                return {
                    description: translate('workspace.xero.organization'),
                    iconRight: Expensicons.ArrowRight,
                    title: getCurrentXeroOrganizationName(policy),
                    wrapperStyle: [styles.sectionMenuItemTopDescription],
                    titleStyle: styles.fontWeightNormal,
                    shouldShowRightIcon: tenants.length > 1,
                    shouldShowDescriptionOnTop: true,
                    onPress: () => {
                        if (!(tenants.length > 1)) {
                            return;
                        }
                        Navigation.navigate(ROUTES.POLICY_ACCOUNTING_XERO_ORGANIZATION.getRoute(policyID, currentXeroOrganization?.id ?? '-1'));
                    },
                    pendingAction: settingsPendingAction([CONST.XERO_CONFIG.TENANT_ID], policy?.connections?.xero?.config?.pendingFields),
                    brickRoadIndicator: areSettingsInErrorFields([CONST.XERO_CONFIG.TENANT_ID], policy?.connections?.xero?.config?.errorFields)
                        ? CONST.BRICK_ROAD_INDICATOR_STATUS.ERROR
                        : undefined,
                };
            case CONST.POLICY.CONNECTIONS.NAME.NETSUITE:
                return {
                    description: translate('workspace.netsuite.subsidiary'),
                    iconRight: Expensicons.ArrowRight,
                    title: policy?.connections?.netsuite?.options?.config?.subsidiary ?? '',
                    wrapperStyle: [styles.sectionMenuItemTopDescription],
                    titleStyle: styles.fontWeightNormal,
                    shouldShowRightIcon: netSuiteSubsidiaryList?.length > 1,
                    shouldShowDescriptionOnTop: true,
                    pendingAction: policy?.connections?.netsuite?.options?.config?.pendingFields?.subsidiary,
                    brickRoadIndicator: policy?.connections?.netsuite?.options?.config?.errorFields?.subsidiary ? CONST.BRICK_ROAD_INDICATOR_STATUS.ERROR : undefined,
                    onPress: () => {
                        if (!(netSuiteSubsidiaryList?.length > 1)) {
                            return;
                        }
                        Navigation.navigate(ROUTES.POLICY_ACCOUNTING_NETSUITE_SUBSIDIARY_SELECTOR.getRoute(policyID));
                    },
                };
            case CONST.POLICY.CONNECTIONS.NAME.SAGE_INTACCT:
                return !sageIntacctEntityList.length
                    ? {}
                    : {
                          description: translate('workspace.intacct.entity'),
                          iconRight: Expensicons.ArrowRight,
                          title: getCurrentSageIntacctEntityName(policy, translate('workspace.common.topLevel')),
                          wrapperStyle: [styles.sectionMenuItemTopDescription],
                          titleStyle: styles.fontWeightNormal,
                          shouldShowRightIcon: true,
                          shouldShowDescriptionOnTop: true,
                          pendingAction: policy?.connections?.intacct?.config?.pendingFields?.entity,
                          brickRoadIndicator: policy?.connections?.intacct?.config?.errorFields?.entity ? CONST.BRICK_ROAD_INDICATOR_STATUS.ERROR : undefined,
                          onPress: () => {
                              if (!sageIntacctEntityList.length) {
                                  return;
                              }
                              Navigation.navigate(ROUTES.POLICY_ACCOUNTING_SAGE_INTACCT_ENTITY.getRoute(policyID));
                          },
                      };
            default:
                return undefined;
        }
    }, [connectedIntegration, currentXeroOrganization?.id, policy, policyID, styles.fontWeightNormal, styles.sectionMenuItemTopDescription, tenants.length, translate]);

    const connectionsMenuItems: MenuItemData[] = useMemo(() => {
        if (isEmptyObject(policy?.connections) && !isSyncInProgress) {
            return accountingIntegrations.map((integration) => {
                const integrationData = getAccountingIntegrationData(integration, policyID, translate);
                const iconProps = integrationData?.icon ? {icon: integrationData.icon, iconType: CONST.ICON_TYPE_AVATAR} : {};
                return {
                    ...iconProps,
                    interactive: false,
                    wrapperStyle: [styles.sectionMenuItemTopDescription],
                    shouldShowRightComponent: true,
                    title: integrationData?.title,
                    rightComponent: (
                        <Button
                            onPress={() => startIntegrationFlow({name: integration})}
                            text={translate('workspace.accounting.setup')}
                            style={styles.justifyContentCenter}
                            small
                            isDisabled={isOffline}
                            ref={(ref) => {
                                if (!integrationsRef?.current) {
                                    return;
                                }
                                // eslint-disable-next-line react-compiler/react-compiler
                                integrationsRef.current[integration].current = ref;
                            }}
                        />
                    ),
                };
            });
        }

        if (!connectedIntegration) {
            return [];
        }
<<<<<<< HEAD
=======
        const synchronizationError = getSynchronizationErrorMessage(policy, connectedIntegration, isSyncInProgress);
>>>>>>> 0c20baf3
        const shouldShowSynchronizationError = !!synchronizationError;
        const shouldHideConfigurationOptions = isConnectionUnverified(policy, connectedIntegration);
        const integrationData = getAccountingIntegrationData(connectedIntegration, policyID, translate, policy);
        const iconProps = integrationData?.icon ? {icon: integrationData.icon, iconType: CONST.ICON_TYPE_AVATAR} : {};

        const configurationOptions = [
            {
                icon: Expensicons.Pencil,
                iconRight: Expensicons.ArrowRight,
                shouldShowRightIcon: true,
                title: translate('workspace.accounting.import'),
                wrapperStyle: [styles.sectionMenuItemTopDescription],
                onPress: integrationData?.onImportPagePress,
                brickRoadIndicator: areSettingsInErrorFields(integrationData?.subscribedImportSettings, integrationData?.errorFields) ? CONST.BRICK_ROAD_INDICATOR_STATUS.ERROR : undefined,
                pendingAction: settingsPendingAction(integrationData?.subscribedImportSettings, integrationData?.pendingFields),
            },
            {
                icon: Expensicons.Send,
                iconRight: Expensicons.ArrowRight,
                shouldShowRightIcon: true,
                title: translate('workspace.accounting.export'),
                wrapperStyle: [styles.sectionMenuItemTopDescription],
                onPress: integrationData?.onExportPagePress,
                brickRoadIndicator: areSettingsInErrorFields(integrationData?.subscribedExportSettings, integrationData?.errorFields) ? CONST.BRICK_ROAD_INDICATOR_STATUS.ERROR : undefined,
                pendingAction: settingsPendingAction(integrationData?.subscribedExportSettings, integrationData?.pendingFields),
            },
            {
                icon: Expensicons.ExpensifyCard,
                iconRight: Expensicons.ArrowRight,
                shouldShowRightIcon: true,
                title: translate('workspace.accounting.cardReconciliation'),
                wrapperStyle: [styles.sectionMenuItemTopDescription],
                onPress: integrationData?.onCardReconciliationPagePress,
            },
            {
                icon: Expensicons.Gear,
                iconRight: Expensicons.ArrowRight,
                shouldShowRightIcon: true,
                title: translate('workspace.accounting.advanced'),
                wrapperStyle: [styles.sectionMenuItemTopDescription],
                onPress: integrationData?.onAdvancedPagePress,
                brickRoadIndicator: areSettingsInErrorFields(integrationData?.subscribedAdvancedSettings, integrationData?.errorFields) ? CONST.BRICK_ROAD_INDICATOR_STATUS.ERROR : undefined,
                pendingAction: settingsPendingAction(integrationData?.subscribedAdvancedSettings, integrationData?.pendingFields),
            },
        ];

        if (!canUseWorkspaceFeeds || !policy?.areExpensifyCardsEnabled) {
            configurationOptions.splice(2, 1);
        }

        return [
            {
                ...iconProps,
                interactive: false,
                wrapperStyle: [styles.sectionMenuItemTopDescription, shouldShowSynchronizationError && styles.pb0],
                shouldShowRightComponent: true,
                title: integrationData?.title,
                errorText: synchronizationError,
                errorTextStyle: [styles.mt5],
                shouldShowRedDotIndicator: true,
                description: isSyncInProgress
                    ? translate('workspace.accounting.connections.syncStageName', connectionSyncProgress.stageInProgress)
                    : translate('workspace.accounting.lastSync', datetimeToRelative),
                rightComponent: isSyncInProgress ? (
                    <ActivityIndicator
                        style={[styles.popoverMenuIcon]}
                        color={theme.spinner}
                    />
                ) : (
                    <View ref={threeDotsMenuContainerRef}>
                        <ThreeDotsMenu
                            onIconPress={() => {
                                threeDotsMenuContainerRef.current?.measureInWindow((x, y, width, height) => {
                                    setThreeDotsMenuPosition({
                                        horizontal: x + width,
                                        vertical: y + height,
                                    });
                                });
                            }}
                            menuItems={overflowMenu}
                            anchorPosition={threeDotsMenuPosition}
                            anchorAlignment={{horizontal: CONST.MODAL.ANCHOR_ORIGIN_HORIZONTAL.RIGHT, vertical: CONST.MODAL.ANCHOR_ORIGIN_VERTICAL.TOP}}
                        />
                    </View>
                ),
            },
            ...(isEmptyObject(integrationSpecificMenuItems) || shouldShowSynchronizationError || isEmptyObject(policy?.connections) ? [] : [integrationSpecificMenuItems]),
            ...(isEmptyObject(policy?.connections) || shouldHideConfigurationOptions ? [] : configurationOptions),
        ];
    }, [
        policy,
        isSyncInProgress,
        connectedIntegration,
        synchronizationError,
        policyID,
        translate,
        styles.sectionMenuItemTopDescription,
        styles.pb0,
        styles.mt5,
        styles.popoverMenuIcon,
        canUseWorkspaceFeeds,
        styles.justifyContentCenter,
        connectionSyncProgress?.stageInProgress,
        datetimeToRelative,
        theme.spinner,
        overflowMenu,
        threeDotsMenuPosition,
        integrationSpecificMenuItems,
        accountingIntegrations,
        isOffline,
        startIntegrationFlow,
        integrationsRef,
    ]);

    const otherIntegrationsItems = useMemo(() => {
        if (isEmptyObject(policy?.connections) && !isSyncInProgress) {
            return;
        }
        const otherIntegrations = accountingIntegrations.filter(
            (integration) => (isSyncInProgress && integration !== connectionSyncProgress?.connectionName) || integration !== connectedIntegration,
        );
        return otherIntegrations.map((integration) => {
            const integrationData = getAccountingIntegrationData(integration, policyID, translate);
            const iconProps = integrationData?.icon ? {icon: integrationData.icon, iconType: CONST.ICON_TYPE_AVATAR} : {};
            return {
                ...iconProps,
                title: integrationData?.title,
                rightComponent: (
                    <Button
                        onPress={() =>
                            startIntegrationFlow({
                                name: integration,
                                integrationToDisconnect: connectedIntegration,
                                shouldDisconnectIntegrationBeforeConnecting: true,
                            })
                        }
                        text={translate('workspace.accounting.setup')}
                        style={styles.justifyContentCenter}
                        small
                        isDisabled={isOffline}
                        ref={(r) => {
                            if (!integrationsRef?.current) {
                                return;
                            }
                            integrationsRef.current[integration].current = r;
                        }}
                    />
                ),
                interactive: false,
                shouldShowRightComponent: true,
                wrapperStyle: styles.sectionMenuItemTopDescription,
            };
        });
    }, [
        policy?.connections,
        isSyncInProgress,
        accountingIntegrations,
        connectionSyncProgress?.connectionName,
        connectedIntegration,
        policyID,
        translate,
        styles.justifyContentCenter,
        styles.sectionMenuItemTopDescription,
        isOffline,
        startIntegrationFlow,
        integrationsRef,
    ]);

    return (
        <AccessOrNotFoundWrapper
            accessVariants={[CONST.POLICY.ACCESS_VARIANTS.ADMIN, CONST.POLICY.ACCESS_VARIANTS.PAID]}
            policyID={policyID}
            featureName={CONST.POLICY.MORE_FEATURES.ARE_CONNECTIONS_ENABLED}
        >
            <ScreenWrapper
                testID={PolicyAccountingPage.displayName}
                includeSafeAreaPaddingBottom={false}
                shouldShowOfflineIndicatorInWideScreen
            >
                <HeaderWithBackButton
                    title={translate('workspace.common.accounting')}
                    shouldShowBackButton={shouldUseNarrowLayout}
                    icon={Illustrations.Accounting}
                    threeDotsAnchorPosition={styles.threeDotsPopoverOffsetNoCloseButton(windowWidth)}
                />
                <ScrollView contentContainerStyle={styles.pt3}>
                    <View style={[styles.flex1, shouldUseNarrowLayout ? styles.workspaceSectionMobile : styles.workspaceSection]}>
                        <Section
                            title={translate('workspace.accounting.title')}
                            subtitle={translate('workspace.accounting.subtitle')}
                            isCentralPane
                            subtitleMuted
                            titleStyles={styles.accountSettingsSectionTitle}
                            childrenStyles={styles.pt5}
                        >
                            {connectionsMenuItems.map((menuItem) => (
                                <OfflineWithFeedback
                                    pendingAction={menuItem.pendingAction}
                                    key={menuItem.title}
                                >
                                    <MenuItem
                                        brickRoadIndicator={menuItem.brickRoadIndicator}
                                        key={menuItem.title}
                                        // eslint-disable-next-line react/jsx-props-no-spreading
                                        {...menuItem}
                                    />
                                </OfflineWithFeedback>
                            ))}
                            {otherIntegrationsItems && (
                                <CollapsibleSection
                                    title={translate('workspace.accounting.other')}
                                    wrapperStyle={[styles.pr3, styles.mt5, styles.pv3]}
                                    titleStyle={[styles.textNormal, styles.colorMuted]}
                                    textStyle={[styles.flex1, styles.userSelectNone, styles.textNormal, styles.colorMuted]}
                                >
                                    <MenuItemList
                                        menuItems={otherIntegrationsItems}
                                        shouldUseSingleExecution
                                    />
                                </CollapsibleSection>
                            )}
                        </Section>
                    </View>
                </ScrollView>
                <ConfirmModal
                    title={translate('workspace.accounting.disconnectTitle', connectedIntegration)}
                    isVisible={isDisconnectModalOpen}
                    onConfirm={() => {
                        if (connectedIntegration) {
                            removePolicyConnection(policyID, connectedIntegration);
                        }
                        setIsDisconnectModalOpen(false);
                    }}
                    onCancel={() => setIsDisconnectModalOpen(false)}
                    prompt={translate('workspace.accounting.disconnectPrompt', connectedIntegration)}
                    confirmText={translate('workspace.accounting.disconnect')}
                    cancelText={translate('common.cancel')}
                    danger
                />
            </ScreenWrapper>
        </AccessOrNotFoundWrapper>
    );
}

function PolicyAccountingPageWrapper(props: PolicyAccountingPageProps) {
    return (
        <AccountingContextProvider policy={props.policy}>
            <PolicyAccountingPage
                // eslint-disable-next-line react/jsx-props-no-spreading
                {...props}
            />
        </AccountingContextProvider>
    );
}

PolicyAccountingPage.displayName = 'PolicyAccountingPage';

export default withPolicyConnections(PolicyAccountingPageWrapper);<|MERGE_RESOLUTION|>--- conflicted
+++ resolved
@@ -23,11 +23,7 @@
 import useTheme from '@hooks/useTheme';
 import useThemeStyles from '@hooks/useThemeStyles';
 import useWindowDimensions from '@hooks/useWindowDimensions';
-<<<<<<< HEAD
-import {hasSynchronizationError, isAuthenticationError, isConnectionUnverified, removePolicyConnection, syncConnection} from '@libs/actions/connections';
-=======
-import {getSynchronizationErrorMessage, isConnectionUnverified, removePolicyConnection, syncConnection} from '@libs/actions/connections';
->>>>>>> 0c20baf3
+import {getSynchronizationErrorMessage, isAuthenticationError, isConnectionUnverified, removePolicyConnection, syncConnection} from '@libs/actions/connections';
 import {
     areSettingsInErrorFields,
     findCurrentXeroOrganization,
@@ -75,7 +71,7 @@
 
     const accountingIntegrations = Object.values(CONST.POLICY.CONNECTIONS.NAME);
     const connectedIntegration = getConnectedIntegration(policy, accountingIntegrations) ?? connectionSyncProgress?.connectionName;
-    const synchronizationError = connectedIntegration && hasSynchronizationError(policy, connectedIntegration, isSyncInProgress);
+    const synchronizationError = connectedIntegration && getSynchronizationErrorMessage(policy, connectedIntegration, isSyncInProgress);
 
     // Enter credentials item shouldn't be shown for SageIntacct and NetSuite integrations
     const shouldShowEnterCredentials =
@@ -234,10 +230,6 @@
         if (!connectedIntegration) {
             return [];
         }
-<<<<<<< HEAD
-=======
-        const synchronizationError = getSynchronizationErrorMessage(policy, connectedIntegration, isSyncInProgress);
->>>>>>> 0c20baf3
         const shouldShowSynchronizationError = !!synchronizationError;
         const shouldHideConfigurationOptions = isConnectionUnverified(policy, connectedIntegration);
         const integrationData = getAccountingIntegrationData(connectedIntegration, policyID, translate, policy);

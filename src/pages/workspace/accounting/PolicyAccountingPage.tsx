--- conflicted
+++ resolved
@@ -23,6 +23,7 @@
 import type ThreeDotsMenuProps from '@components/ThreeDotsMenu/types';
 import useLocalize from '@hooks/useLocalize';
 import useNetwork from '@hooks/useNetwork';
+import usePermissions from '@hooks/usePermissions';
 import useTheme from '@hooks/useTheme';
 import useThemeStyles from '@hooks/useThemeStyles';
 import useWindowDimensions from '@hooks/useWindowDimensions';
@@ -110,10 +111,7 @@
     const styles = useThemeStyles();
     const {translate} = useLocalize();
     const {isOffline} = useNetwork();
-<<<<<<< HEAD
-=======
-    const {canUseXeroIntegration, canUseNetSuiteIntegration} = usePermissions();
->>>>>>> 394ae50c
+    const {canUseNetSuiteIntegration} = usePermissions();
     const {isSmallScreenWidth, windowWidth} = useWindowDimensions();
     const [threeDotsMenuPosition, setThreeDotsMenuPosition] = useState<AnchorPosition>({horizontal: 0, vertical: 0});
     const [isDisconnectModalOpen, setIsDisconnectModalOpen] = useState(false);
@@ -127,15 +125,10 @@
         isValid(lastSyncProgressDate) &&
         differenceInMinutes(new Date(), lastSyncProgressDate) < CONST.POLICY.CONNECTIONS.SYNC_STAGE_TIMEOUT_MINUTES;
 
-<<<<<<< HEAD
-    const accountingIntegrations = Object.values(CONST.POLICY.CONNECTIONS.NAME);
-    const connectedIntegration = PolicyUtils.getConnectedIntegration(policy) ?? connectionSyncProgress?.connectionName;
-=======
-    const accountingIntegrations = Object.values(CONST.POLICY.CONNECTIONS.NAME).filter(
-        (name) => !(name === CONST.POLICY.CONNECTIONS.NAME.XERO && !canUseXeroIntegration) && !(name === CONST.POLICY.CONNECTIONS.NAME.NETSUITE && !canUseNetSuiteIntegration),
-    );
+    // TODO: Fix after merge
+    // const accountingIntegrations = Object.values(CONST.POLICY.CONNECTIONS.NAME);
+    const accountingIntegrations = Object.values(CONST.POLICY.CONNECTIONS.NAME).filter((name) => !(name === CONST.POLICY.CONNECTIONS.NAME.NETSUITE && !canUseNetSuiteIntegration));
     const connectedIntegration = accountingIntegrations.find((integration) => !!policy?.connections?.[integration]) ?? connectionSyncProgress?.connectionName;
->>>>>>> 394ae50c
     const policyID = policy?.id ?? '-1';
     const successfulDate = policy?.connections?.quickbooksOnline?.lastSync?.successfulDate;
     const formattedDate = useMemo(() => (successfulDate ? new Date(successfulDate) : new Date()), [successfulDate]);

--- conflicted
+++ resolved
@@ -143,15 +143,9 @@
     const styles = useThemeStyles();
     const {translate, datetimeToRelative: getDatetimeToRelative} = useLocalize();
     const {isOffline} = useNetwork();
-<<<<<<< HEAD
-    const {canUseNetSuiteIntegration} = usePermissions();
+    const {canUseNetSuiteIntegration, canUseSageIntacctIntegration} = usePermissions();
     const {windowWidth} = useWindowDimensions();
     const {shouldUseNarrowLayout} = useResponsiveLayout();
-
-=======
-    const {canUseNetSuiteIntegration, canUseSageIntacctIntegration} = usePermissions();
-    const {isSmallScreenWidth, windowWidth} = useWindowDimensions();
->>>>>>> 51dd814b
     const [threeDotsMenuPosition, setThreeDotsMenuPosition] = useState<AnchorPosition>({horizontal: 0, vertical: 0});
     const [isDisconnectModalOpen, setIsDisconnectModalOpen] = useState(false);
     const [datetimeToRelative, setDateTimeToRelative] = useState('');

--- conflicted
+++ resolved
@@ -60,11 +60,7 @@
     const updateMapping = useCallback(
         (option: {value: string}) => {
             if (option.value !== categoryName) {
-<<<<<<< HEAD
-                Connections.updatePolicyConnectionConfig(
-=======
                 Xero.updateXeroMappings(
->>>>>>> d5cfecfc
                     policyID,
                     categoryId ? {[`${CONST.XERO_CONFIG.TRACKING_CATEGORY_PREFIX}${categoryId}`]: option.value} : {},
                     categoryId ? {[`${CONST.XERO_CONFIG.TRACKING_CATEGORY_PREFIX}${categoryId}`]: currentTrackingCategoryValue} : {},

import {isEmpty} from 'lodash';
import React, {useCallback, useMemo} from 'react';
import {View} from 'react-native';
import RadioListItem from '@components/SelectionList/RadioListItem';
import type {ListItem} from '@components/SelectionList/types';
import SelectionScreen from '@components/SelectionScreen';
import Text from '@components/Text';
import useCurrentUserPersonalDetails from '@hooks/useCurrentUserPersonalDetails';
import useLocalize from '@hooks/useLocalize';
import useThemeStyles from '@hooks/useThemeStyles';
import * as Connections from '@libs/actions/connections';
import * as ErrorUtils from '@libs/ErrorUtils';
import {getAdminEmployees, isExpensifyTeam} from '@libs/PolicyUtils';
import * as PolicyUtils from '@libs/PolicyUtils';
import Navigation from '@navigation/Navigation';
import type {WithPolicyConnectionsProps} from '@pages/workspace/withPolicyConnections';
import withPolicyConnections from '@pages/workspace/withPolicyConnections';
import * as Policy from '@userActions/Policy/Policy';
import CONST from '@src/CONST';
import ROUTES from '@src/ROUTES';

type CardListItem = ListItem & {
    value: string;
};

function XeroPreferredExporterSelectPage({policy}: WithPolicyConnectionsProps) {
    const {config} = policy?.connections?.xero ?? {};
    const {translate} = useLocalize();
    const styles = useThemeStyles();
    const policyOwner = policy?.owner ?? '';
    const exporters = getAdminEmployees(policy);
    const {login: currentUserLogin} = useCurrentUserPersonalDetails();

    const policyID = policy?.id ?? '-1';
    const data: CardListItem[] = useMemo(() => {
        if (!isEmpty(policyOwner) && isEmpty(exporters)) {
            return [
                {
                    value: policyOwner,
                    text: policyOwner,
                    keyForList: policyOwner,
                    isSelected: true,
                },
            ];
        }

        return exporters?.reduce<CardListItem[]>((options, exporter) => {
            if (!exporter.email) {
                return options;
            }

            // Don't show guides if the current user is not a guide themselves or an Expensify employee
            if (isExpensifyTeam(exporter.email) && !isExpensifyTeam(policyOwner) && !isExpensifyTeam(currentUserLogin)) {
                return options;
            }

            options.push({
                value: exporter.email,
                text: exporter.email,
                keyForList: exporter.email,
                isSelected: config?.export?.exporter === exporter.email,
            });
            return options;
        }, []);
    }, [config?.export?.exporter, exporters, policyOwner, currentUserLogin]);

    const selectExporter = useCallback(
        (row: CardListItem) => {
            if (row.value !== config?.export?.exporter) {
<<<<<<< HEAD
                Connections.updatePolicyConnectionConfig(policyID, CONST.POLICY.CONNECTIONS.NAME.XERO, CONST.XERO_CONFIG.EXPORT, {exporter: row.value});
=======
                Connections.updatePolicyXeroConnectionConfig(
                    policyID,
                    CONST.POLICY.CONNECTIONS.NAME.XERO,
                    CONST.XERO_CONFIG.EXPORT,
                    {exporter: row.value},
                    {exporter: config?.export?.exporter ?? null},
                );
>>>>>>> 9819f378
            }
            Navigation.goBack(ROUTES.POLICY_ACCOUNTING_XERO_EXPORT.getRoute(policyID));
        },
        [policyID, config?.export?.exporter],
    );

    const headerContent = useMemo(
        () => (
            <View style={[styles.pb2, styles.ph5]}>
                <Text style={[styles.pb2, styles.textNormal]}>{translate('workspace.accounting.exportPreferredExporterNote')}</Text>
                <Text style={[styles.pb5, styles.textNormal]}>{translate('workspace.accounting.exportPreferredExporterSubNote')}</Text>
            </View>
        ),
        [translate, styles.pb2, styles.ph5, styles.pb5, styles.textNormal],
    );

    return (
        <SelectionScreen
            policyID={policyID}
            accessVariants={[CONST.POLICY.ACCESS_VARIANTS.ADMIN, CONST.POLICY.ACCESS_VARIANTS.PAID]}
            featureName={CONST.POLICY.MORE_FEATURES.ARE_CONNECTIONS_ENABLED}
            displayName={XeroPreferredExporterSelectPage.displayName}
            sections={[{data}]}
            listItem={RadioListItem}
            headerContent={headerContent}
            onSelectRow={selectExporter}
            initiallyFocusedOptionKey={data.find((mode) => mode.isSelected)?.keyForList}
            onBackButtonPress={() => Navigation.goBack(ROUTES.POLICY_ACCOUNTING_XERO_EXPORT.getRoute(policyID))}
            title="workspace.accounting.preferredExporter"
            connectionName={CONST.POLICY.CONNECTIONS.NAME.XERO}
            pendingAction={PolicyUtils.settingsPendingAction([CONST.XERO_CONFIG.EXPORTER], config?.pendingFields)}
            errors={ErrorUtils.getLatestErrorField(config ?? {}, CONST.XERO_CONFIG.EXPORTER)}
            errorRowStyles={[styles.ph5, styles.pv3]}
            onClose={() => Policy.clearXeroErrorField(policyID, CONST.XERO_CONFIG.EXPORTER)}
        />
    );
}

XeroPreferredExporterSelectPage.displayName = 'XeroPreferredExporterSelectPage';

export default withPolicyConnections(XeroPreferredExporterSelectPage);<|MERGE_RESOLUTION|>--- conflicted
+++ resolved
@@ -67,17 +67,13 @@
     const selectExporter = useCallback(
         (row: CardListItem) => {
             if (row.value !== config?.export?.exporter) {
-<<<<<<< HEAD
-                Connections.updatePolicyConnectionConfig(policyID, CONST.POLICY.CONNECTIONS.NAME.XERO, CONST.XERO_CONFIG.EXPORT, {exporter: row.value});
-=======
-                Connections.updatePolicyXeroConnectionConfig(
+                Connections.updatePolicyConnectionConfig(
                     policyID,
                     CONST.POLICY.CONNECTIONS.NAME.XERO,
                     CONST.XERO_CONFIG.EXPORT,
                     {exporter: row.value},
                     {exporter: config?.export?.exporter ?? null},
                 );
->>>>>>> 9819f378
             }
             Navigation.goBack(ROUTES.POLICY_ACCOUNTING_XERO_EXPORT.getRoute(policyID));
         },

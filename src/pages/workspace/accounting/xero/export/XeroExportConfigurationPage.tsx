--- conflicted
+++ resolved
@@ -84,11 +84,7 @@
             brickRoadIndicator: errorFields?.nonReimbursableAccount ? CONST.BRICK_ROAD_INDICATOR_STATUS.ERROR : undefined,
             title: selectedBankAccountName,
             pendingAction: pendingFields?.export,
-<<<<<<< HEAD
-            error: errorFields?.nonReimbursableAccount ? translate('common.genericErrorMessage') : undefined,
-=======
-            errorText: undefined,
->>>>>>> f8a30a15
+            errorText: errorFields?.nonReimbursableAccount ? translate('common.genericErrorMessage') : undefined,
         },
     ];
 

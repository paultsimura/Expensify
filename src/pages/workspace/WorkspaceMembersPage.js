--- conflicted
+++ resolved
@@ -247,90 +247,7 @@
      * @param {Object} policyMember
      * @returns {Boolean}
      */
-<<<<<<< HEAD
-    const isDeletedPolicyMember = (policyMember) => !props.network.isOffline && policyMember.pendingAction === 'delete' && _.isEmpty(policyMember.errors);
-=======
     const isDeletedPolicyMember = (policyMember) => !props.network.isOffline && policyMember.pendingAction === CONST.RED_BRICK_ROAD_PENDING_ACTION.DELETE && _.isEmpty(policyMember.errors);
-
-    /**
-     * Render a workspace member component
-     *
-     * @param {Object} args
-     * @param {Object} args.item
-     * @param {Number} args.index
-     *
-     * @returns {React.Component}
-     */
-    const renderItem = useCallback(
-        ({item}) => {
-            const disabled = props.session.email === item.login || item.role === CONST.POLICY.ROLE.ADMIN || item.pendingAction === CONST.RED_BRICK_ROAD_PENDING_ACTION.DELETE;
-            const hasError = !_.isEmpty(item.errors) || errors[item.accountID];
-            const isChecked = _.contains(selectedEmployees, Number(item.accountID));
-            return (
-                <OfflineWithFeedback
-                    onClose={() => dismissError(item)}
-                    pendingAction={item.pendingAction}
-                    errors={item.errors}
-                >
-                    <PressableWithFeedback
-                        style={[styles.peopleRow, (_.isEmpty(item.errors) || errors[item.accountID]) && styles.peopleRowBorderBottom, hasError && styles.borderColorDanger]}
-                        disabled={disabled}
-                        onPress={() => toggleUser(item.accountID, item.pendingAction)}
-                        accessibilityRole={CONST.ACCESSIBILITY_ROLE.CHECKBOX}
-                        accessibilityState={{
-                            checked: isChecked,
-                        }}
-                        accessibilityLabel={props.formatPhoneNumber(item.displayName)}
-                        hoverDimmingValue={1}
-                        pressDimmingValue={0.7}
-                    >
-                        <Checkbox
-                            disabled={disabled}
-                            isChecked={isChecked}
-                            onPress={() => toggleUser(item.accountID, item.pendingAction)}
-                            accessibilityLabel={item.displayName}
-                        />
-                        <View style={styles.flex1}>
-                            <OptionRow
-                                boldStyle
-                                isDisabled={disabled}
-                                option={{
-                                    text: props.formatPhoneNumber(item.displayName),
-                                    alternateText: props.formatPhoneNumber(item.login),
-                                    participantsList: [item],
-                                    icons: [
-                                        {
-                                            id: item.accountID,
-                                            source: UserUtils.getAvatar(item.avatar, item.accountID),
-                                            name: item.login,
-                                            type: CONST.ICON_TYPE_AVATAR,
-                                        },
-                                    ],
-                                    keyForList: String(item.accountID),
-                                }}
-                                onSelectRow={() => toggleUser(item.accountID, item.pendingAction)}
-                            />
-                        </View>
-                        {(props.session.accountID === item.accountID || item.role === CONST.POLICY.ROLE.ADMIN) && (
-                            <View style={[styles.badge, styles.peopleBadge]}>
-                                <Text style={[styles.peopleBadgeText]}>{props.translate('common.admin')}</Text>
-                            </View>
-                        )}
-                    </PressableWithFeedback>
-                    {!_.isEmpty(errors[item.accountID]) && (
-                        <FormHelpMessage
-                            isError
-                            message={errors[item.accountID]}
-                        />
-                    )}
-                </OfflineWithFeedback>
-            );
-        },
-        // eslint-disable-next-line react-hooks/exhaustive-deps
-        [selectedEmployees, errors, props.session.accountID, dismissError, toggleUser],
-    );
-
->>>>>>> 11dda385
     const policyOwner = lodashGet(props.policy, 'owner');
     const currentUserLogin = lodashGet(props.currentUserPersonalDetails, 'login');
     const policyID = lodashGet(props.route, 'params.policyID');
@@ -390,7 +307,7 @@
                 isDisabled: accountID === props.session.accountID || details.login === props.policy.owner || policyMember.pendingAction === CONST.RED_BRICK_ROAD_PENDING_ACTION.DELETE,
                 text: props.formatPhoneNumber(details.displayName),
                 alternateText: props.formatPhoneNumber(details.login),
-                isAdmin: props.session.email === details.login || policyMember.role === 'admin',
+                isAdmin: props.session.email === details.login || policyMember.role === CONST.POLICY.ROLE.ADMIN,
                 avatar: {
                     source: UserUtils.getAvatar(details.avatar, accountID),
                     name: details.login,

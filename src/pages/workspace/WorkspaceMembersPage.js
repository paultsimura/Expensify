--- conflicted
+++ resolved
@@ -324,7 +324,7 @@
             || this.isKeywordMatch(member.phoneNumber, searchValue)
             || this.isKeywordMatch(member.firstName, searchValue)
             || this.isKeywordMatch(member.lastName, searchValue));
-<<<<<<< HEAD
+            
         // eslint-disable-next-line arrow-body-style
         data = _.reject(data, (member) => {
             // If this policy is owned by Expensify then show all support (expensify.com or team.expensify.com) emails
@@ -338,15 +338,12 @@
             return !isCurrentUserExpensifyTeam && PolicyUtils.isExpensifyTeam(member.login);
         });
 
-=======
-
         _.each(data, (member) => {
             if (member.login === this.props.session.email || member.login === this.props.policy.owner || member.pendingAction === CONST.RED_BRICK_ROAD_PENDING_ACTION.DELETE) {
                 return;
             }
             removableMembers[member.login] = member;
         });
->>>>>>> 885de7e4
         const policyID = lodashGet(this.props.route, 'params.policyID');
         const policyName = lodashGet(this.props.policy, 'name');
 

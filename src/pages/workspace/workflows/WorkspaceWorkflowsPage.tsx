--- conflicted
+++ resolved
@@ -29,11 +29,7 @@
 import ONYXKEYS from '@src/ONYXKEYS';
 import ROUTES from '@src/ROUTES';
 import type SCREENS from '@src/SCREENS';
-<<<<<<< HEAD
 import type {Beta} from '@src/types/onyx';
-=======
-import type {Beta, Session} from '@src/types/onyx';
->>>>>>> 4fbd2184
 import ToggleSettingOptionRow from './ToggleSettingsOptionRow';
 import type {ToggleSettingOptionRowProps} from './ToggleSettingsOptionRow';
 import {getAutoReportingFrequencyDisplayNames} from './WorkspaceAutoReportingFrequencyPage';
@@ -42,19 +38,10 @@
 type WorkspaceWorkflowsPageOnyxProps = {
     /** Beta features list */
     betas: OnyxEntry<Beta[]>;
-<<<<<<< HEAD
 };
 type WorkspaceWorkflowsPageProps = WithPolicyProps & WorkspaceWorkflowsPageOnyxProps & StackScreenProps<WorkspacesCentralPaneNavigatorParamList, typeof SCREENS.WORKSPACE.WORKFLOWS>;
 
 function WorkspaceWorkflowsPage({policy, betas, route}: WorkspaceWorkflowsPageProps) {
-=======
-    /** Policy details */
-    session: OnyxEntry<Session>;
-};
-type WorkspaceWorkflowsPageProps = WithPolicyProps & WorkspaceWorkflowsPageOnyxProps & StackScreenProps<WorkspacesCentralPaneNavigatorParamList, typeof SCREENS.WORKSPACE.WORKFLOWS>;
-
-function WorkspaceWorkflowsPage({policy, betas, route, session}: WorkspaceWorkflowsPageProps) {
->>>>>>> 4fbd2184
     const {translate, preferredLocale} = useLocalize();
     const styles = useThemeStyles();
     const {isSmallScreenWidth} = useWindowDimensions();
@@ -100,11 +87,7 @@
         if (accountNumber && bankDisplayName !== accountNumber) {
             bankDisplayName += ` ${accountNumber.slice(-5)}`;
         }
-<<<<<<< HEAD
         const hasReimburserEmailError = !!policy?.errorFields?.reimburser;
-=======
-        const hasReimburserEmailError = !!policy?.errorFields?.reimburserEmail;
->>>>>>> 4fbd2184
         const hasApprovalError = !!policy?.errorFields?.approvalMode;
         const hasDelayedSubmissionError = !!policy?.errorFields?.autoReporting;
 
@@ -200,10 +183,7 @@
                                     : translate('workflowsPage.connectBankAccount')
                             }
                             description={bankDisplayName}
-<<<<<<< HEAD
-=======
                             disabled={isOffline || !isPolicyAdmin}
->>>>>>> 4fbd2184
                             onPress={() => {
                                 if (!Policy.isCurrencySupportedForDirectReimbursement(policy?.outputCurrency ?? '')) {
                                     setIsCurrencyModalOpen(true);
@@ -255,12 +235,8 @@
         preferredLocale,
         canUseDelayedSubmission,
         displayNameForAuthorizedPayer,
-<<<<<<< HEAD
-=======
-        session?.accountID,
         isOffline,
         isPolicyAdmin,
->>>>>>> 4fbd2184
     ]);
 
     const renderOptionItem = (item: ToggleSettingOptionRowProps, index: number) => (
@@ -283,10 +259,6 @@
     );
 
     const isPaidGroupPolicy = PolicyUtils.isPaidGroupPolicy(policy);
-<<<<<<< HEAD
-    const isPolicyAdmin = PolicyUtils.isPolicyAdmin(policy);
-=======
->>>>>>> 4fbd2184
     const isLoading = Boolean(policy?.isLoading && policy?.reimbursementChoice === undefined);
 
     return (
@@ -340,11 +312,5 @@
         betas: {
             key: ONYXKEYS.BETAS,
         },
-<<<<<<< HEAD
-=======
-        session: {
-            key: ONYXKEYS.SESSION,
-        },
->>>>>>> 4fbd2184
     })(WorkspaceWorkflowsPage),
 );
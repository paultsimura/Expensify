--- conflicted
+++ resolved
@@ -299,11 +299,7 @@
         approvalWorkflows,
         theme.success,
         theme.spinner,
-<<<<<<< HEAD
-        createNewApprovalWorkflow,
-=======
         addApprovalAction,
->>>>>>> 8193c379
         policyApproverName,
         isOffline,
         isPolicyAdmin,

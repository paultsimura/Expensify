<<<<<<< HEAD
import React, {useCallback, useEffect, useMemo, useState} from 'react';
=======
import {useFocusEffect} from '@react-navigation/native';
import React, {useCallback, useMemo} from 'react';
>>>>>>> 11302a99
import {ActivityIndicator, InteractionManager, View} from 'react-native';
import {useOnyx} from 'react-native-onyx';
import ApprovalWorkflowSection from '@components/ApprovalWorkflowSection';
import ConfirmModal from '@components/ConfirmModal';
import getBankIcon from '@components/Icon/BankIcons';
import type {BankName} from '@components/Icon/BankIconsUtils';
import {Plus, Workflows} from '@components/Icon/Expensicons';
import MenuItem from '@components/MenuItem';
import MenuItemWithTopDescription from '@components/MenuItemWithTopDescription';
import OfflineWithFeedback from '@components/OfflineWithFeedback';
import Section from '@components/Section';
import Text from '@components/Text';
import useDismissModalForUSD from '@hooks/useDismissModalForUSD';
import useEnvironment from '@hooks/useEnvironment';
import useLocalize from '@hooks/useLocalize';
import useNetwork from '@hooks/useNetwork';
import useResponsiveLayout from '@hooks/useResponsiveLayout';
import useTheme from '@hooks/useTheme';
import useThemeStyles from '@hooks/useThemeStyles';
<<<<<<< HEAD
=======
import {
    clearPolicyErrorField,
    isCurrencySupportedForDirectReimbursement,
    openPolicyWorkflowsPage,
    setWorkspaceApprovalMode,
    setWorkspaceAutoReportingFrequency,
    setWorkspaceReimbursement,
    updateGeneralSettings,
} from '@libs/actions/Policy/Policy';
>>>>>>> 11302a99
import {setApprovalWorkflow} from '@libs/actions/Workflow';
import {getLatestErrorField} from '@libs/ErrorUtils';
import Navigation from '@libs/Navigation/Navigation';
import type {PlatformStackScreenProps} from '@libs/Navigation/PlatformStackNavigation/types';
import {getPaymentMethodDescription} from '@libs/PaymentUtils';
import {getPersonalDetailByEmail} from '@libs/PersonalDetailsUtils';
<<<<<<< HEAD
import {getCorrectedAutoReportingFrequency, isControlPolicy, isPaidGroupPolicy as isPaidGroupPolicyPolicyUtils, isPolicyAdmin as isPolicyAdminPolicyUtils} from '@libs/PolicyUtils';
=======
import {getCorrectedAutoReportingFrequency, isControlPolicy, isPaidGroupPolicy as isPaidGroupPolicyUtil, isPolicyAdmin as isPolicyAdminUtil} from '@libs/PolicyUtils';
>>>>>>> 11302a99
import {convertPolicyEmployeesToApprovalWorkflows, INITIAL_APPROVAL_WORKFLOW} from '@libs/WorkflowUtils';
import type {WorkspaceSplitNavigatorParamList} from '@navigation/types';
import AccessOrNotFoundWrapper from '@pages/workspace/AccessOrNotFoundWrapper';
import type {WithPolicyProps} from '@pages/workspace/withPolicy';
import withPolicy from '@pages/workspace/withPolicy';
import WorkspacePageWithSections from '@pages/workspace/WorkspacePageWithSections';
<<<<<<< HEAD
import {
    clearPolicyErrorField,
    isCurrencySupportedForDirectReimbursement,
    openPolicyWorkflowsPage,
    setWorkspaceApprovalMode,
    setWorkspaceAutoReportingFrequency,
    setWorkspaceReimbursement,
    updateGeneralSettings,
} from '@userActions/Policy/Policy';
=======
>>>>>>> 11302a99
import {navigateToBankAccountRoute} from '@userActions/ReimbursementAccount';
import CONST from '@src/CONST';
import ONYXKEYS from '@src/ONYXKEYS';
import ROUTES from '@src/ROUTES';
import type SCREENS from '@src/SCREENS';
import type {ToggleSettingOptionRowProps} from './ToggleSettingsOptionRow';
import ToggleSettingOptionRow from './ToggleSettingsOptionRow';
import type {AutoReportingFrequencyKey} from './WorkspaceAutoReportingFrequencyPage';
import {getAutoReportingFrequencyDisplayNames} from './WorkspaceAutoReportingFrequencyPage';

type WorkspaceWorkflowsPageProps = WithPolicyProps & PlatformStackScreenProps<WorkspaceSplitNavigatorParamList, typeof SCREENS.WORKSPACE.WORKFLOWS>;

function WorkspaceWorkflowsPage({policy, route}: WorkspaceWorkflowsPageProps) {
    const {translate, preferredLocale} = useLocalize();
    const theme = useTheme();
    const styles = useThemeStyles();

    // We need to use isSmallScreenWidth instead of shouldUseNarrowLayout to apply a correct padding style
    // eslint-disable-next-line rulesdir/prefer-shouldUseNarrowLayout-instead-of-isSmallScreenWidth
    const {shouldUseNarrowLayout, isSmallScreenWidth} = useResponsiveLayout();
    const {isDevelopment} = useEnvironment();
    const [isDebugModeEnabled] = useOnyx(ONYXKEYS.USER, {selector: (user) => !!user?.isDebugModeEnabled});

    const policyApproverEmail = policy?.approver;
    const [isCurrencyModalOpen, setIsCurrencyModalOpen] = useDismissModalForUSD(policy?.outputCurrency);
    const [personalDetails] = useOnyx(ONYXKEYS.PERSONAL_DETAILS_LIST);
    const {approvalWorkflows, availableMembers, usedApproverEmails} = useMemo(
        () =>
            convertPolicyEmployeesToApprovalWorkflows({
                employees: policy?.employeeList ?? {},
                defaultApprover: policyApproverEmail ?? policy?.owner ?? '',
                personalDetails: personalDetails ?? {},
            }),
        [personalDetails, policy?.employeeList, policy?.owner, policyApproverEmail],
    );

    const isAdvanceApproval = approvalWorkflows.length > 1 || (approvalWorkflows?.at(0)?.approvers ?? []).length > 1;
    const updateApprovalMode = isAdvanceApproval ? CONST.POLICY.APPROVAL_MODE.ADVANCED : CONST.POLICY.APPROVAL_MODE.BASIC;
    const displayNameForAuthorizedPayer = useMemo(
        () => getPersonalDetailByEmail(policy?.achAccount?.reimburser ?? '')?.displayName ?? policy?.achAccount?.reimburser,
        [policy?.achAccount?.reimburser],
    );

    const onPressAutoReportingFrequency = useCallback(() => Navigation.navigate(ROUTES.WORKSPACE_WORKFLOWS_AUTOREPORTING_FREQUENCY.getRoute(route.params.policyID)), [route.params.policyID]);

    const fetchData = useCallback(() => {
        openPolicyWorkflowsPage(route.params.policyID);
    }, [route.params.policyID]);

    const confirmCurrencyChangeAndHideModal = useCallback(() => {
        if (!policy) {
            return;
        }
        updateGeneralSettings(policy.id, policy.name, CONST.CURRENCY.USD);
        setIsCurrencyModalOpen(false);
        navigateToBankAccountRoute(route.params.policyID, ROUTES.WORKSPACE_WORKFLOWS.getRoute(route.params.policyID));
    }, [policy, route.params.policyID, setIsCurrencyModalOpen]);

    const {isOffline} = useNetwork({onReconnect: fetchData});
<<<<<<< HEAD
    const isPolicyAdmin = isPolicyAdminPolicyUtils(policy);
=======
    const isPolicyAdmin = isPolicyAdminUtil(policy);
>>>>>>> 11302a99

    useEffect(() => {
        InteractionManager.runAfterInteractions(() => {
            fetchData();
        });
        // eslint-disable-next-line react-compiler/react-compiler
        // eslint-disable-next-line react-hooks/exhaustive-deps
    }, []);

    // User should be allowed to add new Approval Workflow only if he's upgraded to Control Plan, otherwise redirected to the Upgrade Page
    const addApprovalAction = useCallback(() => {
        if (!isControlPolicy(policy)) {
            Navigation.navigate(
                ROUTES.WORKSPACE_UPGRADE.getRoute(route.params.policyID, CONST.UPGRADE_FEATURE_INTRO_MAPPING.approvals.alias, ROUTES.WORKSPACE_WORKFLOWS.getRoute(route.params.policyID)),
            );
            return;
        }

        setApprovalWorkflow({
            ...INITIAL_APPROVAL_WORKFLOW,
            availableMembers,
            usedApproverEmails,
        });
        Navigation.navigate(ROUTES.WORKSPACE_WORKFLOWS_APPROVALS_EXPENSES_FROM.getRoute(route.params.policyID));
    }, [policy, route.params.policyID, availableMembers, usedApproverEmails]);

    const optionItems: ToggleSettingOptionRowProps[] = useMemo(() => {
        const {addressName, bankName, bankAccountID} = policy?.achAccount ?? {};
        const shouldShowBankAccount = !!bankAccountID && policy?.reimbursementChoice === CONST.POLICY.REIMBURSEMENT_CHOICES.REIMBURSEMENT_YES;
        const bankIcon = getBankIcon({bankName: bankName as BankName, isCard: false, styles});

        const hasReimburserError = !!policy?.errorFields?.reimburser;
        const hasApprovalError = !!policy?.errorFields?.approvalMode;
        const hasDelayedSubmissionError = !!policy?.errorFields?.autoReporting ?? !!policy?.errorFields?.autoReportingFrequency;

        return [
            {
                title: translate('workflowsPage.delaySubmissionTitle'),
                subtitle: translate('workflowsPage.delaySubmissionDescription'),
                switchAccessibilityLabel: translate('workflowsPage.delaySubmissionDescription'),
                onToggle: (isEnabled: boolean) => {
                    setWorkspaceAutoReportingFrequency(route.params.policyID, isEnabled ? CONST.POLICY.AUTO_REPORTING_FREQUENCIES.WEEKLY : CONST.POLICY.AUTO_REPORTING_FREQUENCIES.INSTANT);
                },
                subMenuItems: (
                    <MenuItemWithTopDescription
                        title={
                            getAutoReportingFrequencyDisplayNames(preferredLocale)[
                                (getCorrectedAutoReportingFrequency(policy) as AutoReportingFrequencyKey) ?? CONST.POLICY.AUTO_REPORTING_FREQUENCIES.WEEKLY
                            ]
                        }
                        titleStyle={styles.textNormalThemeText}
                        descriptionTextStyle={styles.textLabelSupportingNormal}
                        onPress={onPressAutoReportingFrequency}
                        // Instant submit is the equivalent of delayed submissions being turned off, so we show the feature as disabled if the frequency is instant
                        description={translate('workflowsPage.submissionFrequency')}
                        shouldShowRightIcon
                        wrapperStyle={[styles.sectionMenuItemTopDescription, styles.mt3, styles.mbn3]}
                        brickRoadIndicator={hasDelayedSubmissionError ? CONST.BRICK_ROAD_INDICATOR_STATUS.ERROR : undefined}
                    />
                ),
                isActive: (policy?.autoReportingFrequency !== CONST.POLICY.AUTO_REPORTING_FREQUENCIES.INSTANT && !hasDelayedSubmissionError) ?? false,
                pendingAction: policy?.pendingFields?.autoReporting ?? policy?.pendingFields?.autoReportingFrequency,
                errors: getLatestErrorField(policy ?? {}, CONST.POLICY.COLLECTION_KEYS.AUTOREPORTING),
                onCloseError: () => clearPolicyErrorField(route.params.policyID, CONST.POLICY.COLLECTION_KEYS.AUTOREPORTING),
            },
            {
                title: translate('workflowsPage.addApprovalsTitle'),
                subtitle: translate('workflowsPage.addApprovalsDescription'),
                switchAccessibilityLabel: translate('workflowsPage.addApprovalsDescription'),
                onToggle: (isEnabled: boolean) => {
                    setWorkspaceApprovalMode(route.params.policyID, policy?.owner ?? '', isEnabled ? updateApprovalMode : CONST.POLICY.APPROVAL_MODE.OPTIONAL);
                },
                subMenuItems: (
                    <>
                        {approvalWorkflows.map((workflow, index) => (
                            <OfflineWithFeedback
                                // eslint-disable-next-line react/no-array-index-key
                                key={`workflow-${index}`}
                                pendingAction={workflow.pendingAction}
                            >
                                <ApprovalWorkflowSection
                                    approvalWorkflow={workflow}
                                    onPress={() => Navigation.navigate(ROUTES.WORKSPACE_WORKFLOWS_APPROVALS_EDIT.getRoute(route.params.policyID, workflow.approvers.at(0)?.email ?? ''))}
                                />
                            </OfflineWithFeedback>
                        ))}
                        <MenuItem
                            title={translate('workflowsPage.addApprovalButton')}
                            titleStyle={styles.textStrong}
                            icon={Plus}
                            iconHeight={20}
                            iconWidth={20}
                            style={[styles.sectionMenuItemTopDescription, styles.mt6, styles.mbn3]}
                            onPress={addApprovalAction}
                        />
                    </>
                ),
                isActive:
                    ([CONST.POLICY.APPROVAL_MODE.BASIC, CONST.POLICY.APPROVAL_MODE.ADVANCED].some((approvalMode) => approvalMode === policy?.approvalMode) && !hasApprovalError) ?? false,
                pendingAction: policy?.pendingFields?.approvalMode,
                errors: getLatestErrorField(policy ?? {}, CONST.POLICY.COLLECTION_KEYS.APPROVAL_MODE),
                onCloseError: () => clearPolicyErrorField(route.params.policyID, CONST.POLICY.COLLECTION_KEYS.APPROVAL_MODE),
            },
            {
                title: translate('workflowsPage.makeOrTrackPaymentsTitle'),
                subtitle: translate('workflowsPage.makeOrTrackPaymentsDescription'),
                switchAccessibilityLabel: translate('workflowsPage.makeOrTrackPaymentsDescription'),
                onToggle: (isEnabled: boolean) => {
                    let newReimbursementChoice;
                    if (!isEnabled) {
                        newReimbursementChoice = CONST.POLICY.REIMBURSEMENT_CHOICES.REIMBURSEMENT_NO;
                    } else if (!!policy?.achAccount && !isCurrencySupportedForDirectReimbursement(policy?.outputCurrency ?? '')) {
                        newReimbursementChoice = CONST.POLICY.REIMBURSEMENT_CHOICES.REIMBURSEMENT_MANUAL;
                    } else {
                        newReimbursementChoice = CONST.POLICY.REIMBURSEMENT_CHOICES.REIMBURSEMENT_YES;
                    }

                    const newReimburserEmail = policy?.achAccount?.reimburser ?? policy?.owner;
                    setWorkspaceReimbursement(route.params.policyID, newReimbursementChoice, newReimburserEmail ?? '');
                },
                subMenuItems:
                    !isOffline && policy?.isLoadingWorkspaceReimbursement === true ? (
                        <ActivityIndicator
                            size={CONST.ACTIVITY_INDICATOR_SIZE.LARGE}
                            color={theme.spinner}
                            style={styles.mt7}
                        />
                    ) : (
                        <>
                            {shouldShowBankAccount && (
                                <View style={[styles.sectionMenuItemTopDescription, styles.mt5, styles.pb1, styles.pt1]}>
                                    <Text style={[styles.textLabelSupportingNormal, styles.colorMuted]}>{translate('workflowsPayerPage.paymentAccount')}</Text>
                                </View>
                            )}
                            <MenuItem
                                title={shouldShowBankAccount ? addressName : translate('workflowsPage.connectBankAccount')}
                                titleStyle={shouldShowBankAccount ? undefined : styles.textLabelSupportingEmptyValue}
                                description={getPaymentMethodDescription(CONST.PAYMENT_METHODS.BUSINESS_BANK_ACCOUNT, policy?.achAccount ?? {})}
                                onPress={() => {
                                    if (!isCurrencySupportedForDirectReimbursement(policy?.outputCurrency ?? '')) {
                                        // TODO remove isDevelopment and isDebugModeEnabled flags once nonUSD flow is complete and update isCurrencySupportedForDirectReimbursement, this will be updated in - https://github.com/Expensify/App/issues/50912
                                        if (isDevelopment || isDebugModeEnabled) {
                                            navigateToBankAccountRoute(route.params.policyID, ROUTES.WORKSPACE_WORKFLOWS.getRoute(route.params.policyID));
                                            return;
                                        }

                                        setIsCurrencyModalOpen(true);
                                        return;
                                    }
                                    navigateToBankAccountRoute(route.params.policyID, ROUTES.WORKSPACE_WORKFLOWS.getRoute(route.params.policyID));
                                }}
                                icon={shouldShowBankAccount ? bankIcon.icon : undefined}
                                iconHeight={bankIcon.iconHeight ?? bankIcon.iconSize}
                                iconWidth={bankIcon.iconWidth ?? bankIcon.iconSize}
                                iconStyles={bankIcon.iconStyles}
                                disabled={isOffline || !isPolicyAdmin}
                                shouldGreyOutWhenDisabled={!policy?.pendingFields?.reimbursementChoice}
                                shouldShowRightIcon={!isOffline && isPolicyAdmin}
                                wrapperStyle={[styles.sectionMenuItemTopDescription, styles.mt3, styles.mbn3]}
                                displayInDefaultIconColor
                                brickRoadIndicator={hasReimburserError ? CONST.BRICK_ROAD_INDICATOR_STATUS.ERROR : undefined}
                            />
                            {shouldShowBankAccount && (
                                <OfflineWithFeedback
                                    pendingAction={policy?.pendingFields?.reimburser}
                                    shouldDisableOpacity={isOffline && !!policy?.pendingFields?.reimbursementChoice && !!policy?.pendingFields?.reimburser}
                                    errors={getLatestErrorField(policy ?? {}, CONST.POLICY.COLLECTION_KEYS.REIMBURSER)}
                                    onClose={() => clearPolicyErrorField(policy?.id, CONST.POLICY.COLLECTION_KEYS.REIMBURSER)}
                                    errorRowStyles={[styles.ml7]}
                                >
                                    <MenuItemWithTopDescription
                                        title={displayNameForAuthorizedPayer ?? ''}
                                        titleStyle={styles.textNormalThemeText}
                                        descriptionTextStyle={styles.textLabelSupportingNormal}
                                        description={translate('workflowsPayerPage.payer')}
                                        onPress={() => Navigation.navigate(ROUTES.WORKSPACE_WORKFLOWS_PAYER.getRoute(route.params.policyID))}
                                        shouldShowRightIcon
                                        wrapperStyle={[styles.sectionMenuItemTopDescription, styles.mt3, styles.mbn3]}
                                        brickRoadIndicator={hasReimburserError ? CONST.BRICK_ROAD_INDICATOR_STATUS.ERROR : undefined}
                                    />
                                </OfflineWithFeedback>
                            )}
                        </>
                    ),
                isEndOptionRow: true,
                isActive: policy?.reimbursementChoice !== CONST.POLICY.REIMBURSEMENT_CHOICES.REIMBURSEMENT_NO,
                pendingAction: policy?.pendingFields?.reimbursementChoice,
                errors: getLatestErrorField(policy ?? {}, CONST.POLICY.COLLECTION_KEYS.REIMBURSEMENT_CHOICE),
                onCloseError: () => clearPolicyErrorField(route.params.policyID, CONST.POLICY.COLLECTION_KEYS.REIMBURSEMENT_CHOICE),
            },
        ];
    }, [
        policy,
        styles,
        translate,
        preferredLocale,
        onPressAutoReportingFrequency,
        approvalWorkflows,
        addApprovalAction,
        isOffline,
        theme.spinner,
        isPolicyAdmin,
        displayNameForAuthorizedPayer,
        route.params.policyID,
        updateApprovalMode,
        isDevelopment,
        isDebugModeEnabled,
        setIsCurrencyModalOpen,
    ]);

    const renderOptionItem = (item: ToggleSettingOptionRowProps, index: number) => (
        <Section
            containerStyles={isSmallScreenWidth ? styles.p5 : styles.p8}
            key={`toggleSettingOptionItem-${index}`}
            renderTitle={() => <View />}
        >
            <ToggleSettingOptionRow
                title={item.title}
                titleStyle={[styles.textHeadline, styles.cardSectionTitle, styles.accountSettingsSectionTitle, styles.mb1]}
                subtitle={item.subtitle}
                subtitleStyle={[styles.textLabelSupportingEmptyValue]}
                switchAccessibilityLabel={item.switchAccessibilityLabel}
                onToggle={item.onToggle}
                subMenuItems={item.subMenuItems}
                isActive={item.isActive}
                pendingAction={item.pendingAction}
                errors={item.errors}
                onCloseError={item.onCloseError}
            />
        </Section>
    );

<<<<<<< HEAD
    const isPaidGroupPolicy = isPaidGroupPolicyPolicyUtils(policy);
=======
    const isPaidGroupPolicy = isPaidGroupPolicyUtil(policy);
>>>>>>> 11302a99
    const isLoading = !!(policy?.isLoading && policy?.reimbursementChoice === undefined);

    return (
        <AccessOrNotFoundWrapper
            policyID={route.params.policyID}
            featureName={CONST.POLICY.MORE_FEATURES.ARE_WORKFLOWS_ENABLED}
        >
            <WorkspacePageWithSections
                headerText={translate('workspace.common.workflows')}
                icon={Workflows}
                route={route}
                guidesCallTaskID={CONST.GUIDES_CALL_TASK_IDS.WORKSPACE_WORKFLOWS}
                shouldShowOfflineIndicatorInWideScreen
                shouldShowNotFoundPage={!isPaidGroupPolicy || !isPolicyAdmin}
                isLoading={isLoading}
                shouldShowLoading={isLoading}
                shouldUseScrollView
            >
                <View style={[styles.mt3, shouldUseNarrowLayout ? styles.workspaceSectionMobile : styles.workspaceSection]}>
                    {optionItems.map(renderOptionItem)}
                    <ConfirmModal
                        title={translate('workspace.bankAccount.workspaceCurrency')}
                        isVisible={isCurrencyModalOpen}
                        onConfirm={confirmCurrencyChangeAndHideModal}
                        onCancel={() => setIsCurrencyModalOpen(false)}
                        prompt={translate('workspace.bankAccount.updateCurrencyPrompt')}
                        confirmText={translate('workspace.bankAccount.updateToUSD')}
                        cancelText={translate('common.cancel')}
                        danger
                    />
                </View>
            </WorkspacePageWithSections>
        </AccessOrNotFoundWrapper>
    );
}

WorkspaceWorkflowsPage.displayName = 'WorkspaceWorkflowsPage';

export default withPolicy(WorkspaceWorkflowsPage);<|MERGE_RESOLUTION|>--- conflicted
+++ resolved
@@ -1,9 +1,4 @@
-<<<<<<< HEAD
-import React, {useCallback, useEffect, useMemo, useState} from 'react';
-=======
-import {useFocusEffect} from '@react-navigation/native';
 import React, {useCallback, useMemo} from 'react';
->>>>>>> 11302a99
 import {ActivityIndicator, InteractionManager, View} from 'react-native';
 import {useOnyx} from 'react-native-onyx';
 import ApprovalWorkflowSection from '@components/ApprovalWorkflowSection';
@@ -23,8 +18,6 @@
 import useResponsiveLayout from '@hooks/useResponsiveLayout';
 import useTheme from '@hooks/useTheme';
 import useThemeStyles from '@hooks/useThemeStyles';
-<<<<<<< HEAD
-=======
 import {
     clearPolicyErrorField,
     isCurrencySupportedForDirectReimbursement,
@@ -34,36 +27,19 @@
     setWorkspaceReimbursement,
     updateGeneralSettings,
 } from '@libs/actions/Policy/Policy';
->>>>>>> 11302a99
 import {setApprovalWorkflow} from '@libs/actions/Workflow';
 import {getLatestErrorField} from '@libs/ErrorUtils';
 import Navigation from '@libs/Navigation/Navigation';
 import type {PlatformStackScreenProps} from '@libs/Navigation/PlatformStackNavigation/types';
 import {getPaymentMethodDescription} from '@libs/PaymentUtils';
 import {getPersonalDetailByEmail} from '@libs/PersonalDetailsUtils';
-<<<<<<< HEAD
-import {getCorrectedAutoReportingFrequency, isControlPolicy, isPaidGroupPolicy as isPaidGroupPolicyPolicyUtils, isPolicyAdmin as isPolicyAdminPolicyUtils} from '@libs/PolicyUtils';
-=======
 import {getCorrectedAutoReportingFrequency, isControlPolicy, isPaidGroupPolicy as isPaidGroupPolicyUtil, isPolicyAdmin as isPolicyAdminUtil} from '@libs/PolicyUtils';
->>>>>>> 11302a99
 import {convertPolicyEmployeesToApprovalWorkflows, INITIAL_APPROVAL_WORKFLOW} from '@libs/WorkflowUtils';
 import type {WorkspaceSplitNavigatorParamList} from '@navigation/types';
 import AccessOrNotFoundWrapper from '@pages/workspace/AccessOrNotFoundWrapper';
 import type {WithPolicyProps} from '@pages/workspace/withPolicy';
 import withPolicy from '@pages/workspace/withPolicy';
 import WorkspacePageWithSections from '@pages/workspace/WorkspacePageWithSections';
-<<<<<<< HEAD
-import {
-    clearPolicyErrorField,
-    isCurrencySupportedForDirectReimbursement,
-    openPolicyWorkflowsPage,
-    setWorkspaceApprovalMode,
-    setWorkspaceAutoReportingFrequency,
-    setWorkspaceReimbursement,
-    updateGeneralSettings,
-} from '@userActions/Policy/Policy';
-=======
->>>>>>> 11302a99
 import {navigateToBankAccountRoute} from '@userActions/ReimbursementAccount';
 import CONST from '@src/CONST';
 import ONYXKEYS from '@src/ONYXKEYS';
@@ -123,11 +99,7 @@
     }, [policy, route.params.policyID, setIsCurrencyModalOpen]);
 
     const {isOffline} = useNetwork({onReconnect: fetchData});
-<<<<<<< HEAD
-    const isPolicyAdmin = isPolicyAdminPolicyUtils(policy);
-=======
     const isPolicyAdmin = isPolicyAdminUtil(policy);
->>>>>>> 11302a99
 
     useEffect(() => {
         InteractionManager.runAfterInteractions(() => {
@@ -360,11 +332,7 @@
         </Section>
     );
 
-<<<<<<< HEAD
-    const isPaidGroupPolicy = isPaidGroupPolicyPolicyUtils(policy);
-=======
     const isPaidGroupPolicy = isPaidGroupPolicyUtil(policy);
->>>>>>> 11302a99
     const isLoading = !!(policy?.isLoading && policy?.reimbursementChoice === undefined);
 
     return (

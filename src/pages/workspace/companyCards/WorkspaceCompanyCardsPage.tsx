import {useFocusEffect} from '@react-navigation/native';
import type {StackScreenProps} from '@react-navigation/stack';
<<<<<<< HEAD
import React, {useCallback} from 'react';
import {View} from 'react-native';
import {ActivityIndicator} from 'react-native';
import {useOnyx} from 'react-native-onyx';
import Button from '@components/Button';
import * as Expensicons from '@components/Icon/Expensicons';
import * as Illustrations from '@components/Icon/Illustrations';
import useLocalize from '@hooks/useLocalize';
import usePolicy from '@hooks/usePolicy';
import useResponsiveLayout from '@hooks/useResponsiveLayout';
import useTheme from '@hooks/useTheme';
import useThemeStyles from '@hooks/useThemeStyles';
=======
import React from 'react';
import {useOnyx} from 'react-native-onyx';
import * as Illustrations from '@components/Icon/Illustrations';
import useLocalize from '@hooks/useLocalize';
>>>>>>> 498d45cc
import type {FullScreenNavigatorParamList} from '@libs/Navigation/types';
import AccessOrNotFoundWrapper from '@pages/workspace/AccessOrNotFoundWrapper';
import WorkspacePageWithSections from '@pages/workspace/WorkspacePageWithSections';
import * as Policy from '@userActions/Policy/Policy';
import CONST from '@src/CONST';
import ONYXKEYS from '@src/ONYXKEYS';
<<<<<<< HEAD
import ROUTES from '@src/ROUTES';
=======
>>>>>>> 498d45cc
import type SCREENS from '@src/SCREENS';
import type {CardFeeds, WorkspaceCardsList} from '@src/types/onyx';
import WorkspaceCompanyCardPageEmptyState from './WorkspaceCompanyCardPageEmptyState';
<<<<<<< HEAD
import WorkspaceCompanyCardsFeedAddedEmptyPage from './WorkspaceCompanyCardsFeedAddedEmptyPage';
import WorkspaceCompanyCardsFeedNoFeedPendingPage from './WorkspaceCompanyCardsFeedNoFeedPendingPage';
=======
import WorkspaceCompanyCardsList from './WorkspaceCompanyCardsList';
import WorkspaceCompanyCardsListHeaderButtons from './WorkspaceCompanyCardsListHeaderButtons';

const mockedFeeds: CardFeeds = {
    companyCards: {
        cdfbmo: {
            pending: false,
            asrEnabled: true,
            forceReimbursable: 'force_no',
            liabilityType: 'corporate',
            preferredPolicy: '',
            reportTitleFormat: '{report:card}{report:bank}{report:submit:from}{report:total}{report:enddate:MMMM}',
            statementPeriodEndDay: 'LAST_DAY_OF_MONTH',
        },
    },
    companyCardNicknames: {
        cdfbmo: 'BMO MasterCard',
    },
};

const mockedCards = {
    id1: {
        accountID: 885646,
        nameValuePairs: {
            cardTitle: 'Test 1',
        },
        cardNumber: '1234 56XX XXXX 1222',
    },
    id2: {
        accountID: 885646,
        nameValuePairs: {
            cardTitle: 'Test 2',
        },
        cardNumber: '1234 56XX XXXX 1222',
    },
    id18: {
        accountID: 885646,
        nameValuePairs: {
            cardTitle: 'Test 1',
        },
        cardNumber: '1234 56XX XXXX 1222',
    },
    id27: {
        accountID: 885646,
        nameValuePairs: {
            cardTitle: 'Test 2',
        },
        cardNumber: '1234 56XX XXXX 1222',
    },
    id16: {
        accountID: 885646,
        nameValuePairs: {
            cardTitle: 'Test 1',
        },
        cardNumber: '1234 56XX XXXX 1222',
    },
    id25: {
        accountID: 885646,
        nameValuePairs: {
            cardTitle: 'Test 2',
        },
        cardNumber: '1234 56XX XXXX 1222',
    },
    id14: {
        accountID: 885646,
        nameValuePairs: {
            cardTitle: 'Test 1',
        },
        cardNumber: '1234 56XX XXXX 1222',
    },
    id23: {
        accountID: 885646,
        nameValuePairs: {
            cardTitle: 'Test 2',
        },
        cardNumber: '1234 56XX XXXX 1222',
    },
    id12: {
        accountID: 885646,
        nameValuePairs: {
            cardTitle: 'Test 1',
        },
        cardNumber: '1234 56XX XXXX 1222',
    },
    id21: {
        accountID: 885646,
        nameValuePairs: {
            cardTitle: 'Test 2',
        },
        cardNumber: '1234 56XX XXXX 1222',
    },
} as unknown as WorkspaceCardsList;
>>>>>>> 498d45cc

type WorkspaceCompanyCardPageProps = StackScreenProps<FullScreenNavigatorParamList, typeof SCREENS.WORKSPACE.COMPANY_CARDS>;

function WorkspaceCompanyCardPage({route}: WorkspaceCompanyCardPageProps) {
    const {translate} = useLocalize();
<<<<<<< HEAD
    const styles = useThemeStyles();
    const theme = useTheme();
    const {shouldUseNarrowLayout} = useResponsiveLayout();
    const policyID = route.params.policyID;
    const policy = usePolicy(policyID);
    const workspaceAccountID = policy?.workspaceAccountID ?? -1;
    const [cardFeeds] = useOnyx(`${ONYXKEYS.COLLECTION.SHARED_NVP_PRIVATE_DOMAIN_MEMBER}${workspaceAccountID.toString()}`);
    const fetchCompanyCards = useCallback(() => {
        Policy.openPolicyCompanyCardsPage(policyID, workspaceAccountID);
    }, [policyID, workspaceAccountID]);

    useFocusEffect(fetchCompanyCards);

    const companyCards = cardFeeds?.companyCards;
    const companyCardsLength = Object.keys(companyCards ?? {}).length;
    const isNoFeed = companyCardsLength === 0;
    const isFeedAdded = companyCardsLength > 0 && !Object.values(companyCards ?? {})[0].pending;
    const isPending = companyCardsLength === 1 && Object.values(companyCards ?? {})[0].pending;
    const isLoading = !cardFeeds || cardFeeds.isLoading;

    const getHeaderButtons = () => (
        <View style={[styles.w100, styles.flexRow, styles.gap2, shouldUseNarrowLayout && styles.mb3]}>
            <Button
                medium
                success
                isDisabled={isPending}
                onPress={() => Navigation.navigate(ROUTES.WORKSPACE_EXPENSIFY_CARD_ISSUE_NEW.getRoute(policyID))}
                icon={Expensicons.Plus}
                text={translate('workspace.moreFeatures.companyCards.assignCard')}
                style={shouldUseNarrowLayout && styles.flex1}
            />
            <Button
                medium
                onPress={() => Navigation.navigate(ROUTES.WORKSPACE_COMPANY_CARDS_SETTINGS.getRoute(policyID))}
                icon={Expensicons.Gear}
                text={translate('common.settings')}
                style={shouldUseNarrowLayout && styles.flex1}
            />
        </View>
    );
=======
    const policyID = route.params.policyID;
    // const workspaceAccountID = PolicyUtils.getWorkspaceAccountID(policyID);

    // TODO: use data form onyx instead of mocked one when API is implemented
    // const [cardFeeds] = useOnyx(`${ONYXKEYS.COLLECTION.SHARED_NVP_PRIVATE_DOMAIN_MEMBER}${workspaceAccountID}`);
    const cardFeeds = mockedFeeds;
    const [lastSelectedFeed] = useOnyx(`${ONYXKEYS.COLLECTION.LAST_SELECTED_FEED}${policyID}`);
    const defaultFeed = Object.keys(cardFeeds?.companyCards ?? {})[0];
    const selectedFeed = lastSelectedFeed ?? defaultFeed;

    // TODO: use data form onyx instead of mocked one when API is implemented
    // const [cardsList] = useOnyx(`${ONYXKEYS.COLLECTION.WORKSPACE_CARDS_LIST}${workspaceAccountID}_${selectedFeed}`);
    const cardsList = mockedCards ?? {};

    // TODO correct Onyx flag should be defined in separate PR for "Pending State with No Other Feeds"
    const isFeedAdded = true;
>>>>>>> 498d45cc

    return (
        <AccessOrNotFoundWrapper
            policyID={route.params.policyID}
            featureName={CONST.POLICY.MORE_FEATURES.ARE_COMPANY_CARDS_ENABLED}
        >
            {isLoading && (
                <ActivityIndicator
                    size={CONST.ACTIVITY_INDICATOR_SIZE.LARGE}
                    style={styles.flex1}
                    color={theme.spinner}
                />
            )}
            <WorkspacePageWithSections
                shouldUseScrollView={!isFeedAdded}
                icon={Illustrations.CompanyCard}
                headerText={translate('workspace.common.companyCards')}
                route={route}
                guidesCallTaskID={CONST.GUIDES_CALL_TASK_IDS.WORKSPACE_COMPANY_CARDS}
                shouldShowOfflineIndicatorInWideScreen
                includeSafeAreaPaddingBottom
                showLoadingAsFirstRender={false}
            >
<<<<<<< HEAD
                {isNoFeed && !isLoading && <WorkspaceCompanyCardPageEmptyState route={route} />}
                {isFeedAdded && !isLoading && <WorkspaceCompanyCardsFeedAddedEmptyPage />}
                {isPending && !isLoading && <WorkspaceCompanyCardsFeedNoFeedPendingPage />}
                {shouldUseNarrowLayout && <View style={[styles.pl5, styles.pr5]}>{getHeaderButtons()}</View>}
=======
                {isFeedAdded && (
                    <WorkspaceCompanyCardsListHeaderButtons
                        policyID={policyID}
                        selectedFeed={selectedFeed}
                    />
                )}
                {!isFeedAdded && <WorkspaceCompanyCardPageEmptyState route={route} />}
                {isFeedAdded && <WorkspaceCompanyCardsList cardsList={cardsList} />}
>>>>>>> 498d45cc
            </WorkspacePageWithSections>
        </AccessOrNotFoundWrapper>
    );
}

WorkspaceCompanyCardPage.displayName = 'WorkspaceCompanyCardPage';

export default WorkspaceCompanyCardPage;<|MERGE_RESOLUTION|>--- conflicted
+++ resolved
@@ -1,60 +1,26 @@
 import {useFocusEffect} from '@react-navigation/native';
 import type {StackScreenProps} from '@react-navigation/stack';
-<<<<<<< HEAD
 import React, {useCallback} from 'react';
-import {View} from 'react-native';
 import {ActivityIndicator} from 'react-native';
 import {useOnyx} from 'react-native-onyx';
-import Button from '@components/Button';
-import * as Expensicons from '@components/Icon/Expensicons';
 import * as Illustrations from '@components/Icon/Illustrations';
 import useLocalize from '@hooks/useLocalize';
 import usePolicy from '@hooks/usePolicy';
-import useResponsiveLayout from '@hooks/useResponsiveLayout';
 import useTheme from '@hooks/useTheme';
 import useThemeStyles from '@hooks/useThemeStyles';
-=======
-import React from 'react';
-import {useOnyx} from 'react-native-onyx';
-import * as Illustrations from '@components/Icon/Illustrations';
-import useLocalize from '@hooks/useLocalize';
->>>>>>> 498d45cc
 import type {FullScreenNavigatorParamList} from '@libs/Navigation/types';
 import AccessOrNotFoundWrapper from '@pages/workspace/AccessOrNotFoundWrapper';
 import WorkspacePageWithSections from '@pages/workspace/WorkspacePageWithSections';
 import * as Policy from '@userActions/Policy/Policy';
 import CONST from '@src/CONST';
 import ONYXKEYS from '@src/ONYXKEYS';
-<<<<<<< HEAD
-import ROUTES from '@src/ROUTES';
-=======
->>>>>>> 498d45cc
 import type SCREENS from '@src/SCREENS';
-import type {CardFeeds, WorkspaceCardsList} from '@src/types/onyx';
+import type {WorkspaceCardsList} from '@src/types/onyx';
 import WorkspaceCompanyCardPageEmptyState from './WorkspaceCompanyCardPageEmptyState';
-<<<<<<< HEAD
 import WorkspaceCompanyCardsFeedAddedEmptyPage from './WorkspaceCompanyCardsFeedAddedEmptyPage';
 import WorkspaceCompanyCardsFeedNoFeedPendingPage from './WorkspaceCompanyCardsFeedNoFeedPendingPage';
-=======
 import WorkspaceCompanyCardsList from './WorkspaceCompanyCardsList';
 import WorkspaceCompanyCardsListHeaderButtons from './WorkspaceCompanyCardsListHeaderButtons';
-
-const mockedFeeds: CardFeeds = {
-    companyCards: {
-        cdfbmo: {
-            pending: false,
-            asrEnabled: true,
-            forceReimbursable: 'force_no',
-            liabilityType: 'corporate',
-            preferredPolicy: '',
-            reportTitleFormat: '{report:card}{report:bank}{report:submit:from}{report:total}{report:enddate:MMMM}',
-            statementPeriodEndDay: 'LAST_DAY_OF_MONTH',
-        },
-    },
-    companyCardNicknames: {
-        cdfbmo: 'BMO MasterCard',
-    },
-};
 
 const mockedCards = {
     id1: {
@@ -128,16 +94,13 @@
         cardNumber: '1234 56XX XXXX 1222',
     },
 } as unknown as WorkspaceCardsList;
->>>>>>> 498d45cc
 
 type WorkspaceCompanyCardPageProps = StackScreenProps<FullScreenNavigatorParamList, typeof SCREENS.WORKSPACE.COMPANY_CARDS>;
 
 function WorkspaceCompanyCardPage({route}: WorkspaceCompanyCardPageProps) {
     const {translate} = useLocalize();
-<<<<<<< HEAD
     const styles = useThemeStyles();
     const theme = useTheme();
-    const {shouldUseNarrowLayout} = useResponsiveLayout();
     const policyID = route.params.policyID;
     const policy = usePolicy(policyID);
     const workspaceAccountID = policy?.workspaceAccountID ?? -1;
@@ -154,34 +117,6 @@
     const isFeedAdded = companyCardsLength > 0 && !Object.values(companyCards ?? {})[0].pending;
     const isPending = companyCardsLength === 1 && Object.values(companyCards ?? {})[0].pending;
     const isLoading = !cardFeeds || cardFeeds.isLoading;
-
-    const getHeaderButtons = () => (
-        <View style={[styles.w100, styles.flexRow, styles.gap2, shouldUseNarrowLayout && styles.mb3]}>
-            <Button
-                medium
-                success
-                isDisabled={isPending}
-                onPress={() => Navigation.navigate(ROUTES.WORKSPACE_EXPENSIFY_CARD_ISSUE_NEW.getRoute(policyID))}
-                icon={Expensicons.Plus}
-                text={translate('workspace.moreFeatures.companyCards.assignCard')}
-                style={shouldUseNarrowLayout && styles.flex1}
-            />
-            <Button
-                medium
-                onPress={() => Navigation.navigate(ROUTES.WORKSPACE_COMPANY_CARDS_SETTINGS.getRoute(policyID))}
-                icon={Expensicons.Gear}
-                text={translate('common.settings')}
-                style={shouldUseNarrowLayout && styles.flex1}
-            />
-        </View>
-    );
-=======
-    const policyID = route.params.policyID;
-    // const workspaceAccountID = PolicyUtils.getWorkspaceAccountID(policyID);
-
-    // TODO: use data form onyx instead of mocked one when API is implemented
-    // const [cardFeeds] = useOnyx(`${ONYXKEYS.COLLECTION.SHARED_NVP_PRIVATE_DOMAIN_MEMBER}${workspaceAccountID}`);
-    const cardFeeds = mockedFeeds;
     const [lastSelectedFeed] = useOnyx(`${ONYXKEYS.COLLECTION.LAST_SELECTED_FEED}${policyID}`);
     const defaultFeed = Object.keys(cardFeeds?.companyCards ?? {})[0];
     const selectedFeed = lastSelectedFeed ?? defaultFeed;
@@ -189,10 +124,6 @@
     // TODO: use data form onyx instead of mocked one when API is implemented
     // const [cardsList] = useOnyx(`${ONYXKEYS.COLLECTION.WORKSPACE_CARDS_LIST}${workspaceAccountID}_${selectedFeed}`);
     const cardsList = mockedCards ?? {};
-
-    // TODO correct Onyx flag should be defined in separate PR for "Pending State with No Other Feeds"
-    const isFeedAdded = true;
->>>>>>> 498d45cc
 
     return (
         <AccessOrNotFoundWrapper
@@ -216,21 +147,16 @@
                 includeSafeAreaPaddingBottom
                 showLoadingAsFirstRender={false}
             >
-<<<<<<< HEAD
-                {isNoFeed && !isLoading && <WorkspaceCompanyCardPageEmptyState route={route} />}
-                {isFeedAdded && !isLoading && <WorkspaceCompanyCardsFeedAddedEmptyPage />}
-                {isPending && !isLoading && <WorkspaceCompanyCardsFeedNoFeedPendingPage />}
-                {shouldUseNarrowLayout && <View style={[styles.pl5, styles.pr5]}>{getHeaderButtons()}</View>}
-=======
                 {isFeedAdded && (
                     <WorkspaceCompanyCardsListHeaderButtons
                         policyID={policyID}
                         selectedFeed={selectedFeed}
                     />
                 )}
-                {!isFeedAdded && <WorkspaceCompanyCardPageEmptyState route={route} />}
+                {isNoFeed && !isLoading && <WorkspaceCompanyCardPageEmptyState route={route} />}
+                {isFeedAdded && !isLoading && <WorkspaceCompanyCardsFeedAddedEmptyPage />}
+                {isPending && !isLoading && <WorkspaceCompanyCardsFeedNoFeedPendingPage />}
                 {isFeedAdded && <WorkspaceCompanyCardsList cardsList={cardsList} />}
->>>>>>> 498d45cc
             </WorkspacePageWithSections>
         </AccessOrNotFoundWrapper>
     );

/* eslint-disable rulesdir/no-negated-variables */
import React, {useEffect, useState} from 'react';
import type {OnyxCollection, OnyxEntry} from 'react-native-onyx';
import {useOnyx} from 'react-native-onyx';
import type {FullPageNotFoundViewProps} from '@components/BlockingViews/FullPageNotFoundView';
import FullscreenLoadingIndicator from '@components/FullscreenLoadingIndicator';
import useCurrentUserPersonalDetails from '@hooks/useCurrentUserPersonalDetails';
import useNetwork from '@hooks/useNetwork';
import useResponsiveLayout from '@hooks/useResponsiveLayout';
import * as IOUUtils from '@libs/IOUUtils';
import Navigation from '@libs/Navigation/Navigation';
import * as PolicyUtils from '@libs/PolicyUtils';
import * as ReportUtils from '@libs/ReportUtils';
import NotFoundPage from '@pages/ErrorPage/NotFoundPage';
import * as Policy from '@userActions/Policy/Policy';
import type {IOUType} from '@src/CONST';
import CONST from '@src/CONST';
import ONYXKEYS from '@src/ONYXKEYS';
import ROUTES from '@src/ROUTES';
import type * as OnyxTypes from '@src/types/onyx';
import type {PolicyFeatureName} from '@src/types/onyx/Policy';
import callOrReturn from '@src/types/utils/callOrReturn';
import {isEmptyObject} from '@src/types/utils/EmptyObject';

const ACCESS_VARIANTS = {
    [CONST.POLICY.ACCESS_VARIANTS.PAID]: (policy: OnyxEntry<OnyxTypes.Policy>) => PolicyUtils.isPaidGroupPolicy(policy),
    [CONST.POLICY.ACCESS_VARIANTS.CONTROL]: (policy: OnyxEntry<OnyxTypes.Policy>) => PolicyUtils.isControlPolicy(policy),
    [CONST.POLICY.ACCESS_VARIANTS.ADMIN]: (policy: OnyxEntry<OnyxTypes.Policy>, login: string) => PolicyUtils.isPolicyAdmin(policy, login),
    [CONST.IOU.ACCESS_VARIANTS.CREATE]: (
        policy: OnyxEntry<OnyxTypes.Policy>,
        login: string,
        report: OnyxEntry<OnyxTypes.Report>,
        allPolicies: NonNullable<OnyxCollection<OnyxTypes.Policy>> | null,
        iouType?: IOUType,
    ) =>
        !!iouType &&
        IOUUtils.isValidMoneyRequestType(iouType) &&
        // Allow the user to submit the expense if we are submitting the expense in global menu or the report can create the expense
        (isEmptyObject(report?.reportID) || ReportUtils.canCreateRequest(report, policy, iouType)) &&
        (iouType !== CONST.IOU.TYPE.INVOICE || PolicyUtils.canSendInvoice(allPolicies, login)),
} as const satisfies Record<
    string,
    (policy: OnyxTypes.Policy, login: string, report: OnyxTypes.Report, allPolicies: NonNullable<OnyxCollection<OnyxTypes.Policy>> | null, iouType?: IOUType) => boolean
>;

type AccessVariant = keyof typeof ACCESS_VARIANTS;
type AccessOrNotFoundWrapperChildrenProps = {
    /** The report that holds the transaction */
    report: OnyxEntry<OnyxTypes.Report>;

    /** The report currently being looked at */
    policy: OnyxEntry<OnyxTypes.Policy>;

    /** Indicated whether the report data is loading */
    isLoadingReportData: OnyxEntry<boolean>;
};

type AccessOrNotFoundWrapperProps = {
    /** The children to render */
    children: ((props: AccessOrNotFoundWrapperChildrenProps) => React.ReactNode) | React.ReactNode;

    /** The id of the report that holds the transaction */
    reportID?: string;

    /** The report currently being looked at */
    policyID?: string;

    /** Defines which types of access should be verified */
    accessVariants?: AccessVariant[];

    /** The current feature name that the user tries to get access to */
    featureName?: PolicyFeatureName;

    /** Props for customizing fallback pages */
    fullPageNotFoundViewProps?: FullPageNotFoundViewProps;

    /** Whether or not to block user from accessing the page */
    shouldBeBlocked?: boolean;

    /** The type of the transaction */
    iouType?: IOUType;

    /** The list of all policies */
    allPolicies?: OnyxCollection<OnyxTypes.Policy>;
} & Pick<FullPageNotFoundViewProps, 'subtitleKey' | 'onLinkPress'>;

type PageNotFoundFallbackProps = Pick<AccessOrNotFoundWrapperProps, 'policyID' | 'fullPageNotFoundViewProps'> & {
    isFeatureEnabled: boolean;
    isPolicyNotAccessible: boolean;
    isMoneyRequest: boolean;
};

function PageNotFoundFallback({policyID, fullPageNotFoundViewProps, isFeatureEnabled, isPolicyNotAccessible, isMoneyRequest}: PageNotFoundFallbackProps) {
    const shouldShowFullScreenFallback = !isFeatureEnabled || isPolicyNotAccessible;
    const {shouldUseNarrowLayout} = useResponsiveLayout();
    return (
        <NotFoundPage
            shouldForceFullScreen={shouldShowFullScreenFallback}
            onBackButtonPress={() => {
<<<<<<< HEAD
                if (shouldShowFullScreenFallback) {
                    Navigation.goUp(ROUTES.SETTINGS_WORKSPACES);
=======
                if (isPolicyNotAccessible) {
                    Navigation.dismissModal();
>>>>>>> 904e7156
                    return;
                }
                Navigation.goBack(policyID && !isMoneyRequest ? ROUTES.WORKSPACE_PROFILE.getRoute(policyID) : undefined);
            }}
            // eslint-disable-next-line react/jsx-props-no-spreading
            {...fullPageNotFoundViewProps}
            shouldShowBackButton={fullPageNotFoundViewProps?.shouldShowBackButton ?? (!shouldShowFullScreenFallback ? shouldUseNarrowLayout : undefined)}
        />
    );
}

function AccessOrNotFoundWrapper({
    accessVariants = [],
    fullPageNotFoundViewProps,
    shouldBeBlocked,
    policyID,
    reportID,
    iouType,
    allPolicies,
    featureName,
    ...props
}: AccessOrNotFoundWrapperProps) {
    const [report] = useOnyx(`${ONYXKEYS.COLLECTION.REPORT}${reportID}`);
    const [policy] = useOnyx(`${ONYXKEYS.COLLECTION.POLICY}${policyID}`);
    const [isLoadingReportData] = useOnyx(ONYXKEYS.IS_LOADING_REPORT_DATA, {initialValue: true});
    const {login = ''} = useCurrentUserPersonalDetails();
    const isPolicyIDInRoute = !!policyID?.length;
    const isMoneyRequest = !!iouType && IOUUtils.isValidMoneyRequestType(iouType);
    const isFromGlobalCreate = isEmptyObject(report?.reportID);
    const pendingField = featureName ? policy?.pendingFields?.[featureName] : undefined;

    useEffect(() => {
        if (!isPolicyIDInRoute || !isEmptyObject(policy)) {
            // If the workspace is not required or is already loaded, we don't need to call the API
            return;
        }

        Policy.openWorkspace(policyID, []);
        // eslint-disable-next-line react-compiler/react-compiler, react-hooks/exhaustive-deps
    }, [isPolicyIDInRoute, policyID]);

    const shouldShowFullScreenLoadingIndicator = !isMoneyRequest && isLoadingReportData !== false && (!Object.entries(policy ?? {}).length || !policy?.id);

    const isFeatureEnabled = featureName ? PolicyUtils.isPolicyFeatureEnabled(policy, featureName) : true;

    const [isPolicyFeatureEnabled, setIsPolicyFeatureEnabled] = useState(isFeatureEnabled);
    const {isOffline} = useNetwork();

    const isPageAccessible = accessVariants.reduce((acc, variant) => {
        const accessFunction = ACCESS_VARIANTS[variant];
        return acc && accessFunction(policy, login, report, allPolicies ?? null, iouType);
    }, true);

    const isPolicyNotAccessible = isEmptyObject(policy) || (Object.keys(policy).length === 1 && !isEmptyObject(policy.errors)) || !policy?.id;
    const shouldShowNotFoundPage = (!isMoneyRequest && !isFromGlobalCreate && isPolicyNotAccessible) || !isPageAccessible || !isPolicyFeatureEnabled || shouldBeBlocked;

    // We only update the feature state if it isn't pending.
    // This is because the feature state changes several times during the creation of a workspace, while we are waiting for a response from the backend.
    // Without this, we can have unexpectedly have 'Not Found' be shown.
    useEffect(() => {
        if (pendingField && !isOffline && !isFeatureEnabled) {
            return;
        }
        setIsPolicyFeatureEnabled(isFeatureEnabled);
    }, [pendingField, isOffline, isFeatureEnabled]);

    if (shouldShowFullScreenLoadingIndicator) {
        return <FullscreenLoadingIndicator />;
    }

    if (shouldShowNotFoundPage) {
        return (
            <PageNotFoundFallback
                policyID={policyID}
                isMoneyRequest={isMoneyRequest}
                isFeatureEnabled={isFeatureEnabled}
                isPolicyNotAccessible={isPolicyNotAccessible}
                fullPageNotFoundViewProps={fullPageNotFoundViewProps}
            />
        );
    }

    return callOrReturn(props.children, {report, policy, isLoadingReportData});
}

export type {AccessVariant};

export default AccessOrNotFoundWrapper;<|MERGE_RESOLUTION|>--- conflicted
+++ resolved
@@ -97,13 +97,8 @@
         <NotFoundPage
             shouldForceFullScreen={shouldShowFullScreenFallback}
             onBackButtonPress={() => {
-<<<<<<< HEAD
-                if (shouldShowFullScreenFallback) {
+                if (isPolicyNotAccessible) {
                     Navigation.goUp(ROUTES.SETTINGS_WORKSPACES);
-=======
-                if (isPolicyNotAccessible) {
-                    Navigation.dismissModal();
->>>>>>> 904e7156
                     return;
                 }
                 Navigation.goBack(policyID && !isMoneyRequest ? ROUTES.WORKSPACE_PROFILE.getRoute(policyID) : undefined);

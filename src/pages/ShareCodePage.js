--- conflicted
+++ resolved
@@ -44,14 +44,10 @@
         const isReport = this.props.report != null && this.props.report.reportID != null;
         const subtitle = ReportUtils.getChatRoomSubtitle(this.props.report);
 
-<<<<<<< HEAD
         const urlWithTrailingSlash = Url.addTrailingForwardSlash(this.props.environmentURL);
-        const url = isReport ? `${urlWithTrailingSlash}r/${this.props.report.reportID}` : `${urlWithTrailingSlash}details?login=${encodeURIComponent(this.props.session.email)}`;
-=======
         const url = isReport
-            ? `${CONST.NEW_EXPENSIFY_URL}${ROUTES.getReportRoute(this.props.report.reportID)}`
-            : `${CONST.NEW_EXPENSIFY_URL}${ROUTES.getProfileRoute(this.props.session.accountID)}`;
->>>>>>> e6c2704e
+            ? `${urlWithTrailingSlash}${ROUTES.getReportRoute(this.props.report.reportID)}`
+            : `${urlWithTrailingSlash}${ROUTES.getProfileRoute(this.props.session.accountID)}`;
 
         const platform = getPlatform();
         const isNative = platform === CONST.PLATFORM.IOS || platform === CONST.PLATFORM.ANDROID;

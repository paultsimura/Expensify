--- conflicted
+++ resolved
@@ -5,24 +5,6 @@
 import {View} from 'react-native';
 import {withOnyx} from 'react-native-onyx';
 import _ from 'underscore';
-<<<<<<< HEAD
-import lodashGet from 'lodash/get';
-import ScreenWrapper from '../../components/ScreenWrapper';
-import HeaderWithBackButton from '../../components/HeaderWithBackButton';
-import Form from '../../components/Form';
-import ONYXKEYS from '../../ONYXKEYS';
-import CONST from '../../CONST';
-import TextInput from '../../components/TextInput';
-import Text from '../../components/Text';
-import styles from '../../styles/styles';
-import * as ErrorUtils from '../../libs/ErrorUtils';
-import ROUTES from '../../ROUTES';
-import Navigation from '../../libs/Navigation/Navigation';
-import TeachersUnite from '../../libs/actions/TeachersUnite';
-import useLocalize from '../../hooks/useLocalize';
-import * as ValidationUtils from '../../libs/ValidationUtils';
-import * as LoginUtils from '../../libs/LoginUtils';
-=======
 import Form from '@components/Form';
 import HeaderWithBackButton from '@components/HeaderWithBackButton';
 import ScreenWrapper from '@components/ScreenWrapper';
@@ -32,12 +14,12 @@
 import * as ErrorUtils from '@libs/ErrorUtils';
 import Navigation from '@libs/Navigation/Navigation';
 import * as ValidationUtils from '@libs/ValidationUtils';
+import * as LoginUtils from '@libs/LoginUtils';
 import styles from '@styles/styles';
 import TeachersUnite from '@userActions/TeachersUnite';
 import CONST from '@src/CONST';
 import ONYXKEYS from '@src/ONYXKEYS';
 import ROUTES from '@src/ROUTES';
->>>>>>> 592317f2
 
 const propTypes = {
     /** Login list for the user that is signed in */

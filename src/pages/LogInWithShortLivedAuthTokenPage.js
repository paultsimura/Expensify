--- conflicted
+++ resolved
@@ -93,22 +93,14 @@
                 <Text style={[styles.textHeadline, styles.textXXLarge]}>{translate('deeplinkWrapper.launching')}</Text>
                 <View style={styles.mt2}>
                     <Text style={[styles.fontSizeNormal, styles.textAlignCenter]}>
-<<<<<<< HEAD
-                        {props.translate('deeplinkWrapper.expired')}{' '}
-=======
                         {translate('deeplinkWrapper.expired')}{' '}
->>>>>>> 6c543694
                         <TextLink
                             onPress={() => {
                                 Session.clearSignInData();
                                 Navigation.navigate();
                             }}
                         >
-<<<<<<< HEAD
-                            {props.translate('deeplinkWrapper.signIn')}
-=======
                             {translate('deeplinkWrapper.signIn')}
->>>>>>> 6c543694
                         </TextLink>
                     </Text>
                 </View>
@@ -129,11 +121,7 @@
 LogInWithShortLivedAuthTokenPage.defaultProps = defaultProps;
 LogInWithShortLivedAuthTokenPage.displayName = 'LogInWithShortLivedAuthTokenPage';
 
-<<<<<<< HEAD
-export default compose(withLocalize, withOnyx({account: {key: ONYXKEYS.ACCOUNT}}), withOnyx({session: {key: ONYXKEYS.SESSION}}))(LogInWithShortLivedAuthTokenPage);
-=======
 export default withOnyx({
     account: {key: ONYXKEYS.ACCOUNT},
     session: {key: ONYXKEYS.SESSION},
-})(LogInWithShortLivedAuthTokenPage);
->>>>>>> 6c543694
+})(LogInWithShortLivedAuthTokenPage);
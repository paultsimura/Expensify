--- conflicted
+++ resolved
@@ -1,45 +1,16 @@
-<<<<<<< HEAD
-import _ from 'underscore';
-import React from 'react';
+import React, {useMemo, useRef} from 'react';
 import {View} from 'react-native';
 import DeviceInfo from 'react-native-device-info';
-import Navigation from '../../../libs/Navigation/Navigation';
-import ROUTES from '../../../ROUTES';
-import styles from '../../../styles/styles';
-import Text from '../../../components/Text';
-import TextLink from '../../../components/TextLink';
-import CONST from '../../../CONST';
-import * as Expensicons from '../../../components/Icon/Expensicons';
-import withLocalize, {withLocalizePropTypes} from '../../../components/withLocalize';
-import withWindowDimensions, {windowDimensionsPropTypes} from '../../../components/withWindowDimensions';
-import MenuItem from '../../../components/MenuItem';
-import pkg from '../../../../package.json';
-import * as Report from '../../../libs/actions/Report';
-import * as Link from '../../../libs/actions/Link';
-import compose from '../../../libs/compose';
-import * as ReportActionContextMenu from '../../home/report/ContextMenu/ReportActionContextMenu';
-import {CONTEXT_MENU_TYPES} from '../../home/report/ContextMenu/ContextMenuActions';
-import * as KeyboardShortcuts from '../../../libs/actions/KeyboardShortcuts';
-import * as Environment from '../../../libs/Environment/Environment';
-import IllustratedHeaderPageLayout from '../../../components/IllustratedHeaderPageLayout';
-import themeColors from '../../../styles/themes/default';
-import * as LottieAnimations from '../../../components/LottieAnimations';
-import SCREENS from '../../../SCREENS';
-=======
-import React, {useMemo, useRef} from 'react';
-import {ScrollView, View} from 'react-native';
-import DeviceInfo from 'react-native-device-info';
 import _ from 'underscore';
-import Logo from '@assets/images/new-expensify.svg';
-import HeaderWithBackButton from '@components/HeaderWithBackButton';
 import * as Expensicons from '@components/Icon/Expensicons';
-import ImageSVG from '@components/ImageSVG';
+import IllustratedHeaderPageLayout from '@components/IllustratedHeaderPageLayout';
+import LottieAnimations from '@components/LottieAnimations';
 import MenuItemList from '@components/MenuItemList';
-import ScreenWrapper from '@components/ScreenWrapper';
 import Text from '@components/Text';
 import TextLink from '@components/TextLink';
 import withLocalize, {withLocalizePropTypes} from '@components/withLocalize';
 import withWindowDimensions, {windowDimensionsPropTypes} from '@components/withWindowDimensions';
+import useTheme from '@hooks/useTheme';
 import useThemeStyles from '@hooks/useThemeStyles';
 import useWaitForNavigation from '@hooks/useWaitForNavigation';
 import compose from '@libs/compose';
@@ -50,8 +21,8 @@
 import * as Report from '@userActions/Report';
 import CONST from '@src/CONST';
 import ROUTES from '@src/ROUTES';
+import SCREENS from '@src/SCREENS';
 import pkg from '../../../../package.json';
->>>>>>> 4ff30c75
 
 const propTypes = {
     ...withLocalizePropTypes,
@@ -70,6 +41,7 @@
 }
 
 function AboutPage(props) {
+    const theme = useTheme();
     const styles = useThemeStyles();
     const {translate} = props;
     const popoverAnchor = useRef(null);
@@ -140,27 +112,16 @@
             title={props.translate('initialSettingsPage.about')}
             onBackButtonPress={() => Navigation.goBack(ROUTES.SETTINGS)}
             illustration={LottieAnimations.Coin}
-            backgroundColor={themeColors.PAGE_BACKGROUND_COLORS[SCREENS.SETTINGS.ABOUT]}
+            backgroundColor={theme.PAGE_THEMES[SCREENS.SETTINGS.ABOUT].backgroundColor}
             overlayContent={overlayContent}
         >
-<<<<<<< HEAD
-            <View style={[styles.settingsPageBody, styles.ph5]}>
-                <Text style={[styles.textHeadline, styles.mb1]}>{props.translate('footer.aboutExpensify')}</Text>
-                <Text style={[styles.baseFontStyle, styles.mb4]}>{props.translate('initialSettingsPage.aboutPage.description')}</Text>
+            <View style={[styles.settingsPageBody, styles.mb6, styles.alignItemsCenter]}>
+                <Text style={[styles.baseFontStyle, styles.mv5]}>{props.translate('initialSettingsPage.aboutPage.description')}</Text>
             </View>
-            {_.map(menuItems, (item) => (
-                <MenuItem
-                    key={item.translationKey}
-                    title={props.translate(item.translationKey)}
-                    icon={item.icon}
-                    iconRight={item.iconRight}
-                    onPress={() => item.action()}
-                    shouldBlockSelection={Boolean(item.link)}
-                    onSecondaryInteraction={!_.isEmpty(item.link) ? (e) => ReportActionContextMenu.showContextMenu(CONTEXT_MENU_TYPES.LINK, e, item.link, popoverAnchor) : undefined}
-                    ref={(el) => (popoverAnchor = el)}
-                    shouldShowRightIcon
-                />
-            ))}
+            <MenuItemList
+                menuItems={menuItems}
+                shouldUseSingleExecution
+            />
             <View style={[styles.sidebarFooter]}>
                 <Text
                     style={[styles.chatItemMessageHeaderTimestamp]}
@@ -184,61 +145,6 @@
                 </Text>
             </View>
         </IllustratedHeaderPageLayout>
-=======
-            {({safeAreaPaddingBottomStyle}) => (
-                <>
-                    <HeaderWithBackButton
-                        title={props.translate('initialSettingsPage.about')}
-                        onBackButtonPress={() => Navigation.goBack(ROUTES.SETTINGS)}
-                    />
-                    <ScrollView contentContainerStyle={[styles.flexGrow1, styles.flexColumn, styles.justifyContentBetween, safeAreaPaddingBottomStyle]}>
-                        <View style={[styles.flex1]}>
-                            <View style={[styles.pageWrapper, styles.pv3]}>
-                                <View style={[styles.settingsPageBody, styles.mb6, styles.alignItemsCenter]}>
-                                    <ImageSVG
-                                        contentFit="contain"
-                                        src={Logo}
-                                        height={80}
-                                        width={80}
-                                    />
-                                    <Text style={[styles.textLabel, styles.alignSelfCenter, styles.mt6, styles.mb2, styles.colorMuted, styles.userSelectText]}>
-                                        v{Environment.isInternalTestBuild() ? `${pkg.version} PR:${CONST.PULL_REQUEST_NUMBER}${getFlavor()}` : `${pkg.version}${getFlavor()}`}
-                                    </Text>
-                                    <Text style={[styles.baseFontStyle, styles.mv5]}>{props.translate('initialSettingsPage.aboutPage.description')}</Text>
-                                </View>
-                            </View>
-                            <MenuItemList
-                                menuItems={menuItems}
-                                shouldUseSingleExecution
-                            />
-                        </View>
-                        <View style={[styles.sidebarFooter]}>
-                            <Text
-                                style={[styles.chatItemMessageHeaderTimestamp]}
-                                numberOfLines={1}
-                            >
-                                {props.translate('initialSettingsPage.readTheTermsAndPrivacy.phrase1')}{' '}
-                                <TextLink
-                                    style={[styles.textMicroSupporting, styles.link]}
-                                    href={CONST.TERMS_URL}
-                                >
-                                    {props.translate('initialSettingsPage.readTheTermsAndPrivacy.phrase2')}
-                                </TextLink>{' '}
-                                {props.translate('initialSettingsPage.readTheTermsAndPrivacy.phrase3')}{' '}
-                                <TextLink
-                                    style={[styles.textMicroSupporting, styles.link]}
-                                    href={CONST.PRIVACY_URL}
-                                >
-                                    {props.translate('initialSettingsPage.readTheTermsAndPrivacy.phrase4')}
-                                </TextLink>
-                                .
-                            </Text>
-                        </View>
-                    </ScrollView>
-                </>
-            )}
-        </ScreenWrapper>
->>>>>>> 4ff30c75
     );
 }
 

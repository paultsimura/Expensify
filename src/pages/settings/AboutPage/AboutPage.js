import _ from 'underscore';
import React from 'react';
import {View, ScrollView} from 'react-native';
import HeaderWithCloseButton from '../../../components/HeaderWithCloseButton';
import Navigation from '../../../libs/Navigation/Navigation';
import ROUTES from '../../../ROUTES';
import styles from '../../../styles/styles';
import Text from '../../../components/Text';
import TextLink from '../../../components/TextLink';
import CONST from '../../../CONST';
import * as Expensicons from '../../../components/Icon/Expensicons';
import ScreenWrapper from '../../../components/ScreenWrapper';
import withLocalize, {withLocalizePropTypes} from '../../../components/withLocalize';
import withWindowDimensions, {windowDimensionsPropTypes} from '../../../components/withWindowDimensions';
import MenuItem from '../../../components/MenuItem';
import Logo from '../../../../assets/images/new-expensify.svg';
import pkg from '../../../../package.json';
import * as Report from '../../../libs/actions/Report';
import * as Link from '../../../libs/actions/Link';
import compose from '../../../libs/compose';
<<<<<<< HEAD
import * as ReportActionContextMenu from '../../home/report/ContextMenu/ReportActionContextMenu';
import {CONTEXT_MENU_TYPES} from '../../home/report/ContextMenu/ContextMenuActions';
=======
import * as KeyboardShortcuts from '../../../libs/actions/KeyboardShortcuts';
>>>>>>> acb4cc7d
import * as Environment from '../../../libs/Environment/Environment';

const propTypes = {
    ...withLocalizePropTypes,
    ...windowDimensionsPropTypes,
};

const AboutPage = (props) => {
<<<<<<< HEAD
    let popoverAnchor;

    const platformSpecificMenuItems = getPlatformSpecificMenuItems(props.isSmallScreenWidth);

=======
>>>>>>> acb4cc7d
    const menuItems = [
        {
            translationKey: 'initialSettingsPage.aboutPage.appDownloadLinks',
            icon: Expensicons.Link,
            action: () => {
                Navigation.navigate(ROUTES.SETTINGS_APP_DOWNLOAD_LINKS);
            },
        },
        {
            translationKey: 'initialSettingsPage.aboutPage.viewKeyboardShortcuts',
            icon: Expensicons.Keyboard,
            action: KeyboardShortcuts.showKeyboardShortcutModal,
        },
        {
            translationKey: 'initialSettingsPage.aboutPage.viewTheCode',
            icon: Expensicons.Eye,
            iconRight: Expensicons.NewWindow,
            action: () => {
                Link.openExternalLink(CONST.GITHUB_URL);
            },
            link: CONST.GITHUB_URL,
        },
        {
            translationKey: 'initialSettingsPage.aboutPage.viewOpenJobs',
            icon: Expensicons.MoneyBag,
            iconRight: Expensicons.NewWindow,
            action: () => {
                Link.openExternalLink(CONST.UPWORK_URL);
            },
            link: CONST.UPWORK_URL,
        },
        {
            translationKey: 'initialSettingsPage.aboutPage.reportABug',
            icon: Expensicons.Bug,
            action: Report.navigateToConciergeChat,
        },
    ];

    return (
        <ScreenWrapper includeSafeAreaPaddingBottom={false}>
            {({safeAreaPaddingBottomStyle}) => (
                <>
                    <HeaderWithCloseButton
                        title={props.translate('initialSettingsPage.about')}
                        shouldShowBackButton
                        onBackButtonPress={() => Navigation.navigate(ROUTES.SETTINGS)}
                        onCloseButtonPress={() => Navigation.dismissModal(true)}
                    />
                    <ScrollView
                        contentContainerStyle={[
                            styles.flexGrow1,
                            styles.flexColumn,
                            styles.justifyContentBetween,
                            safeAreaPaddingBottomStyle,
                        ]}
                    >
                        <View style={[styles.flex1]}>
                            <View style={styles.pageWrapper}>
                                <View style={[styles.settingsPageBody, styles.mb6, styles.alignItemsCenter]}>
                                    <Logo height={80} width={80} />
                                    <Text
                                        selectable
                                        style={[
                                            styles.textLabel,
                                            styles.alignSelfCenter,
                                            styles.mt6,
                                            styles.mb2,
                                            styles.colorMuted,
                                        ]}
                                    >
                                        v
                                        {Environment.isInternalTestBuild() ? `${pkg.version} PR:${CONST.PULL_REQUEST_NUMBER}` : pkg.version}
                                    </Text>
                                    <Text style={[styles.baseFontStyle, styles.mv5]}>
                                        {props.translate('initialSettingsPage.aboutPage.description')}
                                    </Text>
                                </View>
                            </View>
                            {_.map(menuItems, item => (
                                <MenuItem
                                    key={item.translationKey}
                                    title={props.translate(item.translationKey)}
                                    icon={item.icon}
                                    iconRight={item.iconRight}
                                    onPress={() => item.action()}
                                    shouldBlockSelection={Boolean(item.link)}
                                    onSecondaryInteraction={!_.isEmpty(item.link)
                                        ? e => ReportActionContextMenu.showContextMenu(CONTEXT_MENU_TYPES.LINK, e, item.link, popoverAnchor) : undefined}
                                    ref={el => popoverAnchor = el}
                                    shouldShowRightIcon
                                />
                            ))}
                        </View>
                        <View style={[styles.sidebarFooter]}>
                            <Text
                                style={[styles.chatItemMessageHeaderTimestamp]}
                                numberOfLines={1}
                            >
                                {props.translate(
                                    'initialSettingsPage.readTheTermsAndPrivacy.phrase1',
                                )}
                                {' '}
                                <TextLink style={[styles.textMicroSupporting, styles.link]} href={CONST.TERMS_URL}>
                                    {props.translate(
                                        'initialSettingsPage.readTheTermsAndPrivacy.phrase2',
                                    )}
                                </TextLink>
                                {' '}
                                {props.translate(
                                    'initialSettingsPage.readTheTermsAndPrivacy.phrase3',
                                )}
                                {' '}
                                <TextLink style={[styles.textMicroSupporting, styles.link]} href={CONST.PRIVACY_URL}>
                                    {props.translate(
                                        'initialSettingsPage.readTheTermsAndPrivacy.phrase4',
                                    )}
                                </TextLink>
                                .
                            </Text>
                        </View>
                    </ScrollView>
                </>
            )}
        </ScreenWrapper>
    );
};

AboutPage.propTypes = propTypes;
AboutPage.displayName = 'AboutPage';

export default compose(
    withLocalize,
    withWindowDimensions,
)(AboutPage);<|MERGE_RESOLUTION|>--- conflicted
+++ resolved
@@ -18,12 +18,9 @@
 import * as Report from '../../../libs/actions/Report';
 import * as Link from '../../../libs/actions/Link';
 import compose from '../../../libs/compose';
-<<<<<<< HEAD
 import * as ReportActionContextMenu from '../../home/report/ContextMenu/ReportActionContextMenu';
 import {CONTEXT_MENU_TYPES} from '../../home/report/ContextMenu/ContextMenuActions';
-=======
 import * as KeyboardShortcuts from '../../../libs/actions/KeyboardShortcuts';
->>>>>>> acb4cc7d
 import * as Environment from '../../../libs/Environment/Environment';
 
 const propTypes = {
@@ -32,13 +29,7 @@
 };
 
 const AboutPage = (props) => {
-<<<<<<< HEAD
     let popoverAnchor;
-
-    const platformSpecificMenuItems = getPlatformSpecificMenuItems(props.isSmallScreenWidth);
-
-=======
->>>>>>> acb4cc7d
     const menuItems = [
         {
             translationKey: 'initialSettingsPage.aboutPage.appDownloadLinks',

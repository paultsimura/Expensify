import _ from 'underscore';
import React from 'react';
import {View, ScrollView} from 'react-native';
import HeaderWithCloseButton from '../../../components/HeaderWithCloseButton';
import Navigation from '../../../libs/Navigation/Navigation';
import ROUTES from '../../../ROUTES';
import styles from '../../../styles/styles';
import Text from '../../../components/Text';
import TextLink from '../../../components/TextLink';
import CONST from '../../../CONST';
import * as Expensicons from '../../../components/Icon/Expensicons';
import ScreenWrapper from '../../../components/ScreenWrapper';
import withLocalize, {withLocalizePropTypes} from '../../../components/withLocalize';
import withWindowDimensions, {windowDimensionsPropTypes} from '../../../components/withWindowDimensions';
import MenuItem from '../../../components/MenuItem';
import Logo from '../../../../assets/images/new-expensify.svg';
import pkg from '../../../../package.json';
import * as Report from '../../../libs/actions/Report';
import * as Link from '../../../libs/actions/Link';
import compose from '../../../libs/compose';
<<<<<<< HEAD
import * as KeyboardShortcuts from '../../../libs/actions/KeyboardShortcuts';
=======
import * as ReportActionContextMenu from '../../home/report/ContextMenu/ReportActionContextMenu';
import {CONTEXT_MENU_TYPES} from '../../home/report/ContextMenu/ContextMenuActions';
>>>>>>> 74d5290d

const propTypes = {
    ...withLocalizePropTypes,
    ...windowDimensionsPropTypes,
};

const AboutPage = (props) => {
<<<<<<< HEAD
=======
    let popoverAnchor;

    const platformSpecificMenuItems = getPlatformSpecificMenuItems(props.isSmallScreenWidth);

>>>>>>> 74d5290d
    const menuItems = [
        {
            translationKey: 'initialSettingsPage.aboutPage.appDownloadLinks',
            icon: Expensicons.Link,
            action: () => {
                Navigation.navigate(ROUTES.SETTINGS_APP_DOWNLOAD_LINKS);
            },
        },
        {
            translationKey: 'initialSettingsPage.aboutPage.viewKeyboardShortcuts',
            icon: Expensicons.Keyboard,
            action: KeyboardShortcuts.showKeyboardShortcutModal,
        },
        {
            translationKey: 'initialSettingsPage.aboutPage.viewTheCode',
            icon: Expensicons.Eye,
            iconRight: Expensicons.NewWindow,
            action: () => {
                Link.openExternalLink(CONST.GITHUB_URL);
            },
            link: CONST.GITHUB_URL,
        },
        {
            translationKey: 'initialSettingsPage.aboutPage.viewOpenJobs',
            icon: Expensicons.MoneyBag,
            iconRight: Expensicons.NewWindow,
            action: () => {
                Link.openExternalLink(CONST.UPWORK_URL);
            },
            link: CONST.UPWORK_URL,
        },
        {
            translationKey: 'initialSettingsPage.aboutPage.reportABug',
            icon: Expensicons.Bug,
            action: Report.navigateToConciergeChat,
        },
    ];

    return (
        <ScreenWrapper includeSafeAreaPaddingBottom={false}>
            {({safeAreaPaddingBottomStyle}) => (
                <>
                    <HeaderWithCloseButton
                        title={props.translate('initialSettingsPage.about')}
                        shouldShowBackButton
                        onBackButtonPress={() => Navigation.navigate(ROUTES.SETTINGS)}
                        onCloseButtonPress={() => Navigation.dismissModal(true)}
                    />
                    <ScrollView
                        contentContainerStyle={[
                            styles.flexGrow1,
                            styles.flexColumn,
                            styles.justifyContentBetween,
                            safeAreaPaddingBottomStyle,
                        ]}
                    >
                        <View style={[styles.flex1]}>
                            <View style={styles.pageWrapper}>
                                <View style={[styles.settingsPageBody, styles.mb6, styles.alignItemsCenter]}>
                                    <Logo height={80} width={80} />
                                    <Text
                                        selectable
                                        style={[
                                            styles.textLabel,
                                            styles.alignSelfCenter,
                                            styles.mt6,
                                            styles.mb2,
                                            styles.colorMuted,
                                        ]}
                                    >
                                        v
                                        {pkg.version}
                                    </Text>
                                    <Text style={[styles.baseFontStyle, styles.mv5]}>
                                        {props.translate('initialSettingsPage.aboutPage.description')}
                                    </Text>
                                </View>
                            </View>
                            {_.map(menuItems, item => (
                                <MenuItem
                                    key={item.translationKey}
                                    title={props.translate(item.translationKey)}
                                    icon={item.icon}
                                    iconRight={item.iconRight}
                                    onPress={() => item.action()}
                                    shouldBlockSelection={Boolean(item.link)}
                                    onSecondaryInteraction={!_.isEmpty(item.link)
                                        ? e => ReportActionContextMenu.showContextMenu(CONTEXT_MENU_TYPES.LINK, e, item.link, popoverAnchor) : undefined}
                                    ref={el => popoverAnchor = el}
                                    shouldShowRightIcon
                                />
                            ))}
                        </View>
                        <View style={[styles.sidebarFooter]}>
                            <Text
                                style={[styles.chatItemMessageHeaderTimestamp]}
                                numberOfLines={1}
                            >
                                {props.translate(
                                    'initialSettingsPage.readTheTermsAndPrivacy.phrase1',
                                )}
                                {' '}
                                <TextLink style={[styles.textMicroSupporting, styles.link]} href={CONST.TERMS_URL}>
                                    {props.translate(
                                        'initialSettingsPage.readTheTermsAndPrivacy.phrase2',
                                    )}
                                </TextLink>
                                {' '}
                                {props.translate(
                                    'initialSettingsPage.readTheTermsAndPrivacy.phrase3',
                                )}
                                {' '}
                                <TextLink style={[styles.textMicroSupporting, styles.link]} href={CONST.PRIVACY_URL}>
                                    {props.translate(
                                        'initialSettingsPage.readTheTermsAndPrivacy.phrase4',
                                    )}
                                </TextLink>
                                .
                            </Text>
                        </View>
                    </ScrollView>
                </>
            )}
        </ScreenWrapper>
    );
};

AboutPage.propTypes = propTypes;
AboutPage.displayName = 'AboutPage';

export default compose(
    withLocalize,
    withWindowDimensions,
)(AboutPage);<|MERGE_RESOLUTION|>--- conflicted
+++ resolved
@@ -18,12 +18,9 @@
 import * as Report from '../../../libs/actions/Report';
 import * as Link from '../../../libs/actions/Link';
 import compose from '../../../libs/compose';
-<<<<<<< HEAD
 import * as KeyboardShortcuts from '../../../libs/actions/KeyboardShortcuts';
-=======
 import * as ReportActionContextMenu from '../../home/report/ContextMenu/ReportActionContextMenu';
 import {CONTEXT_MENU_TYPES} from '../../home/report/ContextMenu/ContextMenuActions';
->>>>>>> 74d5290d
 
 const propTypes = {
     ...withLocalizePropTypes,
@@ -31,13 +28,8 @@
 };
 
 const AboutPage = (props) => {
-<<<<<<< HEAD
-=======
     let popoverAnchor;
 
-    const platformSpecificMenuItems = getPlatformSpecificMenuItems(props.isSmallScreenWidth);
-
->>>>>>> 74d5290d
     const menuItems = [
         {
             translationKey: 'initialSettingsPage.aboutPage.appDownloadLinks',

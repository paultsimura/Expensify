import lodashGet from 'lodash/get';
import React from 'react';
import {View, ScrollView, Pressable} from 'react-native';
import PropTypes from 'prop-types';
import _ from 'underscore';
import {withOnyx} from 'react-native-onyx';
import Str from 'expensify-common/lib/str';
import {withNetwork} from '../../components/OnyxProvider';
import styles from '../../styles/styles';
import Text from '../../components/Text';
import * as Session from '../../libs/actions/Session';
import ONYXKEYS from '../../ONYXKEYS';
import Tooltip from '../../components/Tooltip';
import Avatar from '../../components/Avatar';
import HeaderWithCloseButton from '../../components/HeaderWithCloseButton';
import Navigation from '../../libs/Navigation/Navigation';
import * as Expensicons from '../../components/Icon/Expensicons';
import ScreenWrapper from '../../components/ScreenWrapper';
import MenuItem from '../../components/MenuItem';
import ROUTES from '../../ROUTES';
import withLocalize, {withLocalizePropTypes} from '../../components/withLocalize';
import compose from '../../libs/compose';
import CONST from '../../CONST';
import Permissions from '../../libs/Permissions';
import * as App from '../../libs/actions/App';
import withCurrentUserPersonalDetails, {withCurrentUserPersonalDetailsPropTypes, withCurrentUserPersonalDetailsDefaultProps} from '../../components/withCurrentUserPersonalDetails';
import * as PaymentMethods from '../../libs/actions/PaymentMethods';
import bankAccountPropTypes from '../../components/bankAccountPropTypes';
import cardPropTypes from '../../components/cardPropTypes';
import * as Wallet from '../../libs/actions/Wallet';
import walletTermsPropTypes from '../EnablePayments/walletTermsPropTypes';
import * as PolicyUtils from '../../libs/PolicyUtils';
import ConfirmModal from '../../components/ConfirmModal';
<<<<<<< HEAD
import * as Link from '../../libs/actions/Link';
=======
import OfflineWithFeedback from '../../components/OfflineWithFeedback';
>>>>>>> 9c245cdf

const propTypes = {
    /* Onyx Props */

    /** The session of the logged in person */
    session: PropTypes.shape({
        /** Email of the logged in person */
        email: PropTypes.string,
    }),

    /** The list of this user's policies */
    policies: PropTypes.objectOf(PropTypes.shape({
        /** The ID of the policy */
        ID: PropTypes.string,

        /** The name of the policy */
        name: PropTypes.string,

        /** The type of the policy */
        type: PropTypes.string,

        /** The user's role in the policy */
        role: PropTypes.string,

        /** The current action that is waiting to happen on the policy */
        pendingAction: PropTypes.oneOf(_.values(CONST.RED_BRICK_ROAD_PENDING_ACTION)),
    })),

    /** The user's wallet account */
    userWallet: PropTypes.shape({
        /** The user's current wallet balance */
        currentBalance: PropTypes.number,
    }),

    /** List of bank accounts */
    bankAccountList: PropTypes.objectOf(bankAccountPropTypes),

    /** List of cards */
    cardList: PropTypes.objectOf(cardPropTypes),

    /** List of betas available to current user */
    betas: PropTypes.arrayOf(PropTypes.string),

    /** Information about the user accepting the terms for payments */
    walletTerms: walletTermsPropTypes,

    ...withLocalizePropTypes,
    ...withCurrentUserPersonalDetailsPropTypes,
};

const defaultProps = {
    session: {},
    policies: {},
    userWallet: {
        currentBalance: 0,
    },
    betas: [],
    walletTerms: {},
    ...withCurrentUserPersonalDetailsDefaultProps,
};

class InitialSettingsPage extends React.Component {
    constructor(props) {
        super(props);

        this.getWalletBalance = this.getWalletBalance.bind(this);
        this.getDefaultMenuItems = this.getDefaultMenuItems.bind(this);
        this.getMenuItem = this.getMenuItem.bind(this);
        this.toggleSignoutConfirmModal = this.toggleSignoutConfirmModal.bind(this);
        this.signout = this.signOut.bind(this);

        this.state = {
            shouldShowSignoutConfirmModal: false,
        };
    }

    componentDidMount() {
        Wallet.openInitialSettingsPage();
    }

    /**
     * @param {Boolean} isPaymentItem whether the item being rendered is the payments menu item
     * @returns {Number} the user wallet balance
     */
    getWalletBalance(isPaymentItem) {
        return (isPaymentItem && Permissions.canUseWallet(this.props.betas))
            ? this.props.numberFormat(
                this.props.userWallet.currentBalance / 100, // Divide by 100 because balance is in cents
                {style: 'currency', currency: 'USD'},
            ) : undefined;
    }

    /**
     * Retuns a list of default menu items
     * @returns {Array} the default menu items
     */
    getDefaultMenuItems() {
        const policiesAvatars = _.chain(this.props.policies)
            .filter(policy => policy
                && policy.type === CONST.POLICY.TYPE.FREE
                && policy.role === CONST.POLICY.ROLE.ADMIN
                && policy.pendingAction !== CONST.RED_BRICK_ROAD_PENDING_ACTION.DELETE)
            .sortBy(policy => policy.name)
            .pluck('avatar')
            .value();
        const policyBrickRoadIndicator = _.chain(this.props.policies)
            .filter(policy => policy && policy.type === CONST.POLICY.TYPE.FREE && policy.role === CONST.POLICY.ROLE.ADMIN)
            .find(policy => PolicyUtils.hasPolicyError(policy) || PolicyUtils.getPolicyBrickRoadIndicatorStatus(policy, this.props.policyMembers))
            .value() ? 'error' : null;

        return ([
            {
                translationKey: 'common.workspaces',
                icon: Expensicons.Building,
                action: () => { Navigation.navigate(ROUTES.SETTINGS_WORKSPACES); },
                floatRightAvatars: policiesAvatars,
                shouldStackHorizontally: true,
                brickRoadIndicator: policyBrickRoadIndicator,
            },
            {
                translationKey: 'common.profile',
                icon: Expensicons.Profile,
                action: () => { App.openProfile(); },
            },
            {
                translationKey: 'common.preferences',
                icon: Expensicons.Gear,
                action: () => { Navigation.navigate(ROUTES.SETTINGS_PREFERENCES); },
            },
            {
                translationKey: 'initialSettingsPage.security',
                icon: Expensicons.Lock,
                action: () => { Navigation.navigate(ROUTES.SETTINGS_SECURITY); },
            },
            {
                translationKey: 'common.payments',
                icon: Expensicons.Wallet,
                action: () => { Navigation.navigate(ROUTES.SETTINGS_PAYMENTS); },
                brickRoadIndicator: PaymentMethods.hasPaymentMethodError(this.props.bankAccountList, this.props.cardList) || !_.isEmpty(this.props.userWallet.errors)
                    || !_.isEmpty(this.props.walletTerms.errors) ? 'error' : null,
            },
            {
                translationKey: 'initialSettingsPage.help',
                icon: Expensicons.QuestionMark,
                action: () => { Link.openExternalLink(CONST.NEWHELP_URL); },
            },
            {
                translationKey: 'initialSettingsPage.about',
                icon: Expensicons.Info,
                action: () => { Navigation.navigate(ROUTES.SETTINGS_ABOUT); },
            },
            {
                translationKey: 'initialSettingsPage.signOut',
                icon: Expensicons.Exit,
                action: () => { this.signout(false); },
            },
        ]);
    }

    getMenuItem(item, index) {
        const keyTitle = item.translationKey ? this.props.translate(item.translationKey) : item.title;
        const isPaymentItem = item.translationKey === 'common.payments';

        return (
            <MenuItem
                key={`${keyTitle}_${index}`}
                title={keyTitle}
                icon={item.icon}
                iconType={item.iconType}
                onPress={item.action}
                iconStyles={item.iconStyles}
                iconFill={item.iconFill}
                shouldShowRightIcon
                badgeText={this.getWalletBalance(isPaymentItem)}
                fallbackIcon={item.fallbackIcon}
                brickRoadIndicator={item.brickRoadIndicator}
                floatRightAvatars={item.floatRightAvatars}
                shouldStackHorizontally={item.shouldStackHorizontally}
            />
        );
    }

    toggleSignoutConfirmModal(value) {
        this.setState({shouldShowSignoutConfirmModal: value});
    }

    signOut(shouldForceSignout = false) {
        if (!this.props.network.isOffline || shouldForceSignout) {
            Session.signOutAndRedirectToSignIn();
            return;
        }

        // When offline, warn the user that any actions they took while offline will be lost if they sign out
        this.toggleSignoutConfirmModal(true);
    }

    openProfileSettings() {
        Navigation.navigate(ROUTES.SETTINGS_PROFILE);
    }

    render() {
        // On the very first sign in or after clearing storage these
        // details will not be present on the first render so we'll just
        // return nothing for now.
        if (_.isEmpty(this.props.currentUserPersonalDetails)) {
            return null;
        }

        return (
            <ScreenWrapper includeSafeAreaPaddingBottom={false}>
                <HeaderWithCloseButton
                    title={this.props.translate('common.settings')}
                    onCloseButtonPress={() => Navigation.dismissModal(true)}
                />
                <ScrollView style={[styles.settingsPageBackground]}>
                    <View style={styles.w100}>
                        <View style={styles.pageWrapper}>
                            <Pressable style={[styles.mb3]} onPress={this.openProfileSettings}>
                                <Tooltip text={this.props.currentUserPersonalDetails.displayName}>
                                    <OfflineWithFeedback
                                        pendingAction={lodashGet(this.props.currentUserPersonalDetails, 'pendingFields.avatar', null)}
                                    >
                                        <Avatar
                                            imageStyles={[styles.avatarLarge]}
                                            source={this.props.currentUserPersonalDetails.avatar}
                                            size={CONST.AVATAR_SIZE.LARGE}
                                        />
                                    </OfflineWithFeedback>
                                </Tooltip>
                            </Pressable>

                            <Pressable style={[styles.mt1, styles.mw100]} onPress={this.openProfileSettings}>
                                <Text style={[styles.textHeadline]} numberOfLines={1}>
                                    {this.props.currentUserPersonalDetails.displayName
                                        ? this.props.currentUserPersonalDetails.displayName
                                        : Str.removeSMSDomain(this.props.session.email)}
                                </Text>
                            </Pressable>
                            {this.props.currentUserPersonalDetails.displayName && (
                                <Text
                                    style={[styles.textLabelSupporting, styles.mt1]}
                                    numberOfLines={1}
                                >
                                    {Str.removeSMSDomain(this.props.session.email)}
                                </Text>
                            )}
                        </View>
                        {_.map(this.getDefaultMenuItems(), (item, index) => this.getMenuItem(item, index))}

                        <ConfirmModal
                            danger
                            title={this.props.translate('common.areYouSure')}
                            prompt={this.props.translate('initialSettingsPage.signOutConfirmationText')}
                            confirmText={this.props.translate('initialSettingsPage.signOut')}
                            cancelText={this.props.translate('common.cancel')}
                            isVisible={this.state.shouldShowSignoutConfirmModal}
                            onConfirm={() => this.signOut(true)}
                            onCancel={() => this.toggleSignoutConfirmModal(false)}
                        />
                    </View>
                </ScrollView>
            </ScreenWrapper>
        );
    }
}

InitialSettingsPage.propTypes = propTypes;
InitialSettingsPage.defaultProps = defaultProps;

export default compose(
    withLocalize,
    withCurrentUserPersonalDetails,
    withOnyx({
        session: {
            key: ONYXKEYS.SESSION,
        },
        policies: {
            key: ONYXKEYS.COLLECTION.POLICY,
        },
        policyMembers: {
            key: ONYXKEYS.COLLECTION.POLICY_MEMBER_LIST,
        },
        userWallet: {
            key: ONYXKEYS.USER_WALLET,
        },
        betas: {
            key: ONYXKEYS.BETAS,
        },
        bankAccountList: {
            key: ONYXKEYS.BANK_ACCOUNT_LIST,
        },
        cardList: {
            key: ONYXKEYS.CARD_LIST,
        },
        walletTerms: {
            key: ONYXKEYS.WALLET_TERMS,
        },
    }),
    withNetwork(),
)(InitialSettingsPage);<|MERGE_RESOLUTION|>--- conflicted
+++ resolved
@@ -31,11 +31,8 @@
 import walletTermsPropTypes from '../EnablePayments/walletTermsPropTypes';
 import * as PolicyUtils from '../../libs/PolicyUtils';
 import ConfirmModal from '../../components/ConfirmModal';
-<<<<<<< HEAD
 import * as Link from '../../libs/actions/Link';
-=======
 import OfflineWithFeedback from '../../components/OfflineWithFeedback';
->>>>>>> 9c245cdf
 
 const propTypes = {
     /* Onyx Props */

--- conflicted
+++ resolved
@@ -177,11 +177,6 @@
                     action: () => {
                         Link.openOldDotLink(CONST.OLDDOT_URLS.INBOX);
                     },
-<<<<<<< HEAD
-                    shouldShowRightIcon: true,
-                    iconRight: Expensicons.NewWindow,
-=======
->>>>>>> feac02c7
                     link: Link.buildOldDotURL(CONST.OLDDOT_URLS.INBOX),
                 },
                 {

--- conflicted
+++ resolved
@@ -126,30 +126,6 @@
                             childrenStyles={styles.pt5}
                             titleStyles={styles.accountSettingsSectionTitle}
                         >
-<<<<<<< HEAD
-                            <View style={[styles.pt3, styles.pb6, styles.alignSelfStart, styles.w100]}>
-                                <MenuItemGroup shouldUseSingleExecution={false}>
-                                    <AvatarWithImagePicker
-                                        isUsingDefaultAvatar={UserUtils.isDefaultAvatar(currentUserPersonalDetails?.avatar ?? '')}
-                                        source={avatarURL}
-                                        avatarID={accountID}
-                                        onImageSelected={PersonalDetails.updateAvatar}
-                                        onImageRemoved={PersonalDetails.deleteAvatar}
-                                        size={CONST.AVATAR_SIZE.XLARGE}
-                                        avatarStyle={[styles.avatarXLarge, styles.alignSelfStart]}
-                                        pendingAction={currentUserPersonalDetails?.pendingFields?.avatar ?? undefined}
-                                        errors={currentUserPersonalDetails?.errorFields?.avatar ?? null}
-                                        errorRowStyles={styles.mt6}
-                                        onErrorClose={PersonalDetails.clearAvatarErrors}
-                                        onViewPhotoPress={() => Navigation.navigate(ROUTES.PROFILE_AVATAR.getRoute(String(accountID)))}
-                                        previewSource={UserUtils.getFullSizeAvatar(avatarURL, accountID)}
-                                        originalFileName={currentUserPersonalDetails.originalFileName}
-                                        headerTitle={translate('profilePage.profileAvatar')}
-                                        fallbackIcon={currentUserPersonalDetails?.fallbackIcon}
-                                        editIconStyle={styles.profilePageAvatar}
-                                    />
-                                </MenuItemGroup>
-=======
                             <View style={[styles.pt3, styles.pb6, styles.alignSelfStart]}>
                                 {isEmptyObject(currentUserPersonalDetails) || accountID === -1 || !avatarURL ? (
                                     <AvatarSkeleton size={CONST.AVATAR_SIZE.XLARGE} />
@@ -176,7 +152,6 @@
                                         />
                                     </MenuItemGroup>
                                 )}
->>>>>>> a99cf941
                             </View>
                             {publicOptions.map((detail, index) => (
                                 <MenuItemWithTopDescription

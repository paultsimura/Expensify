import React from 'react';
import PropTypes from 'prop-types';
import {View} from 'react-native';
import {withOnyx} from 'react-native-onyx';
import _ from 'underscore';
import lodashGet from 'lodash/get';
import Str from 'expensify-common/lib/str';
import compose from '../../../../libs/compose';
import HeaderWithCloseButton from '../../../../components/HeaderWithCloseButton';
import ScreenWrapper from '../../../../components/ScreenWrapper';
import Text from '../../../../components/Text';
import TextInput from '../../../../components/TextInput';
import withLocalize, {withLocalizePropTypes} from '../../../../components/withLocalize';
import Navigation from '../../../../libs/Navigation/Navigation';
import Permissions from '../../../../libs/Permissions';
import ONYXKEYS from '../../../../ONYXKEYS';
import ROUTES from '../../../../ROUTES';
import styles from '../../../../styles/styles';
import * as User from '../../../../libs/actions/User';
import * as LoginUtils from '../../../../libs/LoginUtils';
import * as ErrorUtils from '../../../../libs/ErrorUtils';
import Form from '../../../../components/Form';

const propTypes = {
    /* Onyx Props */

    /** List of betas available to current user */
    betas: PropTypes.arrayOf(PropTypes.string),

    /** Login list for the user that is signed in */
    loginList: PropTypes.shape({
        /** The partner creating the account. It depends on the source: website, mobile, integrations, ... */
        partnerName: PropTypes.string,

        /** Phone/Email associated with user */
        partnerUserID: PropTypes.string,

        /** The date when the login was validated, used to show the brickroad status */
        validatedDate: PropTypes.string,

        /** Field-specific server side errors keyed by microtime */
        errorFields: PropTypes.objectOf(PropTypes.objectOf(PropTypes.string)),

        /** Field-specific pending states for offline UI status */
        pendingFields: PropTypes.objectOf(PropTypes.objectOf(PropTypes.string)),
    }),

    ...withLocalizePropTypes,
};
const defaultProps = {
    betas: [],
    loginList: {},
};

function NewContactMethodPage(props) {
    const formRef = React.useRef(null);

    const isFormValid = (values) => {
        const phoneLogin = !_.isEmpty(values.phoneOrEmail) ? LoginUtils.getPhoneNumberWithoutSpecialChars(values.phoneOrEmail) : '';

        const errors = {};

        if (_.isEmpty(values.phoneOrEmail)) {
            ErrorUtils.addErrorMessage(errors, 'phoneOrEmail', props.translate('contacts.genericFailureMessages.contactMethodRequired'));
        }

        if (!_.isEmpty(values.phoneOrEmail) && !(Str.isValidPhone(phoneLogin) || Str.isValidEmail(values.phoneOrEmail))) {
            ErrorUtils.addErrorMessage(errors, 'phoneOrEmail', props.translate('contacts.genericFailureMessages.invalidContactMethod'));
        }

        if (!_.isEmpty(values.phoneOrEmail) && lodashGet(props.loginList, (values.phoneOrEmail).toLowerCase())) {
            ErrorUtils.addErrorMessage(errors, 'phoneOrEmail', props.translate('contacts.genericFailureMessages.enteredMethodIsAlreadySubmited'));
        }

        if (!Permissions.canUsePasswordlessLogins(props.betas) && _.isEmpty(values.password)) {
            errors.password = props.translate('contacts.genericFailureMessages.passwordRequired');
        }

        return errors;
    };

    const submitForm = (value) => {
        User.addNewContactMethodAndNavigate(value.phoneOrEmail, value.password);
    };

    return (
        <ScreenWrapper
            onEntryTransitionEnd={() => {
<<<<<<< HEAD
                const form = formRef.current;
                if (!form) {
=======
                if (!loginInputRef.current) {
>>>>>>> ab38fee9
                    return;
                }

                form.focus();
            }}

            includeSafeAreaPaddingBottom={false}
        >
            <HeaderWithCloseButton
                title={props.translate('contacts.newContactMethod')}
                shouldShowBackButton
                onBackButtonPress={() => Navigation.navigate(ROUTES.SETTINGS_CONTACT_METHODS)}
                onCloseButtonPress={() => Navigation.dismissModal(true)}
            />
            <Form
                formID={ONYXKEYS.FORMS.NEW_CONTACT_METHOD_FORM}
                validate={isFormValid}
                onSubmit={submitForm}
                submitButtonText={props.translate('common.add')}
                style={[styles.flexGrow1, styles.mh5]}
            >
                <Text style={[styles.mb5]}>
                    {props.translate('common.pleaseEnterEmailOrPhoneNumber')}
                </Text>
                <View style={[styles.mb6]}>
                    <TextInput
                        label={`${props.translate('common.email')}/${props.translate('common.phoneNumber')}`}
<<<<<<< HEAD
                        inputID="phoneOrEmail"
=======
                        ref={el => loginInputRef.current = el}
                        value={login}
                        onChangeText={handleLoginChange}
>>>>>>> ab38fee9
                        autoCapitalize="none"
                        returnKeyType={Permissions.canUsePasswordlessLogins(props.betas) ? 'done' : 'next'}
                        innerRef={formRef}
                        shouldSaveDraft
                    />
                </View>
                {!Permissions.canUsePasswordlessLogins(props.betas)
                    && (
                        <View style={[styles.mb6]}>
                            <TextInput
                                label={props.translate('common.password')}
                                inputID="password"
                                returnKeyType="done"
                            />
                        </View>
                    )}
            </Form>
        </ScreenWrapper>
    );
}

NewContactMethodPage.propTypes = propTypes;
NewContactMethodPage.defaultProps = defaultProps;

export default compose(
    withLocalize,
    withOnyx({
        betas: {key: ONYXKEYS.BETAS},
        loginList: {key: ONYXKEYS.LOGIN_LIST},
    }),
)(NewContactMethodPage);<|MERGE_RESOLUTION|>--- conflicted
+++ resolved
@@ -1,4 +1,4 @@
-import React from 'react';
+import React, {useRef} from 'react';
 import PropTypes from 'prop-types';
 import {View} from 'react-native';
 import {withOnyx} from 'react-native-onyx';
@@ -53,7 +53,7 @@
 };
 
 function NewContactMethodPage(props) {
-    const formRef = React.useRef(null);
+    const loginInputRef = useRef(null);
 
     const isFormValid = (values) => {
         const phoneLogin = !_.isEmpty(values.phoneOrEmail) ? LoginUtils.getPhoneNumberWithoutSpecialChars(values.phoneOrEmail) : '';
@@ -86,16 +86,11 @@
     return (
         <ScreenWrapper
             onEntryTransitionEnd={() => {
-<<<<<<< HEAD
-                const form = formRef.current;
-                if (!form) {
-=======
                 if (!loginInputRef.current) {
->>>>>>> ab38fee9
                     return;
                 }
 
-                form.focus();
+                loginInputRef.current.focus();
             }}
 
             includeSafeAreaPaddingBottom={false}
@@ -119,16 +114,10 @@
                 <View style={[styles.mb6]}>
                     <TextInput
                         label={`${props.translate('common.email')}/${props.translate('common.phoneNumber')}`}
-<<<<<<< HEAD
+                        ref={el => loginInputRef.current = el}
                         inputID="phoneOrEmail"
-=======
-                        ref={el => loginInputRef.current = el}
-                        value={login}
-                        onChangeText={handleLoginChange}
->>>>>>> ab38fee9
                         autoCapitalize="none"
                         returnKeyType={Permissions.canUsePasswordlessLogins(props.betas) ? 'done' : 'next'}
-                        innerRef={formRef}
                         shouldSaveDraft
                     />
                 </View>

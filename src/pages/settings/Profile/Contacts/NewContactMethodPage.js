import React, {useRef} from 'react';
import PropTypes from 'prop-types';
import {View} from 'react-native';
import {withOnyx} from 'react-native-onyx';
import _ from 'underscore';
import lodashGet from 'lodash/get';
import Str from 'expensify-common/lib/str';
import {parsePhoneNumber} from 'awesome-phonenumber';
import compose from '../../../../libs/compose';
import HeaderWithBackButton from '../../../../components/HeaderWithBackButton';
import ScreenWrapper from '../../../../components/ScreenWrapper';
import Text from '../../../../components/Text';
import TextInput from '../../../../components/TextInput';
import withLocalize, {withLocalizePropTypes} from '../../../../components/withLocalize';
import Navigation from '../../../../libs/Navigation/Navigation';
import ONYXKEYS from '../../../../ONYXKEYS';
import ROUTES from '../../../../ROUTES';
import styles from '../../../../styles/styles';
import * as User from '../../../../libs/actions/User';
import * as LoginUtils from '../../../../libs/LoginUtils';
import * as ErrorUtils from '../../../../libs/ErrorUtils';
import Form from '../../../../components/Form';
import CONST from '../../../../CONST';

const propTypes = {
    /* Onyx Props */

    /** Login list for the user that is signed in */
    loginList: PropTypes.shape({
        /** The partner creating the account. It depends on the source: website, mobile, integrations, ... */
        partnerName: PropTypes.string,

        /** Phone/Email associated with user */
        partnerUserID: PropTypes.string,

        /** The date when the login was validated, used to show the brickroad status */
        validatedDate: PropTypes.string,

        /** Field-specific server side errors keyed by microtime */
        errorFields: PropTypes.objectOf(PropTypes.objectOf(PropTypes.string)),

        /** Field-specific pending states for offline UI status */
        pendingFields: PropTypes.objectOf(PropTypes.objectOf(PropTypes.string)),
    }),

    ...withLocalizePropTypes,
};
const defaultProps = {
    loginList: {},
};

const getPhoneLogin = (phoneOrEmail) => {
    if (_.isEmpty(phoneOrEmail)) {
        return '';
    }

    return LoginUtils.appendCountryCode(LoginUtils.getPhoneNumberWithoutSpecialChars(phoneOrEmail));
};

const validateNumber = (values) => {
    const parsedPhoneNumber = parsePhoneNumber(values);

    if (parsedPhoneNumber.possible) {
        return parsedPhoneNumber.number.e164 + CONST.SMS.DOMAIN;
    }

    return '';
};

const addNewContactMethod = (values) => {
    const phoneLogin = getPhoneLogin(values.phoneOrEmail);
    const validateIfnumber = validateNumber(phoneLogin);
    const submitDetail = (validateIfnumber || values.phoneOrEmail).trim().toLowerCase();

    User.addNewContactMethodAndNavigate(submitDetail);
};

function NewContactMethodPage(props) {
    const loginInputRef = useRef(null);

    const validate = React.useCallback(
        (values) => {
            const phoneLogin = getPhoneLogin(values.phoneOrEmail);
            const validateIfnumber = validateNumber(phoneLogin);

            const errors = {};

            if (_.isEmpty(values.phoneOrEmail)) {
                ErrorUtils.addErrorMessage(errors, 'phoneOrEmail', 'contacts.genericFailureMessages.contactMethodRequired');
            }

            if (!_.isEmpty(values.phoneOrEmail) && !((parsePhoneNumber(phoneLogin).possible && Str.isValidPhone(phoneLogin.slice(0))) || Str.isValidEmail(values.phoneOrEmail))) {
                ErrorUtils.addErrorMessage(errors, 'phoneOrEmail', 'contacts.genericFailureMessages.invalidContactMethod');
            }

            if (!_.isEmpty(values.phoneOrEmail) && lodashGet(props.loginList, validateIfnumber || values.phoneOrEmail.toLowerCase())) {
                ErrorUtils.addErrorMessage(errors, 'phoneOrEmail', 'contacts.genericFailureMessages.enteredMethodIsAlreadySubmited');
            }

            return errors;
        },
        // We don't need `props.loginList` because when submitting this form
        // the props.loginList gets updated, causing this function to run again.
        // https://github.com/Expensify/App/issues/20610
        // eslint-disable-next-line react-hooks/exhaustive-deps
        [],
    );

    return (
        <ScreenWrapper
            onEntryTransitionEnd={() => {
                if (!loginInputRef.current) {
                    return;
                }

                loginInputRef.current.focus();
            }}
            includeSafeAreaPaddingBottom={false}
        >
            <HeaderWithBackButton
                title={props.translate('contacts.newContactMethod')}
                onBackButtonPress={() => Navigation.goBack(ROUTES.SETTINGS_CONTACT_METHODS)}
            />
            <Form
                formID={ONYXKEYS.FORMS.NEW_CONTACT_METHOD_FORM}
                validate={validate}
                onSubmit={addNewContactMethod}
                submitButtonText={props.translate('common.add')}
                style={[styles.flexGrow1, styles.mh5]}
                enabledWhenOffline
            >
                <Text style={[styles.mb5]}>{props.translate('common.pleaseEnterEmailOrPhoneNumber')}</Text>
                <View style={[styles.mb6]}>
                    <TextInput
                        label={`${props.translate('common.email')}/${props.translate('common.phoneNumber')}`}
                        accessibilityLabel={`${props.translate('common.email')}/${props.translate('common.phoneNumber')}`}
                        accessibilityRole={CONST.ACCESSIBILITY_ROLE.TEXT}
                        keyboardType={CONST.KEYBOARD_TYPE.EMAIL_ADDRESS}
                        ref={(el) => (loginInputRef.current = el)}
                        inputID="phoneOrEmail"
                        autoCapitalize="none"
                        returnKeyType="done"
                    />
                </View>
<<<<<<< HEAD
=======
                {!Permissions.canUsePasswordlessLogins(props.betas) && (
                    <View style={[styles.mb6]}>
                        <TextInput
                            label={props.translate('common.password')}
                            accessibilityLabel={props.translate('common.password')}
                            accessibilityRole={CONST.ACCESSIBILITY_ROLE.TEXT}
                            inputID="password"
                            returnKeyType="done"
                        />
                    </View>
                )}
>>>>>>> 754b6edf
            </Form>
        </ScreenWrapper>
    );
}

NewContactMethodPage.propTypes = propTypes;
NewContactMethodPage.defaultProps = defaultProps;

export default compose(
    withLocalize,
    withOnyx({
        loginList: {key: ONYXKEYS.LOGIN_LIST},
    }),
)(NewContactMethodPage);<|MERGE_RESOLUTION|>--- conflicted
+++ resolved
@@ -142,20 +142,6 @@
                         returnKeyType="done"
                     />
                 </View>
-<<<<<<< HEAD
-=======
-                {!Permissions.canUsePasswordlessLogins(props.betas) && (
-                    <View style={[styles.mb6]}>
-                        <TextInput
-                            label={props.translate('common.password')}
-                            accessibilityLabel={props.translate('common.password')}
-                            accessibilityRole={CONST.ACCESSIBILITY_ROLE.TEXT}
-                            inputID="password"
-                            returnKeyType="done"
-                        />
-                    </View>
-                )}
->>>>>>> 754b6edf
             </Form>
         </ScreenWrapper>
     );

--- conflicted
+++ resolved
@@ -16,11 +16,6 @@
 import styles from '../../../styles/styles';
 import Text from '../../../components/Text';
 import Icon from '../../../components/Icon';
-<<<<<<< HEAD
-import Checkbox from '../../../components/Checkbox';
-=======
-import themeColors from '../../../styles/themes/default';
->>>>>>> 00379e55
 import LoginField from './LoginField';
 import {DownArrow, Upload, Trashcan} from '../../../components/Icon/Expensicons';
 import AttachmentPicker from '../../../components/AttachmentPicker';
@@ -32,12 +27,8 @@
 import KeyboardAvoidingView from '../../../components/KeyboardAvoidingView';
 import FixedFooter from '../../../components/FixedFooter';
 import Growl from '../../../libs/Growl';
-<<<<<<< HEAD
 import ExpensiTextInput from '../../../libs/ExpensiTextInput';
-=======
 import FullNameInputRow from '../../../components/FullNameInputRow';
-import CheckboxWithLabel from '../../../components/CheckboxWithLabel';
->>>>>>> 00379e55
 
 const propTypes = {
     /* Onyx Props */
@@ -311,7 +302,6 @@
                         <Text style={[styles.mt6, styles.mb6, styles.textP]}>
                             {this.props.translate('profilePage.tellUsAboutYourself')}
                         </Text>
-<<<<<<< HEAD
                         <View style={[styles.flexRow, styles.mb6]}>
                             <View style={styles.flex1}>
                                 <ExpensiTextInput
@@ -330,7 +320,6 @@
                                 />
                             </View>
                         </View>
-=======
                         <FullNameInputRow
                             firstName={this.state.firstName}
                             lastName={this.state.lastName}
@@ -338,7 +327,6 @@
                             onChangeLastName={lastName => this.setState({lastName})}
                             style={[styles.mt4, styles.mb4]}
                         />
->>>>>>> 00379e55
                         <View style={styles.mb6}>
                             <Text style={[styles.mb1, styles.formLabel]}>
                                 {this.props.translate('profilePage.preferredPronouns')}

import lodashGet from 'lodash/get';
import _ from 'underscore';
import React, {useState, useCallback, useEffect} from 'react';
import PropTypes from 'prop-types';
import {View} from 'react-native';
import {CONST as COMMON_CONST} from 'expensify-common/lib/CONST';
import {withOnyx} from 'react-native-onyx';
import ScreenWrapper from '../../../../components/ScreenWrapper';
import HeaderWithBackButton from '../../../../components/HeaderWithBackButton';
import Form from '../../../../components/Form';
import ONYXKEYS from '../../../../ONYXKEYS';
import CONST from '../../../../CONST';
import TextInput from '../../../../components/TextInput';
import styles from '../../../../styles/styles';
import * as PersonalDetails from '../../../../libs/actions/PersonalDetails';
import * as ValidationUtils from '../../../../libs/ValidationUtils';
import AddressSearch from '../../../../components/AddressSearch';
import StatePicker from '../../../../components/StatePicker';
import Navigation from '../../../../libs/Navigation/Navigation';
import ROUTES from '../../../../ROUTES';
import useLocalize from '../../../../hooks/useLocalize';
import usePrivatePersonalDetails from '../../../../hooks/usePrivatePersonalDetails';
import FullscreenLoadingIndicator from '../../../../components/FullscreenLoadingIndicator';
import CountrySelector from '../../../../components/CountrySelector';

const propTypes = {
    /* Onyx Props */

    /** User's private personal details */
    privatePersonalDetails: PropTypes.shape({
        /** User's home address */
        address: PropTypes.shape({
            street: PropTypes.string,
            city: PropTypes.string,
            state: PropTypes.string,
            zip: PropTypes.string,
            country: PropTypes.string,
        }),
    }),

    /** Route from navigation */
    route: PropTypes.shape({
        /** Params from the route */
        params: PropTypes.shape({
            /** Currently selected country */
            country: PropTypes.string,
        }),
    }).isRequired,
};

const defaultProps = {
    privatePersonalDetails: {
        address: {
            street: '',
            city: '',
            state: '',
            zip: '',
            country: '',
        },
    },
};

/**
 * Submit form to update user's first and last legal name
 * @param {Object} values - form input values
 */
function updateAddress(values) {
    PersonalDetails.updateAddress(values.addressLine1.trim(), values.addressLine2.trim(), values.city.trim(), values.state.trim(), values.zipPostCode.trim().toUpperCase(), values.country);
}

function AddressPage({privatePersonalDetails, route}) {
    usePrivatePersonalDetails();
    const {translate} = useLocalize();
    const countryFromUrl = lodashGet(route, 'params.country');
    const [currentCountry, setCurrentCountry] = useState(countryFromUrl || PersonalDetails.getCountryISO(lodashGet(privatePersonalDetails, 'address.country')));
    const isUSAForm = currentCountry === CONST.COUNTRY.US;
    const zipSampleFormat = lodashGet(CONST.COUNTRY_ZIP_REGEX_DATA, [currentCountry, 'samples'], '');
    const zipFormat = translate('common.zipCodeExampleFormat', {zipSampleFormat});

    const address = lodashGet(privatePersonalDetails, 'address') || {};
    const isLoadingPersonalDetails = lodashGet(privatePersonalDetails, 'isLoading', true);
    const [street1, street2] = (address.street || '').split('\n');
    const [state, setState] = useState(address.state);
    /**
     * @param {Function} translate - translate function
     * @param {Boolean} isUSAForm - selected country ISO code is US
     * @param {Object} values - form input values
     * @returns {Object} - An object containing the errors for each inputID
     */
    const validate = useCallback((values) => {
        const errors = {};
        const requiredFields = ['addressLine1', 'city', 'country', 'state'];

        // Check "State" dropdown is a valid state if selected Country is USA
        if (values.country === CONST.COUNTRY.US && !COMMON_CONST.STATES[values.state]) {
            errors.state = 'common.error.fieldRequired';
        }

        // Add "Field required" errors if any required field is empty
        _.each(requiredFields, (fieldKey) => {
            if (ValidationUtils.isRequiredFulfilled(values[fieldKey])) {
                return;
            }
            errors[fieldKey] = 'common.error.fieldRequired';
        });

        // If no country is selected, default value is an empty string and there's no related regex data so we default to an empty object
        const countryRegexDetails = lodashGet(CONST.COUNTRY_ZIP_REGEX_DATA, values.country, {});

        // The postal code system might not exist for a country, so no regex either for them.
        const countrySpecificZipRegex = lodashGet(countryRegexDetails, 'regex');
        const countryZipFormat = lodashGet(countryRegexDetails, 'samples');

        if (countrySpecificZipRegex) {
            if (!countrySpecificZipRegex.test(values.zipPostCode.trim().toUpperCase())) {
                if (ValidationUtils.isRequiredFulfilled(values.zipPostCode.trim())) {
                    errors.zipPostCode = ['privatePersonalDetails.error.incorrectZipFormat', {zipFormat: countryZipFormat}];
                } else {
                    errors.zipPostCode = 'common.error.fieldRequired';
                }
            }
        } else if (!CONST.GENERIC_ZIP_CODE_REGEX.test(values.zipPostCode.trim().toUpperCase())) {
            errors.zipPostCode = 'privatePersonalDetails.error.incorrectZipFormat';
        }

        return errors;
    }, []);

    const handleAddressChange = useCallback((value, key) => {
        if (key !== 'country' && key !== 'state') {
            return;
        }
        if (key === 'country') {
            setCurrentCountry(value);
            setState('');
            return;
        }
        setState(value);
    }, []);

    useEffect(() => {
<<<<<<< HEAD
        if (!countryFromUrl) return;
=======
        if (!countryFromUrl) {
            return;
        }
>>>>>>> a96a7390
        handleAddressChange(countryFromUrl, 'country');
    }, [countryFromUrl, handleAddressChange]);

    return (
        <ScreenWrapper
            includeSafeAreaPaddingBottom={false}
            testID={AddressPage.displayName}
        >
            <HeaderWithBackButton
                title={translate('privatePersonalDetails.homeAddress')}
                shouldShowBackButton
                onBackButtonPress={() => Navigation.goBack(ROUTES.SETTINGS_PERSONAL_DETAILS)}
            />
            {isLoadingPersonalDetails ? (
                <FullscreenLoadingIndicator style={[styles.flex1, styles.pRelative]} />
            ) : (
                <Form
                    style={[styles.flexGrow1, styles.mh5]}
                    formID={ONYXKEYS.FORMS.HOME_ADDRESS_FORM}
                    validate={validate}
                    onSubmit={updateAddress}
                    submitButtonText={translate('common.save')}
                    enabledWhenOffline
                >
                    <View>
                        <AddressSearch
                            inputID="addressLine1"
                            label={translate('common.addressLine', {lineNumber: 1})}
                            defaultValue={street1 || ''}
                            onValueChange={handleAddressChange}
                            renamedInputKeys={{
                                street: 'addressLine1',
                                street2: 'addressLine2',
                                city: 'city',
                                state: 'state',
                                zipCode: 'zipPostCode',
                                country: 'country',
                            }}
                            maxInputLength={CONST.FORM_CHARACTER_LIMIT}
                        />
                    </View>
                    <View style={styles.formSpaceVertical} />
                    <TextInput
                        inputID="addressLine2"
                        label={translate('common.addressLine', {lineNumber: 2})}
                        accessibilityLabel={translate('common.addressLine')}
                        accessibilityRole={CONST.ACCESSIBILITY_ROLE.TEXT}
                        defaultValue={street2 || ''}
                        maxLength={CONST.FORM_CHARACTER_LIMIT}
                        spellCheck={false}
                    />
                    <View style={styles.formSpaceVertical} />
                    <View style={styles.mhn5}>
                        <CountrySelector
                            inputID="country"
                            value={currentCountry}
                        />
                    </View>
                    <View style={styles.formSpaceVertical} />
                    {isUSAForm ? (
                        <View style={styles.mhn5}>
                            <StatePicker
                                inputID="state"
                                defaultValue={state}
                                onValueChange={handleAddressChange}
                            />
                        </View>
                    ) : (
                        <TextInput
                            inputID="state"
                            label={translate('common.stateOrProvince')}
                            accessibilityLabel={translate('common.stateOrProvince')}
                            accessibilityRole={CONST.ACCESSIBILITY_ROLE.TEXT}
                            value={state || ''}
                            maxLength={CONST.FORM_CHARACTER_LIMIT}
                            spellCheck={false}
                            onValueChange={handleAddressChange}
                        />
                    )}
                    <View style={styles.formSpaceVertical} />
                    <TextInput
                        inputID="city"
                        label={translate('common.city')}
                        accessibilityLabel={translate('common.city')}
                        accessibilityRole={CONST.ACCESSIBILITY_ROLE.TEXT}
                        defaultValue={address.city || ''}
                        maxLength={CONST.FORM_CHARACTER_LIMIT}
                        spellCheck={false}
                    />
                    <View style={styles.formSpaceVertical} />
                    <TextInput
                        inputID="zipPostCode"
                        label={translate('common.zipPostCode')}
                        accessibilityLabel={translate('common.zipPostCode')}
                        accessibilityRole={CONST.ACCESSIBILITY_ROLE.TEXT}
                        autoCapitalize="characters"
                        defaultValue={address.zip || ''}
                        maxLength={CONST.BANK_ACCOUNT.MAX_LENGTH.ZIP_CODE}
                        hint={zipFormat}
                    />
                </Form>
            )}
        </ScreenWrapper>
    );
}

AddressPage.propTypes = propTypes;
AddressPage.defaultProps = defaultProps;
AddressPage.displayName = 'AddressPage';

export default withOnyx({
    privatePersonalDetails: {
        key: ONYXKEYS.PRIVATE_PERSONAL_DETAILS,
    },
})(AddressPage);<|MERGE_RESOLUTION|>--- conflicted
+++ resolved
@@ -139,13 +139,9 @@
     }, []);
 
     useEffect(() => {
-<<<<<<< HEAD
-        if (!countryFromUrl) return;
-=======
         if (!countryFromUrl) {
             return;
         }
->>>>>>> a96a7390
         handleAddressChange(countryFromUrl, 'country');
     }, [countryFromUrl, handleAddressChange]);
 

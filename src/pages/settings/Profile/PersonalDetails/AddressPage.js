--- conflicted
+++ resolved
@@ -111,13 +111,8 @@
                         errors.zipPostCode = 'common.error.fieldRequired';
                     }
                 }
-<<<<<<< HEAD
             } else if (!CONST.GENERIC_ZIP_CODE_REGEX.test(values.zipPostCode.trim().toUpperCase())) {
-                errors.zipPostCode = translate('privatePersonalDetails.error.incorrectZipFormat');
-=======
-            } else if (!CONST.GENERIC_ZIP_CODE_REGEX.test(values.zipPostCode.trim())) {
                 errors.zipPostCode = 'privatePersonalDetails.error.incorrectZipFormat';
->>>>>>> 23ca9a79
             }
 
             return errors;

--- conflicted
+++ resolved
@@ -135,16 +135,15 @@
     const accountMenuItemsData: Menu = useMemo(() => {
         const profileBrickRoadIndicator = UserUtils.getLoginListBrickRoadIndicator(loginList);
         const paymentCardList = fundList;
-<<<<<<< HEAD
-
-        return {
-=======
-        const signOutTranslationKey = Session.isSupportAuthToken() && Session.hasStashedSession() ? 'initialSettingsPage.restoreStashed' : 'initialSettingsPage.signOut';
         const defaultMenu: Menu = {
->>>>>>> 9c49ab65
             sectionStyle: styles.accountSettingsSectionContainer,
             sectionTranslationKey: 'initialSettingsPage.account',
             items: [
+                {
+                    translationKey: 'exitSurvey.goToExpensifyClassic',
+                    icon: Expensicons.ExpensifyLogoNew,
+                    routeName: ROUTES.SETTINGS_EXIT_SURVEY_REASON,
+                },
                 {
                     translationKey: 'common.profile',
                     icon: Expensicons.Profile,
@@ -170,18 +169,27 @@
                     icon: Expensicons.Lock,
                     routeName: ROUTES.SETTINGS_SECURITY,
                 },
-<<<<<<< HEAD
-=======
-                {
-                    translationKey: signOutTranslationKey,
-                    icon: Expensicons.Exit,
-                    action: () => {
-                        signOut(false);
-                    },
-                },
->>>>>>> 9c49ab65
             ],
         };
+
+        if (NativeModules.HybridAppModule) {
+            const hybridAppMenuItems: MenuData[] = [
+                {
+                    translationKey: 'initialSettingsPage.returnToClassic' as const,
+                    icon: Expensicons.RotateLeft,
+                    shouldShowRightIcon: true,
+                    iconRight: Expensicons.NewWindow,
+                    action: () => {
+                        NativeModules.HybridAppModule.closeReactNativeApp();
+                    },
+                },
+                ...defaultMenu.items,
+            ].filter((item) => item.translationKey !== 'initialSettingsPage.signOut' && item.translationKey !== 'exitSurvey.goToExpensifyClassic');
+
+            return {sectionStyle: styles.accountSettingsSectionContainer, sectionTranslationKey: 'initialSettingsPage.general', items: hybridAppMenuItems};
+        }
+
+        return defaultMenu;
     }, [loginList, fundList, styles.accountSettingsSectionContainer, bankAccountList, userWallet?.errors, walletTerms?.errors]);
 
     /**
@@ -233,17 +241,13 @@
      * @returns object with translationKey, style and items for the general section
      */
     const generalMenuItemsData: Menu = useMemo(() => {
+        const signOutTranslationKey = Session.isSupportAuthToken() && Session.hasStashedSession() ? 'initialSettingsPage.restoreStashed' : 'initialSettingsPage.signOut';
         const defaultMenu: Menu = {
             sectionStyle: {
                 ...styles.pt4,
             },
             sectionTranslationKey: 'initialSettingsPage.general',
             items: [
-                {
-                    translationKey: 'exitSurvey.goToExpensifyClassic',
-                    icon: Expensicons.ExpensifyLogoNew,
-                    routeName: ROUTES.SETTINGS_EXIT_SURVEY_REASON,
-                },
                 {
                     translationKey: 'initialSettingsPage.help',
                     icon: Expensicons.QuestionMark,
@@ -260,7 +264,7 @@
                     routeName: ROUTES.SETTINGS_ABOUT,
                 },
                 {
-                    translationKey: 'initialSettingsPage.signOut',
+                    translationKey: signOutTranslationKey,
                     icon: Expensicons.Exit,
                     action: () => {
                         signOut(false);
@@ -269,25 +273,8 @@
             ],
         };
 
-        if (NativeModules.HybridAppModule) {
-            const hybridAppMenuItems: MenuData[] = [
-                {
-                    translationKey: 'initialSettingsPage.returnToClassic' as const,
-                    icon: Expensicons.RotateLeft,
-                    shouldShowRightIcon: true,
-                    iconRight: Expensicons.NewWindow,
-                    action: () => {
-                        NativeModules.HybridAppModule.closeReactNativeApp();
-                    },
-                },
-                ...defaultMenu.items,
-            ].filter((item) => item.translationKey !== 'initialSettingsPage.signOut' && item.translationKey !== 'exitSurvey.goToExpensifyClassic');
-
-            return {sectionStyle: styles.accountSettingsSectionContainer, sectionTranslationKey: 'initialSettingsPage.general', items: hybridAppMenuItems};
-        }
-
         return defaultMenu;
-    }, [styles.pt4, styles.accountSettingsSectionContainer, signOut]);
+    }, [styles.pt4, signOut]);
 
     /**
      * Retuns JSX.Element with menu items

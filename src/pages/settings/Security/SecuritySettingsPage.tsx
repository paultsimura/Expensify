--- conflicted
+++ resolved
@@ -63,7 +63,8 @@
         vertical: 0,
     });
 
-    const isActingAsDelegate = !!account?.delegatedAccess?.delegate;
+    const isActingAsDelegate = !!account?.delegatedAccess?.delegate || false;
+
     const delegates = account?.delegatedAccess?.delegates ?? [];
     const delegators = account?.delegatedAccess?.delegators ?? [];
 
@@ -80,18 +81,7 @@
             horizontal: windowWidth - position.x,
             vertical: position.y + position.height,
         });
-<<<<<<< HEAD
     }, [windowWidth, delegateButtonRef]);
-=======
-    }, [windowWidth]);
-    const isActingAsDelegate = !!account?.delegatedAccess?.delegate || false;
-
-    const delegates = account?.delegatedAccess?.delegates ?? [];
-    const delegators = account?.delegatedAccess?.delegators ?? [];
-
-    const hasDelegates = delegates.length > 0;
-    const hasDelegators = delegators.length > 0;
->>>>>>> 36805e28
 
     const showPopoverMenu = (nativeEvent: GestureResponderEvent | KeyboardEvent, delegate: Delegate) => {
         delegateButtonRef.current = nativeEvent?.currentTarget as HTMLDivElement;

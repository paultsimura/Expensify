--- conflicted
+++ resolved
@@ -203,22 +203,6 @@
                                 )
                             }
                         </View>
-<<<<<<< HEAD
-                        <View style={styles.mb6}>
-                            <TextInput
-                                label={`${this.props.translate('passwordPage.confirmNewPassword')}*`}
-                                secureTextEntry
-                                autoCompleteType="password"
-                                textContentType="password"
-                                value={this.state.confirmNewPassword}
-                                onChangeText={text => this.clearErrorAndSetValue('confirmNewPassword', text, ['confirmPasswordMatch'])}
-                                hasError={this.state.errors.confirmNewPassword || this.state.errors.confirmPasswordMatch}
-                                errorText={this.getErrorText(this.state.errors.confirmNewPassword ? 'confirmNewPassword' : 'confirmPasswordMatch')}
-                                onSubmitEditing={this.validateAndSubmitForm}
-                            />
-                        </View>
-=======
->>>>>>> 667570ca
                         {_.every(this.state.errors, error => !error) && !_.isEmpty(this.props.account.error) && (
                             <Text style={styles.formError}>
                                 {this.props.account.error}

--- conflicted
+++ resolved
@@ -59,13 +59,8 @@
                 ErrorUtils.addErrorMessage(errors, 'roomName', translate('newRoomPage.roomNameInvalidError'));
             } else if (ValidationUtils.isReservedRoomName(values.roomName)) {
                 // Certain names are reserved for default rooms and should not be used for policy rooms.
-<<<<<<< HEAD
                 ErrorUtils.addErrorMessage(errors, 'roomName', translate('newRoomPage.roomNameReservedError', {reservedName: values.roomName}));
-            } else if (ValidationUtils.isExistingRoomName(values.roomName, reports, report?.policyID ?? '')) {
-=======
-                ErrorUtils.addErrorMessage(errors, 'roomName', ['newRoomPage.roomNameReservedError', {reservedName: values.roomName}]);
             } else if (ValidationUtils.isExistingRoomName(values.roomName, reports, report?.policyID ?? '-1')) {
->>>>>>> d1e5a9ef
                 // The room name can't be set to one that already exists on the policy
                 ErrorUtils.addErrorMessage(errors, 'roomName', translate('newRoomPage.roomAlreadyExistsError'));
             } else if (values.roomName.length > CONST.TITLE_CHARACTER_LIMIT) {

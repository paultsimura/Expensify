--- conflicted
+++ resolved
@@ -75,7 +75,7 @@
     const writeCapabilityText = translate(`writeCapabilityPage.writeCapability.${writeCapability}`);
     const shouldAllowWriteCapabilityEditing = lodashGet(linkedWorkspace, 'role', '') === CONST.POLICY.ROLE.ADMIN && !ReportUtils.isAdminRoom(report) && !isMoneyRequestReport;
 
-    const shouldShowNotificationPref = !isMoneyRequestReport;
+    const shouldShowNotificationPref = !isMoneyRequestReport && report.notificationPreference !== CONST.REPORT.NOTIFICATION_PREFERENCE.HIDDEN;
     const roomNameLabel = translate(isMoneyRequestReport ? 'workspace.editor.nameInputLabel' : 'newRoomPage.roomName');
     const reportName = ReportUtils.getReportName(props.report);
 
@@ -89,11 +89,7 @@
                     onBackButtonPress={() => Navigation.goBack(ROUTES.getReportDetailsRoute(report.reportID))}
                 />
                 <ScrollView style={[styles.flex1]}>
-<<<<<<< HEAD
                     {shouldShowNotificationPref && (
-=======
-                    {report.notificationPreference !== CONST.REPORT.NOTIFICATION_PREFERENCE.HIDDEN && (
->>>>>>> 7d1f5c64
                         <MenuItemWithTopDescription
                             shouldShowRightIcon
                             title={notificationPreference}

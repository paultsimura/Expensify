--- conflicted
+++ resolved
@@ -43,14 +43,10 @@
                 />
                 <SelectionList
                     sections={[{data: notificationPreferenceOptions}]}
-<<<<<<< HEAD
-                    onSelectRow={(option) => Report.updateNotificationPreference(props.reportID, props.report.notificationPreference, option.value, true, undefined, undefined, props.report)}
-                    shouldDebounceRowSelect
-=======
                     onSelectRow={(option) =>
                         Report.updateNotificationPreference(props.report.reportID, props.report.notificationPreference, option.value, true, undefined, undefined, props.report)
                     }
->>>>>>> 90d54c07
+                    shouldDebounceRowSelect
                     initiallyFocusedOptionKey={_.find(notificationPreferenceOptions, (locale) => locale.isSelected).keyForList}
                 />
             </FullPageNotFoundView>

--- conflicted
+++ resolved
@@ -328,7 +328,6 @@
     const renderListEmptyComponent = () => <Text style={styles.popoverMenuItem}>{translate('paymentMethodList.addFirstPaymentMethod')}</Text>;
 
     const renderListFooterComponent = useCallback(
-<<<<<<< HEAD
         () =>
             shouldUseSuccessAddBankAccountButton ? (
                 <Button
@@ -346,27 +345,12 @@
                     title={translate('walletPage.addBankAccount')}
                     icon={Expensicons.Plus}
                     wrapperStyle={[styles.paymentMethod, listItemStyle]}
-                    hoverAndPressStyle={styles.hoveredComponentBG}
                     ref={buttonRef}
                     disabled={!isUserValidated}
                 />
             ),
 
-        [shouldUseSuccessAddBankAccountButton, translate, onPress, isLoadingPaymentMethods, buttonRef, styles.paymentMethod, styles.hoveredComponentBG, listItemStyle, isUserValidated],
-=======
-        () => (
-            <MenuItem
-                onPress={onPress}
-                title={translate('walletPage.addBankAccount')}
-                icon={Expensicons.Plus}
-                wrapperStyle={[styles.paymentMethod, listItemStyle]}
-                ref={buttonRef}
-                disabled={!isUserValidated}
-            />
-        ),
-
-        [onPress, translate, styles.paymentMethod, listItemStyle, buttonRef, isUserValidated],
->>>>>>> accea60e
+        [shouldUseSuccessAddBankAccountButton, translate, onPress, isLoadingPaymentMethods, buttonRef, styles.paymentMethod, listItemStyle, isUserValidated],
     );
 
     /**

import lodashSortBy from 'lodash/sortBy';
import type {ReactElement, Ref} from 'react';
import React, {useCallback, useMemo} from 'react';
import type {GestureResponderEvent, StyleProp, ViewStyle} from 'react-native';
import {FlatList, View} from 'react-native';
import {useOnyx} from 'react-native-onyx';
import type {SvgProps} from 'react-native-svg/lib/typescript/ReactNativeSVG';
import type {ValueOf} from 'type-fest';
import type {RenderSuggestionMenuItemProps} from '@components/AutoCompleteSuggestions/types';
import Button from '@components/Button';
import FormAlertWrapper from '@components/FormAlertWrapper';
import * as Expensicons from '@components/Icon/Expensicons';
import MenuItem from '@components/MenuItem';
import OfflineWithFeedback from '@components/OfflineWithFeedback';
import Text from '@components/Text';
import useLocalize from '@hooks/useLocalize';
import useNetwork from '@hooks/useNetwork';
import type {FormattedSelectedPaymentMethodIcon} from '@hooks/usePaymentMethodState/types';
import useStyleUtils from '@hooks/useStyleUtils';
import useThemeStyles from '@hooks/useThemeStyles';
import {clearAddPaymentMethodError, clearDeletePaymentMethodError} from '@libs/actions/PaymentMethods';
import {getCardFeedIcon, getDescriptionForPolicyDomainCard, isExpensifyCard, maskCardNumber} from '@libs/CardUtils';
import Log from '@libs/Log';
import Navigation from '@libs/Navigation/Navigation';
import {formatPaymentMethods} from '@libs/PaymentUtils';
import variables from '@styles/variables';
import CONST from '@src/CONST';
import ONYXKEYS from '@src/ONYXKEYS';
import ROUTES from '@src/ROUTES';
import type {AccountData, CompanyCardFeed} from '@src/types/onyx';
import type {BankIcon} from '@src/types/onyx/Bank';
import type {Errors} from '@src/types/onyx/OnyxCommon';
import type PaymentMethod from '@src/types/onyx/PaymentMethod';
import type {FilterMethodPaymentType} from '@src/types/onyx/WalletTransfer';
import {isEmptyObject} from '@src/types/utils/EmptyObject';
import isLoadingOnyxValue from '@src/types/utils/isLoadingOnyxValue';

type PaymentMethodListProps = {
    /** Type of active/highlighted payment method */
    actionPaymentMethodType?: string;

    /** ID of active/highlighted payment method */
    activePaymentMethodID?: string | number;

    /** ID of selected payment method */
    selectedMethodID?: string | number;

    /** Content for the FlatList header component */
    listHeaderComponent?: ReactElement;

    /** Callback for whenever FlatList component size changes */
    onListContentSizeChange?: () => void;

    /** Should menu items be selectable with a checkbox */
    shouldShowSelectedState?: boolean;

    /** React ref being forwarded to the PaymentMethodList Button */
    buttonRef?: Ref<View>;

    /** To enable/disable scrolling */
    shouldEnableScroll?: boolean;

    /** List container style */
    style?: StyleProp<ViewStyle>;

    /** List item style */
    listItemStyle?: StyleProp<ViewStyle>;

    /** Type to filter the payment Method list */
    filterType?: FilterMethodPaymentType;

    /** Whether the add bank account button should be shown on the list */
    shouldShowAddBankAccount?: boolean;

    /** Whether the add Payment button be shown on the list */
    shouldShowAddPaymentMethodButton?: boolean;

    /** Whether the add Bank account button be shown on the list */
    shouldShowAddBankAccountButton?: boolean;

    /** Whether the assigned cards should be shown on the list */
    shouldShowAssignedCards?: boolean;

    /** Whether the empty list message should be shown when the list is empty */
    shouldShowEmptyListMessage?: boolean;

    /** Whether the right icon should be shown in PaymentMethodItem */
    shouldShowRightIcon?: boolean;

    /** What to do when a menu item is pressed */
    onPress: (
        event?: GestureResponderEvent | KeyboardEvent,
        accountType?: string,
        accountData?: AccountData,
        icon?: FormattedSelectedPaymentMethodIcon,
        isDefault?: boolean,
        methodID?: number,
        description?: string,
    ) => void;

    /** The policy invoice's transfer bank accountID */
    invoiceTransferBankAccountID?: number;
};

type PaymentMethodItem = PaymentMethod & {
    key?: string;
    title?: string;
    description: string;
    onPress?: (e: GestureResponderEvent | KeyboardEvent | undefined) => void;
    isGroupedCardDomain?: boolean;
    canDismissError?: boolean;
    disabled?: boolean;
    shouldShowRightIcon?: boolean;
    interactive?: boolean;
    brickRoadIndicator?: ValueOf<typeof CONST.BRICK_ROAD_INDICATOR_STATUS>;
    errors?: Errors;
    iconRight?: React.FC<SvgProps>;
    isMethodActive?: boolean;
    cardID?: number;
} & BankIcon;

function dismissError(item: PaymentMethodItem) {
    if (item.cardID) {
        clearDeletePaymentMethodError(ONYXKEYS.CARD_LIST, item.cardID);
        return;
    }

    const isBankAccount = item.accountType === CONST.PAYMENT_METHODS.PERSONAL_BANK_ACCOUNT;
    const paymentList = isBankAccount ? ONYXKEYS.BANK_ACCOUNT_LIST : ONYXKEYS.FUND_LIST;
<<<<<<< HEAD
    const paymentID = isBankAccount ? item.accountData?.bankAccountID : item.accountData?.fundID;
=======
    const paymentID = isBankAccount ? item.accountData?.bankAccountID ?? CONST.DEFAULT_NUMBER_ID : item.accountData?.fundID ?? CONST.DEFAULT_NUMBER_ID;
>>>>>>> 51ffc9c1

    if (!paymentID) {
        Log.info('Unable to clear payment method error: ', undefined, item);
        return;
    }

    if (item.pendingAction === CONST.RED_BRICK_ROAD_PENDING_ACTION.DELETE) {
        clearDeletePaymentMethodError(paymentList, paymentID);
        if (!isBankAccount) {
            clearDeletePaymentMethodError(ONYXKEYS.FUND_LIST, paymentID);
        }
    } else {
        clearAddPaymentMethodError(paymentList, paymentID);
        if (!isBankAccount) {
            clearAddPaymentMethodError(ONYXKEYS.FUND_LIST, paymentID);
        }
    }
}

function shouldShowDefaultBadge(filteredPaymentMethods: PaymentMethod[], item: PaymentMethod, walletLinkedAccountID: number, isDefault = false): boolean {
    if (!isDefault) {
        return false;
    }
    // Find all payment methods that are marked as default
    const defaultPaymentMethods = filteredPaymentMethods.filter((method: PaymentMethod) => !!method.isDefault);

    // If there is more than one payment method, show the default badge only for the most recently added default account.
    if (defaultPaymentMethods.length > 1) {
        if (item.accountType === CONST.PAYMENT_METHODS.PERSONAL_BANK_ACCOUNT) {
            return item.accountData?.bankAccountID === walletLinkedAccountID;
        }
        if (item.accountType === CONST.PAYMENT_METHODS.DEBIT_CARD) {
            return item.accountData?.fundID === walletLinkedAccountID;
        }
    }
    const defaultablePaymentMethodCount = filteredPaymentMethods.filter(
        (method) => method.accountType === CONST.PAYMENT_METHODS.PERSONAL_BANK_ACCOUNT || method.accountType === CONST.PAYMENT_METHODS.DEBIT_CARD,
    ).length;
    return defaultablePaymentMethodCount > 1;
}

function isPaymentMethodActive(actionPaymentMethodType: string, activePaymentMethodID: string | number, paymentMethod: PaymentMethod) {
    return paymentMethod.accountType === actionPaymentMethodType && paymentMethod.methodID === activePaymentMethodID;
}

function keyExtractor(item: PaymentMethod) {
    return item.key ?? '';
}

function PaymentMethodList({
    actionPaymentMethodType = '',
    activePaymentMethodID = '',
    buttonRef = () => {},
    filterType = '',
    listHeaderComponent,
    onPress,
    shouldShowSelectedState = false,
    shouldShowAddPaymentMethodButton = true,
    shouldShowAddBankAccountButton = false,
    shouldShowAddBankAccount = true,
    shouldShowEmptyListMessage = true,
    shouldShowAssignedCards = false,
    selectedMethodID = '',
    onListContentSizeChange = () => {},
    shouldEnableScroll = true,
    style = {},
    listItemStyle = {},
    shouldShowRightIcon = true,
    invoiceTransferBankAccountID,
}: PaymentMethodListProps) {
    const styles = useThemeStyles();
    const StyleUtils = useStyleUtils();
    const {translate} = useLocalize();
    const {isOffline} = useNetwork();

    const [isUserValidated] = useOnyx(ONYXKEYS.USER, {selector: (user) => !!user?.validated});
    const [bankAccountList = {}, bankAccountListResult] = useOnyx(ONYXKEYS.BANK_ACCOUNT_LIST);
    const [userWallet] = useOnyx(ONYXKEYS.USER_WALLET);
    const isLoadingBankAccountList = isLoadingOnyxValue(bankAccountListResult);
    const [cardList = {}, cardListResult] = useOnyx(ONYXKEYS.CARD_LIST);
    const isLoadingCardList = isLoadingOnyxValue(cardListResult);
    // Temporarily disabled because P2P debit cards are disabled.
    // const [fundList = {}] = useOnyx(ONYXKEYS.FUND_LIST);
    const [isLoadingPaymentMethods = true, isLoadingPaymentMethodsResult] = useOnyx(ONYXKEYS.IS_LOADING_PAYMENT_METHODS);
    const isLoadingPaymentMethodsOnyx = isLoadingOnyxValue(isLoadingPaymentMethodsResult);

    const filteredPaymentMethods = useMemo(() => {
        if (shouldShowAssignedCards) {
            const assignedCards = Object.values(isLoadingCardList ? {} : cardList ?? {})
                // Filter by active cards associated with a domain
                .filter((card) => !!card.domainName && CONST.EXPENSIFY_CARD.ACTIVE_STATES.includes(card.state ?? 0));
            const assignedCardsSorted = lodashSortBy(assignedCards, (card) => !isExpensifyCard(card.cardID));

            const assignedCardsGrouped: PaymentMethodItem[] = [];
            assignedCardsSorted.forEach((card) => {
                const icon = getCardFeedIcon(card.bank as CompanyCardFeed);

                if (!isExpensifyCard(card.cardID)) {
                    assignedCardsGrouped.push({
                        key: card.cardID.toString(),
                        title: maskCardNumber(card.cardName, card.bank),
                        description: getDescriptionForPolicyDomainCard(card.domainName),
                        shouldShowRightIcon: false,
                        interactive: false,
                        canDismissError: false,
                        errors: card.errors,
                        pendingAction: card.pendingAction,
                        brickRoadIndicator:
                            card.fraud === CONST.EXPENSIFY_CARD.FRAUD_TYPES.DOMAIN || card.fraud === CONST.EXPENSIFY_CARD.FRAUD_TYPES.INDIVIDUAL
                                ? CONST.BRICK_ROAD_INDICATOR_STATUS.ERROR
                                : undefined,
                        icon,
                        iconStyles: [styles.cardIcon],
                        iconWidth: variables.cardIconWidth,
                        iconHeight: variables.cardIconHeight,
                    });
                    return;
                }

                const isAdminIssuedVirtualCard = !!card?.nameValuePairs?.issuedBy && !!card?.nameValuePairs?.isVirtual;

                // The card should be grouped to a specific domain and such domain already exists in a assignedCardsGrouped
                if (assignedCardsGrouped.some((item) => item.isGroupedCardDomain && item.description === card.domainName) && !isAdminIssuedVirtualCard) {
                    const domainGroupIndex = assignedCardsGrouped.findIndex((item) => item.isGroupedCardDomain && item.description === card.domainName);
                    const assignedCardsGroupedItem = assignedCardsGrouped.at(domainGroupIndex);
                    if (domainGroupIndex >= 0 && assignedCardsGroupedItem) {
                        assignedCardsGroupedItem.errors = {...assignedCardsGrouped.at(domainGroupIndex)?.errors, ...card.errors};
                        if (card.fraud === CONST.EXPENSIFY_CARD.FRAUD_TYPES.DOMAIN || card.fraud === CONST.EXPENSIFY_CARD.FRAUD_TYPES.INDIVIDUAL) {
                            assignedCardsGroupedItem.brickRoadIndicator = CONST.BRICK_ROAD_INDICATOR_STATUS.ERROR;
                        }
                    }
                    return;
                }

                // The card shouldn't be grouped or it's domain group doesn't exist yet
                assignedCardsGrouped.push({
                    key: card.cardID.toString(),
                    // eslint-disable-next-line @typescript-eslint/prefer-nullish-coalescing
                    title: card?.nameValuePairs?.cardTitle || card.bank,
                    description: getDescriptionForPolicyDomainCard(card.domainName),
                    onPress: () => Navigation.navigate(ROUTES.SETTINGS_WALLET_DOMAINCARD.getRoute(String(card.cardID))),
                    cardID: card.cardID,
                    isGroupedCardDomain: !isAdminIssuedVirtualCard,
                    shouldShowRightIcon: true,
                    interactive: true,
                    canDismissError: true,
                    errors: card.errors,
                    pendingAction: card.pendingAction,
                    brickRoadIndicator:
                        card.fraud === CONST.EXPENSIFY_CARD.FRAUD_TYPES.DOMAIN || card.fraud === CONST.EXPENSIFY_CARD.FRAUD_TYPES.INDIVIDUAL
                            ? CONST.BRICK_ROAD_INDICATOR_STATUS.ERROR
                            : undefined,
                    icon,
                    iconStyles: [styles.cardIcon],
                    iconWidth: variables.cardIconWidth,
                    iconHeight: variables.cardIconHeight,
                });
            });
            return assignedCardsGrouped;
        }

        // Hide any billing cards that are not P2P debit cards for now because you cannot make them your default method, or delete them
        // All payment cards are temporarily disabled for use as a payment method
        // const paymentCardList = fundList ?? {};
        // const filteredCardList = Object.values(paymentCardList).filter((card) => !!card.accountData?.additionalData?.isP2PDebitCard);
        const filteredCardList = {};
        let combinedPaymentMethods = formatPaymentMethods(isLoadingBankAccountList ? {} : bankAccountList ?? {}, filteredCardList, styles);

        if (filterType !== '') {
            combinedPaymentMethods = combinedPaymentMethods.filter((paymentMethod) => paymentMethod.accountType === filterType);
        }

        if (!isOffline) {
            combinedPaymentMethods = combinedPaymentMethods.filter(
                (paymentMethod) => paymentMethod.pendingAction !== CONST.RED_BRICK_ROAD_PENDING_ACTION.DELETE || !isEmptyObject(paymentMethod.errors),
            );
        }
        combinedPaymentMethods = combinedPaymentMethods.map((paymentMethod) => {
            const isMethodActive = isPaymentMethodActive(actionPaymentMethodType, activePaymentMethodID, paymentMethod);
            return {
                ...paymentMethod,
                onPress: (e: GestureResponderEvent) =>
                    onPress(
                        e,
                        paymentMethod.accountType,
                        paymentMethod.accountData,
                        {
                            icon: paymentMethod.icon,
                            iconHeight: paymentMethod?.iconHeight,
                            iconWidth: paymentMethod?.iconWidth,
                            iconStyles: paymentMethod?.iconStyles,
                            iconSize: paymentMethod?.iconSize,
                        },
                        paymentMethod.isDefault,
                        paymentMethod.methodID,
                        paymentMethod.description,
                    ),
                wrapperStyle: isMethodActive ? [StyleUtils.getButtonBackgroundColorStyle(CONST.BUTTON_STATES.PRESSED)] : null,
                disabled: paymentMethod.pendingAction === CONST.RED_BRICK_ROAD_PENDING_ACTION.DELETE,
                isMethodActive,
                iconRight: Expensicons.ThreeDots,
                shouldShowRightIcon,
            };
        });
        return combinedPaymentMethods;
    }, [
        shouldShowAssignedCards,
        bankAccountList,
        styles,
        filterType,
        isOffline,
        cardList,
        actionPaymentMethodType,
        activePaymentMethodID,
        StyleUtils,
        shouldShowRightIcon,
        onPress,
        isLoadingBankAccountList,
        isLoadingCardList,
    ]);

    /**
     * Render placeholder when there are no payments methods
     */
    const renderListEmptyComponent = () => <Text style={styles.popoverMenuItem}>{translate('paymentMethodList.addFirstPaymentMethod')}</Text>;

    const onPressItem = useCallback(() => {
        if (!isUserValidated) {
            Navigation.navigate(ROUTES.SETTINGS_WALLET_VERIFY_ACCOUNT.getRoute(Navigation.getActiveRoute(), ROUTES.SETTINGS_ADD_BANK_ACCOUNT));
            return;
        }
        onPress();
    }, [isUserValidated, onPress]);

    const renderListFooterComponent = useCallback(
        () =>
            shouldShowAddBankAccountButton ? (
                <Button
                    ref={buttonRef}
                    key="addBankAccountButton"
                    text={translate('walletPage.addBankAccount')}
                    large
                    success
                    onPress={onPress}
                />
            ) : (
                <MenuItem
                    onPress={onPressItem}
                    title={translate('walletPage.addBankAccount')}
                    icon={Expensicons.Plus}
                    wrapperStyle={[styles.paymentMethod, listItemStyle]}
                    ref={buttonRef}
                />
            ),

        [shouldShowAddBankAccountButton, onPressItem, translate, onPress, buttonRef, styles.paymentMethod, listItemStyle],
    );

    /**
     * Create a menuItem for each passed paymentMethod
     */
    const renderItem = useCallback(
        ({item}: RenderSuggestionMenuItemProps<PaymentMethodItem>) => (
            <OfflineWithFeedback
                onClose={() => dismissError(item)}
                pendingAction={item.pendingAction}
                errors={item.errors}
                errorRowStyles={styles.ph6}
                canDismissError={item.canDismissError}
            >
                <MenuItem
                    onPress={item.onPress}
                    title={item.title}
                    description={item.description}
                    icon={item.icon}
                    disabled={item.disabled}
                    displayInDefaultIconColor
                    iconHeight={item.iconHeight ?? item.iconSize}
                    iconWidth={item.iconWidth ?? item.iconSize}
                    iconStyles={item.iconStyles}
                    badgeText={
                        shouldShowDefaultBadge(
                            filteredPaymentMethods,
                            item,
                            userWallet?.walletLinkedAccountID ?? CONST.DEFAULT_NUMBER_ID,
                            invoiceTransferBankAccountID ? invoiceTransferBankAccountID === item.methodID : item.isDefault,
                        )
                            ? translate('paymentMethodList.defaultPaymentMethod')
                            : undefined
                    }
                    wrapperStyle={[styles.paymentMethod, listItemStyle]}
                    iconRight={item.iconRight}
                    badgeStyle={styles.badgeBordered}
                    shouldShowRightIcon={item.shouldShowRightIcon}
                    shouldShowSelectedState={shouldShowSelectedState}
                    isSelected={selectedMethodID.toString() === item.methodID?.toString()}
                    interactive={item.interactive}
                    brickRoadIndicator={item.brickRoadIndicator}
                    success={item.isMethodActive}
                />
            </OfflineWithFeedback>
        ),

        [
            styles.ph6,
            styles.paymentMethod,
            styles.badgeBordered,
            filteredPaymentMethods,
            invoiceTransferBankAccountID,
            translate,
            listItemStyle,
            shouldShowSelectedState,
            selectedMethodID,
            userWallet?.walletLinkedAccountID,
        ],
    );

    return (
        <>
            <View style={[style, {minHeight: (filteredPaymentMethods.length + (shouldShowAddBankAccount ? 1 : 0)) * variables.optionRowHeight}]}>
                <FlatList
                    data={filteredPaymentMethods}
                    renderItem={renderItem}
                    keyExtractor={keyExtractor}
                    ListEmptyComponent={shouldShowEmptyListMessage ? renderListEmptyComponent : null}
                    ListHeaderComponent={listHeaderComponent}
                    onContentSizeChange={onListContentSizeChange}
                    scrollEnabled={shouldEnableScroll}
                />
                {shouldShowAddBankAccount && renderListFooterComponent()}
            </View>
            {shouldShowAddPaymentMethodButton && (
                <FormAlertWrapper>
                    {(isFormOffline) => (
                        <Button
                            text={translate('paymentMethodList.addPaymentMethod')}
                            icon={Expensicons.CreditCard}
                            onPress={onPress}
                            // eslint-disable-next-line @typescript-eslint/prefer-nullish-coalescing
                            isDisabled={isLoadingPaymentMethods || isFormOffline || isLoadingPaymentMethodsOnyx}
                            style={[styles.mh4, styles.buttonCTA]}
                            key="addPaymentMethodButton"
                            success
                            shouldShowRightIcon
                            large
                            ref={buttonRef}
                        />
                    )}
                </FormAlertWrapper>
            )}
        </>
    );
}

PaymentMethodList.displayName = 'PaymentMethodList';

export default PaymentMethodList;<|MERGE_RESOLUTION|>--- conflicted
+++ resolved
@@ -127,11 +127,7 @@
 
     const isBankAccount = item.accountType === CONST.PAYMENT_METHODS.PERSONAL_BANK_ACCOUNT;
     const paymentList = isBankAccount ? ONYXKEYS.BANK_ACCOUNT_LIST : ONYXKEYS.FUND_LIST;
-<<<<<<< HEAD
     const paymentID = isBankAccount ? item.accountData?.bankAccountID : item.accountData?.fundID;
-=======
-    const paymentID = isBankAccount ? item.accountData?.bankAccountID ?? CONST.DEFAULT_NUMBER_ID : item.accountData?.fundID ?? CONST.DEFAULT_NUMBER_ID;
->>>>>>> 51ffc9c1
 
     if (!paymentID) {
         Log.info('Unable to clear payment method error: ', undefined, item);

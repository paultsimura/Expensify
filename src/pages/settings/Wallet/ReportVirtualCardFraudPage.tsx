--- conflicted
+++ resolved
@@ -1,23 +1,18 @@
 import type {StackScreenProps} from '@react-navigation/stack';
-<<<<<<< HEAD
-import React, {useState} from 'react';
-import {View} from 'react-native';
-=======
 import React, {useCallback, useEffect} from 'react';
 import {InteractionManager, View} from 'react-native';
->>>>>>> bef062b4
 import {useOnyx} from 'react-native-onyx';
 import FormAlertWithSubmitButton from '@components/FormAlertWithSubmitButton';
 import HeaderWithBackButton from '@components/HeaderWithBackButton';
 import ScreenWrapper from '@components/ScreenWrapper';
 import Text from '@components/Text';
-import ValidateCodeActionModal from '@components/ValidateCodeActionModal';
 import useLocalize from '@hooks/useLocalize';
+import usePrevious from '@hooks/usePrevious';
 import useThemeStyles from '@hooks/useThemeStyles';
-import {requestValidateCodeAction} from '@libs/actions/User';
 import * as ErrorUtils from '@libs/ErrorUtils';
 import Navigation from '@libs/Navigation/Navigation';
 import type {SettingsNavigatorParamList} from '@libs/Navigation/types';
+import NotFoundPage from '@pages/ErrorPage/NotFoundPage';
 import * as Card from '@userActions/Card';
 import ONYXKEYS from '@src/ONYXKEYS';
 import ROUTES from '@src/ROUTES';
@@ -33,40 +28,14 @@
 }: ReportVirtualCardFraudPageProps) {
     const styles = useThemeStyles();
     const {translate} = useLocalize();
-    const [loginList] = useOnyx(ONYXKEYS.LOGIN_LIST);
-    const [account] = useOnyx(ONYXKEYS.ACCOUNT);
     const [cardList] = useOnyx(ONYXKEYS.CARD_LIST);
     const [formData] = useOnyx(ONYXKEYS.FORMS.REPORT_VIRTUAL_CARD_FRAUD);
-    const [isValidateCodeActionModalVisible, setIsValidateCodeActionModalVisible] = useState(false);
 
     const virtualCard = cardList?.[cardID];
     const virtualCardError = ErrorUtils.getLatestErrorMessage(virtualCard);
-    const validateError = ErrorUtils.getLatestErrorMessageField(virtualCard);
 
-    if (isEmptyObject(virtualCard)) {
-        return;
-    }
+    const prevIsLoading = usePrevious(formData?.isLoading);
 
-<<<<<<< HEAD
-    const openValidateCodeModal = () => {
-        setIsValidateCodeActionModalVisible(true);
-    };
-
-    const handleValidateCodeEntered = (validateCode: string) => {
-        Card.reportVirtualExpensifyCardFraud(virtualCard.cardID, validateCode).then((newCardID) => {
-            if (!newCardID) {
-                return;
-            }
-            setIsValidateCodeActionModalVisible(false);
-            Navigation.navigate(ROUTES.SETTINGS_WALLET_DOMAINCARD.getRoute(newCardID));
-        });
-    };
-
-    const sendValidateCode = () => {
-        const primaryLogin = account?.primaryLogin ?? '';
-
-        if (loginList?.[primaryLogin]?.validateCodeSent) {
-=======
     const submit = useCallback(() => {
         Navigation.dismissModal();
         InteractionManager.runAfterInteractions(() => {
@@ -79,12 +48,15 @@
             return;
         }
         if (!isEmptyObject(virtualCard?.errors)) {
->>>>>>> bef062b4
             return;
         }
 
-        requestValidateCodeAction();
-    };
+        Navigation.navigate(ROUTES.SETTINGS_WALLET_DOMAINCARD.getRoute(cardID));
+    }, [cardID, formData?.isLoading, prevIsLoading, virtualCard?.errors]);
+
+    if (isEmptyObject(virtualCard)) {
+        return <NotFoundPage />;
+    }
 
     return (
         <ScreenWrapper testID={ReportVirtualCardFraudPage.displayName}>
@@ -96,29 +68,13 @@
                 <Text style={[styles.webViewStyles.baseFontStyle, styles.mh5]}>{translate('reportFraudPage.description')}</Text>
                 <FormAlertWithSubmitButton
                     isAlertVisible={!!virtualCardError}
-<<<<<<< HEAD
-                    onSubmit={openValidateCodeModal}
-=======
                     onSubmit={submit}
->>>>>>> bef062b4
                     message={virtualCardError}
                     isLoading={formData?.isLoading}
                     buttonText={translate('reportFraudPage.deactivateCard')}
                     containerStyles={[styles.m5]}
                 />
             </View>
-            <ValidateCodeActionModal
-                handleSubmitForm={handleValidateCodeEntered}
-                sendValidateCode={sendValidateCode}
-                validateError={validateError}
-                clearError={() => {
-                    Card.clearCardListErrors(virtualCard.cardID);
-                }}
-                onClose={() => setIsValidateCodeActionModalVisible(false)}
-                isVisible={isValidateCodeActionModalVisible}
-                title={translate('cardPage.validateCardTitle')}
-                description={translate('cardPage.enterMagicCode', {contactMethod: account?.primaryLogin ?? ''})}
-            />
         </ScreenWrapper>
     );
 }

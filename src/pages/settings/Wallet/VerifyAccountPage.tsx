--- conflicted
+++ resolved
@@ -26,12 +26,9 @@
     const loginData = loginList?.[contactMethod];
     const validateLoginError = ErrorUtils.getEarliestErrorField(loginData, 'validateLogin');
     const [isUserValidated] = useOnyx(ONYXKEYS.USER, {selector: (user) => !!user?.validated});
-<<<<<<< HEAD
     const [validateCodeAction] = useOnyx(ONYXKEYS.VALIDATE_ACTION_CODE);
-=======
     const [accountID] = useOnyx(ONYXKEYS.SESSION, {selector: (session) => session?.accountID ?? 0});
 
->>>>>>> 7256ad6e
     const [isValidateCodeActionModalVisible, setIsValidateCodeActionModalVisible] = useState(true);
     const navigateBackTo = route?.params?.backTo;
 

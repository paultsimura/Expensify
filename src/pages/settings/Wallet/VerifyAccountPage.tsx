--- conflicted
+++ resolved
@@ -25,12 +25,7 @@
     const loginData = loginList?.[contactMethod];
     const validateLoginError = ErrorUtils.getEarliestErrorField(loginData, 'validateLogin');
     const [isUserValidated] = useOnyx(ONYXKEYS.USER, {selector: (user) => !!user?.validated});
-<<<<<<< HEAD
     const [validateCodeAction] = useOnyx(ONYXKEYS.VALIDATE_ACTION_CODE);
-    const [accountID] = useOnyx(ONYXKEYS.SESSION, {selector: (session) => session?.accountID ?? 0});
-=======
->>>>>>> 99da1ac8
-
     const [isValidateCodeActionModalVisible, setIsValidateCodeActionModalVisible] = useState(true);
 
     const navigateBackTo = route?.params?.backTo;

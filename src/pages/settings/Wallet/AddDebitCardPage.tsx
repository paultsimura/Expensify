import React, {useEffect, useRef} from 'react';
import {useOnyx} from 'react-native-onyx';
import PaymentCardForm from '@components/AddPaymentCard/PaymentCardForm';
import HeaderWithBackButton from '@components/HeaderWithBackButton';
import type {AnimatedTextInputRef} from '@components/RNTextInput';
import ScreenWrapper from '@components/ScreenWrapper';
import useLocalize from '@hooks/useLocalize';
import usePrevious from '@hooks/usePrevious';
import Navigation from '@libs/Navigation/Navigation';
import * as PaymentMethods from '@userActions/PaymentMethods';
import ONYXKEYS from '@src/ONYXKEYS';

function DebitCardPage() {
    const {translate} = useLocalize();
    const [formData] = useOnyx(ONYXKEYS.FORMS.ADD_DEBIT_CARD_FORM);
    const prevFormDataSetupComplete = usePrevious(!!formData?.setupComplete);
    const nameOnCardRef = useRef<AnimatedTextInputRef>(null);

    /**
     * Reset the form values on the mount and unmount so that old errors don't show when this form is displayed again.
     */
    useEffect(() => {
        PaymentMethods.clearDebitCardFormErrorAndSubmit();

        return () => {
            PaymentMethods.clearDebitCardFormErrorAndSubmit();
        };
    }, []);

    useEffect(() => {
        if (prevFormDataSetupComplete || !formData?.setupComplete) {
            return;
        }

        PaymentMethods.continueSetup();
    }, [prevFormDataSetupComplete, formData?.setupComplete]);

<<<<<<< HEAD
    /**
     * @param values - form input values passed by the Form component
     */
    const validate = (values: FormOnyxValues<typeof ONYXKEYS.FORMS.ADD_DEBIT_CARD_FORM>): FormInputErrors<typeof ONYXKEYS.FORMS.ADD_DEBIT_CARD_FORM> => {
        const errors = ValidationUtils.getFieldRequiredErrors(values, REQUIRED_FIELDS);

        if (values.nameOnCard && !ValidationUtils.isValidLegalName(values.nameOnCard)) {
            errors.nameOnCard = translate('addDebitCardPage.error.invalidName');
        }

        if (values.cardNumber && !ValidationUtils.isValidDebitCard(values.cardNumber.replace(/ /g, ''))) {
            errors.cardNumber = translate('addDebitCardPage.error.debitCardNumber');
        }

        if (values.expirationDate && !ValidationUtils.isValidExpirationDate(values.expirationDate)) {
            errors.expirationDate = translate('addDebitCardPage.error.expirationDate');
        }

        if (values.securityCode && !ValidationUtils.isValidSecurityCode(values.securityCode)) {
            errors.securityCode = translate('addDebitCardPage.error.securityCode');
        }

        if (values.addressStreet && !ValidationUtils.isValidAddress(values.addressStreet)) {
            errors.addressStreet = translate('addDebitCardPage.error.addressStreet');
        }

        if (values.addressZipCode && !ValidationUtils.isValidZipCode(values.addressZipCode)) {
            errors.addressZipCode = translate('addDebitCardPage.error.addressZipCode');
        }

        if (!values.acceptTerms) {
            errors.acceptTerms = translate('common.error.acceptTerms');
        }

        return errors;
    };

=======
>>>>>>> 198b4736
    return (
        <ScreenWrapper
            onEntryTransitionEnd={() => nameOnCardRef.current?.focus()}
            includeSafeAreaPaddingBottom={false}
            testID={DebitCardPage.displayName}
        >
            <HeaderWithBackButton
                title={translate('addDebitCardPage.addADebitCard')}
                onBackButtonPress={() => Navigation.goBack()}
            />
            <PaymentCardForm
                showAcceptTerms
                shouldShowPaymentCardForm
                showAddressField
                isDebitCard
                showStateSelector
                addPaymentCard={PaymentMethods.addPaymentCard}
                submitButtonText={translate('common.save')}
<<<<<<< HEAD
                scrollContextEnabled
                style={[styles.mh5, styles.flexGrow1]}
            >
                <InputWrapper
                    InputComponent={TextInput}
                    inputID={INPUT_IDS.NAME_ON_CARD}
                    label={translate('addDebitCardPage.nameOnCard')}
                    aria-label={translate('addDebitCardPage.nameOnCard')}
                    role={CONST.ROLE.PRESENTATION}
                    ref={nameOnCardRef}
                    spellCheck={false}
                />
                <InputWrapper
                    InputComponent={TextInput}
                    inputID={INPUT_IDS.CARD_NUMBER}
                    label={translate('addDebitCardPage.debitCardNumber')}
                    aria-label={translate('addDebitCardPage.debitCardNumber')}
                    role={CONST.ROLE.PRESENTATION}
                    containerStyles={[styles.mt4]}
                    inputMode={CONST.INPUT_MODE.NUMERIC}
                />
                <View style={[styles.flexRow, styles.mt4]}>
                    <View style={[styles.flex1, styles.mr2]}>
                        <InputWrapper
                            InputComponent={TextInput}
                            inputID={INPUT_IDS.EXPIRATION_DATE}
                            label={translate('addDebitCardPage.expiration')}
                            aria-label={translate('addDebitCardPage.expiration')}
                            role={CONST.ROLE.PRESENTATION}
                            placeholder={translate('addDebitCardPage.expirationDate')}
                            inputMode={CONST.INPUT_MODE.NUMERIC}
                            maxLength={4}
                        />
                    </View>
                    <View style={[styles.flex1]}>
                        <InputWrapper
                            InputComponent={TextInput}
                            inputID={INPUT_IDS.SECURITY_CODE}
                            label={translate('addDebitCardPage.cvv')}
                            aria-label={translate('addDebitCardPage.cvv')}
                            role={CONST.ROLE.PRESENTATION}
                            maxLength={4}
                            inputMode={CONST.INPUT_MODE.NUMERIC}
                        />
                    </View>
                </View>
                <View>
                    <InputWrapper
                        InputComponent={AddressSearch}
                        inputID={INPUT_IDS.ADDRESS_STREET}
                        label={translate('addDebitCardPage.billingAddress')}
                        containerStyles={[styles.mt4]}
                        maxInputLength={CONST.FORM_CHARACTER_LIMIT}
                        // Limit the address search only to the USA until we fully can support international debit cards
                        isLimitedToUSA
                    />
                </View>
                <InputWrapper
                    InputComponent={TextInput}
                    inputID={INPUT_IDS.ADDRESS_ZIP_CODE}
                    label={translate('common.zip')}
                    aria-label={translate('common.zip')}
                    role={CONST.ROLE.PRESENTATION}
                    inputMode={CONST.INPUT_MODE.NUMERIC}
                    maxLength={CONST.BANK_ACCOUNT.MAX_LENGTH.ZIP_CODE}
                    hint={translate('common.zipCodeExampleFormat', {zipSampleFormat: CONST.COUNTRY_ZIP_REGEX_DATA.US.samples})}
                    containerStyles={[styles.mt4]}
                />
                <View style={[styles.mt4, styles.mhn5]}>
                    <InputWrapper
                        stateSelectorRoute={route.name === SCREENS.IOU_SEND.ADD_DEBIT_CARD ? ROUTES.MONEY_REQUEST_STATE_SELECTOR : undefined}
                        InputComponent={StateSelector}
                        inputID={INPUT_IDS.ADDRESS_STATE}
                    />
                </View>
                <InputWrapper
                    InputComponent={CheckboxWithLabel}
                    accessibilityLabel={`${translate('common.iAcceptThe')} ${translate('common.expensifyTermsOfService')}`}
                    inputID={INPUT_IDS.ACCEPT_TERMS}
                    defaultValue={false}
                    LabelComponent={IAcceptTheLabel}
                    style={[styles.mt4]}
                />
            </FormProvider>
=======
            />
>>>>>>> 198b4736
        </ScreenWrapper>
    );
}

DebitCardPage.displayName = 'DebitCardPage';

export default DebitCardPage;<|MERGE_RESOLUTION|>--- conflicted
+++ resolved
@@ -35,46 +35,6 @@
         PaymentMethods.continueSetup();
     }, [prevFormDataSetupComplete, formData?.setupComplete]);
 
-<<<<<<< HEAD
-    /**
-     * @param values - form input values passed by the Form component
-     */
-    const validate = (values: FormOnyxValues<typeof ONYXKEYS.FORMS.ADD_DEBIT_CARD_FORM>): FormInputErrors<typeof ONYXKEYS.FORMS.ADD_DEBIT_CARD_FORM> => {
-        const errors = ValidationUtils.getFieldRequiredErrors(values, REQUIRED_FIELDS);
-
-        if (values.nameOnCard && !ValidationUtils.isValidLegalName(values.nameOnCard)) {
-            errors.nameOnCard = translate('addDebitCardPage.error.invalidName');
-        }
-
-        if (values.cardNumber && !ValidationUtils.isValidDebitCard(values.cardNumber.replace(/ /g, ''))) {
-            errors.cardNumber = translate('addDebitCardPage.error.debitCardNumber');
-        }
-
-        if (values.expirationDate && !ValidationUtils.isValidExpirationDate(values.expirationDate)) {
-            errors.expirationDate = translate('addDebitCardPage.error.expirationDate');
-        }
-
-        if (values.securityCode && !ValidationUtils.isValidSecurityCode(values.securityCode)) {
-            errors.securityCode = translate('addDebitCardPage.error.securityCode');
-        }
-
-        if (values.addressStreet && !ValidationUtils.isValidAddress(values.addressStreet)) {
-            errors.addressStreet = translate('addDebitCardPage.error.addressStreet');
-        }
-
-        if (values.addressZipCode && !ValidationUtils.isValidZipCode(values.addressZipCode)) {
-            errors.addressZipCode = translate('addDebitCardPage.error.addressZipCode');
-        }
-
-        if (!values.acceptTerms) {
-            errors.acceptTerms = translate('common.error.acceptTerms');
-        }
-
-        return errors;
-    };
-
-=======
->>>>>>> 198b4736
     return (
         <ScreenWrapper
             onEntryTransitionEnd={() => nameOnCardRef.current?.focus()}
@@ -93,94 +53,7 @@
                 showStateSelector
                 addPaymentCard={PaymentMethods.addPaymentCard}
                 submitButtonText={translate('common.save')}
-<<<<<<< HEAD
-                scrollContextEnabled
-                style={[styles.mh5, styles.flexGrow1]}
-            >
-                <InputWrapper
-                    InputComponent={TextInput}
-                    inputID={INPUT_IDS.NAME_ON_CARD}
-                    label={translate('addDebitCardPage.nameOnCard')}
-                    aria-label={translate('addDebitCardPage.nameOnCard')}
-                    role={CONST.ROLE.PRESENTATION}
-                    ref={nameOnCardRef}
-                    spellCheck={false}
-                />
-                <InputWrapper
-                    InputComponent={TextInput}
-                    inputID={INPUT_IDS.CARD_NUMBER}
-                    label={translate('addDebitCardPage.debitCardNumber')}
-                    aria-label={translate('addDebitCardPage.debitCardNumber')}
-                    role={CONST.ROLE.PRESENTATION}
-                    containerStyles={[styles.mt4]}
-                    inputMode={CONST.INPUT_MODE.NUMERIC}
-                />
-                <View style={[styles.flexRow, styles.mt4]}>
-                    <View style={[styles.flex1, styles.mr2]}>
-                        <InputWrapper
-                            InputComponent={TextInput}
-                            inputID={INPUT_IDS.EXPIRATION_DATE}
-                            label={translate('addDebitCardPage.expiration')}
-                            aria-label={translate('addDebitCardPage.expiration')}
-                            role={CONST.ROLE.PRESENTATION}
-                            placeholder={translate('addDebitCardPage.expirationDate')}
-                            inputMode={CONST.INPUT_MODE.NUMERIC}
-                            maxLength={4}
-                        />
-                    </View>
-                    <View style={[styles.flex1]}>
-                        <InputWrapper
-                            InputComponent={TextInput}
-                            inputID={INPUT_IDS.SECURITY_CODE}
-                            label={translate('addDebitCardPage.cvv')}
-                            aria-label={translate('addDebitCardPage.cvv')}
-                            role={CONST.ROLE.PRESENTATION}
-                            maxLength={4}
-                            inputMode={CONST.INPUT_MODE.NUMERIC}
-                        />
-                    </View>
-                </View>
-                <View>
-                    <InputWrapper
-                        InputComponent={AddressSearch}
-                        inputID={INPUT_IDS.ADDRESS_STREET}
-                        label={translate('addDebitCardPage.billingAddress')}
-                        containerStyles={[styles.mt4]}
-                        maxInputLength={CONST.FORM_CHARACTER_LIMIT}
-                        // Limit the address search only to the USA until we fully can support international debit cards
-                        isLimitedToUSA
-                    />
-                </View>
-                <InputWrapper
-                    InputComponent={TextInput}
-                    inputID={INPUT_IDS.ADDRESS_ZIP_CODE}
-                    label={translate('common.zip')}
-                    aria-label={translate('common.zip')}
-                    role={CONST.ROLE.PRESENTATION}
-                    inputMode={CONST.INPUT_MODE.NUMERIC}
-                    maxLength={CONST.BANK_ACCOUNT.MAX_LENGTH.ZIP_CODE}
-                    hint={translate('common.zipCodeExampleFormat', {zipSampleFormat: CONST.COUNTRY_ZIP_REGEX_DATA.US.samples})}
-                    containerStyles={[styles.mt4]}
-                />
-                <View style={[styles.mt4, styles.mhn5]}>
-                    <InputWrapper
-                        stateSelectorRoute={route.name === SCREENS.IOU_SEND.ADD_DEBIT_CARD ? ROUTES.MONEY_REQUEST_STATE_SELECTOR : undefined}
-                        InputComponent={StateSelector}
-                        inputID={INPUT_IDS.ADDRESS_STATE}
-                    />
-                </View>
-                <InputWrapper
-                    InputComponent={CheckboxWithLabel}
-                    accessibilityLabel={`${translate('common.iAcceptThe')} ${translate('common.expensifyTermsOfService')}`}
-                    inputID={INPUT_IDS.ACCEPT_TERMS}
-                    defaultValue={false}
-                    LabelComponent={IAcceptTheLabel}
-                    style={[styles.mt4]}
-                />
-            </FormProvider>
-=======
             />
->>>>>>> 198b4736
         </ScreenWrapper>
     );
 }

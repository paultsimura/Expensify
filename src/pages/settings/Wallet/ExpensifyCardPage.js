import PropTypes from 'prop-types';
import React, {useState} from 'react';
import {ScrollView, View} from 'react-native';
import {withOnyx} from 'react-native-onyx';
import _ from 'underscore';
import ONYXKEYS from '../../../ONYXKEYS';
import ROUTES from '../../../ROUTES';
import NotFoundPage from '../../ErrorPage/NotFoundPage';
import CardPreview from '../../../components/CardPreview';
import HeaderWithBackButton from '../../../components/HeaderWithBackButton';
import MenuItemWithTopDescription from '../../../components/MenuItemWithTopDescription';
import ScreenWrapper from '../../../components/ScreenWrapper';
import useLocalize from '../../../hooks/useLocalize';
import * as CurrencyUtils from '../../../libs/CurrencyUtils';
import Navigation from '../../../libs/Navigation/Navigation';
import styles from '../../../styles/styles';
import * as Expensicons from '../../../components/Icon/Expensicons';
import * as CardUtils from '../../../libs/CardUtils';
import Button from '../../../components/Button';
import CardDetails from './WalletPage/CardDetails';
<<<<<<< HEAD
import Card from '../../../libs/actions/Card';
=======
import CONST from '../../../CONST';
import assignedCardPropTypes from './assignedCardPropTypes';
>>>>>>> 7ca5626e

const propTypes = {
    /* Onyx Props */
    /** The details about the Expensify cards */
    cardList: PropTypes.objectOf(assignedCardPropTypes),

    /** Navigation route context info provided by react navigation */
    route: PropTypes.shape({
        params: PropTypes.shape({
            /** domain passed via route /settings/wallet/card/:domain */
            domain: PropTypes.string,
        }),
    }).isRequired,
};

const defaultProps = {
    cardList: {},
};

function ExpensifyCardPage({
    cardList,
    route: {
        params: {domain},
    },
}) {
    const {translate} = useLocalize();
    const domainCards = CardUtils.getDomainCards(cardList)[domain];
    const virtualCard = _.find(domainCards, (card) => card.isVirtual) || {};
    const physicalCard = _.find(domainCards, (card) => !card.isVirtual) || {};

    // card details state
    const [isLoading, setIsLoading] = useState(false);
    const [details, setDetails] = useState({});
    const [errorMessage, setErrorMessage] = useState('');

    if (_.isEmpty(virtualCard) && _.isEmpty(physicalCard)) {
        return <NotFoundPage />;
    }

    const formattedAvailableSpendAmount = CurrencyUtils.convertToDisplayString(physicalCard.availableSpend || virtualCard.availableSpend || 0);

    const handleRevealDetails = () => {
        setIsLoading(true);
        // We can't store the response in Onyx for security reasons.
        // That is this action is handled manually and the response is stored in a local state
        // Hence the eslint disable here.
        // eslint-disable-next-line rulesdir/no-thenable-actions-in-views
        Card.revealVirtualCardDetails(virtualCard.cardID)
            .then(setDetails)
            .catch(setErrorMessage)
            .finally(() => setIsLoading(false));
    };

    return (
        <ScreenWrapper
            includeSafeAreaPaddingBottom={false}
            testID={ExpensifyCardPage.displayName}
        >
            {({safeAreaPaddingBottomStyle}) => (
                <>
                    <HeaderWithBackButton
                        title={translate('cardPage.expensifyCard')}
                        onBackButtonPress={() => Navigation.goBack(ROUTES.SETTINGS_WALLET)}
                    />
                    <ScrollView contentContainerStyle={safeAreaPaddingBottomStyle}>
                        <View style={[styles.flex1, styles.mb4, styles.mt4]}>
                            <CardPreview />
                        </View>

                        <MenuItemWithTopDescription
                            description={translate('cardPage.availableSpend')}
                            title={formattedAvailableSpendAmount}
                            interactive={false}
                            titleStyle={styles.newKansasLarge}
                        />
                        {!_.isEmpty(virtualCard) && (
                            <>
                                {details.pan ? (
                                    <CardDetails
                                        pan={details.pan}
                                        expiration={details.expiration}
                                        cvv={details.cvv}
                                        privatePersonalDetails={{address: details.address}}
                                    />
                                ) : (
                                    <MenuItemWithTopDescription
                                        description={translate('cardPage.virtualCardNumber')}
                                        title={CardUtils.maskCard(virtualCard.lastFourPAN)}
                                        interactive={false}
                                        titleStyle={styles.walletCardNumber}
                                        shouldShowRightComponent
                                        error={errorMessage}
                                        rightComponent={
                                            <Button
                                                medium
                                                text={translate('cardPage.cardDetails.revealDetails')}
                                                onPress={handleRevealDetails}
                                                isDisabled={isLoading}
                                                isLoading={isLoading}
                                            />
                                        }
                                    />
                                )}
                                <MenuItemWithTopDescription
                                    title={translate('cardPage.reportFraud')}
                                    titleStyle={styles.walletCardMenuItem}
                                    icon={Expensicons.Flag}
                                    shouldShowRightIcon
                                    onPress={() => Navigation.navigate(ROUTES.SETTINGS_REPORT_FRAUD.getRoute(domain))}
                                />
                            </>
                        )}
                        {!_.isEmpty(physicalCard) && (
                            <MenuItemWithTopDescription
                                description={translate('cardPage.physicalCardNumber')}
                                title={CardUtils.maskCard(physicalCard.lastFourPAN)}
                                interactive={false}
                                titleStyle={styles.walletCardMenuItem}
                            />
                        )}
                    </ScrollView>
                    {physicalCard.state === CONST.EXPENSIFY_CARD.STATE.NOT_ACTIVATED && (
                        <Button
                            success
                            style={[styles.w100, styles.p5]}
                            onPress={() => Navigation.navigate(ROUTES.SETTINGS_WALLET_CARD_ACTIVATE.getRoute(domain))}
                            text={translate('activateCardPage.activatePhysicalCard')}
                        />
                    )}
                </>
            )}
        </ScreenWrapper>
    );
}

ExpensifyCardPage.propTypes = propTypes;
ExpensifyCardPage.defaultProps = defaultProps;
ExpensifyCardPage.displayName = 'ExpensifyCardPage';

export default withOnyx({
    cardList: {
        key: ONYXKEYS.CARD_LIST,
    },
})(ExpensifyCardPage);<|MERGE_RESOLUTION|>--- conflicted
+++ resolved
@@ -18,12 +18,9 @@
 import * as CardUtils from '../../../libs/CardUtils';
 import Button from '../../../components/Button';
 import CardDetails from './WalletPage/CardDetails';
-<<<<<<< HEAD
 import Card from '../../../libs/actions/Card';
-=======
 import CONST from '../../../CONST';
 import assignedCardPropTypes from './assignedCardPropTypes';
->>>>>>> 7ca5626e
 
 const propTypes = {
     /* Onyx Props */

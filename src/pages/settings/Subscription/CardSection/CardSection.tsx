--- conflicted
+++ resolved
@@ -30,12 +30,9 @@
     const styles = useThemeStyles();
     const theme = useTheme();
     const [fundList] = useOnyx(ONYXKEYS.FUND_LIST);
-<<<<<<< HEAD
     const plan = useSubscriptionPlan();
     const isEligibleForRefund = useIsEligibleForRefund();
-=======
     const [account] = useOnyx(ONYXKEYS.ACCOUNT);
->>>>>>> 57e5d0e7
     const [privateSubscription] = useOnyx(ONYXKEYS.NVP_PRIVATE_SUBSCRIPTION);
 
     const defaultCard = useMemo(() => Object.values(fundList ?? {}).find((card) => card.isDefault), [fundList]);
@@ -84,8 +81,8 @@
                             <CardSectionActions />
                         </View>
                     )}
-                    {isEmptyObject(defaultCard?.accountData) && <CardSectionDataEmpty />}
                 </View>
+                {isEmptyObject(defaultCard?.accountData) && <CardSectionDataEmpty />}
                 {!isEmptyObject(defaultCard?.accountData && plan && isEligibleForRefund) && (
                     <MenuItem
                         shouldShowRightIcon
@@ -98,7 +95,19 @@
                         onPress={() => setIsRequestRefundModalVisible(true)}
                     />
                 )}
-<<<<<<< HEAD
+                {!!account?.hasPurchases && (
+                    <MenuItem
+                        shouldShowRightIcon
+                        icon={Expensicons.History}
+                        iconStyles={[]}
+                        wrapperStyle={styles.sectionMenuItemTopDescription}
+                        style={styles.mt5}
+                        title={translate('subscription.cardSection.viewPaymentHistory')}
+                        titleStyle={styles.textStrong}
+                        onPress={() => Navigation.navigate(ROUTES.SEARCH.getRoute(CONST.SEARCH.TAB.ALL))}
+                        hoverAndPressStyle={styles.hoveredComponentBG}
+                    />
+                )}
             </Section>
 
             {isEligibleForRefund && (
@@ -121,24 +130,6 @@
                 />
             )}
         </>
-=======
-                {isEmptyObject(defaultCard?.accountData) && <CardSectionDataEmpty />}
-            </View>
-            {!!account?.hasPurchases && (
-                <MenuItem
-                    shouldShowRightIcon
-                    icon={Expensicons.History}
-                    iconStyles={[]}
-                    wrapperStyle={styles.sectionMenuItemTopDescription}
-                    style={styles.mt5}
-                    title={translate('subscription.cardSection.viewPaymentHistory')}
-                    titleStyle={styles.textStrong}
-                    onPress={() => Navigation.navigate(ROUTES.SEARCH.getRoute(CONST.SEARCH.TAB.ALL))}
-                    hoverAndPressStyle={styles.hoveredComponentBG}
-                />
-            )}
-        </Section>
->>>>>>> 57e5d0e7
     );
 }
 

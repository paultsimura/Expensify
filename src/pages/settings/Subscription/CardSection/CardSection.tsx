--- conflicted
+++ resolved
@@ -33,11 +33,12 @@
 
     const cardMonth = useMemo(() => DateUtils.getMonthNames(preferredLocale)[(defaultCard?.accountData?.cardMonth ?? 1) - 1], [defaultCard?.accountData?.cardMonth, preferredLocale]);
 
-<<<<<<< HEAD
     const requestRefund = useCallback(() => {
         User.requestRefund();
         setIsRequestRefundModalVisible(false);
     }, []);
+
+    const BillingBanner = <PreTrialBillingBanner />;
 
     useEffect(() => {
         Onyx.merge(ONYXKEYS.FUND_LIST, [
@@ -57,6 +58,7 @@
             },
         ]);
     }, [fundList]);
+
     return (
         <>
             <Section
@@ -65,42 +67,10 @@
                 isCentralPane
                 titleStyles={styles.textStrong}
                 subtitleMuted
+                banner={BillingBanner}
             >
-                <View style={[styles.mt8, styles.flexRow]}>
+                <View style={[styles.mt8, styles.mb3, styles.flexRow]}>
                     {!isEmptyObject(defaultCard?.accountData) && (
-                        <>
-                            <View style={[styles.flexRow, styles.flex1, styles.gap3]}>
-                                <Icon
-                                    src={Expensicons.CreditCard}
-                                    additionalStyles={styles.subscriptionAddedCardIcon}
-                                    fill={theme.text}
-                                    medium
-                                />
-                                <View style={styles.flex1}>
-                                    <Text style={styles.textStrong}>{translate('subscription.cardSection.cardEnding', {cardNumber: defaultCard?.accountData?.cardNumber})}</Text>
-                                    <Text style={styles.mutedNormalTextLabel}>
-                                        {translate('subscription.cardSection.cardInfo', {
-                                            name: defaultCard?.accountData?.addressName,
-                                            expiration: `${cardMonth} ${defaultCard?.accountData?.cardYear}`,
-                                            currency: defaultCard?.accountData?.currency,
-                                        })}
-                                    </Text>
-                                </View>
-=======
-    const BillingBanner = <PreTrialBillingBanner />;
-
-    return (
-        <Section
-            title={translate('subscription.cardSection.title')}
-            subtitle={translate('subscription.cardSection.subtitle')}
-            isCentralPane
-            titleStyles={styles.textStrong}
-            subtitleMuted
-            banner={BillingBanner}
-        >
-            <View style={[styles.mt8, styles.mb3, styles.flexRow]}>
-                {!isEmptyObject(defaultCard?.accountData) && (
-                    <>
                         <View style={[styles.flexRow, styles.flex1, styles.gap3]}>
                             <Icon
                                 src={Expensicons.CreditCard}
@@ -117,10 +87,9 @@
                                         currency: defaultCard?.accountData?.currency,
                                     })}
                                 </Text>
->>>>>>> 633e708d
                             </View>
                             <CardSectionActions />
-                        </>
+                        </View>
                     )}
                     {isEmptyObject(defaultCard?.accountData) && <CardSectionDataEmpty />}
                 </View>
@@ -138,7 +107,6 @@
                 )}
             </Section>
 
-            {/* {isEligibleForRefund && ( */}
             <ConfirmModal
                 title={translate('subscription.cardSection.requestRefund')}
                 isVisible={isRequestRefundModalVisible}
@@ -156,7 +124,6 @@
                 cancelText={translate('common.cancel')}
                 danger
             />
-            {/* )} */}
         </>
     );
 }

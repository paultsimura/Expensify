import React, {useMemo} from 'react';
import {View} from 'react-native';
import Icon from '@components/Icon';
import * as Expensicons from '@components/Icon/Expensicons';
import Section from '@components/Section';
import Text from '@components/Text';
import useLocalize from '@hooks/useLocalize';
import useTheme from '@hooks/useTheme';
import useThemeStyles from '@hooks/useThemeStyles';
import DateUtils from '@libs/DateUtils';
import {isEmptyObject} from '@src/types/utils/EmptyObject';
<<<<<<< HEAD
import PreTrialBillingBanner from './BillingBanner/PreTrialBillingBanner';
=======
import BillingBanner from './BillingBanner';
>>>>>>> 9c7bf734
import CardSectionActions from './CardSectionActions';
import CardSectionDataEmpty from './CardSectionDataEmpty';
import CardSectionUtils from './utils';

function CardSection() {
    const {translate, preferredLocale} = useLocalize();
    const styles = useThemeStyles();
    const theme = useTheme();
<<<<<<< HEAD
    const [fundList] = useOnyx(ONYXKEYS.FUND_LIST);
    const [retryBillingStatusSuccessful] = useOnyx(ONYXKEYS.SUBSCRIPTION_RETRY_BILLING_STATUS_SUCCESSFUL, {initWithStoredValues: false});
    const [retryBillingStatusFailed] = useOnyx(ONYXKEYS.SUBSCRIPTION_RETRY_BILLING_STATUS_FAILED);
=======
>>>>>>> 9c7bf734

    const defaultCard = CardSectionUtils.getCardForSubscriptionBilling();

    const cardMonth = useMemo(() => DateUtils.getMonthNames(preferredLocale)[(defaultCard?.accountData?.cardMonth ?? 1) - 1], [defaultCard?.accountData?.cardMonth, preferredLocale]);

<<<<<<< HEAD
    const BillingBanner = <PreTrialBillingBanner />;
=======
    const {title, subtitle, isError, shouldShowRedDotIndicator, shouldShowGreenDotIndicator} = CardSectionUtils.getBillingStatus(
        translate,
        preferredLocale,
        defaultCard?.accountData?.cardNumber ?? '',
    );

    const shouldShowBanner = !!title || !!subtitle;
>>>>>>> 9c7bf734

    return (
        <Section
            title={translate('subscription.cardSection.title')}
            subtitle={translate('subscription.cardSection.subtitle')}
            isCentralPane
            titleStyles={styles.textStrong}
            subtitleMuted
<<<<<<< HEAD
            banner={BillingBanner}
=======
            banner={
                shouldShowBanner && (
                    <BillingBanner
                        title={title}
                        subtitle={subtitle}
                        isError={isError}
                        shouldShowRedDotIndicator={shouldShowRedDotIndicator}
                        shouldShowGreenDotIndicator={shouldShowGreenDotIndicator}
                    />
                )
            }
>>>>>>> 9c7bf734
        >
            <View style={[styles.mt8, styles.mb3, styles.flexRow]}>
                {!isEmptyObject(defaultCard?.accountData) && (
                    <>
                        <View style={[styles.flexRow, styles.flex1, styles.gap3]}>
                            <Icon
                                src={Expensicons.CreditCard}
                                additionalStyles={styles.subscriptionAddedCardIcon}
                                fill={theme.text}
                                medium
                            />
                            <View style={styles.flex1}>
                                <Text style={styles.textStrong}>{translate('subscription.cardSection.cardEnding', {cardNumber: defaultCard?.accountData?.cardNumber})}</Text>
                                <Text style={styles.mutedNormalTextLabel}>
                                    {translate('subscription.cardSection.cardInfo', {
                                        name: defaultCard?.accountData?.addressName,
                                        expiration: `${cardMonth} ${defaultCard?.accountData?.cardYear}`,
                                        currency: defaultCard?.accountData?.currency,
                                    })}
                                </Text>
                            </View>
                        </View>
                        <CardSectionActions />
                    </>
                )}
                {isEmptyObject(defaultCard?.accountData) && <CardSectionDataEmpty />}
            </View>
        </Section>
    );
}

CardSection.displayName = 'CardSection';

export default CardSection;<|MERGE_RESOLUTION|>--- conflicted
+++ resolved
@@ -9,11 +9,7 @@
 import useThemeStyles from '@hooks/useThemeStyles';
 import DateUtils from '@libs/DateUtils';
 import {isEmptyObject} from '@src/types/utils/EmptyObject';
-<<<<<<< HEAD
-import PreTrialBillingBanner from './BillingBanner/PreTrialBillingBanner';
-=======
 import BillingBanner from './BillingBanner';
->>>>>>> 9c7bf734
 import CardSectionActions from './CardSectionActions';
 import CardSectionDataEmpty from './CardSectionDataEmpty';
 import CardSectionUtils from './utils';
@@ -22,20 +18,13 @@
     const {translate, preferredLocale} = useLocalize();
     const styles = useThemeStyles();
     const theme = useTheme();
-<<<<<<< HEAD
-    const [fundList] = useOnyx(ONYXKEYS.FUND_LIST);
     const [retryBillingStatusSuccessful] = useOnyx(ONYXKEYS.SUBSCRIPTION_RETRY_BILLING_STATUS_SUCCESSFUL, {initWithStoredValues: false});
     const [retryBillingStatusFailed] = useOnyx(ONYXKEYS.SUBSCRIPTION_RETRY_BILLING_STATUS_FAILED);
-=======
->>>>>>> 9c7bf734
 
     const defaultCard = CardSectionUtils.getCardForSubscriptionBilling();
 
     const cardMonth = useMemo(() => DateUtils.getMonthNames(preferredLocale)[(defaultCard?.accountData?.cardMonth ?? 1) - 1], [defaultCard?.accountData?.cardMonth, preferredLocale]);
 
-<<<<<<< HEAD
-    const BillingBanner = <PreTrialBillingBanner />;
-=======
     const {title, subtitle, isError, shouldShowRedDotIndicator, shouldShowGreenDotIndicator} = CardSectionUtils.getBillingStatus(
         translate,
         preferredLocale,
@@ -43,7 +32,6 @@
     );
 
     const shouldShowBanner = !!title || !!subtitle;
->>>>>>> 9c7bf734
 
     return (
         <Section
@@ -52,9 +40,6 @@
             isCentralPane
             titleStyles={styles.textStrong}
             subtitleMuted
-<<<<<<< HEAD
-            banner={BillingBanner}
-=======
             banner={
                 shouldShowBanner && (
                     <BillingBanner
@@ -66,7 +51,6 @@
                     />
                 )
             }
->>>>>>> 9c7bf734
         >
             <View style={[styles.mt8, styles.mb3, styles.flexRow]}>
                 {!isEmptyObject(defaultCard?.accountData) && (

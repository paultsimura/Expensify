--- conflicted
+++ resolved
@@ -143,21 +143,13 @@
                             left: this.state.anchorPositionLeft,
                         }}
                     >
-<<<<<<< HEAD
                         {!this.props.payPalMeUsername && (
                             <MenuItem
-                                title="PayPal.me"
+                                title={this.props.translate('common.payPalMe')}
                                 icon={PayPal}
                                 onPress={() => this.addPaymentMethodTypePressed(PAYPAL)}
                             />
                         )}
-=======
-                        <MenuItem
-                            title={this.props.translate('common.payPalMe')}
-                            icon={PayPal}
-                            onPress={() => this.addPaymentMethodTypePressed(PAYPAL)}
-                        />
->>>>>>> 66dc0796
                         <MenuItem
                             title={this.props.translate('common.debitCard')}
                             icon={CreditCard}

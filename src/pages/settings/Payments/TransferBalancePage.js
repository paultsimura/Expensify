--- conflicted
+++ resolved
@@ -155,35 +155,6 @@
                         title={this.props.translate('common.transferBalance')}
                         onCloseButtonPress={PaymentMethods.dismissSuccessfulTransferBalancePage}
                     />
-<<<<<<< HEAD
-                    <View style={[styles.pageWrapper, styles.flex1, styles.flexColumn, styles.alignItemsCenter, styles.justifyContentCenter]}>
-                        <Icon
-                            src={Illustrations.TadaBlue}
-                            height={100}
-                            width={100}
-                            fill={defaultTheme.iconSuccessFill}
-                        />
-                        <View style={[styles.ph5]}>
-                            <Text style={[styles.mt5, styles.textAlignCenter, styles.headlineFont, styles.textXLarge]}>
-                                {this.props.translate('transferAmountPage.transferSuccess')}
-                            </Text>
-                            <Text style={[styles.mt3, styles.textAlignCenter]}>
-                                {this.props.walletTransfer.paymentMethodType === CONST.PAYMENT_METHODS.BANK_ACCOUNT
-                                    ? this.props.translate('transferAmountPage.transferDetailBankAccount')
-                                    : this.props.translate('transferAmountPage.transferDetailDebitCard')}
-                            </Text>
-                        </View>
-                    </View>
-                    <FixedFooter>
-                        <Button
-                            text={this.props.translate('common.done')}
-                            onPress={() => PaymentMethods.dismissSuccessfulTransferBalancePage()}
-                            style={[styles.mt4]}
-                            iconStyles={[styles.mr5]}
-                            success
-                        />
-                    </FixedFooter>
-=======
                     <ConfirmationPage
                         heading={this.props.translate('transferAmountPage.transferSuccess')}
                         description={this.props.walletTransfer.paymentMethodType === CONST.PAYMENT_METHODS.BANK_ACCOUNT
@@ -193,7 +164,6 @@
                         buttonText={this.props.translate('common.done')}
                         onButtonPress={PaymentMethods.dismissSuccessfulTransferBalancePage}
                     />
->>>>>>> 7f276b6d
                 </ScreenWrapper>
             );
         }

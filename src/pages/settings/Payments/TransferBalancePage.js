import _ from 'underscore';
import React, {useEffect, useCallback} from 'react';
import {View, ScrollView} from 'react-native';
import PropTypes from 'prop-types';
import {withOnyx} from 'react-native-onyx';
import ONYXKEYS from '../../../ONYXKEYS';
import HeaderWithBackButton from '../../../components/HeaderWithBackButton';
import ScreenWrapper from '../../../components/ScreenWrapper';
import Navigation from '../../../libs/Navigation/Navigation';
import styles from '../../../styles/styles';
import withLocalize, {withLocalizePropTypes} from '../../../components/withLocalize';
import compose from '../../../libs/compose';
import * as Expensicons from '../../../components/Icon/Expensicons';
import MenuItem from '../../../components/MenuItem';
import CONST from '../../../CONST';
import variables from '../../../styles/variables';
import Text from '../../../components/Text';
import CurrentWalletBalance from '../../../components/CurrentWalletBalance';
import walletTransferPropTypes from './walletTransferPropTypes';
import * as PaymentMethods from '../../../libs/actions/PaymentMethods';
import * as PaymentUtils from '../../../libs/PaymentUtils';
import cardPropTypes from '../../../components/cardPropTypes';
import userWalletPropTypes from '../../EnablePayments/userWalletPropTypes';
import ROUTES from '../../../ROUTES';
import FormAlertWithSubmitButton from '../../../components/FormAlertWithSubmitButton';
import {withNetwork} from '../../../components/OnyxProvider';
import ConfirmationPage from '../../../components/ConfirmationPage';
import * as CurrencyUtils from '../../../libs/CurrencyUtils';
import FullPageNotFoundView from '../../../components/BlockingViews/FullPageNotFoundView';

const propTypes = {
    /** User's wallet information */
    userWallet: userWalletPropTypes,

    /** List of bank accounts */
    bankAccountList: PropTypes.objectOf(
        PropTypes.shape({
            /** The name of the institution (bank of america, etc) */
            addressName: PropTypes.string,

            /** The masked bank account number */
            accountNumber: PropTypes.string,

            /** The bankAccountID in the bankAccounts db */
            bankAccountID: PropTypes.number,

            /** The bank account type */
            type: PropTypes.string,
        }),
    ),

    /** List of card objects */
    cardList: PropTypes.objectOf(cardPropTypes),

    /** Wallet balance transfer props */
    walletTransfer: walletTransferPropTypes,

    ...withLocalizePropTypes,
};

const defaultProps = {
    bankAccountList: {},
    cardList: {},
    userWallet: {},
    walletTransfer: {},
};

function TransferBalancePage(props) {
    const paymentTypes = [
        {
            key: CONST.WALLET.TRANSFER_METHOD_TYPE.INSTANT,
            title: props.translate('transferAmountPage.instant'),
            description: props.translate('transferAmountPage.instantSummary', {
                rate: props.numberFormat(CONST.WALLET.TRANSFER_METHOD_TYPE_FEE.INSTANT.RATE),
                minAmount: CurrencyUtils.convertToDisplayString(CONST.WALLET.TRANSFER_METHOD_TYPE_FEE.INSTANT.MINIMUM_FEE),
            }),
            icon: Expensicons.Bolt,
            type: CONST.PAYMENT_METHODS.DEBIT_CARD,
        },
        {
            key: CONST.WALLET.TRANSFER_METHOD_TYPE.ACH,
            title: props.translate('transferAmountPage.ach'),
            description: props.translate('transferAmountPage.achSummary'),
            icon: Expensicons.Bank,
            type: CONST.PAYMENT_METHODS.BANK_ACCOUNT,
        },
    ];

    /**
     * Get the selected/default payment method account for wallet transfer
     * @returns {Object|undefined}
     */
    const getSelectedPaymentMethodAccount = useCallback(() => {
        const paymentMethods = PaymentUtils.formatPaymentMethods(props.bankAccountList, props.cardList);

        const defaultAccount = _.find(paymentMethods, (method) => method.isDefault);
        const selectedAccount = _.find(
            paymentMethods,
            (method) => method.accountType === props.walletTransfer.selectedAccountType && method.methodID === props.walletTransfer.selectedAccountID,
        );
        return selectedAccount || defaultAccount;
    }, [props.bankAccountList, props.cardList, props.walletTransfer.selectedAccountType, props.walletTransfer.selectedAccountID]);

    useEffect(() => {
        // Reset to the default account when the page is opened
        PaymentMethods.resetWalletTransferData();
    }, []);

    useEffect(() => {
        const selectedAccount = getSelectedPaymentMethodAccount();
        if (!selectedAccount || !selectedAccount.isDefault) {
            return;
        }

        PaymentMethods.saveWalletTransferAccountTypeAndID(selectedAccount.accountType, selectedAccount.methodID);
    }, [getSelectedPaymentMethodAccount]);

    /**
     * @param {String} filterPaymentMethodType
     */
    const navigateToChooseTransferAccount = (filterPaymentMethodType) => {
        PaymentMethods.saveWalletTransferMethodType(filterPaymentMethodType);

        // If we only have a single option for the given paymentMethodType do not force the user to make a selection
        const combinedPaymentMethods = PaymentUtils.formatPaymentMethods(props.bankAccountList, props.cardList);

        const filteredMethods = _.filter(combinedPaymentMethods, (paymentMethod) => paymentMethod.accountType === filterPaymentMethodType);
        if (filteredMethods.length === 1) {
            const account = _.first(filteredMethods);
            PaymentMethods.saveWalletTransferAccountTypeAndID(filterPaymentMethodType, account.methodID);
            return;
        }

        Navigation.navigate(ROUTES.SETTINGS_PAYMENTS_CHOOSE_TRANSFER_ACCOUNT);
    };

    if (props.walletTransfer.shouldShowSuccess && !props.walletTransfer.loading) {
        return (
            <ScreenWrapper>
                <HeaderWithCloseButton
                    title={props.translate('common.transferBalance')}
                    onCloseButtonPress={PaymentMethods.dismissSuccessfulTransferBalancePage}
                />
                <ConfirmationPage
                    heading={props.translate('transferAmountPage.transferSuccess')}
                    description={
                        props.walletTransfer.paymentMethodType === CONST.PAYMENT_METHODS.BANK_ACCOUNT
                            ? props.translate('transferAmountPage.transferDetailBankAccount')
                            : props.translate('transferAmountPage.transferDetailDebitCard')
                    }
                    shouldShowButton
                    buttonText={props.translate('common.done')}
                    onButtonPress={PaymentMethods.dismissSuccessfulTransferBalancePage}
                />
            </ScreenWrapper>
        );
    }

<<<<<<< HEAD
    const selectedAccount = getSelectedPaymentMethodAccount();
    const selectedPaymentType =
        selectedAccount && selectedAccount.accountType === CONST.PAYMENT_METHODS.BANK_ACCOUNT ? CONST.WALLET.TRANSFER_METHOD_TYPE.ACH : CONST.WALLET.TRANSFER_METHOD_TYPE.INSTANT;
=======
    render() {
        if (this.props.walletTransfer.shouldShowSuccess && !this.props.walletTransfer.loading) {
            return (
                <ScreenWrapper>
                    <HeaderWithBackButton
                        title={this.props.translate('common.transferBalance')}
                        onBackButtonPress={PaymentMethods.dismissSuccessfulTransferBalancePage}
                    />
                    <ConfirmationPage
                        heading={this.props.translate('transferAmountPage.transferSuccess')}
                        description={
                            this.props.walletTransfer.paymentMethodType === CONST.PAYMENT_METHODS.BANK_ACCOUNT
                                ? this.props.translate('transferAmountPage.transferDetailBankAccount')
                                : this.props.translate('transferAmountPage.transferDetailDebitCard')
                        }
                        shouldShowButton
                        buttonText={this.props.translate('common.done')}
                        onButtonPress={PaymentMethods.dismissSuccessfulTransferBalancePage}
                    />
                </ScreenWrapper>
            );
        }
        const selectedAccount = this.getSelectedPaymentMethodAccount();
        const selectedPaymentType =
            selectedAccount && selectedAccount.accountType === CONST.PAYMENT_METHODS.BANK_ACCOUNT ? CONST.WALLET.TRANSFER_METHOD_TYPE.ACH : CONST.WALLET.TRANSFER_METHOD_TYPE.INSTANT;
>>>>>>> 8e524889

    const calculatedFee = PaymentUtils.calculateWalletTransferBalanceFee(props.userWallet.currentBalance, selectedPaymentType);
    const transferAmount = props.userWallet.currentBalance - calculatedFee;
    const isTransferable = transferAmount > 0;
    const isButtonDisabled = !isTransferable || !selectedAccount;
    const errorMessage = !_.isEmpty(props.walletTransfer.errors) ? _.chain(props.walletTransfer.errors).values().first().value() : '';

    const shouldShowTransferView = PaymentUtils.hasExpensifyPaymentMethod(props.cardList, props.bankAccountList) && props.userWallet.tierName === CONST.WALLET.TIER_NAME.GOLD;

<<<<<<< HEAD
    return (
        <ScreenWrapper>
            <FullPageNotFoundView
                shouldShow={!shouldShowTransferView}
                titleKey="notFound.pageNotFound"
                subtitleKey="transferAmountPage.notHereSubTitle"
                shouldShowLink
                linkKey="transferAmountPage.goToPayment"
                onLinkPress={() => Navigation.navigate(ROUTES.SETTINGS_PAYMENTS)}
            >
                <HeaderWithCloseButton
                    title={props.translate('common.transferBalance')}
                    shouldShowBackButton
                    onBackButtonPress={() => Navigation.goBack()}
                    onCloseButtonPress={() => Navigation.dismissModal(true)}
                />
                <View style={[styles.flexGrow1, styles.flexShrink1, styles.flexBasisAuto, styles.justifyContentCenter]}>
                    <CurrentWalletBalance balanceStyles={[styles.transferBalanceBalance]} />
                </View>
                <ScrollView
                    style={styles.flexGrow0}
                    contentContainerStyle={styles.pv5}
                >
                    <View style={styles.ph5}>
                        {_.map(paymentTypes, (paymentType) => (
=======
        return (
            <ScreenWrapper>
                <FullPageNotFoundView
                    shouldShow={!shouldShowTransferView}
                    titleKey="notFound.pageNotFound"
                    subtitleKey="transferAmountPage.notHereSubTitle"
                    shouldShowLink
                    linkKey="transferAmountPage.goToPayment"
                    onLinkPress={() => Navigation.goBack(ROUTES.SETTINGS_PAYMENTS)}
                >
                    <HeaderWithBackButton
                        title={this.props.translate('common.transferBalance')}
                        shouldShowBackButton
                        onBackButtonPress={() => Navigation.goBack(ROUTES.SETTINGS_PAYMENTS)}
                    />
                    <View style={[styles.flexGrow1, styles.flexShrink1, styles.flexBasisAuto, styles.justifyContentCenter]}>
                        <CurrentWalletBalance balanceStyles={[styles.transferBalanceBalance]} />
                    </View>
                    <ScrollView
                        style={styles.flexGrow0}
                        contentContainerStyle={styles.pv5}
                    >
                        <View style={styles.ph5}>
                            {_.map(this.paymentTypes, (paymentType) => (
                                <MenuItem
                                    key={paymentType.key}
                                    title={paymentType.title}
                                    description={paymentType.description}
                                    iconWidth={variables.iconSizeXLarge}
                                    iconHeight={variables.iconSizeXLarge}
                                    icon={paymentType.icon}
                                    success={selectedPaymentType === paymentType.key}
                                    wrapperStyle={{
                                        ...styles.mt3,
                                        ...styles.pv4,
                                        ...styles.transferBalancePayment,
                                        ...(selectedPaymentType === paymentType.key && styles.transferBalanceSelectedPayment),
                                    }}
                                    onPress={() => this.navigateToChooseTransferAccount(paymentType.type)}
                                />
                            ))}
                        </View>
                        <Text style={[styles.p5, styles.textLabelSupporting, styles.justifyContentStart]}>{this.props.translate('transferAmountPage.whichAccount')}</Text>
                        {Boolean(selectedAccount) && (
>>>>>>> 8e524889
                            <MenuItem
                                key={paymentType.key}
                                title={paymentType.title}
                                description={paymentType.description}
                                iconWidth={variables.iconSizeXLarge}
                                iconHeight={variables.iconSizeXLarge}
                                icon={paymentType.icon}
                                success={selectedPaymentType === paymentType.key}
                                wrapperStyle={{
                                    ...styles.mt3,
                                    ...styles.pv4,
                                    ...styles.transferBalancePayment,
                                    ...(selectedPaymentType === paymentType.key && styles.transferBalanceSelectedPayment),
                                }}
                                onPress={() => navigateToChooseTransferAccount(paymentType.type)}
                            />
                        ))}
                    </View>
                    <Text style={[styles.p5, styles.textLabelSupporting, styles.justifyContentStart]}>{props.translate('transferAmountPage.whichAccount')}</Text>
                    {Boolean(selectedAccount) && (
                        <MenuItem
                            title={selectedAccount.title}
                            description={selectedAccount.description}
                            shouldShowRightIcon
                            iconWidth={selectedAccount.iconSize}
                            iconHeight={selectedAccount.iconSize}
                            icon={selectedAccount.icon}
                            onPress={() => navigateToChooseTransferAccount(selectedAccount.accountType)}
                        />
                    )}
                    <View style={styles.ph5}>
                        <Text style={[styles.mt5, styles.mb3, styles.textLabelSupporting, styles.justifyContentStart]}>{props.translate('transferAmountPage.fee')}</Text>
                        <Text style={[styles.justifyContentStart]}>{CurrencyUtils.convertToDisplayString(calculatedFee)}</Text>
                    </View>
                </ScrollView>
                <View>
                    <FormAlertWithSubmitButton
                        buttonText={props.translate('transferAmountPage.transfer', {
                            amount: isTransferable ? CurrencyUtils.convertToDisplayString(transferAmount) : '',
                        })}
                        isLoading={props.walletTransfer.loading}
                        onSubmit={() => PaymentMethods.transferWalletBalance(selectedAccount)}
                        isDisabled={isButtonDisabled || props.network.isOffline}
                        message={errorMessage}
                        isAlertVisible={!_.isEmpty(errorMessage)}
                    />
                </View>
            </FullPageNotFoundView>
        </ScreenWrapper>
    );
}

TransferBalancePage.propTypes = propTypes;
TransferBalancePage.defaultProps = defaultProps;
TransferBalancePage.displayName = 'TransferBalancePage';

export default compose(
    withLocalize,
    withNetwork(),
    withOnyx({
        userWallet: {
            key: ONYXKEYS.USER_WALLET,
        },
        walletTransfer: {
            key: ONYXKEYS.WALLET_TRANSFER,
        },
        bankAccountList: {
            key: ONYXKEYS.BANK_ACCOUNT_LIST,
        },
        cardList: {
            key: ONYXKEYS.CARD_LIST,
        },
    }),
)(TransferBalancePage);<|MERGE_RESOLUTION|>--- conflicted
+++ resolved
@@ -1,5 +1,5 @@
 import _ from 'underscore';
-import React, {useEffect, useCallback} from 'react';
+import React, {useCallback, useEffect} from 'react';
 import {View, ScrollView} from 'react-native';
 import PropTypes from 'prop-types';
 import {withOnyx} from 'react-native-onyx';
@@ -137,9 +137,9 @@
     if (props.walletTransfer.shouldShowSuccess && !props.walletTransfer.loading) {
         return (
             <ScreenWrapper>
-                <HeaderWithCloseButton
+                <HeaderWithBackButton
                     title={props.translate('common.transferBalance')}
-                    onCloseButtonPress={PaymentMethods.dismissSuccessfulTransferBalancePage}
+                    onBackButtonPress={PaymentMethods.dismissSuccessfulTransferBalancePage}
                 />
                 <ConfirmationPage
                     heading={props.translate('transferAmountPage.transferSuccess')}
@@ -156,37 +156,9 @@
         );
     }
 
-<<<<<<< HEAD
     const selectedAccount = getSelectedPaymentMethodAccount();
     const selectedPaymentType =
         selectedAccount && selectedAccount.accountType === CONST.PAYMENT_METHODS.BANK_ACCOUNT ? CONST.WALLET.TRANSFER_METHOD_TYPE.ACH : CONST.WALLET.TRANSFER_METHOD_TYPE.INSTANT;
-=======
-    render() {
-        if (this.props.walletTransfer.shouldShowSuccess && !this.props.walletTransfer.loading) {
-            return (
-                <ScreenWrapper>
-                    <HeaderWithBackButton
-                        title={this.props.translate('common.transferBalance')}
-                        onBackButtonPress={PaymentMethods.dismissSuccessfulTransferBalancePage}
-                    />
-                    <ConfirmationPage
-                        heading={this.props.translate('transferAmountPage.transferSuccess')}
-                        description={
-                            this.props.walletTransfer.paymentMethodType === CONST.PAYMENT_METHODS.BANK_ACCOUNT
-                                ? this.props.translate('transferAmountPage.transferDetailBankAccount')
-                                : this.props.translate('transferAmountPage.transferDetailDebitCard')
-                        }
-                        shouldShowButton
-                        buttonText={this.props.translate('common.done')}
-                        onButtonPress={PaymentMethods.dismissSuccessfulTransferBalancePage}
-                    />
-                </ScreenWrapper>
-            );
-        }
-        const selectedAccount = this.getSelectedPaymentMethodAccount();
-        const selectedPaymentType =
-            selectedAccount && selectedAccount.accountType === CONST.PAYMENT_METHODS.BANK_ACCOUNT ? CONST.WALLET.TRANSFER_METHOD_TYPE.ACH : CONST.WALLET.TRANSFER_METHOD_TYPE.INSTANT;
->>>>>>> 8e524889
 
     const calculatedFee = PaymentUtils.calculateWalletTransferBalanceFee(props.userWallet.currentBalance, selectedPaymentType);
     const transferAmount = props.userWallet.currentBalance - calculatedFee;
@@ -196,7 +168,6 @@
 
     const shouldShowTransferView = PaymentUtils.hasExpensifyPaymentMethod(props.cardList, props.bankAccountList) && props.userWallet.tierName === CONST.WALLET.TIER_NAME.GOLD;
 
-<<<<<<< HEAD
     return (
         <ScreenWrapper>
             <FullPageNotFoundView
@@ -205,13 +176,12 @@
                 subtitleKey="transferAmountPage.notHereSubTitle"
                 shouldShowLink
                 linkKey="transferAmountPage.goToPayment"
-                onLinkPress={() => Navigation.navigate(ROUTES.SETTINGS_PAYMENTS)}
+                onLinkPress={() => Navigation.goBack(ROUTES.SETTINGS_PAYMENTS)}
             >
-                <HeaderWithCloseButton
+                <HeaderWithBackButton
                     title={props.translate('common.transferBalance')}
                     shouldShowBackButton
-                    onBackButtonPress={() => Navigation.goBack()}
-                    onCloseButtonPress={() => Navigation.dismissModal(true)}
+                    onBackButtonPress={() => Navigation.goBack(ROUTES.SETTINGS_PAYMENTS)}
                 />
                 <View style={[styles.flexGrow1, styles.flexShrink1, styles.flexBasisAuto, styles.justifyContentCenter]}>
                     <CurrentWalletBalance balanceStyles={[styles.transferBalanceBalance]} />
@@ -222,52 +192,6 @@
                 >
                     <View style={styles.ph5}>
                         {_.map(paymentTypes, (paymentType) => (
-=======
-        return (
-            <ScreenWrapper>
-                <FullPageNotFoundView
-                    shouldShow={!shouldShowTransferView}
-                    titleKey="notFound.pageNotFound"
-                    subtitleKey="transferAmountPage.notHereSubTitle"
-                    shouldShowLink
-                    linkKey="transferAmountPage.goToPayment"
-                    onLinkPress={() => Navigation.goBack(ROUTES.SETTINGS_PAYMENTS)}
-                >
-                    <HeaderWithBackButton
-                        title={this.props.translate('common.transferBalance')}
-                        shouldShowBackButton
-                        onBackButtonPress={() => Navigation.goBack(ROUTES.SETTINGS_PAYMENTS)}
-                    />
-                    <View style={[styles.flexGrow1, styles.flexShrink1, styles.flexBasisAuto, styles.justifyContentCenter]}>
-                        <CurrentWalletBalance balanceStyles={[styles.transferBalanceBalance]} />
-                    </View>
-                    <ScrollView
-                        style={styles.flexGrow0}
-                        contentContainerStyle={styles.pv5}
-                    >
-                        <View style={styles.ph5}>
-                            {_.map(this.paymentTypes, (paymentType) => (
-                                <MenuItem
-                                    key={paymentType.key}
-                                    title={paymentType.title}
-                                    description={paymentType.description}
-                                    iconWidth={variables.iconSizeXLarge}
-                                    iconHeight={variables.iconSizeXLarge}
-                                    icon={paymentType.icon}
-                                    success={selectedPaymentType === paymentType.key}
-                                    wrapperStyle={{
-                                        ...styles.mt3,
-                                        ...styles.pv4,
-                                        ...styles.transferBalancePayment,
-                                        ...(selectedPaymentType === paymentType.key && styles.transferBalanceSelectedPayment),
-                                    }}
-                                    onPress={() => this.navigateToChooseTransferAccount(paymentType.type)}
-                                />
-                            ))}
-                        </View>
-                        <Text style={[styles.p5, styles.textLabelSupporting, styles.justifyContentStart]}>{this.props.translate('transferAmountPage.whichAccount')}</Text>
-                        {Boolean(selectedAccount) && (
->>>>>>> 8e524889
                             <MenuItem
                                 key={paymentType.key}
                                 title={paymentType.title}

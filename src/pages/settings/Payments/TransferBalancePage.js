--- conflicted
+++ resolved
@@ -96,13 +96,7 @@
             },
         ];
 
-<<<<<<< HEAD
         PaymentMethods.resetWalletTransferData();
-=======
-        this.saveTransferAmountAndBalance = this.saveTransferAmountAndBalance.bind(this);
-        this.getSelectedPaymentMethodAccount = this.getSelectedPaymentMethodAccount.bind(this);
-
->>>>>>> 520db471
         const selectedAccount = this.getSelectedPaymentMethodAccount();
 
         // Select the default payment account when page is opened,
@@ -122,7 +116,6 @@
      * @returns {Object|undefined}
      */
     getSelectedPaymentMethodAccount() {
-<<<<<<< HEAD
         const paymentMethods = PaymentUtils.formatPaymentMethods(
             this.props.bankAccountList,
             this.props.cardList,
@@ -133,11 +126,6 @@
         return _.find(paymentMethods, method => (method.accountType === this.props.walletTransfer.selectedAccountType
                 && method.methodID === this.props.walletTransfer.selectedAccountID)
                 || method.isDefault);
-=======
-        const paymentMethods = PaymentUtils.formatPaymentMethods(this.props.bankAccountList, this.props.cardList, '', this.props.userWallet);
-        const accountID = this.props.walletTransfer.selectedAccountID || lodashGet(this.props, 'userWallet.walletLinkedAccountID', '');
-        return _.find(paymentMethods, method => method.methodID === accountID);
->>>>>>> 520db471
     }
 
     /**

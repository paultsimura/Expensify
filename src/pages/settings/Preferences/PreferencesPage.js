--- conflicted
+++ resolved
@@ -45,12 +45,8 @@
     return (
         <IllustratedHeaderPageLayout
             title={translate('common.preferences')}
-<<<<<<< HEAD
-            backgroundColor={theme.PAGE_BACKGROUND_COLORS[SCREENS.SETTINGS.PREFERENCES]}
-=======
-            onBackButtonPress={() => Navigation.goBack(ROUTES.SETTINGS)}
+            // onBackButtonPress={() => Navigation.goBack(ROUTES.SETTINGS)}
             backgroundColor={theme.PAGE_THEMES[SCREENS.SETTINGS.PREFERENCES].backgroundColor}
->>>>>>> a2cf5916
             illustration={LottieAnimations.PreferencesDJ}
             shouldShowBackButtonOnlyOnMobile
         >

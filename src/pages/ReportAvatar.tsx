--- conflicted
+++ resolved
@@ -20,15 +20,9 @@
 
 type ReportAvatarProps = ReportAvatarOnyxProps & StackScreenProps<AuthScreensParamList, typeof SCREENS.REPORT_AVATAR>;
 
-<<<<<<< HEAD
-function ReportAvatar({report = {} as Report, route, policies, isLoadingApp = true}: ReportAvatarProps) {
+function ReportAvatar({report = {} as Report, policies, isLoadingApp = true, route}: ReportAvatarProps) {
     const policyID = route.params.policyID;
     const policy = policies?.[`${ONYXKEYS.COLLECTION.POLICY}${policyID}`];
-    const policyName = ReportUtils.getPolicyName(report, false, policy);
-    const avatarURL = ReportUtils.getWorkspaceAvatar(report);
-=======
-function ReportAvatar({report = {} as Report, policies, isLoadingApp = true, route}: ReportAvatarProps) {
-    const policy = policies?.[`${ONYXKEYS.COLLECTION.POLICY}${report?.policyID ?? '-1'}`];
     let title;
     let avatarURL;
     let fileName;
@@ -54,7 +48,6 @@
         title = policy ? ReportUtils.getPolicyName(report, false, policy) : ReportUtils.getReportName(report);
         shouldShowNotFoundPage = !isLoadingApp && !report?.reportID;
     }
->>>>>>> b4c5ac57
 
     return (
         <AttachmentModal

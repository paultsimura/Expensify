--- conflicted
+++ resolved
@@ -23,12 +23,7 @@
         if (ReportUtils.isGroupChat(report) && !ReportUtils.isThread(report)) {
             return {
                 source: report?.avatarUrl ? UserUtils.getFullSizeAvatar(report.avatarUrl, 0) : ReportUtils.getDefaultGroupAvatar(report?.reportID ?? ''),
-<<<<<<< HEAD
                 headerTitle: ReportUtils.getReportName({report}),
-                originalFileName: report?.avatarFileName ?? '',
-=======
-                headerTitle: ReportUtils.getReportName(report),
->>>>>>> 43cbee32
                 isWorkspaceAvatar: false,
             };
         }

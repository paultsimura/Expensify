--- conflicted
+++ resolved
@@ -19,7 +19,6 @@
     const [policy] = useOnyx(`${ONYXKEYS.COLLECTION.POLICY}${policyIDFromRoute}`);
     const [isLoadingApp] = useOnyx(ONYXKEYS.IS_LOADING_APP, {initialValue: true});
 
-<<<<<<< HEAD
     const attachment = useMemo(() => {
         if (ReportUtils.isGroupChat(report) && !ReportUtils.isThread(report)) {
             return {
@@ -31,20 +30,13 @@
         }
 
         return {
-            source: UserUtils.getFullSizeAvatar(ReportUtils.getWorkspaceAvatar(report), 0),
+            source: ReportUtils.getWorkspaceIcon(report).source,
             headerTitle: ReportUtils.getPolicyName(report, false, policy),
             // In the case of default workspace avatar, originalFileName prop takes policyID as value to get the color of the avatar
             originalFileName: policy?.originalFileName ?? policy?.id ?? report?.policyID ?? '',
             isWorkspaceAvatar: true,
         };
     }, [report, policy]);
-=======
-function ReportAvatar({report = {} as Report, route, policies, isLoadingApp = true}: ReportAvatarProps) {
-    const policyID = route.params.policyID ?? '-1';
-    const policy = policies?.[`${ONYXKEYS.COLLECTION.POLICY}${policyID}`];
-    const policyName = ReportUtils.getPolicyName(report, false, policy);
-    const avatarURL = ReportUtils.getWorkspaceIcon(report).source;
->>>>>>> e5eb7e2e
 
     return (
         <AttachmentModal

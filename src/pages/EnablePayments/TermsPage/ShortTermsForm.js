import React from 'react';
import {View} from 'react-native';
import styles from '../../../styles/styles';
import ExpensifyText from '../../../components/ExpensifyText';
import * as Localize from '../../../libs/Localize';
import CONST from '../../../CONST';
import * as Link from '../../../libs/actions/Link';

<<<<<<< HEAD
=======
const termsData = [
    {
        title: Localize.translateLocal('termsStep.monthlyFee'),
        rightText: Localize.translateLocal('termsStep.feeAmountZero'),
    },
    {
        title: Localize.translateLocal('termsStep.shortTermsForm.perPurchase'),
        rightText: Localize.translateLocal('termsStep.feeAmountZero'),
    },
    {
        title: Localize.translateLocal('termsStep.shortTermsForm.atmWithdrawal'),
        subTitle: Localize.translateLocal('termsStep.shortTermsForm.inOrOutOfNetwork'),
        rightText: Localize.translateLocal('common.na'),
    },
    {
        title: Localize.translateLocal('termsStep.shortTermsForm.cashReload'),
        rightText: Localize.translateLocal('common.na'),
    },
    {
        title: Localize.translateLocal('termsStep.shortTermsForm.atmBalanceInquiry'),
        subTitle: Localize.translateLocal('termsStep.shortTermsForm.inOrOutOfNetwork'),
        rightText: Localize.translateLocal('common.na'),
    },
    {
        title: Localize.translateLocal('termsStep.shortTermsForm.customerService'),
        subTitle: Localize.translateLocal('termsStep.shortTermsForm.automatedOrLive'),
        rightText: Localize.translateLocal('termsStep.feeAmountZero'),
    },
    {
        title: Localize.translateLocal('termsStep.inactivity'),
        subTitle: Localize.translateLocal('termsStep.shortTermsForm.afterTwelveMonths'),
        rightText: Localize.translateLocal('termsStep.feeAmountZero'),
    },
];

const getShortTermsSections = () => _.map(termsData, section => (
    <View style={styles.shortTermsRow} key={section.title}>
        <View style={[styles.flex4]}>
            <ExpensifyText>{section.title}</ExpensifyText>
            {
                section.subTitle
                && (
                    <ExpensifyText style={[styles.textMicroSupporting, styles.mt1]}>
                        {section.subTitle}
                    </ExpensifyText>
                )
            }
        </View>
        <View style={[styles.flex1, styles.termsCenterRight]}>
            <ExpensifyText style={[styles.textStrong, styles.textAlignRight]}>
                {section.rightText}
            </ExpensifyText>
        </View>
    </View>
));

>>>>>>> 0311b184
const ShortTermsForm = () => (
    <>
        <ExpensifyText style={styles.mb5}>
            {Localize.translateLocal('termsStep.shortTermsForm.expensifyPaymentsAccount')}
        </ExpensifyText>
<<<<<<< HEAD
        <View style={[styles.shortTermsBorder, styles.p2, styles.mb6]}>
            <View style={[styles.shortTermsRow, styles.mb4]}>
                <View style={[styles.flex2]}>
                    <View style={[styles.flexRow, styles.mb1]}>
                        <ExpensifyText style={styles.textLarge}>{Localize.translateLocal('termsStep.monthlyFee')}</ExpensifyText>
                    </View>
                    <View style={styles.flexRow}>
                        <ExpensifyText style={styles.textXXXLarge}>{Localize.translateLocal('termsStep.feeAmountZero')}</ExpensifyText>
                    </View>
                </View>
                <View style={[styles.flex2]}>
                    <View style={[styles.flex2]}>
                        <View style={[styles.flexRow, styles.mb1]}>
                            <ExpensifyText style={styles.textLarge}>{Localize.translateLocal('termsStep.shortTermsForm.perPurchase')}</ExpensifyText>
                        </View>
                        <View style={styles.flexRow}>
                            <ExpensifyText style={styles.textXXXLarge}>{Localize.translateLocal('termsStep.feeAmountZero')}</ExpensifyText>
                        </View>
                    </View>
                </View>
            </View>

            <View style={[styles.shortTermsRow, styles.mb6]}>
                <View style={[styles.flex2]}>
                    <View style={[styles.flexRow, styles.mb1]}>
                        <ExpensifyText style={styles.textLarge}>{Localize.translateLocal('termsStep.shortTermsForm.atmWithdrawal')}</ExpensifyText>
                    </View>
                    <View style={styles.flexRow}>
                        <ExpensifyText style={styles.textXXXLarge}>{Localize.translateLocal('common.na')}</ExpensifyText>
                    </View>
                    <View style={styles.flexRow}>
                        <ExpensifyText style={styles.textLabelSupporting}>
                            {Localize.translateLocal('termsStep.shortTermsForm.inNetwork')}
                        </ExpensifyText>
                    </View>
                    <View style={[styles.flexRow, styles.mt1]}>
                        <ExpensifyText style={styles.textXXXLarge}>{Localize.translateLocal('common.na')}</ExpensifyText>
                    </View>
                    <View style={styles.flexRow}>
                        <ExpensifyText style={styles.textLabelSupporting}>
                            {Localize.translateLocal('termsStep.shortTermsForm.outOfNetwork')}
                        </ExpensifyText>
                    </View>
                </View>
                <View style={[styles.flex2]}>
                    <View style={[styles.flex2]}>
                        <View style={[styles.flexRow, styles.mb1]}>
                            <ExpensifyText style={styles.textLarge}>{Localize.translateLocal('termsStep.shortTermsForm.cashReload')}</ExpensifyText>
                        </View>
                        <View style={styles.flexRow}>
                            <ExpensifyText style={styles.textXXXLarge}>{Localize.translateLocal('common.na')}</ExpensifyText>
                        </View>
                    </View>
                </View>
            </View>

            <View style={styles.shortTermsHorizontalRule} />
            <View style={styles.shortTermsRow}>
                <View style={[styles.flex3, styles.pr4]}>
                    <ExpensifyText>
                        {Localize.translateLocal('termsStep.shortTermsForm.atmBalanceInquiry')}
                        {' '}
                        {Localize.translateLocal('termsStep.shortTermsForm.inOrOutOfNetwork')}
                    </ExpensifyText>
                </View>
                <View style={styles.flex1}>
                    <ExpensifyText>
                        {Localize.translateLocal('common.na')}
                    </ExpensifyText>
                </View>
            </View>

            <View style={styles.shortTermsHorizontalRule} />
            <View style={styles.shortTermsRow}>
                <View style={[styles.flex3, styles.pr4]}>
                    <ExpensifyText>
                        {Localize.translateLocal('termsStep.shortTermsForm.customerService')}
                        {' '}
                        {Localize.translateLocal('termsStep.shortTermsForm.automatedOrLive')}
                    </ExpensifyText>
                </View>
                <View style={styles.flex1}>
                    <ExpensifyText style={styles.label}>
                        {Localize.translateLocal('termsStep.feeAmountZero')}
                    </ExpensifyText>
                </View>
            </View>

            <View style={styles.shortTermsHorizontalRule} />
            <View style={[styles.shortTermsRow, styles.mb4]}>
                <View style={[styles.flex3, styles.pr4]}>
                    <ExpensifyText>
                        {Localize.translateLocal('termsStep.inactivity')}
                        {' '}
                        {Localize.translateLocal('termsStep.shortTermsForm.afterTwelveMonths')}
                    </ExpensifyText>
                </View>
                <View style={styles.flex1}>
                    <ExpensifyText>
                        {Localize.translateLocal('termsStep.feeAmountZero')}
                    </ExpensifyText>
                </View>
            </View>

            <View style={styles.shortTermsLargeHorizontalRule} />
            <View style={[styles.shortTermsBoldHeadingSection, styles.mb3]}>
=======
        <View style={[styles.border, styles.p2, styles.mb6]}>
            {getShortTermsSections()}

            <View style={styles.shortTermsBoldHeadingSection}>
>>>>>>> 0311b184
                <ExpensifyText style={styles.textStrong}>
                    {Localize.translateLocal('termsStep.shortTermsForm.weChargeOneFee')}
                </ExpensifyText>
            </View>

            <View style={styles.shortTermsHorizontalRule} />
            <View style={styles.shortTermsRow}>
<<<<<<< HEAD
                <View style={[styles.flex3, styles.pr4]}>
                    <ExpensifyText>
                        {Localize.translateLocal('termsStep.electronicFundsWithdrawal')}
                        {' '}
                        {Localize.translateLocal('termsStep.shortTermsForm.instant')}
                    </ExpensifyText>
                </View>
                <View style={[styles.flex1, styles.termsCenterRight]}>
                    <ExpensifyText style={styles.label}>
                        {Localize.translateLocal('termsStep.electronicFundsInstantFee')}
                        {' '}
                    </ExpensifyText>
                    <ExpensifyText style={styles.label}>
                        {Localize.translateLocal('termsStep.shortTermsForm.electronicFundsInstantFeeMin')}
=======
                <View style={[styles.flex4]}>
                    <ExpensifyText>{Localize.translateLocal('termsStep.electronicFundsWithdrawal')}</ExpensifyText>
                    <ExpensifyText style={[styles.textMicroSupporting, styles.mt1]}>
                        {Localize.translateLocal('termsStep.instant')}
                    </ExpensifyText>
                </View>
                <View style={[styles.flex1, styles.termsCenterRight]}>
                    <ExpensifyText style={[styles.textStrong, styles.textAlignRight]}>
                        {Localize.translateLocal('termsStep.electronicFundsInstantFee')}
                    </ExpensifyText>
                    <ExpensifyText style={[styles.textMicroSupporting, styles.mt1, styles.textAlignRight]}>
                        {Localize.translateLocal('termsStep.electronicFundsInstantFeeMin')}
>>>>>>> 0311b184
                    </ExpensifyText>
                </View>
            </View>
            <View style={[styles.shortTermsBoldHeadingSection, styles.mb4]}>
                <ExpensifyText style={[styles.textStrong, styles.mb3]}>
                    {Localize.translateLocal('termsStep.noOverdraftOrCredit')}
                </ExpensifyText>
                <ExpensifyText style={styles.mb3}>
                    {Localize.translateLocal('termsStep.shortTermsForm.fdicInsurance')}
                </ExpensifyText>
                <ExpensifyText style={styles.mb3}>
                    {Localize.translateLocal('termsStep.shortTermsForm.generalInfo')}
                    {' '}
                    <ExpensifyText
                        style={styles.link}
                        onPress={() => Link.openExternalLink(CONST.CFPB_PREPAID_URL)}
                    >
                        {CONST.TERMS.CFPB_PREPAID}
                    </ExpensifyText>
                    .
                </ExpensifyText>
                <ExpensifyText>
                    {Localize.translateLocal('termsStep.shortTermsForm.conditionsDetails')}
                    {' '}
                    <ExpensifyText
                        style={styles.link}
                        onPress={() => Link.openExternalLink(CONST.FEES_URL)}
                    >
                        {CONST.TERMS.USE_EXPENSIFY_FEES}
                    </ExpensifyText>
                    {' '}
                    {Localize.translateLocal('termsStep.shortTermsForm.conditionsPhone')}
                </ExpensifyText>
            </View>
        </View>
    </>
);

ShortTermsForm.displayName = 'ShortTermsForm';

export default ShortTermsForm;<|MERGE_RESOLUTION|>--- conflicted
+++ resolved
@@ -6,71 +6,12 @@
 import CONST from '../../../CONST';
 import * as Link from '../../../libs/actions/Link';
 
-<<<<<<< HEAD
-=======
-const termsData = [
-    {
-        title: Localize.translateLocal('termsStep.monthlyFee'),
-        rightText: Localize.translateLocal('termsStep.feeAmountZero'),
-    },
-    {
-        title: Localize.translateLocal('termsStep.shortTermsForm.perPurchase'),
-        rightText: Localize.translateLocal('termsStep.feeAmountZero'),
-    },
-    {
-        title: Localize.translateLocal('termsStep.shortTermsForm.atmWithdrawal'),
-        subTitle: Localize.translateLocal('termsStep.shortTermsForm.inOrOutOfNetwork'),
-        rightText: Localize.translateLocal('common.na'),
-    },
-    {
-        title: Localize.translateLocal('termsStep.shortTermsForm.cashReload'),
-        rightText: Localize.translateLocal('common.na'),
-    },
-    {
-        title: Localize.translateLocal('termsStep.shortTermsForm.atmBalanceInquiry'),
-        subTitle: Localize.translateLocal('termsStep.shortTermsForm.inOrOutOfNetwork'),
-        rightText: Localize.translateLocal('common.na'),
-    },
-    {
-        title: Localize.translateLocal('termsStep.shortTermsForm.customerService'),
-        subTitle: Localize.translateLocal('termsStep.shortTermsForm.automatedOrLive'),
-        rightText: Localize.translateLocal('termsStep.feeAmountZero'),
-    },
-    {
-        title: Localize.translateLocal('termsStep.inactivity'),
-        subTitle: Localize.translateLocal('termsStep.shortTermsForm.afterTwelveMonths'),
-        rightText: Localize.translateLocal('termsStep.feeAmountZero'),
-    },
-];
-
-const getShortTermsSections = () => _.map(termsData, section => (
-    <View style={styles.shortTermsRow} key={section.title}>
-        <View style={[styles.flex4]}>
-            <ExpensifyText>{section.title}</ExpensifyText>
-            {
-                section.subTitle
-                && (
-                    <ExpensifyText style={[styles.textMicroSupporting, styles.mt1]}>
-                        {section.subTitle}
-                    </ExpensifyText>
-                )
-            }
-        </View>
-        <View style={[styles.flex1, styles.termsCenterRight]}>
-            <ExpensifyText style={[styles.textStrong, styles.textAlignRight]}>
-                {section.rightText}
-            </ExpensifyText>
-        </View>
-    </View>
-));
-
->>>>>>> 0311b184
 const ShortTermsForm = () => (
     <>
         <ExpensifyText style={styles.mb5}>
             {Localize.translateLocal('termsStep.shortTermsForm.expensifyPaymentsAccount')}
         </ExpensifyText>
-<<<<<<< HEAD
+
         <View style={[styles.shortTermsBorder, styles.p2, styles.mb6]}>
             <View style={[styles.shortTermsRow, styles.mb4]}>
                 <View style={[styles.flex2]}>
@@ -177,12 +118,6 @@
 
             <View style={styles.shortTermsLargeHorizontalRule} />
             <View style={[styles.shortTermsBoldHeadingSection, styles.mb3]}>
-=======
-        <View style={[styles.border, styles.p2, styles.mb6]}>
-            {getShortTermsSections()}
-
-            <View style={styles.shortTermsBoldHeadingSection}>
->>>>>>> 0311b184
                 <ExpensifyText style={styles.textStrong}>
                     {Localize.translateLocal('termsStep.shortTermsForm.weChargeOneFee')}
                 </ExpensifyText>
@@ -190,7 +125,6 @@
 
             <View style={styles.shortTermsHorizontalRule} />
             <View style={styles.shortTermsRow}>
-<<<<<<< HEAD
                 <View style={[styles.flex3, styles.pr4]}>
                     <ExpensifyText>
                         {Localize.translateLocal('termsStep.electronicFundsWithdrawal')}
@@ -205,20 +139,6 @@
                     </ExpensifyText>
                     <ExpensifyText style={styles.label}>
                         {Localize.translateLocal('termsStep.shortTermsForm.electronicFundsInstantFeeMin')}
-=======
-                <View style={[styles.flex4]}>
-                    <ExpensifyText>{Localize.translateLocal('termsStep.electronicFundsWithdrawal')}</ExpensifyText>
-                    <ExpensifyText style={[styles.textMicroSupporting, styles.mt1]}>
-                        {Localize.translateLocal('termsStep.instant')}
-                    </ExpensifyText>
-                </View>
-                <View style={[styles.flex1, styles.termsCenterRight]}>
-                    <ExpensifyText style={[styles.textStrong, styles.textAlignRight]}>
-                        {Localize.translateLocal('termsStep.electronicFundsInstantFee')}
-                    </ExpensifyText>
-                    <ExpensifyText style={[styles.textMicroSupporting, styles.mt1, styles.textAlignRight]}>
-                        {Localize.translateLocal('termsStep.electronicFundsInstantFeeMin')}
->>>>>>> 0311b184
                     </ExpensifyText>
                 </View>
             </View>

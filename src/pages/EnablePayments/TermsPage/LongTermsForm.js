import React from 'react';
import {View} from 'react-native';
import _ from 'underscore';
import CollapsibleSection from '@components/CollapsibleSection';
import Icon from '@components/Icon';
import * as Expensicons from '@components/Icon/Expensicons';
import Text from '@components/Text';
import TextLink from '@components/TextLink';
import * as Localize from '@libs/Localize';
<<<<<<< HEAD
import styles from '@styles/styles';
import themeColors from '@styles/themes/default';
=======
import useThemeStyles from '@styles/useThemeStyles';
>>>>>>> 27fd4e24
import CONST from '@src/CONST';

const termsData = [
    {
        title: Localize.translateLocal('termsStep.longTermsForm.openingAccountTitle'),
        rightText: Localize.translateLocal('termsStep.feeAmountZero'),
        details: Localize.translateLocal('termsStep.longTermsForm.openingAccountDetails'),
    },
    {
        title: Localize.translateLocal('termsStep.monthlyFee'),
        rightText: Localize.translateLocal('termsStep.feeAmountZero'),
        details: Localize.translateLocal('termsStep.longTermsForm.monthlyFeeDetails'),
    },
    {
        title: Localize.translateLocal('termsStep.longTermsForm.customerServiceTitle'),
        subTitle: Localize.translateLocal('termsStep.longTermsForm.automated'),
        rightText: Localize.translateLocal('termsStep.feeAmountZero'),
        details: Localize.translateLocal('termsStep.longTermsForm.customerServiceDetails'),
    },
    {
        title: Localize.translateLocal('termsStep.longTermsForm.customerServiceTitle'),
        subTitle: Localize.translateLocal('termsStep.longTermsForm.liveAgent'),
        rightText: Localize.translateLocal('termsStep.feeAmountZero'),
        details: Localize.translateLocal('termsStep.longTermsForm.customerServiceDetails'),
    },
    {
        title: Localize.translateLocal('termsStep.inactivity'),
        rightText: Localize.translateLocal('termsStep.feeAmountZero'),
        details: Localize.translateLocal('termsStep.longTermsForm.inactivityDetails'),
    },
    {
        title: Localize.translateLocal('termsStep.longTermsForm.sendingFundsTitle'),
        rightText: Localize.translateLocal('termsStep.feeAmountZero'),
        details: Localize.translateLocal('termsStep.longTermsForm.sendingFundsDetails'),
    },
    {
        title: Localize.translateLocal('termsStep.electronicFundsWithdrawal'),
        subTitle: Localize.translateLocal('termsStep.standard'),
        rightText: Localize.translateLocal('termsStep.feeAmountZero'),
        details: Localize.translateLocal('termsStep.longTermsForm.electronicFundsStandardDetails'),
    },
    {
        title: Localize.translateLocal('termsStep.electronicFundsWithdrawal'),
        subTitle: Localize.translateLocal('termsStep.longTermsForm.instant'),
        rightText: Localize.translateLocal('termsStep.electronicFundsInstantFee'),
        subRightText: Localize.translateLocal('termsStep.longTermsForm.electronicFundsInstantFeeMin'),
        details: Localize.translateLocal('termsStep.longTermsForm.electronicFundsInstantDetails'),
    },
];

const getLongTermsSections = (styles) =>
    _.map(termsData, (section, index) => (
        // eslint-disable-next-line react/no-array-index-key
        <View key={section.title + index}>
            <View style={[styles.longTermsRow]}>
                <View style={[styles.flex4]}>
                    <Text>{section.title}</Text>
                    {Boolean(section.subTitle) && <Text style={[styles.textMicroSupporting, styles.mt1]}>{section.subTitle}</Text>}
                </View>
                <View style={[styles.flex1, styles.termsCenterRight]}>
                    <Text style={[styles.textStrong, styles.textAlignRight]}>{section.rightText}</Text>
                    {Boolean(section.subRightText) && <Text style={[styles.textMicroSupporting, styles.mt1, styles.textAlignRight]}>{section.subRightText}</Text>}
                </View>
            </View>
            <Text style={[styles.textLabelSupporting, styles.mt2]}>{section.details}</Text>
        </View>
    ));

function LongTermsForm() {
    const styles = useThemeStyles();
    return (
        <>
            <CollapsibleSection title={Localize.translateLocal('termsStep.longTermsForm.listOfAllFees')}>{getLongTermsSections(styles)}</CollapsibleSection>

            <Text style={[styles.mb4, styles.mt6, styles.textMicroSupporting]}>
                {Localize.translateLocal('termsStep.longTermsForm.fdicInsuranceBancorp')} {CONST.TERMS.FDIC_PREPAID}{' '}
                {Localize.translateLocal('termsStep.longTermsForm.fdicInsuranceBancorp2')}
            </Text>
            <Text style={[styles.mb4, styles.textMicroSupporting]}>{Localize.translateLocal('termsStep.noOverdraftOrCredit')}</Text>
            <Text style={[styles.mb4, styles.textMicroSupporting]}>
                {Localize.translateLocal('termsStep.longTermsForm.contactExpensifyPayments')} {CONST.EMAIL.CONCIERGE}{' '}
                {Localize.translateLocal('termsStep.longTermsForm.contactExpensifyPayments2')} {CONST.NEW_EXPENSIFY_URL}.
            </Text>
            <Text style={[styles.mb6, styles.textMicroSupporting]}>
                {Localize.translateLocal('termsStep.longTermsForm.generalInformation')} {CONST.TERMS.CFPB_PREPAID}
                {'. '}
                {Localize.translateLocal('termsStep.longTermsForm.generalInformation2')} {CONST.TERMS.CFPB_COMPLAINT}.
            </Text>

            <View style={styles.flexRow}>
                <Icon
                    fill={themeColors.icon}
                    style={styles.flex1}
                    src={Expensicons.Printer}
                />
                <TextLink
                    style={styles.ml1}
                    href={CONST.FEES_URL}
                >
                    {Localize.translateLocal('termsStep.longTermsForm.printerFriendlyView')}
                </TextLink>
            </View>
        </>
    );
}

LongTermsForm.displayName = 'LongTermsForm';
export default LongTermsForm;<|MERGE_RESOLUTION|>--- conflicted
+++ resolved
@@ -7,12 +7,8 @@
 import Text from '@components/Text';
 import TextLink from '@components/TextLink';
 import * as Localize from '@libs/Localize';
-<<<<<<< HEAD
-import styles from '@styles/styles';
-import themeColors from '@styles/themes/default';
-=======
+import useTheme from '@styles/themes/useTheme';
 import useThemeStyles from '@styles/useThemeStyles';
->>>>>>> 27fd4e24
 import CONST from '@src/CONST';
 
 const termsData = [
@@ -82,6 +78,7 @@
     ));
 
 function LongTermsForm() {
+    const theme = useTheme();
     const styles = useThemeStyles();
     return (
         <>
@@ -104,7 +101,7 @@
 
             <View style={styles.flexRow}>
                 <Icon
-                    fill={themeColors.icon}
+                    fill={theme.icon}
                     style={styles.flex1}
                     src={Expensicons.Printer}
                 />

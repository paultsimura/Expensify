--- conflicted
+++ resolved
@@ -1,5 +1,5 @@
 import React, {useState} from 'react';
-import {Linking, NativeModules, View} from 'react-native';
+import {Linking, View} from 'react-native';
 import {useOnyx} from 'react-native-onyx';
 import type {FeatureListItem} from '@components/FeatureList';
 import FeatureList from '@components/FeatureList';
@@ -11,12 +11,7 @@
 import usePolicy from '@hooks/usePolicy';
 import useResponsiveLayout from '@hooks/useResponsiveLayout';
 import useThemeStyles from '@hooks/useThemeStyles';
-<<<<<<< HEAD
-import Log from '@libs/Log';
-import Navigation from '@libs/Navigation/Navigation';
-=======
 import * as TripsResevationUtils from '@libs/TripReservationUtils';
->>>>>>> 69066f82
 import colors from '@styles/theme/colors';
 import CONST from '@src/CONST';
 import ONYXKEYS from '@src/ONYXKEYS';
@@ -38,11 +33,6 @@
     const {shouldUseNarrowLayout} = useResponsiveLayout();
     const {translate} = useLocalize();
     const [activePolicyID] = useOnyx(ONYXKEYS.NVP_ACTIVE_POLICY_ID);
-<<<<<<< HEAD
-    const [shouldReturnToOldDotAfterBooking] = useOnyx(ONYXKEYS.SHOULD_RETURN_TO_OLD_DOT_AFTER_BOOKING);
-    const [account] = useOnyx(ONYXKEYS.ACCOUNT);
-=======
->>>>>>> 69066f82
     const policy = usePolicy(activePolicyID);
 
     const [ctaErrorMessage, setCtaErrorMessage] = useState('');
@@ -65,37 +55,7 @@
                     ctaText={translate('travel.bookTravel')}
                     ctaAccessibilityLabel={translate('travel.bookTravel')}
                     onCtaPress={() => {
-<<<<<<< HEAD
-                        if (Str.isSMSLogin(account?.primaryLogin ?? '')) {
-                            setCtaErrorMessage(translate('travel.phoneError'));
-                            return;
-                        }
-                        if (!hasPolicyAddress) {
-                            Navigation.navigate(ROUTES.WORKSPACE_PROFILE_ADDRESS.getRoute(activePolicyID ?? '-1', Navigation.getActiveRoute()));
-                            return;
-                        }
-                        if (!hasAcceptedTravelTerms) {
-                            Navigation.navigate(ROUTES.TRAVEL_TCS);
-                            return;
-                        }
-                        if (ctaErrorMessage) {
-                            setCtaErrorMessage('');
-                        }
-                        Link.openTravelDotLink(activePolicyID)
-                            ?.then(() => {
-                                if (!NativeModules.HybridAppModule || !shouldReturnToOldDotAfterBooking) {
-                                    return;
-                                }
-
-                                Log.info('[HybridApp] Returning to OldDot after opening TravelDot');
-                                NativeModules.HybridAppModule.closeReactNativeApp(false, false);
-                            })
-                            ?.catch(() => {
-                                setCtaErrorMessage(translate('travel.errorMessage'));
-                            });
-=======
                         TripsResevationUtils.bookATrip(translate, setCtaErrorMessage, ctaErrorMessage);
->>>>>>> 69066f82
                     }}
                     ctaErrorMessage={ctaErrorMessage}
                     illustration={LottieAnimations.TripsEmptyState}

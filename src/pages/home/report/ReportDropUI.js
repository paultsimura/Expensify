import PropTypes from 'prop-types';
import React from 'react';
import {View} from 'react-native';
import DragAndDropConsumer from '@components/DragAndDrop/Consumer';
import Icon from '@components/Icon';
import * as Expensicons from '@components/Icon/Expensicons';
import Text from '@components/Text';
import useLocalize from '@hooks/useLocalize';
<<<<<<< HEAD
import styles from '@styles/styles';
import themeColors from '@styles/themes/default';
=======
import useThemeStyles from '@styles/useThemeStyles';
>>>>>>> 69a33583

const propTypes = {
    /** Callback to execute when a file is dropped. */
    onDrop: PropTypes.func.isRequired,
};

function ReportDropUI({onDrop}) {
    const styles = useThemeStyles();
    const {translate} = useLocalize();
    return (
        <DragAndDropConsumer onDrop={onDrop}>
            <View style={[styles.reportDropOverlay, styles.w100, styles.h100, styles.justifyContentCenter, styles.alignItemsCenter]}>
                <View style={styles.mb3}>
                    <Icon
                        fill={themeColors.icon}
                        src={Expensicons.DragAndDrop}
                        width={100}
                        height={100}
                    />
                </View>
                <Text style={[styles.textHeadline]}>{translate('reportActionCompose.dropToUpload')}</Text>
            </View>
        </DragAndDropConsumer>
    );
}

ReportDropUI.displayName = 'ReportDropUI';
ReportDropUI.propTypes = propTypes;

export default ReportDropUI;<|MERGE_RESOLUTION|>--- conflicted
+++ resolved
@@ -6,12 +6,8 @@
 import * as Expensicons from '@components/Icon/Expensicons';
 import Text from '@components/Text';
 import useLocalize from '@hooks/useLocalize';
-<<<<<<< HEAD
-import styles from '@styles/styles';
-import themeColors from '@styles/themes/default';
-=======
+import useTheme from '@styles/themes/useTheme';
 import useThemeStyles from '@styles/useThemeStyles';
->>>>>>> 69a33583
 
 const propTypes = {
     /** Callback to execute when a file is dropped. */
@@ -19,6 +15,7 @@
 };
 
 function ReportDropUI({onDrop}) {
+    const theme = useTheme();
     const styles = useThemeStyles();
     const {translate} = useLocalize();
     return (
@@ -26,7 +23,7 @@
             <View style={[styles.reportDropOverlay, styles.w100, styles.h100, styles.justifyContentCenter, styles.alignItemsCenter]}>
                 <View style={styles.mb3}>
                     <Icon
-                        fill={themeColors.icon}
+                        fill={theme.icon}
                         src={Expensicons.DragAndDrop}
                         width={100}
                         height={100}

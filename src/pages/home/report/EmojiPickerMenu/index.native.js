--- conflicted
+++ resolved
@@ -89,12 +89,9 @@
 
 EmojiPickerMenu.propTypes = propTypes;
 
-<<<<<<< HEAD
-export default compose(withWindowDimensions)(EmojiPickerMenu);
-=======
-// eslint-disable-next-line no-unused-vars
-export default React.forwardRef((props, _ref) => (
+export default compose(
+    withWindowDimensions,
+)(React.forwardRef((props, ref) => (
     // eslint-disable-next-line react/jsx-props-no-spreading
-    <EmojiPickerMenu {...props} />
-));
->>>>>>> cfb5d1dc
+    <EmojiPickerMenu {...props} forwardedRef={ref} />
+)));
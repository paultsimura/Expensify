--- conflicted
+++ resolved
@@ -7,11 +7,8 @@
 import styles from '../../../../styles/styles';
 import emojis from '../../../../../assets/emojis';
 import EmojiPickerMenuItem from '../EmojiPickerMenuItem';
-<<<<<<< HEAD
 import Text from '../../../../components/Text';
-=======
 import dynamicEmojiSize from './dynamicEmojiSize';
->>>>>>> ac0f038c
 
 const propTypes = {
     /** Function to add the selected emoji to the main compose text input */

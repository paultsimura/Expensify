--- conflicted
+++ resolved
@@ -7,11 +7,9 @@
 import FullscreenLoadingIndicator from '@components/FullscreenLoadingIndicator';
 import getComponentDisplayName from '@libs/getComponentDisplayName';
 import * as ReportUtils from '@libs/ReportUtils';
-import type {CentralPaneNavigatorParamList} from '@navigation/types';
 import NotFoundPage from '@pages/ErrorPage/NotFoundPage';
 import * as Report from '@userActions/Report';
 import ONYXKEYS from '@src/ONYXKEYS';
-import type SCREENS from '@src/SCREENS';
 import type * as OnyxTypes from '@src/types/onyx';
 import {isEmptyObject} from '@src/types/utils/EmptyObject';
 
@@ -29,19 +27,12 @@
     isLoadingReportData: OnyxEntry<boolean>;
 };
 
-<<<<<<< HEAD
-type WithReportOrNotFoundRoute = {
-    route: RouteProp<CentralPaneNavigatorParamList, typeof SCREENS.REPORT>;
-=======
 type WithReportOrNotFoundProps = WithReportOrNotFoundOnyxProps & {
     route: RouteProp<{params: {reportID: string}}>;
 
     /** The report currently being looked at */
     report: OnyxTypes.Report;
->>>>>>> 55af216a
 };
-
-type WithReportOrNotFoundProps = WithReportOrNotFoundOnyxProps & WithReportOrNotFoundRoute;
 
 export default function (
     shouldRequireReportID = true,

--- conflicted
+++ resolved
@@ -34,18 +34,11 @@
 
 type WithReportOrNotFoundProps = WithReportOrNotFoundOnyxProps & {
     route:
-<<<<<<< HEAD
         | PlatformStackRouteProp<PrivateNotesNavigatorParamList, typeof SCREENS.PRIVATE_NOTES.EDIT>
         | PlatformStackRouteProp<ReportDescriptionNavigatorParamList, typeof SCREENS.REPORT_DESCRIPTION_ROOT>
         | PlatformStackRouteProp<ParticipantsNavigatorParamList, typeof SCREENS.REPORT_PARTICIPANTS.DETAILS>
-        | PlatformStackRouteProp<ParticipantsNavigatorParamList, typeof SCREENS.REPORT_PARTICIPANTS.ROLE>;
-=======
-        | RouteProp<PrivateNotesNavigatorParamList, typeof SCREENS.PRIVATE_NOTES.EDIT>
-        | RouteProp<ReportDescriptionNavigatorParamList, typeof SCREENS.REPORT_DESCRIPTION_ROOT>
-        | RouteProp<ParticipantsNavigatorParamList, typeof SCREENS.REPORT_PARTICIPANTS.DETAILS>
-        | RouteProp<ParticipantsNavigatorParamList, typeof SCREENS.REPORT_PARTICIPANTS.ROLE>
-        | RouteProp<RoomMembersNavigatorParamList, typeof SCREENS.ROOM_MEMBERS.DETAILS>;
->>>>>>> dcf1a0ca
+        | PlatformStackRouteProp<ParticipantsNavigatorParamList, typeof SCREENS.REPORT_PARTICIPANTS.ROLE>
+        | PlatformStackRouteProp<RoomMembersNavigatorParamList, typeof SCREENS.ROOM_MEMBERS.DETAILS>;
 
     /** The report currently being looked at */
     report: OnyxTypes.Report;

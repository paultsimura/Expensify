--- conflicted
+++ resolved
@@ -61,14 +61,7 @@
             onClose={() => Report.navigateToConciergeChatAndDeleteReport(props.report.reportID)}
         >
             <View style={StyleUtils.getReportWelcomeContainerStyle(props.isSmallScreenWidth)}>
-<<<<<<< HEAD
-                <Image
-                    source={EmptyStateBackgroundImage}
-                    style={[StyleUtils.getReportWelcomeBackgroundImageStyle(props.isSmallScreenWidth), styles.pointerEventsNone]}
-                />
-=======
                 <AnimatedEmptyStateBackground />
->>>>>>> d59cc1e0
                 <View style={[styles.p5, StyleUtils.getReportWelcomeTopMarginStyle(props.isSmallScreenWidth)]} />
                 {parentReportAction && (
                     <ReportActionItem

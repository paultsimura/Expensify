--- conflicted
+++ resolved
@@ -179,7 +179,7 @@
      * @memberof ReportActionCompose
      */
     const focus = useCallback((shouldDelay = false) => {
-        focusWithDelay(textInputRef.current)(shouldDelay);
+        focusComposerWithDelay(textInputRef.current)(shouldDelay);
     }, []);
 
     const setUpComposeFocusManager = useCallback(() => {
@@ -387,14 +387,6 @@
         [deleteDraft, isKeyboardShown, isSmallScreenWidth, publishDraft],
     );
 
-<<<<<<< HEAD
-=======
-    /**
-     * Focus the composer text input
-     */
-    const focus = focusComposerWithDelay(textInputRef.current);
-
->>>>>>> dc045244
     return (
         <>
             <View style={[styles.chatItemMessage, styles.flexRow]}>
@@ -468,13 +460,9 @@
                     <View style={styles.editChatItemEmojiWrapper}>
                         <EmojiPickerButton
                             isDisabled={props.shouldDisableEmojiPicker}
-<<<<<<< HEAD
                             onModalHide={() => {
                                 ReportActionComposeFocusManager.focus();
                             }}
-=======
-                            onModalHide={() => focus(true)}
->>>>>>> dc045244
                             onEmojiSelected={addEmojiToTextBox}
                             id={emojiButtonID}
                             emojiPickerID={props.action.reportActionID}

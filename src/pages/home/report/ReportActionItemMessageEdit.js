import lodashGet from 'lodash/get';
import React from 'react';
import {InteractionManager, View} from 'react-native';
import PropTypes from 'prop-types';
import _ from 'underscore';
import ExpensiMark from 'expensify-common/lib/ExpensiMark';
import reportActionPropTypes from './reportActionPropTypes';
import styles from '../../../styles/styles';
import Composer from '../../../components/Composer';
import * as Report from '../../../libs/actions/Report';
import * as ReportScrollManager from '../../../libs/ReportScrollManager';
import toggleReportActionComposeView from '../../../libs/toggleReportActionComposeView';
import withWindowDimensions, {windowDimensionsPropTypes} from '../../../components/withWindowDimensions';
import withLocalize, {withLocalizePropTypes} from '../../../components/withLocalize';
import Button from '../../../components/Button';
import ReportActionComposeFocusManager from '../../../libs/ReportActionComposeFocusManager';
import compose from '../../../libs/compose';
import EmojiPickerButton from '../../../components/EmojiPicker/EmojiPickerButton';
import * as ReportActionContextMenu from './ContextMenu/ReportActionContextMenu';
import VirtualKeyboard from '../../../libs/VirtualKeyboard';
<<<<<<< HEAD
import * as EmojiUtils from '../../../libs/EmojiUtils';
=======
import reportPropTypes from '../../reportPropTypes';
>>>>>>> 156fd61d

const propTypes = {
    /** All the data of the action */
    action: PropTypes.shape(reportActionPropTypes).isRequired,

    /** Draft message */
    draftMessage: PropTypes.string.isRequired,

    /** ReportID that holds the comment we're editing */
    reportID: PropTypes.string.isRequired,

    /** Position index of the report action in the overall report FlatList view */
    index: PropTypes.number.isRequired,

    /** A ref to forward to the text input */
    forwardedRef: PropTypes.func,

    /** The report currently being looked at */
    // eslint-disable-next-line react/no-unused-prop-types
    report: reportPropTypes,

    // Whether or not the emoji picker is disabled
    shouldDisableEmojiPicker: PropTypes.bool,

    /** Window Dimensions Props */
    ...windowDimensionsPropTypes,

    /** Localization props */
    ...withLocalizePropTypes,
};

const defaultProps = {
    forwardedRef: () => {},
    report: {},
    shouldDisableEmojiPicker: false,
};

class ReportActionItemMessageEdit extends React.Component {
    constructor(props) {
        super(props);
        this.updateDraft = this.updateDraft.bind(this);
        this.deleteDraft = this.deleteDraft.bind(this);
        this.debouncedSaveDraft = _.debounce(this.debouncedSaveDraft.bind(this), 1000);
        this.publishDraft = this.publishDraft.bind(this);
        this.triggerSaveOrCancel = this.triggerSaveOrCancel.bind(this);
        this.onSelectionChange = this.onSelectionChange.bind(this);
        this.addEmojiToTextBox = this.addEmojiToTextBox.bind(this);
        this.saveButtonID = 'saveButton';
        this.cancelButtonID = 'cancelButton';

        const parser = new ExpensiMark();
        const draftMessage = parser.htmlToMarkdown(this.props.draftMessage);

        this.state = {
            draft: draftMessage,
            selection: {
                start: draftMessage.length,
                end: draftMessage.length,
            },
        };
    }

    /**
     * Update Selection on change cursor position.
     *
     * @param {Event} e
     */
    onSelectionChange(e) {
        this.setState({selection: e.nativeEvent.selection});
    }

    /**
     * Update the value of the draft in Onyx
     *
     * @param {String} draft
     */
    updateDraft(draft) {
        const newDraft = EmojiUtils.replaceEmojis(draft);
        this.setState({draft: newDraft});

        // This component is rendered only when draft is set to a non-empty string. In order to prevent component
        // unmount when user deletes content of textarea, we set previous message instead of empty string.
        if (newDraft.trim().length > 0) {
            this.debouncedSaveDraft(newDraft);
        } else {
            this.debouncedSaveDraft(this.props.action.message[0].html);
        }
    }

    /**
     * Delete the draft of the comment being edited. This will take the comment out of "edit mode" with the old content.
     */
    deleteDraft() {
        this.debouncedSaveDraft.cancel();
        Report.saveReportActionDraft(this.props.reportID, this.props.action.reportActionID, '');
        toggleReportActionComposeView(true, this.props.isSmallScreenWidth);
        ReportActionComposeFocusManager.focus();
    }

    /**
     * Save the draft of the comment. This debounced so that we're not ceaselessly saving your edit. Saving the draft
     * allows one to navigate somewhere else and come back to the comment and still have it in edit mode.
     * @param {String} newDraft
     */
    debouncedSaveDraft(newDraft) {
        Report.saveReportActionDraft(this.props.reportID, this.props.action.reportActionID, newDraft);
    }

    /**
     * Save the draft of the comment to be the new comment message. This will take the comment out of "edit mode" with
     * the new content.
     */
    publishDraft() {
        // To prevent re-mount after user saves edit before debounce duration (example: within 1 second), we cancel
        // debounce here.
        this.debouncedSaveDraft.cancel();

        const trimmedNewDraft = this.state.draft.trim();

        // When user tries to save the empty message, it will delete it. Prompt the user to confirm deleting.
        if (!trimmedNewDraft) {
            ReportActionContextMenu.showDeleteModal(
                this.props.reportID,
                this.props.action,
                false,
                this.deleteDraft,
                () => InteractionManager.runAfterInteractions(() => this.textInput.focus()),
            );
            return;
        }
        Report.editReportComment(this.props.reportID, this.props.action, trimmedNewDraft);
        this.deleteDraft();
    }

    /**
     * @param {String} emoji
     */
    addEmojiToTextBox(emoji) {
        const newComment = this.state.draft.slice(0, this.state.selection.start)
            + emoji + this.state.draft.slice(this.state.selection.end, this.state.draft.length);
        this.setState(prevState => ({
            selection: {
                start: prevState.selection.start + emoji.length,
                end: prevState.selection.start + emoji.length,
            },
        }));
        this.updateDraft(newComment);
    }

    /**
     * Key event handlers that short cut to saving/canceling.
     *
     * @param {Event} e
     */
    triggerSaveOrCancel(e) {
        if (!e || VirtualKeyboard.shouldAssumeIsOpen()) {
            return;
        }
        if (e.key === 'Enter' && !e.shiftKey) {
            e.preventDefault();
            this.publishDraft();
        } else if (e.key === 'Escape') {
            e.preventDefault();
            this.deleteDraft();
        }
    }

    render() {
        return (
            <View style={styles.chatItemMessage}>
                <View style={[styles.chatItemComposeBox, styles.flexRow, styles.chatItemComposeBoxColor]}>
                    <Composer
                        multiline
                        ref={(el) => {
                            this.textInput = el;
                            this.props.forwardedRef(el);
                        }}
                        onChangeText={this.updateDraft} // Debounced saveDraftComment
                        onKeyPress={this.triggerSaveOrCancel}
                        value={this.state.draft}
                        maxLines={16} // This is the same that slack has
                        style={[styles.textInputCompose, styles.flex4, styles.editInputComposeSpacing]}
                        onFocus={() => {
                            ReportScrollManager.scrollToIndex({animated: true, index: this.props.index}, true);
                            toggleReportActionComposeView(false, VirtualKeyboard.shouldAssumeIsOpen());
                        }}
                        onBlur={(event) => {
                            // Return to prevent re-render when save/cancel button is pressed which cancels the onPress event by re-rendering
                            if (_.contains([this.saveButtonID, this.cancelButtonID], lodashGet(event, 'nativeEvent.relatedTarget.id'))) {
                                return;
                            }

                            toggleReportActionComposeView(true, VirtualKeyboard.shouldAssumeIsOpen());
                        }}
                        selection={this.state.selection}
                        onSelectionChange={this.onSelectionChange}
                    />
                    <View style={styles.editChatItemEmojiWrapper}>
                        <EmojiPickerButton
                            isDisabled={this.props.shouldDisableEmojiPicker}
                            onModalHide={() => InteractionManager.runAfterInteractions(() => this.textInput.focus())}
                            onEmojiSelected={this.addEmojiToTextBox}
                        />
                    </View>

                </View>
                <View style={[styles.flexRow, styles.mt1]}>
                    <Button
                        small
                        style={[styles.mr2]}
                        nativeID={this.cancelButtonID}
                        onPress={this.deleteDraft}
                        text={this.props.translate('common.cancel')}
                    />
                    <Button
                        small
                        success
                        nativeID={this.saveButtonID}
                        style={[styles.mr2]}
                        onPress={this.publishDraft}
                        text={this.props.translate('common.saveChanges')}
                    />
                </View>
            </View>
        );
    }
}

ReportActionItemMessageEdit.propTypes = propTypes;
ReportActionItemMessageEdit.defaultProps = defaultProps;
export default compose(
    withLocalize,
    withWindowDimensions,
)(React.forwardRef((props, ref) => (
    /* eslint-disable-next-line react/jsx-props-no-spreading */
    <ReportActionItemMessageEdit {...props} forwardedRef={ref} />
)));<|MERGE_RESOLUTION|>--- conflicted
+++ resolved
@@ -18,11 +18,8 @@
 import EmojiPickerButton from '../../../components/EmojiPicker/EmojiPickerButton';
 import * as ReportActionContextMenu from './ContextMenu/ReportActionContextMenu';
 import VirtualKeyboard from '../../../libs/VirtualKeyboard';
-<<<<<<< HEAD
 import * as EmojiUtils from '../../../libs/EmojiUtils';
-=======
 import reportPropTypes from '../../reportPropTypes';
->>>>>>> 156fd61d
 
 const propTypes = {
     /** All the data of the action */

import {Str} from 'expensify-common';
import {isEmpty} from 'lodash';
import React, {memo} from 'react';
import type {StyleProp, TextStyle} from 'react-native';
import Text from '@components/Text';
import ZeroWidthView from '@components/ZeroWidthView';
import useLocalize from '@hooks/useLocalize';
import useResponsiveLayout from '@hooks/useResponsiveLayout';
import useTheme from '@hooks/useTheme';
import useThemeStyles from '@hooks/useThemeStyles';
import convertToLTR from '@libs/convertToLTR';
import * as DeviceCapabilities from '@libs/DeviceCapabilities';
import * as EmojiUtils from '@libs/EmojiUtils';
import variables from '@styles/variables';
import CONST from '@src/CONST';
import type {OriginalMessageSource} from '@src/types/onyx/OriginalMessage';
import type {Message} from '@src/types/onyx/ReportAction';
import RenderCommentHTML from './RenderCommentHTML';
import shouldRenderAsText from './shouldRenderAsText';
import TextWithEmojiFragment from './TextWithEmojiFragment';

type TextCommentFragmentProps = {
    /** The reportAction's source */
    source: OriginalMessageSource;

    /** The message fragment needing to be displayed */
    fragment: Message | undefined;

    /** Should this message fragment be styled as deleted? */
    styleAsDeleted: boolean;

    /** Should this message fragment be styled as muted */
    styleAsMuted?: boolean;

    /** Should the comment have the appearance of being grouped with the previous comment? */
    displayAsGroup: boolean;

    /** Additional styles to add after local styles. */
    style: StyleProp<TextStyle>;

    /** Text of an IOU report action */
    iouMessage?: string;
};

function TextCommentFragment({fragment, styleAsDeleted, styleAsMuted = false, source, style, displayAsGroup, iouMessage = ''}: TextCommentFragmentProps) {
    const theme = useTheme();
    const styles = useThemeStyles();
    const {html = '', text = ''} = fragment ?? {};
    const {translate} = useLocalize();
    const {shouldUseNarrowLayout} = useResponsiveLayout();

    // If the only difference between fragment.text and fragment.html is <br /> tags and emoji tag
    // on native, we render it as text, not as html
    // on other device, only render it as text if the only difference is <br /> tag
    const doesTextContainOnlyEmojis = EmojiUtils.containsOnlyEmojis(text ?? '');
    if (!shouldRenderAsText(html, text ?? '') && !(doesTextContainOnlyEmojis && styleAsDeleted)) {
        const editedTag = fragment?.isEdited ? `<edited ${styleAsDeleted ? 'deleted' : ''} ${doesTextContainOnlyEmojis ? 'islarge' : ''}></edited>` : '';
        const htmlWithDeletedTag = styleAsDeleted ? `<del>${html}</del>` : html;

        const htmlContent = doesTextContainOnlyEmojis ? Str.replaceAll(htmlWithDeletedTag, '<emoji>', '<emoji islarge>') : htmlWithDeletedTag;
        let htmlWithTag = editedTag ? `${htmlContent}${editedTag}` : htmlContent;

        if (styleAsMuted) {
            htmlWithTag = `<muted-text>${htmlWithTag}<muted-text>`;
        }

        return (
            <RenderCommentHTML
                source={source}
                html={htmlWithTag}
            />
        );
    }

    const message = isEmpty(iouMessage) ? text : iouMessage;
    const emojisRegex = new RegExp(CONST.REGEX.EMOJIS, CONST.REGEX.EMOJIS.flags.concat('g'));

    return (
        <Text style={[doesTextContainOnlyEmojis && styles.onlyEmojisText, styles.ltr, style]}>
            <ZeroWidthView
                text={text}
                displayAsGroup={displayAsGroup}
            />
<<<<<<< HEAD
            {emojisRegex.test(message ?? '') && !doesTextContainOnlyEmojis ? (
                <TextWithEmojiFragment
                    message={message}
                    passedStyles={style}
                    styleAsDeleted={styleAsDeleted}
                    styleAsMuted={styleAsMuted}
                    isEdited={fragment?.isEdited}
                    hasEmojisOnly={doesTextContainOnlyEmojis}
                />
            ) : (
=======
            <Text
                style={[
                    containsOnlyEmojis ? styles.onlyEmojisText : undefined,
                    styles.ltr,
                    style,
                    styleAsDeleted ? styles.offlineFeedback.deleted : undefined,
                    styleAsMuted ? styles.colorMuted : undefined,
                    !DeviceCapabilities.canUseTouchScreen() || !shouldUseNarrowLayout ? styles.userSelectText : styles.userSelectNone,
                ]}
            >
                {convertToLTR(message ?? '')}
            </Text>
            {fragment?.isEdited && (
>>>>>>> 04741f4b
                <>
                    <Text
                        style={[
                            styles.enhancedLineHeight,
                            doesTextContainOnlyEmojis ? styles.onlyEmojisText : undefined,
                            styles.ltr,
                            style,
                            styleAsDeleted ? styles.offlineFeedback.deleted : undefined,
                            styleAsMuted ? styles.colorMuted : undefined,
                            !DeviceCapabilities.canUseTouchScreen() || !isSmallScreenWidth ? styles.userSelectText : styles.userSelectNone,
                        ]}
                    >
                        {convertToLTR(message ?? '')}
                    </Text>
                    {!!fragment?.isEdited && (
                        <>
                            <Text
                                style={[doesTextContainOnlyEmojis && styles.onlyEmojisTextLineHeight, styles.userSelectNone]}
                                dataSet={{[CONST.SELECTION_SCRAPER_HIDDEN_ELEMENT]: true}}
                            >
                                {' '}
                            </Text>
                            <Text
                                fontSize={variables.fontSizeSmall}
                                color={theme.textSupporting}
                                style={[styles.editedLabelStyles, styleAsDeleted && styles.offlineFeedback.deleted, style]}
                            >
                                {translate('reportActionCompose.edited')}
                            </Text>
                        </>
                    )}
                </>
            )}
        </Text>
    );
}

TextCommentFragment.displayName = 'TextCommentFragment';

export default memo(TextCommentFragment);<|MERGE_RESOLUTION|>--- conflicted
+++ resolved
@@ -81,7 +81,6 @@
                 text={text}
                 displayAsGroup={displayAsGroup}
             />
-<<<<<<< HEAD
             {emojisRegex.test(message ?? '') && !doesTextContainOnlyEmojis ? (
                 <TextWithEmojiFragment
                     message={message}
@@ -92,21 +91,6 @@
                     hasEmojisOnly={doesTextContainOnlyEmojis}
                 />
             ) : (
-=======
-            <Text
-                style={[
-                    containsOnlyEmojis ? styles.onlyEmojisText : undefined,
-                    styles.ltr,
-                    style,
-                    styleAsDeleted ? styles.offlineFeedback.deleted : undefined,
-                    styleAsMuted ? styles.colorMuted : undefined,
-                    !DeviceCapabilities.canUseTouchScreen() || !shouldUseNarrowLayout ? styles.userSelectText : styles.userSelectNone,
-                ]}
-            >
-                {convertToLTR(message ?? '')}
-            </Text>
-            {fragment?.isEdited && (
->>>>>>> 04741f4b
                 <>
                     <Text
                         style={[
@@ -116,7 +100,7 @@
                             style,
                             styleAsDeleted ? styles.offlineFeedback.deleted : undefined,
                             styleAsMuted ? styles.colorMuted : undefined,
-                            !DeviceCapabilities.canUseTouchScreen() || !isSmallScreenWidth ? styles.userSelectText : styles.userSelectNone,
+                            !DeviceCapabilities.canUseTouchScreen() || !shouldUseNarrowLayout ? styles.userSelectText : styles.userSelectNone,
                         ]}
                     >
                         {convertToLTR(message ?? '')}

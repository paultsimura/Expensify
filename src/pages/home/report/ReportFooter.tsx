import {Str} from 'expensify-common';
import lodashIsEqual from 'lodash/isEqual';
import React, {memo, useCallback} from 'react';
import {Keyboard, View} from 'react-native';
import {useOnyx} from 'react-native-onyx';
import type {OnyxEntry} from 'react-native-onyx';
import AnonymousReportFooter from '@components/AnonymousReportFooter';
import ArchivedReportFooter from '@components/ArchivedReportFooter';
import Banner from '@components/Banner';
import BlockedReportFooter from '@components/BlockedReportFooter';
import * as Expensicons from '@components/Icon/Expensicons';
import OfflineIndicator from '@components/OfflineIndicator';
import {usePersonalDetails} from '@components/OnyxProvider';
import SwipeableView from '@components/SwipeableView';
import useLocalize from '@hooks/useLocalize';
import useNetwork from '@hooks/useNetwork';
import useResponsiveLayout from '@hooks/useResponsiveLayout';
import useScreenWrapperTranstionStatus from '@hooks/useScreenWrapperTransitionStatus';
import useThemeStyles from '@hooks/useThemeStyles';
import useWindowDimensions from '@hooks/useWindowDimensions';
import Log from '@libs/Log';
import * as PolicyUtils from '@libs/PolicyUtils';
import * as ReportUtils from '@libs/ReportUtils';
import * as UserUtils from '@libs/UserUtils';
import variables from '@styles/variables';
import * as Report from '@userActions/Report';
import * as Task from '@userActions/Task';
import CONST from '@src/CONST';
import ONYXKEYS from '@src/ONYXKEYS';
import type * as OnyxTypes from '@src/types/onyx';
import type {PendingAction} from '@src/types/onyx/OnyxCommon';
import ReportActionCompose from './ReportActionCompose/ReportActionCompose';
import SystemChatReportFooterMessage from './SystemChatReportFooterMessage';

type ReportFooterProps = {
    /** Report object for the current report */
    report?: OnyxTypes.Report;

    /** Report metadata */
    reportMetadata?: OnyxEntry<OnyxTypes.ReportMetadata>;

    /** The policy of the report */
    policy: OnyxEntry<OnyxTypes.Policy>;

    /** The last report action */
    lastReportAction?: OnyxEntry<OnyxTypes.ReportAction>;

<<<<<<< HEAD
    /** Whether to show educational tooltip in workspace chat for first-time user */
    workspaceTooltip: OnyxEntry<OnyxTypes.WorkspaceTooltip>;
=======
    /** Whether the chat is empty */
    isEmptyChat?: boolean;
>>>>>>> 653af04f

    /** The pending action when we are adding a chat */
    pendingAction?: PendingAction;

    /** Whether the report is ready for display */
    isReportReadyForDisplay?: boolean;

    /** Whether the composer is in full size */
    isComposerFullSize?: boolean;

    /** A method to call when the input is focus */
    onComposerFocus: () => void;

    /** A method to call when the input is blur */
    onComposerBlur: () => void;

    /** Whether the soft keyboard is open */
    showSoftInputOnFocus: boolean;

    /** A method to update showSoftInputOnFocus */
    setShowSoftInputOnFocus: (value: boolean) => void;
};

function ReportFooter({
    lastReportAction,
    pendingAction,
    report = {reportID: '-1'},
    reportMetadata,
    policy,
    isReportReadyForDisplay = true,
    isComposerFullSize = false,
<<<<<<< HEAD
    workspaceTooltip,
    showSoftInputOnFocus,
=======
>>>>>>> 653af04f
    onComposerBlur,
    onComposerFocus,
    setShowSoftInputOnFocus,
}: ReportFooterProps) {
    const styles = useThemeStyles();
    const {isOffline} = useNetwork();
    const {translate} = useLocalize();
    const {windowWidth} = useWindowDimensions();
    const {shouldUseNarrowLayout} = useResponsiveLayout();
    const {didScreenTransitionEnd} = useScreenWrapperTranstionStatus();

    const [shouldShowComposeInput] = useOnyx(ONYXKEYS.SHOULD_SHOW_COMPOSE_INPUT, {initialValue: false});
    const [isAnonymousUser = false] = useOnyx(ONYXKEYS.SESSION, {selector: (session) => session?.authTokenType === CONST.AUTH_TOKEN_TYPES.ANONYMOUS});
    const [isBlockedFromChat] = useOnyx(ONYXKEYS.NVP_BLOCKED_FROM_CHAT, {
        selector: (dateString) => {
            if (!dateString) {
                return false;
            }
            try {
                return new Date(dateString) >= new Date();
            } catch (error) {
                // If the NVP is malformed, we'll assume the user is not blocked from chat. This is not expected, so if it happens we'll log an alert.
                Log.alert(`[${CONST.ERROR.ENSURE_BUGBOT}] Found malformed ${ONYXKEYS.NVP_BLOCKED_FROM_CHAT} nvp`, dateString);
                return false;
            }
        },
    });
    const [reportNameValuePairs] = useOnyx(`${ONYXKEYS.COLLECTION.REPORT_NAME_VALUE_PAIRS}${report?.reportID ?? -1}`);

    const chatFooterStyles = {...styles.chatFooter, minHeight: !isOffline ? CONST.CHAT_FOOTER_MIN_HEIGHT : 0};
    const isArchivedRoom = ReportUtils.isArchivedRoom(report, reportNameValuePairs);

    const isSmallSizeLayout = windowWidth - (shouldUseNarrowLayout ? 0 : variables.sideBarWidth) < variables.anonymousReportFooterBreakpoint;

    // If a user just signed in and is viewing a public report, optimistically show the composer while loading the report, since they will have write access when the response comes back.
    const shouldShowComposerOptimistically = !isAnonymousUser && ReportUtils.isPublicRoom(report) && !!reportMetadata?.isLoadingInitialReportActions;
    const canPerformWriteAction = ReportUtils.canUserPerformWriteAction(report) ?? shouldShowComposerOptimistically;
    const shouldHideComposer = !canPerformWriteAction || isBlockedFromChat;
    const canWriteInReport = ReportUtils.canWriteInReport(report);
    const isSystemChat = ReportUtils.isSystemChat(report);
    const isAdminsOnlyPostingRoom = ReportUtils.isAdminsOnlyPostingRoom(report);
    const isUserPolicyAdmin = PolicyUtils.isPolicyAdmin(policy);
    const shouldShowEducationalTooltip = ReportUtils.isPolicyExpenseChat(report) && !!report.isOwnPolicyExpenseChat && !isUserPolicyAdmin;

    const allPersonalDetails = usePersonalDetails();

    const handleCreateTask = useCallback(
        (text: string): boolean => {
            const match = text.match(CONST.REGEX.TASK_TITLE_WITH_OPTONAL_SHORT_MENTION);
            if (!match) {
                return false;
            }
            let title = match[3] ? match[3].trim().replace(/\n/g, ' ') : undefined;
            if (!title) {
                return false;
            }

            const mention = match[1] ? match[1].trim() : '';
            const mentionWithDomain = ReportUtils.addDomainToShortMention(mention) ?? mention;
            const isValidMention = Str.isValidEmail(mentionWithDomain);

            let assignee: OnyxEntry<OnyxTypes.PersonalDetails>;
            let assigneeChatReport;
            if (mentionWithDomain) {
                if (isValidMention) {
                    assignee = Object.values(allPersonalDetails ?? {}).find((value) => value?.login === mentionWithDomain) ?? undefined;
                    if (!Object.keys(assignee ?? {}).length) {
                        const assigneeAccountID = UserUtils.generateAccountID(mentionWithDomain);
                        const optimisticDataForNewAssignee = Task.setNewOptimisticAssignee(mentionWithDomain, assigneeAccountID);
                        assignee = optimisticDataForNewAssignee.assignee;
                        assigneeChatReport = optimisticDataForNewAssignee.assigneeReport;
                    }
                } else {
                    // If the mention is not valid, include it on the title.
                    // The mention could be invalid if it's a short mention and failed to be converted to a full mention.
                    title = `@${mentionWithDomain} ${title}`;
                }
            }
            Task.createTaskAndNavigate(report.reportID, title, '', assignee?.login ?? '', assignee?.accountID, assigneeChatReport, report.policyID, true);
            return true;
        },
        [allPersonalDetails, report.policyID, report.reportID],
    );

    const onSubmitComment = useCallback(
        (text: string) => {
            const isTaskCreated = handleCreateTask(text);
            if (isTaskCreated) {
                return;
            }
            Report.addComment(report.reportID, text);
        },
        // eslint-disable-next-line react-compiler/react-compiler, react-hooks/exhaustive-deps
        [report.reportID, handleCreateTask],
    );

    return (
        <>
            {!!shouldHideComposer && (
                <View
                    style={[
                        styles.chatFooter,
                        isArchivedRoom || isAnonymousUser || !canWriteInReport || (isAdminsOnlyPostingRoom && !isUserPolicyAdmin) ? styles.mt4 : {},
                        shouldUseNarrowLayout ? styles.mb5 : null,
                    ]}
                >
                    {isAnonymousUser && !isArchivedRoom && (
                        <AnonymousReportFooter
                            report={report}
                            isSmallSizeLayout={isSmallSizeLayout}
                        />
                    )}
                    {isArchivedRoom && <ArchivedReportFooter report={report} />}
                    {!isArchivedRoom && !!isBlockedFromChat && <BlockedReportFooter />}
                    {!isAnonymousUser && !canWriteInReport && isSystemChat && <SystemChatReportFooterMessage />}
                    {isAdminsOnlyPostingRoom && !isUserPolicyAdmin && !isArchivedRoom && !isAnonymousUser && !isBlockedFromChat && (
                        <Banner
                            containerStyles={[styles.chatFooterBanner]}
                            text={translate('adminOnlyCanPost')}
                            icon={Expensicons.Lightbulb}
                            shouldShowIcon
                        />
                    )}
                    {!shouldUseNarrowLayout && (
                        <View style={styles.offlineIndicatorRow}>{shouldHideComposer && <OfflineIndicator containerStyles={[styles.chatItemComposeSecondaryRow]} />}</View>
                    )}
                </View>
            )}
            {!shouldHideComposer && (!!shouldShowComposeInput || !shouldUseNarrowLayout) && (
                <View style={[chatFooterStyles, isComposerFullSize && styles.chatFooterFullCompose]}>
                    <SwipeableView onSwipeDown={Keyboard.dismiss}>
                        <ReportActionCompose
                            onSubmit={onSubmitComment}
                            onComposerFocus={onComposerFocus}
                            onComposerBlur={onComposerBlur}
                            reportID={report.reportID}
                            report={report}
                            lastReportAction={lastReportAction}
                            pendingAction={pendingAction}
                            isComposerFullSize={isComposerFullSize}
                            isReportReadyForDisplay={isReportReadyForDisplay}
                            shouldShowEducationalTooltip={didScreenTransitionEnd && shouldShowEducationalTooltip}
                            showSoftInputOnFocus={showSoftInputOnFocus}
                            setShowSoftInputOnFocus={setShowSoftInputOnFocus}
                        />
                    </SwipeableView>
                </View>
            )}
        </>
    );
}

ReportFooter.displayName = 'ReportFooter';

export default memo(
    ReportFooter,
    (prevProps, nextProps) =>
        lodashIsEqual(prevProps.report, nextProps.report) &&
        prevProps.pendingAction === nextProps.pendingAction &&
        prevProps.isComposerFullSize === nextProps.isComposerFullSize &&
        prevProps.lastReportAction === nextProps.lastReportAction &&
        prevProps.isReportReadyForDisplay === nextProps.isReportReadyForDisplay &&
<<<<<<< HEAD
        prevProps.workspaceTooltip?.shouldShow === nextProps.workspaceTooltip?.shouldShow &&
        prevProps.showSoftInputOnFocus === nextProps.showSoftInputOnFocus &&
=======
>>>>>>> 653af04f
        lodashIsEqual(prevProps.reportMetadata, nextProps.reportMetadata) &&
        lodashIsEqual(prevProps.policy?.employeeList, nextProps.policy?.employeeList) &&
        lodashIsEqual(prevProps.policy?.role, nextProps.policy?.role),
);<|MERGE_RESOLUTION|>--- conflicted
+++ resolved
@@ -45,14 +45,6 @@
     /** The last report action */
     lastReportAction?: OnyxEntry<OnyxTypes.ReportAction>;
 
-<<<<<<< HEAD
-    /** Whether to show educational tooltip in workspace chat for first-time user */
-    workspaceTooltip: OnyxEntry<OnyxTypes.WorkspaceTooltip>;
-=======
-    /** Whether the chat is empty */
-    isEmptyChat?: boolean;
->>>>>>> 653af04f
-
     /** The pending action when we are adding a chat */
     pendingAction?: PendingAction;
 
@@ -83,11 +75,7 @@
     policy,
     isReportReadyForDisplay = true,
     isComposerFullSize = false,
-<<<<<<< HEAD
-    workspaceTooltip,
     showSoftInputOnFocus,
-=======
->>>>>>> 653af04f
     onComposerBlur,
     onComposerFocus,
     setShowSoftInputOnFocus,
@@ -250,11 +238,7 @@
         prevProps.isComposerFullSize === nextProps.isComposerFullSize &&
         prevProps.lastReportAction === nextProps.lastReportAction &&
         prevProps.isReportReadyForDisplay === nextProps.isReportReadyForDisplay &&
-<<<<<<< HEAD
-        prevProps.workspaceTooltip?.shouldShow === nextProps.workspaceTooltip?.shouldShow &&
         prevProps.showSoftInputOnFocus === nextProps.showSoftInputOnFocus &&
-=======
->>>>>>> 653af04f
         lodashIsEqual(prevProps.reportMetadata, nextProps.reportMetadata) &&
         lodashIsEqual(prevProps.policy?.employeeList, nextProps.policy?.employeeList) &&
         lodashIsEqual(prevProps.policy?.role, nextProps.policy?.role),

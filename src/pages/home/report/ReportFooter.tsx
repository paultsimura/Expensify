import lodashIsEqual from 'lodash/isEqual';
import React, {memo, useCallback} from 'react';
import {Keyboard, View} from 'react-native';
import {useOnyx} from 'react-native-onyx';
import type {OnyxEntry} from 'react-native-onyx';
import AnonymousReportFooter from '@components/AnonymousReportFooter';
import ArchivedReportFooter from '@components/ArchivedReportFooter';
import Banner from '@components/Banner';
import BlockedReportFooter from '@components/BlockedReportFooter';
import * as Expensicons from '@components/Icon/Expensicons';
import OfflineIndicator from '@components/OfflineIndicator';
import {usePersonalDetails} from '@components/OnyxProvider';
import SwipeableView from '@components/SwipeableView';
import useLocalize from '@hooks/useLocalize';
import useNetwork from '@hooks/useNetwork';
import useThemeStyles from '@hooks/useThemeStyles';
import useWindowDimensions from '@hooks/useWindowDimensions';
import Log from '@libs/Log';
import * as PolicyUtils from '@libs/PolicyUtils';
import * as ReportUtils from '@libs/ReportUtils';
import * as UserUtils from '@libs/UserUtils';
import variables from '@styles/variables';
import * as Report from '@userActions/Report';
import * as Task from '@userActions/Task';
import CONST from '@src/CONST';
import ONYXKEYS from '@src/ONYXKEYS';
import type * as OnyxTypes from '@src/types/onyx';
import type {PendingAction} from '@src/types/onyx/OnyxCommon';
import type {EmptyObject} from '@src/types/utils/EmptyObject';
import ReportActionCompose from './ReportActionCompose/ReportActionCompose';
import SystemChatReportFooterMessage from './SystemChatReportFooterMessage';

type ReportFooterProps = {
    /** Report object for the current report */
    report?: OnyxTypes.Report;

    /** Report metadata */
    reportMetadata?: OnyxEntry<OnyxTypes.ReportMetadata>;

    /** Additional report details */
    reportNameValuePairs?: OnyxEntry<OnyxTypes.ReportNameValuePairs>;

    /** The policy of the report */
    policy: OnyxEntry<OnyxTypes.Policy>;

    /** The last report action */
    lastReportAction?: OnyxEntry<OnyxTypes.ReportAction>;

    /** Whether the chat is empty */
    isEmptyChat?: boolean;

    /** The pending action when we are adding a chat */
    pendingAction?: PendingAction;

    /** Height of the list which the composer is part of */
    listHeight?: number;

    /** Whether the report is ready for display */
    isReportReadyForDisplay?: boolean;

    /** Whether the composer is in full size */
    isComposerFullSize?: boolean;

    /** A method to call when the input is focus */
    onComposerFocus: () => void;

    /** A method to call when the input is blur */
    onComposerBlur: () => void;
};

function ReportFooter({
    lastReportAction,
    pendingAction,
<<<<<<< HEAD
    session,
    report = {reportID: '-1'},
=======
    report = {reportID: '0'},
>>>>>>> 7540b953
    reportMetadata,
    reportNameValuePairs,
    policy,
    isEmptyChat = true,
    isReportReadyForDisplay = true,
    listHeight = 0,
    isComposerFullSize = false,
    onComposerBlur,
    onComposerFocus,
}: ReportFooterProps) {
    const styles = useThemeStyles();
    const {isOffline} = useNetwork();
    const {translate} = useLocalize();
    const {windowWidth, isSmallScreenWidth} = useWindowDimensions();

    const [shouldShowComposeInput] = useOnyx(ONYXKEYS.SHOULD_SHOW_COMPOSE_INPUT, {initialValue: false});
    const [isAnonymousUser] = useOnyx(ONYXKEYS.SESSION, {selector: (session) => session?.authTokenType === CONST.AUTH_TOKEN_TYPES.ANONYMOUS});
    const [isBlockedFromChat] = useOnyx(ONYXKEYS.NVP_BLOCKED_FROM_CHAT, {
        selector: (dateString) => {
            if (!dateString) {
                return false;
            }
            try {
                return new Date(dateString) >= new Date();
            } catch (error) {
                // If the NVP is malformed, we'll assume the user is not blocked from chat. This is not expected, so if it happens we'll log an alert.
                Log.alert(`[${CONST.ERROR.ENSURE_BUGBOT}] Found malformed ${ONYXKEYS.NVP_BLOCKED_FROM_CHAT} nvp`, dateString);
                return false;
            }
        },
    });

    const chatFooterStyles = {...styles.chatFooter, minHeight: !isOffline ? CONST.CHAT_FOOTER_MIN_HEIGHT : 0};
    const isArchivedRoom = ReportUtils.isArchivedRoom(report, reportNameValuePairs);

    const isSmallSizeLayout = windowWidth - (isSmallScreenWidth ? 0 : variables.sideBarWidth) < variables.anonymousReportFooterBreakpoint;

    // If a user just signed in and is viewing a public report, optimistically show the composer while loading the report, since they will have write access when the response comes back.
    const shouldShowComposerOptimistically = !isAnonymousUser && ReportUtils.isPublicRoom(report) && !!reportMetadata?.isLoadingInitialReportActions;
    const shouldHideComposer = (!ReportUtils.canUserPerformWriteAction(report, reportNameValuePairs) && !shouldShowComposerOptimistically) || isBlockedFromChat;
    const canWriteInReport = ReportUtils.canWriteInReport(report);
    const isSystemChat = ReportUtils.isSystemChat(report);
    const isAdminsOnlyPostingRoom = ReportUtils.isAdminsOnlyPostingRoom(report);
    const isUserPolicyAdmin = PolicyUtils.isPolicyAdmin(policy);

    const allPersonalDetails = usePersonalDetails();

    const handleCreateTask = useCallback(
        (text: string): boolean => {
            /**
             * Matching task rule by group
             * Group 1: Start task rule with []
             * Group 2: Optional email group between \s+....\s* start rule with @+valid email or short mention
             * Group 3: Title is remaining characters
             */
            const taskRegex = /^\[\]\s+(?:@([^\s@]+(?:@\w+\.\w+)?))?\s*([\s\S]*)/;

            const match = text.match(taskRegex);
            if (!match) {
                return false;
            }
            const title = match[2] ? match[2].trim().replace(/\n/g, ' ') : undefined;
            if (!title) {
                return false;
            }

            const mention = match[1] ? match[1].trim() : undefined;
            const mentionWithDomain = ReportUtils.addDomainToShortMention(mention ?? '') ?? mention;

            let assignee: OnyxTypes.PersonalDetails | EmptyObject = {};
            let assigneeChatReport;
            if (mentionWithDomain) {
                assignee = Object.values(allPersonalDetails).find((value) => value?.login === mentionWithDomain) ?? {};
                if (!Object.keys(assignee).length) {
                    const assigneeAccountID = UserUtils.generateAccountID(mentionWithDomain);
                    const optimisticDataForNewAssignee = Task.setNewOptimisticAssignee(mentionWithDomain, assigneeAccountID);
                    assignee = optimisticDataForNewAssignee.assignee;
                    assigneeChatReport = optimisticDataForNewAssignee.assigneeReport;
                }
            }
            Task.createTaskAndNavigate(report.reportID, title, '', assignee?.login ?? '', assignee.accountID, assigneeChatReport, report.policyID);
            return true;
        },
        [allPersonalDetails, report.policyID, report.reportID],
    );

    const onSubmitComment = useCallback(
        (text: string) => {
            const isTaskCreated = handleCreateTask(text);
            if (isTaskCreated) {
                return;
            }
            Report.addComment(report.reportID, text);
        },
        // eslint-disable-next-line react-hooks/exhaustive-deps
        [report.reportID, handleCreateTask],
    );

    return (
        <>
            {shouldHideComposer && (
                <View
                    style={[
                        styles.chatFooter,
                        isArchivedRoom || isAnonymousUser || !canWriteInReport || (isAdminsOnlyPostingRoom && !isUserPolicyAdmin) ? styles.mt4 : {},
                        isSmallScreenWidth ? styles.mb5 : null,
                    ]}
                >
                    {isAnonymousUser && !isArchivedRoom && (
                        <AnonymousReportFooter
                            report={report}
                            isSmallSizeLayout={isSmallSizeLayout}
                        />
                    )}
                    {isArchivedRoom && <ArchivedReportFooter report={report} />}
                    {!isArchivedRoom && isBlockedFromChat && <BlockedReportFooter />}
                    {!isAnonymousUser && !canWriteInReport && isSystemChat && <SystemChatReportFooterMessage />}
                    {isAdminsOnlyPostingRoom && !isUserPolicyAdmin && !isArchivedRoom && !isAnonymousUser && !isBlockedFromChat && (
                        <Banner
                            containerStyles={[styles.chatFooterBanner]}
                            text={translate('adminOnlyCanPost')}
                            icon={Expensicons.Lightbulb}
                            shouldShowIcon
                        />
                    )}
                    {!isSmallScreenWidth && (
                        <View style={styles.offlineIndicatorRow}>{shouldHideComposer && <OfflineIndicator containerStyles={[styles.chatItemComposeSecondaryRow]} />}</View>
                    )}
                </View>
            )}
            {!shouldHideComposer && (shouldShowComposeInput || !isSmallScreenWidth) && (
                <View style={[chatFooterStyles, isComposerFullSize && styles.chatFooterFullCompose]}>
                    <SwipeableView onSwipeDown={Keyboard.dismiss}>
                        <ReportActionCompose
                            onSubmit={onSubmitComment}
                            onComposerFocus={onComposerFocus}
                            onComposerBlur={onComposerBlur}
                            reportID={report.reportID}
                            report={report}
                            isEmptyChat={isEmptyChat}
                            lastReportAction={lastReportAction}
                            pendingAction={pendingAction}
                            isComposerFullSize={isComposerFullSize}
                            listHeight={listHeight}
                            isReportReadyForDisplay={isReportReadyForDisplay}
                        />
                    </SwipeableView>
                </View>
            )}
        </>
    );
}

ReportFooter.displayName = 'ReportFooter';

export default memo(
    ReportFooter,
    (prevProps, nextProps) =>
        lodashIsEqual(prevProps.report, nextProps.report) &&
        prevProps.pendingAction === nextProps.pendingAction &&
        prevProps.listHeight === nextProps.listHeight &&
        prevProps.isComposerFullSize === nextProps.isComposerFullSize &&
        prevProps.isEmptyChat === nextProps.isEmptyChat &&
        prevProps.lastReportAction === nextProps.lastReportAction &&
        prevProps.isReportReadyForDisplay === nextProps.isReportReadyForDisplay &&
        lodashIsEqual(prevProps.reportMetadata, nextProps.reportMetadata),
);<|MERGE_RESOLUTION|>--- conflicted
+++ resolved
@@ -71,12 +71,7 @@
 function ReportFooter({
     lastReportAction,
     pendingAction,
-<<<<<<< HEAD
-    session,
     report = {reportID: '-1'},
-=======
-    report = {reportID: '0'},
->>>>>>> 7540b953
     reportMetadata,
     reportNameValuePairs,
     policy,

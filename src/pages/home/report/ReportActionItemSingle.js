import React from 'react';
import {View} from 'react-native';
import {withOnyx} from 'react-native-onyx';
import PropTypes from 'prop-types';
import _ from 'underscore';
import ReportActionPropTypes from './ReportActionPropTypes';
import ReportActionItemFragment from './ReportActionItemFragment';
import styles from '../../../styles/styles';
import CONST from '../../../CONST';
import ReportActionItemDate from './ReportActionItemDate';
import Avatar from '../../../components/Avatar';
import ONYXKEYS from '../../../ONYXKEYS';
import personalDetailsPropType from '../../personalDetailsPropType';
import ReportActionItemMessageEdit from './ReportActionItemMessageEdit';

const propTypes = {
    // All the data of the action
    action: PropTypes.shape(ReportActionPropTypes).isRequired,

    // All of the personalDetails
    personalDetails: PropTypes.objectOf(personalDetailsPropType),

<<<<<<< HEAD
    // Draft message - if this is non-empty we'll render the comment in "edit mode"
    draftMessage: PropTypes.string.isRequired,

    // ReportID containing the report action we're displaying
    reportID: PropTypes.number.isRequired,
=======
    // Children view component for this action item
    children: PropTypes.node.isRequired,
>>>>>>> 5ed9e261
};

const defaultProps = {
    personalDetails: {},
};

const ReportActionItemSingle = ({
    action,
    personalDetails,
<<<<<<< HEAD
    draftMessage,
    reportID,
=======
    children,
>>>>>>> 5ed9e261
}) => {
    const {avatar, displayName} = personalDetails[action.actorEmail] || {};
    const avatarUrl = action.automatic
        ? `${CONST.CLOUDFRONT_URL}/images/icons/concierge_2019.svg`

        // Use avatar in personalDetails if we have one then fallback to avatar provided by the action
        : (avatar || action.avatar);

    // Since the display name for a report action message is delivered with the report history as an array of fragments
    // we'll need to take the displayName from personal details and have it be in the same format for now. Eventually,
    // we should stop referring to the report history items entirely for this information.
    const personArray = displayName ? [{type: 'TEXT', text: displayName}] : action.person;
    return (
        <View style={[styles.chatItem]}>
            <Avatar
                style={[styles.actionAvatar]}
                source={avatarUrl}
            />
            <View style={[styles.chatItemRight]}>
                <View style={[styles.chatItemMessageHeader]}>
                    {_.map(personArray, (fragment, index) => (
                        <ReportActionItemFragment
                            key={`person-${action.sequenceNumber}-${index}`}
                            fragment={fragment}
                            tooltipText={action.actorEmail}
                            isAttachment={action.isAttachment}
                            isLoading={action.loading}
                        />
                    ))}
                    <ReportActionItemDate timestamp={action.timestamp} />
                </View>
<<<<<<< HEAD
                {_.isEmpty(draftMessage)
                    ? <ReportActionItemMessage action={action} />
                    : <ReportActionItemMessageEdit action={action} draftMessage={draftMessage} reportID={reportID} />}
=======
                {children}
>>>>>>> 5ed9e261
            </View>
        </View>
    );
};

ReportActionItemSingle.propTypes = propTypes;
ReportActionItemSingle.defaultProps = defaultProps;
export default withOnyx({
    personalDetails: {
        key: ONYXKEYS.PERSONAL_DETAILS,
    },
})(ReportActionItemSingle);<|MERGE_RESOLUTION|>--- conflicted
+++ resolved
@@ -11,7 +11,6 @@
 import Avatar from '../../../components/Avatar';
 import ONYXKEYS from '../../../ONYXKEYS';
 import personalDetailsPropType from '../../personalDetailsPropType';
-import ReportActionItemMessageEdit from './ReportActionItemMessageEdit';
 
 const propTypes = {
     // All the data of the action
@@ -20,16 +19,8 @@
     // All of the personalDetails
     personalDetails: PropTypes.objectOf(personalDetailsPropType),
 
-<<<<<<< HEAD
-    // Draft message - if this is non-empty we'll render the comment in "edit mode"
-    draftMessage: PropTypes.string.isRequired,
-
-    // ReportID containing the report action we're displaying
-    reportID: PropTypes.number.isRequired,
-=======
     // Children view component for this action item
     children: PropTypes.node.isRequired,
->>>>>>> 5ed9e261
 };
 
 const defaultProps = {
@@ -39,12 +30,7 @@
 const ReportActionItemSingle = ({
     action,
     personalDetails,
-<<<<<<< HEAD
-    draftMessage,
-    reportID,
-=======
     children,
->>>>>>> 5ed9e261
 }) => {
     const {avatar, displayName} = personalDetails[action.actorEmail] || {};
     const avatarUrl = action.automatic
@@ -76,13 +62,7 @@
                     ))}
                     <ReportActionItemDate timestamp={action.timestamp} />
                 </View>
-<<<<<<< HEAD
-                {_.isEmpty(draftMessage)
-                    ? <ReportActionItemMessage action={action} />
-                    : <ReportActionItemMessageEdit action={action} draftMessage={draftMessage} reportID={reportID} />}
-=======
                 {children}
->>>>>>> 5ed9e261
             </View>
         </View>
     );

import PropTypes from 'prop-types';
import React, {useCallback, useEffect, useMemo, useRef, useState} from 'react';
import Animated, {useAnimatedStyle, useSharedValue, withTiming} from 'react-native-reanimated';
import _ from 'underscore';
import {useRoute} from '@react-navigation/native';
import lodashGet from 'lodash/get';
import CONST from '../../../CONST';
import InvertedFlatList from '../../../components/InvertedFlatList';
import {withPersonalDetails} from '../../../components/OnyxProvider';
import ReportActionsSkeletonView from '../../../components/ReportActionsSkeletonView';
import withCurrentUserPersonalDetails, {withCurrentUserPersonalDetailsDefaultProps, withCurrentUserPersonalDetailsPropTypes} from '../../../components/withCurrentUserPersonalDetails';
import withWindowDimensions, {windowDimensionsPropTypes} from '../../../components/withWindowDimensions';
import useLocalize from '../../../hooks/useLocalize';
import useNetwork from '../../../hooks/useNetwork';
import useReportScrollManager from '../../../hooks/useReportScrollManager';
import DateUtils from '../../../libs/DateUtils';
import * as ReportUtils from '../../../libs/ReportUtils';
import * as Report from '../../../libs/actions/Report';
import compose from '../../../libs/compose';
import styles from '../../../styles/styles';
import variables from '../../../styles/variables';
import reportPropTypes from '../../reportPropTypes';
import FloatingMessageCounter from './FloatingMessageCounter';
import ReportActionsListItemRenderer from './ReportActionsListItemRenderer';
import reportActionPropTypes from './reportActionPropTypes';
import {isCreatedAction} from '../../../libs/ReportActionsUtils';

const propTypes = {
    /** The report currently being looked at */
    report: reportPropTypes.isRequired,

    /** Sorted actions prepared for display */
    sortedReportActions: PropTypes.arrayOf(PropTypes.shape(reportActionPropTypes)).isRequired,

    /** The ID of the most recent IOU report action connected with the shown report */
    mostRecentIOUReportActionID: PropTypes.string,

    /** The report metadata loading states */
    isLoadingReportActions: PropTypes.bool,

    /** Are we loading more report actions? */
    isLoadingMoreReportActions: PropTypes.bool,

    /** Callback executed on list layout */
    onLayout: PropTypes.func.isRequired,

    /** Callback executed on scroll */
    onScroll: PropTypes.func,

    /** Function to load more chats */
    loadMoreChats: PropTypes.func.isRequired,

    /** The policy object for the current route */
    policy: PropTypes.shape({
        /** The name of the policy */
        name: PropTypes.string,

        /** The URL for the policy avatar */
        avatar: PropTypes.string,
    }),

    ...windowDimensionsPropTypes,
    ...withCurrentUserPersonalDetailsPropTypes,
};

const defaultProps = {
    personalDetails: {},
    onScroll: () => {},
    mostRecentIOUReportActionID: '',
    isLoadingReportActions: false,
    isLoadingMoreReportActions: false,
    ...withCurrentUserPersonalDetailsDefaultProps,
};

const VERTICAL_OFFSET_THRESHOLD = 200;
const MSG_VISIBLE_THRESHOLD = 250;

// Seems that there is an architecture issue that prevents us from using the reportID with useRef
// the useRef value gets reset when the reportID changes, so we use a global variable to keep track
let prevReportID = null;

// In the component we are subscribing to the arrival of new actions.
// As there is the possibility that there are multiple instances of a ReportScreen
// for the same report, we only ever want one subscription to be active, as
// the subscriptions could otherwise be conflicting.
const newActionUnsubscribeMap = {};

/**
 * Create a unique key for each action in the FlatList.
 * We use the reportActionID that is a string representation of a random 64-bit int, which should be
 * random enough to avoid collisions
 * @param {Object} item
 * @param {Object} item.action
 * @return {String}
 */
function keyExtractor(item) {
    return item.reportActionID;
}

function isMessageUnread(message, lastReadTime) {
    if (!lastReadTime) {
        return Boolean(!isCreatedAction(message));
    }

    return Boolean(message && lastReadTime && message.created && lastReadTime < message.created);
}

function ReportActionsList({
    report,
    isLoadingReportActions,
    isLoadingMoreReportActions,
    sortedReportActions,
    windowHeight,
    onScroll,
    mostRecentIOUReportActionID,
    isSmallScreenWidth,
    personalDetailsList,
    currentUserPersonalDetails,
    hasOutstandingIOU,
    loadMoreChats,
    onLayout,
    isComposerFullSize,
}) {
    const reportScrollManager = useReportScrollManager();
    const {translate} = useLocalize();
    const {isOffline} = useNetwork();
    const route = useRoute();
    const opacity = useSharedValue(0);
    const userActiveSince = useRef(null);
    const [currentUnreadMarker, setCurrentUnreadMarker] = useState(null);
    const scrollingVerticalOffset = useRef(0);
    const readActionSkipped = useRef(false);
    const reportActionSize = useRef(sortedReportActions.length);
    const firstRenderRef = useRef(true);
    const linkedReportActionID = lodashGet(route, 'params.reportActionID', '');

    // This state is used to force a re-render when the user manually marks a message as unread
    // by using a timestamp you can force re-renders without having to worry about if another message was marked as unread before
    const [messageManuallyMarkedUnread, setMessageManuallyMarkedUnread] = useState(0);
    const [isFloatingMessageCounterVisible, setIsFloatingMessageCounterVisible] = useState(false);
    const animatedStyles = useAnimatedStyle(() => ({
        opacity: opacity.value,
    }));

    useEffect(() => {
        opacity.value = withTiming(1, {duration: 100});
    }, [opacity]);

    useEffect(() => {
        // If the reportID changes, we reset the userActiveSince to null, we need to do it because
        // the parent component is sending the previous reportID even when the user isn't active
        // on the report
        if (userActiveSince.current && prevReportID && prevReportID !== report.reportID) {
            userActiveSince.current = null;
        } else {
            userActiveSince.current = DateUtils.getDBTime();
        }
        prevReportID = report.reportID;
    }, [report.reportID]);

    useEffect(() => {
        if (!userActiveSince.current || report.reportID !== prevReportID) {
            return;
        }

        if (ReportUtils.isUnread(report)) {
            if (scrollingVerticalOffset.current < MSG_VISIBLE_THRESHOLD) {
                Report.readNewestAction(report.reportID);
            } else {
                readActionSkipped.current = true;
            }
        }

        if (currentUnreadMarker || reportActionSize.current === sortedReportActions.length) {
            return;
        }

        reportActionSize.current = sortedReportActions.length;
        setCurrentUnreadMarker(null);
        // eslint-disable-next-line react-hooks/exhaustive-deps
    }, [sortedReportActions.length, report.reportID]);

    useEffect(() => {
        const didManuallyMarkReportAsUnread = report.lastReadTime < DateUtils.getDBTime() && ReportUtils.isUnread(report);
        if (didManuallyMarkReportAsUnread) {
            // Clearing the current unread marker so that it can be recalculated
            setCurrentUnreadMarker(null);
            setMessageManuallyMarkedUnread(new Date().getTime());
            return;
        }

        setMessageManuallyMarkedUnread(0);

        // We only care when a new lastReadTime is set in the report
        // eslint-disable-next-line react-hooks/exhaustive-deps
    }, [report.lastReadTime]);

    useEffect(() => {
        // Why are we doing this, when in the cleanup of the useEffect we are already calling the unsubscribe function?
        // Answer: On web, when navigating to another report screen, the previous report screen doesn't get unmounted,
        //         meaning that the cleanup might not get called. When we then open a report we had open already previosuly, a new
        //         ReportScreen will get created. Thus, we have to cancel the earlier subscription of the previous screen,
        //         because the two subscriptions could conflict!
        //         In case we return to the previous screen (e.g. by web back navigation) the useEffect for that screen would
        //         fire again, as the focus has changed and will set up the subscription correctly again.
        const previousSubUnsubscribe = newActionUnsubscribeMap[report.reportID];
        if (previousSubUnsubscribe) {
            previousSubUnsubscribe();
        }

        // This callback is triggered when a new action arrives via Pusher and the event is emitted from Report.js. This allows us to maintain
        // a single source of truth for the "new action" event instead of trying to derive that a new action has appeared from looking at props.
        const unsubscribe = Report.subscribeToNewActionEvent(report.reportID, (isFromCurrentUser) => {
            // If a new comment is added and it's from the current user scroll to the bottom otherwise leave the user positioned where
            // they are now in the list.
            if (!isFromCurrentUser) {
                return;
            }
            reportScrollManager.scrollToBottom();
        });

        const cleanup = () => {
            if (unsubscribe) {
                unsubscribe();
            }
            Report.unsubscribeFromReportChannel(report.reportID);
        };

        newActionUnsubscribeMap[report.reportID] = cleanup;

        return cleanup;

        // eslint-disable-next-line react-hooks/exhaustive-deps
    }, [report.reportID]);

    /**
     * Show/hide the new floating message counter when user is scrolling back/forth in the history of messages.
     */
    const handleUnreadFloatingButton = () => {
        if (scrollingVerticalOffset.current > VERTICAL_OFFSET_THRESHOLD && !isFloatingMessageCounterVisible && !!currentUnreadMarker) {
            setIsFloatingMessageCounterVisible(true);
        }

        if (scrollingVerticalOffset.current < VERTICAL_OFFSET_THRESHOLD && isFloatingMessageCounterVisible) {
            if (readActionSkipped.current) {
                readActionSkipped.current = false;
                Report.readNewestAction(report.reportID);
            }
            setIsFloatingMessageCounterVisible(false);
        }
    };

    const trackVerticalScrolling = (event) => {
        scrollingVerticalOffset.current = event.nativeEvent.contentOffset.y;
        handleUnreadFloatingButton();
        onScroll(event);
    };

    const scrollToBottomAndMarkReportAsRead = () => {
        reportScrollManager.scrollToBottom();
        readActionSkipped.current = false;
        Report.readNewestAction(report.reportID);
    };

    /**
     * Calculates the ideal number of report actions to render in the first render, based on the screen height and on
     * the height of the smallest report action possible.
     * @return {Number}
     */
    const initialNumToRender = useMemo(() => {
        const minimumReportActionHeight = styles.chatItem.paddingTop + styles.chatItem.paddingBottom + variables.fontSizeNormalHeight;
        const availableHeight = windowHeight - (CONST.CHAT_FOOTER_MIN_HEIGHT + variables.contentHeaderHeight);
        return Math.ceil(availableHeight / minimumReportActionHeight);
    }, [windowHeight]);

    /**
     * Thread's divider line should hide when the first chat in the thread is marked as unread.
     * This is so that it will not be conflicting with header's separator line.
     */
    const shouldHideThreadDividerLine = useMemo(
        () => sortedReportActions.length > 1 && sortedReportActions[sortedReportActions.length - 2].reportActionID === currentUnreadMarker,
        [sortedReportActions, currentUnreadMarker],
    );

    /**
     * Evaluate new unread marker visibility for each of the report actions.
     * @returns boolean
     */

    const shouldDisplayNewMarker = useCallback(
        (reportAction, index) => {
            let shouldDisplay = false;
            if (!currentUnreadMarker) {
                const nextMessage = sortedReportActions[index + 1];
                const isCurrentMessageUnread = isMessageUnread(reportAction, report.lastReadTime);
<<<<<<< HEAD
                shouldDisplayNewMarker = isCurrentMessageUnread && (!nextMessage || !isMessageUnread(nextMessage, report.lastReadTime));

                if (!messageManuallyMarkedUnread) {
                    shouldDisplayNewMarker = shouldDisplayNewMarker && reportAction.actorAccountID !== Report.getCurrentUserAccountID();
                }
                const canDisplayMarker = scrollingVerticalOffset.current < MSG_VISIBLE_THRESHOLD && userActiveSince.current ? reportAction.created < userActiveSince.current : true;

                if (!currentUnreadMarker && shouldDisplayNewMarker && canDisplayMarker) {
                    setCurrentUnreadMarker(reportAction.reportActionID);
=======
                shouldDisplay = isCurrentMessageUnread && !isMessageUnread(nextMessage, report.lastReadTime);
                if (!messageManuallyMarkedUnread) {
                    shouldDisplay = shouldDisplay && reportAction.actorAccountID !== Report.getCurrentUserAccountID();
>>>>>>> 19ef1ca1
                }
            } else {
                shouldDisplay = reportAction.reportActionID === currentUnreadMarker;
            }
            return shouldDisplay;
        },
        [currentUnreadMarker, sortedReportActions, report.lastReadTime, messageManuallyMarkedUnread],
    );

    useEffect(() => {
        // Iterate through the report actions and set appropriate unread marker.
        // This is to avoid a warning of:
        // Cannot update a component (ReportActionsList) while rendering a different component (CellRenderer).
        _.each(sortedReportActions, (reportAction, index) => {
            if (!shouldDisplayNewMarker(reportAction, index)) {
                return;
            }
            if (!currentUnreadMarker && currentUnreadMarker !== reportAction.reportActionID) {
                setCurrentUnreadMarker(reportAction.reportActionID);
            }
        });
    }, [sortedReportActions, report.lastReadTime, messageManuallyMarkedUnread, shouldDisplayNewMarker, currentUnreadMarker]);

    const renderItem = useCallback(
        ({item: reportAction, index}) => (
            <ReportActionsListItemRenderer
                reportAction={reportAction}
                index={index}
                report={report}
                linkedReportActionID={linkedReportActionID}
                hasOutstandingIOU={hasOutstandingIOU}
                sortedReportActions={sortedReportActions}
                mostRecentIOUReportActionID={mostRecentIOUReportActionID}
                shouldHideThreadDividerLine={shouldHideThreadDividerLine}
                shouldDisplayNewMarker={shouldDisplayNewMarker(reportAction, index)}
            />
        ),
        [report, linkedReportActionID, hasOutstandingIOU, sortedReportActions, mostRecentIOUReportActionID, shouldHideThreadDividerLine, shouldDisplayNewMarker],
    );

    // Native mobile does not render updates flatlist the changes even though component did update called.
    // To notify there something changes we can use extraData prop to flatlist
    const extraData = [isSmallScreenWidth ? currentUnreadMarker : undefined, ReportUtils.isArchivedRoom(report)];
    const hideComposer = ReportUtils.shouldDisableWriteActions(report);
    const shouldShowReportRecipientLocalTime = ReportUtils.canShowReportRecipientLocalTime(personalDetailsList, report, currentUserPersonalDetails.accountID) && !isComposerFullSize;

    const renderFooter = useCallback(() => {
        // Skip this hook on the first render, as we are not sure if more actions are going to be loaded
        // Therefore showing the skeleton on footer might be misleading
        if (firstRenderRef.current) {
            firstRenderRef.current = false;
            return null;
        }

        if (isLoadingMoreReportActions) {
            return <ReportActionsSkeletonView />;
        }

        // Make sure the oldest report action loaded is not the first. This is so we do not show the
        // skeleton view above the created action in a newly generated optimistic chat or one with not
        // that many comments.
        const lastReportAction = _.last(sortedReportActions) || {};
        if (isLoadingReportActions && lastReportAction.actionName !== CONST.REPORT.ACTIONS.TYPE.CREATED) {
            return <ReportActionsSkeletonView animate={!isOffline} />;
        }

        return null;
    }, [isLoadingMoreReportActions, isLoadingReportActions, sortedReportActions, isOffline]);

    const onLayoutInner = useCallback(
        (event) => {
            onLayout(event);
        },
        [onLayout],
    );

    return (
        <>
            <FloatingMessageCounter
                isActive={isFloatingMessageCounterVisible && !!currentUnreadMarker}
                onClick={scrollToBottomAndMarkReportAsRead}
            />
            <Animated.View style={[animatedStyles, styles.flex1, !shouldShowReportRecipientLocalTime && !hideComposer ? styles.pb4 : {}]}>
                <InvertedFlatList
                    accessibilityLabel={translate('sidebarScreen.listOfChatMessages')}
                    ref={reportScrollManager.ref}
                    style={styles.overscrollBehaviorContain}
                    data={sortedReportActions}
                    renderItem={renderItem}
                    contentContainerStyle={styles.chatContentScrollView}
                    keyExtractor={keyExtractor}
                    initialRowHeight={32}
                    initialNumToRender={initialNumToRender}
                    onEndReached={loadMoreChats}
                    onEndReachedThreshold={0.75}
                    ListFooterComponent={renderFooter}
                    keyboardShouldPersistTaps="handled"
                    onLayout={onLayoutInner}
                    onScroll={trackVerticalScrolling}
                    extraData={extraData}
                />
            </Animated.View>
        </>
    );
}

ReportActionsList.propTypes = propTypes;
ReportActionsList.defaultProps = defaultProps;
ReportActionsList.displayName = 'ReportActionsList';

export default compose(withWindowDimensions, withPersonalDetails(), withCurrentUserPersonalDetails)(ReportActionsList);<|MERGE_RESOLUTION|>--- conflicted
+++ resolved
@@ -293,21 +293,9 @@
             if (!currentUnreadMarker) {
                 const nextMessage = sortedReportActions[index + 1];
                 const isCurrentMessageUnread = isMessageUnread(reportAction, report.lastReadTime);
-<<<<<<< HEAD
-                shouldDisplayNewMarker = isCurrentMessageUnread && (!nextMessage || !isMessageUnread(nextMessage, report.lastReadTime));
-
-                if (!messageManuallyMarkedUnread) {
-                    shouldDisplayNewMarker = shouldDisplayNewMarker && reportAction.actorAccountID !== Report.getCurrentUserAccountID();
-                }
-                const canDisplayMarker = scrollingVerticalOffset.current < MSG_VISIBLE_THRESHOLD && userActiveSince.current ? reportAction.created < userActiveSince.current : true;
-
-                if (!currentUnreadMarker && shouldDisplayNewMarker && canDisplayMarker) {
-                    setCurrentUnreadMarker(reportAction.reportActionID);
-=======
-                shouldDisplay = isCurrentMessageUnread && !isMessageUnread(nextMessage, report.lastReadTime);
+                shouldDisplay = isCurrentMessageUnread && (!nextMessage || !isMessageUnread(nextMessage, report.lastReadTime));
                 if (!messageManuallyMarkedUnread) {
                     shouldDisplay = shouldDisplay && reportAction.actorAccountID !== Report.getCurrentUserAccountID();
->>>>>>> 19ef1ca1
                 }
             } else {
                 shouldDisplay = reportAction.reportActionID === currentUnreadMarker;

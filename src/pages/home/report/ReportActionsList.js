import PropTypes from 'prop-types';
import React, {useCallback, useEffect, useState} from 'react';
import Animated, {useSharedValue, useAnimatedStyle, withTiming} from 'react-native-reanimated';
import _ from 'underscore';
import lodashGet from 'lodash/get';
import InvertedFlatList from '../../../components/InvertedFlatList';
import compose from '../../../libs/compose';
import styles from '../../../styles/styles';
import * as ReportUtils from '../../../libs/ReportUtils';
import withWindowDimensions, {windowDimensionsPropTypes} from '../../../components/withWindowDimensions';
import withCurrentUserPersonalDetails, {withCurrentUserPersonalDetailsPropTypes, withCurrentUserPersonalDetailsDefaultProps} from '../../../components/withCurrentUserPersonalDetails';
import {withNetwork, withPersonalDetails} from '../../../components/OnyxProvider';
import ReportActionItem from './ReportActionItem';
import ReportActionItemParentAction from './ReportActionItemParentAction';
import ReportActionsSkeletonView from '../../../components/ReportActionsSkeletonView';
import variables from '../../../styles/variables';
import participantPropTypes from '../../../components/participantPropTypes';
import * as ReportActionsUtils from '../../../libs/ReportActionsUtils';
import reportActionPropTypes from './reportActionPropTypes';
import CONST from '../../../CONST';
import reportPropTypes from '../../reportPropTypes';
import networkPropTypes from '../../../components/networkPropTypes';
import withLocalize from '../../../components/withLocalize';
import useReportScrollManager from '../../../hooks/useReportScrollManager';

const propTypes = {
    /** Position of the "New" line marker */
    newMarkerReportActionID: PropTypes.string,

    /** Personal details of all the users */
    personalDetailsList: PropTypes.objectOf(participantPropTypes),

    /** The report currently being looked at */
    report: reportPropTypes.isRequired,

    /** Sorted actions prepared for display */
    sortedReportActions: PropTypes.arrayOf(PropTypes.shape(reportActionPropTypes)).isRequired,

    /** The ID of the most recent IOU report action connected with the shown report */
    mostRecentIOUReportActionID: PropTypes.string,

    /** Are we loading more report actions? */
    isLoadingMoreReportActions: PropTypes.bool,

    /** Callback executed on list layout */
    onLayout: PropTypes.func.isRequired,

    /** Callback executed on scroll */
    onScroll: PropTypes.func.isRequired,

    /** Function to load more chats */
    loadMoreChats: PropTypes.func.isRequired,

    /** Information about the network */
    network: networkPropTypes.isRequired,

    /** The policy object for the current route */
    policy: PropTypes.shape({
        /** The name of the policy */
        name: PropTypes.string,

        /** The URL for the policy avatar */
        avatar: PropTypes.string,
    }),

    ...windowDimensionsPropTypes,
    ...withCurrentUserPersonalDetailsPropTypes,
};

const defaultProps = {
    newMarkerReportActionID: '',
    personalDetails: {},
    mostRecentIOUReportActionID: '',
    isLoadingMoreReportActions: false,
    ...withCurrentUserPersonalDetailsDefaultProps,
};

/**
 * Create a unique key for each action in the FlatList.
 * We use the reportActionID that is a string representation of a random 64-bit int, which should be
 * random enough to avoid collisions
 * @param {Object} item
 * @param {Object} item.action
 * @return {String}
 */
function keyExtractor(item) {
    return item.reportActionID;
}

function ReportActionsList(props) {
    const reportScrollManager = useReportScrollManager();
    const opacity = useSharedValue(0);
    const animatedStyles = useAnimatedStyle(() => ({
        opacity: opacity.value,
    }));
    useEffect(() => {
        opacity.value = withTiming(1, {duration: 100});
    }, [opacity]);
    const [skeletonViewHeight, setSkeletonViewHeight] = useState(0);

    const windowHeight = props.windowHeight;

    /**
     * Calculates the ideal number of report actions to render in the first render, based on the screen height and on
     * the height of the smallest report action possible.
     * @return {Number}
     */
    const calculateInitialNumToRender = useCallback(() => {
        const minimumReportActionHeight = styles.chatItem.paddingTop + styles.chatItem.paddingBottom + variables.fontSizeNormalHeight;
        const availableHeight = windowHeight - (CONST.CHAT_FOOTER_MIN_HEIGHT + variables.contentHeaderHeight);
        return Math.ceil(availableHeight / minimumReportActionHeight);
    }, [windowHeight]);

    const report = props.report;
    const hasOutstandingIOU = props.report.hasOutstandingIOU;
    const newMarkerReportActionID = props.newMarkerReportActionID;
    const sortedReportActions = props.sortedReportActions;
    const mostRecentIOUReportActionID = props.mostRecentIOUReportActionID;

    /**
     * @param {Object} args
     * @param {Number} args.index
     * @returns {React.Component}
     */
    const renderItem = useCallback(
        ({item: reportAction, index}) => {
            // When the new indicator should not be displayed we explicitly set it to null
            const shouldDisplayNewMarker = reportAction.reportActionID === newMarkerReportActionID;
            const shouldDisplayParentAction =
                reportAction.actionName === CONST.REPORT.ACTIONS.TYPE.CREATED &&
                ReportUtils.isChatThread(report) &&
                !ReportActionsUtils.isTransactionThread(ReportActionsUtils.getParentReportAction(report));
            const shouldHideThreadDividerLine =
                shouldDisplayParentAction && sortedReportActions.length > 1 && sortedReportActions[sortedReportActions.length - 2].reportActionID === newMarkerReportActionID;
            return shouldDisplayParentAction ? (
                <ReportActionItemParentAction
                    shouldHideThreadDividerLine={shouldHideThreadDividerLine}
                    reportID={report.reportID}
                    parentReportID={`${report.parentReportID}`}
                    shouldDisplayNewMarker={shouldDisplayNewMarker}
                />
            ) : (
                <ReportActionItem
                    report={report}
                    action={reportAction}
                    displayAsGroup={ReportActionsUtils.isConsecutiveActionMadeByPreviousActor(sortedReportActions, index)}
                    shouldDisplayNewMarker={shouldDisplayNewMarker}
                    shouldShowSubscriptAvatar={
                        (ReportUtils.isPolicyExpenseChat(report) || ReportUtils.isExpenseReport(report)) &&
                        _.contains([CONST.REPORT.ACTIONS.TYPE.IOU, CONST.REPORT.ACTIONS.TYPE.REPORTPREVIEW], reportAction.actionName)
                    }
                    isMostRecentIOUReportAction={reportAction.reportActionID === mostRecentIOUReportActionID}
                    hasOutstandingIOU={hasOutstandingIOU}
                    index={index}
                    isOnlyReportAction={sortedReportActions.length === 1}
                />
            );
        },
        [report, hasOutstandingIOU, newMarkerReportActionID, sortedReportActions, mostRecentIOUReportActionID],
    );

    // Native mobile does not render updates flatlist the changes even though component did update called.
    // To notify there something changes we can use extraData prop to flatlist
    const extraData = [props.isSmallScreenWidth ? props.newMarkerReportActionID : undefined, ReportUtils.isArchivedRoom(props.report)];
    const shouldShowReportRecipientLocalTime = ReportUtils.canShowReportRecipientLocalTime(props.personalDetailsList, props.report, props.currentUserPersonalDetails.accountID);

    const errors = lodashGet(props.report, 'errorFields.addWorkspaceRoom') || lodashGet(props.report, 'errorFields.createChat');
    const isArchivedRoom = ReportUtils.isArchivedRoom(props.report);
    const hideComposer = ReportUtils.shouldHideComposer(props.report, errors);
    const shouldOmitBottomSpace = hideComposer || isArchivedRoom;

    return (
        <Animated.View style={[animatedStyles, styles.flex1]}>
            <InvertedFlatList
                accessibilityLabel={props.translate('sidebarScreen.listOfChatMessages')}
                ref={reportScrollManager.ref}
                data={props.sortedReportActions}
                renderItem={renderItem}
<<<<<<< HEAD
                contentContainerStyle={[styles.chatContentScrollView, shouldShowReportRecipientLocalTime, shouldOmitBottomSpace && styles.pt0]}
=======
                contentContainerStyle={[styles.chatContentScrollView, shouldShowReportRecipientLocalTime ? styles.pt0 : {}]}
>>>>>>> 2200b817
                keyExtractor={keyExtractor}
                initialRowHeight={32}
                initialNumToRender={calculateInitialNumToRender()}
                onEndReached={props.loadMoreChats}
                onEndReachedThreshold={0.75}
                ListFooterComponent={() => {
                    if (props.report.isLoadingMoreReportActions) {
                        return <ReportActionsSkeletonView containerHeight={CONST.CHAT_SKELETON_VIEW.AVERAGE_ROW_HEIGHT * 3} />;
                    }

                    // Make sure the oldest report action loaded is not the first. This is so we do not show the
                    // skeleton view above the created action in a newly generated optimistic chat or one with not
                    // that many comments.
                    const lastReportAction = _.last(props.sortedReportActions) || {};
                    if (props.report.isLoadingReportActions && lastReportAction.actionName !== CONST.REPORT.ACTIONS.TYPE.CREATED) {
                        return (
                            <ReportActionsSkeletonView
                                containerHeight={skeletonViewHeight}
                                animate={!props.network.isOffline}
                            />
                        );
                    }
                    return null;
                }}
                keyboardShouldPersistTaps="handled"
                onLayout={(event) => {
                    setSkeletonViewHeight(event.nativeEvent.layout.height);
                    props.onLayout(event);
                }}
                onScroll={props.onScroll}
                extraData={extraData}
            />
        </Animated.View>
    );
}

ReportActionsList.propTypes = propTypes;
ReportActionsList.defaultProps = defaultProps;
ReportActionsList.displayName = 'ReportActionsList';

export default compose(withWindowDimensions, withLocalize, withPersonalDetails(), withNetwork(), withCurrentUserPersonalDetails)(ReportActionsList);<|MERGE_RESOLUTION|>--- conflicted
+++ resolved
@@ -176,11 +176,7 @@
                 ref={reportScrollManager.ref}
                 data={props.sortedReportActions}
                 renderItem={renderItem}
-<<<<<<< HEAD
-                contentContainerStyle={[styles.chatContentScrollView, shouldShowReportRecipientLocalTime, shouldOmitBottomSpace && styles.pt0]}
-=======
-                contentContainerStyle={[styles.chatContentScrollView, shouldShowReportRecipientLocalTime ? styles.pt0 : {}]}
->>>>>>> 2200b817
+                contentContainerStyle={[styles.chatContentScrollView, shouldShowReportRecipientLocalTime || shouldOmitBottomSpace ? styles.pt0 : {}]}
                 keyExtractor={keyExtractor}
                 initialRowHeight={32}
                 initialNumToRender={calculateInitialNumToRender()}

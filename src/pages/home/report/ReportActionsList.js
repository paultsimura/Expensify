import PropTypes from 'prop-types';
import React, {useCallback, useEffect, useMemo, useRef, useState} from 'react';
import Animated, {useAnimatedStyle, useSharedValue, withTiming} from 'react-native-reanimated';
import _ from 'underscore';
import {DeviceEventEmitter} from 'react-native';
import compose from '../../../libs/compose';
import styles from '../../../styles/styles';
import * as ReportUtils from '../../../libs/ReportUtils';
import * as Report from '../../../libs/actions/Report';
import withWindowDimensions, {windowDimensionsPropTypes} from '../../../components/withWindowDimensions';
import withCurrentUserPersonalDetails, {withCurrentUserPersonalDetailsPropTypes, withCurrentUserPersonalDetailsDefaultProps} from '../../../components/withCurrentUserPersonalDetails';
import {withPersonalDetails} from '../../../components/OnyxProvider';
import ReportActionsSkeletonView from '../../../components/ReportActionsSkeletonView';
import variables from '../../../styles/variables';
import reportActionPropTypes from './reportActionPropTypes';
import CONST from '../../../CONST';
import InvertedFlatList from '../../../components/InvertedFlatList';
import useLocalize from '../../../hooks/useLocalize';
import useNetwork from '../../../hooks/useNetwork';
import useReportScrollManager from '../../../hooks/useReportScrollManager';
import DateUtils from '../../../libs/DateUtils';
import reportPropTypes from '../../reportPropTypes';
import FloatingMessageCounter from './FloatingMessageCounter';
import ReportActionsListItemRenderer from './ReportActionsListItemRenderer';

const propTypes = {
    /** The report currently being looked at */
    report: reportPropTypes.isRequired,

    /** Sorted actions prepared for display */
    sortedReportActions: PropTypes.arrayOf(PropTypes.shape(reportActionPropTypes)).isRequired,

    /** The ID of the most recent IOU report action connected with the shown report */
    mostRecentIOUReportActionID: PropTypes.string,

    /** The report metadata loading states */
    isLoadingReportActions: PropTypes.bool,

    /** Are we loading more report actions? */
    isLoadingMoreReportActions: PropTypes.bool,

    /** Callback executed on list layout */
    onLayout: PropTypes.func.isRequired,

    /** Callback executed on scroll */
    onScroll: PropTypes.func,

    /** Function to load more chats */
    loadMoreChats: PropTypes.func.isRequired,

    /** The policy object for the current route */
    policy: PropTypes.shape({
        /** The name of the policy */
        name: PropTypes.string,

        /** The URL for the policy avatar */
        avatar: PropTypes.string,
    }),

    ...windowDimensionsPropTypes,
    ...withCurrentUserPersonalDetailsPropTypes,
};

const defaultProps = {
    personalDetails: {},
    onScroll: () => {},
    mostRecentIOUReportActionID: '',
    isLoadingReportActions: false,
    isLoadingMoreReportActions: false,
    ...withCurrentUserPersonalDetailsDefaultProps,
};

const VERTICAL_OFFSET_THRESHOLD = 200;
const MSG_VISIBLE_THRESHOLD = 250;

// In the component we are subscribing to the arrival of new actions.
// As there is the possibility that there are multiple instances of a ReportScreen
// for the same report, we only ever want one subscription to be active, as
// the subscriptions could otherwise be conflicting.
const newActionUnsubscribeMap = {};

// We cache the unread markers for each report, because the unread marker isn't
// kept between reports.
const cacheUnreadMarkers = new Map();
/**
 * Create a unique key for each action in the FlatList.
 * We use the reportActionID that is a string representation of a random 64-bit int, which should be
 * random enough to avoid collisions
 * @param {Object} item
 * @param {Object} item.action
 * @return {String}
 */
function keyExtractor(item) {
    return item.reportActionID;
}

function isMessageUnread(message, lastReadTime) {
    return Boolean(message && lastReadTime && message.created && lastReadTime < message.created);
}

function ReportActionsList({
    report,
    isLoadingReportActions,
    isLoadingMoreReportActions,
    sortedReportActions,
    windowHeight,
    onScroll,
    mostRecentIOUReportActionID,
    isSmallScreenWidth,
    personalDetailsList,
    currentUserPersonalDetails,
    hasOutstandingIOU,
    loadMoreChats,
    onLayout,
    isComposerFullSize,
}) {
    const reportScrollManager = useReportScrollManager();
    const {translate} = useLocalize();
    const {isOffline} = useNetwork();
    const opacity = useSharedValue(0);
    const userActiveSince = useRef(null);
    const prevReportID = useRef(null);
    const unreadActionSubscription = useRef(null);
    const markerInit = () => {
        if (!cacheUnreadMarkers.has(report.reportID)) {
            return null;
        }
        return cacheUnreadMarkers.get(report.reportID);
    };
    const [currentUnreadMarker, setCurrentUnreadMarker] = useState(markerInit);
    const scrollingVerticalOffset = useRef(0);
    const readActionSkipped = useRef(false);
    const reportActionSize = useRef(sortedReportActions.length);
<<<<<<< HEAD
    const lastReadRef = useRef(report.lastReadTime);

    // Considering that renderItem is enclosed within a useCallback, marking it as "read" twice will retain the value as "true," preventing the useCallback from re-executing.
    // However, if we create and listen to an object, it will lead to a new useCallback execution.
    const [messageManuallyMarked, setMessageManuallyMarked] = useState(0);
=======
    const firstRenderRef = useRef(true);

    // This state is used to force a re-render when the user manually marks a message as unread
    // by using a timestamp you can force re-renders without having to worry about if another message was marked as unread before
    const [messageManuallyMarkedUnread, setMessageManuallyMarkedUnread] = useState(0);
>>>>>>> fbd04cf6
    const [isFloatingMessageCounterVisible, setIsFloatingMessageCounterVisible] = useState(false);
    const animatedStyles = useAnimatedStyle(() => ({
        opacity: opacity.value,
    }));

    useEffect(() => {
        opacity.value = withTiming(1, {duration: 100});
    }, [opacity]);

    useEffect(() => {
        // If the reportID changes, we reset the userActiveSince to null, we need to do it because
        // the parent component is sending the previous reportID even when the user isn't active
        // on the report
        if (userActiveSince.current && prevReportID.current && prevReportID.current !== report.reportID) {
            userActiveSince.current = null;
        } else {
            userActiveSince.current = DateUtils.getDBTime();
        }
        prevReportID.current = report.reportID;
    }, [report.reportID]);

    useEffect(() => {
        if (!userActiveSince.current || report.reportID !== prevReportID.current) {
            return;
        }

        if (ReportUtils.isUnread(report)) {
            if (scrollingVerticalOffset.current < MSG_VISIBLE_THRESHOLD) {
                Report.readNewestAction(report.reportID);
            } else {
                readActionSkipped.current = true;
            }
        }

        if (currentUnreadMarker || reportActionSize.current === sortedReportActions.length) {
            return;
        }

        cacheUnreadMarkers.delete(report.reportID);
        reportActionSize.current = sortedReportActions.length;
        setCurrentUnreadMarker(null);
        // eslint-disable-next-line react-hooks/exhaustive-deps
    }, [sortedReportActions.length, report.reportID]);

    useEffect(() => {
<<<<<<< HEAD
        if (!userActiveSince.current || report.reportID !== prevReportID.current) {
            return;
        }

        if (!messageManuallyMarked && lastReadRef.current && lastReadRef.current < report.lastReadTime) {
            cacheUnreadMarkers.delete(report.reportID);
        }
        lastReadRef.current = report.lastReadTime;
        setMessageManuallyMarked(0);
=======
        const didManuallyMarkReportAsUnread = report.lastReadTime < DateUtils.getDBTime() && ReportUtils.isUnread(report);
        if (didManuallyMarkReportAsUnread) {
            // Clearing the current unread marker so that it can be recalculated
            setCurrentUnreadMarker(null);
            setMessageManuallyMarkedUnread(new Date().getTime());
            return;
        }

        setMessageManuallyMarkedUnread(0);

        // We only care when a new lastReadTime is set in the report
>>>>>>> fbd04cf6
        // eslint-disable-next-line react-hooks/exhaustive-deps
    }, [report.lastReadTime, report.reportID]);

    useEffect(() => {
        // If the reportID changes, we reset the userActiveSince to null, we need to do it because
        // this component doesn't unmount when the reportID changes
        if (unreadActionSubscription.current) {
            unreadActionSubscription.current.remove();
            unreadActionSubscription.current = null;
        }

        // Need to listen for the specific reportID, otherwise we could be listening to all the reports
        unreadActionSubscription.current = DeviceEventEmitter.addListener(`unreadAction_${report.reportID}`, (newLastReadTime) => {
            cacheUnreadMarkers.delete(report.reportID);
            lastReadRef.current = newLastReadTime;
            setCurrentUnreadMarker(null);
            setMessageManuallyMarked(new Date().getTime());
        });
    }, [report.reportID]);

    useEffect(() => {
        // Why are we doing this, when in the cleanup of the useEffect we are already calling the unsubscribe function?
        // Answer: On web, when navigating to another report screen, the previous report screen doesn't get unmounted,
        //         meaning that the cleanup might not get called. When we then open a report we had open already previosuly, a new
        //         ReportScreen will get created. Thus, we have to cancel the earlier subscription of the previous screen,
        //         because the two subscriptions could conflict!
        //         In case we return to the previous screen (e.g. by web back navigation) the useEffect for that screen would
        //         fire again, as the focus has changed and will set up the subscription correctly again.
        const previousSubUnsubscribe = newActionUnsubscribeMap[report.reportID];
        if (previousSubUnsubscribe) {
            previousSubUnsubscribe();
        }

        // This callback is triggered when a new action arrives via Pusher and the event is emitted from Report.js. This allows us to maintain
        // a single source of truth for the "new action" event instead of trying to derive that a new action has appeared from looking at props.
        const unsubscribe = Report.subscribeToNewActionEvent(report.reportID, (isFromCurrentUser) => {
            // If a new comment is added and it's from the current user scroll to the bottom otherwise leave the user positioned where
            // they are now in the list.
            if (!isFromCurrentUser) {
                return;
            }
            reportScrollManager.scrollToBottom();
        });

        const cleanup = () => {
            if (unsubscribe) {
                unsubscribe();
            }
            Report.unsubscribeFromReportChannel(report.reportID);
        };

        newActionUnsubscribeMap[report.reportID] = cleanup;

        return cleanup;

        // eslint-disable-next-line react-hooks/exhaustive-deps
    }, [report.reportID]);

    /**
     * Show/hide the new floating message counter when user is scrolling back/forth in the history of messages.
     */
    const handleUnreadFloatingButton = () => {
        if (scrollingVerticalOffset.current > VERTICAL_OFFSET_THRESHOLD && !isFloatingMessageCounterVisible && !!currentUnreadMarker) {
            setIsFloatingMessageCounterVisible(true);
        }

        if (scrollingVerticalOffset.current < VERTICAL_OFFSET_THRESHOLD && isFloatingMessageCounterVisible) {
            if (readActionSkipped.current) {
                readActionSkipped.current = false;
                Report.readNewestAction(report.reportID);
            }
            setIsFloatingMessageCounterVisible(false);
        }
    };

    const trackVerticalScrolling = (event) => {
        scrollingVerticalOffset.current = event.nativeEvent.contentOffset.y;
        handleUnreadFloatingButton();
        onScroll(event);
    };

    const scrollToBottomAndMarkReportAsRead = () => {
        reportScrollManager.scrollToBottom();
        readActionSkipped.current = false;
        Report.readNewestAction(report.reportID);
    };

    /**
     * Calculates the ideal number of report actions to render in the first render, based on the screen height and on
     * the height of the smallest report action possible.
     * @return {Number}
     */
    const initialNumToRender = useMemo(() => {
        const minimumReportActionHeight = styles.chatItem.paddingTop + styles.chatItem.paddingBottom + variables.fontSizeNormalHeight;
        const availableHeight = windowHeight - (CONST.CHAT_FOOTER_MIN_HEIGHT + variables.contentHeaderHeight);
        return Math.ceil(availableHeight / minimumReportActionHeight);
    }, [windowHeight]);

    /**
     * Thread's divider line should hide when the first chat in the thread is marked as unread.
     * This is so that it will not be conflicting with header's separator line.
     */
    const shouldHideThreadDividerLine = useMemo(
        () => sortedReportActions.length > 1 && sortedReportActions[sortedReportActions.length - 2].reportActionID === currentUnreadMarker,
        [sortedReportActions, currentUnreadMarker],
    );

    /**
     * @param {Object} args
     * @param {Number} args.index
     * @returns {React.Component}
     */
    const renderItem = useCallback(
        ({item: reportAction, index}) => {
            let shouldDisplayNewMarker = false;
            if (!currentUnreadMarker) {
                const nextMessage = sortedReportActions[index + 1];
                const isCurrentMessageUnread = isMessageUnread(reportAction, lastReadRef.current);
                let canDisplayNewMarker = isCurrentMessageUnread && !isMessageUnread(nextMessage, lastReadRef.current);

<<<<<<< HEAD
                if (!messageManuallyMarked) {
                    canDisplayNewMarker = canDisplayNewMarker && reportAction.actorAccountID !== Report.getCurrentUserAccountID();
=======
                if (!messageManuallyMarkedUnread) {
                    shouldDisplayNewMarker = shouldDisplayNewMarker && reportAction.actorAccountID !== Report.getCurrentUserAccountID();
>>>>>>> fbd04cf6
                }

                let isMessageInScope = scrollingVerticalOffset.current < MSG_VISIBLE_THRESHOLD ? reportAction.created < userActiveSince.current : true;
                if (messageManuallyMarked) {
                    isMessageInScope = true;
                }
                if (!currentUnreadMarker && canDisplayNewMarker && isMessageInScope) {
                    cacheUnreadMarkers.set(report.reportID, reportAction.reportActionID);
                    setCurrentUnreadMarker(reportAction.reportActionID);
                    shouldDisplayNewMarker = true;
                }
            } else {
                shouldDisplayNewMarker = reportAction.reportActionID === currentUnreadMarker;
            }
            return (
                <ReportActionsListItemRenderer
                    reportAction={reportAction}
                    index={index}
                    report={report}
                    hasOutstandingIOU={hasOutstandingIOU}
                    sortedReportActions={sortedReportActions}
                    mostRecentIOUReportActionID={mostRecentIOUReportActionID}
                    shouldHideThreadDividerLine={shouldHideThreadDividerLine}
                    shouldDisplayNewMarker={shouldDisplayNewMarker}
                />
            );
        },
        [report, hasOutstandingIOU, sortedReportActions, mostRecentIOUReportActionID, messageManuallyMarkedUnread, shouldHideThreadDividerLine, currentUnreadMarker],
    );

    // Native mobile does not render updates flatlist the changes even though component did update called.
    // To notify there something changes we can use extraData prop to flatlist
    const extraData = [isSmallScreenWidth ? currentUnreadMarker : undefined, ReportUtils.isArchivedRoom(report)];
    const hideComposer = ReportUtils.shouldDisableWriteActions(report);
    const shouldShowReportRecipientLocalTime = ReportUtils.canShowReportRecipientLocalTime(personalDetailsList, report, currentUserPersonalDetails.accountID) && !isComposerFullSize;

    const renderFooter = useCallback(() => {
        // Skip this hook on the first render, as we are not sure if more actions are going to be loaded
        // Therefore showing the skeleton on footer might be misleading
        if (firstRenderRef.current) {
            firstRenderRef.current = false;
            return null;
        }

        if (isLoadingMoreReportActions) {
            return <ReportActionsSkeletonView />;
        }

        // Make sure the oldest report action loaded is not the first. This is so we do not show the
        // skeleton view above the created action in a newly generated optimistic chat or one with not
        // that many comments.
        const lastReportAction = _.last(sortedReportActions) || {};
        if (isLoadingReportActions && lastReportAction.actionName !== CONST.REPORT.ACTIONS.TYPE.CREATED) {
            return <ReportActionsSkeletonView animate={!isOffline} />;
        }

        return null;
    }, [isLoadingMoreReportActions, isLoadingReportActions, sortedReportActions, isOffline]);

    const onLayoutInner = useCallback(
        (event) => {
            onLayout(event);
        },
        [onLayout],
    );

    return (
        <>
            <FloatingMessageCounter
                isActive={isFloatingMessageCounterVisible && !!currentUnreadMarker}
                onClick={scrollToBottomAndMarkReportAsRead}
            />
            <Animated.View style={[animatedStyles, styles.flex1, !shouldShowReportRecipientLocalTime && !hideComposer ? styles.pb4 : {}]}>
                <InvertedFlatList
                    accessibilityLabel={translate('sidebarScreen.listOfChatMessages')}
                    ref={reportScrollManager.ref}
                    style={styles.overscrollBehaviorContain}
                    data={sortedReportActions}
                    renderItem={renderItem}
                    contentContainerStyle={styles.chatContentScrollView}
                    keyExtractor={keyExtractor}
                    initialRowHeight={32}
                    initialNumToRender={initialNumToRender}
                    onEndReached={loadMoreChats}
                    onEndReachedThreshold={0.75}
                    ListFooterComponent={renderFooter}
                    keyboardShouldPersistTaps="handled"
                    onLayout={onLayoutInner}
                    onScroll={trackVerticalScrolling}
                    extraData={extraData}
                />
            </Animated.View>
        </>
    );
}

ReportActionsList.propTypes = propTypes;
ReportActionsList.defaultProps = defaultProps;
ReportActionsList.displayName = 'ReportActionsList';

export default compose(withWindowDimensions, withPersonalDetails(), withCurrentUserPersonalDetails)(ReportActionsList);<|MERGE_RESOLUTION|>--- conflicted
+++ resolved
@@ -131,19 +131,12 @@
     const scrollingVerticalOffset = useRef(0);
     const readActionSkipped = useRef(false);
     const reportActionSize = useRef(sortedReportActions.length);
-<<<<<<< HEAD
     const lastReadRef = useRef(report.lastReadTime);
-
-    // Considering that renderItem is enclosed within a useCallback, marking it as "read" twice will retain the value as "true," preventing the useCallback from re-executing.
-    // However, if we create and listen to an object, it will lead to a new useCallback execution.
-    const [messageManuallyMarked, setMessageManuallyMarked] = useState(0);
-=======
     const firstRenderRef = useRef(true);
 
     // This state is used to force a re-render when the user manually marks a message as unread
     // by using a timestamp you can force re-renders without having to worry about if another message was marked as unread before
     const [messageManuallyMarkedUnread, setMessageManuallyMarkedUnread] = useState(0);
->>>>>>> fbd04cf6
     const [isFloatingMessageCounterVisible, setIsFloatingMessageCounterVisible] = useState(false);
     const animatedStyles = useAnimatedStyle(() => ({
         opacity: opacity.value,
@@ -189,29 +182,17 @@
     }, [sortedReportActions.length, report.reportID]);
 
     useEffect(() => {
-<<<<<<< HEAD
         if (!userActiveSince.current || report.reportID !== prevReportID.current) {
             return;
         }
-
-        if (!messageManuallyMarked && lastReadRef.current && lastReadRef.current < report.lastReadTime) {
+        console.log('ReportActionsList.js useEffect(): ', lastReadRef.current, ' < report.lastRead: ', report.lastReadTime);
+        if (!messageManuallyMarkedUnread && lastReadRef.current && lastReadRef.current < report.lastReadTime) {
+            console.log('ReportActionsList.js useEffect(): delete reportID from cache');
             cacheUnreadMarkers.delete(report.reportID);
         }
         lastReadRef.current = report.lastReadTime;
-        setMessageManuallyMarked(0);
-=======
-        const didManuallyMarkReportAsUnread = report.lastReadTime < DateUtils.getDBTime() && ReportUtils.isUnread(report);
-        if (didManuallyMarkReportAsUnread) {
-            // Clearing the current unread marker so that it can be recalculated
-            setCurrentUnreadMarker(null);
-            setMessageManuallyMarkedUnread(new Date().getTime());
-            return;
-        }
-
         setMessageManuallyMarkedUnread(0);
 
-        // We only care when a new lastReadTime is set in the report
->>>>>>> fbd04cf6
         // eslint-disable-next-line react-hooks/exhaustive-deps
     }, [report.lastReadTime, report.reportID]);
 
@@ -228,7 +209,7 @@
             cacheUnreadMarkers.delete(report.reportID);
             lastReadRef.current = newLastReadTime;
             setCurrentUnreadMarker(null);
-            setMessageManuallyMarked(new Date().getTime());
+            setMessageManuallyMarkedUnread(new Date().getTime());
         });
     }, [report.reportID]);
 
@@ -332,17 +313,12 @@
                 const isCurrentMessageUnread = isMessageUnread(reportAction, lastReadRef.current);
                 let canDisplayNewMarker = isCurrentMessageUnread && !isMessageUnread(nextMessage, lastReadRef.current);
 
-<<<<<<< HEAD
-                if (!messageManuallyMarked) {
+                if (!messageManuallyMarkedUnread) {
                     canDisplayNewMarker = canDisplayNewMarker && reportAction.actorAccountID !== Report.getCurrentUserAccountID();
-=======
-                if (!messageManuallyMarkedUnread) {
-                    shouldDisplayNewMarker = shouldDisplayNewMarker && reportAction.actorAccountID !== Report.getCurrentUserAccountID();
->>>>>>> fbd04cf6
                 }
 
                 let isMessageInScope = scrollingVerticalOffset.current < MSG_VISIBLE_THRESHOLD ? reportAction.created < userActiveSince.current : true;
-                if (messageManuallyMarked) {
+                if (messageManuallyMarkedUnread) {
                     isMessageInScope = true;
                 }
                 if (!currentUnreadMarker && canDisplayNewMarker && isMessageInScope) {

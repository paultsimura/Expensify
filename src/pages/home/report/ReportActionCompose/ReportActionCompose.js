--- conflicted
+++ resolved
@@ -89,11 +89,8 @@
     isComposerFullSize: false,
     pendingAction: null,
     shouldShowComposeInput: true,
-<<<<<<< HEAD
     listHeight: 0,
-=======
     isReportReadyForDisplay: true,
->>>>>>> 389d7b0c
     ...withCurrentUserPersonalDetailsDefaultProps,
 };
 

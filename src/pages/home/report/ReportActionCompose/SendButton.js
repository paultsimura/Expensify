<<<<<<< HEAD
import React, {memo} from 'react';
=======
import PropTypes from 'prop-types';
import React from 'react';
>>>>>>> 84687b8a
import {View} from 'react-native';
import {Gesture, GestureDetector} from 'react-native-gesture-handler';
import Icon from '@components/Icon';
import * as Expensicons from '@components/Icon/Expensicons';
import PressableWithFeedback from '@components/Pressable/PressableWithFeedback';
import Tooltip from '@components/Tooltip';
import useLocalize from '@hooks/useLocalize';
import styles from '@styles/styles';
import themeColors from '@styles/themes/default';
import CONST from '@src/CONST';

const propTypes = {
    /** Whether the button is disabled */
    isDisabled: PropTypes.bool.isRequired,

    /** Handle clicking on send button */
    handleSendMessage: PropTypes.func.isRequired,
};

function SendButton({isDisabled: isDisabledProp, handleSendMessage}) {
    const {translate} = useLocalize();

    const Tap = Gesture.Tap()
        .enabled()
        .onEnd(() => {
            handleSendMessage();
        });

    return (
        <View
            style={styles.justifyContentEnd}
            // Keep focus on the composer when Send message is clicked.
            onMouseDown={(e) => e.preventDefault()}
        >
            <GestureDetector gesture={Tap}>
                <Tooltip text={translate('common.send')}>
                    <PressableWithFeedback
                        style={({pressed, isDisabled}) => [
                            styles.chatItemSubmitButton,
                            isDisabledProp || pressed || isDisabled ? undefined : styles.buttonSuccess,
                            isDisabledProp ? styles.cursorDisabled : undefined,
                        ]}
                        accessibilityRole={CONST.ACCESSIBILITY_ROLE.BUTTON}
                        accessibilityLabel={translate('common.send')}
                    >
                        {({pressed}) => (
                            <Icon
                                src={Expensicons.Send}
                                fill={isDisabledProp || pressed ? themeColors.icon : themeColors.textLight}
                            />
                        )}
                    </PressableWithFeedback>
                </Tooltip>
            </GestureDetector>
        </View>
    );
}

SendButton.propTypes = propTypes;
SendButton.displayName = 'SendButton';

export default memo(SendButton);<|MERGE_RESOLUTION|>--- conflicted
+++ resolved
@@ -1,9 +1,5 @@
-<<<<<<< HEAD
+import PropTypes from 'prop-types';
 import React, {memo} from 'react';
-=======
-import PropTypes from 'prop-types';
-import React from 'react';
->>>>>>> 84687b8a
 import {View} from 'react-native';
 import {Gesture, GestureDetector} from 'react-native-gesture-handler';
 import Icon from '@components/Icon';

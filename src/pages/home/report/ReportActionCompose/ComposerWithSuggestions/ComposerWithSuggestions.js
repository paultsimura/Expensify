import {useIsFocused, useNavigation} from '@react-navigation/native';
import lodashGet from 'lodash/get';
import React, {useCallback, useEffect, useImperativeHandle, useMemo, useRef, useState} from 'react';
import {findNodeHandle, InteractionManager, NativeModules, View} from 'react-native';
import {withOnyx} from 'react-native-onyx';
import _ from 'underscore';
import Composer from '@components/Composer';
import withKeyboardState from '@components/withKeyboardState';
import useLocalize from '@hooks/useLocalize';
import usePrevious from '@hooks/usePrevious';
import useStyleUtils from '@hooks/useStyleUtils';
import useTheme from '@hooks/useTheme';
import useThemeStyles from '@hooks/useThemeStyles';
import useWindowDimensions from '@hooks/useWindowDimensions';
import * as Browser from '@libs/Browser';
import compose from '@libs/compose';
import * as ComposerUtils from '@libs/ComposerUtils';
import getDraftComment from '@libs/ComposerUtils/getDraftComment';
import convertToLTRForComposer from '@libs/convertToLTRForComposer';
import * as EmojiUtils from '@libs/EmojiUtils';
import focusComposerWithDelay from '@libs/focusComposerWithDelay';
import getPlatform from '@libs/getPlatform';
import * as KeyDownListener from '@libs/KeyboardShortcut/KeyDownPressListener';
import ReportActionComposeFocusManager from '@libs/ReportActionComposeFocusManager';
import * as ReportActionsUtils from '@libs/ReportActionsUtils';
import * as ReportUtils from '@libs/ReportUtils';
import * as SuggestionUtils from '@libs/SuggestionUtils';
import updateMultilineInputRange from '@libs/updateMultilineInputRange';
import willBlurTextInputOnTapOutsideFunc from '@libs/willBlurTextInputOnTapOutside';
import SilentCommentUpdater from '@pages/home/report/ReportActionCompose/SilentCommentUpdater';
import Suggestions from '@pages/home/report/ReportActionCompose/Suggestions';
import * as EmojiPickerActions from '@userActions/EmojiPickerAction';
import * as InputFocus from '@userActions/InputFocus';
import * as Report from '@userActions/Report';
import * as User from '@userActions/User';
import CONST from '@src/CONST';
import ONYXKEYS from '@src/ONYXKEYS';
import {defaultProps, propTypes} from './composerWithSuggestionsProps';

const {RNTextInputReset} = NativeModules;

const isIOSNative = getPlatform() === CONST.PLATFORM.IOS;

/**
 * Broadcast that the user is typing. Debounced to limit how often we publish client events.
 * @param {String} reportID
 */
const debouncedBroadcastUserIsTyping = _.debounce((reportID) => {
    Report.broadcastUserIsTyping(reportID);
}, 100);

const willBlurTextInputOnTapOutside = willBlurTextInputOnTapOutsideFunc();

/**
 * This component holds the value and selection state.
 * If a component really needs access to these state values it should be put here.
 * However, double check if the component really needs access, as it will re-render
 * on every key press.
 * @param {Object} props
 * @returns {React.Component}
 */
function ComposerWithSuggestions({
    // Onyx
    modal,
    preferredSkinTone,
    parentReportActions,
    numberOfLines,
    // HOCs
    isKeyboardShown,
    // Props: Report
    reportID,
    report,
    reportActions,
    // Focus
    onFocus,
    onBlur,
    onValueChange,
    // Composer
    isComposerFullSize,
    isMenuVisible,
    inputPlaceholder,
    displayFileInModal,
    textInputShouldClear,
    setTextInputShouldClear,
    isBlockedFromConcierge,
    disabled,
    isFullComposerAvailable,
    setIsFullComposerAvailable,
    setIsCommentEmpty,
    handleSendMessage,
    shouldShowComposeInput,
    measureParentContainer,
    listHeight,
    isScrollLikelyLayoutTriggered,
    raiseIsScrollLikelyLayoutTriggered,
    // Refs
    suggestionsRef,
    animatedRef,
    forwardedRef,
    isNextModalWillOpenRef,
    editFocused,
    // For testing
    children,
}) {
    const theme = useTheme();
    const styles = useThemeStyles();
    const StyleUtils = useStyleUtils();
    const {preferredLocale} = useLocalize();
    const isFocused = useIsFocused();
    const navigation = useNavigation();
    const emojisPresentBefore = useRef([]);
    const [value, setValue] = useState(() => {
        const draft = getDraftComment(reportID) || '';
        if (draft) {
            emojisPresentBefore.current = EmojiUtils.extractEmojis(draft);
        }
        return draft;
    });
    const commentRef = useRef(value);

    const {isSmallScreenWidth} = useWindowDimensions();
    const maxComposerLines = isSmallScreenWidth ? CONST.COMPOSER.MAX_LINES_SMALL_SCREEN : CONST.COMPOSER.MAX_LINES;

<<<<<<< HEAD
    const shouldAutoFocus = !modal.isVisible && shouldShowComposeInput;

    const [showSoftInputOnFocus, setShowSoftInputOnFocus] = useState(false);
=======
    const isEmptyChat = useMemo(() => _.size(reportActions) === 1, [reportActions]);
    const parentReportAction = lodashGet(parentReportActions, [report.parentReportActionID]);
    const shouldAutoFocus = !modal.isVisible && (shouldFocusInputOnScreenFocus || (isEmptyChat && !ReportActionsUtils.isTransactionThread(parentReportAction))) && shouldShowComposeInput;
>>>>>>> cccb89a1

    const valueRef = useRef(value);
    valueRef.current = value;

    const [selection, setSelection] = useState(() => ({start: 0, end: 0}));

    const [composerHeight, setComposerHeight] = useState(0);

    const textInputRef = useRef(null);
    const insertedEmojisRef = useRef([]);

    const syncSelectionWithOnChangeTextRef = useRef(null);

    const suggestions = lodashGet(suggestionsRef, 'current.getSuggestions', () => [])();

    const hasEnoughSpaceForLargeSuggestion = SuggestionUtils.hasEnoughSpaceForLargeSuggestionMenu(listHeight, composerHeight, suggestions.length);

    const isAutoSuggestionPickerLarge = !isSmallScreenWidth || (isSmallScreenWidth && hasEnoughSpaceForLargeSuggestion);

    /**
     * Update frequently used emojis list. We debounce this method in the constructor so that UpdateFrequentlyUsedEmojis
     * API is not called too often.
     */
    const debouncedUpdateFrequentlyUsedEmojis = useCallback(() => {
        User.updateFrequentlyUsedEmojis(EmojiUtils.getFrequentlyUsedEmojis(insertedEmojisRef.current));
        insertedEmojisRef.current = [];
    }, []);

    /**
     * Set the TextInput Ref
     *
     * @param {Element} el
     * @memberof ReportActionCompose
     */
    const setTextInputRef = useCallback(
        (el) => {
            ReportActionComposeFocusManager.composerRef.current = el;
            textInputRef.current = el;
            if (_.isFunction(animatedRef)) {
                animatedRef(el);
            }
        },
        [animatedRef],
    );

    const resetKeyboardInput = useCallback(() => {
        if (!RNTextInputReset) {
            return;
        }
        RNTextInputReset.resetKeyboardInput(findNodeHandle(textInputRef.current));
    }, [textInputRef]);

    const debouncedSaveReportComment = useMemo(
        () =>
            _.debounce((selectedReportID, newComment) => {
                Report.saveReportComment(selectedReportID, newComment || '');
            }, 1000),
        [],
    );

    /**
     * Update the value of the comment in Onyx
     *
     * @param {String} comment
     * @param {Boolean} shouldDebounceSaveComment
     */
    const updateComment = useCallback(
        (commentValue, shouldDebounceSaveComment) => {
            raiseIsScrollLikelyLayoutTriggered();
            const {text: newComment, emojis, cursorPosition} = EmojiUtils.replaceAndExtractEmojis(commentValue, preferredSkinTone, preferredLocale);
            if (!_.isEmpty(emojis)) {
                const newEmojis = EmojiUtils.getAddedEmojis(emojis, emojisPresentBefore.current);
                if (!_.isEmpty(newEmojis)) {
                    // Ensure emoji suggestions are hidden after inserting emoji even when the selection is not changed
                    if (suggestionsRef.current) {
                        suggestionsRef.current.resetSuggestions();
                    }
                    insertedEmojisRef.current = [...insertedEmojisRef.current, ...newEmojis];
                    debouncedUpdateFrequentlyUsedEmojis();
                }
            }
            const newCommentConverted = convertToLTRForComposer(newComment);
            const isNewCommentEmpty = !!newCommentConverted.match(/^(\s)*$/);
            const isPrevCommentEmpty = !!commentRef.current.match(/^(\s)*$/);

            /** Only update isCommentEmpty state if it's different from previous one */
            if (isNewCommentEmpty !== isPrevCommentEmpty) {
                setIsCommentEmpty(isNewCommentEmpty);
            }
            emojisPresentBefore.current = emojis;
            setValue(newCommentConverted);
            if (commentValue !== newComment) {
                const position = Math.max(selection.end + (newComment.length - commentRef.current.length), cursorPosition || 0);

                if (isIOSNative) {
                    syncSelectionWithOnChangeTextRef.current = {position, value: newComment};
                }

                setSelection({
                    start: position,
                    end: position,
                });
            }

            // Indicate that draft has been created.
            if (commentRef.current.length === 0 && newCommentConverted.length !== 0) {
                Report.setReportWithDraft(reportID, true);
            }

            // The draft has been deleted.
            if (newCommentConverted.length === 0) {
                Report.setReportWithDraft(reportID, false);
            }

            commentRef.current = newCommentConverted;
            if (shouldDebounceSaveComment) {
                debouncedSaveReportComment(reportID, newCommentConverted);
            } else {
                Report.saveReportComment(reportID, newCommentConverted || '');
            }
            if (newCommentConverted) {
                debouncedBroadcastUserIsTyping(reportID);
            }
        },
        [
            debouncedUpdateFrequentlyUsedEmojis,
            preferredLocale,
            preferredSkinTone,
            reportID,
            setIsCommentEmpty,
            suggestionsRef,
            raiseIsScrollLikelyLayoutTriggered,
            debouncedSaveReportComment,
            selection.end,
        ],
    );

    /**
     * Update the number of lines for a comment in Onyx
     * @param {Number} numberOfLines
     */
    const updateNumberOfLines = useCallback(
        (newNumberOfLines) => {
            if (newNumberOfLines === numberOfLines) {
                return;
            }
            Report.saveReportCommentNumberOfLines(reportID, newNumberOfLines);
        },
        [reportID, numberOfLines],
    );

    /**
     * @returns {String}
     */
    const prepareCommentAndResetComposer = useCallback(() => {
        const trimmedComment = commentRef.current.trim();
        const commentLength = ReportUtils.getCommentLength(trimmedComment);

        // Don't submit empty comments or comments that exceed the character limit
        if (!commentLength || commentLength > CONST.MAX_COMMENT_LENGTH) {
            return '';
        }

        // Since we're submitting the form here which should clear the composer
        // We don't really care about saving the draft the user was typing
        // We need to make sure an empty draft gets saved instead
        debouncedSaveReportComment.cancel();

        updateComment('');
        setTextInputShouldClear(true);
        if (isComposerFullSize) {
            Report.setIsComposerFullSize(reportID, false);
        }
        setIsFullComposerAvailable(false);
        return trimmedComment;
    }, [updateComment, setTextInputShouldClear, isComposerFullSize, setIsFullComposerAvailable, reportID, debouncedSaveReportComment]);

    /**
     * Callback to add whatever text is chosen into the main input (used f.e as callback for the emoji picker)
     * @param {String} text
     * @param {Boolean} shouldAddTrailSpace
     */
    const replaceSelectionWithText = useCallback(
        (text, shouldAddTrailSpace = true) => {
            const updatedText = shouldAddTrailSpace ? `${text} ` : text;
            const selectionSpaceLength = shouldAddTrailSpace ? CONST.SPACE_LENGTH : 0;
            updateComment(ComposerUtils.insertText(commentRef.current, selection, updatedText));
            setSelection((prevSelection) => ({
                start: prevSelection.start + text.length + selectionSpaceLength,
                end: prevSelection.start + text.length + selectionSpaceLength,
            }));
        },
        [selection, updateComment],
    );

    const triggerHotkeyActions = useCallback(
        (e) => {
            if (!e || ComposerUtils.canSkipTriggerHotkeys(isSmallScreenWidth, isKeyboardShown)) {
                return;
            }

            if (suggestionsRef.current.triggerHotkeyActions(e)) {
                return;
            }

            // Submit the form when Enter is pressed
            if (e.key === CONST.KEYBOARD_SHORTCUTS.ENTER.shortcutKey && !e.shiftKey) {
                e.preventDefault();
                handleSendMessage();
            }

            // Trigger the edit box for last sent message if ArrowUp is pressed and the comment is empty and Chronos is not in the participants
            const valueLength = valueRef.current.length;
            if (e.key === CONST.KEYBOARD_SHORTCUTS.ARROW_UP.shortcutKey && textInputRef.current.selectionStart === 0 && valueLength === 0 && !ReportUtils.chatIncludesChronos(report)) {
                e.preventDefault();
                const lastReportAction = _.find(
                    [...reportActions, parentReportAction],
                    (action) => ReportUtils.canEditReportAction(action) && !ReportActionsUtils.isMoneyRequestAction(action),
                );
                if (lastReportAction) {
                    Report.saveReportActionDraft(reportID, lastReportAction, _.last(lastReportAction.message).html);
                }
            }
        },
        [isKeyboardShown, isSmallScreenWidth, parentReportAction, report, reportActions, reportID, handleSendMessage, suggestionsRef, valueRef],
    );

    const onChangeText = useCallback(
        (commentValue) => {
            updateComment(commentValue, true);

            if (isIOSNative && syncSelectionWithOnChangeTextRef.current) {
                const positionSnapshot = syncSelectionWithOnChangeTextRef.current.position;
                syncSelectionWithOnChangeTextRef.current = null;

                // ensure that selection is set imperatively after all state changes are effective
                InteractionManager.runAfterInteractions(() => {
                    // note: this implementation is only available on non-web RN, thus the wrapping
                    // 'if' block contains a redundant (since the ref is only used on iOS) platform check
                    textInputRef.current.setSelection(positionSnapshot, positionSnapshot);
                });
            }
        },
        [updateComment],
    );

    const onSelectionChange = useCallback(
        (e) => {
            if (textInputRef.current && textInputRef.current.isFocused() && suggestionsRef.current.onSelectionChange(e)) {
                return;
            }

            setSelection(e.nativeEvent.selection);
        },
        [suggestionsRef],
    );

    const hideSuggestionMenu = useCallback(() => {
        if (!suggestionsRef.current || isScrollLikelyLayoutTriggered.current) {
            return;
        }
        suggestionsRef.current.updateShouldShowSuggestionMenuToFalse(false);
    }, [suggestionsRef, isScrollLikelyLayoutTriggered]);

    const setShouldBlockSuggestionCalcToFalse = useCallback(() => {
        if (!suggestionsRef.current) {
            return false;
        }
        InputFocus.inputFocusChange(false);
        return suggestionsRef.current.setShouldBlockSuggestionCalc(false);
    }, [suggestionsRef]);

    /**
     * Focus the composer text input
     * @param {Boolean} [shouldDelay=false] Impose delay before focusing the composer
     * @memberof ReportActionCompose
     */
    const focus = useCallback((shouldDelay = false) => {
        focusComposerWithDelay(textInputRef.current)(shouldDelay);
    }, []);

    const setUpComposeFocusManager = useCallback(() => {
        // This callback is used in the contextMenuActions to manage giving focus back to the compose input.
        ReportActionComposeFocusManager.onComposerFocus(() => {
            if (!willBlurTextInputOnTapOutside || !isFocused) {
                return;
            }

            focus(false);
        }, true);
    }, [focus, isFocused]);

    /**
     * Check if the composer is visible. Returns true if the composer is not covered up by emoji picker or menu. False otherwise.
     * @returns {Boolean}
     */
    const checkComposerVisibility = useCallback(() => {
        // Checking whether the screen is focused or not, helps avoid `modal.isVisible` false when popups are closed, even if the modal is opened.
        const isComposerCoveredUp = !isFocused || EmojiPickerActions.isEmojiPickerVisible() || isMenuVisible || modal.isVisible || modal.willAlertModalBecomeVisible;
        return !isComposerCoveredUp;
    }, [isMenuVisible, modal, isFocused]);

    const focusComposerOnKeyPress = useCallback(
        (e) => {
            const isComposerVisible = checkComposerVisibility();
            if (!isComposerVisible) {
                return;
            }

            if (!ReportUtils.shouldAutoFocusOnKeyPress(e)) {
                return;
            }

            // if we're typing on another input/text area, do not focus
            if (['INPUT', 'TEXTAREA'].includes(e.target.nodeName)) {
                return;
            }

            focus();
        },
        [checkComposerVisibility, focus],
    );

    const blur = useCallback(() => {
        if (!textInputRef.current) {
            return;
        }
        textInputRef.current.blur();
    }, []);

    useEffect(() => {
        const unsubscribeNavigationBlur = navigation.addListener('blur', () => KeyDownListener.removeKeyDownPressListener(focusComposerOnKeyPress));
        const unsubscribeNavigationFocus = navigation.addListener('focus', () => {
            KeyDownListener.addKeyDownPressListener(focusComposerOnKeyPress);
            setUpComposeFocusManager();
        });
        KeyDownListener.addKeyDownPressListener(focusComposerOnKeyPress);

        setUpComposeFocusManager();

        return () => {
            ReportActionComposeFocusManager.clear(true);

            KeyDownListener.removeKeyDownPressListener(focusComposerOnKeyPress);
            unsubscribeNavigationBlur();
            unsubscribeNavigationFocus();
        };
    }, [focusComposerOnKeyPress, navigation, setUpComposeFocusManager]);

    const prevIsModalVisible = usePrevious(modal.isVisible);
    const prevIsFocused = usePrevious(isFocused);
    useEffect(() => {
        if (modal.isVisible && !prevIsModalVisible) {
            // eslint-disable-next-line no-param-reassign
            isNextModalWillOpenRef.current = false;
        }
        // We want to focus or refocus the input when a modal has been closed or the underlying screen is refocused.
        // We avoid doing this on native platforms since the software keyboard popping
        // open creates a jarring and broken UX.
        if (!((willBlurTextInputOnTapOutside || shouldAutoFocus) && !isNextModalWillOpenRef.current && !modal.isVisible && isFocused && (prevIsModalVisible || !prevIsFocused))) {
            return;
        }

        if (editFocused) {
            InputFocus.inputFocusChange(false);
            return;
        }
        focus(true);
    }, [focus, prevIsFocused, editFocused, prevIsModalVisible, isFocused, modal.isVisible, isNextModalWillOpenRef, shouldAutoFocus]);

    useEffect(() => {
        // Scrolls the composer to the bottom and sets the selection to the end, so that longer drafts are easier to edit
        updateMultilineInputRange(textInputRef.current, shouldAutoFocus);

        if (value.length === 0) {
            return;
        }

        Report.setReportWithDraft(reportID, true);

        // eslint-disable-next-line react-hooks/exhaustive-deps
    }, []);

    useImperativeHandle(
        forwardedRef,
        () => ({
            blur,
            focus,
            replaceSelectionWithText,
            prepareCommentAndResetComposer,
            isFocused: () => textInputRef.current.isFocused(),
        }),
        [blur, focus, prepareCommentAndResetComposer, replaceSelectionWithText],
    );

    useEffect(() => {
        onValueChange(value);
    }, [onValueChange, value]);

    return (
        <>
            <View style={[StyleUtils.getContainerComposeStyles(), styles.textInputComposeBorder]}>
                <Composer
                    checkComposerVisibility={checkComposerVisibility}
                    autoFocus={shouldAutoFocus}
                    multiline
                    ref={setTextInputRef}
                    placeholder={inputPlaceholder}
                    placeholderTextColor={theme.placeholderText}
                    onChangeText={onChangeText}
                    onKeyPress={triggerHotkeyActions}
                    textAlignVertical="top"
                    style={[styles.textInputCompose, isComposerFullSize ? styles.textInputFullCompose : styles.textInputCollapseCompose]}
                    maxLines={maxComposerLines}
                    onFocus={onFocus}
                    onBlur={onBlur}
                    onClick={setShouldBlockSuggestionCalcToFalse}
                    onPasteFile={displayFileInModal}
                    shouldClear={textInputShouldClear}
                    onClear={() => setTextInputShouldClear(false)}
                    isDisabled={isBlockedFromConcierge || disabled}
                    isReportActionCompose
                    selection={selection}
                    onSelectionChange={onSelectionChange}
                    isFullComposerAvailable={isFullComposerAvailable}
                    setIsFullComposerAvailable={setIsFullComposerAvailable}
                    isComposerFullSize={isComposerFullSize}
                    value={value}
                    testID="composer"
                    numberOfLines={numberOfLines}
                    onNumberOfLinesChange={updateNumberOfLines}
                    shouldCalculateCaretPosition
                    onLayout={(e) => {
                        const composerLayoutHeight = e.nativeEvent.layout.height;
                        if (composerHeight === composerLayoutHeight) {
                            return;
                        }
                        setComposerHeight(composerLayoutHeight);
                    }}
                    onScroll={hideSuggestionMenu}
                    showSoftInputOnFocus={showSoftInputOnFocus}
                    onTouchStart={() => {
                        if (showSoftInputOnFocus) {
                            return;
                        }

                        setShowSoftInputOnFocus(true);
                    }}
                    shouldContainScroll={Browser.isMobileSafari()}
                />
            </View>

            <Suggestions
                ref={suggestionsRef}
                isComposerFullSize={isComposerFullSize}
                isComposerFocused={textInputRef.current && textInputRef.current.isFocused()}
                updateComment={updateComment}
                composerHeight={composerHeight}
                measureParentContainer={measureParentContainer}
                isAutoSuggestionPickerLarge={isAutoSuggestionPickerLarge}
                // Input
                value={value}
                setValue={setValue}
                selection={selection}
                setSelection={setSelection}
                resetKeyboardInput={resetKeyboardInput}
            />

            <SilentCommentUpdater
                reportID={reportID}
                report={report}
                value={value}
                updateComment={updateComment}
                commentRef={commentRef}
            />

            {/* Only used for testing so far */}
            {children}
        </>
    );
}

ComposerWithSuggestions.propTypes = propTypes;
ComposerWithSuggestions.defaultProps = defaultProps;
ComposerWithSuggestions.displayName = 'ComposerWithSuggestions';

const ComposerWithSuggestionsWithRef = React.forwardRef((props, ref) => (
    <ComposerWithSuggestions
        // eslint-disable-next-line react/jsx-props-no-spreading
        {...props}
        forwardedRef={ref}
    />
));

ComposerWithSuggestionsWithRef.displayName = 'ComposerWithSuggestionsWithRef';

export default compose(
    withKeyboardState,
    withOnyx({
        numberOfLines: {
            key: ({reportID}) => `${ONYXKEYS.COLLECTION.REPORT_DRAFT_COMMENT_NUMBER_OF_LINES}${reportID}`,
            // We might not have number of lines in onyx yet, for which the composer would be rendered as null
            // during the first render, which we want to avoid:
            initWithStoredValues: false,
        },
        modal: {
            key: ONYXKEYS.MODAL,
        },
        preferredSkinTone: {
            key: ONYXKEYS.PREFERRED_EMOJI_SKIN_TONE,
            selector: EmojiUtils.getPreferredSkinToneIndex,
        },
        editFocused: {
            key: ONYXKEYS.INPUT_FOCUSED,
        },
        parentReportActions: {
            key: ({report}) => `${ONYXKEYS.COLLECTION.REPORT_ACTIONS}${report.parentReportID}`,
            canEvict: false,
            initWithStoredValues: false,
        },
    }),
)(ComposerWithSuggestionsWithRef);<|MERGE_RESOLUTION|>--- conflicted
+++ resolved
@@ -120,19 +120,15 @@
 
     const {isSmallScreenWidth} = useWindowDimensions();
     const maxComposerLines = isSmallScreenWidth ? CONST.COMPOSER.MAX_LINES_SMALL_SCREEN : CONST.COMPOSER.MAX_LINES;
-
-<<<<<<< HEAD
+    
+    const parentReportAction = lodashGet(parentReportActions, [report.parentReportActionID]);
+
     const shouldAutoFocus = !modal.isVisible && shouldShowComposeInput;
-
-    const [showSoftInputOnFocus, setShowSoftInputOnFocus] = useState(false);
-=======
-    const isEmptyChat = useMemo(() => _.size(reportActions) === 1, [reportActions]);
-    const parentReportAction = lodashGet(parentReportActions, [report.parentReportActionID]);
-    const shouldAutoFocus = !modal.isVisible && (shouldFocusInputOnScreenFocus || (isEmptyChat && !ReportActionsUtils.isTransactionThread(parentReportAction))) && shouldShowComposeInput;
->>>>>>> cccb89a1
 
     const valueRef = useRef(value);
     valueRef.current = value;
+
+    const [showSoftInputOnFocus, setShowSoftInputOnFocus] = useState(false);
 
     const [selection, setSelection] = useState(() => ({start: 0, end: 0}));
 

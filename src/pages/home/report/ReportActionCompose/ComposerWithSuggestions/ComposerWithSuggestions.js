import {useIsFocused, useNavigation} from '@react-navigation/native';
import lodashGet from 'lodash/get';
import React, {useCallback, useEffect, useImperativeHandle, useMemo, useRef, useState} from 'react';
import {findNodeHandle, NativeModules, View} from 'react-native';
import {withOnyx} from 'react-native-onyx';
import _ from 'underscore';
import Composer from '@components/Composer';
import withKeyboardState from '@components/withKeyboardState';
import useDebounce from '@hooks/useDebounce';
import useLocalize from '@hooks/useLocalize';
import usePrevious from '@hooks/usePrevious';
import useWindowDimensions from '@hooks/useWindowDimensions';
import * as Browser from '@libs/Browser';
import canFocusInputOnScreenFocus from '@libs/canFocusInputOnScreenFocus';
import compose from '@libs/compose';
import * as ComposerUtils from '@libs/ComposerUtils';
import getDraftComment from '@libs/ComposerUtils/getDraftComment';
import convertToLTRForComposer from '@libs/convertToLTRForComposer';
import * as EmojiUtils from '@libs/EmojiUtils';
import focusComposerWithDelay from '@libs/focusComposerWithDelay';
import * as KeyDownListener from '@libs/KeyboardShortcut/KeyDownPressListener';
import ReportActionComposeFocusManager from '@libs/ReportActionComposeFocusManager';
import * as ReportActionsUtils from '@libs/ReportActionsUtils';
import * as ReportUtils from '@libs/ReportUtils';
import * as SuggestionUtils from '@libs/SuggestionUtils';
import updateMultilineInputRange from '@libs/UpdateMultilineInputRange';
import willBlurTextInputOnTapOutsideFunc from '@libs/willBlurTextInputOnTapOutside';
import SilentCommentUpdater from '@pages/home/report/ReportActionCompose/SilentCommentUpdater';
import Suggestions from '@pages/home/report/ReportActionCompose/Suggestions';
import containerComposeStyles from '@styles/containerComposeStyles';
import useTheme from '@styles/themes/useTheme';
import useThemeStyles from '@styles/useThemeStyles';
import * as EmojiPickerActions from '@userActions/EmojiPickerAction';
import * as InputFocus from '@userActions/InputFocus';
import * as Report from '@userActions/Report';
import * as User from '@userActions/User';
import CONST from '@src/CONST';
import ONYXKEYS from '@src/ONYXKEYS';
import {defaultProps, propTypes} from './composerWithSuggestionsProps';

const {RNTextInputReset} = NativeModules;

// For mobile Safari, updating the selection prop on an unfocused input will cause it to automatically gain focus
// and subsequent programmatic focus shifts (e.g., modal focus trap) to show the blue frame (:focus-visible style),
// so we need to ensure that it is only updated after focus.
const isMobileSafari = Browser.isMobileSafari();

/**
 * Broadcast that the user is typing. Debounced to limit how often we publish client events.
 * @param {String} reportID
 */
const debouncedBroadcastUserIsTyping = _.debounce((reportID) => {
    Report.broadcastUserIsTyping(reportID);
}, 100);

const willBlurTextInputOnTapOutside = willBlurTextInputOnTapOutsideFunc();

// We want consistent auto focus behavior on input between native and mWeb so we have some auto focus management code that will
// prevent auto focus on existing chat for mobile device
const shouldFocusInputOnScreenFocus = canFocusInputOnScreenFocus();

/**
 * This component holds the value and selection state.
 * If a component really needs access to these state values it should be put here.
 * However, double check if the component really needs access, as it will re-render
 * on every key press.
 * @param {Object} props
 * @returns {React.Component}
 */
function ComposerWithSuggestions({
    // Onyx
    modal,
    preferredSkinTone,
    parentReportActions,
    numberOfLines,
    // HOCs
    isKeyboardShown,
    // Props: Report
    reportID,
    report,
    reportActions,
    // Focus
    onFocus,
    onBlur,
    // Composer
    isComposerFullSize,
    isMenuVisible,
    inputPlaceholder,
    displayFileInModal,
    textInputShouldClear,
    setTextInputShouldClear,
    isBlockedFromConcierge,
    disabled,
    isFullComposerAvailable,
    setIsFullComposerAvailable,
    setIsCommentEmpty,
    handleSendMessage,
    shouldShowComposeInput,
    measureParentContainer,
    listHeight,
    // Refs
    suggestionsRef,
    animatedRef,
    forwardedRef,
    isNextModalWillOpenRef,
    editFocused,
    // For testing
    children,
}) {
    const theme = useTheme();
    const styles = useThemeStyles();
    const {preferredLocale} = useLocalize();
    const isFocused = useIsFocused();
    const navigation = useNavigation();
    const emojisPresentBefore = useRef([]);
    const [value, setValue] = useState(() => {
        const draft = getDraftComment(reportID) || '';
        if (draft) {
            emojisPresentBefore.current = EmojiUtils.extractEmojis(draft);
        }
        return draft;
    });
    const commentRef = useRef(value);

    const {isSmallScreenWidth} = useWindowDimensions();
    const maxComposerLines = isSmallScreenWidth ? CONST.COMPOSER.MAX_LINES_SMALL_SCREEN : CONST.COMPOSER.MAX_LINES;

    const isEmptyChat = useMemo(() => _.size(reportActions) === 1, [reportActions]);
    const parentAction = ReportActionsUtils.getParentReportAction(report);
    const shouldAutoFocus = !modal.isVisible && (shouldFocusInputOnScreenFocus || (isEmptyChat && !ReportActionsUtils.isTransactionThread(parentAction))) && shouldShowComposeInput;

    const valueRef = useRef(value);
    valueRef.current = value;

    const [selection, setSelection] = useState(() => ({
        start: isMobileSafari && !shouldAutoFocus ? 0 : value.length,
        end: isMobileSafari && !shouldAutoFocus ? 0 : value.length,
    }));

    const [composerHeight, setComposerHeight] = useState(0);

    const textInputRef = useRef(null);
    const insertedEmojisRef = useRef([]);

    // A flag to indicate whether the onScroll callback is likely triggered by a layout change (caused by text change) or not
    const isScrollLikelyLayoutTriggered = useRef(false);
    const suggestions = lodashGet(suggestionsRef, 'current.getSuggestions', () => [])();

    const hasEnoughSpaceForLargeSuggestion = SuggestionUtils.hasEnoughSpaceForLargeSuggestionMenu(listHeight, composerHeight, suggestions.length);

    const isAutoSuggestionPickerLarge = !isSmallScreenWidth || (isSmallScreenWidth && hasEnoughSpaceForLargeSuggestion);

    /**
     * Update frequently used emojis list. We debounce this method in the constructor so that UpdateFrequentlyUsedEmojis
     * API is not called too often.
     */
    const debouncedUpdateFrequentlyUsedEmojis = useCallback(() => {
        User.updateFrequentlyUsedEmojis(EmojiUtils.getFrequentlyUsedEmojis(insertedEmojisRef.current));
        insertedEmojisRef.current = [];
    }, []);

    /**
     * Reset isScrollLikelyLayoutTriggered to false.
     *
     * The function is debounced with a handpicked wait time to address 2 issues:
     * 1. There is a slight delay between onChangeText and onScroll
     * 2. Layout change will trigger onScroll multiple times
     */
    const debouncedLowerIsScrollLikelyLayoutTriggered = useDebounce(
        useCallback(() => (isScrollLikelyLayoutTriggered.current = false), []),
        500,
    );

    const raiseIsScrollLikelyLayoutTriggered = useCallback(() => {
        isScrollLikelyLayoutTriggered.current = true;
        debouncedLowerIsScrollLikelyLayoutTriggered();
    }, [debouncedLowerIsScrollLikelyLayoutTriggered]);

    /**
     * Set the TextInput Ref
     *
     * @param {Element} el
     * @memberof ReportActionCompose
     */
    const setTextInputRef = useCallback(
        (el) => {
            ReportActionComposeFocusManager.composerRef.current = el;
            textInputRef.current = el;
            if (_.isFunction(animatedRef)) {
                animatedRef(el);
            }
        },
        [animatedRef],
    );

    const resetKeyboardInput = useCallback(() => {
        if (!RNTextInputReset) {
            return;
        }
        RNTextInputReset.resetKeyboardInput(findNodeHandle(textInputRef.current));
    }, [textInputRef]);

    const debouncedSaveReportComment = useMemo(
        () =>
            _.debounce((selectedReportID, newComment) => {
                Report.saveReportComment(selectedReportID, newComment || '');
            }, 1000),
        [],
    );

    /**
     * Update the value of the comment in Onyx
     *
     * @param {String} comment
     * @param {Boolean} shouldDebounceSaveComment
     */
    const updateComment = useCallback(
        (commentValue, shouldDebounceSaveComment) => {
            raiseIsScrollLikelyLayoutTriggered();
            const {text: newComment, emojis, cursorPosition} = EmojiUtils.replaceAndExtractEmojis(commentValue, preferredSkinTone, preferredLocale);
            if (!_.isEmpty(emojis)) {
                const newEmojis = EmojiUtils.getAddedEmojis(emojis, emojisPresentBefore.current);
                if (!_.isEmpty(newEmojis)) {
                    // Ensure emoji suggestions are hidden after inserting emoji even when the selection is not changed
                    if (suggestionsRef.current) {
                        suggestionsRef.current.resetSuggestions();
                    }
                    insertedEmojisRef.current = [...insertedEmojisRef.current, ...newEmojis];
                    debouncedUpdateFrequentlyUsedEmojis();
                }
            }
            const newCommentConverted = convertToLTRForComposer(newComment);
            const isNewCommentEmpty = !!newCommentConverted.match(/^(\s)*$/);
            const isPrevCommentEmpty = !!commentRef.current.match(/^(\s)*$/);

            /** Only update isCommentEmpty state if it's different from previous one */
            if (isNewCommentEmpty !== isPrevCommentEmpty) {
                setIsCommentEmpty(isNewCommentEmpty);
            }
            emojisPresentBefore.current = emojis;
            setValue(newCommentConverted);
            if (commentValue !== newComment) {
                const position = Math.max(selection.end + (newComment.length - commentRef.current.length), cursorPosition || 0);
                setSelection({
                    start: position,
                    end: position,
                });
            }

            // Indicate that draft has been created.
            if (commentRef.current.length === 0 && newCommentConverted.length !== 0) {
                Report.setReportWithDraft(reportID, true);
            }

            // The draft has been deleted.
            if (newCommentConverted.length === 0) {
                Report.setReportWithDraft(reportID, false);
            }

            commentRef.current = newCommentConverted;
            if (shouldDebounceSaveComment) {
                debouncedSaveReportComment(reportID, newCommentConverted);
            } else {
                Report.saveReportComment(reportID, newCommentConverted || '');
            }
            if (newCommentConverted) {
                debouncedBroadcastUserIsTyping(reportID);
            }
        },
        [
            debouncedUpdateFrequentlyUsedEmojis,
            preferredLocale,
            preferredSkinTone,
            reportID,
            setIsCommentEmpty,
            suggestionsRef,
            raiseIsScrollLikelyLayoutTriggered,
            debouncedSaveReportComment,
            selection.end,
        ],
    );

    /**
     * Update the number of lines for a comment in Onyx
     * @param {Number} numberOfLines
     */
    const updateNumberOfLines = useCallback(
        (newNumberOfLines) => {
            if (newNumberOfLines === numberOfLines) {
                return;
            }
            Report.saveReportCommentNumberOfLines(reportID, newNumberOfLines);
        },
        [reportID, numberOfLines],
    );

    /**
     * @returns {String}
     */
    const prepareCommentAndResetComposer = useCallback(() => {
        const trimmedComment = commentRef.current.trim();
        const commentLength = ReportUtils.getCommentLength(trimmedComment);

        // Don't submit empty comments or comments that exceed the character limit
        if (!commentLength || commentLength > CONST.MAX_COMMENT_LENGTH) {
            return '';
        }

        // Since we're submitting the form here which should clear the composer
        // We don't really care about saving the draft the user was typing
        // We need to make sure an empty draft gets saved instead
        debouncedSaveReportComment.cancel();

        updateComment('');
        setTextInputShouldClear(true);
        if (isComposerFullSize) {
            Report.setIsComposerFullSize(reportID, false);
        }
        setIsFullComposerAvailable(false);
        return trimmedComment;
    }, [updateComment, setTextInputShouldClear, isComposerFullSize, setIsFullComposerAvailable, reportID, debouncedSaveReportComment]);

    /**
     * Callback to add whatever text is chosen into the main input (used f.e as callback for the emoji picker)
     * @param {String} text
     * @param {Boolean} shouldAddTrailSpace
     */
    const replaceSelectionWithText = useCallback(
        (text, shouldAddTrailSpace = true) => {
            const updatedText = shouldAddTrailSpace ? `${text} ` : text;
            const selectionSpaceLength = shouldAddTrailSpace ? CONST.SPACE_LENGTH : 0;
            updateComment(ComposerUtils.insertText(commentRef.current, selection, updatedText));
            setSelection((prevSelection) => ({
                start: prevSelection.start + text.length + selectionSpaceLength,
                end: prevSelection.start + text.length + selectionSpaceLength,
            }));
        },
        [selection, updateComment],
    );

    const triggerHotkeyActions = useCallback(
        (e) => {
            if (!e || ComposerUtils.canSkipTriggerHotkeys(isSmallScreenWidth, isKeyboardShown)) {
                return;
            }

            if (suggestionsRef.current.triggerHotkeyActions(e)) {
                return;
            }

            // Submit the form when Enter is pressed
            if (e.key === CONST.KEYBOARD_SHORTCUTS.ENTER.shortcutKey && !e.shiftKey) {
                e.preventDefault();
                handleSendMessage();
            }

            // Trigger the edit box for last sent message if ArrowUp is pressed and the comment is empty and Chronos is not in the participants
            const valueLength = valueRef.current.length;
            if (e.key === CONST.KEYBOARD_SHORTCUTS.ARROW_UP.shortcutKey && textInputRef.current.selectionStart === 0 && valueLength === 0 && !ReportUtils.chatIncludesChronos(report)) {
                e.preventDefault();

                const parentReportActionID = lodashGet(report, 'parentReportActionID', '');
                const parentReportAction = lodashGet(parentReportActions, [parentReportActionID], {});
                const lastReportAction = _.find(
                    [...reportActions, parentReportAction],
                    (action) => ReportUtils.canEditReportAction(action) && !ReportActionsUtils.isMoneyRequestAction(action),
                );
                if (lastReportAction) {
                    Report.saveReportActionDraft(reportID, lastReportAction, _.last(lastReportAction.message).html);
                }
            }
        },
        [isKeyboardShown, isSmallScreenWidth, parentReportActions, report, reportActions, reportID, handleSendMessage, suggestionsRef, valueRef],
    );

    const onSelectionChange = useCallback(
        (e) => {
            if (textInputRef.current && textInputRef.current.isFocused() && suggestionsRef.current.onSelectionChange(e)) {
                return;
            }

            setSelection(e.nativeEvent.selection);
        },
        [suggestionsRef],
    );

    const hideSuggestionMenu = useCallback(() => {
        if (!suggestionsRef.current || isScrollLikelyLayoutTriggered.current) {
            return;
        }
        suggestionsRef.current.updateShouldShowSuggestionMenuToFalse(false);
    }, [suggestionsRef]);

    const setShouldBlockSuggestionCalcToFalse = useCallback(() => {
        if (!suggestionsRef.current) {
            return false;
        }
        InputFocus.inputFocusChange(false);
        return suggestionsRef.current.setShouldBlockSuggestionCalc(false);
    }, [suggestionsRef]);

    /**
     * Focus the composer text input
     * @param {Boolean} [shouldDelay=false] Impose delay before focusing the composer
     * @memberof ReportActionCompose
     */
    const focus = useCallback((shouldDelay = false) => {
        focusComposerWithDelay(textInputRef.current)(shouldDelay);
    }, []);

    const setUpComposeFocusManager = useCallback(() => {
        // This callback is used in the contextMenuActions to manage giving focus back to the compose input.
        ReportActionComposeFocusManager.onComposerFocus(() => {
            if (!willBlurTextInputOnTapOutside || !isFocused) {
                return;
            }

            focus(false);
        }, true);
    }, [focus, isFocused]);

    /**
     * Check if the composer is visible. Returns true if the composer is not covered up by emoji picker or menu. False otherwise.
     * @returns {Boolean}
     */
    const checkComposerVisibility = useCallback(() => {
        // Checking whether the screen is focused or not, helps avoid `modal.isVisible` false when popups are closed, even if the modal is opened.
        const isComposerCoveredUp = !isFocused || EmojiPickerActions.isEmojiPickerVisible() || isMenuVisible || modal.isVisible || modal.willAlertModalBecomeVisible;
        return !isComposerCoveredUp;
    }, [isMenuVisible, modal, isFocused]);

    const focusComposerOnKeyPress = useCallback(
        (e) => {
            const isComposerVisible = checkComposerVisibility();
            if (!isComposerVisible) {
                return;
            }

            // If the key pressed is non-character keys like Enter, Shift, ... do not focus
            if (e.key.length > 1) {
                return;
            }

            // If a key is pressed in combination with Meta, Control or Alt do not focus
            if (e.metaKey || e.ctrlKey || e.altKey) {
                return;
            }

            // If the space key is pressed, do not focus
            if (e.code === 'Space') {
                return;
            }

            // if we're typing on another input/text area, do not focus
            if (['INPUT', 'TEXTAREA'].includes(e.target.nodeName)) {
                return;
            }

            focus();
            replaceSelectionWithText(e.key, false);
        },
        [checkComposerVisibility, focus, replaceSelectionWithText],
    );

    const blur = useCallback(() => {
        if (!textInputRef.current) {
            return;
        }
        textInputRef.current.blur();
    }, []);

    useEffect(() => {
        const unsubscribeNavigationBlur = navigation.addListener('blur', () => KeyDownListener.removeKeyDownPressListener(focusComposerOnKeyPress));
        const unsubscribeNavigationFocus = navigation.addListener('focus', () => {
            KeyDownListener.addKeyDownPressListener(focusComposerOnKeyPress);
            setUpComposeFocusManager();
        });
        KeyDownListener.addKeyDownPressListener(focusComposerOnKeyPress);

        setUpComposeFocusManager();

        return () => {
            ReportActionComposeFocusManager.clear(true);

            KeyDownListener.removeKeyDownPressListener(focusComposerOnKeyPress);
            unsubscribeNavigationBlur();
            unsubscribeNavigationFocus();
        };
    }, [focusComposerOnKeyPress, navigation, setUpComposeFocusManager]);

    const prevIsModalVisible = usePrevious(modal.isVisible);
    const prevIsFocused = usePrevious(isFocused);
    useEffect(() => {
        if (modal.isVisible && !prevIsModalVisible) {
            // eslint-disable-next-line no-param-reassign
            isNextModalWillOpenRef.current = false;
        }
        // We want to focus or refocus the input when a modal has been closed or the underlying screen is refocused.
        // We avoid doing this on native platforms since the software keyboard popping
        // open creates a jarring and broken UX.
        if (!((willBlurTextInputOnTapOutside || shouldAutoFocus) && !isNextModalWillOpenRef.current && !modal.isVisible && isFocused && (prevIsModalVisible || !prevIsFocused))) {
            return;
        }

        if (editFocused) {
            InputFocus.inputFocusChange(false);
            return;
        }
<<<<<<< HEAD
        focus();
        // eslint-disable-next-line react-hooks/exhaustive-deps
=======
        focus(true);
>>>>>>> 29b3ca13
    }, [focus, prevIsFocused, editFocused, prevIsModalVisible, isFocused, modal.isVisible, isNextModalWillOpenRef]);

    useEffect(() => {
        // Scrolls the composer to the bottom and sets the selection to the end, so that longer drafts are easier to edit
        updateMultilineInputRange(textInputRef.current, shouldAutoFocus);

        if (value.length === 0) {
            return;
        }

        Report.setReportWithDraft(reportID, true);

        // eslint-disable-next-line react-hooks/exhaustive-deps
    }, []);

    useImperativeHandle(
        forwardedRef,
        () => ({
            blur,
            focus,
            replaceSelectionWithText,
            prepareCommentAndResetComposer,
            isFocused: () => textInputRef.current.isFocused(),
        }),
        [blur, focus, prepareCommentAndResetComposer, replaceSelectionWithText],
    );

    return (
        <>
            <View style={[containerComposeStyles, styles.textInputComposeBorder]}>
                <Composer
                    checkComposerVisibility={checkComposerVisibility}
                    autoFocus={shouldAutoFocus}
                    multiline
                    ref={setTextInputRef}
                    placeholder={inputPlaceholder}
                    placeholderTextColor={theme.placeholderText}
                    onChangeText={(commentValue) => updateComment(commentValue, true)}
                    onKeyPress={triggerHotkeyActions}
                    textAlignVertical="top"
                    style={[styles.textInputCompose, isComposerFullSize ? styles.textInputFullCompose : styles.flex4]}
                    maxLines={maxComposerLines}
                    onFocus={onFocus}
                    onBlur={onBlur}
                    onClick={setShouldBlockSuggestionCalcToFalse}
                    onPasteFile={displayFileInModal}
                    shouldClear={textInputShouldClear}
                    onClear={() => setTextInputShouldClear(false)}
                    isDisabled={isBlockedFromConcierge || disabled}
                    isReportActionCompose
                    selection={selection}
                    onSelectionChange={onSelectionChange}
                    isFullComposerAvailable={isFullComposerAvailable}
                    setIsFullComposerAvailable={setIsFullComposerAvailable}
                    isComposerFullSize={isComposerFullSize}
                    value={value}
                    testID="composer"
                    numberOfLines={numberOfLines}
                    onNumberOfLinesChange={updateNumberOfLines}
                    shouldCalculateCaretPosition
                    onLayout={(e) => {
                        const composerLayoutHeight = e.nativeEvent.layout.height;
                        if (composerHeight === composerLayoutHeight) {
                            return;
                        }
                        setComposerHeight(composerLayoutHeight);
                    }}
                    onScroll={hideSuggestionMenu}
                />
            </View>

            <Suggestions
                ref={suggestionsRef}
                isComposerFullSize={isComposerFullSize}
                isComposerFocused={textInputRef.current && textInputRef.current.isFocused()}
                updateComment={updateComment}
                composerHeight={composerHeight}
                measureParentContainer={measureParentContainer}
                isAutoSuggestionPickerLarge={isAutoSuggestionPickerLarge}
                // Input
                value={value}
                setValue={setValue}
                selection={selection}
                setSelection={setSelection}
                resetKeyboardInput={resetKeyboardInput}
            />

            <SilentCommentUpdater
                reportID={reportID}
                report={report}
                value={value}
                updateComment={updateComment}
                commentRef={commentRef}
            />

            {/* Only used for testing so far */}
            {children}
        </>
    );
}

ComposerWithSuggestions.propTypes = propTypes;
ComposerWithSuggestions.defaultProps = defaultProps;
ComposerWithSuggestions.displayName = 'ComposerWithSuggestions';

const ComposerWithSuggestionsWithRef = React.forwardRef((props, ref) => (
    <ComposerWithSuggestions
        // eslint-disable-next-line react/jsx-props-no-spreading
        {...props}
        forwardedRef={ref}
    />
));

ComposerWithSuggestionsWithRef.displayName = 'ComposerWithSuggestionsWithRef';

export default compose(
    withKeyboardState,
    withOnyx({
        numberOfLines: {
            key: ({reportID}) => `${ONYXKEYS.COLLECTION.REPORT_DRAFT_COMMENT_NUMBER_OF_LINES}${reportID}`,
            // We might not have number of lines in onyx yet, for which the composer would be rendered as null
            // during the first render, which we want to avoid:
            initWithStoredValues: false,
        },
        modal: {
            key: ONYXKEYS.MODAL,
        },
        preferredSkinTone: {
            key: ONYXKEYS.PREFERRED_EMOJI_SKIN_TONE,
            selector: EmojiUtils.getPreferredSkinToneIndex,
        },
        editFocused: {
            key: ONYXKEYS.INPUT_FOCUSED,
        },
        parentReportActions: {
            key: ({report}) => `${ONYXKEYS.COLLECTION.REPORT_ACTIONS}${report.parentReportID}`,
            canEvict: false,
            initWithStoredValues: false,
        },
    }),
)(ComposerWithSuggestionsWithRef);<|MERGE_RESOLUTION|>--- conflicted
+++ resolved
@@ -506,12 +506,8 @@
             InputFocus.inputFocusChange(false);
             return;
         }
-<<<<<<< HEAD
-        focus();
+        focus(true);
         // eslint-disable-next-line react-hooks/exhaustive-deps
-=======
-        focus(true);
->>>>>>> 29b3ca13
     }, [focus, prevIsFocused, editFocused, prevIsModalVisible, isFocused, modal.isVisible, isNextModalWillOpenRef]);
 
     useEffect(() => {

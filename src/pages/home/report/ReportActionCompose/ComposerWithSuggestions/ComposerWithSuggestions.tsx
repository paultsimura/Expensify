import {useIsFocused, useNavigation} from '@react-navigation/native';
import lodashDebounce from 'lodash/debounce';
import type {ForwardedRef, MutableRefObject, RefAttributes, RefObject} from 'react';
import React, {forwardRef, memo, useCallback, useEffect, useImperativeHandle, useMemo, useRef, useState} from 'react';
import type {
    LayoutChangeEvent,
    MeasureInWindowOnSuccessCallback,
    NativeSyntheticEvent,
    TextInput,
    TextInputFocusEventData,
    TextInputKeyPressEventData,
    TextInputScrollEventData,
} from 'react-native';
import {DeviceEventEmitter, findNodeHandle, InteractionManager, NativeModules, View} from 'react-native';
import {useFocusedInputHandler} from 'react-native-keyboard-controller';
import type {OnyxEntry} from 'react-native-onyx';
import {withOnyx} from 'react-native-onyx';
import {useAnimatedRef, useSharedValue} from 'react-native-reanimated';
import type {Emoji} from '@assets/emojis/types';
import type {FileObject} from '@components/AttachmentModal';
import type {MeasureParentContainerAndCursorCallback} from '@components/AutoCompleteSuggestions/types';
import Composer from '@components/Composer';
import type {CustomSelectionChangeEvent, TextSelection} from '@components/Composer/types';
import useKeyboardState from '@hooks/useKeyboardState';
import useLocalize from '@hooks/useLocalize';
import usePrevious from '@hooks/usePrevious';
import useResponsiveLayout from '@hooks/useResponsiveLayout';
import useStyleUtils from '@hooks/useStyleUtils';
import useTheme from '@hooks/useTheme';
import useThemeStyles from '@hooks/useThemeStyles';
import * as Browser from '@libs/Browser';
import {forceClearInput} from '@libs/ComponentUtils';
import * as ComposerUtils from '@libs/ComposerUtils';
import convertToLTRForComposer from '@libs/convertToLTRForComposer';
import {getDraftComment} from '@libs/DraftCommentUtils';
import * as EmojiUtils from '@libs/EmojiUtils';
import focusComposerWithDelay from '@libs/focusComposerWithDelay';
import getPlatform from '@libs/getPlatform';
import * as KeyDownListener from '@libs/KeyboardShortcut/KeyDownPressListener';
import Parser from '@libs/Parser';
import ReportActionComposeFocusManager from '@libs/ReportActionComposeFocusManager';
import * as ReportUtils from '@libs/ReportUtils';
import updateMultilineInputRange from '@libs/updateMultilineInputRange';
import willBlurTextInputOnTapOutsideFunc from '@libs/willBlurTextInputOnTapOutside';
import getCursorPosition from '@pages/home/report/ReportActionCompose/getCursorPosition';
import getScrollPosition from '@pages/home/report/ReportActionCompose/getScrollPosition';
import type {SuggestionsRef} from '@pages/home/report/ReportActionCompose/ReportActionCompose';
import SilentCommentUpdater from '@pages/home/report/ReportActionCompose/SilentCommentUpdater';
import Suggestions from '@pages/home/report/ReportActionCompose/Suggestions';
import * as EmojiPickerActions from '@userActions/EmojiPickerAction';
import * as InputFocus from '@userActions/InputFocus';
import * as Modal from '@userActions/Modal';
import * as Report from '@userActions/Report';
import CONST from '@src/CONST';
import ONYXKEYS from '@src/ONYXKEYS';
import type * as OnyxTypes from '@src/types/onyx';
import type ChildrenProps from '@src/types/utils/ChildrenProps';

type SyncSelection = {
    position: number;
    value: string;
};

type NewlyAddedChars = {startIndex: number; endIndex: number; diff: string};

type ComposerWithSuggestionsOnyxProps = {
    /** The modal state */
    modal: OnyxEntry<OnyxTypes.Modal>;

    /** The preferred skin tone of the user */
    preferredSkinTone: number;

    /** Whether the input is focused */
    editFocused: OnyxEntry<boolean>;
};

type ComposerWithSuggestionsProps = ComposerWithSuggestionsOnyxProps &
    Partial<ChildrenProps> & {
        /** Report ID */
        reportID: string;

        /** Callback to focus composer */
        onFocus: () => void;

        /** Callback to blur composer */
        onBlur: (event: NativeSyntheticEvent<TextInputFocusEventData>) => void;

        /** Callback when layout of composer changes */
        onLayout?: (event: LayoutChangeEvent) => void;

        /** Callback to update the value of the composer */
        onValueChange: (value: string) => void;

        /** Callback when the composer got cleared on the UI thread */
        onCleared?: (text: string) => void;

        /** Whether the composer is full size */
        isComposerFullSize: boolean;

        /** Whether the menu is visible */
        isMenuVisible: boolean;

        /** The placeholder for the input */
        inputPlaceholder: string;

        /** Function to display a file in a modal */
        displayFileInModal: (file: FileObject) => void;

        /** Whether the user is blocked from concierge */
        isBlockedFromConcierge: boolean;

        /** Whether the input is disabled */
        disabled: boolean;

        /** Whether the full composer is available */
        isFullComposerAvailable: boolean;

        /** Function to set whether the full composer is available */
        setIsFullComposerAvailable: (isFullComposerAvailable: boolean) => void;

        /** Function to set whether the comment is empty */
        setIsCommentEmpty: (isCommentEmpty: boolean) => void;

        /** Function to handle sending a message */
        handleSendMessage: () => void;

        /** Whether the compose input should show */
        shouldShowComposeInput: OnyxEntry<boolean>;

        /** Function to measure the parent container */
        measureParentContainer: (callback: MeasureInWindowOnSuccessCallback) => void;

        /** Whether the scroll is likely to trigger a layout */
        isScrollLikelyLayoutTriggered: RefObject<boolean>;

        /** Function to raise the scroll is likely layout triggered */
        raiseIsScrollLikelyLayoutTriggered: () => void;

        /** The ref to the suggestions */
        suggestionsRef: React.RefObject<SuggestionsRef>;

        /** The ref to the next modal will open */
        isNextModalWillOpenRef: MutableRefObject<boolean | null>;

        /** Whether the edit is focused */
        editFocused: boolean;

        /** The last report action */
        lastReportAction?: OnyxEntry<OnyxTypes.ReportAction>;

        /** Whether to include chronos */
        includeChronos?: boolean;

        /** Whether report is from group policy */
        isGroupPolicyReport: boolean;

        /** policy ID of the report */
        policyID: string;
    };

type SwitchToCurrentReportProps = {
    preexistingReportID: string;
    callback: () => void;
};

type ComposerRef = {
    blur: () => void;
    focus: (shouldDelay?: boolean) => void;
    replaceSelectionWithText: EmojiPickerActions.OnEmojiSelected;
    getCurrentText: () => string;
    isFocused: () => boolean;
    /**
     * Calling clear will immediately clear the input on the UI thread (its a worklet).
     * Once the composer ahs cleared onCleared will be called with the value that was cleared.
     */
    clear: () => void;
};

const {RNTextInputReset} = NativeModules;

const isIOSNative = getPlatform() === CONST.PLATFORM.IOS;

/**
 * Broadcast that the user is typing. Debounced to limit how often we publish client events.
 */
const debouncedBroadcastUserIsTyping = lodashDebounce(
    (reportID: string) => {
        Report.broadcastUserIsTyping(reportID);
    },
    1000,
    {
        maxWait: 1000,
        leading: true,
    },
);

const willBlurTextInputOnTapOutside = willBlurTextInputOnTapOutsideFunc();

/**
 * This component holds the value and selection state.
 * If a component really needs access to these state values it should be put here.
 * However, double check if the component really needs access, as it will re-render
 * on every key press.
 */
function ComposerWithSuggestions(
    {
        // Onyx
        modal,
        preferredSkinTone = CONST.EMOJI_DEFAULT_SKIN_TONE,

        // Props: Report
        reportID,
        includeChronos,
        lastReportAction,
        isGroupPolicyReport,
        policyID,

        // Focus
        onFocus,
        onBlur,
        onValueChange,

        // Composer
        isComposerFullSize,
        isMenuVisible,
        inputPlaceholder,
        displayFileInModal,
        isBlockedFromConcierge,
        disabled,
        isFullComposerAvailable,
        setIsFullComposerAvailable,
        setIsCommentEmpty,
        handleSendMessage,
        shouldShowComposeInput,
        measureParentContainer = () => {},
        isScrollLikelyLayoutTriggered,
        raiseIsScrollLikelyLayoutTriggered,
        onCleared = () => {},
        onLayout: onLayoutProps,

        // Refs
        suggestionsRef,
        isNextModalWillOpenRef,
        editFocused,

        // For testing
        children,
    }: ComposerWithSuggestionsProps,
    ref: ForwardedRef<ComposerRef>,
) {
    const {isKeyboardShown} = useKeyboardState();
    const theme = useTheme();
    const styles = useThemeStyles();
    const StyleUtils = useStyleUtils();
    const {preferredLocale} = useLocalize();
    const isFocused = useIsFocused();
    const navigation = useNavigation();
    const emojisPresentBefore = useRef<Emoji[]>([]);
    const mobileInputScrollPosition = useRef(0);
    const cursorPositionValue = useSharedValue({x: 0, y: 0});
    const tag = useSharedValue(-1);
    const draftComment = getDraftComment(reportID) ?? '';
    const [value, setValue] = useState(() => {
        if (draftComment) {
            emojisPresentBefore.current = EmojiUtils.extractEmojis(draftComment);
        }
        return draftComment;
    });
    const commentRef = useRef(value);

    const lastTextRef = useRef(value);
    useEffect(() => {
        lastTextRef.current = value;
    }, [value]);

    const {shouldUseNarrowLayout} = useResponsiveLayout();
    const maxComposerLines = shouldUseNarrowLayout ? CONST.COMPOSER.MAX_LINES_SMALL_SCREEN : CONST.COMPOSER.MAX_LINES;

    const shouldAutoFocus = !modal?.isVisible && shouldShowComposeInput && Modal.areAllModalsHidden();

    const valueRef = useRef(value);
    valueRef.current = value;

    const [showSoftInputOnFocus, setShowSoftInputOnFocus] = useState(false);

    const [selection, setSelection] = useState<TextSelection>(() => ({start: value.length, end: value.length, positionX: 0, positionY: 0}));

    const [composerHeight, setComposerHeight] = useState(0);

    const textInputRef = useRef<TextInput | null>(null);

    const shouldInitFocus = useRef<boolean>(true);
    const isFocusedWhileChangingInputMode = useRef<boolean>(false);

    const syncSelectionWithOnChangeTextRef = useRef<SyncSelection | null>(null);

    // The ref to check whether the comment saving is in progress
    const isCommentPendingSaved = useRef(false);

    const animatedRef = useAnimatedRef();
    /**
     * Set the TextInput Ref
     */
    const setTextInputRef = useCallback(
        (el: TextInput) => {
            ReportActionComposeFocusManager.composerRef.current = el;
            textInputRef.current = el;
            if (typeof animatedRef === 'function') {
                animatedRef(el);
            }
        },
        [animatedRef],
    );

    const resetKeyboardInput = useCallback(() => {
        if (!RNTextInputReset) {
            return;
        }
        RNTextInputReset.resetKeyboardInput(findNodeHandle(textInputRef.current));
    }, [textInputRef]);

    const debouncedSaveReportComment = useMemo(
        () =>
            lodashDebounce((selectedReportID: string, newComment: string | null) => {
                Report.saveReportDraftComment(selectedReportID, newComment);
                isCommentPendingSaved.current = false;
            }, 1000),
        [],
    );

    useEffect(() => {
        const switchToCurrentReport = DeviceEventEmitter.addListener(`switchToPreExistingReport_${reportID}`, ({preexistingReportID, callback}: SwitchToCurrentReportProps) => {
            if (!commentRef.current) {
                callback();
                return;
            }
            Report.saveReportDraftComment(preexistingReportID, commentRef.current, callback);
        });

        return () => {
            switchToCurrentReport.remove();
        };
    }, [reportID]);

    /**
     * Find the newly added characters between the previous text and the new text based on the selection.
     *
     * @param prevText - The previous text.
     * @param newText - The new text.
     * @returns An object containing information about the newly added characters.
     * @property startIndex - The start index of the newly added characters in the new text.
     * @property endIndex - The end index of the newly added characters in the new text.
     * @property diff - The newly added characters.
     */
    const findNewlyAddedChars = useCallback(
        (prevText: string, newText: string): NewlyAddedChars => {
            let startIndex = -1;
            let endIndex = -1;
            let currentIndex = 0;

            // Find the first character mismatch with newText
            while (currentIndex < newText.length && prevText.charAt(currentIndex) === newText.charAt(currentIndex) && selection.start > currentIndex) {
                currentIndex++;
            }

            if (currentIndex < newText.length) {
                startIndex = currentIndex;
                const commonSuffixLength = ComposerUtils.findCommonSuffixLength(prevText, newText, selection?.end ?? 0);
                // if text is getting pasted over find length of common suffix and subtract it from new text length
                if (commonSuffixLength > 0 || (selection?.end ?? 0) - selection.start > 0) {
                    endIndex = newText.length - commonSuffixLength;
                } else {
                    endIndex = currentIndex + newText.length;
                }
            }
            return {
                startIndex,
                endIndex,
                diff: newText.substring(startIndex, endIndex),
            };
        },
        [selection.start, selection.end],
    );

    /**
     * Update the value of the comment in Onyx
     */
    const updateComment = useCallback(
        (commentValue: string, shouldDebounceSaveComment?: boolean) => {
            raiseIsScrollLikelyLayoutTriggered();
            const {startIndex, endIndex, diff} = findNewlyAddedChars(lastTextRef.current, commentValue);
            const isEmojiInserted = diff.length && endIndex > startIndex && diff.trim() === diff && EmojiUtils.containsOnlyEmojis(diff);
            const commentWithSpaceInserted = isEmojiInserted ? ComposerUtils.insertWhiteSpaceAtIndex(commentValue, endIndex) : commentValue;
            const {text: newComment, emojis, cursorPosition} = EmojiUtils.replaceAndExtractEmojis(commentWithSpaceInserted, preferredSkinTone, preferredLocale);
            if (emojis.length) {
                const newEmojis = EmojiUtils.getAddedEmojis(emojis, emojisPresentBefore.current);
                if (newEmojis.length) {
                    // Ensure emoji suggestions are hidden after inserting emoji even when the selection is not changed
                    if (suggestionsRef.current) {
                        suggestionsRef.current.resetSuggestions();
                    }
                }
            }
            const newCommentConverted = convertToLTRForComposer(newComment);
            const isNewCommentEmpty = !!newCommentConverted.match(/^(\s)*$/);
            const isPrevCommentEmpty = !!commentRef.current.match(/^(\s)*$/);

            /** Only update isCommentEmpty state if it's different from previous one */
            if (isNewCommentEmpty !== isPrevCommentEmpty) {
                setIsCommentEmpty(isNewCommentEmpty);
            }
            emojisPresentBefore.current = emojis;

            setValue(newCommentConverted);
            if (commentValue !== newComment) {
                const position = Math.max((selection.end ?? 0) + (newComment.length - commentRef.current.length), cursorPosition ?? 0);

                if (commentWithSpaceInserted !== newComment && isIOSNative) {
                    syncSelectionWithOnChangeTextRef.current = {position, value: newComment};
                }

                setSelection((prevSelection) => ({
                    start: position,
                    end: position,
                    positionX: prevSelection.positionX,
                    positionY: prevSelection.positionY,
                }));
            }

            commentRef.current = newCommentConverted;
            if (shouldDebounceSaveComment) {
                isCommentPendingSaved.current = true;
                debouncedSaveReportComment(reportID, newCommentConverted);
            } else {
                Report.saveReportDraftComment(reportID, newCommentConverted);
            }
            if (newCommentConverted) {
                debouncedBroadcastUserIsTyping(reportID);
            }
        },
        [findNewlyAddedChars, preferredLocale, preferredSkinTone, reportID, setIsCommentEmpty, suggestionsRef, raiseIsScrollLikelyLayoutTriggered, debouncedSaveReportComment, selection.end],
    );

    /**
     * Callback to add whatever text is chosen into the main input (used f.e as callback for the emoji picker)
     */
    const replaceSelectionWithText = useCallback(
        (text: string) => {
            // selection replacement should be debounced to avoid conflicts with text typing
            // (f.e. when emoji is being picked and 1 second still did not pass after user finished typing)
            updateComment(ComposerUtils.insertText(commentRef.current, selection, text), true);
        },
        [selection, updateComment],
    );

    const triggerHotkeyActions = useCallback(
        (event: NativeSyntheticEvent<TextInputKeyPressEventData>) => {
            const webEvent = event as unknown as KeyboardEvent;
            if (!webEvent || ComposerUtils.canSkipTriggerHotkeys(shouldUseNarrowLayout, isKeyboardShown)) {
                return;
            }

            if (suggestionsRef.current?.triggerHotkeyActions(webEvent)) {
                return;
            }

            // Submit the form when Enter is pressed
            if (webEvent.key === CONST.KEYBOARD_SHORTCUTS.ENTER.shortcutKey && !webEvent.shiftKey) {
                webEvent.preventDefault();
                handleSendMessage();
            }

            // Trigger the edit box for last sent message if ArrowUp is pressed and the comment is empty and Chronos is not in the participants
            const isEmptyComment = !valueRef.current || !!valueRef.current.match(CONST.REGEX.EMPTY_COMMENT);
            if (webEvent.key === CONST.KEYBOARD_SHORTCUTS.ARROW_UP.shortcutKey && selection.start <= 0 && isEmptyComment && !includeChronos) {
                webEvent.preventDefault();
                if (lastReportAction) {
                    const message = Array.isArray(lastReportAction?.message) ? lastReportAction?.message?.at(-1) ?? null : lastReportAction?.message ?? null;
                    Report.saveReportActionDraft(reportID, lastReportAction, Parser.htmlToMarkdown(message?.html ?? ''));
                }
            }
        },
        [shouldUseNarrowLayout, isKeyboardShown, suggestionsRef, selection.start, includeChronos, handleSendMessage, lastReportAction, reportID],
    );

    const onChangeText = useCallback(
        (commentValue: string) => {
            updateComment(commentValue, true);

            if (isIOSNative && syncSelectionWithOnChangeTextRef.current) {
                const positionSnapshot = syncSelectionWithOnChangeTextRef.current.position;
                syncSelectionWithOnChangeTextRef.current = null;

                // ensure that selection is set imperatively after all state changes are effective
                InteractionManager.runAfterInteractions(() => {
                    // note: this implementation is only available on non-web RN, thus the wrapping
                    // 'if' block contains a redundant (since the ref is only used on iOS) platform check
                    textInputRef.current?.setSelection(positionSnapshot, positionSnapshot);
                });
            }
        },
        [updateComment],
    );

    const onSelectionChange = useCallback(
        (e: CustomSelectionChangeEvent) => {
            if (!textInputRef.current?.isFocused()) {
                return;
            }
            suggestionsRef.current?.onSelectionChange?.(e);

            setSelection(e.nativeEvent.selection);
        },
        [suggestionsRef],
    );

    const hideSuggestionMenu = useCallback(
        (e: NativeSyntheticEvent<TextInputScrollEventData>) => {
            mobileInputScrollPosition.current = e?.nativeEvent?.contentOffset?.y ?? 0;
            if (!suggestionsRef.current || isScrollLikelyLayoutTriggered.current) {
                return;
            }
            suggestionsRef.current.updateShouldShowSuggestionMenuToFalse(false);
        },
        [suggestionsRef, isScrollLikelyLayoutTriggered],
    );

    const setShouldBlockSuggestionCalcToFalse = useCallback(() => {
        if (!suggestionsRef.current) {
            return false;
        }
        InputFocus.inputFocusChange(false);
        return suggestionsRef.current.setShouldBlockSuggestionCalc(false);
    }, [suggestionsRef]);

    /**
     * Focus the composer text input
     * @param [shouldDelay=false] Impose delay before focusing the composer
     */
    const focus = useCallback((shouldDelay = false) => {
        focusComposerWithDelay(textInputRef.current)(shouldDelay);
    }, []);

    /**
     * Set focus callback
     * @param shouldTakeOverFocus - Whether this composer should gain focus priority
     */
    const setUpComposeFocusManager = useCallback(
        (shouldTakeOverFocus = false) => {
            ReportActionComposeFocusManager.onComposerFocus((shouldFocusForNonBlurInputOnTapOutside = false) => {
                if ((!willBlurTextInputOnTapOutside && !shouldFocusForNonBlurInputOnTapOutside) || !isFocused) {
                    return;
                }

                focus(true);
            }, shouldTakeOverFocus);
        },
        [focus, isFocused],
    );

    /**
     * Check if the composer is visible. Returns true if the composer is not covered up by emoji picker or menu. False otherwise.
     * @returns {Boolean}
     */
    const checkComposerVisibility = useCallback(() => {
        // Checking whether the screen is focused or not, helps avoid `modal.isVisible` false when popups are closed, even if the modal is opened.
        const isComposerCoveredUp = !isFocused || EmojiPickerActions.isEmojiPickerVisible() || isMenuVisible || !!modal?.isVisible || modal?.willAlertModalBecomeVisible;
        return !isComposerCoveredUp;
    }, [isMenuVisible, modal, isFocused]);

    const focusComposerOnKeyPress = useCallback(
        (e: KeyboardEvent) => {
            const isComposerVisible = checkComposerVisibility();
            if (!isComposerVisible) {
                return;
            }

            if (!ReportUtils.shouldAutoFocusOnKeyPress(e)) {
                return;
            }

            // if we're typing on another input/text area, do not focus
            if (['INPUT', 'TEXTAREA'].includes((e.target as Element | null)?.nodeName ?? '')) {
                return;
            }

            focus();
        },
        [checkComposerVisibility, focus],
    );

    const blur = useCallback(() => {
        if (!textInputRef.current) {
            return;
        }
        textInputRef.current.blur();
    }, []);

    const clear = useCallback(() => {
        'worklet';

        forceClearInput(animatedRef, textInputRef);
    }, [animatedRef]);

    const getCurrentText = useCallback(() => {
        return commentRef.current;
    }, []);

    useEffect(() => {
        const unsubscribeNavigationBlur = navigation.addListener('blur', () => KeyDownListener.removeKeyDownPressListener(focusComposerOnKeyPress));
        const unsubscribeNavigationFocus = navigation.addListener('focus', () => {
            KeyDownListener.addKeyDownPressListener(focusComposerOnKeyPress);
            // The report isn't unmounted and can be focused again after going back from another report so we should update the composerRef again
            ReportActionComposeFocusManager.composerRef.current = textInputRef.current;
            setUpComposeFocusManager();
        });
        KeyDownListener.addKeyDownPressListener(focusComposerOnKeyPress);

        setUpComposeFocusManager();

        return () => {
            ReportActionComposeFocusManager.clear();

            KeyDownListener.removeKeyDownPressListener(focusComposerOnKeyPress);
            unsubscribeNavigationBlur();
            unsubscribeNavigationFocus();
        };
    }, [focusComposerOnKeyPress, navigation, setUpComposeFocusManager]);

    const prevIsModalVisible = usePrevious(modal?.isVisible);
    const prevIsFocused = usePrevious(isFocused);
    useEffect(() => {
        if (modal?.isVisible && !prevIsModalVisible) {
            // eslint-disable-next-line react-compiler/react-compiler, no-param-reassign
            isNextModalWillOpenRef.current = false;
        }

        // We want to blur the input immediately when a screen is out of focus.
        if (!isFocused) {
            textInputRef.current?.blur();
        }

        // We want to focus or refocus the input when a modal has been closed or the underlying screen is refocused.
        // We avoid doing this on native platforms since the software keyboard popping
        // open creates a jarring and broken UX.
        if (
            !(
                (willBlurTextInputOnTapOutside || shouldAutoFocus) &&
                !isNextModalWillOpenRef.current &&
                !modal?.isVisible &&
                isFocused &&
                (!!prevIsModalVisible || !prevIsFocused || shouldInitFocus.current)
            )
        ) {
            return;
        }

        if (editFocused) {
            InputFocus.inputFocusChange(false);
            return;
        }
        focus(true);
        if (shouldInitFocus.current) {
            shouldInitFocus.current = false;
        }
    }, [focus, prevIsFocused, editFocused, prevIsModalVisible, isFocused, modal?.isVisible, isNextModalWillOpenRef, shouldAutoFocus]);

    useEffect(() => {
        // Scrolls the composer to the bottom and sets the selection to the end, so that longer drafts are easier to edit
        updateMultilineInputRange(textInputRef.current, !!shouldAutoFocus);
        // eslint-disable-next-line react-compiler/react-compiler, react-hooks/exhaustive-deps
    }, []);
    useImperativeHandle(
        ref,
        () => ({
            blur,
            focus,
            replaceSelectionWithText,
            isFocused: () => !!textInputRef.current?.isFocused(),
            clear,
            getCurrentText,
        }),
        [blur, clear, focus, replaceSelectionWithText, getCurrentText],
    );

    useEffect(() => {
        onValueChange(value);
    }, [onValueChange, value]);

    const onLayout = useCallback(
        (e: LayoutChangeEvent) => {
            onLayoutProps?.(e);
            const composerLayoutHeight = e.nativeEvent.layout.height;
            if (composerHeight === composerLayoutHeight) {
                return;
            }
            setComposerHeight(composerLayoutHeight);
        },
        [composerHeight, onLayoutProps],
    );

    const onClear = useCallback(
        (text: string) => {
            mobileInputScrollPosition.current = 0;
            // Note: use the value when the clear happened, not the current value which might have changed already
            onCleared(text);
            updateComment('', true);
        },
        [onCleared, updateComment],
    );

    useEffect(() => {
        if (!showSoftInputOnFocus || !isFocusedWhileChangingInputMode.current) {
            return;
        }
        // On Safari when changing inputMode from none to text, the keyboard will cover the view
        // We need to re-focus to trigger the keyboard to open below the view
        isFocusedWhileChangingInputMode.current = false;
        textInputRef.current?.focus();
    }, [showSoftInputOnFocus]);

    useEffect(() => {
        // We use the tag to store the native ID of the text input. Later, we use it in onSelectionChange to pick up the proper text input data.

        tag.value = findNodeHandle(textInputRef.current) ?? -1;
        // eslint-disable-next-line react-compiler/react-compiler, react-hooks/exhaustive-deps
    }, []);
    useFocusedInputHandler(
        {
            onSelectionChange: (event) => {
                'worklet';

                if (event.target === tag.value) {
                    cursorPositionValue.value = {
                        x: event.selection.end.x,
                        y: event.selection.end.y,
                    };
                }
            },
        },
        [],
    );
    const measureParentContainerAndReportCursor = useCallback(
        (callback: MeasureParentContainerAndCursorCallback) => {
            const {scrollValue} = getScrollPosition({mobileInputScrollPosition, textInputRef});
            const {x: xPosition, y: yPosition} = getCursorPosition({positionOnMobile: cursorPositionValue.value, positionOnWeb: selection});
            measureParentContainer((x, y, width, height) => {
                callback({
                    x,
                    y,
                    width,
                    height,
                    scrollValue,
                    cursorCoordinates: {x: xPosition, y: yPosition},
                });
            });
        },
        [measureParentContainer, cursorPositionValue, selection],
    );

    return (
        <>
            <View style={[StyleUtils.getContainerComposeStyles(), styles.textInputComposeBorder]}>
                <Composer
                    checkComposerVisibility={checkComposerVisibility}
                    autoFocus={!!shouldAutoFocus}
                    multiline
                    ref={setTextInputRef}
                    placeholder={inputPlaceholder}
                    placeholderTextColor={theme.placeholderText}
                    onChangeText={onChangeText}
                    onKeyPress={triggerHotkeyActions}
                    textAlignVertical="top"
                    style={[styles.textInputCompose, isComposerFullSize ? styles.textInputFullCompose : styles.textInputCollapseCompose]}
                    maxLines={maxComposerLines}
<<<<<<< HEAD
                    onFocus={onFocus}
                    onBlur={(e) => {
                        if (isFocusedWhileChangingInputMode.current) {
                            return;
                        }
                        onBlur(e);
                    }}
=======
                    onFocus={() => {
                        // The last composer that had focus should re-gain focus
                        setUpComposeFocusManager(true);
                        onFocus();
                    }}
                    onBlur={onBlur}
>>>>>>> 04762acb
                    onClick={setShouldBlockSuggestionCalcToFalse}
                    onPasteFile={(file) => {
                        textInputRef.current?.blur();
                        displayFileInModal(file);
                    }}
                    onClear={onClear}
                    isDisabled={isBlockedFromConcierge || disabled}
                    selection={selection}
                    onSelectionChange={onSelectionChange}
                    isFullComposerAvailable={isFullComposerAvailable}
                    setIsFullComposerAvailable={setIsFullComposerAvailable}
                    isComposerFullSize={isComposerFullSize}
                    value={value}
                    testID="composer"
                    shouldCalculateCaretPosition
                    onLayout={onLayout}
                    onScroll={hideSuggestionMenu}
                    showSoftInputOnFocus={showSoftInputOnFocus}
                    onTouchStart={() => {
                        if (showSoftInputOnFocus) {
                            return;
                        }
                        if (Browser.isMobileSafari()) {
                            isFocusedWhileChangingInputMode.current = true;
                            textInputRef.current?.blur();
                        }

                        setShowSoftInputOnFocus(true);
                    }}
                    shouldContainScroll={Browser.isMobileSafari()}
                    isGroupPolicyReport={isGroupPolicyReport}
                />
            </View>

            <Suggestions
                ref={suggestionsRef}
                isComposerFocused={textInputRef.current?.isFocused()}
                updateComment={updateComment}
                measureParentContainerAndReportCursor={measureParentContainerAndReportCursor}
                isGroupPolicyReport={isGroupPolicyReport}
                policyID={policyID}
                // Input
                value={value}
                selection={selection}
                setSelection={setSelection}
                resetKeyboardInput={resetKeyboardInput}
            />

            {ReportUtils.isValidReportIDFromPath(reportID) && (
                <SilentCommentUpdater
                    reportID={reportID}
                    value={value}
                    updateComment={updateComment}
                    commentRef={commentRef}
                    isCommentPendingSaved={isCommentPendingSaved}
                />
            )}

            {/* Only used for testing so far */}
            {children}
        </>
    );
}

ComposerWithSuggestions.displayName = 'ComposerWithSuggestions';

const ComposerWithSuggestionsWithRef = forwardRef(ComposerWithSuggestions);

export default withOnyx<ComposerWithSuggestionsProps & RefAttributes<ComposerRef>, ComposerWithSuggestionsOnyxProps>({
    modal: {
        key: ONYXKEYS.MODAL,
    },
    preferredSkinTone: {
        key: ONYXKEYS.PREFERRED_EMOJI_SKIN_TONE,
        selector: EmojiUtils.getPreferredSkinToneIndex,
    },
    editFocused: {
        key: ONYXKEYS.INPUT_FOCUSED,
    },
})(memo(ComposerWithSuggestionsWithRef));

export type {ComposerWithSuggestionsProps, ComposerRef};<|MERGE_RESOLUTION|>--- conflicted
+++ resolved
@@ -276,7 +276,7 @@
     const {shouldUseNarrowLayout} = useResponsiveLayout();
     const maxComposerLines = shouldUseNarrowLayout ? CONST.COMPOSER.MAX_LINES_SMALL_SCREEN : CONST.COMPOSER.MAX_LINES;
 
-    const shouldAutoFocus = !modal?.isVisible && shouldShowComposeInput && Modal.areAllModalsHidden();
+    const shouldAutoFocus = !modal?.isVisible && shouldShowComposeInput && Modal.areAllModalsHidden() && isFocused;
 
     const valueRef = useRef(value);
     valueRef.current = value;
@@ -773,22 +773,17 @@
                     textAlignVertical="top"
                     style={[styles.textInputCompose, isComposerFullSize ? styles.textInputFullCompose : styles.textInputCollapseCompose]}
                     maxLines={maxComposerLines}
-<<<<<<< HEAD
-                    onFocus={onFocus}
+                    onFocus={() => {
+                        // The last composer that had focus should re-gain focus
+                        setUpComposeFocusManager(true);
+                        onFocus();
+                    }}
                     onBlur={(e) => {
                         if (isFocusedWhileChangingInputMode.current) {
                             return;
                         }
                         onBlur(e);
                     }}
-=======
-                    onFocus={() => {
-                        // The last composer that had focus should re-gain focus
-                        setUpComposeFocusManager(true);
-                        onFocus();
-                    }}
-                    onBlur={onBlur}
->>>>>>> 04762acb
                     onClick={setShouldBlockSuggestionCalcToFalse}
                     onPasteFile={(file) => {
                         textInputRef.current?.blur();

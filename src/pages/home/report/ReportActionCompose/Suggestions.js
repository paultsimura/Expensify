--- conflicted
+++ resolved
@@ -112,11 +112,6 @@
                 ref={suggestionEmojiRef}
                 // eslint-disable-next-line react/jsx-props-no-spreading
                 {...baseProps}
-<<<<<<< HEAD
-                selection={selection}
-=======
-                onInsertedEmoji={onInsertedEmoji}
->>>>>>> 94c07eab
                 resetKeyboardInput={resetKeyboardInput}
             />
             <SuggestionMention

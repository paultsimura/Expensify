import {useIsFocused} from '@react-navigation/native';
import React, {useCallback, useEffect, useMemo, useState} from 'react';
import {View} from 'react-native';
import type {OnyxEntry} from 'react-native-onyx';
import {useOnyx} from 'react-native-onyx';
import type {FileObject} from '@components/AttachmentModal';
import AttachmentPicker from '@components/AttachmentPicker';
import Icon from '@components/Icon';
import * as Expensicons from '@components/Icon/Expensicons';
import type {PopoverMenuItem} from '@components/PopoverMenu';
import PopoverMenu from '@components/PopoverMenu';
import PressableWithFeedback from '@components/Pressable/PressableWithFeedback';
import Tooltip from '@components/Tooltip/PopoverAnchorTooltip';
import useLocalize from '@hooks/useLocalize';
import usePrevious from '@hooks/usePrevious';
import useResponsiveLayout from '@hooks/useResponsiveLayout';
import useTheme from '@hooks/useTheme';
import useThemeStyles from '@hooks/useThemeStyles';
import useWindowDimensions from '@hooks/useWindowDimensions';
import * as Browser from '@libs/Browser';
import getIconForAction from '@libs/getIconForAction';
import Navigation from '@libs/Navigation/Navigation';
import * as ReportUtils from '@libs/ReportUtils';
import * as SubscriptionUtils from '@libs/SubscriptionUtils';
import * as IOU from '@userActions/IOU';
import * as Report from '@userActions/Report';
import * as Task from '@userActions/Task';
import DelegateNoAccessModal from '@src/components/DelegateNoAccessModal';
import type {IOUType} from '@src/CONST';
import CONST from '@src/CONST';
import useDelegateUserDetails from '@src/hooks/useDelegateUserDetails';
import ONYXKEYS from '@src/ONYXKEYS';
import ROUTES from '@src/ROUTES';
import type * as OnyxTypes from '@src/types/onyx';

type MoneyRequestOptions = Record<Exclude<IOUType, typeof CONST.IOU.TYPE.REQUEST | typeof CONST.IOU.TYPE.SEND>, PopoverMenuItem>;

type AttachmentPickerWithMenuItemsProps = {
    /** The report currently being looked at */
    report: OnyxEntry<OnyxTypes.Report>;

    /** Callback to open the file in the modal */
    displayFileInModal: (url: FileObject) => void;

    /** Whether or not the full size composer is available */
    isFullComposerAvailable: boolean;

    /** Whether or not the composer is full size */
    isComposerFullSize: boolean;

    /** Whether or not the user is blocked from concierge */
    isBlockedFromConcierge: boolean;

    /** Whether or not the attachment picker is disabled */
    disabled?: boolean;

    /** Sets the menu visibility */
    setMenuVisibility: (isVisible: boolean) => void;

    /** Whether or not the menu is visible */
    isMenuVisible: boolean;

    /** Report ID */
    reportID: string;

    /** Called when opening the attachment picker */
    onTriggerAttachmentPicker: () => void;

    /** Called when cancelling the attachment picker */
    onCanceledAttachmentPicker?: () => void;

    /** Called when the menu with the items is closed after it was open */
    onMenuClosed?: () => void;

    /** Called when the add action button is pressed */
    onAddActionPressed: () => void;

    /** Called when the menu item is selected */
    onItemSelected: () => void;

    /** A ref for the add action button */
    actionButtonRef: React.RefObject<HTMLDivElement | View>;

    /** A function that toggles isScrollLikelyLayoutTriggered flag for a certain period of time */
    raiseIsScrollLikelyLayoutTriggered: () => void;

    /** The personal details of everyone in the report */
    reportParticipantIDs?: number[];
};

/**
 * This includes the popover of options you see when pressing the + button in the composer.
 * It also contains the attachment picker, as the menu items need to be able to open it.
 */
function AttachmentPickerWithMenuItems({
    report,
    reportParticipantIDs,
    displayFileInModal,
    isFullComposerAvailable,
    isComposerFullSize,
    reportID,
    isBlockedFromConcierge,
    disabled,
    setMenuVisibility,
    isMenuVisible,
    onTriggerAttachmentPicker,
    onCanceledAttachmentPicker,
    onMenuClosed,
    onAddActionPressed,
    onItemSelected,
    actionButtonRef,
    raiseIsScrollLikelyLayoutTriggered,
}: AttachmentPickerWithMenuItemsProps) {
    const isFocused = useIsFocused();
    const theme = useTheme();
    const styles = useThemeStyles();
    const {translate} = useLocalize();
    const {windowHeight, windowWidth} = useWindowDimensions();
    const {shouldUseNarrowLayout} = useResponsiveLayout();
<<<<<<< HEAD
    const [policy] = useOnyx(`${ONYXKEYS.COLLECTION.POLICY}${report?.policyID}`, {
        initialValue: {} as OnyxTypes.Policy,
    });
=======
    const {isDelegateAccessRestricted, delegatorEmail} = useDelegateUserDetails();
    const [isNoDelegateAccessMenuVisible, setIsNoDelegateAccessMenuVisible] = useState(false);
    const [policy] = useOnyx(`${ONYXKEYS.COLLECTION.POLICY}${report?.policyID}`);
>>>>>>> 70ed492d

    /**
     * Returns the list of IOU Options
     */
    const moneyRequestOptions = useMemo(() => {
        const selectOption = (onSelected: () => void, shouldRestrictAction: boolean) => {
            if (shouldRestrictAction && policy && SubscriptionUtils.shouldRestrictUserBillableActions(policy.id)) {
                Navigation.navigate(ROUTES.RESTRICTED_ACTION.getRoute(policy.id));
                return;
            }

            onSelected();
        };

        const options: MoneyRequestOptions = {
            [CONST.IOU.TYPE.SPLIT]: {
                icon: Expensicons.Transfer,
                text: translate('iou.splitExpense'),
                onSelected: () => selectOption(() => IOU.startMoneyRequest(CONST.IOU.TYPE.SPLIT, report?.reportID ?? '-1'), true),
            },
            [CONST.IOU.TYPE.SUBMIT]: {
                icon: getIconForAction(CONST.IOU.TYPE.REQUEST),
                text: translate('iou.submitExpense'),
                onSelected: () => selectOption(() => IOU.startMoneyRequest(CONST.IOU.TYPE.SUBMIT, report?.reportID ?? '-1'), true),
            },
            [CONST.IOU.TYPE.PAY]: {
                icon: getIconForAction(CONST.IOU.TYPE.SEND),
                text: translate('iou.paySomeone', {name: ReportUtils.getPayeeName(report)}),
                onSelected: () => {
                    if (isDelegateAccessRestricted) {
                        setIsNoDelegateAccessMenuVisible(true);
                        return;
                    }
                    selectOption(() => IOU.startMoneyRequest(CONST.IOU.TYPE.PAY, report?.reportID ?? '-1'), false);
                },
            },
            [CONST.IOU.TYPE.TRACK]: {
                icon: getIconForAction(CONST.IOU.TYPE.TRACK),
                text: translate('iou.trackExpense'),
                onSelected: () => selectOption(() => IOU.startMoneyRequest(CONST.IOU.TYPE.TRACK, report?.reportID ?? '-1'), true),
            },
            [CONST.IOU.TYPE.INVOICE]: {
                icon: Expensicons.InvoiceGeneric,
                text: translate('workspace.invoices.sendInvoice'),
                onSelected: () => selectOption(() => IOU.startMoneyRequest(CONST.IOU.TYPE.INVOICE, report?.reportID ?? '-1'), false),
            },
        };

        return ReportUtils.temporary_getMoneyRequestOptions(report, policy, reportParticipantIDs ?? []).map((option) => ({
            ...options[option],
        }));
    }, [translate, report, policy, reportParticipantIDs, isDelegateAccessRestricted]);

    /**
     * Determines if we can show the task option
     */
    const taskOption: PopoverMenuItem[] = useMemo(() => {
        if (!ReportUtils.canCreateTaskInReport(report)) {
            return [];
        }

        return [
            {
                icon: Expensicons.Task,
                text: translate('newTaskPage.assignTask'),
                onSelected: () => Task.clearOutTaskInfoAndNavigate(reportID, report),
            },
        ];
    }, [report, reportID, translate]);

    const onPopoverMenuClose = () => {
        setMenuVisibility(false);
        onMenuClosed?.();
    };

    const prevIsFocused = usePrevious(isFocused);

    /**
     * Check if current screen is inactive and previous screen is active.
     * Used to close already opened popover menu when any other page is opened over current page.
     *
     * @return {Boolean}
     */
    const didScreenBecomeInactive = useCallback(() => !isFocused && prevIsFocused, [isFocused, prevIsFocused]);

    // When the navigation is focused, we want to close the popover menu.
    useEffect(() => {
        if (!didScreenBecomeInactive() || !isMenuVisible) {
            return;
        }
        setMenuVisibility(false);
    }, [didScreenBecomeInactive, isMenuVisible, setMenuVisibility]);

    return (
        <AttachmentPicker>
            {({openPicker}) => {
                const triggerAttachmentPicker = () => {
                    onTriggerAttachmentPicker();
                    openPicker({
                        onPicked: displayFileInModal,
                        onCanceled: onCanceledAttachmentPicker,
                    });
                };
                const menuItems = [
                    ...moneyRequestOptions,
                    ...taskOption,
                    {
                        icon: Expensicons.Paperclip,
                        text: translate('reportActionCompose.addAttachment'),
                        onSelected: () => {
                            if (Browser.isSafari()) {
                                return;
                            }
                            triggerAttachmentPicker();
                        },
                        shouldCallAfterModalHide: true,
                    },
                ];
                return (
                    <>
                        <View style={[styles.dFlex, styles.flexColumn, isFullComposerAvailable || isComposerFullSize ? styles.justifyContentBetween : styles.justifyContentCenter]}>
                            {isComposerFullSize && (
                                <Tooltip text={translate('reportActionCompose.collapse')}>
                                    <PressableWithFeedback
                                        onPress={(e) => {
                                            e?.preventDefault();
                                            raiseIsScrollLikelyLayoutTriggered();
                                            Report.setIsComposerFullSize(reportID, false);
                                        }}
                                        // Keep focus on the composer when Collapse button is clicked.
                                        onMouseDown={(e) => e.preventDefault()}
                                        style={styles.composerSizeButton}
                                        disabled={isBlockedFromConcierge || disabled}
                                        role={CONST.ROLE.BUTTON}
                                        accessibilityLabel={translate('reportActionCompose.collapse')}
                                    >
                                        <Icon
                                            fill={theme.icon}
                                            src={Expensicons.Collapse}
                                        />
                                    </PressableWithFeedback>
                                </Tooltip>
                            )}
                            {!isComposerFullSize && isFullComposerAvailable && (
                                <Tooltip text={translate('reportActionCompose.expand')}>
                                    <PressableWithFeedback
                                        onPress={(e) => {
                                            e?.preventDefault();
                                            raiseIsScrollLikelyLayoutTriggered();
                                            Report.setIsComposerFullSize(reportID, true);
                                        }}
                                        // Keep focus on the composer when Expand button is clicked.
                                        onMouseDown={(e) => e.preventDefault()}
                                        style={styles.composerSizeButton}
                                        disabled={isBlockedFromConcierge || disabled}
                                        role={CONST.ROLE.BUTTON}
                                        accessibilityLabel={translate('reportActionCompose.expand')}
                                    >
                                        <Icon
                                            fill={theme.icon}
                                            src={Expensicons.Expand}
                                        />
                                    </PressableWithFeedback>
                                </Tooltip>
                            )}
                            <Tooltip text={translate('common.create')}>
                                <PressableWithFeedback
                                    ref={actionButtonRef}
                                    onPress={(e) => {
                                        e?.preventDefault();
                                        if (!isFocused) {
                                            return;
                                        }
                                        onAddActionPressed();

                                        // Drop focus to avoid blue focus ring.
                                        actionButtonRef.current?.blur();
                                        setMenuVisibility(!isMenuVisible);
                                    }}
                                    style={styles.composerSizeButton}
                                    disabled={isBlockedFromConcierge || disabled}
                                    role={CONST.ROLE.BUTTON}
                                    accessibilityLabel={translate('common.create')}
                                >
                                    <Icon
                                        fill={theme.icon}
                                        src={Expensicons.Plus}
                                    />
                                </PressableWithFeedback>
                            </Tooltip>
                        </View>
                        <PopoverMenu
                            animationInTiming={CONST.ANIMATION_IN_TIMING}
                            isVisible={isMenuVisible && isFocused}
                            onClose={onPopoverMenuClose}
                            onItemSelected={(item, index) => {
                                setMenuVisibility(false);
                                onItemSelected();

                                // In order for the file picker to open dynamically, the click
                                // function must be called from within a event handler that was initiated
                                // by the user on Safari.
                                if (index === menuItems.length - 1 && Browser.isSafari()) {
                                    triggerAttachmentPicker();
                                }
                            }}
                            anchorPosition={styles.createMenuPositionReportActionCompose(shouldUseNarrowLayout, windowHeight, windowWidth)}
                            anchorAlignment={{horizontal: CONST.MODAL.ANCHOR_ORIGIN_HORIZONTAL.LEFT, vertical: CONST.MODAL.ANCHOR_ORIGIN_VERTICAL.BOTTOM}}
                            menuItems={menuItems}
                            withoutOverlay
                            anchorRef={actionButtonRef}
                        />
                        <DelegateNoAccessModal
                            isNoDelegateAccessMenuVisible={isNoDelegateAccessMenuVisible}
                            onClose={() => setIsNoDelegateAccessMenuVisible(false)}
                            delegatorEmail={delegatorEmail ?? ''}
                        />
                    </>
                );
            }}
        </AttachmentPicker>
    );
}

AttachmentPickerWithMenuItems.displayName = 'AttachmentPickerWithMenuItems';

export default AttachmentPickerWithMenuItems;<|MERGE_RESOLUTION|>--- conflicted
+++ resolved
@@ -117,15 +117,9 @@
     const {translate} = useLocalize();
     const {windowHeight, windowWidth} = useWindowDimensions();
     const {shouldUseNarrowLayout} = useResponsiveLayout();
-<<<<<<< HEAD
-    const [policy] = useOnyx(`${ONYXKEYS.COLLECTION.POLICY}${report?.policyID}`, {
-        initialValue: {} as OnyxTypes.Policy,
-    });
-=======
     const {isDelegateAccessRestricted, delegatorEmail} = useDelegateUserDetails();
     const [isNoDelegateAccessMenuVisible, setIsNoDelegateAccessMenuVisible] = useState(false);
     const [policy] = useOnyx(`${ONYXKEYS.COLLECTION.POLICY}${report?.policyID}`);
->>>>>>> 70ed492d
 
     /**
      * Returns the list of IOU Options

import React, {useEffect, useCallback, useState, useRef, useMemo, useImperativeHandle} from 'react';
import {View, NativeModules, findNodeHandle} from 'react-native';
import {withOnyx} from 'react-native-onyx';
import _ from 'underscore';
import lodashGet from 'lodash/get';
import {useIsFocused, useNavigation} from '@react-navigation/native';
import styles from '../../../../styles/styles';
import themeColors from '../../../../styles/themes/default';
import Composer from '../../../../components/Composer';
import containerComposeStyles from '../../../../styles/containerComposeStyles';
import useWindowDimensions from '../../../../hooks/useWindowDimensions';
import CONST from '../../../../CONST';
import * as Browser from '../../../../libs/Browser';
import ONYXKEYS from '../../../../ONYXKEYS';
import * as KeyDownListener from '../../../../libs/KeyboardShortcut/KeyDownPressListener';
import * as EmojiPickerActions from '../../../../libs/actions/EmojiPickerAction';
import willBlurTextInputOnTapOutsideFunc from '../../../../libs/willBlurTextInputOnTapOutside';
import ReportActionComposeFocusManager from '../../../../libs/ReportActionComposeFocusManager';
import * as ComposerUtils from '../../../../libs/ComposerUtils';
import * as Report from '../../../../libs/actions/Report';
import usePrevious from '../../../../hooks/usePrevious';
import * as EmojiUtils from '../../../../libs/EmojiUtils';
import * as User from '../../../../libs/actions/User';
import * as ReportUtils from '../../../../libs/ReportUtils';
import * as SuggestionUtils from '../../../../libs/SuggestionUtils';
import * as ReportActionsUtils from '../../../../libs/ReportActionsUtils';
import canFocusInputOnScreenFocus from '../../../../libs/canFocusInputOnScreenFocus';
import SilentCommentUpdater from './SilentCommentUpdater';
import Suggestions from './Suggestions';
import getDraftComment from '../../../../libs/ComposerUtils/getDraftComment';
import useLocalize from '../../../../hooks/useLocalize';
import compose from '../../../../libs/compose';
import withKeyboardState from '../../../../components/withKeyboardState';
import {propTypes, defaultProps} from './composerWithSuggestionsProps';
import focusWithDelay from '../../../../libs/focusWithDelay';
import useDebounce from '../../../../hooks/useDebounce';
<<<<<<< HEAD
import setDraftStatusForReportID from '../../../../libs/actions/DraftReports';
=======
import * as InputFocus from '../../../../libs/actions/InputFocus';
>>>>>>> 7791d322

const {RNTextInputReset} = NativeModules;

// For mobile Safari, updating the selection prop on an unfocused input will cause it to automatically gain focus
// and subsequent programmatic focus shifts (e.g., modal focus trap) to show the blue frame (:focus-visible style),
// so we need to ensure that it is only updated after focus.
const isMobileSafari = Browser.isMobileSafari();

/**
 * Broadcast that the user is typing. Debounced to limit how often we publish client events.
 * @param {String} reportID
 */
const debouncedBroadcastUserIsTyping = _.debounce((reportID) => {
    Report.broadcastUserIsTyping(reportID);
}, 100);

const willBlurTextInputOnTapOutside = willBlurTextInputOnTapOutsideFunc();

// We want consistent auto focus behavior on input between native and mWeb so we have some auto focus management code that will
// prevent auto focus on existing chat for mobile device
const shouldFocusInputOnScreenFocus = canFocusInputOnScreenFocus();

/**
 * This component holds the value and selection state.
 * If a component really needs access to these state values it should be put here.
 * However, double check if the component really needs access, as it will re-render
 * on every key press.
 * @param {Object} props
 * @returns {React.Component}
 */
function ComposerWithSuggestions({
    // Onyx
    modal,
    preferredSkinTone,
    parentReportActions,
    numberOfLines,
    // HOCs
    isKeyboardShown,
    // Props: Report
    reportID,
    report,
    reportActions,
    // Focus
    onFocus,
    onBlur,
    // Composer
    isComposerFullSize,
    isMenuVisible,
    inputPlaceholder,
    displayFileInModal,
    textInputShouldClear,
    setTextInputShouldClear,
    isBlockedFromConcierge,
    disabled,
    isFullComposerAvailable,
    setIsFullComposerAvailable,
    setIsCommentEmpty,
    handleSendMessage,
    shouldShowComposeInput,
    measureParentContainer,
    listHeight,
    // Refs
    suggestionsRef,
    animatedRef,
    forwardedRef,
    isNextModalWillOpenRef,
    editFocused,
}) {
    const {preferredLocale} = useLocalize();
    const isFocused = useIsFocused();
    const navigation = useNavigation();
    const emojisPresentBefore = useRef([]);
    const [value, setValue] = useState(() => {
        const draft = getDraftComment(reportID) || '';
        if (draft) {
            emojisPresentBefore.current = EmojiUtils.extractEmojis(draft);
        }
        return draft;
    });
    const commentRef = useRef(value);

    const {isSmallScreenWidth} = useWindowDimensions();
    const maxComposerLines = isSmallScreenWidth ? CONST.COMPOSER.MAX_LINES_SMALL_SCREEN : CONST.COMPOSER.MAX_LINES;

    const isEmptyChat = useMemo(() => _.size(reportActions) === 1, [reportActions]);
    const shouldAutoFocus = !modal.isVisible && (shouldFocusInputOnScreenFocus || isEmptyChat) && shouldShowComposeInput;

    const valueRef = useRef(value);
    valueRef.current = value;

    const [selection, setSelection] = useState(() => ({
        start: isMobileSafari && !shouldAutoFocus ? 0 : value.length,
        end: isMobileSafari && !shouldAutoFocus ? 0 : value.length,
    }));

    const [composerHeight, setComposerHeight] = useState(0);

    const textInputRef = useRef(null);
    const insertedEmojisRef = useRef([]);

    // A flag to indicate whether the onScroll callback is likely triggered by a layout change (caused by text change) or not
    const isScrollLikelyLayoutTriggered = useRef(false);
    const suggestions = lodashGet(suggestionsRef, 'current.getSuggestions', () => [])();

    const hasEnoughSpaceForLargeSuggestion = SuggestionUtils.hasEnoughSpaceForLargeSuggestionMenu(listHeight, composerHeight, suggestions.length);

    const isAutoSuggestionPickerLarge = !isSmallScreenWidth || (isSmallScreenWidth && hasEnoughSpaceForLargeSuggestion);

    /**
     * Update frequently used emojis list. We debounce this method in the constructor so that UpdateFrequentlyUsedEmojis
     * API is not called too often.
     */
    const debouncedUpdateFrequentlyUsedEmojis = useCallback(() => {
        User.updateFrequentlyUsedEmojis(EmojiUtils.getFrequentlyUsedEmojis(insertedEmojisRef.current));
        insertedEmojisRef.current = [];
    }, []);

    /**
     * Reset isScrollLikelyLayoutTriggered to false.
     *
     * The function is debounced with a handpicked wait time to address 2 issues:
     * 1. There is a slight delay between onChangeText and onScroll
     * 2. Layout change will trigger onScroll multiple times
     */
    const debouncedLowerIsScrollLikelyLayoutTriggered = useDebounce(
        useCallback(() => (isScrollLikelyLayoutTriggered.current = false), []),
        500,
    );

    const raiseIsScrollLikelyLayoutTriggered = useCallback(() => {
        isScrollLikelyLayoutTriggered.current = true;
        debouncedLowerIsScrollLikelyLayoutTriggered();
    }, [debouncedLowerIsScrollLikelyLayoutTriggered]);

    /**
     * Set the TextInput Ref
     *
     * @param {Element} el
     * @memberof ReportActionCompose
     */
    const setTextInputRef = useCallback(
        (el) => {
            ReportActionComposeFocusManager.composerRef.current = el;
            textInputRef.current = el;
            if (_.isFunction(animatedRef)) {
                animatedRef(el);
            }
        },
        [animatedRef],
    );

    const resetKeyboardInput = useCallback(() => {
        if (!RNTextInputReset) {
            return;
        }
        RNTextInputReset.resetKeyboardInput(findNodeHandle(textInputRef.current));
    }, [textInputRef]);

    const debouncedSaveReportComment = useMemo(
        () =>
            _.debounce((selectedReportID, newComment) => {
                Report.saveReportComment(selectedReportID, newComment || '');
            }, 1000),
        [],
    );

    /**
     * Update the value of the comment in Onyx
     *
     * @param {String} comment
     * @param {Boolean} shouldDebounceSaveComment
     */
    const updateComment = useCallback(
        (commentValue, shouldDebounceSaveComment) => {
            raiseIsScrollLikelyLayoutTriggered();
            const {text: newComment, emojis} = EmojiUtils.replaceAndExtractEmojis(commentValue, preferredSkinTone, preferredLocale);

            if (!_.isEmpty(emojis)) {
                const newEmojis = EmojiUtils.getAddedEmojis(emojis, emojisPresentBefore.current);
                if (!_.isEmpty(newEmojis)) {
                    insertedEmojisRef.current = [...insertedEmojisRef.current, ...newEmojis];
                    debouncedUpdateFrequentlyUsedEmojis();
                }
            }
<<<<<<< HEAD

            const isNewCommentEmpty = !!newComment.match(/^(\s)*$/);
            const isPrevCommentEmpty = !!commentRef.current.match(/^(\s)*$/);

            /** Only update isCommentEmpty state if it's different from previous one */
            if (isNewCommentEmpty !== isPrevCommentEmpty) {
                setIsCommentEmpty(isNewCommentEmpty);
            }
=======
            emojisPresentBefore.current = emojis;
            setIsCommentEmpty(!!newComment.match(/^(\s)*$/));
>>>>>>> 7791d322
            setValue(newComment);
            if (commentValue !== newComment) {
                // Ensure emoji suggestions are hidden even when the selection is not changed (so calculateEmojiSuggestion would not be called).
                if (suggestionsRef.current) {
                    suggestionsRef.current.resetSuggestions();
                }

                const remainder = ComposerUtils.getCommonSuffixLength(commentValue, newComment);
                setSelection({
                    start: newComment.length - remainder,
                    end: newComment.length - remainder,
                });
            }

            // Indicate that draft has been created.
            if (commentRef.current.length === 0 && newComment.length !== 0) {
                setDraftStatusForReportID(reportID, true);
            }
            // The draft has been deleted.
            else if (newComment.length === 0) {
                setDraftStatusForReportID(reportID, false);
            }

            commentRef.current = newComment;
            if (shouldDebounceSaveComment) {
                debouncedSaveReportComment(reportID, newComment);
            } else {
                Report.saveReportComment(reportID, newComment || '');
            }
            if (newComment) {
                debouncedBroadcastUserIsTyping(reportID);
            }
        },
        [
            debouncedUpdateFrequentlyUsedEmojis,
            preferredLocale,
            preferredSkinTone,
            reportID,
            setIsCommentEmpty,
            suggestionsRef,
            raiseIsScrollLikelyLayoutTriggered,
            debouncedSaveReportComment,
        ],
    );

    /**
     * Update the number of lines for a comment in Onyx
     * @param {Number} numberOfLines
     */
    const updateNumberOfLines = useCallback(
        (newNumberOfLines) => {
            if (newNumberOfLines === numberOfLines) {
                return;
            }
            Report.saveReportCommentNumberOfLines(reportID, newNumberOfLines);
        },
        [reportID, numberOfLines],
    );

    /**
     * @returns {String}
     */
    const prepareCommentAndResetComposer = useCallback(() => {
        const trimmedComment = commentRef.current.trim();
        const commentLength = ReportUtils.getCommentLength(trimmedComment);

        // Don't submit empty comments or comments that exceed the character limit
        if (!commentLength || commentLength > CONST.MAX_COMMENT_LENGTH) {
            return '';
        }

        // Since we're submitting the form here which should clear the composer
        // We don't really care about saving the draft the user was typing
        // We need to make sure an empty draft gets saved instead
        debouncedSaveReportComment.cancel();

        updateComment('');
        setTextInputShouldClear(true);
        if (isComposerFullSize) {
            Report.setIsComposerFullSize(reportID, false);
        }
        setIsFullComposerAvailable(false);
        return trimmedComment;
    }, [updateComment, setTextInputShouldClear, isComposerFullSize, setIsFullComposerAvailable, reportID, debouncedSaveReportComment]);

    /**
     * Callback to add whatever text is chosen into the main input (used f.e as callback for the emoji picker)
     * @param {String} text
     * @param {Boolean} shouldAddTrailSpace
     */
    const replaceSelectionWithText = useCallback(
        (text, shouldAddTrailSpace = true) => {
            const updatedText = shouldAddTrailSpace ? `${text} ` : text;
            const selectionSpaceLength = shouldAddTrailSpace ? CONST.SPACE_LENGTH : 0;
            updateComment(ComposerUtils.insertText(commentRef.current, selection, updatedText));
            setSelection((prevSelection) => ({
                start: prevSelection.start + text.length + selectionSpaceLength,
                end: prevSelection.start + text.length + selectionSpaceLength,
            }));
        },
        [selection, updateComment],
    );

    const triggerHotkeyActions = useCallback(
        (e) => {
            if (!e || ComposerUtils.canSkipTriggerHotkeys(isSmallScreenWidth, isKeyboardShown)) {
                return;
            }

            if (suggestionsRef.current.triggerHotkeyActions(e)) {
                return;
            }

            // Submit the form when Enter is pressed
            if (e.key === CONST.KEYBOARD_SHORTCUTS.ENTER.shortcutKey && !e.shiftKey) {
                e.preventDefault();
                handleSendMessage();
            }

            // Trigger the edit box for last sent message if ArrowUp is pressed and the comment is empty and Chronos is not in the participants
            const valueLength = valueRef.current.length;
            if (e.key === CONST.KEYBOARD_SHORTCUTS.ARROW_UP.shortcutKey && textInputRef.current.selectionStart === 0 && valueLength === 0 && !ReportUtils.chatIncludesChronos(report)) {
                e.preventDefault();

                const parentReportActionID = lodashGet(report, 'parentReportActionID', '');
                const parentReportAction = lodashGet(parentReportActions, [parentReportActionID], {});
                const lastReportAction = _.find(
                    [...reportActions, parentReportAction],
                    (action) => ReportUtils.canEditReportAction(action) && !ReportActionsUtils.isMoneyRequestAction(action),
                );
                if (lastReportAction) {
                    Report.saveReportActionDraft(reportID, lastReportAction, _.last(lastReportAction.message).html);
                }
            }
        },
        [isKeyboardShown, isSmallScreenWidth, parentReportActions, report, reportActions, reportID, handleSendMessage, suggestionsRef, valueRef],
    );

    const onSelectionChange = useCallback(
        (e) => {
            if (textInputRef.current && textInputRef.current.isFocused() && suggestionsRef.current.onSelectionChange(e)) {
                return;
            }

            setSelection(e.nativeEvent.selection);
        },
        [suggestionsRef],
    );

    const hideSuggestionMenu = useCallback(() => {
        if (!suggestionsRef.current || isScrollLikelyLayoutTriggered.current) {
            return;
        }
        suggestionsRef.current.updateShouldShowSuggestionMenuToFalse(false);
    }, [suggestionsRef]);

    const setShouldBlockSuggestionCalcToFalse = useCallback(() => {
        if (!suggestionsRef.current) {
            return false;
        }
        InputFocus.inputFocusChange(false);
        return suggestionsRef.current.setShouldBlockSuggestionCalc(false);
    }, [suggestionsRef]);

    /**
     * Focus the composer text input
     * @param {Boolean} [shouldDelay=false] Impose delay before focusing the composer
     * @memberof ReportActionCompose
     */
    const focus = useCallback((shouldDelay = false) => {
        focusWithDelay(textInputRef.current)(shouldDelay);
    }, []);

    const setUpComposeFocusManager = useCallback(() => {
        // This callback is used in the contextMenuActions to manage giving focus back to the compose input.
        ReportActionComposeFocusManager.onComposerFocus(() => {
            if (!willBlurTextInputOnTapOutside || !isFocused) {
                return;
            }

            focus(false);
        }, true);
    }, [focus, isFocused]);

    /**
     * Check if the composer is visible. Returns true if the composer is not covered up by emoji picker or menu. False otherwise.
     * @returns {Boolean}
     */
    const checkComposerVisibility = useCallback(() => {
        // Checking whether the screen is focused or not, helps avoid `modal.isVisible` false when popups are closed, even if the modal is opened.
        const isComposerCoveredUp = !isFocused || EmojiPickerActions.isEmojiPickerVisible() || isMenuVisible || modal.isVisible || modal.willAlertModalBecomeVisible;
        return !isComposerCoveredUp;
    }, [isMenuVisible, modal, isFocused]);

    const focusComposerOnKeyPress = useCallback(
        (e) => {
            const isComposerVisible = checkComposerVisibility();
            if (!isComposerVisible) {
                return;
            }

            // If the key pressed is non-character keys like Enter, Shift, ... do not focus
            if (e.key.length > 1) {
                return;
            }

            // If a key is pressed in combination with Meta, Control or Alt do not focus
            if (e.metaKey || e.ctrlKey || e.altKey) {
                return;
            }

            // If the space key is pressed, do not focus
            if (e.code === 'Space') {
                return;
            }

            // if we're typing on another input/text area, do not focus
            if (['INPUT', 'TEXTAREA'].includes(e.target.nodeName)) {
                return;
            }

            focus();
            replaceSelectionWithText(e.key, false);
        },
        [checkComposerVisibility, focus, replaceSelectionWithText],
    );

    const blur = useCallback(() => {
        if (!textInputRef.current) {
            return;
        }
        textInputRef.current.blur();
    }, []);

    useEffect(() => {
        const unsubscribeNavigationBlur = navigation.addListener('blur', () => KeyDownListener.removeKeyDownPressListner(focusComposerOnKeyPress));
        const unsubscribeNavigationFocus = navigation.addListener('focus', () => {
            KeyDownListener.addKeyDownPressListner(focusComposerOnKeyPress);
            setUpComposeFocusManager();
        });
        KeyDownListener.addKeyDownPressListner(focusComposerOnKeyPress);

        setUpComposeFocusManager();

        return () => {
            ReportActionComposeFocusManager.clear(true);

            KeyDownListener.removeKeyDownPressListner(focusComposerOnKeyPress);
            unsubscribeNavigationBlur();
            unsubscribeNavigationFocus();
        };
    }, [focusComposerOnKeyPress, navigation, setUpComposeFocusManager]);

    const prevIsModalVisible = usePrevious(modal.isVisible);
    const prevIsFocused = usePrevious(isFocused);
    useEffect(() => {
        if (modal.isVisible && !prevIsModalVisible) {
            // eslint-disable-next-line no-param-reassign
            isNextModalWillOpenRef.current = false;
        }
        // We want to focus or refocus the input when a modal has been closed or the underlying screen is refocused.
        // We avoid doing this on native platforms since the software keyboard popping
        // open creates a jarring and broken UX.
        if (!(willBlurTextInputOnTapOutside && !isNextModalWillOpenRef.current && !modal.isVisible && isFocused && (prevIsModalVisible || !prevIsFocused))) {
            return;
        }

        if (editFocused) {
            InputFocus.inputFocusChange(false);
            return;
        }
        focus();
    }, [focus, prevIsFocused, editFocused, prevIsModalVisible, isFocused, modal.isVisible, isNextModalWillOpenRef]);
    useEffect(() => {
        if (value.length === 0) {
            return;
        }
        setDraftStatusForReportID(reportID, true);
        // eslint-disable-next-line react-hooks/exhaustive-deps
    }, []);

    useImperativeHandle(
        forwardedRef,
        () => ({
            blur,
            focus,
            replaceSelectionWithText,
            prepareCommentAndResetComposer,
            isFocused: () => textInputRef.current.isFocused(),
        }),
        [blur, focus, prepareCommentAndResetComposer, replaceSelectionWithText],
    );

    return (
        <>
            <View style={[containerComposeStyles, styles.textInputComposeBorder]}>
                <Composer
                    checkComposerVisibility={checkComposerVisibility}
                    autoFocus={shouldAutoFocus}
                    multiline
                    ref={setTextInputRef}
                    textAlignVertical="top"
                    placeholder={inputPlaceholder}
                    placeholderTextColor={themeColors.placeholderText}
                    onChangeText={(commentValue) => updateComment(commentValue, true)}
                    onKeyPress={triggerHotkeyActions}
                    style={[styles.textInputCompose, isComposerFullSize ? styles.textInputFullCompose : styles.flex4]}
                    maxLines={maxComposerLines}
                    onFocus={onFocus}
                    onBlur={onBlur}
                    onClick={setShouldBlockSuggestionCalcToFalse}
                    onPasteFile={displayFileInModal}
                    shouldClear={textInputShouldClear}
                    onClear={() => setTextInputShouldClear(false)}
                    isDisabled={isBlockedFromConcierge || disabled}
                    isReportActionCompose
                    selection={selection}
                    onSelectionChange={onSelectionChange}
                    isFullComposerAvailable={isFullComposerAvailable}
                    setIsFullComposerAvailable={setIsFullComposerAvailable}
                    isComposerFullSize={isComposerFullSize}
                    value={value}
                    numberOfLines={numberOfLines}
                    onNumberOfLinesChange={updateNumberOfLines}
                    shouldCalculateCaretPosition
                    onLayout={(e) => {
                        const composerLayoutHeight = e.nativeEvent.layout.height;
                        if (composerHeight === composerLayoutHeight) {
                            return;
                        }
                        setComposerHeight(composerLayoutHeight);
                    }}
                    onScroll={hideSuggestionMenu}
                />
            </View>

            <Suggestions
                ref={suggestionsRef}
                isComposerFullSize={isComposerFullSize}
                updateComment={updateComment}
                composerHeight={composerHeight}
                measureParentContainer={measureParentContainer}
                isAutoSuggestionPickerLarge={isAutoSuggestionPickerLarge}
                // Input
                value={value}
                setValue={setValue}
                selection={selection}
                setSelection={setSelection}
                resetKeyboardInput={resetKeyboardInput}
            />

            <SilentCommentUpdater
                reportID={reportID}
                report={report}
                value={value}
                updateComment={updateComment}
                commentRef={commentRef}
            />
        </>
    );
}

ComposerWithSuggestions.propTypes = propTypes;
ComposerWithSuggestions.defaultProps = defaultProps;
ComposerWithSuggestions.displayName = 'ComposerWithSuggestions';

export default compose(
    withKeyboardState,
    withOnyx({
        numberOfLines: {
            key: ({reportID}) => `${ONYXKEYS.COLLECTION.REPORT_DRAFT_COMMENT_NUMBER_OF_LINES}${reportID}`,
            // We might not have number of lines in onyx yet, for which the composer would be rendered as null
            // during the first render, which we want to avoid:
            initWithStoredValues: false,
        },
        modal: {
            key: ONYXKEYS.MODAL,
        },
        preferredSkinTone: {
            key: ONYXKEYS.PREFERRED_EMOJI_SKIN_TONE,
            selector: EmojiUtils.getPreferredSkinToneIndex,
        },
        editFocused: {
            key: ONYXKEYS.INPUT_FOCUSED,
        },
        parentReportActions: {
            key: ({report}) => `${ONYXKEYS.COLLECTION.REPORT_ACTIONS}${report.parentReportID}`,
            canEvict: false,
            initWithStoredValues: false,
        },
    }),
)(
    React.forwardRef((props, ref) => (
        <ComposerWithSuggestions
            // eslint-disable-next-line react/jsx-props-no-spreading
            {...props}
            forwardedRef={ref}
        />
    )),
);<|MERGE_RESOLUTION|>--- conflicted
+++ resolved
@@ -34,11 +34,8 @@
 import {propTypes, defaultProps} from './composerWithSuggestionsProps';
 import focusWithDelay from '../../../../libs/focusWithDelay';
 import useDebounce from '../../../../hooks/useDebounce';
-<<<<<<< HEAD
 import setDraftStatusForReportID from '../../../../libs/actions/DraftReports';
-=======
 import * as InputFocus from '../../../../libs/actions/InputFocus';
->>>>>>> 7791d322
 
 const {RNTextInputReset} = NativeModules;
 
@@ -223,7 +220,6 @@
                     debouncedUpdateFrequentlyUsedEmojis();
                 }
             }
-<<<<<<< HEAD
 
             const isNewCommentEmpty = !!newComment.match(/^(\s)*$/);
             const isPrevCommentEmpty = !!commentRef.current.match(/^(\s)*$/);
@@ -232,10 +228,7 @@
             if (isNewCommentEmpty !== isPrevCommentEmpty) {
                 setIsCommentEmpty(isNewCommentEmpty);
             }
-=======
             emojisPresentBefore.current = emojis;
-            setIsCommentEmpty(!!newComment.match(/^(\s)*$/));
->>>>>>> 7791d322
             setValue(newComment);
             if (commentValue !== newComment) {
                 // Ensure emoji suggestions are hidden even when the selection is not changed (so calculateEmojiSuggestion would not be called).

import React, {useEffect, useCallback, useState, useRef, useMemo, useImperativeHandle} from 'react';
import {View, NativeModules, findNodeHandle} from 'react-native';
import {withOnyx} from 'react-native-onyx';
import _ from 'underscore';
import lodashGet from 'lodash/get';
import {useIsFocused, useNavigation} from '@react-navigation/native';
import styles from '../../../../styles/styles';
import themeColors from '../../../../styles/themes/default';
import Composer from '../../../../components/Composer';
import containerComposeStyles from '../../../../styles/containerComposeStyles';
import useWindowDimensions from '../../../../hooks/useWindowDimensions';
import CONST from '../../../../CONST';
import * as Browser from '../../../../libs/Browser';
import ONYXKEYS from '../../../../ONYXKEYS';
import * as KeyDownListener from '../../../../libs/KeyboardShortcut/KeyDownPressListener';
import * as EmojiPickerActions from '../../../../libs/actions/EmojiPickerAction';
import willBlurTextInputOnTapOutsideFunc from '../../../../libs/willBlurTextInputOnTapOutside';
import ReportActionComposeFocusManager from '../../../../libs/ReportActionComposeFocusManager';
import * as ComposerUtils from '../../../../libs/ComposerUtils';
import * as Report from '../../../../libs/actions/Report';
import usePrevious from '../../../../hooks/usePrevious';
import * as EmojiUtils from '../../../../libs/EmojiUtils';
import * as User from '../../../../libs/actions/User';
import * as ReportUtils from '../../../../libs/ReportUtils';
import * as ReportActionsUtils from '../../../../libs/ReportActionsUtils';
import canFocusInputOnScreenFocus from '../../../../libs/canFocusInputOnScreenFocus';
import debouncedSaveReportComment from '../../../../libs/ComposerUtils/debouncedSaveReportComment';
import SilentCommentUpdater from './SilentCommentUpdater';
import Suggestions from './Suggestions';
import getDraftComment from '../../../../libs/ComposerUtils/getDraftComment';
import useLocalize from '../../../../hooks/useLocalize';
import compose from '../../../../libs/compose';
import withKeyboardState from '../../../../components/withKeyboardState';
import {propTypes, defaultProps} from './composerWithSuggestionsProps';
import focusWithDelay from '../../../../libs/focusWithDelay';
import useDebounce from '../../../../hooks/useDebounce';

const {RNTextInputReset} = NativeModules;

// For mobile Safari, updating the selection prop on an unfocused input will cause it to automatically gain focus
// and subsequent programmatic focus shifts (e.g., modal focus trap) to show the blue frame (:focus-visible style),
// so we need to ensure that it is only updated after focus.
const isMobileSafari = Browser.isMobileSafari();

/**
 * Broadcast that the user is typing. Debounced to limit how often we publish client events.
 * @param {String} reportID
 */
const debouncedBroadcastUserIsTyping = _.debounce((reportID) => {
    Report.broadcastUserIsTyping(reportID);
}, 100);

const willBlurTextInputOnTapOutside = willBlurTextInputOnTapOutsideFunc();

// We want consistent auto focus behavior on input between native and mWeb so we have some auto focus management code that will
// prevent auto focus on existing chat for mobile device
const shouldFocusInputOnScreenFocus = canFocusInputOnScreenFocus();

/**
 * This component holds the value and selection state.
 * If a component really needs access to these state values it should be put here.
 * However, double check if the component really needs access, as it will re-render
 * on every key press.
 * @param {Object} props
 * @returns {React.Component}
 */
function ComposerWithSuggestions({
    // Onyx
    modal,
    preferredSkinTone,
    parentReportActions,
    numberOfLines,
    // HOCs
    isKeyboardShown,
    // Props: Report
    reportID,
    report,
    reportActions,
    // Focus
    onFocus,
    onBlur,
    // Composer
    isComposerFullSize,
    isMenuVisible,
    inputPlaceholder,
    displayFileInModal,
    textInputShouldClear,
    setTextInputShouldClear,
    isBlockedFromConcierge,
    disabled,
    isFullComposerAvailable,
    setIsFullComposerAvailable,
    setIsCommentEmpty,
    submitForm,
    shouldShowReportRecipientLocalTime,
    shouldShowComposeInput,
    measureParentContainer,
    // Refs
    suggestionsRef,
    animatedRef,
    forwardedRef,
    isNextModalWillOpenRef,
}) {
    const {preferredLocale} = useLocalize();
    const isFocused = useIsFocused();
    const navigation = useNavigation();

    const [value, setValue] = useState(() => getDraftComment(reportID) || '');
    const commentRef = useRef(value);

    const {isSmallScreenWidth} = useWindowDimensions();
    const maxComposerLines = isSmallScreenWidth ? CONST.COMPOSER.MAX_LINES_SMALL_SCREEN : CONST.COMPOSER.MAX_LINES;

    const isEmptyChat = useMemo(() => _.size(reportActions) === 1, [reportActions]);
    const shouldAutoFocus = !modal.isVisible && (shouldFocusInputOnScreenFocus || isEmptyChat) && shouldShowComposeInput;

    const valueRef = useRef(value);
    valueRef.current = value;

    const [selection, setSelection] = useState(() => ({
        start: isMobileSafari && !shouldAutoFocus ? 0 : value.length,
        end: isMobileSafari && !shouldAutoFocus ? 0 : value.length,
    }));

    const [composerHeight, setComposerHeight] = useState(0);

    const textInputRef = useRef(null);
    const insertedEmojisRef = useRef([]);

    // A flag to indicate whether the onScroll callback is likely triggered by a layout change (caused by text change) or not
    const isScrollLikelyLayoutTriggered = useRef(false);

    /**
     * Update frequently used emojis list. We debounce this method in the constructor so that UpdateFrequentlyUsedEmojis
     * API is not called too often.
     */
    const debouncedUpdateFrequentlyUsedEmojis = useCallback(() => {
        User.updateFrequentlyUsedEmojis(EmojiUtils.getFrequentlyUsedEmojis(insertedEmojisRef.current));
        insertedEmojisRef.current = [];
    }, []);

    /**
     * Reset isScrollLikelyLayoutTriggered to false.
     * 
     * The function is debounced with a handpicked wait time to address 2 issues:
     * 1. There is a slight delay between onChangeText and onScroll
     * 2. Layout change will trigger onScroll multiple times
     */
    const debouncedLowerIsScrollLikelyLayoutTriggered = useDebounce(
        useCallback(() => (isScrollLikelyLayoutTriggered.current = false), []),
        500,
    );

    const raiseIsScrollLikelyLayoutTriggered = useCallback(() => {
        isScrollLikelyLayoutTriggered.current = true;
        debouncedLowerIsScrollLikelyLayoutTriggered();
    }, [debouncedLowerIsScrollLikelyLayoutTriggered]);

    const onInsertedEmoji = useCallback(
        (emojiObject) => {
            insertedEmojisRef.current = [...insertedEmojisRef.current, emojiObject];
            debouncedUpdateFrequentlyUsedEmojis(emojiObject);
        },
        [debouncedUpdateFrequentlyUsedEmojis],
    );

    /**
     * Set the TextInput Ref
     *
     * @param {Element} el
     * @memberof ReportActionCompose
     */
    const setTextInputRef = useCallback(
        (el) => {
            ReportActionComposeFocusManager.composerRef.current = el;
            textInputRef.current = el;
            if (_.isFunction(animatedRef)) {
                animatedRef(el);
            }
        },
        [animatedRef],
    );

    const resetKeyboardInput = useCallback(() => {
        if (!RNTextInputReset) {
            return;
        }
        RNTextInputReset.resetKeyboardInput(findNodeHandle(textInputRef.current));
    }, [textInputRef]);

    /**
     * Update the value of the comment in Onyx
     *
     * @param {String} comment
     * @param {Boolean} shouldDebounceSaveComment
     */
    const updateComment = useCallback(
        (commentValue, shouldDebounceSaveComment) => {
            raiseIsScrollLikelyLayoutTriggered();
            const {text: newComment, emojis} = EmojiUtils.replaceAndExtractEmojis(commentValue, preferredSkinTone, preferredLocale);

            if (!_.isEmpty(emojis)) {
                insertedEmojisRef.current = [...insertedEmojisRef.current, ...emojis];
                debouncedUpdateFrequentlyUsedEmojis();
            }

            setIsCommentEmpty(!!newComment.match(/^(\s)*$/));
            setValue(newComment);
            if (commentValue !== newComment) {
                // Ensure emoji suggestions are hidden even when the selection is not changed (so calculateEmojiSuggestion would not be called).
                if (suggestionsRef.current) {
                    suggestionsRef.current.resetSuggestions();
                }

                const remainder = ComposerUtils.getCommonSuffixLength(commentRef.current, newComment);
                setSelection({
                    start: newComment.length - remainder,
                    end: newComment.length - remainder,
                });
            }

            // Indicate that draft has been created.
            if (commentRef.current.length === 0 && newComment.length !== 0) {
                Report.setReportWithDraft(reportID, true);
            }

            // The draft has been deleted.
            if (newComment.length === 0) {
                Report.setReportWithDraft(reportID, false);
            }

            commentRef.current = newComment;
            if (shouldDebounceSaveComment) {
                debouncedSaveReportComment(reportID, newComment);
            } else {
                Report.saveReportComment(reportID, newComment || '');
            }
            if (newComment) {
                debouncedBroadcastUserIsTyping(reportID);
            }
        },
<<<<<<< HEAD
        [debouncedUpdateFrequentlyUsedEmojis, preferredLocale, preferredSkinTone, reportID, setIsCommentEmpty, raiseIsScrollLikelyLayoutTriggered],
=======
        [debouncedUpdateFrequentlyUsedEmojis, preferredLocale, preferredSkinTone, reportID, setIsCommentEmpty, suggestionsRef],
>>>>>>> 44f8f4a5
    );

    /**
     * Update the number of lines for a comment in Onyx
     * @param {Number} numberOfLines
     */
    const updateNumberOfLines = useCallback(
        (newNumberOfLines) => {
            if (newNumberOfLines === numberOfLines) {
                return;
            }
            Report.saveReportCommentNumberOfLines(reportID, newNumberOfLines);
        },
        [reportID, numberOfLines],
    );

    /**
     * @returns {String}
     */
    const prepareCommentAndResetComposer = useCallback(() => {
        const trimmedComment = commentRef.current.trim();
        const commentLength = ReportUtils.getCommentLength(trimmedComment);

        // Don't submit empty comments or comments that exceed the character limit
        if (!commentLength || commentLength > CONST.MAX_COMMENT_LENGTH) {
            return '';
        }

        updateComment('');
        setTextInputShouldClear(true);
        if (isComposerFullSize) {
            Report.setIsComposerFullSize(reportID, false);
        }
        setIsFullComposerAvailable(false);
        return trimmedComment;
    }, [updateComment, setTextInputShouldClear, isComposerFullSize, setIsFullComposerAvailable, reportID]);

    /**
     * Callback to add whatever text is chosen into the main input (used f.e as callback for the emoji picker)
     * @param {String} text
     * @param {Boolean} shouldAddTrailSpace
     */
    const replaceSelectionWithText = useCallback(
        (text, shouldAddTrailSpace = true) => {
            const updatedText = shouldAddTrailSpace ? `${text} ` : text;
            const selectionSpaceLength = shouldAddTrailSpace ? CONST.SPACE_LENGTH : 0;
            updateComment(ComposerUtils.insertText(commentRef.current, selection, updatedText));
            setSelection((prevSelection) => ({
                start: prevSelection.start + text.length + selectionSpaceLength,
                end: prevSelection.start + text.length + selectionSpaceLength,
            }));
        },
        [selection, updateComment],
    );

    const triggerHotkeyActions = useCallback(
        (e) => {
            if (!e || ComposerUtils.canSkipTriggerHotkeys(isSmallScreenWidth, isKeyboardShown)) {
                return;
            }

            if (suggestionsRef.current.triggerHotkeyActions(e)) {
                return;
            }

            // Submit the form when Enter is pressed
            if (e.key === CONST.KEYBOARD_SHORTCUTS.ENTER.shortcutKey && !e.shiftKey) {
                e.preventDefault();
                submitForm();
            }

            // Trigger the edit box for last sent message if ArrowUp is pressed and the comment is empty and Chronos is not in the participants
            const valueLength = valueRef.current.length;
            if (e.key === CONST.KEYBOARD_SHORTCUTS.ARROW_UP.shortcutKey && textInputRef.current.selectionStart === 0 && valueLength === 0 && !ReportUtils.chatIncludesChronos(report)) {
                e.preventDefault();

                const parentReportActionID = lodashGet(report, 'parentReportActionID', '');
                const parentReportAction = lodashGet(parentReportActions, [parentReportActionID], {});
                const lastReportAction = _.find(
                    [...reportActions, parentReportAction],
                    (action) => ReportUtils.canEditReportAction(action) && !ReportActionsUtils.isMoneyRequestAction(action),
                );
                if (lastReportAction) {
                    Report.saveReportActionDraft(reportID, lastReportAction.reportActionID, _.last(lastReportAction.message).html);
                }
            }
        },
        [isKeyboardShown, isSmallScreenWidth, parentReportActions, report, reportActions, reportID, submitForm, suggestionsRef, valueRef],
    );

    const onSelectionChange = useCallback(
        (e) => {
            if (textInputRef.current && textInputRef.current.isFocused() && suggestionsRef.current.onSelectionChange(e)) {
                return;
            }

            setSelection(e.nativeEvent.selection);
        },
        [suggestionsRef],
    );

    const hideSuggestionMenu = useCallback(() => {
        if (!suggestionsRef.current || isScrollLikelyLayoutTriggered.current) {
            return;
        }
        suggestionsRef.current.updateShouldShowSuggestionMenuToFalse(false);
    }, [suggestionsRef]);

    const setShouldBlockSuggestionCalcToFalse = useCallback(() => {
        if (!suggestionsRef.current) {
            return false;
        }
        return suggestionsRef.current.setShouldBlockSuggestionCalc(false);
    }, [suggestionsRef]);

    /**
     * Focus the composer text input
     * @param {Boolean} [shouldDelay=false] Impose delay before focusing the composer
     * @memberof ReportActionCompose
     */
    const focus = useCallback((shouldDelay = false) => {
        focusWithDelay(textInputRef.current)(shouldDelay);
    }, []);

    const setUpComposeFocusManager = useCallback(() => {
        // This callback is used in the contextMenuActions to manage giving focus back to the compose input.
        ReportActionComposeFocusManager.onComposerFocus(() => {
            if (!willBlurTextInputOnTapOutside || !isFocused) {
                return;
            }

            focus(false);
        }, true);
    }, [focus, isFocused]);

    /**
     * Check if the composer is visible. Returns true if the composer is not covered up by emoji picker or menu. False otherwise.
     * @returns {Boolean}
     */
    const checkComposerVisibility = useCallback(() => {
        // Checking whether the screen is focused or not, helps avoid `modal.isVisible` false when popups are closed, even if the modal is opened.
        const isComposerCoveredUp = !isFocused || EmojiPickerActions.isEmojiPickerVisible() || isMenuVisible || modal.isVisible || modal.willAlertModalBecomeVisible;
        return !isComposerCoveredUp;
    }, [isMenuVisible, modal, isFocused]);

    const focusComposerOnKeyPress = useCallback(
        (e) => {
            const isComposerVisible = checkComposerVisibility();
            if (!isComposerVisible) {
                return;
            }

            // If the key pressed is non-character keys like Enter, Shift, ... do not focus
            if (e.key.length > 1) {
                return;
            }

            // If a key is pressed in combination with Meta, Control or Alt do not focus
            if (e.metaKey || e.ctrlKey || e.altKey) {
                return;
            }

            // If the space key is pressed, do not focus
            if (e.code === 'Space') {
                return;
            }

            // if we're typing on another input/text area, do not focus
            if (['INPUT', 'TEXTAREA'].includes(e.target.nodeName)) {
                return;
            }

            focus();
            replaceSelectionWithText(e.key, false);
        },
        [checkComposerVisibility, focus, replaceSelectionWithText],
    );

    const blur = useCallback(() => {
        if (!textInputRef.current) {
            return;
        }
        textInputRef.current.blur();
    }, []);

    useEffect(() => {
        const unsubscribeNavigationBlur = navigation.addListener('blur', () => KeyDownListener.removeKeyDownPressListner(focusComposerOnKeyPress));
        const unsubscribeNavigationFocus = navigation.addListener('focus', () => {
            KeyDownListener.addKeyDownPressListner(focusComposerOnKeyPress);
            setUpComposeFocusManager();
        });
        KeyDownListener.addKeyDownPressListner(focusComposerOnKeyPress);

        setUpComposeFocusManager();

        return () => {
            ReportActionComposeFocusManager.clear(true);

            KeyDownListener.removeKeyDownPressListner(focusComposerOnKeyPress);
            unsubscribeNavigationBlur();
            unsubscribeNavigationFocus();
        };
    }, [focusComposerOnKeyPress, navigation, setUpComposeFocusManager]);

    const prevIsModalVisible = usePrevious(modal.isVisible);
    const prevIsFocused = usePrevious(isFocused);
    useEffect(() => {
        if (modal.isVisible && !prevIsModalVisible) {
            // eslint-disable-next-line no-param-reassign
            isNextModalWillOpenRef.current = false;
        }
        // We want to focus or refocus the input when a modal has been closed or the underlying screen is refocused.
        // We avoid doing this on native platforms since the software keyboard popping
        // open creates a jarring and broken UX.
        if (!(willBlurTextInputOnTapOutside && !isNextModalWillOpenRef.current && !modal.isVisible && isFocused && (prevIsModalVisible || !prevIsFocused))) {
            return;
        }

        focus();
    }, [focus, prevIsFocused, prevIsModalVisible, isFocused, modal.isVisible, isNextModalWillOpenRef]);

    useEffect(() => {
        if (value.length === 0) {
            return;
        }
        Report.setReportWithDraft(reportID, true);

        // eslint-disable-next-line react-hooks/exhaustive-deps
    }, []);

    useImperativeHandle(
        forwardedRef,
        () => ({
            blur,
            focus,
            replaceSelectionWithText,
            prepareCommentAndResetComposer,
            isFocused: () => textInputRef.current.isFocused(),
        }),
        [blur, focus, prepareCommentAndResetComposer, replaceSelectionWithText],
    );

    return (
        <>
            <View style={[containerComposeStyles, styles.textInputComposeBorder]}>
                <Composer
                    checkComposerVisibility={checkComposerVisibility}
                    autoFocus={shouldAutoFocus}
                    multiline
                    ref={setTextInputRef}
                    textAlignVertical="top"
                    placeholder={inputPlaceholder}
                    placeholderTextColor={themeColors.placeholderText}
                    onChangeText={(commentValue) => updateComment(commentValue, true)}
                    onKeyPress={triggerHotkeyActions}
                    style={[styles.textInputCompose, isComposerFullSize ? styles.textInputFullCompose : styles.flex4]}
                    maxLines={maxComposerLines}
                    onFocus={onFocus}
                    onBlur={onBlur}
                    onClick={setShouldBlockSuggestionCalcToFalse}
                    onPasteFile={displayFileInModal}
                    shouldClear={textInputShouldClear}
                    onClear={() => setTextInputShouldClear(false)}
                    isDisabled={isBlockedFromConcierge || disabled}
                    isReportActionCompose
                    selection={selection}
                    onSelectionChange={onSelectionChange}
                    isFullComposerAvailable={isFullComposerAvailable}
                    setIsFullComposerAvailable={setIsFullComposerAvailable}
                    isComposerFullSize={isComposerFullSize}
                    value={value}
                    numberOfLines={numberOfLines}
                    onNumberOfLinesChange={updateNumberOfLines}
                    shouldCalculateCaretPosition
                    onLayout={(e) => {
                        const composerLayoutHeight = e.nativeEvent.layout.height;
                        if (composerHeight === composerLayoutHeight) {
                            return;
                        }
                        setComposerHeight(composerLayoutHeight);
                    }}
                    onScroll={hideSuggestionMenu}
                />
            </View>

            <Suggestions
                ref={suggestionsRef}
                isComposerFullSize={isComposerFullSize}
                updateComment={updateComment}
                composerHeight={composerHeight}
                shouldShowReportRecipientLocalTime={shouldShowReportRecipientLocalTime}
                onInsertedEmoji={onInsertedEmoji}
                measureParentContainer={measureParentContainer}
                // Input
                value={value}
                setValue={setValue}
                selection={selection}
                setSelection={setSelection}
                resetKeyboardInput={resetKeyboardInput}
            />

            <SilentCommentUpdater
                reportID={reportID}
                report={report}
                value={value}
                updateComment={updateComment}
                commentRef={commentRef}
            />
        </>
    );
}

ComposerWithSuggestions.propTypes = propTypes;
ComposerWithSuggestions.defaultProps = defaultProps;
ComposerWithSuggestions.displayName = 'ComposerWithSuggestions';

export default compose(
    withKeyboardState,
    withOnyx({
        numberOfLines: {
            key: ({reportID}) => `${ONYXKEYS.COLLECTION.REPORT_DRAFT_COMMENT_NUMBER_OF_LINES}${reportID}`,
            // We might not have number of lines in onyx yet, for which the composer would be rendered as null
            // during the first render, which we want to avoid:
            initWithStoredValues: false,
        },
        modal: {
            key: ONYXKEYS.MODAL,
        },
        preferredSkinTone: {
            key: ONYXKEYS.PREFERRED_EMOJI_SKIN_TONE,
            selector: EmojiUtils.getPreferredSkinToneIndex,
        },
        parentReportActions: {
            key: ({report}) => `${ONYXKEYS.COLLECTION.REPORT_ACTIONS}${report.parentReportID}`,
            canEvict: false,
            initWithStoredValues: false,
        },
    }),
)(
    React.forwardRef((props, ref) => (
        <ComposerWithSuggestions
            // eslint-disable-next-line react/jsx-props-no-spreading
            {...props}
            forwardedRef={ref}
        />
    )),
);<|MERGE_RESOLUTION|>--- conflicted
+++ resolved
@@ -239,11 +239,7 @@
                 debouncedBroadcastUserIsTyping(reportID);
             }
         },
-<<<<<<< HEAD
-        [debouncedUpdateFrequentlyUsedEmojis, preferredLocale, preferredSkinTone, reportID, setIsCommentEmpty, raiseIsScrollLikelyLayoutTriggered],
-=======
-        [debouncedUpdateFrequentlyUsedEmojis, preferredLocale, preferredSkinTone, reportID, setIsCommentEmpty, suggestionsRef],
->>>>>>> 44f8f4a5
+        [debouncedUpdateFrequentlyUsedEmojis, preferredLocale, preferredSkinTone, reportID, setIsCommentEmpty, suggestionsRef, raiseIsScrollLikelyLayoutTriggered],
     );
 
     /**

--- conflicted
+++ resolved
@@ -237,36 +237,6 @@
         }));
     }, [allReportActions, reportID, transactionThreadReport, reportActions]);
 
-<<<<<<< HEAD
-=======
-    /**
-     * Retrieves the next set of report actions for the chat once we are nearing the end of what we are currently
-     * displaying.
-     */
-    const fetchNewerAction = useCallback(
-        (newestReportAction: OnyxTypes.ReportAction) => {
-            if (!hasNewerActions || isLoadingNewerReportActions || isLoadingInitialReportActions || (reportActionID && isOffline)) {
-                return;
-            }
-
-            // If this is a one transaction report, ensure we load newer actions for both this report and the report associated with the transaction
-            if (!isEmptyObject(transactionThreadReport)) {
-                // Get newer actions based on the newest reportAction for the current report
-                const newestActionCurrentReport = reportActionIDMap.find((item) => item.reportID === reportID);
-                Report.getNewerActions(newestActionCurrentReport?.reportID, newestActionCurrentReport?.reportActionID);
-
-                // Get newer actions based on the newest reportAction for the transaction thread report
-                const newestActionTransactionThreadReport = reportActionIDMap.find((item) => item.reportID === transactionThreadReport.reportID);
-                Report.getNewerActions(newestActionTransactionThreadReport?.reportID, newestActionTransactionThreadReport?.reportActionID);
-            } else {
-                Report.getNewerActions(reportID, newestReportAction.reportActionID);
-            }
-        },
-        [isLoadingNewerReportActions, isLoadingInitialReportActions, reportActionID, isOffline, transactionThreadReport, reportActionIDMap, reportID, hasNewerActions],
-    );
-
-    const hasMoreCached = reportActions.length < combinedReportActions.length;
->>>>>>> 4491e856
     const newestReportAction = useMemo(() => reportActions?.at(0), [reportActions]);
     const mostRecentIOUReportActionID = useMemo(() => ReportActionsUtils.getMostRecentIOURequestActionID(reportActions), [reportActions]);
     const hasNewestReportAction =
@@ -299,30 +269,6 @@
         contentListHeight.current = h;
     }, []);
 
-<<<<<<< HEAD
-=======
-    const handleReportActionPagination = useCallback(
-        ({firstReportActionID}: {firstReportActionID: string | undefined}) => {
-            if (!firstReportActionID) {
-                return;
-            }
-
-            // This function is a placeholder as the actual pagination is handled by visibleReportActions
-            if (!hasMoreCached && !hasNewestReportAction) {
-                isFirstLinkedActionRender.current = false;
-                if (newestReportAction) {
-                    fetchNewerAction(newestReportAction);
-                }
-            }
-            if (isFirstLinkedActionRender.current) {
-                isFirstLinkedActionRender.current = false;
-            }
-            setCurrentReportActionID(firstReportActionID);
-        },
-        [fetchNewerAction, hasMoreCached, newestReportAction, hasNewestReportAction],
-    );
-
->>>>>>> 4491e856
     /**
      * Retrieves the next set of report actions for the chat once we are nearing the end of what we are currently
      * displaying.
@@ -395,22 +341,17 @@
 
             didLoadNewerChats.current = true;
 
-<<<<<<< HEAD
             // If this is a one transaction report, ensure we load newer actions for both this report and the report associated with the transaction
             if (!isEmptyObject(transactionThreadReport)) {
                 // Get newer actions based on the newest reportAction for the current report
                 const newestActionCurrentReport = reportActionIDMap.find((item) => item.reportID === reportID);
-                Report.getNewerActions(newestActionCurrentReport?.reportID ?? '-1', newestActionCurrentReport?.reportActionID ?? '-1');
+                Report.getNewerActions(newestActionCurrentReport?.reportID, newestActionCurrentReport?.reportActionID);
 
                 // Get newer actions based on the newest reportAction for the transaction thread report
                 const newestActionTransactionThreadReport = reportActionIDMap.find((item) => item.reportID === transactionThreadReport.reportID);
-                Report.getNewerActions(newestActionTransactionThreadReport?.reportID ?? '-1', newestActionTransactionThreadReport?.reportActionID ?? '-1');
+                Report.getNewerActions(newestActionTransactionThreadReport?.reportID, newestActionTransactionThreadReport?.reportActionID);
             } else if (newestReportAction) {
                 Report.getNewerActions(reportID, newestReportAction.reportActionID);
-=======
-            if ((reportActionID && indexOfLinkedAction > -1) || !reportActionID) {
-                handleReportActionPagination({firstReportActionID: newestReportAction?.reportActionID});
->>>>>>> 4491e856
             }
         },
         [

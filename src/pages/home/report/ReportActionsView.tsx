--- conflicted
+++ resolved
@@ -1,10 +1,6 @@
-<<<<<<< HEAD
-import {useIsFocused} from '@react-navigation/native';
-import lodashIsEmpty from 'lodash/isEmpty';
-=======
 import type {RouteProp} from '@react-navigation/native';
 import {useIsFocused, useRoute} from '@react-navigation/native';
->>>>>>> 106c367e
+import lodashIsEmpty from 'lodash/isEmpty';
 import lodashIsEqual from 'lodash/isEqual';
 import React, {useCallback, useContext, useEffect, useLayoutEffect, useMemo, useRef, useState} from 'react';
 import {InteractionManager} from 'react-native';
@@ -78,12 +74,8 @@
     transactionThreadReport,
     session,
     parentReportAction,
-<<<<<<< HEAD
-    reportActions = [],
+    reportActions: allReportActions = [],
     transactionThreadReportActions = [],
-=======
-    reportActions: allReportActions = [],
->>>>>>> 106c367e
     isLoadingInitialReportActions = false,
     isLoadingOlderReportActions = false,
     isLoadingNewerReportActions = false,
@@ -95,22 +87,12 @@
     const reportActionID = route?.params?.reportActionID;
     const didLayout = useRef(false);
     const didSubscribeToReportTypingEvents = useRef(false);
-<<<<<<< HEAD
-    const isFirstRender = useRef(true);
-    const combinedReportActions = useMemo(
-        () => (lodashIsEmpty(transactionThreadReportActions) ? reportActions : ReportActionsUtils.getCombinedReportActionsForDisplay(reportActions, transactionThreadReportActions)),
-        [reportActions, transactionThreadReportActions],
-    );
-    const hasCachedActions = useInitialValue(() => combinedReportActions.length > 0);
-    const mostRecentIOUReportActionID = useMemo(() => ReportActionsUtils.getMostRecentIOURequestActionID(combinedReportActions), [combinedReportActions]);
-=======
 
     // triggerListID is used when navigating to a chat with messages loaded from LHN. Typically, these include thread actions, task actions, etc. Since these messages aren't the latest,we don't maintain their position and instead trigger a recalculation of their positioning in the list.
     // we don't set currentReportActionID on initial render as linkedID as it should trigger visibleReportActions after linked message was positioned
     const [currentReportActionID, setCurrentReportActionID] = useState('');
     const isFirstLinkedActionRender = useRef(true);
 
->>>>>>> 106c367e
     const network = useNetwork();
     const {isSmallScreenWidth, windowHeight} = useWindowDimensions();
     const contentListHeight = useRef(0);
@@ -120,9 +102,6 @@
     const [isNavigatingToLinkedMessage, setNavigatingToLinkedMessage] = useState(!!reportActionID);
     const prevIsSmallScreenWidthRef = useRef(isSmallScreenWidth);
     const reportID = report.reportID;
-<<<<<<< HEAD
-    const hasNewestReportAction = combinedReportActions[0]?.isNewestReportAction;
-=======
     const isLoading = (!!reportActionID && isLoadingInitialReportActions) || !isReadyForCommentLinking;
 
     /**
@@ -139,7 +118,6 @@
         },
         [isLoadingNewerReportActions, isLoadingInitialReportActions, reportID],
     );
->>>>>>> 106c367e
 
     const isReportFullyVisible = useMemo((): boolean => getIsReportFullyVisible(isFocused), [isFocused]);
 
@@ -177,12 +155,13 @@
         }
 
         return allReportActions.findIndex((obj) => String(obj.reportActionID) === String(isFirstLinkedActionRender.current ? reportActionID : currentReportActionID));
-    }, [allReportActions, currentReportActionID, reportActionID, isLoading]);
+    }, [allReportActions, transactionThreadReportActions, currentReportActionID, reportActionID, isLoading]);
 
     const reportActions = useMemo(() => {
         if (!reportActionID) {
             return allReportActions;
         }
+
         if (isLoading || indexOfLinkedAction === -1) {
             return [];
         }
@@ -192,9 +171,10 @@
         }
         const paginationSize = getInitialPaginationSize;
         return allReportActions.slice(Math.max(indexOfLinkedAction - paginationSize, 0));
+
         // currentReportActionID is needed to trigger batching once the report action has been positioned
         // eslint-disable-next-line react-hooks/exhaustive-deps
-    }, [reportActionID, allReportActions, indexOfLinkedAction, isLoading, currentReportActionID]);
+    }, [reportActionID, allReportActions, transactionThreadReportActions, indexOfLinkedAction, isLoading, currentReportActionID]);
 
     const hasMoreCached = reportActions.length < allReportActions.length;
     const newestReportAction = useMemo(() => reportActions?.[0], [reportActions]);
@@ -215,8 +195,7 @@
 
     const mostRecentIOUReportActionID = useMemo(() => ReportActionsUtils.getMostRecentIOURequestActionID(reportActions), [reportActions]);
     const hasCachedActionOnFirstRender = useInitialValue(() => reportActions.length > 0);
-    const hasNewestReportAction = reportActions[0]?.created === report.lastVisibleActionCreated;
-
+    const hasNewestReportAction = reportActions[0]?.created === report.lastVisibleActionCreated; 
     const oldestReportAction = useMemo(() => reportActions?.at(-1), [reportActions]);
     const hasCreatedAction = oldestReportAction?.actionName === CONST.REPORT.ACTIONS.TYPE.CREATED;
 
@@ -292,7 +271,7 @@
         // update ref with current state
         prevIsSmallScreenWidthRef.current = isSmallScreenWidth;
         // eslint-disable-next-line react-hooks/exhaustive-deps
-    }, [isSmallScreenWidth, combinedReportActions, isReportFullyVisible]);
+    }, [isSmallScreenWidth, reportActions, isReportFullyVisible]);
 
     useEffect(() => {
         // Ensures subscription event succeeds when the report/workspace room is created optimistically.
@@ -311,15 +290,11 @@
         }
     }, [report.pendingFields, didSubscribeToReportTypingEvents, reportID]);
 
-<<<<<<< HEAD
-    const oldestReportAction = useMemo(() => combinedReportActions?.at(-1), [combinedReportActions]);
-=======
     const onContentSizeChange = useCallback((w: number, h: number) => {
         contentListHeight.current = h;
     }, []);
 
     const checkIfContentSmallerThanList = useCallback(() => windowHeight - DIFF_BETWEEN_SCREEN_HEIGHT_AND_LIST - SPACER > contentListHeight.current, [windowHeight]);
->>>>>>> 106c367e
 
     /**
      * Retrieves the next set of report actions for the chat once we are nearing the end of what we are currently
@@ -441,7 +416,7 @@
     }, [isTheFirstReportActionIsLinked]);
 
     // Comments have not loaded at all yet do nothing
-    if (!combinedReportActions.length) {
+    if (!reportActions.length) {
         return null;
     }
     // AutoScroll is disabled when we do linking to a specific reportAction
@@ -455,7 +430,7 @@
                 reportActions={reportActions}
                 parentReportAction={parentReportAction}
                 onLayout={recordTimeToMeasureItemLayout}
-                sortedReportActions={combinedReportActions}
+                sortedReportActions={reportActions}
                 mostRecentIOUReportActionID={mostRecentIOUReportActionID}
                 loadOlderChats={loadOlderChats}
                 loadNewerChats={loadNewerChats}

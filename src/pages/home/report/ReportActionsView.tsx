import type {RouteProp} from '@react-navigation/native';
import {useIsFocused, useRoute} from '@react-navigation/native';
import lodashIsEqual from 'lodash/isEqual';
import React, {useCallback, useContext, useEffect, useLayoutEffect, useMemo, useRef, useState} from 'react';
import {InteractionManager} from 'react-native';
import type {OnyxEntry} from 'react-native-onyx';
import {withOnyx} from 'react-native-onyx';
import useCopySelectionHelper from '@hooks/useCopySelectionHelper';
import useInitialValue from '@hooks/useInitialValue';
import useNetwork from '@hooks/useNetwork';
import usePrevious from '@hooks/usePrevious';
import useResponsiveLayout from '@hooks/useResponsiveLayout';
import useWindowDimensions from '@hooks/useWindowDimensions';
import DateUtils from '@libs/DateUtils';
import getIsReportFullyVisible from '@libs/getIsReportFullyVisible';
import type {AuthScreensParamList} from '@libs/Navigation/types';
import * as NumberUtils from '@libs/NumberUtils';
import {generateNewRandomInt} from '@libs/NumberUtils';
import Performance from '@libs/Performance';
import * as ReportActionsUtils from '@libs/ReportActionsUtils';
import * as ReportUtils from '@libs/ReportUtils';
import {isUserCreatedPolicyRoom} from '@libs/ReportUtils';
import {didUserLogInDuringSession} from '@libs/SessionUtils';
import shouldFetchReport from '@libs/shouldFetchReport';
import {ReactionListContext} from '@pages/home/ReportScreenContext';
import * as Report from '@userActions/Report';
import Timing from '@userActions/Timing';
import CONST from '@src/CONST';
import ONYXKEYS from '@src/ONYXKEYS';
import type SCREENS from '@src/SCREENS';
import type * as OnyxTypes from '@src/types/onyx';
import {isEmptyObject} from '@src/types/utils/EmptyObject';
import getInitialPaginationSize from './getInitialPaginationSize';
import PopoverReactionList from './ReactionList/PopoverReactionList';
import ReportActionsList from './ReportActionsList';
import UserTypingEventListener from './UserTypingEventListener';

type ReportActionsViewOnyxProps = {
    /** Session info for the currently logged in user. */
    session: OnyxEntry<OnyxTypes.Session>;

    /** Array of report actions for the transaction thread report associated with the current report */
    transactionThreadReportActions: OnyxTypes.ReportAction[];

    /** The transaction thread report associated with the current report, if any */
    transactionThreadReport: OnyxEntry<OnyxTypes.Report>;
};

type ReportActionsViewProps = ReportActionsViewOnyxProps & {
    /** The report currently being looked at */
    report: OnyxTypes.Report;

    /** Array of report actions for this report */
    reportActions?: OnyxTypes.ReportAction[];

    /** The report's parentReportAction */
    parentReportAction: OnyxEntry<OnyxTypes.ReportAction>;

    /** The report metadata loading states */
    isLoadingInitialReportActions?: boolean;

    /** The report actions are loading more data */
    isLoadingOlderReportActions?: boolean;

    /** There an error when loading older report actions */
    hasLoadingOlderReportActionsError?: boolean;

    /** The report actions are loading newer data */
    isLoadingNewerReportActions?: boolean;

    /** There an error when loading newer report actions */
    hasLoadingNewerReportActionsError?: boolean;

    /** The reportID of the transaction thread report associated with this current report, if any */
    // eslint-disable-next-line react/no-unused-prop-types
    transactionThreadReportID?: string | null;
};

const DIFF_BETWEEN_SCREEN_HEIGHT_AND_LIST = 120;
const SPACER = 16;

let listOldID = Math.round(Math.random() * 100);

function ReportActionsView({
    report,
    transactionThreadReport,
    session,
    parentReportAction,
    reportActions: allReportActions = [],
    transactionThreadReportActions = [],
    isLoadingInitialReportActions = false,
    isLoadingOlderReportActions = false,
    hasLoadingOlderReportActionsError = false,
    isLoadingNewerReportActions = false,
    hasLoadingNewerReportActionsError = false,
    transactionThreadReportID,
}: ReportActionsViewProps) {
    useCopySelectionHelper();
    const reactionListRef = useContext(ReactionListContext);
    const route = useRoute<RouteProp<AuthScreensParamList, typeof SCREENS.REPORT>>();
    const reportActionID = route?.params?.reportActionID;
    const prevReportActionID = usePrevious(reportActionID);
    const didLayout = useRef(false);
    const didLoadOlderChats = useRef(false);
    const didLoadNewerChats = useRef(false);
    const {isOffline} = useNetwork();

    // triggerListID is used when navigating to a chat with messages loaded from LHN. Typically, these include thread actions, task actions, etc. Since these messages aren't the latest,we don't maintain their position and instead trigger a recalculation of their positioning in the list.
    // we don't set currentReportActionID on initial render as linkedID as it should trigger visibleReportActions after linked message was positioned
    const [currentReportActionID, setCurrentReportActionID] = useState('');
    const isFirstLinkedActionRender = useRef(true);

    const network = useNetwork();
    const {windowHeight} = useWindowDimensions();
    const {shouldUseNarrowLayout} = useResponsiveLayout();
    const contentListHeight = useRef(0);
    const isFocused = useIsFocused();
    const prevAuthTokenType = usePrevious(session?.authTokenType);
    const [isNavigatingToLinkedMessage, setNavigatingToLinkedMessage] = useState(!!reportActionID);
    const prevShouldUseNarrowLayoutRef = useRef(shouldUseNarrowLayout);
    const reportID = report.reportID;
    const isReportFullyVisible = useMemo((): boolean => getIsReportFullyVisible(isFocused), [isFocused]);
    const openReportIfNecessary = () => {
        if (!shouldFetchReport(report)) {
            return;
        }

        Report.openReport(reportID, reportActionID);
    };

    useEffect(() => {
        // When we linked to message - we do not need to wait for initial actions - they already exists
        if (!reportActionID || !isOffline) {
            return;
        }
        Report.updateLoadingInitialReportAction(report.reportID);
    }, [isOffline, report.reportID, reportActionID]);

    useLayoutEffect(() => {
        setCurrentReportActionID('');
    }, [route]);

    // Change the list ID only for comment linking to get the positioning right
    const listID = useMemo(() => {
        if (!reportActionID && !prevReportActionID) {
            // Keep the old list ID since we're not in the Comment Linking flow
            return listOldID;
        }
        isFirstLinkedActionRender.current = true;
        const newID = generateNewRandomInt(listOldID, 1, Number.MAX_SAFE_INTEGER);
        // eslint-disable-next-line react-compiler/react-compiler
        listOldID = newID;
        return newID;
        // eslint-disable-next-line react-compiler/react-compiler, react-hooks/exhaustive-deps
    }, [route, reportActionID]);

    // When we are offline before opening an IOU/Expense report,
    // the total of the report and sometimes the expense aren't displayed because these actions aren't returned until `OpenReport` API is complete.
    // We generate a fake created action here if it doesn't exist to display the total whenever possible because the total just depends on report data
    // and we also generate an expense action if the number of expenses in allReportActions is less than the total number of expenses
    // to display at least one expense action to match the total data.
    const reportActionsToDisplay = useMemo(() => {
        if (!ReportUtils.isMoneyRequestReport(report) || !allReportActions.length) {
            return allReportActions;
        }

        const actions = [...allReportActions];
        const lastAction = allReportActions[allReportActions.length - 1];

        if (!ReportActionsUtils.isCreatedAction(lastAction)) {
            const optimisticCreatedAction = ReportUtils.buildOptimisticCreatedReportAction(String(report?.ownerAccountID), DateUtils.subtractMillisecondsFromDateTime(lastAction.created, 1));
            optimisticCreatedAction.pendingAction = null;
            actions.push(optimisticCreatedAction);
        }

        const reportPreviewAction = ReportActionsUtils.getReportPreviewAction(report.chatReportID ?? '', report.reportID);
        const moneyRequestActions = allReportActions.filter((action) => {
            const originalMessage = ReportActionsUtils.isMoneyRequestAction(action) ? ReportActionsUtils.getOriginalMessage(action) : undefined;
            return (
                ReportActionsUtils.isMoneyRequestAction(action) &&
                originalMessage &&
                (originalMessage?.type === CONST.IOU.REPORT_ACTION_TYPE.CREATE ||
                    !!(originalMessage?.type === CONST.IOU.REPORT_ACTION_TYPE.PAY && originalMessage?.IOUDetails) ||
                    originalMessage?.type === CONST.IOU.REPORT_ACTION_TYPE.TRACK)
            );
        });

        if (report.total && moneyRequestActions.length < (reportPreviewAction?.childMoneyRequestCount ?? 0) && isEmptyObject(transactionThreadReport)) {
            const optimisticIOUAction = ReportUtils.buildOptimisticIOUReportAction(
                CONST.IOU.REPORT_ACTION_TYPE.CREATE,
                0,
                CONST.CURRENCY.USD,
                '',
                [],
                NumberUtils.rand64(),
                undefined,
                report.reportID,
                false,
                false,
                false,
                DateUtils.subtractMillisecondsFromDateTime(actions[actions.length - 1].created, 1),
            ) as OnyxTypes.ReportAction;
            moneyRequestActions.push(optimisticIOUAction);
            actions.splice(actions.length - 1, 0, optimisticIOUAction);
        }

        // Update pending action of created action if we have some requests that are pending
        // eslint-disable-next-line @typescript-eslint/no-non-null-assertion
        const createdAction = actions.pop()!;
        if (moneyRequestActions.filter((action) => !!action.pendingAction).length > 0) {
            createdAction.pendingAction = CONST.RED_BRICK_ROAD_PENDING_ACTION.UPDATE;
        }

        return [...actions, createdAction];
    }, [allReportActions, report, transactionThreadReport]);

    // Get a sorted array of reportActions for both the current report and the transaction thread report associated with this report (if there is one)
    // so that we display transaction-level and report-level report actions in order in the one-transaction view
    const combinedReportActions = useMemo(
        () => ReportActionsUtils.getCombinedReportActions(reportActionsToDisplay, transactionThreadReportID ?? null, transactionThreadReportActions),
        [reportActionsToDisplay, transactionThreadReportActions, transactionThreadReportID],
    );

    const parentReportActionForTransactionThread = useMemo(
        () =>
            isEmptyObject(transactionThreadReportActions)
                ? undefined
                : (allReportActions.find((action) => action.reportActionID === transactionThreadReport?.parentReportActionID) as OnyxEntry<OnyxTypes.ReportAction>),
        [allReportActions, transactionThreadReportActions, transactionThreadReport?.parentReportActionID],
    );

    const indexOfLinkedAction = useMemo(() => {
        if (!reportActionID) {
            return -1;
        }
        return combinedReportActions.findIndex((obj) => String(obj.reportActionID) === String(isFirstLinkedActionRender.current ? reportActionID : currentReportActionID));
    }, [combinedReportActions, currentReportActionID, reportActionID]);

    const reportActions = useMemo(() => {
        if (!reportActionID) {
            return combinedReportActions;
        }
        if (indexOfLinkedAction === -1) {
            return [];
        }

        if (isFirstLinkedActionRender.current) {
            return combinedReportActions.slice(indexOfLinkedAction);
        }
        const paginationSize = getInitialPaginationSize;
        return combinedReportActions.slice(Math.max(indexOfLinkedAction - paginationSize, 0));

        // currentReportActionID is needed to trigger batching once the report action has been positioned
        // eslint-disable-next-line react-compiler/react-compiler, react-hooks/exhaustive-deps
    }, [reportActionID, combinedReportActions, indexOfLinkedAction, currentReportActionID]);

    const reportActionIDMap = useMemo(() => {
        const reportActionIDs = allReportActions.map((action) => action.reportActionID);
        return reportActions.map((action) => ({
            reportActionID: action.reportActionID,
            reportID: reportActionIDs.includes(action.reportActionID) ? reportID : transactionThreadReport?.reportID,
        }));
    }, [allReportActions, reportID, transactionThreadReport, reportActions]);

    /**
     * Retrieves the next set of report actions for the chat once we are nearing the end of what we are currently
     * displaying.
     */
    const fetchNewerAction = useCallback(
        (newestReportAction: OnyxTypes.ReportAction) => {
            if (isLoadingNewerReportActions || isLoadingInitialReportActions || (reportActionID && isOffline)) {
                return;
            }

            // If this is a one transaction report, ensure we load newer actions for both this report and the report associated with the transaction
            if (!isEmptyObject(transactionThreadReport)) {
                // Get newer actions based on the newest reportAction for the current report
                const newestActionCurrentReport = reportActionIDMap.find((item) => item.reportID === reportID);
                Report.getNewerActions(newestActionCurrentReport?.reportID ?? '-1', newestActionCurrentReport?.reportActionID ?? '-1');

                // Get newer actions based on the newest reportAction for the transaction thread report
                const newestActionTransactionThreadReport = reportActionIDMap.find((item) => item.reportID === transactionThreadReport.reportID);
                Report.getNewerActions(newestActionTransactionThreadReport?.reportID ?? '-1', newestActionTransactionThreadReport?.reportActionID ?? '-1');
            } else {
                Report.getNewerActions(reportID, newestReportAction.reportActionID);
            }
        },
        [isLoadingNewerReportActions, isLoadingInitialReportActions, reportActionID, isOffline, transactionThreadReport, reportActionIDMap, reportID],
    );

    const hasMoreCached = reportActions.length < combinedReportActions.length;
    const newestReportAction = useMemo(() => reportActions?.[0], [reportActions]);
    const mostRecentIOUReportActionID = useMemo(() => ReportActionsUtils.getMostRecentIOURequestActionID(reportActions), [reportActions]);
    const hasCachedActionOnFirstRender = useInitialValue(() => reportActions.length > 0);
    const hasNewestReportAction = reportActions[0]?.created === report.lastVisibleActionCreated || reportActions[0]?.created === transactionThreadReport?.lastVisibleActionCreated;
    const oldestReportAction = useMemo(() => reportActions?.at(-1), [reportActions]);
    const hasCreatedAction = oldestReportAction?.actionName === CONST.REPORT.ACTIONS.TYPE.CREATED;

    useEffect(() => {
        const wasLoginChangedDetected = prevAuthTokenType === CONST.AUTH_TOKEN_TYPES.ANONYMOUS && !session?.authTokenType;
        if (wasLoginChangedDetected && didUserLogInDuringSession() && isUserCreatedPolicyRoom(report)) {
            openReportIfNecessary();
        }
        // eslint-disable-next-line react-compiler/react-compiler, react-hooks/exhaustive-deps
    }, [session, report]);

    useEffect(() => {
        const prevShouldUseNarrowLayout = prevShouldUseNarrowLayoutRef.current;
        // If the view is expanded from mobile to desktop layout
        // we update the new marker position, mark the report as read, and fetch new report actions
        const didScreenSizeIncrease = prevShouldUseNarrowLayout && !shouldUseNarrowLayout;
        const didReportBecomeVisible = isReportFullyVisible && didScreenSizeIncrease;
        if (didReportBecomeVisible) {
            openReportIfNecessary();
        }
        // update ref with current state
        prevShouldUseNarrowLayoutRef.current = shouldUseNarrowLayout;
        // eslint-disable-next-line react-compiler/react-compiler, react-hooks/exhaustive-deps
    }, [shouldUseNarrowLayout, reportActions, isReportFullyVisible]);

    const onContentSizeChange = useCallback((w: number, h: number) => {
        contentListHeight.current = h;
    }, []);

    const checkIfContentSmallerThanList = useCallback(() => windowHeight - DIFF_BETWEEN_SCREEN_HEIGHT_AND_LIST - SPACER > contentListHeight.current, [windowHeight]);

    const handleReportActionPagination = useCallback(
        ({firstReportActionID}: {firstReportActionID: string}) => {
            // This function is a placeholder as the actual pagination is handled by visibleReportActions
            if (!hasMoreCached && !hasNewestReportAction) {
                isFirstLinkedActionRender.current = false;
                fetchNewerAction(newestReportAction);
            }
            if (isFirstLinkedActionRender.current) {
                isFirstLinkedActionRender.current = false;
            }
            setCurrentReportActionID(firstReportActionID);
        },
        [fetchNewerAction, hasMoreCached, newestReportAction, hasNewestReportAction],
    );

    /**
     * Retrieves the next set of report actions for the chat once we are nearing the end of what we are currently
     * displaying.
     */
    const loadOlderChats = useCallback(
        (force = false) => {
            // Only fetch more if we are neither already fetching (so that we don't initiate duplicate requests) nor offline.
            if (
                !force &&
                (!!network.isOffline ||
                    isLoadingOlderReportActions ||
                    // If there was an error only try again once on initial mount.
                    (didLoadOlderChats.current && hasLoadingOlderReportActionsError) ||
                    isLoadingInitialReportActions)
            ) {
                return;
            }

            // Don't load more chats if we're already at the beginning of the chat history
            if (!oldestReportAction || hasCreatedAction) {
                return;
            }

            didLoadOlderChats.current = true;

            if (!isEmptyObject(transactionThreadReport)) {
                // Get older actions based on the oldest reportAction for the current report
                const oldestActionCurrentReport = reportActionIDMap.findLast((item) => item.reportID === reportID);
                Report.getOlderActions(oldestActionCurrentReport?.reportID ?? '-1', oldestActionCurrentReport?.reportActionID ?? '-1');

                // Get older actions based on the oldest reportAction for the transaction thread report
                const oldestActionTransactionThreadReport = reportActionIDMap.findLast((item) => item.reportID === transactionThreadReport.reportID);
                Report.getOlderActions(oldestActionTransactionThreadReport?.reportID ?? '-1', oldestActionTransactionThreadReport?.reportActionID ?? '-1');
            } else {
                // Retrieve the next REPORT.ACTIONS.LIMIT sized page of comments
                Report.getOlderActions(reportID, oldestReportAction.reportActionID);
            }
        },
        [
            network.isOffline,
            isLoadingOlderReportActions,
            isLoadingInitialReportActions,
            oldestReportAction,
            hasCreatedAction,
            reportID,
            reportActionIDMap,
            transactionThreadReport,
            hasLoadingOlderReportActionsError,
        ],
    );

    const loadNewerChats = useCallback(
        (force = false) => {
            // Determines if loading older reports is necessary when the content is smaller than the list
            // and there are fewer than 23 items, indicating we've reached the oldest message.
            const isLoadingOlderReportsFirstNeeded = checkIfContentSmallerThanList() && reportActions.length > 23;

            if (
                !force &&
                (!reportActionID ||
                    !isFocused ||
                    (isLoadingInitialReportActions && !hasMoreCached) ||
                    isLoadingNewerReportActions ||
                    // If there was an error only try again once on initial mount. We should also still load
                    // more in case we have cached messages.
                    (!hasMoreCached && didLoadNewerChats.current && hasLoadingNewerReportActionsError) ||
                    newestReportAction.pendingAction === CONST.RED_BRICK_ROAD_PENDING_ACTION.DELETE)
            ) {
                return;
            }

            didLoadNewerChats.current = true;

            if ((reportActionID && indexOfLinkedAction > -1 && !isLoadingOlderReportsFirstNeeded) || (!reportActionID && !isLoadingOlderReportsFirstNeeded)) {
                handleReportActionPagination({firstReportActionID: newestReportAction?.reportActionID});
            }
        },
        [
            isLoadingInitialReportActions,
            isLoadingNewerReportActions,
            checkIfContentSmallerThanList,
            reportActionID,
            indexOfLinkedAction,
            handleReportActionPagination,
            reportActions.length,
            newestReportAction,
            isFocused,
            hasLoadingNewerReportActionsError,
            hasMoreCached,
        ],
    );

    /**
     * Runs when the FlatList finishes laying out
     */
    const recordTimeToMeasureItemLayout = useCallback(() => {
        if (didLayout.current) {
            return;
        }

        didLayout.current = true;
        // Capture the init measurement only once not per each chat switch as the value gets overwritten
        if (!ReportActionsView.initMeasured) {
            Performance.markEnd(CONST.TIMING.OPEN_REPORT);
            Performance.markEnd(CONST.TIMING.REPORT_INITIAL_RENDER);
            Timing.end(CONST.TIMING.REPORT_INITIAL_RENDER);
            ReportActionsView.initMeasured = true;
        } else {
            Performance.markEnd(CONST.TIMING.SWITCH_REPORT);
        }
        Timing.end(CONST.TIMING.SWITCH_REPORT, hasCachedActionOnFirstRender ? CONST.TIMING.WARM : CONST.TIMING.COLD);
    }, [hasCachedActionOnFirstRender]);

    // Check if the first report action in the list is the one we're currently linked to
    const isTheFirstReportActionIsLinked = newestReportAction?.reportActionID === reportActionID;

    useEffect(() => {
        let timerID: NodeJS.Timeout;

        if (isTheFirstReportActionIsLinked) {
            setNavigatingToLinkedMessage(true);
        } else {
            // After navigating to the linked reportAction, apply this to correctly set
            // `autoscrollToTopThreshold` prop when linking to a specific reportAction.
            InteractionManager.runAfterInteractions(() => {
                // Using a short delay to ensure the view is updated after interactions
                timerID = setTimeout(() => setNavigatingToLinkedMessage(false), 10);
            });
        }

        return () => {
            if (!timerID) {
                return;
            }
            clearTimeout(timerID);
        };
    }, [isTheFirstReportActionIsLinked]);

    // Comments have not loaded at all yet do nothing
    if (!reportActions.length) {
        return null;
    }
    // AutoScroll is disabled when we do linking to a specific reportAction
    const shouldEnableAutoScroll = hasNewestReportAction && (!reportActionID || !isNavigatingToLinkedMessage);
    return (
        <>
            <ReportActionsList
                report={report}
                transactionThreadReport={transactionThreadReport}
                reportActions={reportActions}
                parentReportAction={parentReportAction}
                parentReportActionForTransactionThread={parentReportActionForTransactionThread}
                onLayout={recordTimeToMeasureItemLayout}
                sortedReportActions={reportActions}
                mostRecentIOUReportActionID={mostRecentIOUReportActionID}
                loadOlderChats={loadOlderChats}
                loadNewerChats={loadNewerChats}
                isLoadingInitialReportActions={isLoadingInitialReportActions}
                isLoadingOlderReportActions={isLoadingOlderReportActions}
                hasLoadingOlderReportActionsError={hasLoadingOlderReportActionsError}
                isLoadingNewerReportActions={isLoadingNewerReportActions}
                hasLoadingNewerReportActionsError={hasLoadingNewerReportActionsError}
                listID={listID}
                onContentSizeChange={onContentSizeChange}
                shouldEnableAutoScrollToTopThreshold={shouldEnableAutoScroll}
            />
            <UserTypingEventListener report={report} />
            <PopoverReactionList ref={reactionListRef} />
        </>
    );
}

ReportActionsView.displayName = 'ReportActionsView';
ReportActionsView.initMeasured = false;

function arePropsEqual(oldProps: ReportActionsViewProps, newProps: ReportActionsViewProps): boolean {
    if (!lodashIsEqual(oldProps.transactionThreadReport, newProps.transactionThreadReport)) {
        return false;
    }

<<<<<<< HEAD
    if (!lodashIsEqual(oldProps.isReadyForCommentLinking, newProps.isReadyForCommentLinking)) {
        return false;
    }

=======
>>>>>>> 93dc1c91
    if (!lodashIsEqual(oldProps.reportActions, newProps.reportActions)) {
        return false;
    }

    if (!lodashIsEqual(oldProps.transactionThreadReportActions, newProps.transactionThreadReportActions)) {
        return false;
    }

    if (!lodashIsEqual(oldProps.parentReportAction, newProps.parentReportAction)) {
        return false;
    }

    if (oldProps.session?.authTokenType !== newProps.session?.authTokenType) {
        return false;
    }

    if (oldProps.isLoadingInitialReportActions !== newProps.isLoadingInitialReportActions) {
        return false;
    }

    if (oldProps.isLoadingOlderReportActions !== newProps.isLoadingOlderReportActions) {
        return false;
    }

    if (oldProps.isLoadingNewerReportActions !== newProps.isLoadingNewerReportActions) {
        return false;
    }

    if (oldProps.hasLoadingOlderReportActionsError !== newProps.hasLoadingOlderReportActionsError) {
        return false;
    }

    if (oldProps.hasLoadingNewerReportActionsError !== newProps.hasLoadingNewerReportActionsError) {
        return false;
    }

    return lodashIsEqual(oldProps.report, newProps.report);
}

const MemoizedReportActionsView = React.memo(ReportActionsView, arePropsEqual);

export default Performance.withRenderTrace({id: '<ReportActionsView> rendering'})(
    withOnyx<ReportActionsViewProps, ReportActionsViewOnyxProps>({
        session: {
            key: ONYXKEYS.SESSION,
        },
        transactionThreadReportActions: {
            key: ({transactionThreadReportID}) => `${ONYXKEYS.COLLECTION.REPORT_ACTIONS}${transactionThreadReportID}`,
            canEvict: false,
            selector: (reportActions: OnyxEntry<OnyxTypes.ReportActions>) => ReportActionsUtils.getSortedReportActionsForDisplay(reportActions, true),
        },
        transactionThreadReport: {
            key: ({transactionThreadReportID}) => `${ONYXKEYS.COLLECTION.REPORT}${transactionThreadReportID}`,
            initialValue: {} as OnyxTypes.Report,
        },
    })(MemoizedReportActionsView),
);<|MERGE_RESOLUTION|>--- conflicted
+++ resolved
@@ -519,13 +519,6 @@
         return false;
     }
 
-<<<<<<< HEAD
-    if (!lodashIsEqual(oldProps.isReadyForCommentLinking, newProps.isReadyForCommentLinking)) {
-        return false;
-    }
-
-=======
->>>>>>> 93dc1c91
     if (!lodashIsEqual(oldProps.reportActions, newProps.reportActions)) {
         return false;
     }

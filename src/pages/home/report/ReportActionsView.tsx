import {useIsFocused, useRoute} from '@react-navigation/native';
import lodashIsEqual from 'lodash/isEqual';
import React, {useCallback, useContext, useEffect, useMemo, useRef, useState} from 'react';
import {InteractionManager} from 'react-native';
import type {OnyxEntry} from 'react-native-onyx';
import {useOnyx} from 'react-native-onyx';
import useCopySelectionHelper from '@hooks/useCopySelectionHelper';
import useNetwork from '@hooks/useNetwork';
import usePrevious from '@hooks/usePrevious';
import useResponsiveLayout from '@hooks/useResponsiveLayout';
import {getNewerActions, getOlderActions, openReport, updateLoadingInitialReportAction} from '@libs/actions/Report';
import Timing from '@libs/actions/Timing';
import DateUtils from '@libs/DateUtils';
import getIsReportFullyVisible from '@libs/getIsReportFullyVisible';
import type {PlatformStackRouteProp} from '@libs/Navigation/PlatformStackNavigation/types';
import type {AuthScreensParamList} from '@libs/Navigation/types';
import {generateNewRandomInt, rand64} from '@libs/NumberUtils';
import Performance from '@libs/Performance';
<<<<<<< HEAD
=======
import {
    getCombinedReportActions,
    getMostRecentIOURequestActionID,
    getOriginalMessage,
    getReportPreviewAction,
    getSortedReportActionsForDisplay,
    isCreatedAction,
    isDeletedParentAction,
    isMoneyRequestAction,
    shouldReportActionBeVisible,
} from '@libs/ReportActionsUtils';
>>>>>>> 64ed6a5b
import {buildOptimisticCreatedReportAction, buildOptimisticIOUReportAction, canUserPerformWriteAction, isMoneyRequestReport, isUserCreatedPolicyRoom} from '@libs/ReportUtils';
import {didUserLogInDuringSession} from '@libs/SessionUtils';
import shouldFetchReport from '@libs/shouldFetchReport';
import {ReactionListContext} from '@pages/home/ReportScreenContext';
<<<<<<< HEAD
import Timing from '@userActions/Timing';
=======
>>>>>>> 64ed6a5b
import CONST from '@src/CONST';
import ONYXKEYS from '@src/ONYXKEYS';
import type SCREENS from '@src/SCREENS';
import type * as OnyxTypes from '@src/types/onyx';
import {isEmptyObject} from '@src/types/utils/EmptyObject';
import PopoverReactionList from './ReactionList/PopoverReactionList';
import ReportActionsList from './ReportActionsList';
import UserTypingEventListener from './UserTypingEventListener';
import { getCombinedReportActions, getMostRecentIOURequestActionID, getOriginalMessage, getReportPreviewAction, getSortedReportActionsForDisplay, isCreatedAction, isDeletedParentAction, isMoneyRequestAction, shouldReportActionBeVisible } from '@libs/ReportActionsUtils';
import { getNewerActions, getOlderActions, openReport, updateLoadingInitialReportAction } from '@libs/actions/Report';

type ReportActionsViewProps = {
    /** The report currently being looked at */
    report: OnyxTypes.Report;

    /** Array of report actions for this report */
    reportActions?: OnyxTypes.ReportAction[];

    /** The report's parentReportAction */
    parentReportAction: OnyxEntry<OnyxTypes.ReportAction>;

    /** The report metadata loading states */
    isLoadingInitialReportActions?: boolean;

    /** The report actions are loading more data */
    isLoadingOlderReportActions?: boolean;

    /** There an error when loading older report actions */
    hasLoadingOlderReportActionsError?: boolean;

    /** The report actions are loading newer data */
    isLoadingNewerReportActions?: boolean;

    /** There an error when loading newer report actions */
    hasLoadingNewerReportActionsError?: boolean;

    /** The reportID of the transaction thread report associated with this current report, if any */
    // eslint-disable-next-line react/no-unused-prop-types
    transactionThreadReportID?: string | null;

    /** If the report has newer actions to load */
    hasNewerActions: boolean;

    /** If the report has older actions to load */
    hasOlderActions: boolean;
};

let listOldID = Math.round(Math.random() * 100);

function ReportActionsView({
    report,
    parentReportAction,
    reportActions: allReportActions = [],
    isLoadingInitialReportActions = false,
    isLoadingOlderReportActions = false,
    hasLoadingOlderReportActionsError = false,
    isLoadingNewerReportActions = false,
    hasLoadingNewerReportActionsError = false,
    transactionThreadReportID,
    hasNewerActions,
    hasOlderActions,
}: ReportActionsViewProps) {
    useCopySelectionHelper();
    const reactionListRef = useContext(ReactionListContext);
    const route = useRoute<PlatformStackRouteProp<AuthScreensParamList, typeof SCREENS.REPORT>>();
    const [session] = useOnyx(ONYXKEYS.SESSION);
    const [transactionThreadReportActions] = useOnyx(`${ONYXKEYS.COLLECTION.REPORT_ACTIONS}${transactionThreadReportID ?? CONST.DEFAULT_NUMBER_ID}`, {
<<<<<<< HEAD
        selector: (reportActions: OnyxEntry<OnyxTypes.ReportActions>) =>
            getSortedReportActionsForDisplay(reportActions, canUserPerformWriteAction(report), true),
=======
        selector: (reportActions: OnyxEntry<OnyxTypes.ReportActions>) => getSortedReportActionsForDisplay(reportActions, canUserPerformWriteAction(report), true),
>>>>>>> 64ed6a5b
    });
    const [transactionThreadReport] = useOnyx(`${ONYXKEYS.COLLECTION.REPORT}${transactionThreadReportID ?? CONST.DEFAULT_NUMBER_ID}`);
    const [reportMetadata] = useOnyx(`${ONYXKEYS.COLLECTION.REPORT_METADATA}${report.reportID}`);
    const prevTransactionThreadReport = usePrevious(transactionThreadReport);
    const reportActionID = route?.params?.reportActionID;
    const prevReportActionID = usePrevious(reportActionID);
    const didLayout = useRef(false);
    const didLoadOlderChats = useRef(false);
    const didLoadNewerChats = useRef(false);
    const {isOffline} = useNetwork();

    const network = useNetwork();
    const {shouldUseNarrowLayout} = useResponsiveLayout();
    const contentListHeight = useRef(0);
    const isFocused = useIsFocused();
    const prevAuthTokenType = usePrevious(session?.authTokenType);
    const [isNavigatingToLinkedMessage, setNavigatingToLinkedMessage] = useState(!!reportActionID);
    const prevShouldUseNarrowLayoutRef = useRef(shouldUseNarrowLayout);
    const reportID = report.reportID;
    const isReportFullyVisible = useMemo((): boolean => getIsReportFullyVisible(isFocused), [isFocused]);
    const openReportIfNecessary = () => {
        if (!shouldFetchReport(report, reportMetadata)) {
            return;
        }

        openReport(reportID, reportActionID);
    };

    useEffect(() => {
        // When we linked to message - we do not need to wait for initial actions - they already exists
        if (!reportActionID || !isOffline) {
            return;
        }
        updateLoadingInitialReportAction(report.reportID);
    }, [isOffline, report.reportID, reportActionID]);

    // Change the list ID only for comment linking to get the positioning right
    const listID = useMemo(() => {
        if (!reportActionID && !prevReportActionID) {
            // Keep the old list ID since we're not in the Comment Linking flow
            return listOldID;
        }
        const newID = generateNewRandomInt(listOldID, 1, Number.MAX_SAFE_INTEGER);
        // eslint-disable-next-line react-compiler/react-compiler
        listOldID = newID;

        return newID;
        // eslint-disable-next-line react-compiler/react-compiler, react-hooks/exhaustive-deps
    }, [route, reportActionID]);

    // When we are offline before opening an IOU/Expense report,
    // the total of the report and sometimes the expense aren't displayed because these actions aren't returned until `OpenReport` API is complete.
    // We generate a fake created action here if it doesn't exist to display the total whenever possible because the total just depends on report data
    // and we also generate an expense action if the number of expenses in allReportActions is less than the total number of expenses
    // to display at least one expense action to match the total data.
    const reportActionsToDisplay = useMemo(() => {
        if (!isMoneyRequestReport(report) || !allReportActions.length) {
            return allReportActions;
        }

        const actions = [...allReportActions];
        const lastAction = allReportActions.at(-1);

        if (lastAction && !isCreatedAction(lastAction)) {
            const optimisticCreatedAction = buildOptimisticCreatedReportAction(String(report?.ownerAccountID), DateUtils.subtractMillisecondsFromDateTime(lastAction.created, 1));
            optimisticCreatedAction.pendingAction = null;
            actions.push(optimisticCreatedAction);
        }

        const reportPreviewAction = getReportPreviewAction(report.chatReportID, report.reportID);
        const moneyRequestActions = allReportActions.filter((action) => {
            const originalMessage = isMoneyRequestAction(action) ? getOriginalMessage(action) : undefined;
            return (
                isMoneyRequestAction(action) &&
                originalMessage &&
                (originalMessage?.type === CONST.IOU.REPORT_ACTION_TYPE.CREATE ||
                    !!(originalMessage?.type === CONST.IOU.REPORT_ACTION_TYPE.PAY && originalMessage?.IOUDetails) ||
                    originalMessage?.type === CONST.IOU.REPORT_ACTION_TYPE.TRACK)
            );
        });

        if (report.total && moneyRequestActions.length < (reportPreviewAction?.childMoneyRequestCount ?? 0) && isEmptyObject(transactionThreadReport)) {
            const optimisticIOUAction = buildOptimisticIOUReportAction(
                CONST.IOU.REPORT_ACTION_TYPE.CREATE,
                0,
                CONST.CURRENCY.USD,
                '',
                [],
                rand64(),
                undefined,
                report.reportID,
                false,
                false,
                false,
                DateUtils.subtractMillisecondsFromDateTime(actions.at(-1)?.created ?? '', 1),
            ) as OnyxTypes.ReportAction;
            moneyRequestActions.push(optimisticIOUAction);
            actions.splice(actions.length - 1, 0, optimisticIOUAction);
        }

        // Update pending action of created action if we have some requests that are pending
        // eslint-disable-next-line @typescript-eslint/no-non-null-assertion
        const createdAction = actions.pop()!;
        if (moneyRequestActions.filter((action) => !!action.pendingAction).length > 0) {
            createdAction.pendingAction = CONST.RED_BRICK_ROAD_PENDING_ACTION.UPDATE;
        }

        return [...actions, createdAction];
    }, [allReportActions, report, transactionThreadReport]);

    // Get a sorted array of reportActions for both the current report and the transaction thread report associated with this report (if there is one)
    // so that we display transaction-level and report-level report actions in order in the one-transaction view
<<<<<<< HEAD
    const combinedReportActions = useMemo(
=======
    const reportActions = useMemo(
>>>>>>> 64ed6a5b
        () => getCombinedReportActions(reportActionsToDisplay, transactionThreadReportID ?? null, transactionThreadReportActions ?? []),
        [reportActionsToDisplay, transactionThreadReportActions, transactionThreadReportID],
    );

    const parentReportActionForTransactionThread = useMemo(
        () =>
            isEmptyObject(transactionThreadReportActions)
                ? undefined
                : (allReportActions.find((action) => action.reportActionID === transactionThreadReport?.parentReportActionID) as OnyxEntry<OnyxTypes.ReportAction>),
        [allReportActions, transactionThreadReportActions, transactionThreadReport?.parentReportActionID],
    );

<<<<<<< HEAD
    const indexOfLinkedAction = useMemo(() => {
        if (!reportActionID) {
            return -1;
        }
        return combinedReportActions.findIndex((obj) => String(obj.reportActionID) === String(isFirstLinkedActionRender.current ? reportActionID : currentReportActionID));
    }, [combinedReportActions, currentReportActionID, reportActionID]);

    const reportActions = useMemo(() => {
        if (!reportActionID) {
            return combinedReportActions;
        }
        if (indexOfLinkedAction === -1) {
            return [];
        }

        if (isFirstLinkedActionRender.current) {
            return combinedReportActions.slice(indexOfLinkedAction);
        }
        const paginationSize = getInitialPaginationSize;
        return combinedReportActions.slice(Math.max(indexOfLinkedAction - paginationSize, 0));

        // currentReportActionID is needed to trigger batching once the report action has been positioned
        // eslint-disable-next-line react-compiler/react-compiler, react-hooks/exhaustive-deps
    }, [reportActionID, combinedReportActions, indexOfLinkedAction, currentReportActionID]);
    const canUserPerformWriteActionValue = canUserPerformWriteAction(report);
=======
    const canPerformWriteAction = canUserPerformWriteAction(report);
>>>>>>> 64ed6a5b
    const visibleReportActions = useMemo(
        () =>
            reportActions.filter(
                (reportAction) =>
<<<<<<< HEAD
                    (isOffline ||
                        isDeletedParentAction(reportAction) ||
                        reportAction.pendingAction !== CONST.RED_BRICK_ROAD_PENDING_ACTION.DELETE ||
                        reportAction.errors) &&
                    shouldReportActionBeVisible(reportAction, reportAction.reportActionID, canUserPerformWriteActionValue),
            ),
        [reportActions, isOffline, canUserPerformWriteActionValue],
=======
                    (isOffline || isDeletedParentAction(reportAction) || reportAction.pendingAction !== CONST.RED_BRICK_ROAD_PENDING_ACTION.DELETE || reportAction.errors) &&
                    shouldReportActionBeVisible(reportAction, reportAction.reportActionID, canPerformWriteAction),
            ),
        [reportActions, isOffline, canPerformWriteAction],
>>>>>>> 64ed6a5b
    );

    const reportActionIDMap = useMemo(() => {
        const reportActionIDs = allReportActions.map((action) => action.reportActionID);
        return reportActions.map((action) => ({
            reportActionID: action.reportActionID,
            reportID: reportActionIDs.includes(action.reportActionID) ? reportID : transactionThreadReport?.reportID,
        }));
    }, [allReportActions, reportID, transactionThreadReport, reportActions]);

<<<<<<< HEAD
    /**
     * Retrieves the next set of report actions for the chat once we are nearing the end of what we are currently
     * displaying.
     */
    const fetchNewerAction = useCallback(
        (newestReportAction: OnyxTypes.ReportAction) => {
            if (!hasNewerActions || isLoadingNewerReportActions || isLoadingInitialReportActions || (reportActionID && isOffline)) {
                return;
            }

            // If this is a one transaction report, ensure we load newer actions for both this report and the report associated with the transaction
            if (!isEmptyObject(transactionThreadReport)) {
                // Get newer actions based on the newest reportAction for the current report
                const newestActionCurrentReport = reportActionIDMap.find((item) => item.reportID === reportID);
                getNewerActions(newestActionCurrentReport?.reportID, newestActionCurrentReport?.reportActionID);

                // Get newer actions based on the newest reportAction for the transaction thread report
                const newestActionTransactionThreadReport = reportActionIDMap.find((item) => item.reportID === transactionThreadReport.reportID);
                getNewerActions(newestActionTransactionThreadReport?.reportID, newestActionTransactionThreadReport?.reportActionID);
            } else {
                getNewerActions(reportID, newestReportAction.reportActionID);
            }
        },
        [isLoadingNewerReportActions, isLoadingInitialReportActions, reportActionID, isOffline, transactionThreadReport, reportActionIDMap, reportID, hasNewerActions],
    );

    const hasMoreCached = reportActions.length < combinedReportActions.length;
    const newestReportAction = useMemo(() => reportActions?.at(0), [reportActions]);
    const mostRecentIOUReportActionID = useMemo(() => getMostRecentIOURequestActionID(reportActions), [reportActions]);
    const lastActionCreated = visibleReportActions.at(0)?.created ?? '';
    const hasNewestReportAction = lastActionCreated >= (report.lastVisibleActionCreated ?? '') || lastActionCreated >= (transactionThreadReport?.lastVisibleActionCreated ?? '');
=======
    const newestReportAction = useMemo(() => reportActions?.at(0), [reportActions]);
    const mostRecentIOUReportActionID = useMemo(() => getMostRecentIOURequestActionID(reportActions), [reportActions]);
    const hasNewestReportAction =
        visibleReportActions.at(0)?.created === report.lastVisibleActionCreated || visibleReportActions.at(0)?.created === transactionThreadReport?.lastVisibleActionCreated;
>>>>>>> 64ed6a5b
    const oldestReportAction = useMemo(() => reportActions?.at(-1), [reportActions]);

    useEffect(() => {
        const wasLoginChangedDetected = prevAuthTokenType === CONST.AUTH_TOKEN_TYPES.ANONYMOUS && !session?.authTokenType;
        if (wasLoginChangedDetected && didUserLogInDuringSession() && isUserCreatedPolicyRoom(report)) {
            openReportIfNecessary();
        }
        // eslint-disable-next-line react-compiler/react-compiler, react-hooks/exhaustive-deps
    }, [session, report]);

    useEffect(() => {
        const prevShouldUseNarrowLayout = prevShouldUseNarrowLayoutRef.current;
        // If the view is expanded from mobile to desktop layout
        // we update the new marker position, mark the report as read, and fetch new report actions
        const didScreenSizeIncrease = prevShouldUseNarrowLayout && !shouldUseNarrowLayout;
        const didReportBecomeVisible = isReportFullyVisible && didScreenSizeIncrease;
        if (didReportBecomeVisible) {
            openReportIfNecessary();
        }
        // update ref with current state
        prevShouldUseNarrowLayoutRef.current = shouldUseNarrowLayout;
        // eslint-disable-next-line react-compiler/react-compiler, react-hooks/exhaustive-deps
    }, [shouldUseNarrowLayout, reportActions, isReportFullyVisible]);

    const onContentSizeChange = useCallback((w: number, h: number) => {
        contentListHeight.current = h;
    }, []);

    /**
     * Retrieves the next set of report actions for the chat once we are nearing the end of what we are currently
     * displaying.
     */
    const loadOlderChats = useCallback(
        (force = false) => {
            // Only fetch more if we are neither already fetching (so that we don't initiate duplicate requests) nor offline.
            if (
                !force &&
                (!!network.isOffline ||
                    isLoadingOlderReportActions ||
                    // If there was an error only try again once on initial mount.
                    (didLoadOlderChats.current && hasLoadingOlderReportActionsError) ||
                    isLoadingInitialReportActions)
            ) {
                return;
            }

            // Don't load more chats if we're already at the beginning of the chat history
            if (!oldestReportAction || !hasOlderActions) {
                return;
            }

            didLoadOlderChats.current = true;

            if (!isEmptyObject(transactionThreadReport)) {
                // Get older actions based on the oldest reportAction for the current report
                const oldestActionCurrentReport = reportActionIDMap.findLast((item) => item.reportID === reportID);
                getOlderActions(oldestActionCurrentReport?.reportID, oldestActionCurrentReport?.reportActionID);

                // Get older actions based on the oldest reportAction for the transaction thread report
                const oldestActionTransactionThreadReport = reportActionIDMap.findLast((item) => item.reportID === transactionThreadReport.reportID);
                getOlderActions(oldestActionTransactionThreadReport?.reportID, oldestActionTransactionThreadReport?.reportActionID);
            } else {
                // Retrieve the next REPORT.ACTIONS.LIMIT sized page of comments
                getOlderActions(reportID, oldestReportAction.reportActionID);
            }
        },
        [
            network.isOffline,
            isLoadingOlderReportActions,
            isLoadingInitialReportActions,
            oldestReportAction,
            reportID,
            reportActionIDMap,
            transactionThreadReport,
            hasLoadingOlderReportActionsError,
            hasOlderActions,
        ],
    );

    const loadNewerChats = useCallback(
        (force = false) => {
            if (
                !force &&
                (!reportActionID ||
                    !isFocused ||
                    !newestReportAction ||
                    isLoadingInitialReportActions ||
                    isLoadingNewerReportActions ||
                    !hasNewerActions ||
                    isOffline ||
                    // If there was an error only try again once on initial mount. We should also still load
                    // more in case we have cached messages.
                    (didLoadNewerChats.current && hasLoadingNewerReportActionsError) ||
                    newestReportAction.pendingAction === CONST.RED_BRICK_ROAD_PENDING_ACTION.DELETE)
            ) {
                return;
            }

            didLoadNewerChats.current = true;

            // If this is a one transaction report, ensure we load newer actions for both this report and the report associated with the transaction
            if (!isEmptyObject(transactionThreadReport)) {
                // Get newer actions based on the newest reportAction for the current report
                const newestActionCurrentReport = reportActionIDMap.find((item) => item.reportID === reportID);
                getNewerActions(newestActionCurrentReport?.reportID, newestActionCurrentReport?.reportActionID);

                // Get newer actions based on the newest reportAction for the transaction thread report
                const newestActionTransactionThreadReport = reportActionIDMap.find((item) => item.reportID === transactionThreadReport.reportID);
                getNewerActions(newestActionTransactionThreadReport?.reportID, newestActionTransactionThreadReport?.reportActionID);
            } else if (newestReportAction) {
                getNewerActions(reportID, newestReportAction.reportActionID);
            }
        },
        [
            reportActionID,
            isFocused,
            newestReportAction,
            isLoadingInitialReportActions,
            isLoadingNewerReportActions,
            hasNewerActions,
            isOffline,
            hasLoadingNewerReportActionsError,
            transactionThreadReport,
            reportActionIDMap,
            reportID,
        ],
    );

    /**
     * Runs when the FlatList finishes laying out
     */
    const recordTimeToMeasureItemLayout = useCallback(() => {
        if (didLayout.current) {
            return;
        }

        didLayout.current = true;

        Performance.markEnd(CONST.TIMING.OPEN_REPORT);
        Timing.end(CONST.TIMING.OPEN_REPORT);

        Performance.markEnd(CONST.TIMING.OPEN_REPORT_THREAD);
        Timing.end(CONST.TIMING.OPEN_REPORT_THREAD);

        Performance.markEnd(CONST.TIMING.OPEN_REPORT_FROM_PREVIEW);
        Timing.end(CONST.TIMING.OPEN_REPORT_FROM_PREVIEW);
    }, []);

    // Check if the first report action in the list is the one we're currently linked to
    const isTheFirstReportActionIsLinked = newestReportAction?.reportActionID === reportActionID;

    useEffect(() => {
        let timerID: NodeJS.Timeout;

        if (isTheFirstReportActionIsLinked) {
            setNavigatingToLinkedMessage(true);
        } else {
            // After navigating to the linked reportAction, apply this to correctly set
            // `autoscrollToTopThreshold` prop when linking to a specific reportAction.
            InteractionManager.runAfterInteractions(() => {
                // Using a short delay to ensure the view is updated after interactions
                timerID = setTimeout(() => setNavigatingToLinkedMessage(false), 10);
            });
        }

        return () => {
            if (!timerID) {
                return;
            }
            clearTimeout(timerID);
        };
    }, [isTheFirstReportActionIsLinked]);

    // Comments have not loaded at all yet do nothing
    if (!reportActions.length) {
        return null;
    }

    // AutoScroll is disabled when we do linking to a specific reportAction
    const shouldEnableAutoScroll = (hasNewestReportAction && (!reportActionID || !isNavigatingToLinkedMessage)) || (transactionThreadReport && !prevTransactionThreadReport);
    return (
        <>
            <ReportActionsList
                report={report}
                transactionThreadReport={transactionThreadReport}
                parentReportAction={parentReportAction}
                parentReportActionForTransactionThread={parentReportActionForTransactionThread}
                onLayout={recordTimeToMeasureItemLayout}
                sortedReportActions={reportActions}
                sortedVisibleReportActions={visibleReportActions}
                mostRecentIOUReportActionID={mostRecentIOUReportActionID}
                loadOlderChats={loadOlderChats}
                loadNewerChats={loadNewerChats}
                isLoadingInitialReportActions={isLoadingInitialReportActions}
                isLoadingOlderReportActions={isLoadingOlderReportActions}
                hasLoadingOlderReportActionsError={hasLoadingOlderReportActionsError}
                isLoadingNewerReportActions={isLoadingNewerReportActions}
                hasLoadingNewerReportActionsError={hasLoadingNewerReportActionsError}
                listID={listID}
                onContentSizeChange={onContentSizeChange}
                shouldEnableAutoScrollToTopThreshold={shouldEnableAutoScroll}
            />
            <UserTypingEventListener report={report} />
            <PopoverReactionList ref={reactionListRef} />
        </>
    );
}

ReportActionsView.displayName = 'ReportActionsView';

function arePropsEqual(oldProps: ReportActionsViewProps, newProps: ReportActionsViewProps): boolean {
    if (!lodashIsEqual(oldProps.reportActions, newProps.reportActions)) {
        return false;
    }

    if (!lodashIsEqual(oldProps.parentReportAction, newProps.parentReportAction)) {
        return false;
    }

    if (oldProps.isLoadingInitialReportActions !== newProps.isLoadingInitialReportActions) {
        return false;
    }

    if (oldProps.isLoadingOlderReportActions !== newProps.isLoadingOlderReportActions) {
        return false;
    }

    if (oldProps.isLoadingNewerReportActions !== newProps.isLoadingNewerReportActions) {
        return false;
    }

    if (oldProps.hasLoadingOlderReportActionsError !== newProps.hasLoadingOlderReportActionsError) {
        return false;
    }

    if (oldProps.hasLoadingNewerReportActionsError !== newProps.hasLoadingNewerReportActionsError) {
        return false;
    }

    if (oldProps.hasNewerActions !== newProps.hasNewerActions) {
        return false;
    }

    if (oldProps.hasOlderActions !== newProps.hasOlderActions) {
        return false;
    }

    return lodashIsEqual(oldProps.report, newProps.report);
}

const MemoizedReportActionsView = React.memo(ReportActionsView, arePropsEqual);

export default Performance.withRenderTrace({id: '<ReportActionsView> rendering'})(MemoizedReportActionsView);<|MERGE_RESOLUTION|>--- conflicted
+++ resolved
@@ -16,8 +16,6 @@
 import type {AuthScreensParamList} from '@libs/Navigation/types';
 import {generateNewRandomInt, rand64} from '@libs/NumberUtils';
 import Performance from '@libs/Performance';
-<<<<<<< HEAD
-=======
 import {
     getCombinedReportActions,
     getMostRecentIOURequestActionID,
@@ -29,15 +27,10 @@
     isMoneyRequestAction,
     shouldReportActionBeVisible,
 } from '@libs/ReportActionsUtils';
->>>>>>> 64ed6a5b
 import {buildOptimisticCreatedReportAction, buildOptimisticIOUReportAction, canUserPerformWriteAction, isMoneyRequestReport, isUserCreatedPolicyRoom} from '@libs/ReportUtils';
 import {didUserLogInDuringSession} from '@libs/SessionUtils';
 import shouldFetchReport from '@libs/shouldFetchReport';
 import {ReactionListContext} from '@pages/home/ReportScreenContext';
-<<<<<<< HEAD
-import Timing from '@userActions/Timing';
-=======
->>>>>>> 64ed6a5b
 import CONST from '@src/CONST';
 import ONYXKEYS from '@src/ONYXKEYS';
 import type SCREENS from '@src/SCREENS';
@@ -46,8 +39,6 @@
 import PopoverReactionList from './ReactionList/PopoverReactionList';
 import ReportActionsList from './ReportActionsList';
 import UserTypingEventListener from './UserTypingEventListener';
-import { getCombinedReportActions, getMostRecentIOURequestActionID, getOriginalMessage, getReportPreviewAction, getSortedReportActionsForDisplay, isCreatedAction, isDeletedParentAction, isMoneyRequestAction, shouldReportActionBeVisible } from '@libs/ReportActionsUtils';
-import { getNewerActions, getOlderActions, openReport, updateLoadingInitialReportAction } from '@libs/actions/Report';
 
 type ReportActionsViewProps = {
     /** The report currently being looked at */
@@ -105,12 +96,7 @@
     const route = useRoute<PlatformStackRouteProp<AuthScreensParamList, typeof SCREENS.REPORT>>();
     const [session] = useOnyx(ONYXKEYS.SESSION);
     const [transactionThreadReportActions] = useOnyx(`${ONYXKEYS.COLLECTION.REPORT_ACTIONS}${transactionThreadReportID ?? CONST.DEFAULT_NUMBER_ID}`, {
-<<<<<<< HEAD
-        selector: (reportActions: OnyxEntry<OnyxTypes.ReportActions>) =>
-            getSortedReportActionsForDisplay(reportActions, canUserPerformWriteAction(report), true),
-=======
         selector: (reportActions: OnyxEntry<OnyxTypes.ReportActions>) => getSortedReportActionsForDisplay(reportActions, canUserPerformWriteAction(report), true),
->>>>>>> 64ed6a5b
     });
     const [transactionThreadReport] = useOnyx(`${ONYXKEYS.COLLECTION.REPORT}${transactionThreadReportID ?? CONST.DEFAULT_NUMBER_ID}`);
     const [reportMetadata] = useOnyx(`${ONYXKEYS.COLLECTION.REPORT_METADATA}${report.reportID}`);
@@ -223,11 +209,7 @@
 
     // Get a sorted array of reportActions for both the current report and the transaction thread report associated with this report (if there is one)
     // so that we display transaction-level and report-level report actions in order in the one-transaction view
-<<<<<<< HEAD
-    const combinedReportActions = useMemo(
-=======
     const reportActions = useMemo(
->>>>>>> 64ed6a5b
         () => getCombinedReportActions(reportActionsToDisplay, transactionThreadReportID ?? null, transactionThreadReportActions ?? []),
         [reportActionsToDisplay, transactionThreadReportActions, transactionThreadReportID],
     );
@@ -240,53 +222,15 @@
         [allReportActions, transactionThreadReportActions, transactionThreadReport?.parentReportActionID],
     );
 
-<<<<<<< HEAD
-    const indexOfLinkedAction = useMemo(() => {
-        if (!reportActionID) {
-            return -1;
-        }
-        return combinedReportActions.findIndex((obj) => String(obj.reportActionID) === String(isFirstLinkedActionRender.current ? reportActionID : currentReportActionID));
-    }, [combinedReportActions, currentReportActionID, reportActionID]);
-
-    const reportActions = useMemo(() => {
-        if (!reportActionID) {
-            return combinedReportActions;
-        }
-        if (indexOfLinkedAction === -1) {
-            return [];
-        }
-
-        if (isFirstLinkedActionRender.current) {
-            return combinedReportActions.slice(indexOfLinkedAction);
-        }
-        const paginationSize = getInitialPaginationSize;
-        return combinedReportActions.slice(Math.max(indexOfLinkedAction - paginationSize, 0));
-
-        // currentReportActionID is needed to trigger batching once the report action has been positioned
-        // eslint-disable-next-line react-compiler/react-compiler, react-hooks/exhaustive-deps
-    }, [reportActionID, combinedReportActions, indexOfLinkedAction, currentReportActionID]);
-    const canUserPerformWriteActionValue = canUserPerformWriteAction(report);
-=======
     const canPerformWriteAction = canUserPerformWriteAction(report);
->>>>>>> 64ed6a5b
     const visibleReportActions = useMemo(
         () =>
             reportActions.filter(
                 (reportAction) =>
-<<<<<<< HEAD
-                    (isOffline ||
-                        isDeletedParentAction(reportAction) ||
-                        reportAction.pendingAction !== CONST.RED_BRICK_ROAD_PENDING_ACTION.DELETE ||
-                        reportAction.errors) &&
-                    shouldReportActionBeVisible(reportAction, reportAction.reportActionID, canUserPerformWriteActionValue),
-            ),
-        [reportActions, isOffline, canUserPerformWriteActionValue],
-=======
                     (isOffline || isDeletedParentAction(reportAction) || reportAction.pendingAction !== CONST.RED_BRICK_ROAD_PENDING_ACTION.DELETE || reportAction.errors) &&
                     shouldReportActionBeVisible(reportAction, reportAction.reportActionID, canPerformWriteAction),
             ),
         [reportActions, isOffline, canPerformWriteAction],
->>>>>>> 64ed6a5b
     );
 
     const reportActionIDMap = useMemo(() => {
@@ -297,44 +241,10 @@
         }));
     }, [allReportActions, reportID, transactionThreadReport, reportActions]);
 
-<<<<<<< HEAD
-    /**
-     * Retrieves the next set of report actions for the chat once we are nearing the end of what we are currently
-     * displaying.
-     */
-    const fetchNewerAction = useCallback(
-        (newestReportAction: OnyxTypes.ReportAction) => {
-            if (!hasNewerActions || isLoadingNewerReportActions || isLoadingInitialReportActions || (reportActionID && isOffline)) {
-                return;
-            }
-
-            // If this is a one transaction report, ensure we load newer actions for both this report and the report associated with the transaction
-            if (!isEmptyObject(transactionThreadReport)) {
-                // Get newer actions based on the newest reportAction for the current report
-                const newestActionCurrentReport = reportActionIDMap.find((item) => item.reportID === reportID);
-                getNewerActions(newestActionCurrentReport?.reportID, newestActionCurrentReport?.reportActionID);
-
-                // Get newer actions based on the newest reportAction for the transaction thread report
-                const newestActionTransactionThreadReport = reportActionIDMap.find((item) => item.reportID === transactionThreadReport.reportID);
-                getNewerActions(newestActionTransactionThreadReport?.reportID, newestActionTransactionThreadReport?.reportActionID);
-            } else {
-                getNewerActions(reportID, newestReportAction.reportActionID);
-            }
-        },
-        [isLoadingNewerReportActions, isLoadingInitialReportActions, reportActionID, isOffline, transactionThreadReport, reportActionIDMap, reportID, hasNewerActions],
-    );
-
-    const hasMoreCached = reportActions.length < combinedReportActions.length;
     const newestReportAction = useMemo(() => reportActions?.at(0), [reportActions]);
     const mostRecentIOUReportActionID = useMemo(() => getMostRecentIOURequestActionID(reportActions), [reportActions]);
     const lastActionCreated = visibleReportActions.at(0)?.created ?? '';
     const hasNewestReportAction = lastActionCreated >= (report.lastVisibleActionCreated ?? '') || lastActionCreated >= (transactionThreadReport?.lastVisibleActionCreated ?? '');
-=======
-    const newestReportAction = useMemo(() => reportActions?.at(0), [reportActions]);
-    const mostRecentIOUReportActionID = useMemo(() => getMostRecentIOURequestActionID(reportActions), [reportActions]);
-    const hasNewestReportAction =
-        visibleReportActions.at(0)?.created === report.lastVisibleActionCreated || visibleReportActions.at(0)?.created === transactionThreadReport?.lastVisibleActionCreated;
->>>>>>> 64ed6a5b
     const oldestReportAction = useMemo(() => reportActions?.at(-1), [reportActions]);
 
     useEffect(() => {

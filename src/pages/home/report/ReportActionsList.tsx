--- conflicted
+++ resolved
@@ -782,15 +782,9 @@
         loadOlderChats(false);
     }, [loadOlderChats]);
 
-<<<<<<< HEAD
     // Parse Fullstory attributes on initial render
     useLayoutEffect(parseFSAttributes, []);
 
-    // When performing comment linking, initially 25 items are added to the list. Subsequent fetches add 15 items from the cache or 50 items from the server.
-    // This is to ensure that the user is able to see the 'scroll to newer comments' button when they do comment linking and have not reached the end of the list yet.
-    const canScrollToNewerComments = !isLoadingInitialReportActions && !hasNewestReportAction && sortedReportActions.length > 25 && !isLastPendingActionIsDelete;
-=======
->>>>>>> 2550438b
     const [reportActionsListTestID, reportActionsListFSClass] = getChatFSAttributes(participantsContext, 'ReportActionsList', report);
 
     return (

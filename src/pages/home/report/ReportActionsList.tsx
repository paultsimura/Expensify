--- conflicted
+++ resolved
@@ -206,11 +206,7 @@
     );
     const prevSortedVisibleReportActionsObjects = usePrevious(sortedVisibleReportActionsObjects);
 
-<<<<<<< HEAD
-=======
-    const reportLastReadTime = useMemo(() => {
-        return ReportConnection.getReport(report.reportID)?.lastReadTime ?? report.lastReadTime ?? '';
-    }, [report.reportID, report.lastReadTime]);
+    const reportLastReadTime = report.lastReadTime ?? '';
 
     // In a one-expense report, the report actions from the expense report and transaction thread are combined.
     // If the transaction thread has a newer action, it will show an unread marker if we compare it with the expense report lastReadTime.
@@ -219,7 +215,6 @@
     // So, we use whichever lastReadTime that is bigger.
     const lastReadTime = transactionThreadReport?.lastReadTime && transactionThreadReport.lastReadTime > reportLastReadTime ? transactionThreadReport.lastReadTime : reportLastReadTime;
 
->>>>>>> 9fe5511a
     /**
      * The timestamp for the unread marker.
      *
@@ -228,15 +223,9 @@
      * - marks a message as read/unread
      * - reads a new message as it is received
      */
-<<<<<<< HEAD
-    const [unreadMarkerTime, setUnreadMarkerTime] = useState(report.lastReadTime ?? '');
-    useEffect(() => {
-        setUnreadMarkerTime(report.lastReadTime ?? '');
-=======
     const [unreadMarkerTime, setUnreadMarkerTime] = useState(lastReadTime);
     useEffect(() => {
         setUnreadMarkerTime(lastReadTime);
->>>>>>> 9fe5511a
 
         // eslint-disable-next-line react-compiler/react-compiler, react-hooks/exhaustive-deps
     }, [report.reportID]);

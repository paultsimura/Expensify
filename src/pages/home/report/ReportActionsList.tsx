import type {ListRenderItemInfo} from '@react-native/virtualized-lists/Lists/VirtualizedList';
import {useIsFocused, useRoute} from '@react-navigation/native';
// eslint-disable-next-line lodash/import-scope
import type {DebouncedFunc} from 'lodash';
import React, {memo, useCallback, useEffect, useMemo, useRef, useState} from 'react';
import {DeviceEventEmitter, InteractionManager, View} from 'react-native';
import type {LayoutChangeEvent, NativeScrollEvent, NativeSyntheticEvent, StyleProp, ViewStyle} from 'react-native';
import {useOnyx} from 'react-native-onyx';
import type {OnyxEntry} from 'react-native-onyx';
import InvertedFlatList from '@components/InvertedFlatList';
import {AUTOSCROLL_TO_TOP_THRESHOLD} from '@components/InvertedFlatList/BaseInvertedFlatList';
import {usePersonalDetails} from '@components/OnyxProvider';
import useCurrentUserPersonalDetails from '@hooks/useCurrentUserPersonalDetails';
import useLocalize from '@hooks/useLocalize';
import useNetworkWithOfflineStatus from '@hooks/useNetworkWithOfflineStatus';
import usePrevious from '@hooks/usePrevious';
import useReportScrollManager from '@hooks/useReportScrollManager';
import useResponsiveLayout from '@hooks/useResponsiveLayout';
import useThemeStyles from '@hooks/useThemeStyles';
import useWindowDimensions from '@hooks/useWindowDimensions';
import DateUtils from '@libs/DateUtils';
import isReportScreenTopmostCentralPane from '@libs/Navigation/isReportScreenTopmostCentralPane';
import isSearchTopmostCentralPane from '@libs/Navigation/isSearchTopmostCentralPane';
import Navigation from '@libs/Navigation/Navigation';
import type {PlatformStackRouteProp} from '@libs/Navigation/PlatformStackNavigation/types';
import * as ReportActionsUtils from '@libs/ReportActionsUtils';
import * as ReportUtils from '@libs/ReportUtils';
import Visibility from '@libs/Visibility';
import type {AuthScreensParamList} from '@navigation/types';
import variables from '@styles/variables';
import * as Report from '@userActions/Report';
import CONST from '@src/CONST';
import ONYXKEYS from '@src/ONYXKEYS';
import ROUTES from '@src/ROUTES';
import type SCREENS from '@src/SCREENS';
import type * as OnyxTypes from '@src/types/onyx';
import FloatingMessageCounter from './FloatingMessageCounter';
import getInitialNumToRender from './getInitialNumReportActionsToRender';
import ListBoundaryLoader from './ListBoundaryLoader';
import ReportActionsListItemRenderer from './ReportActionsListItemRenderer';

type LoadNewerChats = DebouncedFunc<(params: {distanceFromStart: number}) => void>;

type ReportActionsListProps = {
    /** The report currently being looked at */
    report: OnyxTypes.Report;

    /** The transaction thread report associated with the current report, if any */
    transactionThreadReport: OnyxEntry<OnyxTypes.Report>;

    /** Array of report actions for the current report */
    reportActions: OnyxTypes.ReportAction[];

    /** The report's parentReportAction */
    parentReportAction: OnyxEntry<OnyxTypes.ReportAction>;

    /** The transaction thread report's parentReportAction */
    parentReportActionForTransactionThread: OnyxEntry<OnyxTypes.ReportAction>;

    /** Sorted actions prepared for display */
    sortedReportActions: OnyxTypes.ReportAction[];

    /** Sorted actions that should be visible to the user */
    sortedVisibleReportActions: OnyxTypes.ReportAction[];

    /** The ID of the most recent IOU report action connected with the shown report */
    mostRecentIOUReportActionID?: string | null;

    /** The report metadata loading states */
    isLoadingInitialReportActions?: boolean;

    /** Are we loading more report actions? */
    isLoadingOlderReportActions?: boolean;

    /** Was there an error when loading older report actions? */
    hasLoadingOlderReportActionsError?: boolean;

    /** Are we loading newer report actions? */
    isLoadingNewerReportActions?: boolean;

    /** Was there an error when loading newer report actions? */
    hasLoadingNewerReportActionsError?: boolean;

    /** Callback executed on list layout */
    onLayout: (event: LayoutChangeEvent) => void;

    /** Callback executed on scroll */
    onScroll?: (event: NativeSyntheticEvent<NativeScrollEvent>) => void;

    /** Function to load more chats */
    loadOlderChats: (force?: boolean) => void;

    /** Function to load newer chats */
    loadNewerChats: (force?: boolean) => void;

    /** Whether the composer is in full size */
    isComposerFullSize?: boolean;

    /** ID of the list */
    listID: number;

    /** Callback executed on content size change */
    onContentSizeChange: (w: number, h: number) => void;

    /** Should enable auto scroll to top threshold */
    shouldEnableAutoScrollToTopThreshold?: boolean;
};

const VERTICAL_OFFSET_THRESHOLD = 200;
const MSG_VISIBLE_THRESHOLD = 250;

// In the component we are subscribing to the arrival of new actions.
// As there is the possibility that there are multiple instances of a ReportScreen
// for the same report, we only ever want one subscription to be active, as
// the subscriptions could otherwise be conflicting.
const newActionUnsubscribeMap: Record<string, () => void> = {};

// Seems that there is an architecture issue that prevents us from using the reportID with useRef
// the useRef value gets reset when the reportID changes, so we use a global variable to keep track
let prevReportID: string | null = null;

/**
 * Create a unique key for each action in the FlatList.
 * We use the reportActionID that is a string representation of a random 64-bit int, which should be
 * random enough to avoid collisions
 */
function keyExtractor(item: OnyxTypes.ReportAction): string {
    return item.reportActionID;
}

const onScrollToIndexFailed = () => {};

function ReportActionsList({
    report,
    transactionThreadReport,
    reportActions = [],
    parentReportAction,
    isLoadingInitialReportActions = false,
    isLoadingOlderReportActions = false,
    hasLoadingOlderReportActionsError = false,
    isLoadingNewerReportActions = false,
    hasLoadingNewerReportActionsError = false,
    sortedReportActions,
    sortedVisibleReportActions,
    onScroll,
    mostRecentIOUReportActionID = '',
    loadNewerChats,
    loadOlderChats,
    onLayout,
    isComposerFullSize,
    listID,
    onContentSizeChange,
    shouldEnableAutoScrollToTopThreshold,
    parentReportActionForTransactionThread,
}: ReportActionsListProps) {
    const currentUserPersonalDetails = useCurrentUserPersonalDetails();
    const personalDetailsList = usePersonalDetails();
    const styles = useThemeStyles();
    const {translate} = useLocalize();
    const {windowHeight} = useWindowDimensions();
    const {shouldUseNarrowLayout} = useResponsiveLayout();

    const {preferredLocale} = useLocalize();
    const {isOffline, lastOfflineAt, lastOnlineAt} = useNetworkWithOfflineStatus();
    const route = useRoute<PlatformStackRouteProp<AuthScreensParamList, typeof SCREENS.REPORT>>();
    const reportScrollManager = useReportScrollManager();
    const userActiveSince = useRef<string>(DateUtils.getDBTime());
    const lastMessageTime = useRef<string | null>(null);
    const [isVisible, setIsVisible] = useState(Visibility.isVisible);
    const isFocused = useIsFocused();

<<<<<<< HEAD
    const [reportNameValuePairs] = useOnyx(`${ONYXKEYS.COLLECTION.REPORT_NAME_VALUE_PAIRS}${report?.reportID ?? CONST.DEFAULT_NUMBER_ID}`);
=======
    const [reportNameValuePairs] = useOnyx(`${ONYXKEYS.COLLECTION.REPORT_NAME_VALUE_PAIRS}${report?.reportID}`);
>>>>>>> 8b7096fc
    const [accountID] = useOnyx(ONYXKEYS.SESSION, {selector: (session) => session?.accountID});

    useEffect(() => {
        const unsubscriber = Visibility.onVisibilityChange(() => {
            setIsVisible(Visibility.isVisible());
        });

        return unsubscriber;
    }, []);

    const scrollingVerticalOffset = useRef(0);
    const readActionSkipped = useRef(false);
    const hasHeaderRendered = useRef(false);
    const hasFooterRendered = useRef(false);
    const linkedReportActionID = route?.params?.reportActionID;

    const lastAction = sortedVisibleReportActions.at(0);
    const sortedVisibleReportActionsObjects: OnyxTypes.ReportActions = useMemo(
        () =>
            sortedVisibleReportActions.reduce((actions, action) => {
                Object.assign(actions, {[action.reportActionID]: action});
                return actions;
            }, {}),
        [sortedVisibleReportActions],
    );
    const prevSortedVisibleReportActionsObjects = usePrevious(sortedVisibleReportActionsObjects);

    const reportLastReadTime = report.lastReadTime ?? '';

    // In a one-expense report, the report actions from the expense report and transaction thread are combined.
    // If the transaction thread has a newer action, it will show an unread marker if we compare it with the expense report lastReadTime.
    // - expense report action A <- expense report lastReadTime
    // - transaction thread action A <- transaction thread lastReadTime
    // So, we use whichever lastReadTime that is bigger.
    const lastReadTime = transactionThreadReport?.lastReadTime && transactionThreadReport.lastReadTime > reportLastReadTime ? transactionThreadReport.lastReadTime : reportLastReadTime;

    /**
     * The timestamp for the unread marker.
     *
     * This should ONLY be updated when the user
     * - switches reports
     * - marks a message as read/unread
     * - reads a new message as it is received
     */
    const [unreadMarkerTime, setUnreadMarkerTime] = useState(lastReadTime);
    useEffect(() => {
        setUnreadMarkerTime(lastReadTime);

        // eslint-disable-next-line react-compiler/react-compiler, react-hooks/exhaustive-deps
    }, [report.reportID]);

    const prevUnreadMarkerReportActionID = useRef<string | null>(null);
    /**
     * Whether a message is NOT from the active user and it was received while the user was offline.
     */
    const wasMessageReceivedWhileOffline = useCallback(
        (message: OnyxTypes.ReportAction) =>
            !ReportActionsUtils.wasActionTakenByCurrentUser(message) &&
            ReportActionsUtils.wasActionCreatedWhileOffline(message, isOffline, lastOfflineAt.current, lastOnlineAt.current, preferredLocale),
        [isOffline, lastOfflineAt, lastOnlineAt, preferredLocale],
    );

    /**
     * The index of the earliest message that was received while offline
     */
    const earliestReceivedOfflineMessageIndex = useMemo(() => {
        // Create a list of (sorted) indices of message that were received while offline
        const receviedOfflineMessages = sortedReportActions.reduce<number[]>((acc, message, index) => {
            if (wasMessageReceivedWhileOffline(message)) {
                acc[index] = index;
            }

            return acc;
        }, []);

        // The last index in the list is the earliest message that was received while offline
        return receviedOfflineMessages.at(-1);
    }, [sortedReportActions, wasMessageReceivedWhileOffline]);

    /**
     * The reportActionID the unread marker should display above
     */
    const unreadMarkerReportActionID = useMemo(() => {
        const shouldDisplayNewMarker = (message: OnyxTypes.ReportAction, index: number): boolean => {
            const nextMessage = sortedVisibleReportActions.at(index + 1);
            const isNextMessageUnread = !!nextMessage && ReportActionsUtils.isReportActionUnread(nextMessage, unreadMarkerTime);

            // If the current message is the earliest message received while offline, we want to display the unread marker above this message.
            const isEarliestReceivedOfflineMessage = index === earliestReceivedOfflineMessageIndex;
            if (isEarliestReceivedOfflineMessage && !isNextMessageUnread) {
                return true;
            }

            // If the unread marker should be hidden or is not within the visible area, don't show the unread marker.
            if (ReportActionsUtils.shouldHideNewMarker(message)) {
                return false;
            }

            const isCurrentMessageUnread = ReportActionsUtils.isReportActionUnread(message, unreadMarkerTime);

            // If the current message is read or the next message is unread, don't show the unread marker.
            if (!isCurrentMessageUnread || isNextMessageUnread) {
                return false;
            }

            // If no unread marker exists, don't set an unread marker for newly added messages from the current user.
            const isFromCurrentUser = accountID === (ReportActionsUtils.isReportPreviewAction(message) ? message.childLastActorAccountID : message.actorAccountID);
            const isNewMessage = !prevSortedVisibleReportActionsObjects[message.reportActionID];

            // The unread marker will show if the action's `created` time is later than `unreadMarkerTime`.
            // The `unreadMarkerTime` has already been updated to match the optimistic action created time,
            // but once the new action is saved on the backend, the actual created time will be later than the optimistic one.
            // Therefore, we also need to prevent the unread marker from appearing for previously optimistic actions.
            const isPreviouslyOptimistic = !!prevSortedVisibleReportActionsObjects[message.reportActionID]?.isOptimisticAction && !message.isOptimisticAction;
            const shouldIgnoreUnreadForCurrentUserMessage = !prevUnreadMarkerReportActionID.current && isFromCurrentUser && (isNewMessage || isPreviouslyOptimistic);

            return !shouldIgnoreUnreadForCurrentUserMessage;
        };

        // If there are message that were recevied while offline,
        // we can skip checking all messages later than the earliest recevied offline message.
        const startIndex = earliestReceivedOfflineMessageIndex ?? 0;

        // Scan through each visible report action until we find the appropriate action to show the unread marker
        for (let index = startIndex; index < sortedVisibleReportActions.length; index++) {
            const reportAction = sortedVisibleReportActions.at(index);

            // eslint-disable-next-line react-compiler/react-compiler
            if (reportAction && shouldDisplayNewMarker(reportAction, index)) {
                return reportAction.reportActionID;
            }
        }

        return null;
    }, [accountID, earliestReceivedOfflineMessageIndex, prevSortedVisibleReportActionsObjects, sortedVisibleReportActions, unreadMarkerTime]);
    prevUnreadMarkerReportActionID.current = unreadMarkerReportActionID;

    /**
     * Subscribe to read/unread events and update our unreadMarkerTime
     */
    useEffect(() => {
        const unreadActionSubscription = DeviceEventEmitter.addListener(`unreadAction_${report.reportID}`, (newLastReadTime: string) => {
            setUnreadMarkerTime(newLastReadTime);
            userActiveSince.current = DateUtils.getDBTime();
        });
        const readNewestActionSubscription = DeviceEventEmitter.addListener(`readNewestAction_${report.reportID}`, (newLastReadTime: string) => {
            setUnreadMarkerTime(newLastReadTime);
        });

        return () => {
            unreadActionSubscription.remove();
            readNewestActionSubscription.remove();
        };
    }, [report.reportID]);

    /**
     * When the user reads a new message as it is received, we'll push the unreadMarkerTime down to the timestamp of
     * the latest report action. When new report actions are received and the user is not viewing them (they're above
     * the MSG_VISIBLE_THRESHOLD), the unread marker will display over those new messages rather than the initial
     * lastReadTime.
     */
    useEffect(() => {
        if (unreadMarkerReportActionID) {
            return;
        }

        const mostRecentReportActionCreated = lastAction?.created ?? '';
        if (mostRecentReportActionCreated <= unreadMarkerTime) {
            return;
        }

        setUnreadMarkerTime(mostRecentReportActionCreated);

        // eslint-disable-next-line react-compiler/react-compiler, react-hooks/exhaustive-deps
    }, [lastAction?.created]);

    const lastActionIndex = lastAction?.reportActionID;
    const reportActionSize = useRef(sortedVisibleReportActions.length);
    const lastVisibleActionCreated =
        (transactionThreadReport?.lastVisibleActionCreated ?? '') > (report.lastVisibleActionCreated ?? '')
            ? transactionThreadReport?.lastVisibleActionCreated
            : report.lastVisibleActionCreated;
    const hasNewestReportAction = lastAction?.created === lastVisibleActionCreated;
    const hasNewestReportActionRef = useRef(hasNewestReportAction);
    // eslint-disable-next-line react-compiler/react-compiler
    hasNewestReportActionRef.current = hasNewestReportAction;
    const previousLastIndex = useRef(lastActionIndex);

    const isLastPendingActionIsDelete = sortedReportActions?.at(0)?.pendingAction === CONST.RED_BRICK_ROAD_PENDING_ACTION.DELETE;

    const [isFloatingMessageCounterVisible, setIsFloatingMessageCounterVisible] = useState(false);

    useEffect(() => {
        if (
            scrollingVerticalOffset.current < AUTOSCROLL_TO_TOP_THRESHOLD &&
            previousLastIndex.current !== lastActionIndex &&
            reportActionSize.current > sortedVisibleReportActions.length &&
            hasNewestReportAction
        ) {
            reportScrollManager.scrollToBottom();
        }
        previousLastIndex.current = lastActionIndex;
        reportActionSize.current = sortedVisibleReportActions.length;
    }, [lastActionIndex, sortedVisibleReportActions, reportScrollManager, hasNewestReportAction, linkedReportActionID]);

    useEffect(() => {
        userActiveSince.current = DateUtils.getDBTime();
        prevReportID = report.reportID;
    }, [report.reportID]);

    useEffect(() => {
        if (report.reportID !== prevReportID) {
            return;
        }

        if (ReportUtils.isUnread(report)) {
            // On desktop, when the notification center is displayed, isVisible will return false.
            // Currently, there's no programmatic way to dismiss the notification center panel.
            // To handle this, we use the 'referrer' parameter to check if the current navigation is triggered from a notification.
            const isFromNotification = route?.params?.referrer === CONST.REFERRER.NOTIFICATION;
            if ((isVisible || isFromNotification) && scrollingVerticalOffset.current < MSG_VISIBLE_THRESHOLD) {
                Report.readNewestAction(report.reportID);
                if (isFromNotification) {
                    Navigation.setParams({referrer: undefined});
                }
            } else {
                readActionSkipped.current = true;
            }
        }
        // eslint-disable-next-line react-compiler/react-compiler, react-hooks/exhaustive-deps
    }, [report.lastVisibleActionCreated, report.reportID, isVisible]);

    useEffect(() => {
        if (linkedReportActionID) {
            return;
        }
        InteractionManager.runAfterInteractions(() => {
            reportScrollManager.scrollToBottom();
        });
        // eslint-disable-next-line react-compiler/react-compiler, react-hooks/exhaustive-deps
    }, []);

    const scrollToBottomForCurrentUserAction = useCallback(
        (isFromCurrentUser: boolean) => {
            InteractionManager.runAfterInteractions(() => {
                // If a new comment is added and it's from the current user scroll to the bottom otherwise leave the user positioned where
                // they are now in the list.
                if (!isFromCurrentUser || !isReportScreenTopmostCentralPane()) {
                    return;
                }
                if (!hasNewestReportActionRef.current) {
                    Navigation.navigate(ROUTES.REPORT_WITH_ID.getRoute(report.reportID));
                    return;
                }
                reportScrollManager.scrollToBottom();
            });
        },
        [reportScrollManager, report.reportID],
    );
    useEffect(() => {
        // Why are we doing this, when in the cleanup of the useEffect we are already calling the unsubscribe function?
        // Answer: On web, when navigating to another report screen, the previous report screen doesn't get unmounted,
        //         meaning that the cleanup might not get called. When we then open a report we had open already previosuly, a new
        //         ReportScreen will get created. Thus, we have to cancel the earlier subscription of the previous screen,
        //         because the two subscriptions could conflict!
        //         In case we return to the previous screen (e.g. by web back navigation) the useEffect for that screen would
        //         fire again, as the focus has changed and will set up the subscription correctly again.
        const previousSubUnsubscribe = newActionUnsubscribeMap[report.reportID];
        if (previousSubUnsubscribe) {
            previousSubUnsubscribe();
        }

        // This callback is triggered when a new action arrives via Pusher and the event is emitted from Report.js. This allows us to maintain
        // a single source of truth for the "new action" event instead of trying to derive that a new action has appeared from looking at props.
        const unsubscribe = Report.subscribeToNewActionEvent(report.reportID, scrollToBottomForCurrentUserAction);

        const cleanup = () => {
            if (!unsubscribe) {
                return;
            }
            unsubscribe();
        };

        newActionUnsubscribeMap[report.reportID] = cleanup;

        return cleanup;

        // eslint-disable-next-line react-compiler/react-compiler, react-hooks/exhaustive-deps
    }, [report.reportID]);

    /**
     * Show/hide the new floating message counter when user is scrolling back/forth in the history of messages.
     */
    const handleUnreadFloatingButton = () => {
        if (scrollingVerticalOffset.current > VERTICAL_OFFSET_THRESHOLD && !isFloatingMessageCounterVisible && !!unreadMarkerReportActionID) {
            setIsFloatingMessageCounterVisible(true);
        }

        if (scrollingVerticalOffset.current < VERTICAL_OFFSET_THRESHOLD && isFloatingMessageCounterVisible) {
            if (readActionSkipped.current) {
                readActionSkipped.current = false;
                Report.readNewestAction(report.reportID);
            }
            setIsFloatingMessageCounterVisible(false);
        }
    };

    const trackVerticalScrolling = (event: NativeSyntheticEvent<NativeScrollEvent>) => {
        scrollingVerticalOffset.current = event.nativeEvent.contentOffset.y;
        handleUnreadFloatingButton();
        onScroll?.(event);
    };

    const scrollToBottomAndMarkReportAsRead = () => {
        if (!hasNewestReportAction) {
            Navigation.navigate(ROUTES.REPORT_WITH_ID.getRoute(report.reportID));
            Report.openReport(report.reportID);
            reportScrollManager.scrollToBottom();
            return;
        }
        reportScrollManager.scrollToBottom();
        readActionSkipped.current = false;
        Report.readNewestAction(report.reportID);
    };

    /**
     * Calculates the ideal number of report actions to render in the first render, based on the screen height and on
     * the height of the smallest report action possible.
     */
    const initialNumToRender = useMemo((): number | undefined => {
        const minimumReportActionHeight = styles.chatItem.paddingTop + styles.chatItem.paddingBottom + variables.fontSizeNormalHeight;
        const availableHeight = windowHeight - (CONST.CHAT_FOOTER_MIN_HEIGHT + variables.contentHeaderHeight);
        const numToRender = Math.ceil(availableHeight / minimumReportActionHeight);
        if (linkedReportActionID) {
            return getInitialNumToRender(numToRender);
        }
        return numToRender || undefined;
    }, [styles.chatItem.paddingBottom, styles.chatItem.paddingTop, windowHeight, linkedReportActionID]);

    /**
     * Thread's divider line should hide when the first chat in the thread is marked as unread.
     * This is so that it will not be conflicting with header's separator line.
     */
    const shouldHideThreadDividerLine = useMemo(
        (): boolean => ReportActionsUtils.getFirstVisibleReportActionID(sortedReportActions, isOffline) === unreadMarkerReportActionID,
        [sortedReportActions, isOffline, unreadMarkerReportActionID],
    );

    const firstVisibleReportActionID = useMemo(() => ReportActionsUtils.getFirstVisibleReportActionID(sortedReportActions, isOffline), [sortedReportActions, isOffline]);

    const shouldUseThreadDividerLine = useMemo(() => {
        const topReport = sortedVisibleReportActions.length > 0 ? sortedVisibleReportActions.at(sortedVisibleReportActions.length - 1) : null;

        if (topReport && topReport.actionName !== CONST.REPORT.ACTIONS.TYPE.CREATED) {
            return false;
        }

        if (ReportActionsUtils.isTransactionThread(parentReportAction)) {
            return !ReportActionsUtils.isDeletedParentAction(parentReportAction) && !ReportActionsUtils.isReversedTransaction(parentReportAction);
        }

        if (ReportUtils.isTaskReport(report)) {
            return !ReportUtils.isCanceledTaskReport(report, parentReportAction);
        }

        return ReportUtils.isExpenseReport(report) || ReportUtils.isIOUReport(report) || ReportUtils.isInvoiceReport(report);
    }, [parentReportAction, report, sortedVisibleReportActions]);

    useEffect(() => {
        if (report.reportID !== prevReportID) {
            return;
        }

        if (!isVisible || !isFocused) {
            if (!lastMessageTime.current) {
                lastMessageTime.current = lastAction?.created ?? '';
            }
            return;
        }

        // In case the user read new messages (after being inactive) with other device we should
        // show marker based on report.lastReadTime
        const newMessageTimeReference = lastMessageTime.current && report.lastReadTime && lastMessageTime.current > report.lastReadTime ? userActiveSince.current : report.lastReadTime;
        lastMessageTime.current = null;

        const isArchivedReport = ReportUtils.isArchivedRoom(report);
        const hasNewMessagesInView = scrollingVerticalOffset.current < MSG_VISIBLE_THRESHOLD;
        const hasUnreadReportAction = sortedVisibleReportActions.some(
            (reportAction) =>
                newMessageTimeReference &&
                newMessageTimeReference < reportAction.created &&
                (ReportActionsUtils.isReportPreviewAction(reportAction) ? reportAction.childLastActorAccountID : reportAction.actorAccountID) !== Report.getCurrentUserAccountID(),
        );

        if (!isArchivedReport && (!hasNewMessagesInView || !hasUnreadReportAction)) {
            return;
        }

        Report.readNewestAction(report.reportID);
        userActiveSince.current = DateUtils.getDBTime();

        // This effect logic to `mark as read` will only run when the report focused has new messages and the App visibility
        //  is changed to visible(meaning user switched to app/web, while user was previously using different tab or application).
        // We will mark the report as read in the above case which marks the LHN report item as read while showing the new message
        // marker for the chat messages received while the user wasn't focused on the report or on another browser tab for web.
        // eslint-disable-next-line react-compiler/react-compiler, react-hooks/exhaustive-deps
    }, [isFocused, isVisible]);

    const renderItem = useCallback(
        ({item: reportAction, index}: ListRenderItemInfo<OnyxTypes.ReportAction>) => (
            <ReportActionsListItemRenderer
                reportAction={reportAction}
                reportActions={reportActions}
                parentReportAction={parentReportAction}
                parentReportActionForTransactionThread={parentReportActionForTransactionThread}
                index={index}
                report={report}
                transactionThreadReport={transactionThreadReport}
                linkedReportActionID={linkedReportActionID}
                displayAsGroup={
                    !ReportActionsUtils.isConsecutiveChronosAutomaticTimerAction(sortedVisibleReportActions, index, ReportUtils.chatIncludesChronosWithID(reportAction?.reportID)) &&
                    ReportActionsUtils.isConsecutiveActionMadeByPreviousActor(sortedVisibleReportActions, index)
                }
                mostRecentIOUReportActionID={mostRecentIOUReportActionID}
                shouldHideThreadDividerLine={shouldHideThreadDividerLine}
                shouldDisplayNewMarker={reportAction.reportActionID === unreadMarkerReportActionID}
                shouldDisplayReplyDivider={sortedVisibleReportActions.length > 1}
                isFirstVisibleReportAction={firstVisibleReportActionID === reportAction.reportActionID}
                shouldUseThreadDividerLine={shouldUseThreadDividerLine}
            />
        ),
        [
            report,
            linkedReportActionID,
            sortedVisibleReportActions,
            mostRecentIOUReportActionID,
            shouldHideThreadDividerLine,
            parentReportAction,
            reportActions,
            transactionThreadReport,
            parentReportActionForTransactionThread,
            shouldUseThreadDividerLine,
            firstVisibleReportActionID,
            unreadMarkerReportActionID,
        ],
    );

    // Native mobile does not render updates flatlist the changes even though component did update called.
    // To notify there something changes we can use extraData prop to flatlist
    const extraData = useMemo(
        () => [shouldUseNarrowLayout ? unreadMarkerReportActionID : undefined, ReportUtils.isArchivedRoom(report, reportNameValuePairs)],
        [unreadMarkerReportActionID, shouldUseNarrowLayout, report, reportNameValuePairs],
    );
    const hideComposer = !ReportUtils.canUserPerformWriteAction(report);
    const shouldShowReportRecipientLocalTime = ReportUtils.canShowReportRecipientLocalTime(personalDetailsList, report, currentUserPersonalDetails.accountID) && !isComposerFullSize;
    // eslint-disable-next-line react-compiler/react-compiler
    const canShowHeader = isOffline || hasHeaderRendered.current;

    const contentContainerStyle: StyleProp<ViewStyle> = useMemo(
        () => [styles.chatContentScrollView, isLoadingNewerReportActions && canShowHeader ? styles.chatContentScrollViewWithHeaderLoader : {}],
        [isLoadingNewerReportActions, styles.chatContentScrollView, styles.chatContentScrollViewWithHeaderLoader, canShowHeader],
    );

    const lastReportAction: OnyxTypes.ReportAction | undefined = useMemo(() => sortedReportActions.at(-1) ?? undefined, [sortedReportActions]);

    const retryLoadOlderChatsError = useCallback(() => {
        loadOlderChats(true);
    }, [loadOlderChats]);

    // eslint-disable-next-line react-compiler/react-compiler
    const listFooterComponent = useMemo(() => {
        // Skip this hook on the first render (when online), as we are not sure if more actions are going to be loaded,
        // Therefore showing the skeleton on footer might be misleading.
        // When offline, there should be no second render, so we should show the skeleton if the corresponding loading prop is present.
        // In case of an error we want to display the footer no matter what.
        if (!isOffline && !hasFooterRendered.current && !hasLoadingOlderReportActionsError) {
            hasFooterRendered.current = true;
            return null;
        }

        return (
            <ListBoundaryLoader
                type={CONST.LIST_COMPONENTS.FOOTER}
                isLoadingOlderReportActions={isLoadingOlderReportActions}
                isLoadingInitialReportActions={isLoadingInitialReportActions}
                lastReportActionName={lastReportAction?.actionName}
                hasError={hasLoadingOlderReportActionsError}
                onRetry={retryLoadOlderChatsError}
            />
        );
    }, [isLoadingInitialReportActions, isLoadingOlderReportActions, lastReportAction?.actionName, isOffline, hasLoadingOlderReportActionsError, retryLoadOlderChatsError]);

    const onLayoutInner = useCallback(
        (event: LayoutChangeEvent) => {
            onLayout(event);
        },
        [onLayout],
    );
    const onContentSizeChangeInner = useCallback(
        (w: number, h: number) => {
            onContentSizeChange(w, h);
        },
        [onContentSizeChange],
    );

    // eslint-disable-next-line react-compiler/react-compiler
    const retryLoadNewerChatsError = useCallback(() => {
        loadNewerChats(true);
    }, [loadNewerChats]);

    const listHeaderComponent = useMemo(() => {
        // In case of an error we want to display the header no matter what.
        if (!canShowHeader && !hasLoadingNewerReportActionsError) {
            // eslint-disable-next-line react-compiler/react-compiler
            hasHeaderRendered.current = true;
            return null;
        }

        return (
            <ListBoundaryLoader
                type={CONST.LIST_COMPONENTS.HEADER}
                isLoadingNewerReportActions={isLoadingNewerReportActions}
                hasError={hasLoadingNewerReportActionsError}
                onRetry={retryLoadNewerChatsError}
            />
        );
    }, [isLoadingNewerReportActions, canShowHeader, hasLoadingNewerReportActionsError, retryLoadNewerChatsError]);

    const onStartReached = useCallback(() => {
        if (!isSearchTopmostCentralPane()) {
            loadNewerChats(false);
            return;
        }

        InteractionManager.runAfterInteractions(() => requestAnimationFrame(() => loadNewerChats(false)));
    }, [loadNewerChats]);

    const onEndReached = useCallback(() => {
        loadOlderChats(false);
    }, [loadOlderChats]);

    // When performing comment linking, initially 25 items are added to the list. Subsequent fetches add 15 items from the cache or 50 items from the server.
    // This is to ensure that the user is able to see the 'scroll to newer comments' button when they do comment linking and have not reached the end of the list yet.
    const canScrollToNewerComments = !isLoadingInitialReportActions && !hasNewestReportAction && sortedReportActions.length > 25 && !isLastPendingActionIsDelete;
    return (
        <>
            <FloatingMessageCounter
                isActive={(isFloatingMessageCounterVisible && !!unreadMarkerReportActionID) || canScrollToNewerComments}
                onClick={scrollToBottomAndMarkReportAsRead}
            />
            <View style={[styles.flex1, !shouldShowReportRecipientLocalTime && !hideComposer ? styles.pb4 : {}]}>
                <InvertedFlatList
                    accessibilityLabel={translate('sidebarScreen.listOfChatMessages')}
                    ref={reportScrollManager.ref}
                    testID="report-actions-list"
                    style={styles.overscrollBehaviorContain}
                    data={sortedVisibleReportActions}
                    renderItem={renderItem}
                    contentContainerStyle={contentContainerStyle}
                    keyExtractor={keyExtractor}
                    initialNumToRender={initialNumToRender}
                    onEndReached={onEndReached}
                    onEndReachedThreshold={0.75}
                    onStartReached={onStartReached}
                    onStartReachedThreshold={0.75}
                    ListFooterComponent={listFooterComponent}
                    ListHeaderComponent={listHeaderComponent}
                    keyboardShouldPersistTaps="handled"
                    onLayout={onLayoutInner}
                    onContentSizeChange={onContentSizeChangeInner}
                    onScroll={trackVerticalScrolling}
                    onScrollToIndexFailed={onScrollToIndexFailed}
                    extraData={extraData}
                    key={listID}
                    shouldEnableAutoScrollToTopThreshold={shouldEnableAutoScrollToTopThreshold}
                />
            </View>
        </>
    );
}

ReportActionsList.displayName = 'ReportActionsList';

export default memo(ReportActionsList);

export type {LoadNewerChats, ReportActionsListProps};<|MERGE_RESOLUTION|>--- conflicted
+++ resolved
@@ -169,11 +169,7 @@
     const [isVisible, setIsVisible] = useState(Visibility.isVisible);
     const isFocused = useIsFocused();
 
-<<<<<<< HEAD
-    const [reportNameValuePairs] = useOnyx(`${ONYXKEYS.COLLECTION.REPORT_NAME_VALUE_PAIRS}${report?.reportID ?? CONST.DEFAULT_NUMBER_ID}`);
-=======
     const [reportNameValuePairs] = useOnyx(`${ONYXKEYS.COLLECTION.REPORT_NAME_VALUE_PAIRS}${report?.reportID}`);
->>>>>>> 8b7096fc
     const [accountID] = useOnyx(ONYXKEYS.SESSION, {selector: (session) => session?.accountID});
 
     useEffect(() => {

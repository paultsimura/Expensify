import React from 'react';
import {View} from 'react-native';
import Icon from '@components/Icon';
import * as Expensicons from '@components/Icon/Expensicons';
import {PressableWithoutFeedback} from '@components/Pressable';
import Text from '@components/Text';
import useLocalize from '@hooks/useLocalize';
import useNetwork from '@hooks/useNetwork';
import useTheme from '@hooks/useTheme';
import useThemeStyles from '@hooks/useThemeStyles';
import Navigation from '@libs/Navigation/Navigation';
import * as ReportActionsUtils from '@libs/ReportActionsUtils';
import type {Ancestor} from '@libs/ReportUtils';
import variables from '@styles/variables';
import CONST from '@src/CONST';
import ROUTES from '@src/ROUTES';

type ThreadDividerProps = {
    /** Thread ancestor */
    ancestor: Ancestor;

    /** Whether the link is disabled */
    isLinkDisabled?: boolean;
};

function ThreadDivider({ancestor, isLinkDisabled = false}: ThreadDividerProps) {
    const styles = useThemeStyles();
    const theme = useTheme();
    const {translate} = useLocalize();
    const {isOffline} = useNetwork();

    return (
        <View
            style={[styles.flexRow, styles.alignItemsCenter, styles.ml5, styles.mt3, styles.mb1, styles.userSelectNone]}
            dataSet={{[CONST.SELECTION_SCRAPER_HIDDEN_ELEMENT]: true}}
        >
            {isLinkDisabled ? (
                <>
                    <Icon
                        src={Expensicons.Thread}
                        fill={theme.icon}
                        width={variables.iconSizeExtraSmall}
                        height={variables.iconSizeExtraSmall}
                    />
                    <Text style={[styles.threadDividerText, styles.textSupporting, styles.ml1, styles.userSelectNone]}>{translate('threads.thread')}</Text>
                </>
            ) : (
                <PressableWithoutFeedback
                    onPress={() => {
                        const isVisibleAction = ReportActionsUtils.shouldReportActionBeVisible(ancestor.reportAction, ancestor.reportAction.reportActionID ?? '-1');
                        // Pop the thread report screen before navigating to the chat report.
<<<<<<< HEAD
                        Navigation.goBack(ROUTES.REPORT_WITH_ID.getRoute(ancestor.report.reportID ?? ''));
                        if (isVisibleAction && !isOffline) {
                            // Pop the chat report screen before navigating to the linked report action.
                            Navigation.goBack(ROUTES.REPORT_WITH_ID.getRoute(ancestor.report.reportID ?? '', ancestor.reportAction.reportActionID));
=======
                        Navigation.goBack(ROUTES.REPORT_WITH_ID.getRoute(ancestor.report.parentReportID ?? '-1'));
                        if (isVisibleAction && !isOffline) {
                            // Pop the chat report screen before navigating to the linked report action.
                            Navigation.goBack(ROUTES.REPORT_WITH_ID.getRoute(ancestor.report.parentReportID ?? '-1', ancestor.reportAction.reportActionID));
>>>>>>> 09ce6375
                        }
                    }}
                    accessibilityLabel={translate('threads.thread')}
                    role={CONST.ROLE.BUTTON}
                    style={[styles.flexRow, styles.alignItemsCenter, styles.gap1]}
                >
                    <Icon
                        src={Expensicons.Thread}
                        fill={theme.link}
                        width={variables.iconSizeExtraSmall}
                        height={variables.iconSizeExtraSmall}
                    />
                    <Text style={[styles.threadDividerText, styles.link]}>{translate('threads.thread')}</Text>
                </PressableWithoutFeedback>
            )}
            {!ancestor.shouldDisplayNewMarker && <View style={[styles.threadDividerLine]} />}
        </View>
    );
}

ThreadDivider.displayName = 'ThreadDivider';
export default ThreadDivider;<|MERGE_RESOLUTION|>--- conflicted
+++ resolved
@@ -49,17 +49,10 @@
                     onPress={() => {
                         const isVisibleAction = ReportActionsUtils.shouldReportActionBeVisible(ancestor.reportAction, ancestor.reportAction.reportActionID ?? '-1');
                         // Pop the thread report screen before navigating to the chat report.
-<<<<<<< HEAD
-                        Navigation.goBack(ROUTES.REPORT_WITH_ID.getRoute(ancestor.report.reportID ?? ''));
+                        Navigation.goBack(ROUTES.REPORT_WITH_ID.getRoute(ancestor.report.reportID ?? '-1'));
                         if (isVisibleAction && !isOffline) {
                             // Pop the chat report screen before navigating to the linked report action.
-                            Navigation.goBack(ROUTES.REPORT_WITH_ID.getRoute(ancestor.report.reportID ?? '', ancestor.reportAction.reportActionID));
-=======
-                        Navigation.goBack(ROUTES.REPORT_WITH_ID.getRoute(ancestor.report.parentReportID ?? '-1'));
-                        if (isVisibleAction && !isOffline) {
-                            // Pop the chat report screen before navigating to the linked report action.
-                            Navigation.goBack(ROUTES.REPORT_WITH_ID.getRoute(ancestor.report.parentReportID ?? '-1', ancestor.reportAction.reportActionID));
->>>>>>> 09ce6375
+                            Navigation.goBack(ROUTES.REPORT_WITH_ID.getRoute(ancestor.report.reportID ?? '-1', ancestor.reportAction.reportActionID));
                         }
                     }}
                     accessibilityLabel={translate('threads.thread')}

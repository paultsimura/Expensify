import type {ReactElement} from 'react';
import React from 'react';
import type {StyleProp, TextStyle, ViewStyle} from 'react-native';
import {View} from 'react-native';
import {withOnyx} from 'react-native-onyx';
import type {OnyxEntry} from 'react-native-onyx';
import Text from '@components/Text';
import useLocalize from '@hooks/useLocalize';
import useThemeStyles from '@hooks/useThemeStyles';
import * as ReportActionsUtils from '@libs/ReportActionsUtils';
import * as ReportUtils from '@libs/ReportUtils';
import CONST from '@src/CONST';
import ONYXKEYS from '@src/ONYXKEYS';
import type {ReportAction, Transaction} from '@src/types/onyx';
import type {Message} from '@src/types/onyx/ReportAction';
import TextCommentFragment from './comment/TextCommentFragment';
import ReportActionItemFragment from './ReportActionItemFragment';

type ReportActionItemMessageOnyxProps = {
    /** The transaction linked to the report action. */
    transaction: OnyxEntry<Transaction>;
};

type ReportActionItemMessageProps = ReportActionItemMessageOnyxProps & {
    /** The report action */
    action: ReportAction;

    /** Should the comment have the appearance of being grouped with the previous comment? */
    displayAsGroup: boolean;

    /** Additional styles to add after local styles. */
    style?: StyleProp<ViewStyle & TextStyle>;

    /** Whether or not the message is hidden by moderation */
    isHidden?: boolean;

    /** The ID of the report */
    reportID: string;
};

function ReportActionItemMessage({action, transaction, displayAsGroup, reportID, style, isHidden = false}: ReportActionItemMessageProps) {
    const styles = useThemeStyles();
    const {translate} = useLocalize();

    const actionMessage = action.previousMessage ?? action.message;
    let fragments: Message[] = [];
    if (Array.isArray(actionMessage)) {
        fragments = actionMessage.filter((item): item is Message => !!item);
    } else {
        fragments = actionMessage ? [actionMessage] : [];
    }
    const isIOUReport = ReportActionsUtils.isMoneyRequestAction(action);

    if (ReportActionsUtils.isMemberChangeAction(action)) {
        const fragment = ReportActionsUtils.getMemberChangeMessageFragment(action);

        return (
            <View style={[styles.chatItemMessage, style]}>
                <TextCommentFragment
                    fragment={fragment}
                    displayAsGroup={displayAsGroup}
                    style={style}
                    source=""
                    styleAsDeleted={false}
                />
            </View>
        );
    }

    let iouMessage: string | undefined;
    if (isIOUReport) {
        const originalMessage = action.actionName === CONST.REPORT.ACTIONS.TYPE.IOU ? ReportActionsUtils.getOriginalMessage(action) : null;
        const iouReportID = originalMessage?.IOUReportID;
        if (iouReportID) {
            iouMessage = ReportUtils.getIOUReportActionDisplayMessage(action, transaction);
        }
    }

    const isApprovedOrSubmittedReportAction = ReportActionsUtils.isApprovedOrSubmittedReportAction(action);

    const isHoldReportAction = [CONST.REPORT.ACTIONS.TYPE.HOLD, CONST.REPORT.ACTIONS.TYPE.UNHOLD].some((type) => type === action.actionName);

    /**
     * Get the ReportActionItemFragments
     * @param shouldWrapInText determines whether the fragments are wrapped in a Text component
     * @returns report action item fragments
     */
    const renderReportActionItemFragments = (shouldWrapInText: boolean): ReactElement | ReactElement[] => {
        const reportActionItemFragments = fragments.map((fragment, index) => (
            <ReportActionItemFragment
                /* eslint-disable-next-line react/no-array-index-key */
                key={`actionFragment-${action.reportActionID}-${index}`}
                fragment={fragment}
                iouMessage={iouMessage}
                isThreadParentMessage={ReportActionsUtils.isThreadParentMessage(action, reportID)}
                pendingAction={action.pendingAction}
                actionName={action.actionName}
<<<<<<< HEAD
                source={ReportActionsUtils.isAddCommentAction(action) ? ReportActionsUtils.getOriginalMessage(action)?.source : ''}
                accountID={action.actorAccountID ?? 0}
=======
                source={(action.originalMessage as OriginalMessageAddComment['originalMessage'])?.source}
                accountID={action.actorAccountID ?? -1}
>>>>>>> 2a641d98
                style={style}
                displayAsGroup={displayAsGroup}
                isApprovedOrSubmittedReportAction={isApprovedOrSubmittedReportAction}
                isHoldReportAction={isHoldReportAction}
                // Since system messages from Old Dot begin with the person who performed the action,
                // the first fragment will contain the person's display name and their email. We'll use this
                // to decide if the fragment should be from left to right for RTL display names e.g. Arabic for proper
                // formatting.
                isFragmentContainingDisplayName={index === 0}
                moderationDecision={ReportActionsUtils.getReportActionMessage(action)?.moderationDecision?.decision}
            />
        ));

        // Approving or submitting reports in oldDot results in system messages made up of multiple fragments of `TEXT` type
        // which we need to wrap in `<Text>` to prevent them rendering on separate lines.

        return shouldWrapInText ? <Text style={styles.ltr}>{reportActionItemFragments}</Text> : reportActionItemFragments;
    };

    return (
        <View style={[styles.chatItemMessage, style]}>
            {!isHidden ? (
                renderReportActionItemFragments(isApprovedOrSubmittedReportAction)
            ) : (
                <Text style={[styles.textLabelSupporting, styles.lh20]}>{translate('moderation.flaggedContent')}</Text>
            )}
        </View>
    );
}

ReportActionItemMessage.displayName = 'ReportActionItemMessage';

export default withOnyx<ReportActionItemMessageProps, ReportActionItemMessageOnyxProps>({
    transaction: {
        key: ({action}) => `${ONYXKEYS.COLLECTION.TRANSACTION}${ReportActionsUtils.getLinkedTransactionID(action) ?? -1}`,
    },
})(ReportActionItemMessage);<|MERGE_RESOLUTION|>--- conflicted
+++ resolved
@@ -95,13 +95,8 @@
                 isThreadParentMessage={ReportActionsUtils.isThreadParentMessage(action, reportID)}
                 pendingAction={action.pendingAction}
                 actionName={action.actionName}
-<<<<<<< HEAD
                 source={ReportActionsUtils.isAddCommentAction(action) ? ReportActionsUtils.getOriginalMessage(action)?.source : ''}
-                accountID={action.actorAccountID ?? 0}
-=======
-                source={(action.originalMessage as OriginalMessageAddComment['originalMessage'])?.source}
                 accountID={action.actorAccountID ?? -1}
->>>>>>> 2a641d98
                 style={style}
                 displayAsGroup={displayAsGroup}
                 isApprovedOrSubmittedReportAction={isApprovedOrSubmittedReportAction}

--- conflicted
+++ resolved
@@ -105,12 +105,7 @@
     const isCommentPendingSaved = useRef(false);
 
     useEffect(() => {
-<<<<<<< HEAD
-        const parser = new ExpensiMark();
-        const originalMessage = parser.htmlToMarkdown(ReportActionsUtils.getReportActionHtml(action));
-=======
-        const originalMessage = parseHtmlToMarkdown(action.message?.[0]?.html ?? '');
->>>>>>> df9689fc
+        const originalMessage = parseHtmlToMarkdown(ReportActionsUtils.getReportActionHtml(action));
         if (ReportActionsUtils.isDeletedAction(action) || !!(action.message && draftMessage === originalMessage) || !!(prevDraftMessage === draftMessage || isCommentPendingSaved.current)) {
             return;
         }

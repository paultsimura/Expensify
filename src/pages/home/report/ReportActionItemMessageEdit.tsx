import ExpensiMark from 'expensify-common/lib/ExpensiMark';
import lodashDebounce from 'lodash/debounce';
import type {ForwardedRef} from 'react';
import React, {forwardRef, useCallback, useEffect, useMemo, useRef, useState} from 'react';
import {Keyboard, View} from 'react-native';
import type {NativeSyntheticEvent, TextInput, TextInputFocusEventData, TextInputKeyPressEventData} from 'react-native';
import type {OnyxEntry} from 'react-native-onyx';
import type {Emoji} from '@assets/emojis/types';
import Composer from '@components/Composer';
import EmojiPickerButton from '@components/EmojiPicker/EmojiPickerButton';
import ExceededCommentLength from '@components/ExceededCommentLength';
import Icon from '@components/Icon';
import * as Expensicons from '@components/Icon/Expensicons';
import PressableWithFeedback from '@components/Pressable/PressableWithFeedback';
import Tooltip from '@components/Tooltip';
import useHandleExceedMaxCommentLength from '@hooks/useHandleExceedMaxCommentLength';
import useKeyboardState from '@hooks/useKeyboardState';
import useLocalize from '@hooks/useLocalize';
import usePrevious from '@hooks/usePrevious';
import useReportScrollManager from '@hooks/useReportScrollManager';
import useStyleUtils from '@hooks/useStyleUtils';
import useTheme from '@hooks/useTheme';
import useThemeStyles from '@hooks/useThemeStyles';
import useWindowDimensions from '@hooks/useWindowDimensions';
import * as Browser from '@libs/Browser';
import * as ComposerUtils from '@libs/ComposerUtils';
import * as EmojiUtils from '@libs/EmojiUtils';
import focusComposerWithDelay from '@libs/focusComposerWithDelay';
import type {Selection} from '@libs/focusComposerWithDelay/types';
import focusEditAfterCancelDelete from '@libs/focusEditAfterCancelDelete';
import onyxSubscribe from '@libs/onyxSubscribe';
import ReportActionComposeFocusManager from '@libs/ReportActionComposeFocusManager';
import * as ReportActionsUtils from '@libs/ReportActionsUtils';
import * as ReportUtils from '@libs/ReportUtils';
import setShouldShowComposeInputKeyboardAware from '@libs/setShouldShowComposeInputKeyboardAware';
import * as ComposerActions from '@userActions/Composer';
import * as EmojiPickerAction from '@userActions/EmojiPickerAction';
import * as InputFocus from '@userActions/InputFocus';
import * as Report from '@userActions/Report';
import * as User from '@userActions/User';
import CONST from '@src/CONST';
import ONYXKEYS from '@src/ONYXKEYS';
import type * as OnyxTypes from '@src/types/onyx';
import * as ReportActionContextMenu from './ContextMenu/ReportActionContextMenu';
import shouldUseEmojiPickerSelection from './shouldUseEmojiPickerSelection';

type ReportActionItemMessageEditProps = {
    /** All the data of the action */
    action: OnyxTypes.ReportAction;

    /** Draft message */
    draftMessage: string;

    /** ReportID that holds the comment we're editing */
    reportID: string;

    /** Position index of the report action in the overall report FlatList view */
    index: number;

    /** Whether or not the emoji picker is disabled */
    shouldDisableEmojiPicker?: boolean;

    /** Stores user's preferred skin tone */
    preferredSkinTone?: OnyxEntry<string | number>;
};

// native ids
const emojiButtonID = 'emojiButton';
const messageEditInput = 'messageEditInput';

const isMobileSafari = Browser.isMobileSafari();
const shouldUseForcedSelectionRange = shouldUseEmojiPickerSelection();

function ReportActionItemMessageEdit(
    {action, draftMessage, reportID, index, shouldDisableEmojiPicker = false, preferredSkinTone = CONST.EMOJI_DEFAULT_SKIN_TONE}: ReportActionItemMessageEditProps,
    forwardedRef: ForwardedRef<(TextInput & HTMLTextAreaElement) | undefined>,
) {
    const theme = useTheme();
    const styles = useThemeStyles();
    const StyleUtils = useStyleUtils();
    const reportScrollManager = useReportScrollManager();
    const {translate, preferredLocale} = useLocalize();
    const {isKeyboardShown} = useKeyboardState();
    const {isSmallScreenWidth} = useWindowDimensions();
    const prevDraftMessage = usePrevious(draftMessage);

<<<<<<< HEAD
    const getInitialDraft = () => {
        if (draftMessage === action?.message?.[0]?.html) {
            // We only convert the report action message to markdown if the draft message is unchanged.
            const parser = new ExpensiMark();
            return parser.htmlToMarkdown(draftMessage).trim();
        }
        // We need to decode saved draft message because it's escaped before saving.
        return Str.htmlDecode(draftMessage);
    };

=======
>>>>>>> 9dd66cf7
    const getInitialSelection = () => {
        if (isMobileSafari) {
            return {start: 0, end: 0};
        }

        const length = draftMessage.length;
        return {start: length, end: length};
    };
    const emojisPresentBefore = useRef<Emoji[]>([]);
    const [draft, setDraft] = useState(() => {
        if (draftMessage) {
            emojisPresentBefore.current = EmojiUtils.extractEmojis(draftMessage);
        }
        return draftMessage;
    });
    const [selection, setSelection] = useState<Selection>(getInitialSelection);
    const [isFocused, setIsFocused] = useState<boolean>(false);
    const {hasExceededMaxCommentLength, validateCommentMaxLength} = useHandleExceedMaxCommentLength();
    const [modal, setModal] = useState<OnyxTypes.Modal>({
        willAlertModalBecomeVisible: false,
        isVisible: false,
    });
    const [onyxFocused, setOnyxFocused] = useState<boolean>(false);

    const textInputRef = useRef<(HTMLTextAreaElement & TextInput) | null>(null);
    const isFocusedRef = useRef<boolean>(false);
    const insertedEmojis = useRef<Emoji[]>([]);
    const draftRef = useRef(draft);
    const emojiPickerSelectionRef = useRef<Selection | undefined>(undefined);

    useEffect(() => {
<<<<<<< HEAD
        if (ReportActionsUtils.isDeletedAction(action) || Boolean(action.message && draftMessage === action.message?.[0]?.html) || Boolean(prevDraftMessage === draftMessage)) {
=======
        const parser = new ExpensiMark();
        const originalMessage = parser.htmlToMarkdown(action.message?.[0].html ?? '');
        if (ReportActionsUtils.isDeletedAction(action) || Boolean(action.message && draftMessage === originalMessage) || Boolean(prevDraftMessage === draftMessage)) {
>>>>>>> 9dd66cf7
            return;
        }
        setDraft(draftMessage);
    }, [draftMessage, action, prevDraftMessage]);

    useEffect(() => {
        // required for keeping last state of isFocused variable
        isFocusedRef.current = isFocused;
    }, [isFocused]);

    useEffect(() => {
        InputFocus.composerFocusKeepFocusOn(textInputRef.current as HTMLElement, isFocused, modal, onyxFocused);
    }, [isFocused, modal, onyxFocused]);

    useEffect(() => {
        const unsubscribeOnyxModal = onyxSubscribe({
            key: ONYXKEYS.MODAL,
            callback: (modalArg) => {
                if (modalArg === null) {
                    return;
                }
                setModal(modalArg);
            },
        });

        const unsubscribeOnyxFocused = onyxSubscribe({
            key: ONYXKEYS.INPUT_FOCUSED,
            callback: (modalArg) => {
                if (modalArg === null) {
                    return;
                }
                setOnyxFocused(modalArg);
            },
        });
        return () => {
            unsubscribeOnyxModal();
            unsubscribeOnyxFocused();
        };
    }, []);

    // We consider the report action active if it's focused, its emoji picker is open or its context menu is open
    const isActive = useCallback(
        () => isFocusedRef.current || EmojiPickerAction.isActive(action.reportActionID) || ReportActionContextMenu.isActiveReportAction(action.reportActionID),
        [action.reportActionID],
    );

    useEffect(() => {
        // For mobile Safari, updating the selection prop on an unfocused input will cause it to automatically gain focus
        // and subsequent programmatic focus shifts (e.g., modal focus trap) to show the blue frame (:focus-visible style),
        // so we need to ensure that it is only updated after focus.
        if (isMobileSafari) {
            setDraft((prevDraft) => {
                setSelection({
                    start: prevDraft.length,
                    end: prevDraft.length,
                });
                return prevDraft;
            });

            // Scroll content of textInputRef to bottom
            if (textInputRef.current) {
                textInputRef.current.scrollTop = textInputRef.current.scrollHeight;
            }
        }

        return () => {
            InputFocus.callback(() => setIsFocused(false));
            InputFocus.inputFocusChange(false);

            // Skip if the current report action is not active
            if (!isActive()) {
                return;
            }

            if (EmojiPickerAction.isActive(action.reportActionID)) {
                EmojiPickerAction.clearActive();
            }
            if (ReportActionContextMenu.isActiveReportAction(action.reportActionID)) {
                ReportActionContextMenu.clearActiveReportAction();
            }

            // Show the main composer when the focused message is deleted from another client
            // to prevent the main composer stays hidden until we swtich to another chat.
            setShouldShowComposeInputKeyboardAware(true);
        };
        // eslint-disable-next-line react-hooks/exhaustive-deps -- this cleanup needs to be called only on unmount
    }, [action.reportActionID]);

    // show the composer after editing is complete for devices that hide the composer during editing.
    useEffect(() => () => ComposerActions.setShouldShowComposeInput(true), []);

    /**
     * Save the draft of the comment. This debounced so that we're not ceaselessly saving your edit. Saving the draft
     * allows one to navigate somewhere else and come back to the comment and still have it in edit mode.
     * @param {String} newDraft
     */
    const debouncedSaveDraft = useMemo(
        () =>
            lodashDebounce((newDraft: string) => {
                Report.saveReportActionDraft(reportID, action, newDraft);
            }, 1000),
        [reportID, action],
    );

    /**
     * Update frequently used emojis list. We debounce this method in the constructor so that UpdateFrequentlyUsedEmojis
     * API is not called too often.
     */
    const debouncedUpdateFrequentlyUsedEmojis = useMemo(
        () =>
            lodashDebounce(() => {
                User.updateFrequentlyUsedEmojis(EmojiUtils.getFrequentlyUsedEmojis(insertedEmojis.current));
                insertedEmojis.current = [];
            }, 1000),
        [],
    );

    /**
     * Update the value of the draft in Onyx
     *
     * @param {String} newDraftInput
     */
    const updateDraft = useCallback(
        (newDraftInput: string) => {
            const {text: newDraft, emojis, cursorPosition} = EmojiUtils.replaceAndExtractEmojis(newDraftInput, preferredSkinTone, preferredLocale);

            if (emojis?.length > 0) {
                const newEmojis = EmojiUtils.getAddedEmojis(emojis, emojisPresentBefore.current);
                if (newEmojis?.length > 0) {
                    insertedEmojis.current = [...insertedEmojis.current, ...newEmojis];
                    debouncedUpdateFrequentlyUsedEmojis();
                }
            }
            emojisPresentBefore.current = emojis;

            setDraft(newDraft);

            if (newDraftInput !== newDraft) {
                const position = Math.max(selection.end + (newDraft.length - draftRef.current.length), cursorPosition ?? 0);
                setSelection({
                    start: position,
                    end: position,
                });
            }

            draftRef.current = newDraft;

            // We want to escape the draft message to differentiate the HTML from the report action and the HTML the user drafted.
            debouncedSaveDraft(newDraft);
        },
        [debouncedSaveDraft, debouncedUpdateFrequentlyUsedEmojis, preferredSkinTone, preferredLocale, selection.end],
    );

    useEffect(() => {
        updateDraft(draft);
        // eslint-disable-next-line react-hooks/exhaustive-deps -- run this only when language is changed
    }, [action.reportActionID, preferredLocale]);

    /**
     * Delete the draft of the comment being edited. This will take the comment out of "edit mode" with the old content.
     */
    const deleteDraft = useCallback(() => {
        debouncedSaveDraft.cancel();
        Report.deleteReportActionDraft(reportID, action);

        if (isActive()) {
            ReportActionComposeFocusManager.clear();
            ReportActionComposeFocusManager.focus();
        }

        // Scroll to the last comment after editing to make sure the whole comment is clearly visible in the report.
        if (index === 0) {
            const keyboardDidHideListener = Keyboard.addListener('keyboardDidHide', () => {
                reportScrollManager.scrollToIndex(index, false);
                keyboardDidHideListener.remove();
            });
        }
    }, [action, debouncedSaveDraft, index, reportID, reportScrollManager, isActive]);

    /**
     * Save the draft of the comment to be the new comment message. This will take the comment out of "edit mode" with
     * the new content.
     */
    const publishDraft = useCallback(() => {
        // Do nothing if draft exceed the character limit
        if (ReportUtils.getCommentLength(draft) > CONST.MAX_COMMENT_LENGTH) {
            return;
        }

        // To prevent re-mount after user saves edit before debounce duration (example: within 1 second), we cancel
        // debounce here.
        debouncedSaveDraft.cancel();

        const trimmedNewDraft = draft.trim();

        // When user tries to save the empty message, it will delete it. Prompt the user to confirm deleting.
        if (!trimmedNewDraft) {
            textInputRef.current?.blur();
            ReportActionContextMenu.showDeleteModal(reportID, action, true, deleteDraft, () => focusEditAfterCancelDelete(textInputRef.current));
            return;
        }
        Report.editReportComment(reportID, action, trimmedNewDraft);
        deleteDraft();
    }, [action, debouncedSaveDraft, deleteDraft, draft, reportID]);

    /**
     * @param emoji
     */
    const addEmojiToTextBox = (emoji: string) => {
        const newSelection = {
            start: selection.start + emoji.length + CONST.SPACE_LENGTH,
            end: selection.start + emoji.length + CONST.SPACE_LENGTH,
        };
        setSelection(newSelection);

        if (shouldUseForcedSelectionRange) {
            // On Android and Chrome mobile, focusing the input sets the cursor position back to the start.
            // To fix this, immediately set the selection again after focusing the input.
            emojiPickerSelectionRef.current = newSelection;
        }
        updateDraft(ComposerUtils.insertText(draft, selection, `${emoji} `));
    };

    /**
     * Key event handlers that short cut to saving/canceling.
     *
     * @param {Event} e
     */
    const triggerSaveOrCancel = useCallback(
        (e: NativeSyntheticEvent<TextInputKeyPressEventData> | KeyboardEvent) => {
            if (!e || ComposerUtils.canSkipTriggerHotkeys(isSmallScreenWidth, isKeyboardShown)) {
                return;
            }
            const keyEvent = e as KeyboardEvent;
            if (keyEvent.key === CONST.KEYBOARD_SHORTCUTS.ENTER.shortcutKey && !keyEvent.shiftKey) {
                e.preventDefault();
                publishDraft();
            } else if (keyEvent.key === CONST.KEYBOARD_SHORTCUTS.ESCAPE.shortcutKey) {
                e.preventDefault();
                deleteDraft();
            }
        },
        [deleteDraft, isKeyboardShown, isSmallScreenWidth, publishDraft],
    );

    /**
     * Focus the composer text input
     */
    const focus = focusComposerWithDelay(textInputRef.current);

    useEffect(() => {
        validateCommentMaxLength(draft);
    }, [draft, validateCommentMaxLength]);

    return (
        <>
            <View style={[styles.chatItemMessage, styles.flexRow]}>
                <View
                    style={[
                        isFocused ? styles.chatItemComposeBoxFocusedColor : styles.chatItemComposeBoxColor,
                        styles.flexRow,
                        styles.flex1,
                        styles.chatItemComposeBox,
                        hasExceededMaxCommentLength && styles.borderColorDanger,
                    ]}
                >
                    <View style={[styles.justifyContentEnd, styles.mb1]}>
                        <Tooltip text={translate('common.cancel')}>
                            <PressableWithFeedback
                                onPress={deleteDraft}
                                style={styles.composerSizeButton}
                                role={CONST.ROLE.BUTTON}
                                accessibilityLabel={translate('common.close')}
                                // disable dimming
                                hoverDimmingValue={1}
                                pressDimmingValue={1}
                                // Keep focus on the composer when cancel button is clicked.
                                onMouseDown={(e) => e.preventDefault()}
                            >
                                <Icon
                                    fill={theme.icon}
                                    src={Expensicons.Close}
                                />
                            </PressableWithFeedback>
                        </Tooltip>
                    </View>
                    <View style={[StyleUtils.getContainerComposeStyles(), styles.textInputComposeBorder]}>
                        <Composer
                            multiline
                            ref={(el: TextInput & HTMLTextAreaElement) => {
                                textInputRef.current = el;
                                if (typeof forwardedRef === 'function') {
                                    forwardedRef(el);
                                } else if (forwardedRef) {
                                    // eslint-disable-next-line no-param-reassign
                                    forwardedRef.current = el;
                                }
                            }}
                            id={messageEditInput}
                            onChangeText={updateDraft} // Debounced saveDraftComment
                            onKeyPress={triggerSaveOrCancel}
                            value={draft}
                            maxLines={isSmallScreenWidth ? CONST.COMPOSER.MAX_LINES_SMALL_SCREEN : CONST.COMPOSER.MAX_LINES} // This is the same that slack has
                            style={[styles.textInputCompose, styles.flex1, styles.bgTransparent]}
                            onFocus={() => {
                                setIsFocused(true);
                                reportScrollManager.scrollToIndex(index, true);
                                setShouldShowComposeInputKeyboardAware(false);

                                // Clear active report action when another action gets focused
                                if (!EmojiPickerAction.isActive(action.reportActionID)) {
                                    EmojiPickerAction.clearActive();
                                }
                                if (!ReportActionContextMenu.isActiveReportAction(action.reportActionID)) {
                                    ReportActionContextMenu.clearActiveReportAction();
                                }
                            }}
                            onBlur={(event: NativeSyntheticEvent<TextInputFocusEventData>) => {
                                setIsFocused(false);
                                // @ts-expect-error TODO: TextInputFocusEventData doesn't contain relatedTarget.
                                const relatedTargetId = event.nativeEvent?.relatedTarget?.id;
                                if (relatedTargetId && [messageEditInput, emojiButtonID].includes(relatedTargetId)) {
                                    return;
                                }
                                setShouldShowComposeInputKeyboardAware(true);
                            }}
                            selection={selection}
                            onSelectionChange={(e) => setSelection(e.nativeEvent.selection)}
                        />
                    </View>
                    <View style={styles.editChatItemEmojiWrapper}>
                        <EmojiPickerButton
                            isDisabled={shouldDisableEmojiPicker}
                            onModalHide={() => {
                                focus(true, emojiPickerSelectionRef.current ? {...emojiPickerSelectionRef.current} : undefined);
                            }}
                            onEmojiSelected={addEmojiToTextBox}
                            id={emojiButtonID}
                            emojiPickerID={action.reportActionID}
                        />
                    </View>

                    <View style={styles.alignSelfEnd}>
                        <Tooltip text={translate('common.saveChanges')}>
                            <PressableWithFeedback
                                style={[styles.chatItemSubmitButton, hasExceededMaxCommentLength ? {} : styles.buttonSuccess]}
                                onPress={publishDraft}
                                disabled={hasExceededMaxCommentLength}
                                role={CONST.ROLE.BUTTON}
                                accessibilityLabel={translate('common.saveChanges')}
                                hoverDimmingValue={1}
                                pressDimmingValue={0.2}
                                // Keep focus on the composer when send button is clicked.
                                onMouseDown={(e) => e.preventDefault()}
                            >
                                <Icon
                                    src={Expensicons.Checkmark}
                                    fill={hasExceededMaxCommentLength ? theme.icon : theme.textLight}
                                />
                            </PressableWithFeedback>
                        </Tooltip>
                    </View>
                </View>
            </View>
            {hasExceededMaxCommentLength && <ExceededCommentLength />}
        </>
    );
}

ReportActionItemMessageEdit.displayName = 'ReportActionItemMessageEdit';

export default forwardRef(ReportActionItemMessageEdit);<|MERGE_RESOLUTION|>--- conflicted
+++ resolved
@@ -84,19 +84,6 @@
     const {isSmallScreenWidth} = useWindowDimensions();
     const prevDraftMessage = usePrevious(draftMessage);
 
-<<<<<<< HEAD
-    const getInitialDraft = () => {
-        if (draftMessage === action?.message?.[0]?.html) {
-            // We only convert the report action message to markdown if the draft message is unchanged.
-            const parser = new ExpensiMark();
-            return parser.htmlToMarkdown(draftMessage).trim();
-        }
-        // We need to decode saved draft message because it's escaped before saving.
-        return Str.htmlDecode(draftMessage);
-    };
-
-=======
->>>>>>> 9dd66cf7
     const getInitialSelection = () => {
         if (isMobileSafari) {
             return {start: 0, end: 0};
@@ -128,13 +115,9 @@
     const emojiPickerSelectionRef = useRef<Selection | undefined>(undefined);
 
     useEffect(() => {
-<<<<<<< HEAD
-        if (ReportActionsUtils.isDeletedAction(action) || Boolean(action.message && draftMessage === action.message?.[0]?.html) || Boolean(prevDraftMessage === draftMessage)) {
-=======
         const parser = new ExpensiMark();
-        const originalMessage = parser.htmlToMarkdown(action.message?.[0].html ?? '');
+        const originalMessage = parser.htmlToMarkdown(action.message?.[0]?.html ?? '');
         if (ReportActionsUtils.isDeletedAction(action) || Boolean(action.message && draftMessage === originalMessage) || Boolean(prevDraftMessage === draftMessage)) {
->>>>>>> 9dd66cf7
             return;
         }
         setDraft(draftMessage);

--- conflicted
+++ resolved
@@ -193,18 +193,10 @@
             originalMessage &&
             (originalMessage.type === CONST.IOU.REPORT_ACTION_TYPE.CREATE ||
                 originalMessage.type === CONST.IOU.REPORT_ACTION_TYPE.SPLIT ||
-<<<<<<< HEAD
-                (originalMessage.type === CONST.IOU.REPORT_ACTION_TYPE.PAY && originalMessage.IOUDetails))
-        ) {
-            // There is no single iouReport for bill splits, so only 1:1 requests require an iouReportID
-            const iouReportID = originalMessage.IOUReportID ? originalMessage.IOUReportID.toString() : '0';
-
-=======
                 (originalMessage.type === CONST.IOU.REPORT_ACTION_TYPE.PAY && _.has(originalMessage, 'IOUDetails')))
         ) {
             // There is no single iouReport for bill splits, so only 1:1 requests require an iouReportID
             const iouReportID = originalMessage.IOUReportID ? originalMessage.IOUReportID.toString() : '0';
->>>>>>> d17562e1
             children = (
                 <MoneyRequestAction
                     chatReportID={this.props.report.reportID}

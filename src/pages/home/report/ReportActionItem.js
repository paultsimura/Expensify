import lodashGet from 'lodash/get';
import PropTypes from 'prop-types';
import React, {memo, useCallback, useContext, useEffect, useMemo, useRef, useState} from 'react';
import {InteractionManager, View} from 'react-native';
import {withOnyx} from 'react-native-onyx';
import _ from 'underscore';
import Button from '@components/Button';
import DisplayNames from '@components/DisplayNames';
import Hoverable from '@components/Hoverable';
import Icon from '@components/Icon';
import * as Expensicons from '@components/Icon/Expensicons';
import InlineSystemMessage from '@components/InlineSystemMessage';
import KYCWall from '@components/KYCWall';
import OfflineWithFeedback from '@components/OfflineWithFeedback';
import {usePersonalDetails, withBlockedFromConcierge, withNetwork, withReportActionsDrafts} from '@components/OnyxProvider';
import PressableWithSecondaryInteraction from '@components/PressableWithSecondaryInteraction';
import EmojiReactionsPropTypes from '@components/Reactions/EmojiReactionsPropTypes';
import ReportActionItemEmojiReactions from '@components/Reactions/ReportActionItemEmojiReactions';
import RenderHTML from '@components/RenderHTML';
import ActionableItemButtons from '@components/ReportActionItem/ActionableItemButtons';
import ChronosOOOListActions from '@components/ReportActionItem/ChronosOOOListActions';
import MoneyReportView from '@components/ReportActionItem/MoneyReportView';
import MoneyRequestAction from '@components/ReportActionItem/MoneyRequestAction';
import MoneyRequestView from '@components/ReportActionItem/MoneyRequestView';
import RenameAction from '@components/ReportActionItem/RenameAction';
import ReportPreview from '@components/ReportActionItem/ReportPreview';
import TaskAction from '@components/ReportActionItem/TaskAction';
import TaskPreview from '@components/ReportActionItem/TaskPreview';
import TaskView from '@components/ReportActionItem/TaskView';
import {ShowContextMenuContext} from '@components/ShowContextMenuContext';
import Text from '@components/Text';
import UnreadActionIndicator from '@components/UnreadActionIndicator';
import withLocalize from '@components/withLocalize';
import withWindowDimensions, {windowDimensionsPropTypes} from '@components/withWindowDimensions';
import usePrevious from '@hooks/usePrevious';
import useReportScrollManager from '@hooks/useReportScrollManager';
import useStyleUtils from '@hooks/useStyleUtils';
import useTheme from '@hooks/useTheme';
import useThemeStyles from '@hooks/useThemeStyles';
import compose from '@libs/compose';
import ControlSelection from '@libs/ControlSelection';
import * as CurrencyUtils from '@libs/CurrencyUtils';
import * as DeviceCapabilities from '@libs/DeviceCapabilities';
import * as ErrorUtils from '@libs/ErrorUtils';
import focusTextInputAfterAnimation from '@libs/focusTextInputAfterAnimation';
import ModifiedExpenseMessage from '@libs/ModifiedExpenseMessage';
import Navigation from '@libs/Navigation/Navigation';
import Permissions from '@libs/Permissions';
import * as PersonalDetailsUtils from '@libs/PersonalDetailsUtils';
import * as ReportActionsUtils from '@libs/ReportActionsUtils';
import * as ReportUtils from '@libs/ReportUtils';
import SelectionScraper from '@libs/SelectionScraper';
import userWalletPropTypes from '@pages/EnablePayments/userWalletPropTypes';
import {ReactionListContext} from '@pages/home/ReportScreenContext';
import reportPropTypes from '@pages/reportPropTypes';
import * as BankAccounts from '@userActions/BankAccounts';
import * as EmojiPickerAction from '@userActions/EmojiPickerAction';
import * as store from '@userActions/ReimbursementAccount/store';
import * as Report from '@userActions/Report';
import * as ReportActions from '@userActions/ReportActions';
import * as Session from '@userActions/Session';
import * as User from '@userActions/User';
import CONST from '@src/CONST';
import ONYXKEYS from '@src/ONYXKEYS';
import ROUTES from '@src/ROUTES';
import AnimatedEmptyStateBackground from './AnimatedEmptyStateBackground';
import MiniReportActionContextMenu from './ContextMenu/MiniReportActionContextMenu';
import * as ReportActionContextMenu from './ContextMenu/ReportActionContextMenu';
import {hideContextMenu} from './ContextMenu/ReportActionContextMenu';
import LinkPreviewer from './LinkPreviewer';
import ReportActionItemBasicMessage from './ReportActionItemBasicMessage';
import ReportActionItemCreated from './ReportActionItemCreated';
import ReportActionItemDraft from './ReportActionItemDraft';
import ReportActionItemGrouped from './ReportActionItemGrouped';
import ReportActionItemMessage from './ReportActionItemMessage';
import ReportActionItemMessageEdit from './ReportActionItemMessageEdit';
import ReportActionItemSingle from './ReportActionItemSingle';
import ReportActionItemThread from './ReportActionItemThread';
import reportActionPropTypes from './reportActionPropTypes';
import ReportAttachmentsContext from './ReportAttachmentsContext';

const propTypes = {
    ...windowDimensionsPropTypes,

    /** Report for this action */
    report: reportPropTypes.isRequired,

    /** All the data of the action item */
    action: PropTypes.shape(reportActionPropTypes).isRequired,

    /** Should the comment have the appearance of being grouped with the previous comment? */
    displayAsGroup: PropTypes.bool.isRequired,

    /** Is this the most recent IOU Action? */
    isMostRecentIOUReportAction: PropTypes.bool.isRequired,

    /** Should we display the new marker on top of the comment? */
    shouldDisplayNewMarker: PropTypes.bool.isRequired,

    /** Determines if the avatar is displayed as a subscript (positioned lower than normal) */
    shouldShowSubscriptAvatar: PropTypes.bool,

    /** Position index of the report action in the overall report FlatList view */
    index: PropTypes.number.isRequired,

    /** Draft message - if this is set the comment is in 'edit' mode */
    draftMessage: PropTypes.string,

    /** Stores user's preferred skin tone */
    preferredSkinTone: PropTypes.oneOfType([PropTypes.number, PropTypes.string]),

    emojiReactions: EmojiReactionsPropTypes,

    /** IOU report for this action, if any */
    iouReport: reportPropTypes,

    /** Flag to show, hide the thread divider line */
    shouldHideThreadDividerLine: PropTypes.bool,

    /** The user's wallet account */
    userWallet: userWalletPropTypes,

    /** All the report actions belonging to the report's parent */
    parentReportActions: PropTypes.objectOf(PropTypes.shape(reportActionPropTypes)),
};

const defaultProps = {
    draftMessage: undefined,
    preferredSkinTone: CONST.EMOJI_DEFAULT_SKIN_TONE,
    emojiReactions: {},
    shouldShowSubscriptAvatar: false,
    iouReport: undefined,
    shouldHideThreadDividerLine: false,
    userWallet: {},
    parentReportActions: {},
};

function ReportActionItem(props) {
    const theme = useTheme();
    const styles = useThemeStyles();
    const StyleUtils = useStyleUtils();
    const personalDetails = usePersonalDetails() || CONST.EMPTY_OBJECT;
    const [isContextMenuActive, setIsContextMenuActive] = useState(() => ReportActionContextMenu.isActiveReportAction(props.action.reportActionID));
    const [isHidden, setIsHidden] = useState(false);
    const [moderationDecision, setModerationDecision] = useState(CONST.MODERATION.MODERATOR_DECISION_APPROVED);
    const reactionListRef = useContext(ReactionListContext);
    const {updateHiddenAttachments} = useContext(ReportAttachmentsContext);
    const textInputRef = useRef();
    const popoverAnchorRef = useRef();
    const downloadedPreviews = useRef([]);
    const prevDraftMessage = usePrevious(props.draftMessage);
    const originalReportID = ReportUtils.getOriginalReportID(props.report.reportID, props.action);
    const originalReport = props.report.reportID === originalReportID ? props.report : ReportUtils.getReport(originalReportID);
<<<<<<< HEAD
    const isReportActionLinked = props.linkedReportActionID === props.action.reportActionID;
    const reportScrollManager = useReportScrollManager();
=======
    const isReportActionLinked = props.linkedReportActionID && props.action.reportActionID && props.linkedReportActionID === props.action.reportActionID;
>>>>>>> b716dd9d

    const highlightedBackgroundColorIfNeeded = useMemo(
        () => (isReportActionLinked ? StyleUtils.getBackgroundColorStyle(theme.hoverComponentBG) : {}),
        [StyleUtils, isReportActionLinked, theme.hoverComponentBG],
    );
    const originalMessage = lodashGet(props.action, 'originalMessage', {});
    const isDeletedParentAction = ReportActionsUtils.isDeletedParentAction(props.action);
    const prevActionResolution = usePrevious(lodashGet(props.action, 'originalMessage.resolution', null));

    // IOUDetails only exists when we are sending money
    const isSendingMoney = originalMessage.type === CONST.IOU.REPORT_ACTION_TYPE.PAY && _.has(originalMessage, 'IOUDetails');

    const updateHiddenState = useCallback(
        (isHiddenValue) => {
            setIsHidden(isHiddenValue);
            const isAttachment = ReportUtils.isReportMessageAttachment(_.last(props.action.message));
            if (!isAttachment) {
                return;
            }
            updateHiddenAttachments(props.action.reportActionID, isHiddenValue);
        },
        [props.action.reportActionID, props.action.message, updateHiddenAttachments],
    );

    useEffect(
        () => () => {
            // ReportActionContextMenu, EmojiPicker and PopoverReactionList are global components,
            // we should also hide them when the current component is destroyed
            if (ReportActionContextMenu.isActiveReportAction(props.action.reportActionID)) {
                ReportActionContextMenu.hideContextMenu();
                ReportActionContextMenu.hideDeleteModal();
            }
            if (EmojiPickerAction.isActive(props.action.reportActionID)) {
                EmojiPickerAction.hideEmojiPicker(true);
            }
            if (reactionListRef.current && reactionListRef.current.isActiveReportAction(props.action.reportActionID)) {
                reactionListRef.current.hideReactionList();
            }
        },
        [props.action.reportActionID, reactionListRef],
    );

    useEffect(() => {
        // We need to hide EmojiPicker when this is a deleted parent action
        if (!isDeletedParentAction || !EmojiPickerAction.isActive(props.action.reportActionID)) {
            return;
        }

        EmojiPickerAction.hideEmojiPicker(true);
    }, [isDeletedParentAction, props.action.reportActionID]);

    useEffect(() => {
        if (!_.isUndefined(prevDraftMessage) || _.isUndefined(props.draftMessage)) {
            return;
        }

        focusTextInputAfterAnimation(textInputRef.current, 100);
    }, [prevDraftMessage, props.draftMessage]);

    useEffect(() => {
        if (!Permissions.canUseLinkPreviews()) {
            return;
        }

        const urls = ReportActionsUtils.extractLinksFromMessageHtml(props.action);
        if (_.isEqual(downloadedPreviews.current, urls) || props.action.pendingAction === CONST.RED_BRICK_ROAD_PENDING_ACTION.DELETE) {
            return;
        }

        downloadedPreviews.current = urls;
        Report.expandURLPreview(props.report.reportID, props.action.reportActionID);
    }, [props.action, props.report.reportID]);

    useEffect(() => {
        if (_.isUndefined(props.draftMessage) || !ReportActionsUtils.isDeletedAction(props.action)) {
            return;
        }
        Report.deleteReportActionDraft(props.report.reportID, props.action);
    }, [props.draftMessage, props.action, props.report.reportID]);

    // Hide the message if it is being moderated for a higher offense, or is hidden by a moderator
    // Removed messages should not be shown anyway and should not need this flow
    const latestDecision = lodashGet(props, ['action', 'message', 0, 'moderationDecision', 'decision'], '');
    useEffect(() => {
        if (props.action.actionName !== CONST.REPORT.ACTIONS.TYPE.ADDCOMMENT) {
            return;
        }

        // Hide reveal message button and show the message if latestDecision is changed to empty
        if (_.isEmpty(latestDecision)) {
            setModerationDecision(CONST.MODERATION.MODERATOR_DECISION_APPROVED);
            setIsHidden(false);
            return;
        }

        setModerationDecision(latestDecision);
        if (!_.contains([CONST.MODERATION.MODERATOR_DECISION_APPROVED, CONST.MODERATION.MODERATOR_DECISION_PENDING], latestDecision)) {
            setIsHidden(true);
            return;
        }
        setIsHidden(false);
    }, [latestDecision, props.action.actionName]);

    const toggleContextMenuFromActiveReportAction = useCallback(() => {
        setIsContextMenuActive(ReportActionContextMenu.isActiveReportAction(props.action.reportActionID));
    }, [props.action.reportActionID]);

    /**
     * Show the ReportActionContextMenu modal popover.
     *
     * @param {Object} [event] - A press event.
     */
    const showPopover = useCallback(
        (event) => {
            // Block menu on the message being Edited or if the report action item has errors
            if (!_.isUndefined(props.draftMessage) || !_.isEmpty(props.action.errors)) {
                return;
            }

            setIsContextMenuActive(true);
            const selection = SelectionScraper.getCurrentSelection();
            ReportActionContextMenu.showContextMenu(
                CONST.CONTEXT_MENU_TYPES.REPORT_ACTION,
                event,
                selection,
                popoverAnchorRef,
                props.report.reportID,
                props.action.reportActionID,
                originalReportID,
                props.draftMessage,
                () => setIsContextMenuActive(true),
                toggleContextMenuFromActiveReportAction,
                ReportUtils.isArchivedRoom(originalReport),
                ReportUtils.chatIncludesChronos(originalReport),
            );
        },
        [props.draftMessage, props.action, props.report.reportID, toggleContextMenuFromActiveReportAction, originalReport, originalReportID],
    );

    useEffect(() => {
        if (props.index !== 0 || !ReportActionsUtils.isActionableMentionWhisper(props.action)) {
            return;
        }

        if (prevActionResolution !== lodashGet(props.action, 'originalMessage.resolution', null)) {
            reportScrollManager.scrollToIndex(props.index);
        }
    }, [props.index, props.action, prevActionResolution, reportScrollManager]);

    const toggleReaction = useCallback(
        (emoji) => {
            Report.toggleEmojiReaction(props.report.reportID, props.action, emoji, props.emojiReactions);
        },
        [props.report, props.action, props.emojiReactions],
    );

    const contextValue = useMemo(
        () => ({
            anchor: popoverAnchorRef,
            report: props.report,
            action: props.action,
            checkIfContextMenuActive: toggleContextMenuFromActiveReportAction,
        }),
        [props.report, props.action, toggleContextMenuFromActiveReportAction],
    );

    const actionableItemButtons = useMemo(() => {
        if (!(ReportActionsUtils.isActionableMentionWhisper(props.action) && !lodashGet(props.action, 'originalMessage.resolution', null))) {
            return [];
        }
        return [
            {
                text: 'actionableMentionWhisperOptions.invite',
                key: `${props.action.reportActionID}-actionableMentionWhisper-${CONST.REPORT.ACTIONABLE_MENTION_WHISPER_RESOLUTION.INVITE}`,
                onPress: () => Report.resolveActionableMentionWhisper(props.report.reportID, props.action, CONST.REPORT.ACTIONABLE_MENTION_WHISPER_RESOLUTION.INVITE),
                isPrimary: true,
            },
            {
                text: 'actionableMentionWhisperOptions.nothing',
                key: `${props.action.reportActionID}-actionableMentionWhisper-${CONST.REPORT.ACTIONABLE_MENTION_WHISPER_RESOLUTION.NOTHING}`,
                onPress: () => Report.resolveActionableMentionWhisper(props.report.reportID, props.action, CONST.REPORT.ACTIONABLE_MENTION_WHISPER_RESOLUTION.NOTHING),
            },
        ];
    }, [props.action, props.report.reportID]);

    /**
     * Get the content of ReportActionItem
     * @param {Boolean} hovered whether the ReportActionItem is hovered
     * @param {Boolean} isWhisper whether the report action is a whisper
     * @param {Boolean} hasErrors whether the report action has any errors
     * @returns {Object} child component(s)
     */
    const renderItemContent = (hovered = false, isWhisper = false, hasErrors = false) => {
        let children;

        // Show the MoneyRequestPreview for when request was created, bill was split or money was sent
        if (
            props.action.actionName === CONST.REPORT.ACTIONS.TYPE.IOU &&
            originalMessage &&
            // For the pay flow, we only want to show MoneyRequestAction when sending money. When paying, we display a regular system message
            (originalMessage.type === CONST.IOU.REPORT_ACTION_TYPE.CREATE || originalMessage.type === CONST.IOU.REPORT_ACTION_TYPE.SPLIT || isSendingMoney)
        ) {
            // There is no single iouReport for bill splits, so only 1:1 requests require an iouReportID
            const iouReportID = originalMessage.IOUReportID ? originalMessage.IOUReportID.toString() : '0';
            children = (
                <MoneyRequestAction
                    // If originalMessage.iouReportID is set, this is a 1:1 money request in a DM chat whose reportID is props.report.chatReportID
                    chatReportID={originalMessage.IOUReportID ? props.report.chatReportID : props.report.reportID}
                    requestReportID={iouReportID}
                    reportID={props.report.reportID}
                    action={props.action}
                    isMostRecentIOUReportAction={props.isMostRecentIOUReportAction}
                    isHovered={hovered}
                    contextMenuAnchor={popoverAnchorRef}
                    checkIfContextMenuActive={toggleContextMenuFromActiveReportAction}
                    style={props.displayAsGroup ? [] : [styles.mt2]}
                    isWhisper={isWhisper}
                />
            );
        } else if (props.action.actionName === CONST.REPORT.ACTIONS.TYPE.REPORTPREVIEW) {
            children = (
                <ReportPreview
                    iouReportID={ReportActionsUtils.getIOUReportIDFromReportActionPreview(props.action)}
                    chatReportID={props.report.reportID}
                    policyID={props.report.policyID}
                    containerStyles={props.displayAsGroup ? [] : [styles.mt2]}
                    action={props.action}
                    isHovered={hovered}
                    contextMenuAnchor={popoverAnchorRef}
                    checkIfContextMenuActive={toggleContextMenuFromActiveReportAction}
                    isWhisper={isWhisper}
                    transactionViolations={props.transactionViolations}
                />
            );
        } else if (
            props.action.actionName === CONST.REPORT.ACTIONS.TYPE.TASKCOMPLETED ||
            props.action.actionName === CONST.REPORT.ACTIONS.TYPE.TASKCANCELLED ||
            props.action.actionName === CONST.REPORT.ACTIONS.TYPE.TASKREOPENED
        ) {
            children = <TaskAction actionName={props.action.actionName} />;
        } else if (ReportActionsUtils.isCreatedTaskReportAction(props.action)) {
            children = (
                <ShowContextMenuContext.Provider value={contextValue}>
                    <TaskPreview
                        taskReportID={props.action.originalMessage.taskReportID.toString()}
                        chatReportID={props.report.reportID}
                        policyID={ReportUtils.getRootParentReport(props.report).policyID}
                        action={props.action}
                        isHovered={hovered}
                        contextMenuAnchor={popoverAnchorRef}
                        checkIfContextMenuActive={toggleContextMenuFromActiveReportAction}
                    />
                </ShowContextMenuContext.Provider>
            );
        } else if (props.action.actionName === CONST.REPORT.ACTIONS.TYPE.REIMBURSEMENTQUEUED) {
            const submitterDisplayName = PersonalDetailsUtils.getDisplayNameOrDefault(lodashGet(personalDetails, props.report.ownerAccountID));
            const paymentType = lodashGet(props.action, 'originalMessage.paymentType', '');

            const isSubmitterOfUnsettledReport = ReportUtils.isCurrentUserSubmitter(props.report.reportID) && !ReportUtils.isSettled(props.report.reportID);
            const shouldShowAddCreditBankAccountButton = isSubmitterOfUnsettledReport && !store.hasCreditBankAccount() && paymentType !== CONST.IOU.PAYMENT_TYPE.EXPENSIFY;
            const shouldShowEnableWalletButton =
                isSubmitterOfUnsettledReport &&
                (_.isEmpty(props.userWallet) || props.userWallet.tierName === CONST.WALLET.TIER_NAME.SILVER) &&
                paymentType === CONST.IOU.PAYMENT_TYPE.EXPENSIFY;

            children = (
                <ReportActionItemBasicMessage
                    message={props.translate(paymentType === CONST.IOU.PAYMENT_TYPE.EXPENSIFY ? 'iou.waitingOnEnabledWallet' : 'iou.waitingOnBankAccount', {submitterDisplayName})}
                >
                    <>
                        {shouldShowAddCreditBankAccountButton && (
                            <Button
                                success
                                style={[styles.w100, styles.requestPreviewBox]}
                                text={props.translate('bankAccount.addBankAccount')}
                                onPress={() => BankAccounts.openPersonalBankAccountSetupView(props.report.reportID)}
                                pressOnEnter
                            />
                        )}
                        {shouldShowEnableWalletButton && (
                            <KYCWall
                                onSuccessfulKYC={() => Navigation.navigate(ROUTES.ENABLE_PAYMENTS)}
                                enablePaymentsRoute={ROUTES.ENABLE_PAYMENTS}
                                addBankAccountRoute={ROUTES.BANK_ACCOUNT_PERSONAL}
                                addDebitCardRoute={ROUTES.SETTINGS_ADD_DEBIT_CARD}
                                chatReportID={props.report.reportID}
                                iouReport={props.iouReport}
                            >
                                {(triggerKYCFlow, buttonRef) => (
                                    <Button
                                        ref={buttonRef}
                                        success
                                        style={[styles.w100, styles.requestPreviewBox]}
                                        text={props.translate('iou.enableWallet')}
                                        onPress={triggerKYCFlow}
                                    />
                                )}
                            </KYCWall>
                        )}
                    </>
                </ReportActionItemBasicMessage>
            );
        } else if (props.action.actionName === CONST.REPORT.ACTIONS.TYPE.REIMBURSEMENTDEQUEUED) {
            const submitterDisplayName = PersonalDetailsUtils.getDisplayNameOrDefault(lodashGet(personalDetails, props.report.ownerAccountID));
            const amount = CurrencyUtils.convertToDisplayString(props.report.total, props.report.currency);

            children = <ReportActionItemBasicMessage message={props.translate('iou.canceledRequest', {submitterDisplayName, amount})} />;
        } else if (props.action.actionName === CONST.REPORT.ACTIONS.TYPE.MODIFIEDEXPENSE) {
            children = <ReportActionItemBasicMessage message={ModifiedExpenseMessage.getForReportAction(props.report.reportID, props.action)} />;
        } else if (props.action.actionName === CONST.REPORT.ACTIONS.TYPE.MARKEDREIMBURSED) {
            children = <ReportActionItemBasicMessage message={ReportActionsUtils.getMarkedReimbursedMessage(props.action)} />;
        } else {
            const hasBeenFlagged = !_.contains([CONST.MODERATION.MODERATOR_DECISION_APPROVED, CONST.MODERATION.MODERATOR_DECISION_PENDING], moderationDecision);
            children = (
                <ShowContextMenuContext.Provider value={contextValue}>
                    {_.isUndefined(props.draftMessage) ? (
                        <View style={props.displayAsGroup && hasBeenFlagged ? styles.blockquote : {}}>
                            <ReportActionItemMessage
                                reportID={props.report.reportID}
                                action={props.action}
                                displayAsGroup={props.displayAsGroup}
                                isHidden={isHidden}
                                style={[
                                    _.contains(
                                        [
                                            ..._.values(CONST.REPORT.ACTIONS.TYPE.POLICYCHANGELOG),
                                            CONST.REPORT.ACTIONS.TYPE.IOU,
                                            CONST.REPORT.ACTIONS.TYPE.APPROVED,
                                            CONST.REPORT.ACTIONS.TYPE.MOVED,
                                        ],
                                        props.action.actionName,
                                    )
                                        ? styles.colorMuted
                                        : undefined,
                                ]}
                            />
                            {hasBeenFlagged && (
                                <Button
                                    small
                                    style={[styles.mt2, styles.alignSelfStart]}
                                    onPress={() => updateHiddenState(!isHidden)}
                                >
                                    <Text
                                        style={[styles.buttonSmallText, styles.userSelectNone]}
                                        dataSet={{[CONST.SELECTION_SCRAPER_HIDDEN_ELEMENT]: true}}
                                    >
                                        {isHidden ? props.translate('moderation.revealMessage') : props.translate('moderation.hideMessage')}
                                    </Text>
                                </Button>
                            )}
                            {/**
                                These are the actionable buttons that appear at the bottom of a Concierge message
                                for example: Invite a user mentioned but not a member of the room
                                https://github.com/Expensify/App/issues/32741
                            */}
                            {actionableItemButtons.length > 0 && (
                                <ActionableItemButtons
                                    action={props.action}
                                    items={actionableItemButtons}
                                />
                            )}
                        </View>
                    ) : (
                        <ReportActionItemMessageEdit
                            action={props.action}
                            draftMessage={props.draftMessage}
                            reportID={props.report.reportID}
                            index={props.index}
                            ref={textInputRef}
                            // Avoid defining within component due to an existing Onyx bug
                            preferredSkinTone={props.preferredSkinTone}
                            shouldDisableEmojiPicker={
                                (ReportUtils.chatIncludesConcierge(props.report) && User.isBlockedFromConcierge(props.blockedFromConcierge)) || ReportUtils.isArchivedRoom(props.report)
                            }
                        />
                    )}
                </ShowContextMenuContext.Provider>
            );
        }
        const numberOfThreadReplies = _.get(props, ['action', 'childVisibleActionCount'], 0);

        const shouldDisplayThreadReplies = ReportUtils.shouldDisplayThreadReplies(props.action, props.report.reportID);
        const oldestFourAccountIDs = _.map(lodashGet(props.action, 'childOldestFourAccountIDs', '').split(','), (accountID) => Number(accountID));
        const draftMessageRightAlign = !_.isUndefined(props.draftMessage) ? styles.chatItemReactionsDraftRight : {};

        return (
            <>
                {children}
                {Permissions.canUseLinkPreviews() && !isHidden && !_.isEmpty(props.action.linkMetadata) && (
                    <View style={!_.isUndefined(props.draftMessage) ? styles.chatItemReactionsDraftRight : {}}>
                        <LinkPreviewer linkMetadata={_.filter(props.action.linkMetadata, (item) => !_.isEmpty(item))} />
                    </View>
                )}
                {!ReportActionsUtils.isMessageDeleted(props.action) && (
                    <View style={draftMessageRightAlign}>
                        <ReportActionItemEmojiReactions
                            reportAction={props.action}
                            emojiReactions={props.emojiReactions}
                            shouldBlockReactions={hasErrors}
                            toggleReaction={(emoji) => {
                                if (Session.isAnonymousUser()) {
                                    hideContextMenu(false);

                                    InteractionManager.runAfterInteractions(() => {
                                        Session.signOutAndRedirectToSignIn();
                                    });
                                } else {
                                    toggleReaction(emoji);
                                }
                            }}
                        />
                    </View>
                )}

                {shouldDisplayThreadReplies && (
                    <View style={draftMessageRightAlign}>
                        <ReportActionItemThread
                            childReportID={`${props.action.childReportID}`}
                            numberOfReplies={numberOfThreadReplies}
                            mostRecentReply={`${props.action.childLastVisibleActionCreated}`}
                            isHovered={hovered}
                            icons={ReportUtils.getIconsForParticipants(oldestFourAccountIDs, personalDetails)}
                            onSecondaryInteraction={showPopover}
                        />
                    </View>
                )}
            </>
        );
    };

    /**
     * Get ReportActionItem with a proper wrapper
     * @param {Boolean} hovered whether the ReportActionItem is hovered
     * @param {Boolean} isWhisper whether the ReportActionItem is a whisper
     * @param {Boolean} hasErrors whether the report action has any errors
     * @returns {Object} report action item
     */
    const renderReportActionItem = (hovered, isWhisper, hasErrors) => {
        const content = renderItemContent(hovered || isContextMenuActive, isWhisper, hasErrors);

        if (!_.isUndefined(props.draftMessage)) {
            return <ReportActionItemDraft>{content}</ReportActionItemDraft>;
        }

        if (!props.displayAsGroup) {
            return (
                <ReportActionItemSingle
                    action={props.action}
                    showHeader={_.isUndefined(props.draftMessage)}
                    wrapperStyle={isWhisper ? styles.pt1 : {}}
                    shouldShowSubscriptAvatar={props.shouldShowSubscriptAvatar}
                    report={props.report}
                    iouReport={props.iouReport}
                    isHovered={hovered}
                    hasBeenFlagged={!_.contains([CONST.MODERATION.MODERATOR_DECISION_APPROVED, CONST.MODERATION.MODERATOR_DECISION_PENDING], moderationDecision)}
                >
                    {content}
                </ReportActionItemSingle>
            );
        }

        return <ReportActionItemGrouped wrapperStyle={isWhisper ? styles.pt1 : {}}>{content}</ReportActionItemGrouped>;
    };

    if (props.action.actionName === CONST.REPORT.ACTIONS.TYPE.CREATED) {
        const parentReportAction = props.parentReportActions[props.report.parentReportActionID];
        if (ReportActionsUtils.isTransactionThread(parentReportAction)) {
            return (
                <ShowContextMenuContext.Provider value={contextValue}>
                    <MoneyRequestView
                        report={props.report}
                        shouldShowHorizontalRule={!props.shouldHideThreadDividerLine}
                    />
                </ShowContextMenuContext.Provider>
            );
        }
        if (ReportUtils.isTaskReport(props.report)) {
            if (ReportUtils.isCanceledTaskReport(props.report, parentReportAction)) {
                return (
                    <>
                        <AnimatedEmptyStateBackground />
                        <View style={[StyleUtils.getReportWelcomeTopMarginStyle(props.isSmallScreenWidth)]}>
                            <ReportActionItemSingle
                                action={parentReportAction}
                                showHeader={_.isUndefined(props.draftMessage)}
                                report={props.report}
                            >
                                <RenderHTML html={`<comment>${props.translate('parentReportAction.deletedTask')}</comment>`} />
                            </ReportActionItemSingle>
                            <View style={styles.reportHorizontalRule} />
                        </View>
                    </>
                );
            }
            return (
                <>
                    <AnimatedEmptyStateBackground />
                    <View style={[StyleUtils.getReportWelcomeTopMarginStyle(props.isSmallScreenWidth)]}>
                        <TaskView
                            report={props.report}
                            shouldShowHorizontalRule={!props.shouldHideThreadDividerLine}
                        />
                    </View>
                </>
            );
        }
        if (ReportUtils.isExpenseReport(props.report) || ReportUtils.isIOUReport(props.report)) {
            return (
                <OfflineWithFeedback pendingAction={props.action.pendingAction}>
                    <MoneyReportView
                        report={props.report}
                        policy={props.policy}
                        policyReportFields={_.values(props.policyReportFields)}
                        shouldShowHorizontalRule={!props.shouldHideThreadDividerLine}
                    />
                </OfflineWithFeedback>
            );
        }

        return (
            <ReportActionItemCreated
                reportID={props.report.reportID}
                policyID={props.report.policyID}
            />
        );
    }
    if (props.action.actionName === CONST.REPORT.ACTIONS.TYPE.RENAMED) {
        return <RenameAction action={props.action} />;
    }
    if (props.action.actionName === CONST.REPORT.ACTIONS.TYPE.CHRONOSOOOLIST) {
        return (
            <ChronosOOOListActions
                action={props.action}
                reportID={props.report.reportID}
            />
        );
    }

    // For the `pay` IOU action on non-send money flow, we don't want to render anything if `isWaitingOnBankAccount` is true
    // Otherwise, we will see two system messages informing the payee needs to add a bank account or wallet
    if (
        props.action.actionName === CONST.REPORT.ACTIONS.TYPE.IOU &&
        lodashGet(props.report, 'isWaitingOnBankAccount', false) &&
        originalMessage &&
        originalMessage.type === CONST.IOU.REPORT_ACTION_TYPE.PAY &&
        !isSendingMoney
    ) {
        return null;
    }

    // if isActionableMentionWhisper, and resolved, then we don't want to render anything
    if (ReportActionsUtils.isActionableMentionWhisper(props.action) && lodashGet(props.action, 'originalMessage.resolution', null)) {
        return null;
    }

    const hasErrors = !_.isEmpty(props.action.errors);
    const whisperedToAccountIDs = props.action.whisperedToAccountIDs || [];
    const isWhisper = whisperedToAccountIDs.length > 0;
    const isMultipleParticipant = whisperedToAccountIDs.length > 1;
    const isWhisperOnlyVisibleByUser = isWhisper && ReportUtils.isCurrentUserTheOnlyParticipant(whisperedToAccountIDs);
    const whisperedToPersonalDetails = isWhisper ? _.filter(personalDetails, (details) => _.includes(whisperedToAccountIDs, details.accountID)) : [];
    const displayNamesWithTooltips = isWhisper ? ReportUtils.getDisplayNamesWithTooltips(whisperedToPersonalDetails, isMultipleParticipant) : [];
    return (
        <PressableWithSecondaryInteraction
            ref={popoverAnchorRef}
            style={[props.action.pendingAction === CONST.RED_BRICK_ROAD_PENDING_ACTION.DELETE ? styles.pointerEventsNone : styles.pointerEventsAuto]}
            onPressIn={() => props.isSmallScreenWidth && DeviceCapabilities.canUseTouchScreen() && ControlSelection.block()}
            onPressOut={() => ControlSelection.unblock()}
            onSecondaryInteraction={showPopover}
            preventDefaultContextMenu={_.isUndefined(props.draftMessage) && !hasErrors}
            withoutFocusOnSecondaryInteraction
            accessibilityLabel={props.translate('accessibilityHints.chatMessage')}
        >
            <Hoverable
                shouldHandleScroll
                isDisabled={!_.isUndefined(props.draftMessage)}
            >
                {(hovered) => (
                    <View style={highlightedBackgroundColorIfNeeded}>
                        {props.shouldDisplayNewMarker && <UnreadActionIndicator reportActionID={props.action.reportActionID} />}
                        <MiniReportActionContextMenu
                            reportID={props.report.reportID}
                            reportActionID={props.action.reportActionID}
                            anchor={popoverAnchorRef}
                            originalReportID={originalReportID}
                            isArchivedRoom={ReportUtils.isArchivedRoom(props.report)}
                            displayAsGroup={props.displayAsGroup}
                            isVisible={hovered && _.isUndefined(props.draftMessage) && !hasErrors}
                            draftMessage={props.draftMessage}
                            isChronosReport={ReportUtils.chatIncludesChronos(originalReport)}
                            checkIfContextMenuActive={toggleContextMenuFromActiveReportAction}
                        />
                        <View style={StyleUtils.getReportActionItemStyle(hovered || isWhisper || isContextMenuActive || !_.isUndefined(props.draftMessage))}>
                            <OfflineWithFeedback
                                onClose={() => ReportActions.clearReportActionErrors(props.report.reportID, props.action)}
                                pendingAction={
                                    !_.isUndefined(props.draftMessage) ? null : props.action.pendingAction || (props.action.isOptimisticAction ? CONST.RED_BRICK_ROAD_PENDING_ACTION.ADD : '')
                                }
                                shouldHideOnDelete={!ReportActionsUtils.isThreadParentMessage(props.action, props.report.reportID)}
                                errors={ErrorUtils.getLatestErrorMessageField(props.action)}
                                errorRowStyles={[styles.ml10, styles.mr2]}
                                needsOffscreenAlphaCompositing={ReportActionsUtils.isMoneyRequestAction(props.action)}
                                shouldDisableStrikeThrough
                            >
                                {isWhisper && (
                                    <View style={[styles.flexRow, styles.pl5, styles.pt2, styles.pr3]}>
                                        <View style={[styles.pl6, styles.mr3]}>
                                            <Icon
                                                fill={theme.icon}
                                                src={Expensicons.Eye}
                                                small
                                            />
                                        </View>
                                        <Text style={[styles.chatItemMessageHeaderTimestamp]}>
                                            {props.translate('reportActionContextMenu.onlyVisible')}
                                            &nbsp;
                                        </Text>
                                        <DisplayNames
                                            fullTitle={ReportUtils.getWhisperDisplayNames(whisperedToAccountIDs)}
                                            displayNamesWithTooltips={displayNamesWithTooltips}
                                            tooltipEnabled
                                            numberOfLines={1}
                                            textStyles={[styles.chatItemMessageHeaderTimestamp, styles.flex1]}
                                            shouldUseFullTitle={isWhisperOnlyVisibleByUser}
                                        />
                                    </View>
                                )}
                                {renderReportActionItem(hovered || isReportActionLinked, isWhisper, hasErrors)}
                            </OfflineWithFeedback>
                        </View>
                    </View>
                )}
            </Hoverable>
            <View style={styles.reportActionSystemMessageContainer}>
                <InlineSystemMessage message={props.action.error} />
            </View>
        </PressableWithSecondaryInteraction>
    );
}

ReportActionItem.propTypes = propTypes;
ReportActionItem.defaultProps = defaultProps;

export default compose(
    withWindowDimensions,
    withLocalize,
    withNetwork(),
    withBlockedFromConcierge({propName: 'blockedFromConcierge'}),
    withReportActionsDrafts({
        propName: 'draftMessage',
        transformValue: (drafts, props) => {
            const originalReportID = ReportUtils.getOriginalReportID(props.report.reportID, props.action);
            const draftKey = `${ONYXKEYS.COLLECTION.REPORT_ACTIONS_DRAFTS}${originalReportID}`;
            return lodashGet(drafts, [draftKey, props.action.reportActionID, 'message']);
        },
    }),
    withOnyx({
        preferredSkinTone: {
            key: ONYXKEYS.PREFERRED_EMOJI_SKIN_TONE,
            initialValue: CONST.EMOJI_DEFAULT_SKIN_TONE,
        },
        iouReport: {
            key: ({action}) => {
                const iouReportID = ReportActionsUtils.getIOUReportIDFromReportActionPreview(action);
                return iouReportID ? `${ONYXKEYS.COLLECTION.REPORT}${iouReportID}` : undefined;
            },
            initialValue: {},
        },
        policyReportFields: {
            key: ({report}) => (report && 'policyID' in report ? `${ONYXKEYS.COLLECTION.POLICY_REPORT_FIELDS}${report.policyID}` : undefined),
            initialValue: [],
        },
        policy: {
            key: ({report}) => (report && 'policyID' in report ? `${ONYXKEYS.COLLECTION.POLICY}${report.policyID}` : undefined),
            initialValue: {},
        },
        emojiReactions: {
            key: ({action}) => `${ONYXKEYS.COLLECTION.REPORT_ACTIONS_REACTIONS}${action.reportActionID}`,
            initialValue: {},
        },
        userWallet: {
            key: ONYXKEYS.USER_WALLET,
        },
        parentReportActions: {
            key: ({report}) => `${ONYXKEYS.COLLECTION.REPORT_ACTIONS}${report.parentReportID || 0}`,
            canEvict: false,
        },
    }),
)(
    memo(
        ReportActionItem,
        (prevProps, nextProps) =>
            prevProps.displayAsGroup === nextProps.displayAsGroup &&
            prevProps.draftMessage === nextProps.draftMessage &&
            prevProps.isMostRecentIOUReportAction === nextProps.isMostRecentIOUReportAction &&
            prevProps.shouldDisplayNewMarker === nextProps.shouldDisplayNewMarker &&
            _.isEqual(prevProps.emojiReactions, nextProps.emojiReactions) &&
            _.isEqual(prevProps.action, nextProps.action) &&
            _.isEqual(prevProps.iouReport, nextProps.iouReport) &&
            _.isEqual(prevProps.report.pendingFields, nextProps.report.pendingFields) &&
            _.isEqual(prevProps.report.isDeletedParentAction, nextProps.report.isDeletedParentAction) &&
            _.isEqual(prevProps.report.errorFields, nextProps.report.errorFields) &&
            lodashGet(prevProps.report, 'statusNum') === lodashGet(nextProps.report, 'statusNum') &&
            lodashGet(prevProps.report, 'stateNum') === lodashGet(nextProps.report, 'stateNum') &&
            lodashGet(prevProps.report, 'parentReportID') === lodashGet(nextProps.report, 'parentReportID') &&
            lodashGet(prevProps.report, 'parentReportActionID') === lodashGet(nextProps.report, 'parentReportActionID') &&
            prevProps.translate === nextProps.translate &&
            // TaskReport's created actions render the TaskView, which updates depending on certain fields in the TaskReport
            ReportUtils.isTaskReport(prevProps.report) === ReportUtils.isTaskReport(nextProps.report) &&
            prevProps.action.actionName === nextProps.action.actionName &&
            prevProps.report.reportName === nextProps.report.reportName &&
            prevProps.report.description === nextProps.report.description &&
            ReportUtils.isCompletedTaskReport(prevProps.report) === ReportUtils.isCompletedTaskReport(nextProps.report) &&
            prevProps.report.managerID === nextProps.report.managerID &&
            prevProps.shouldHideThreadDividerLine === nextProps.shouldHideThreadDividerLine &&
            lodashGet(prevProps.report, 'total', 0) === lodashGet(nextProps.report, 'total', 0) &&
            lodashGet(prevProps.report, 'nonReimbursableTotal', 0) === lodashGet(nextProps.report, 'nonReimbursableTotal', 0) &&
            prevProps.linkedReportActionID === nextProps.linkedReportActionID &&
            _.isEqual(prevProps.policyReportFields, nextProps.policyReportFields) &&
            _.isEqual(prevProps.report.reportFields, nextProps.report.reportFields) &&
            _.isEqual(prevProps.policy, nextProps.policy),
    ),
);<|MERGE_RESOLUTION|>--- conflicted
+++ resolved
@@ -151,12 +151,9 @@
     const prevDraftMessage = usePrevious(props.draftMessage);
     const originalReportID = ReportUtils.getOriginalReportID(props.report.reportID, props.action);
     const originalReport = props.report.reportID === originalReportID ? props.report : ReportUtils.getReport(originalReportID);
-<<<<<<< HEAD
-    const isReportActionLinked = props.linkedReportActionID === props.action.reportActionID;
+    const isReportActionLinked = props.linkedReportActionID && props.action.reportActionID && props.linkedReportActionID === props.action.reportActionID;
+
     const reportScrollManager = useReportScrollManager();
-=======
-    const isReportActionLinked = props.linkedReportActionID && props.action.reportActionID && props.linkedReportActionID === props.action.reportActionID;
->>>>>>> b716dd9d
 
     const highlightedBackgroundColorIfNeeded = useMemo(
         () => (isReportActionLinked ? StyleUtils.getBackgroundColorStyle(theme.hoverComponentBG) : {}),

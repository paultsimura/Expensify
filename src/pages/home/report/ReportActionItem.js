--- conflicted
+++ resolved
@@ -192,14 +192,9 @@
                     action={props.action}
                     isMostRecentIOUReportAction={props.isMostRecentIOUReportAction}
                     isHovered={hovered}
-<<<<<<< HEAD
                     contextMenuAnchor={popoverAnchorRef}
                     checkIfContextMenuActive={toggleContextMenuFromActiveReportAction}
-=======
-                    contextMenuAnchor={this.popoverAnchor}
-                    checkIfContextMenuActive={this.checkIfContextMenuActive}
-                    style={this.props.displayAsGroup ? [] : [styles.mt2]}
->>>>>>> f2b41c42
+                    style={props.displayAsGroup ? [] : [styles.mt2]}
                 />
             );
         } else if (props.action.actionName === CONST.REPORT.ACTIONS.TYPE.REPORTPREVIEW) {

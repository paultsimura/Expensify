import _ from 'underscore';
import lodashGet from 'lodash/get';
import React, {useState, useRef, useEffect, memo, useCallback, useContext} from 'react';
import {InteractionManager, View} from 'react-native';
import PropTypes from 'prop-types';
import {withOnyx} from 'react-native-onyx';
import CONST from '../../../CONST';
import ONYXKEYS from '../../../ONYXKEYS';
import reportActionPropTypes from './reportActionPropTypes';
import * as StyleUtils from '../../../styles/StyleUtils';
import PressableWithSecondaryInteraction from '../../../components/PressableWithSecondaryInteraction';
import Hoverable from '../../../components/Hoverable';
import Button from '../../../components/Button';
import ReportActionItemSingle from './ReportActionItemSingle';
import ReportActionItemGrouped from './ReportActionItemGrouped';
import MoneyRequestAction from '../../../components/ReportActionItem/MoneyRequestAction';
import ReportActionItemMessage from './ReportActionItemMessage';
import UnreadActionIndicator from '../../../components/UnreadActionIndicator';
import ReportActionItemMessageEdit from './ReportActionItemMessageEdit';
import ReportActionItemCreated from './ReportActionItemCreated';
import ReportActionItemThread from './ReportActionItemThread';
import LinkPreviewer from './LinkPreviewer';
import compose from '../../../libs/compose';
import withWindowDimensions, {windowDimensionsPropTypes} from '../../../components/withWindowDimensions';
import ControlSelection from '../../../libs/ControlSelection';
import * as DeviceCapabilities from '../../../libs/DeviceCapabilities';
import MiniReportActionContextMenu from './ContextMenu/MiniReportActionContextMenu';
import * as ReportActionContextMenu from './ContextMenu/ReportActionContextMenu';
import * as ContextMenuActions from './ContextMenu/ContextMenuActions';
import * as EmojiPickerAction from '../../../libs/actions/EmojiPickerAction';
import {withBlockedFromConcierge, withNetwork, withPersonalDetails, withReportActionsDrafts} from '../../../components/OnyxProvider';
import RenameAction from '../../../components/ReportActionItem/RenameAction';
import InlineSystemMessage from '../../../components/InlineSystemMessage';
import styles from '../../../styles/styles';
import SelectionScraper from '../../../libs/SelectionScraper';
import focusTextInputAfterAnimation from '../../../libs/focusTextInputAfterAnimation';
import * as User from '../../../libs/actions/User';
import * as ReportUtils from '../../../libs/ReportUtils';
import * as ReportActionsUtils from '../../../libs/ReportActionsUtils';
import OfflineWithFeedback from '../../../components/OfflineWithFeedback';
import * as ReportActions from '../../../libs/actions/ReportActions';
import reportPropTypes from '../../reportPropTypes';
import {ShowContextMenuContext} from '../../../components/ShowContextMenuContext';
import ChronosOOOListActions from '../../../components/ReportActionItem/ChronosOOOListActions';
import ReportActionItemEmojiReactions from '../../../components/Reactions/ReportActionItemEmojiReactions';
import * as Report from '../../../libs/actions/Report';
import withLocalize from '../../../components/withLocalize';
import Icon from '../../../components/Icon';
import * as Expensicons from '../../../components/Icon/Expensicons';
import Text from '../../../components/Text';
import DisplayNames from '../../../components/DisplayNames';
import personalDetailsPropType from '../../personalDetailsPropType';
import ReportPreview from '../../../components/ReportActionItem/ReportPreview';
import ReportActionItemDraft from './ReportActionItemDraft';
import TaskPreview from '../../../components/ReportActionItem/TaskPreview';
import TaskAction from '../../../components/ReportActionItem/TaskAction';
import EmojiReactionsPropTypes from '../../../components/Reactions/EmojiReactionsPropTypes';
import TaskView from '../../../components/ReportActionItem/TaskView';
import MoneyReportView from '../../../components/ReportActionItem/MoneyReportView';
import * as Session from '../../../libs/actions/Session';
import MoneyRequestView from '../../../components/ReportActionItem/MoneyRequestView';
import {hideContextMenu} from './ContextMenu/ReportActionContextMenu';
import * as PersonalDetailsUtils from '../../../libs/PersonalDetailsUtils';
import ReportActionItemBasicMessage from './ReportActionItemBasicMessage';
import * as store from '../../../libs/actions/ReimbursementAccount/store';
import * as BankAccounts from '../../../libs/actions/BankAccounts';
import {ReactionListContext} from '../ReportScreenContext';
import usePrevious from '../../../hooks/usePrevious';
import Permissions from '../../../libs/Permissions';
import ReportAttachmentsContext from './ReportAttachmentsContext';

const propTypes = {
    ...windowDimensionsPropTypes,

    /** Report for this action */
    report: reportPropTypes.isRequired,

    /** All the data of the action item */
    action: PropTypes.shape(reportActionPropTypes).isRequired,

    /** Should the comment have the appearance of being grouped with the previous comment? */
    displayAsGroup: PropTypes.bool.isRequired,

    /** Is this the most recent IOU Action? */
    isMostRecentIOUReportAction: PropTypes.bool.isRequired,

    /** Should we display the new marker on top of the comment? */
    shouldDisplayNewMarker: PropTypes.bool.isRequired,

    /** Determines if the avatar is displayed as a subscript (positioned lower than normal) */
    shouldShowSubscriptAvatar: PropTypes.bool,

    /** Position index of the report action in the overall report FlatList view */
    index: PropTypes.number.isRequired,

    /** Draft message - if this is set the comment is in 'edit' mode */
    draftMessage: PropTypes.string,

    /* Whether the option has an outstanding IOU */
    // eslint-disable-next-line react/no-unused-prop-types
    hasOutstandingIOU: PropTypes.bool,

    /** Stores user's preferred skin tone */
    preferredSkinTone: PropTypes.oneOfType([PropTypes.number, PropTypes.string]),

    ...windowDimensionsPropTypes,
    emojiReactions: EmojiReactionsPropTypes,
    personalDetailsList: PropTypes.objectOf(personalDetailsPropType),

    /** IOU report for this action, if any */
    iouReport: reportPropTypes,

    /** Flag to show, hide the thread divider line */
    shouldHideThreadDividerLine: PropTypes.bool,
};

const defaultProps = {
    draftMessage: '',
    preferredSkinTone: CONST.EMOJI_DEFAULT_SKIN_TONE,
    emojiReactions: {},
    personalDetailsList: {},
    shouldShowSubscriptAvatar: false,
    hasOutstandingIOU: false,
    iouReport: undefined,
    shouldHideThreadDividerLine: false,
};

function ReportActionItem(props) {
    const [isContextMenuActive, setIsContextMenuActive] = useState(ReportActionContextMenu.isActiveReportAction(props.action.reportActionID));
    const [isHidden, setIsHidden] = useState(false);
    const [moderationDecision, setModerationDecision] = useState(CONST.MODERATION.MODERATOR_DECISION_APPROVED);
    const reactionListRef = useContext(ReactionListContext);
<<<<<<< HEAD
=======
    const {updateHiddenAttachments} = useContext(ReportAttachmentsContext);
>>>>>>> f74d6741
    const textInputRef = useRef();
    const popoverAnchorRef = useRef();
    const downloadedPreviews = useRef([]);
    const prevDraftMessage = usePrevious(props.draftMessage);
    const originalReportID = ReportUtils.getOriginalReportID(props.report.reportID, props.action);
    const originalReport = props.report.reportID === originalReportID ? props.report : ReportUtils.getReport(originalReportID);

    // When active action changes, we need to update the `isContextMenuActive` state
    const isActiveReportActionForMenu = ReportActionContextMenu.isActiveReportAction(props.action.reportActionID);
    useEffect(() => {
        setIsContextMenuActive(isActiveReportActionForMenu);
    }, [isActiveReportActionForMenu]);

    const updateHiddenState = useCallback(
        (isHiddenValue) => {
            setIsHidden(isHiddenValue);
            const isAttachment = ReportUtils.isReportMessageAttachment(_.last(props.action.message));
            if (!isAttachment) {
                return;
            }
            updateHiddenAttachments(props.action.reportActionID, isHiddenValue);
        },
        [props.action.reportActionID, props.action.message, updateHiddenAttachments],
    );

    useEffect(
        () => () => {
            // ReportActionContextMenu, EmojiPicker and PopoverReactionList are global components,
            // we should also hide them when the current component is destroyed
            if (ReportActionContextMenu.isActiveReportAction(props.action.reportActionID)) {
                ReportActionContextMenu.hideContextMenu();
                ReportActionContextMenu.hideDeleteModal();
            }
            if (EmojiPickerAction.isActive(props.action.reportActionID)) {
                EmojiPickerAction.hideEmojiPicker(true);
            }
            if (reactionListRef.current && reactionListRef.current.isActiveReportAction(props.action.reportActionID)) {
                reactionListRef.current.hideReactionList();
            }
        },
        [props.action.reportActionID, reactionListRef],
    );

    useEffect(() => {
        if (prevDraftMessage || !props.draftMessage) {
            return;
        }

        focusTextInputAfterAnimation(textInputRef.current, 100);
    }, [prevDraftMessage, props.draftMessage]);

    useEffect(() => {
        if (!Permissions.canUseLinkPreviews()) {
            return;
        }

        const urls = ReportActionsUtils.extractLinksFromMessageHtml(props.action);
        if (_.isEqual(downloadedPreviews.current, urls) || props.action.pendingAction === CONST.RED_BRICK_ROAD_PENDING_ACTION.DELETE) {
            return;
        }

        downloadedPreviews.current = urls;
        Report.expandURLPreview(props.report.reportID, props.action.reportActionID);
    }, [props.action, props.report.reportID]);

    // Hide the message if it is being moderated for a higher offense, or is hidden by a moderator
    // Removed messages should not be shown anyway and should not need this flow
    const latestDecision = lodashGet(props, ['action', 'message', 0, 'moderationDecision', 'decision'], '');
    useEffect(() => {
        if (props.action.actionName !== CONST.REPORT.ACTIONS.TYPE.ADDCOMMENT) {
            return;
        }

        // Hide reveal message button and show the message if latestDecision is changed to empty
        if (_.isEmpty(latestDecision)) {
            setModerationDecision(CONST.MODERATION.MODERATOR_DECISION_APPROVED);
            setIsHidden(false);
            return;
        }

        setModerationDecision(latestDecision);
        if (!_.contains([CONST.MODERATION.MODERATOR_DECISION_APPROVED, CONST.MODERATION.MODERATOR_DECISION_PENDING], latestDecision)) {
            setIsHidden(true);
            return;
        }
        setIsHidden(false);
    }, [latestDecision, props.action.actionName]);

    const toggleContextMenuFromActiveReportAction = useCallback(() => {
        setIsContextMenuActive(ReportActionContextMenu.isActiveReportAction(props.action.reportActionID));
    }, [props.action.reportActionID]);

    /**
     * Show the ReportActionContextMenu modal popover.
     *
     * @param {Object} [event] - A press event.
     */
    const showPopover = useCallback(
        (event) => {
            // Block menu on the message being Edited or if the report action item has errors
            if (props.draftMessage || !_.isEmpty(props.action.errors)) {
                return;
            }

            setIsContextMenuActive(true);
            const selection = SelectionScraper.getCurrentSelection();
            ReportActionContextMenu.showContextMenu(
                ContextMenuActions.CONTEXT_MENU_TYPES.REPORT_ACTION,
                event,
                selection,
                popoverAnchorRef,
                props.report.reportID,
                props.action.reportActionID,
                originalReportID,
                props.draftMessage,
                () => {},
                toggleContextMenuFromActiveReportAction,
                ReportUtils.isArchivedRoom(originalReport),
                ReportUtils.chatIncludesChronos(originalReport),
            );
        },
        [props.draftMessage, props.action, props.report.reportID, toggleContextMenuFromActiveReportAction, originalReport, originalReportID],
    );

    const toggleReaction = useCallback(
        (emoji) => {
            Report.toggleEmojiReaction(props.report.reportID, props.action, emoji, props.emojiReactions);
        },
        [props.report, props.action, props.emojiReactions],
    );

    /**
     * Get the content of ReportActionItem
     * @param {Boolean} hovered whether the ReportActionItem is hovered
     * @param {Boolean} isWhisper whether the report action is a whisper
     * @param {Boolean} hasErrors whether the report action has any errors
     * @returns {Object} child component(s)
     */
    const renderItemContent = (hovered = false, isWhisper = false, hasErrors = false) => {
        let children;
        const originalMessage = lodashGet(props.action, 'originalMessage', {});

        // IOUDetails only exists when we are sending money
        const isSendingMoney = originalMessage.type === CONST.IOU.REPORT_ACTION_TYPE.PAY && _.has(originalMessage, 'IOUDetails');

        // Show the MoneyRequestPreview for when request was created, bill was split or money was sent
        if (
            props.action.actionName === CONST.REPORT.ACTIONS.TYPE.IOU &&
            originalMessage &&
            // For the pay flow, we only want to show MoneyRequestAction when sending money. When paying, we display a regular system message
            (originalMessage.type === CONST.IOU.REPORT_ACTION_TYPE.CREATE || originalMessage.type === CONST.IOU.REPORT_ACTION_TYPE.SPLIT || isSendingMoney)
        ) {
            // There is no single iouReport for bill splits, so only 1:1 requests require an iouReportID
            const iouReportID = originalMessage.IOUReportID ? originalMessage.IOUReportID.toString() : '0';
            children = (
                <MoneyRequestAction
                    chatReportID={props.report.reportID}
                    requestReportID={iouReportID}
                    action={props.action}
                    isMostRecentIOUReportAction={props.isMostRecentIOUReportAction}
                    isHovered={hovered}
                    contextMenuAnchor={popoverAnchorRef}
                    checkIfContextMenuActive={toggleContextMenuFromActiveReportAction}
                    style={props.displayAsGroup ? [] : [styles.mt2]}
                    isWhisper={isWhisper}
                />
            );
        } else if (props.action.actionName === CONST.REPORT.ACTIONS.TYPE.REPORTPREVIEW) {
            children = (
                <ReportPreview
                    iouReportID={ReportActionsUtils.getIOUReportIDFromReportActionPreview(props.action)}
                    chatReportID={props.report.reportID}
                    policyID={props.report.policyID}
                    containerStyles={props.displayAsGroup ? [] : [styles.mt2]}
                    action={props.action}
                    isHovered={hovered}
                    contextMenuAnchor={popoverAnchorRef}
                    checkIfContextMenuActive={toggleContextMenuFromActiveReportAction}
                    isWhisper={isWhisper}
                />
            );
        } else if (
            props.action.actionName === CONST.REPORT.ACTIONS.TYPE.TASKCOMPLETED ||
            props.action.actionName === CONST.REPORT.ACTIONS.TYPE.TASKCANCELLED ||
            props.action.actionName === CONST.REPORT.ACTIONS.TYPE.TASKREOPENED
        ) {
            children = (
                <TaskAction
                    taskReportID={props.action.originalMessage.taskReportID.toString()}
                    actionName={props.action.actionName}
                />
            );
        } else if (ReportActionsUtils.isCreatedTaskReportAction(props.action)) {
            children = (
                <TaskPreview
                    taskReportID={props.action.originalMessage.taskReportID.toString()}
                    action={props.action}
                    isHovered={hovered}
                />
            );
        } else if (props.action.actionName === CONST.REPORT.ACTIONS.TYPE.REIMBURSEMENTQUEUED) {
            const submitterDisplayName = PersonalDetailsUtils.getDisplayNameOrDefault(props.personalDetailsList, [props.report.ownerAccountID, 'displayName'], props.report.ownerEmail);
            const shouldShowAddCreditBankAccountButton =
                ReportUtils.isCurrentUserSubmitter(props.report.reportID) && !store.hasCreditBankAccount() && !ReportUtils.isSettled(props.report.reportID);

            children = (
                <ReportActionItemBasicMessage message={props.translate('iou.waitingOnBankAccount', {submitterDisplayName})}>
                    {shouldShowAddCreditBankAccountButton ? (
                        <Button
                            success
                            style={[styles.w100, styles.requestPreviewBox]}
                            text={props.translate('bankAccount.addBankAccount')}
                            onPress={() => BankAccounts.openPersonalBankAccountSetupView(props.report.reportID)}
                            pressOnEnter
                        />
                    ) : null}
                </ReportActionItemBasicMessage>
            );
        } else if (props.action.actionName === CONST.REPORT.ACTIONS.TYPE.MODIFIEDEXPENSE) {
            children = <ReportActionItemBasicMessage message={ReportUtils.getModifiedExpenseMessage(props.action)} />;
        } else {
            const hasBeenFlagged = !_.contains([CONST.MODERATION.MODERATOR_DECISION_APPROVED, CONST.MODERATION.MODERATOR_DECISION_PENDING], moderationDecision);
            children = (
                <ShowContextMenuContext.Provider
                    value={{
                        anchor: popoverAnchorRef,
                        report: props.report,
                        action: props.action,
                        checkIfContextMenuActive: toggleContextMenuFromActiveReportAction,
                    }}
                >
                    {!props.draftMessage ? (
                        <View style={props.displayAsGroup && hasBeenFlagged ? styles.blockquote : {}}>
                            <ReportActionItemMessage
                                reportID={props.report.reportID}
                                action={props.action}
                                displayAsGroup={props.displayAsGroup}
                                isHidden={isHidden}
                                style={[
                                    _.contains(
                                        [..._.values(CONST.REPORT.ACTIONS.TYPE.POLICYCHANGELOG), CONST.REPORT.ACTIONS.TYPE.IOU, CONST.REPORT.ACTIONS.TYPE.APPROVED],
                                        props.action.actionName,
                                    )
                                        ? styles.colorMuted
                                        : undefined,
                                ]}
                            />
                            {hasBeenFlagged && (
                                <Button
                                    small
                                    style={[styles.mt2, styles.alignSelfStart]}
                                    onPress={() => updateHiddenState(!isHidden)}
                                >
                                    <Text
                                        style={styles.buttonSmallText}
                                        selectable={false}
                                        dataSet={{[CONST.SELECTION_SCRAPER_HIDDEN_ELEMENT]: true}}
                                    >
                                        {isHidden ? props.translate('moderation.revealMessage') : props.translate('moderation.hideMessage')}
                                    </Text>
                                </Button>
                            )}
                        </View>
                    ) : (
                        <ReportActionItemMessageEdit
                            action={props.action}
                            draftMessage={props.draftMessage}
                            reportID={props.report.reportID}
                            index={props.index}
                            ref={textInputRef}
                            report={props.report}
                            // Avoid defining within component due to an existing Onyx bug
                            preferredSkinTone={props.preferredSkinTone}
                            shouldDisableEmojiPicker={
                                (ReportUtils.chatIncludesConcierge(props.report) && User.isBlockedFromConcierge(props.blockedFromConcierge)) || ReportUtils.isArchivedRoom(props.report)
                            }
                        />
                    )}
                </ShowContextMenuContext.Provider>
            );
        }
        const numberOfThreadReplies = _.get(props, ['action', 'childVisibleActionCount'], 0);
        const hasReplies = numberOfThreadReplies > 0;

        const shouldDisplayThreadReplies = hasReplies && props.action.childCommenterCount && !ReportUtils.isThreadFirstChat(props.action, props.report.reportID);
        const oldestFourAccountIDs = _.map(lodashGet(props.action, 'childOldestFourAccountIDs', '').split(','), (accountID) => Number(accountID));
        const draftMessageRightAlign = props.draftMessage ? styles.chatItemReactionsDraftRight : {};

        return (
            <>
                {children}
                {Permissions.canUseLinkPreviews() && !isHidden && !_.isEmpty(props.action.linkMetadata) && (
                    <View style={props.draftMessage ? styles.chatItemReactionsDraftRight : {}}>
                        <LinkPreviewer linkMetadata={_.filter(props.action.linkMetadata, (item) => !_.isEmpty(item))} />
                    </View>
                )}
                {!ReportActionsUtils.isMessageDeleted(props.action) && (
                    <View style={draftMessageRightAlign}>
                        <ReportActionItemEmojiReactions
                            reportActionID={props.action.reportActionID}
                            emojiReactions={props.emojiReactions}
                            shouldBlockReactions={hasErrors}
                            toggleReaction={(emoji) => {
                                if (Session.isAnonymousUser()) {
                                    hideContextMenu(false);

                                    InteractionManager.runAfterInteractions(() => {
                                        Session.signOutAndRedirectToSignIn();
                                    });
                                } else {
                                    toggleReaction(emoji);
                                }
                            }}
                        />
                    </View>
                )}

                {shouldDisplayThreadReplies && (
                    <View style={draftMessageRightAlign}>
                        <ReportActionItemThread
                            childReportID={`${props.action.childReportID}`}
                            numberOfReplies={numberOfThreadReplies}
                            mostRecentReply={`${props.action.childLastVisibleActionCreated}`}
                            isHovered={hovered}
                            icons={ReportUtils.getIconsForParticipants(oldestFourAccountIDs, props.personalDetailsList)}
                            onSecondaryInteraction={showPopover}
                        />
                    </View>
                )}
            </>
        );
    };

    /**
     * Get ReportActionItem with a proper wrapper
     * @param {Boolean} hovered whether the ReportActionItem is hovered
     * @param {Boolean} isWhisper whether the ReportActionItem is a whisper
     * @param {Boolean} hasErrors whether the report action has any errors
     * @returns {Object} report action item
     */
    const renderReportActionItem = (hovered, isWhisper, hasErrors) => {
        const content = renderItemContent(hovered || isContextMenuActive, isWhisper, hasErrors);

        if (props.draftMessage) {
            return <ReportActionItemDraft>{content}</ReportActionItemDraft>;
        }

        if (!props.displayAsGroup) {
            return (
                <ReportActionItemSingle
                    action={props.action}
                    showHeader={!props.draftMessage}
                    wrapperStyles={[styles.chatItem, isWhisper ? styles.pt1 : {}]}
                    shouldShowSubscriptAvatar={props.shouldShowSubscriptAvatar}
                    report={props.report}
                    iouReport={props.iouReport}
                    isHovered={hovered}
                    hasBeenFlagged={!_.contains([CONST.MODERATION.MODERATOR_DECISION_APPROVED, CONST.MODERATION.MODERATOR_DECISION_PENDING], moderationDecision)}
                >
                    {content}
                </ReportActionItemSingle>
            );
        }

        return <ReportActionItemGrouped wrapperStyles={[styles.chatItem, isWhisper ? styles.pt1 : {}]}>{content}</ReportActionItemGrouped>;
    };

    if (props.action.actionName === CONST.REPORT.ACTIONS.TYPE.CREATED) {
        const parentReportAction = ReportActionsUtils.getParentReportAction(props.report);
        if (ReportActionsUtils.isTransactionThread(parentReportAction)) {
            return (
                <ShowContextMenuContext.Provider
                    value={{
                        anchor: popoverAnchorRef,
                        report: props.report,
                        action: props.action,
                        checkIfContextMenuActive: toggleContextMenuFromActiveReportAction,
                    }}
                >
                    <OfflineWithFeedback pendingAction={props.action.pendingAction}>
                        <MoneyRequestView
                            report={props.report}
                            shouldShowHorizontalRule={!props.shouldHideThreadDividerLine}
                        />
                    </OfflineWithFeedback>
                </ShowContextMenuContext.Provider>
            );
        }
        if (ReportUtils.isTaskReport(props.report)) {
            return (
                <OfflineWithFeedback pendingAction={props.action.pendingAction}>
                    <TaskView
                        report={props.report}
                        shouldShowHorizontalRule={!props.shouldHideThreadDividerLine}
                    />
                </OfflineWithFeedback>
            );
        }
        if (ReportUtils.isExpenseReport(props.report) || ReportUtils.isIOUReport(props.report)) {
            return (
                <OfflineWithFeedback pendingAction={props.action.pendingAction}>
                    <MoneyReportView
                        report={props.report}
                        shouldShowHorizontalRule={!props.shouldHideThreadDividerLine}
                    />
                </OfflineWithFeedback>
            );
        }
        return (
            <ReportActionItemCreated
                reportID={props.report.reportID}
                policyID={props.report.policyID}
            />
        );
    }
    if (props.action.actionName === CONST.REPORT.ACTIONS.TYPE.RENAMED) {
        return <RenameAction action={props.action} />;
    }
    if (props.action.actionName === CONST.REPORT.ACTIONS.TYPE.CHRONOSOOOLIST) {
        return (
            <ChronosOOOListActions
                action={props.action}
                reportID={props.report.reportID}
            />
        );
    }

    const hasErrors = !_.isEmpty(props.action.errors);
    const whisperedToAccountIDs = props.action.whisperedToAccountIDs || [];
    const isWhisper = whisperedToAccountIDs.length > 0;
    const isMultipleParticipant = whisperedToAccountIDs.length > 1;
    const isWhisperOnlyVisibleByUser = isWhisper && ReportUtils.isCurrentUserTheOnlyParticipant(whisperedToAccountIDs);
    const whisperedToPersonalDetails = isWhisper ? _.filter(props.personalDetailsList, (details) => _.includes(whisperedToAccountIDs, details.accountID)) : [];
    const displayNamesWithTooltips = isWhisper ? ReportUtils.getDisplayNamesWithTooltips(whisperedToPersonalDetails, isMultipleParticipant) : [];
    return (
        <PressableWithSecondaryInteraction
            pointerEvents={props.action.pendingAction === CONST.RED_BRICK_ROAD_PENDING_ACTION.DELETE ? 'none' : 'auto'}
            ref={popoverAnchorRef}
            onPressIn={() => props.isSmallScreenWidth && DeviceCapabilities.canUseTouchScreen() && ControlSelection.block()}
            onPressOut={() => ControlSelection.unblock()}
            onSecondaryInteraction={showPopover}
            preventDefaultContextMenu={!props.draftMessage && !hasErrors}
            withoutFocusOnSecondaryInteraction
            accessibilityLabel={props.translate('accessibilityHints.chatMessage')}
        >
            <Hoverable disabled={Boolean(props.draftMessage)}>
                {(hovered) => (
                    <View>
                        {props.shouldDisplayNewMarker && <UnreadActionIndicator reportActionID={props.action.reportActionID} />}
                        <MiniReportActionContextMenu
                            reportID={props.report.reportID}
                            reportActionID={props.action.reportActionID}
                            originalReportID={originalReportID}
                            isArchivedRoom={ReportUtils.isArchivedRoom(props.report)}
                            displayAsGroup={props.displayAsGroup}
                            isVisible={hovered && !props.draftMessage && !hasErrors}
                            draftMessage={props.draftMessage}
                            isChronosReport={ReportUtils.chatIncludesChronos(originalReport)}
                        />
                        <View
                            style={StyleUtils.getReportActionItemStyle(
                                hovered || isWhisper || isContextMenuActive || props.draftMessage,
                                (props.network.isOffline && props.action.isLoading) || props.action.error,
                            )}
                        >
                            <OfflineWithFeedback
                                onClose={() => ReportActions.clearReportActionErrors(props.report.reportID, props.action)}
                                pendingAction={props.draftMessage ? null : props.action.pendingAction}
                                shouldHideOnDelete={!ReportActionsUtils.isThreadParentMessage(props.action, props.report.reportID)}
                                errors={props.action.errors}
                                errorRowStyles={[styles.ml10, styles.mr2]}
                                needsOffscreenAlphaCompositing={ReportActionsUtils.isMoneyRequestAction(props.action)}
                            >
                                {isWhisper && (
                                    <View style={[styles.flexRow, styles.pl5, styles.pt2, styles.pr3]}>
                                        <View style={[styles.pl6, styles.mr3]}>
                                            <Icon
                                                src={Expensicons.Eye}
                                                small
                                            />
                                        </View>
                                        <Text style={[styles.chatItemMessageHeaderTimestamp]}>
                                            {props.translate('reportActionContextMenu.onlyVisible')}
                                            &nbsp;
                                        </Text>
                                        <DisplayNames
                                            fullTitle={ReportUtils.getWhisperDisplayNames(whisperedToAccountIDs)}
                                            displayNamesWithTooltips={displayNamesWithTooltips}
                                            tooltipEnabled
                                            numberOfLines={1}
                                            textStyles={[styles.chatItemMessageHeaderTimestamp, styles.flex1]}
                                            shouldUseFullTitle={isWhisperOnlyVisibleByUser}
                                        />
                                    </View>
                                )}
                                {renderReportActionItem(hovered, isWhisper, hasErrors)}
                            </OfflineWithFeedback>
                        </View>
                    </View>
                )}
            </Hoverable>
            <View style={styles.reportActionSystemMessageContainer}>
                <InlineSystemMessage message={props.action.error} />
            </View>
        </PressableWithSecondaryInteraction>
    );
}

ReportActionItem.propTypes = propTypes;
ReportActionItem.defaultProps = defaultProps;

export default compose(
    withWindowDimensions,
    withLocalize,
    withNetwork(),
    withPersonalDetails(),
    withBlockedFromConcierge({propName: 'blockedFromConcierge'}),
    withReportActionsDrafts({
        propName: 'draftMessage',
        transformValue: (drafts, props) => {
            const draftKey = `${ONYXKEYS.COLLECTION.REPORT_ACTIONS_DRAFTS}${props.report.reportID}_${props.action.reportActionID}`;
            return lodashGet(drafts, draftKey, '');
        },
    }),
    withOnyx({
        preferredSkinTone: {
            key: ONYXKEYS.PREFERRED_EMOJI_SKIN_TONE,
            initialValue: CONST.EMOJI_DEFAULT_SKIN_TONE,
        },
        iouReport: {
            key: ({action}) => `${ONYXKEYS.COLLECTION.REPORT}${ReportActionsUtils.getIOUReportIDFromReportActionPreview(action)}`,
        },
        emojiReactions: {
            key: ({action}) => `${ONYXKEYS.COLLECTION.REPORT_ACTIONS_REACTIONS}${action.reportActionID}`,
            initialValue: {},
        },
    }),
)(
    memo(
        ReportActionItem,
        (prevProps, nextProps) =>
            prevProps.displayAsGroup === nextProps.displayAsGroup &&
            prevProps.draftMessage === nextProps.draftMessage &&
            prevProps.isMostRecentIOUReportAction === nextProps.isMostRecentIOUReportAction &&
            prevProps.hasOutstandingIOU === nextProps.hasOutstandingIOU &&
            prevProps.shouldDisplayNewMarker === nextProps.shouldDisplayNewMarker &&
            _.isEqual(prevProps.emojiReactions, nextProps.emojiReactions) &&
            _.isEqual(prevProps.action, nextProps.action) &&
            _.isEqual(prevProps.report.pendingFields, nextProps.report.pendingFields) &&
            _.isEqual(prevProps.report.errorFields, nextProps.report.errorFields) &&
            lodashGet(prevProps.report, 'statusNum') === lodashGet(nextProps.report, 'statusNum') &&
            lodashGet(prevProps.report, 'stateNum') === lodashGet(nextProps.report, 'stateNum') &&
            prevProps.translate === nextProps.translate &&
            // TaskReport's created actions render the TaskView, which updates depending on certain fields in the TaskReport
            ReportUtils.isTaskReport(prevProps.report) === ReportUtils.isTaskReport(nextProps.report) &&
            prevProps.action.actionName === nextProps.action.actionName &&
            prevProps.report.reportName === nextProps.report.reportName &&
            prevProps.report.description === nextProps.report.description &&
            ReportUtils.isCompletedTaskReport(prevProps.report) === ReportUtils.isCompletedTaskReport(nextProps.report) &&
            prevProps.report.managerID === nextProps.report.managerID &&
            prevProps.report.managerEmail === nextProps.report.managerEmail &&
            prevProps.shouldHideThreadDividerLine === nextProps.shouldHideThreadDividerLine &&
            lodashGet(prevProps.report, 'total', 0) === lodashGet(nextProps.report, 'total', 0),
    ),
);<|MERGE_RESOLUTION|>--- conflicted
+++ resolved
@@ -130,10 +130,7 @@
     const [isHidden, setIsHidden] = useState(false);
     const [moderationDecision, setModerationDecision] = useState(CONST.MODERATION.MODERATOR_DECISION_APPROVED);
     const reactionListRef = useContext(ReactionListContext);
-<<<<<<< HEAD
-=======
     const {updateHiddenAttachments} = useContext(ReportAttachmentsContext);
->>>>>>> f74d6741
     const textInputRef = useRef();
     const popoverAnchorRef = useRef();
     const downloadedPreviews = useRef([]);

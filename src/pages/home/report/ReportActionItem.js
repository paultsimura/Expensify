--- conflicted
+++ resolved
@@ -23,7 +23,6 @@
 
     // Should the comment have the appearance of being grouped with the previous comment?
     displayAsGroup: PropTypes.bool.isRequired,
-<<<<<<< HEAD
 
     // Is this the most recent IOU Action?
     isMostRecentIOUReport: PropTypes.bool.isRequired,
@@ -43,8 +42,6 @@
 const defaultProps = {
     betas: {},
     report: {},
-=======
->>>>>>> 743fce86
 };
 
 class ReportActionItem extends Component {
@@ -165,8 +162,6 @@
 }
 
 ReportActionItem.propTypes = propTypes;
-
-<<<<<<< HEAD
 export default withOnyx({
     betas: {
         key: ONYXKEYS.BETAS,
@@ -174,7 +169,4 @@
     report: {
         key: ({reportID}) => `${ONYXKEYS.COLLECTION.REPORT}${reportID}`,
     },
-})(ReportActionItem);
-=======
-export default ReportActionItem;
->>>>>>> 743fce86
+})(ReportActionItem);
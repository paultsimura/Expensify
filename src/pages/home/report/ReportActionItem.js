import lodashGet from 'lodash/get';
import PropTypes from 'prop-types';
import React, {memo, useCallback, useContext, useEffect, useMemo, useRef, useState} from 'react';
import {InteractionManager, View} from 'react-native';
import {withOnyx} from 'react-native-onyx';
import _ from 'underscore';
import Button from '@components/Button';
import DisplayNames from '@components/DisplayNames';
import Hoverable from '@components/Hoverable';
import Icon from '@components/Icon';
import * as Expensicons from '@components/Icon/Expensicons';
import InlineSystemMessage from '@components/InlineSystemMessage';
import KYCWall from '@components/KYCWall';
import OfflineWithFeedback from '@components/OfflineWithFeedback';
import {usePersonalDetails, withBlockedFromConcierge, withNetwork, withReportActionsDrafts} from '@components/OnyxProvider';
import PressableWithSecondaryInteraction from '@components/PressableWithSecondaryInteraction';
import EmojiReactionsPropTypes from '@components/Reactions/EmojiReactionsPropTypes';
import ReportActionItemEmojiReactions from '@components/Reactions/ReportActionItemEmojiReactions';
import RenderHTML from '@components/RenderHTML';
import ActionableItemButtons from '@components/ReportActionItem/ActionableItemButtons';
import ChronosOOOListActions from '@components/ReportActionItem/ChronosOOOListActions';
import MoneyReportView from '@components/ReportActionItem/MoneyReportView';
import MoneyRequestAction from '@components/ReportActionItem/MoneyRequestAction';
import MoneyRequestView from '@components/ReportActionItem/MoneyRequestView';
import RenameAction from '@components/ReportActionItem/RenameAction';
import ReportPreview from '@components/ReportActionItem/ReportPreview';
import TaskAction from '@components/ReportActionItem/TaskAction';
import TaskPreview from '@components/ReportActionItem/TaskPreview';
import TaskView from '@components/ReportActionItem/TaskView';
import {ShowContextMenuContext} from '@components/ShowContextMenuContext';
import Text from '@components/Text';
import UnreadActionIndicator from '@components/UnreadActionIndicator';
import withLocalize from '@components/withLocalize';
import withWindowDimensions, {windowDimensionsPropTypes} from '@components/withWindowDimensions';
import usePrevious from '@hooks/usePrevious';
import useReportScrollManager from '@hooks/useReportScrollManager';
import useStyleUtils from '@hooks/useStyleUtils';
import useTheme from '@hooks/useTheme';
import useThemeStyles from '@hooks/useThemeStyles';
import compose from '@libs/compose';
import ControlSelection from '@libs/ControlSelection';
import * as DeviceCapabilities from '@libs/DeviceCapabilities';
import * as ErrorUtils from '@libs/ErrorUtils';
import focusTextInputAfterAnimation from '@libs/focusTextInputAfterAnimation';
import ModifiedExpenseMessage from '@libs/ModifiedExpenseMessage';
import Navigation from '@libs/Navigation/Navigation';
import Permissions from '@libs/Permissions';
import * as PersonalDetailsUtils from '@libs/PersonalDetailsUtils';
import * as ReportActionsUtils from '@libs/ReportActionsUtils';
import * as ReportUtils from '@libs/ReportUtils';
import SelectionScraper from '@libs/SelectionScraper';
import userWalletPropTypes from '@pages/EnablePayments/userWalletPropTypes';
import {ReactionListContext} from '@pages/home/ReportScreenContext';
import reportPropTypes from '@pages/reportPropTypes';
import * as BankAccounts from '@userActions/BankAccounts';
import * as EmojiPickerAction from '@userActions/EmojiPickerAction';
import * as store from '@userActions/ReimbursementAccount/store';
import * as Report from '@userActions/Report';
import * as ReportActions from '@userActions/ReportActions';
import * as Session from '@userActions/Session';
import * as User from '@userActions/User';
import CONST from '@src/CONST';
import ONYXKEYS from '@src/ONYXKEYS';
import ROUTES from '@src/ROUTES';
import AnimatedEmptyStateBackground from './AnimatedEmptyStateBackground';
import MiniReportActionContextMenu from './ContextMenu/MiniReportActionContextMenu';
import * as ReportActionContextMenu from './ContextMenu/ReportActionContextMenu';
import {hideContextMenu} from './ContextMenu/ReportActionContextMenu';
import LinkPreviewer from './LinkPreviewer';
import ReportActionItemBasicMessage from './ReportActionItemBasicMessage';
import ReportActionItemCreated from './ReportActionItemCreated';
import ReportActionItemDraft from './ReportActionItemDraft';
import ReportActionItemGrouped from './ReportActionItemGrouped';
import ReportActionItemMessage from './ReportActionItemMessage';
import ReportActionItemMessageEdit from './ReportActionItemMessageEdit';
import ReportActionItemSingle from './ReportActionItemSingle';
import ReportActionItemThread from './ReportActionItemThread';
import reportActionPropTypes from './reportActionPropTypes';
import ReportAttachmentsContext from './ReportAttachmentsContext';

const propTypes = {
    ...windowDimensionsPropTypes,

    /** Report for this action */
    report: reportPropTypes.isRequired,

    /** All the data of the action item */
    action: PropTypes.shape(reportActionPropTypes).isRequired,

    /** Should the comment have the appearance of being grouped with the previous comment? */
    displayAsGroup: PropTypes.bool.isRequired,

    /** Is this the most recent IOU Action? */
    isMostRecentIOUReportAction: PropTypes.bool.isRequired,

    /** Should we display the new marker on top of the comment? */
    shouldDisplayNewMarker: PropTypes.bool.isRequired,

    /** Determines if the avatar is displayed as a subscript (positioned lower than normal) */
    shouldShowSubscriptAvatar: PropTypes.bool,

    /** Position index of the report action in the overall report FlatList view */
    index: PropTypes.number.isRequired,

    /** Draft message - if this is set the comment is in 'edit' mode */
    draftMessage: PropTypes.string,

    /** Stores user's preferred skin tone */
    preferredSkinTone: PropTypes.oneOfType([PropTypes.number, PropTypes.string]),

    emojiReactions: EmojiReactionsPropTypes,

    /** IOU report for this action, if any */
    iouReport: reportPropTypes,

    /** Flag to show, hide the thread divider line */
    shouldHideThreadDividerLine: PropTypes.bool,

    /** The user's wallet account */
    userWallet: userWalletPropTypes,

    /** All the report actions belonging to the report's parent */
    parentReportActions: PropTypes.objectOf(PropTypes.shape(reportActionPropTypes)),

    /** Callback to be called on onPress */
    onPress: PropTypes.func,
};

const defaultProps = {
    draftMessage: undefined,
    preferredSkinTone: CONST.EMOJI_DEFAULT_SKIN_TONE,
    emojiReactions: {},
    shouldShowSubscriptAvatar: false,
    iouReport: undefined,
    shouldHideThreadDividerLine: false,
    userWallet: {},
    parentReportActions: {},
    onPress: undefined,
};

function ReportActionItem(props) {
    const theme = useTheme();
    const styles = useThemeStyles();
    const StyleUtils = useStyleUtils();
    const personalDetails = usePersonalDetails() || CONST.EMPTY_OBJECT;
    const [isContextMenuActive, setIsContextMenuActive] = useState(() => ReportActionContextMenu.isActiveReportAction(props.action.reportActionID));
    const [isHidden, setIsHidden] = useState(false);
    const [moderationDecision, setModerationDecision] = useState(CONST.MODERATION.MODERATOR_DECISION_APPROVED);
    const reactionListRef = useContext(ReactionListContext);
    const {updateHiddenAttachments} = useContext(ReportAttachmentsContext);
    const textInputRef = useRef();
    const popoverAnchorRef = useRef();
    const downloadedPreviews = useRef([]);
    const prevDraftMessage = usePrevious(props.draftMessage);
    const originalReportID = ReportUtils.getOriginalReportID(props.report.reportID, props.action);
    const originalReport = props.report.reportID === originalReportID ? props.report : ReportUtils.getReport(originalReportID);
    const isReportActionLinked = props.linkedReportActionID && props.action.reportActionID && props.linkedReportActionID === props.action.reportActionID;

    const reportScrollManager = useReportScrollManager();

    const highlightedBackgroundColorIfNeeded = useMemo(
        () => (isReportActionLinked ? StyleUtils.getBackgroundColorStyle(theme.hoverComponentBG) : {}),
        [StyleUtils, isReportActionLinked, theme.hoverComponentBG],
    );
    const originalMessage = lodashGet(props.action, 'originalMessage', {});
    const isDeletedParentAction = ReportActionsUtils.isDeletedParentAction(props.action);
    const prevActionResolution = usePrevious(lodashGet(props.action, 'originalMessage.resolution', null));

    // IOUDetails only exists when we are sending money
    const isSendingMoney = originalMessage.type === CONST.IOU.REPORT_ACTION_TYPE.PAY && _.has(originalMessage, 'IOUDetails');

    const updateHiddenState = useCallback(
        (isHiddenValue) => {
            setIsHidden(isHiddenValue);
            const isAttachment = ReportUtils.isReportMessageAttachment(_.last(props.action.message));
            if (!isAttachment) {
                return;
            }
            updateHiddenAttachments(props.action.reportActionID, isHiddenValue);
        },
        [props.action.reportActionID, props.action.message, updateHiddenAttachments],
    );

    useEffect(
        () => () => {
            // ReportActionContextMenu, EmojiPicker and PopoverReactionList are global components,
            // we should also hide them when the current component is destroyed
            if (ReportActionContextMenu.isActiveReportAction(props.action.reportActionID)) {
                ReportActionContextMenu.hideContextMenu();
                ReportActionContextMenu.hideDeleteModal();
            }
            if (EmojiPickerAction.isActive(props.action.reportActionID)) {
                EmojiPickerAction.hideEmojiPicker(true);
            }
            if (reactionListRef.current && reactionListRef.current.isActiveReportAction(props.action.reportActionID)) {
                reactionListRef.current.hideReactionList();
            }
        },
        [props.action.reportActionID, reactionListRef],
    );

    useEffect(() => {
        // We need to hide EmojiPicker when this is a deleted parent action
        if (!isDeletedParentAction || !EmojiPickerAction.isActive(props.action.reportActionID)) {
            return;
        }

        EmojiPickerAction.hideEmojiPicker(true);
    }, [isDeletedParentAction, props.action.reportActionID]);

    useEffect(() => {
        if (!_.isUndefined(prevDraftMessage) || _.isUndefined(props.draftMessage)) {
            return;
        }

        focusTextInputAfterAnimation(textInputRef.current, 100);
    }, [prevDraftMessage, props.draftMessage]);

    useEffect(() => {
        if (!Permissions.canUseLinkPreviews()) {
            return;
        }

        const urls = ReportActionsUtils.extractLinksFromMessageHtml(props.action);
        if (_.isEqual(downloadedPreviews.current, urls) || props.action.pendingAction === CONST.RED_BRICK_ROAD_PENDING_ACTION.DELETE) {
            return;
        }

        downloadedPreviews.current = urls;
        Report.expandURLPreview(props.report.reportID, props.action.reportActionID);
    }, [props.action, props.report.reportID]);

    useEffect(() => {
        if (_.isUndefined(props.draftMessage) || !ReportActionsUtils.isDeletedAction(props.action)) {
            return;
        }
        Report.deleteReportActionDraft(props.report.reportID, props.action);
    }, [props.draftMessage, props.action, props.report.reportID]);

    // Hide the message if it is being moderated for a higher offense, or is hidden by a moderator
    // Removed messages should not be shown anyway and should not need this flow
    const latestDecision = lodashGet(props, ['action', 'message', 0, 'moderationDecision', 'decision'], '');
    useEffect(() => {
        if (props.action.actionName !== CONST.REPORT.ACTIONS.TYPE.ADDCOMMENT) {
            return;
        }

        // Hide reveal message button and show the message if latestDecision is changed to empty
        if (_.isEmpty(latestDecision)) {
            setModerationDecision(CONST.MODERATION.MODERATOR_DECISION_APPROVED);
            setIsHidden(false);
            return;
        }

        setModerationDecision(latestDecision);
        if (!_.contains([CONST.MODERATION.MODERATOR_DECISION_APPROVED, CONST.MODERATION.MODERATOR_DECISION_PENDING], latestDecision) && !ReportActionsUtils.isPendingRemove(props.action)) {
            setIsHidden(true);
            return;
        }
        setIsHidden(false);
    }, [latestDecision, props.action]);

    const toggleContextMenuFromActiveReportAction = useCallback(() => {
        setIsContextMenuActive(ReportActionContextMenu.isActiveReportAction(props.action.reportActionID));
    }, [props.action.reportActionID]);

    /**
     * Show the ReportActionContextMenu modal popover.
     *
     * @param {Object} [event] - A press event.
     */
    const showPopover = useCallback(
        (event) => {
            // Block menu on the message being Edited or if the report action item has errors
            if (!_.isUndefined(props.draftMessage) || !_.isEmpty(props.action.errors)) {
                return;
            }

            setIsContextMenuActive(true);
            const selection = SelectionScraper.getCurrentSelection();
            ReportActionContextMenu.showContextMenu(
                CONST.CONTEXT_MENU_TYPES.REPORT_ACTION,
                event,
                selection,
                popoverAnchorRef,
                props.report.reportID,
                props.action.reportActionID,
                originalReportID,
                props.draftMessage,
                () => setIsContextMenuActive(true),
                toggleContextMenuFromActiveReportAction,
                ReportUtils.isArchivedRoom(originalReport),
                ReportUtils.chatIncludesChronos(originalReport),
            );
        },
        [props.draftMessage, props.action, props.report.reportID, toggleContextMenuFromActiveReportAction, originalReport, originalReportID],
    );

    // Handles manual scrolling to the bottom of the chat when the last message is an actionable mention whisper and it's resolved.
    // This fixes an issue where InvertedFlatList fails to auto scroll down and results in an empty space at the bottom of the chat in IOS.
    useEffect(() => {
        if (props.index !== 0 || !ReportActionsUtils.isActionableMentionWhisper(props.action)) {
            return;
        }

        if (prevActionResolution !== lodashGet(props.action, 'originalMessage.resolution', null)) {
            reportScrollManager.scrollToIndex(props.index);
        }
    }, [props.index, props.action, prevActionResolution, reportScrollManager]);

    const toggleReaction = useCallback(
        (emoji) => {
            Report.toggleEmojiReaction(props.report.reportID, props.action, emoji, props.emojiReactions);
        },
        [props.report, props.action, props.emojiReactions],
    );

    const contextValue = useMemo(
        () => ({
            anchor: popoverAnchorRef,
            report: props.report,
            action: props.action,
            checkIfContextMenuActive: toggleContextMenuFromActiveReportAction,
        }),
        [props.report, props.action, toggleContextMenuFromActiveReportAction],
    );

    const actionableItemButtons = useMemo(() => {
        if (!(ReportActionsUtils.isActionableMentionWhisper(props.action) && !lodashGet(props.action, 'originalMessage.resolution', null))) {
            return [];
        }
        return [
            {
                text: 'actionableMentionWhisperOptions.invite',
                key: `${props.action.reportActionID}-actionableMentionWhisper-${CONST.REPORT.ACTIONABLE_MENTION_WHISPER_RESOLUTION.INVITE}`,
                onPress: () => Report.resolveActionableMentionWhisper(props.report.reportID, props.action, CONST.REPORT.ACTIONABLE_MENTION_WHISPER_RESOLUTION.INVITE),
                isPrimary: true,
            },
            {
                text: 'actionableMentionWhisperOptions.nothing',
                key: `${props.action.reportActionID}-actionableMentionWhisper-${CONST.REPORT.ACTIONABLE_MENTION_WHISPER_RESOLUTION.NOTHING}`,
                onPress: () => Report.resolveActionableMentionWhisper(props.report.reportID, props.action, CONST.REPORT.ACTIONABLE_MENTION_WHISPER_RESOLUTION.NOTHING),
            },
        ];
    }, [props.action, props.report.reportID]);

    /**
     * Get the content of ReportActionItem
     * @param {Boolean} hovered whether the ReportActionItem is hovered
     * @param {Boolean} isWhisper whether the report action is a whisper
     * @param {Boolean} hasErrors whether the report action has any errors
     * @returns {Object} child component(s)
     */
    const renderItemContent = (hovered = false, isWhisper = false, hasErrors = false) => {
        let children;

        // Show the MoneyRequestPreview for when request was created, bill was split or money was sent
        if (
            props.action.actionName === CONST.REPORT.ACTIONS.TYPE.IOU &&
            originalMessage &&
            // For the pay flow, we only want to show MoneyRequestAction when sending money. When paying, we display a regular system message
            (originalMessage.type === CONST.IOU.REPORT_ACTION_TYPE.CREATE || originalMessage.type === CONST.IOU.REPORT_ACTION_TYPE.SPLIT || isSendingMoney)
        ) {
            // There is no single iouReport for bill splits, so only 1:1 requests require an iouReportID
            const iouReportID = originalMessage.IOUReportID ? originalMessage.IOUReportID.toString() : '0';
            children = (
                <MoneyRequestAction
                    // If originalMessage.iouReportID is set, this is a 1:1 money request in a DM chat whose reportID is props.report.chatReportID
                    chatReportID={originalMessage.IOUReportID ? props.report.chatReportID : props.report.reportID}
                    requestReportID={iouReportID}
                    reportID={props.report.reportID}
                    action={props.action}
                    isMostRecentIOUReportAction={props.isMostRecentIOUReportAction}
                    isHovered={hovered}
                    contextMenuAnchor={popoverAnchorRef}
                    checkIfContextMenuActive={toggleContextMenuFromActiveReportAction}
                    style={props.displayAsGroup ? [] : [styles.mt2]}
                    isWhisper={isWhisper}
                />
            );
        } else if (props.action.actionName === CONST.REPORT.ACTIONS.TYPE.REPORTPREVIEW) {
            children = (
                <ReportPreview
                    iouReportID={ReportActionsUtils.getIOUReportIDFromReportActionPreview(props.action)}
                    chatReportID={props.report.reportID}
                    policyID={props.report.policyID}
                    containerStyles={props.displayAsGroup ? [] : [styles.mt2]}
                    action={props.action}
                    isHovered={hovered}
                    contextMenuAnchor={popoverAnchorRef}
                    checkIfContextMenuActive={toggleContextMenuFromActiveReportAction}
                    isWhisper={isWhisper}
                    transactionViolations={props.transactionViolations}
                />
            );
        } else if (
            props.action.actionName === CONST.REPORT.ACTIONS.TYPE.TASKCOMPLETED ||
            props.action.actionName === CONST.REPORT.ACTIONS.TYPE.TASKCANCELLED ||
            props.action.actionName === CONST.REPORT.ACTIONS.TYPE.TASKREOPENED
        ) {
            children = <TaskAction actionName={props.action.actionName} />;
        } else if (ReportActionsUtils.isCreatedTaskReportAction(props.action)) {
            children = (
                <ShowContextMenuContext.Provider value={contextValue}>
                    <TaskPreview
                        taskReportID={props.action.originalMessage.taskReportID.toString()}
                        chatReportID={props.report.reportID}
                        action={props.action}
                        isHovered={hovered}
                        contextMenuAnchor={popoverAnchorRef}
                        checkIfContextMenuActive={toggleContextMenuFromActiveReportAction}
                    />
                </ShowContextMenuContext.Provider>
            );
        } else if (props.action.actionName === CONST.REPORT.ACTIONS.TYPE.REIMBURSEMENTQUEUED) {
            const submitterDisplayName = PersonalDetailsUtils.getDisplayNameOrDefault(lodashGet(personalDetails, props.report.ownerAccountID));
            const paymentType = lodashGet(props.action, 'originalMessage.paymentType', '');

            const isSubmitterOfUnsettledReport = ReportUtils.isCurrentUserSubmitter(props.report.reportID) && !ReportUtils.isSettled(props.report.reportID);
            const shouldShowAddCreditBankAccountButton = isSubmitterOfUnsettledReport && !store.hasCreditBankAccount() && paymentType !== CONST.IOU.PAYMENT_TYPE.EXPENSIFY;
            const shouldShowEnableWalletButton =
                isSubmitterOfUnsettledReport &&
                (_.isEmpty(props.userWallet) || props.userWallet.tierName === CONST.WALLET.TIER_NAME.SILVER) &&
                paymentType === CONST.IOU.PAYMENT_TYPE.EXPENSIFY;

            children = (
                <ReportActionItemBasicMessage
                    message={props.translate(paymentType === CONST.IOU.PAYMENT_TYPE.EXPENSIFY ? 'iou.waitingOnEnabledWallet' : 'iou.waitingOnBankAccount', {submitterDisplayName})}
                >
                    <>
                        {shouldShowAddCreditBankAccountButton && (
                            <Button
                                success
                                style={[styles.w100, styles.requestPreviewBox]}
                                text={props.translate('bankAccount.addBankAccount')}
                                onPress={() => BankAccounts.openPersonalBankAccountSetupView(props.report.reportID)}
                                pressOnEnter
                            />
                        )}
                        {shouldShowEnableWalletButton && (
                            <KYCWall
                                onSuccessfulKYC={() => Navigation.navigate(ROUTES.ENABLE_PAYMENTS)}
                                enablePaymentsRoute={ROUTES.ENABLE_PAYMENTS}
                                addBankAccountRoute={ROUTES.BANK_ACCOUNT_PERSONAL}
                                addDebitCardRoute={ROUTES.SETTINGS_ADD_DEBIT_CARD}
                                chatReportID={props.report.reportID}
                                iouReport={props.iouReport}
                            >
                                {(triggerKYCFlow, buttonRef) => (
                                    <Button
                                        ref={buttonRef}
                                        success
                                        style={[styles.w100, styles.requestPreviewBox]}
                                        text={props.translate('iou.enableWallet')}
                                        onPress={triggerKYCFlow}
                                    />
                                )}
                            </KYCWall>
                        )}
                    </>
                </ReportActionItemBasicMessage>
            );
        } else if (props.action.actionName === CONST.REPORT.ACTIONS.TYPE.REIMBURSEMENTDEQUEUED) {
            children = <ReportActionItemBasicMessage message={ReportUtils.getReimbursementDeQueuedActionMessage(props.action, props.report)} />;
        } else if (props.action.actionName === CONST.REPORT.ACTIONS.TYPE.MODIFIEDEXPENSE) {
            children = <ReportActionItemBasicMessage message={ModifiedExpenseMessage.getForReportAction(props.report.reportID, props.action)} />;
        } else if (props.action.actionName === CONST.REPORT.ACTIONS.TYPE.MARKEDREIMBURSED) {
            children = <ReportActionItemBasicMessage message={ReportActionsUtils.getMarkedReimbursedMessage(props.action)} />;
        } else if (props.action.actionName === CONST.REPORT.ACTIONS.TYPE.HOLD) {
            children = <ReportActionItemBasicMessage message={props.translate('iou.heldRequest', {comment: lodashGet(props, 'action.message[1].text', '')})} />;
        } else if (props.action.actionName === CONST.REPORT.ACTIONS.TYPE.UNHOLD) {
            children = <ReportActionItemBasicMessage message={props.translate('iou.unheldRequest')} />;
        } else {
            const hasBeenFlagged =
                !_.contains([CONST.MODERATION.MODERATOR_DECISION_APPROVED, CONST.MODERATION.MODERATOR_DECISION_PENDING], moderationDecision) &&
                !ReportActionsUtils.isPendingRemove(props.action);
            children = (
                <ShowContextMenuContext.Provider value={contextValue}>
                    {_.isUndefined(props.draftMessage) ? (
                        <View style={props.displayAsGroup && hasBeenFlagged ? styles.blockquote : {}}>
                            <ReportActionItemMessage
                                reportID={props.report.reportID}
                                action={props.action}
                                displayAsGroup={props.displayAsGroup}
                                isHidden={isHidden}
                                style={[
                                    _.contains(
                                        [
                                            ..._.values(CONST.REPORT.ACTIONS.TYPE.POLICYCHANGELOG),
                                            CONST.REPORT.ACTIONS.TYPE.IOU,
                                            CONST.REPORT.ACTIONS.TYPE.APPROVED,
                                            CONST.REPORT.ACTIONS.TYPE.MOVED,
                                        ],
                                        props.action.actionName,
                                    )
                                        ? styles.colorMuted
                                        : undefined,
                                ]}
                            />
                            {hasBeenFlagged && (
                                <Button
                                    small
                                    style={[styles.mt2, styles.alignSelfStart]}
                                    onPress={() => updateHiddenState(!isHidden)}
                                >
                                    <Text
                                        style={[styles.buttonSmallText, styles.userSelectNone]}
                                        dataSet={{[CONST.SELECTION_SCRAPER_HIDDEN_ELEMENT]: true}}
                                    >
                                        {isHidden ? props.translate('moderation.revealMessage') : props.translate('moderation.hideMessage')}
                                    </Text>
                                </Button>
                            )}
                            {/**
                                These are the actionable buttons that appear at the bottom of a Concierge message
                                for example: Invite a user mentioned but not a member of the room
                                https://github.com/Expensify/App/issues/32741
                            */}
                            {actionableItemButtons.length > 0 && (
                                <ActionableItemButtons
                                    action={props.action}
                                    items={actionableItemButtons}
                                />
                            )}
                        </View>
                    ) : (
                        <ReportActionItemMessageEdit
                            action={props.action}
                            draftMessage={props.draftMessage}
                            reportID={props.report.reportID}
                            index={props.index}
                            ref={textInputRef}
                            // Avoid defining within component due to an existing Onyx bug
                            preferredSkinTone={props.preferredSkinTone}
                            shouldDisableEmojiPicker={
                                (ReportUtils.chatIncludesConcierge(props.report) && User.isBlockedFromConcierge(props.blockedFromConcierge)) || ReportUtils.isArchivedRoom(props.report)
                            }
                        />
                    )}
                </ShowContextMenuContext.Provider>
            );
        }
        const numberOfThreadReplies = _.get(props, ['action', 'childVisibleActionCount'], 0);

        const shouldDisplayThreadReplies = ReportUtils.shouldDisplayThreadReplies(props.action, props.report.reportID);
        const oldestFourAccountIDs = _.map(lodashGet(props.action, 'childOldestFourAccountIDs', '').split(','), (accountID) => Number(accountID));
        const draftMessageRightAlign = !_.isUndefined(props.draftMessage) ? styles.chatItemReactionsDraftRight : {};

        return (
            <>
                {children}
                {Permissions.canUseLinkPreviews() && !isHidden && !_.isEmpty(props.action.linkMetadata) && (
                    <View style={!_.isUndefined(props.draftMessage) ? styles.chatItemReactionsDraftRight : {}}>
                        <LinkPreviewer linkMetadata={_.filter(props.action.linkMetadata, (item) => !_.isEmpty(item))} />
                    </View>
                )}
                {!ReportActionsUtils.isMessageDeleted(props.action) && (
                    <View style={draftMessageRightAlign}>
                        <ReportActionItemEmojiReactions
                            reportAction={props.action}
                            emojiReactions={props.emojiReactions}
                            shouldBlockReactions={hasErrors}
                            toggleReaction={(emoji) => {
                                if (Session.isAnonymousUser()) {
                                    hideContextMenu(false);

                                    InteractionManager.runAfterInteractions(() => {
                                        Session.signOutAndRedirectToSignIn();
                                    });
                                } else {
                                    toggleReaction(emoji);
                                }
                            }}
                        />
                    </View>
                )}

                {shouldDisplayThreadReplies && (
                    <View style={draftMessageRightAlign}>
                        <ReportActionItemThread
                            childReportID={`${props.action.childReportID}`}
                            numberOfReplies={numberOfThreadReplies}
                            mostRecentReply={`${props.action.childLastVisibleActionCreated}`}
                            isHovered={hovered}
                            icons={ReportUtils.getIconsForParticipants(oldestFourAccountIDs, personalDetails)}
                            onSecondaryInteraction={showPopover}
                        />
                    </View>
                )}
            </>
        );
    };

    /**
     * Get ReportActionItem with a proper wrapper
     * @param {Boolean} hovered whether the ReportActionItem is hovered
     * @param {Boolean} isWhisper whether the ReportActionItem is a whisper
     * @param {Boolean} hasErrors whether the report action has any errors
     * @returns {Object} report action item
     */
    const renderReportActionItem = (hovered, isWhisper, hasErrors) => {
        const content = renderItemContent(hovered || isContextMenuActive, isWhisper, hasErrors);

        if (!_.isUndefined(props.draftMessage)) {
            return <ReportActionItemDraft>{content}</ReportActionItemDraft>;
        }

        if (!props.displayAsGroup) {
            return (
                <ReportActionItemSingle
                    action={props.action}
                    showHeader={_.isUndefined(props.draftMessage)}
                    wrapperStyle={isWhisper ? styles.pt1 : {}}
                    shouldShowSubscriptAvatar={props.shouldShowSubscriptAvatar}
                    report={props.report}
                    iouReport={props.iouReport}
                    isHovered={hovered}
                    hasBeenFlagged={
                        !_.contains([CONST.MODERATION.MODERATOR_DECISION_APPROVED, CONST.MODERATION.MODERATOR_DECISION_PENDING], moderationDecision) &&
                        !ReportActionsUtils.isPendingRemove(props.action)
                    }
                >
                    {content}
                </ReportActionItemSingle>
            );
        }

        return <ReportActionItemGrouped wrapperStyle={isWhisper ? styles.pt1 : {}}>{content}</ReportActionItemGrouped>;
    };

    if (props.action.actionName === CONST.REPORT.ACTIONS.TYPE.CREATED) {
        const parentReportAction = props.parentReportActions[props.report.parentReportActionID];
        if (ReportActionsUtils.isTransactionThread(parentReportAction)) {
            const isReversedTransaction = ReportActionsUtils.isReversedTransaction(parentReportAction);
            if (ReportActionsUtils.isDeletedParentAction(parentReportAction) || isReversedTransaction) {
                return (
                    <View style={[StyleUtils.getReportWelcomeContainerStyle(props.isSmallScreenWidth, true), styles.justifyContentEnd]}>
                        <AnimatedEmptyStateBackground />
                        <View style={[StyleUtils.getReportWelcomeTopMarginStyle(props.isSmallScreenWidth)]}>
                            <OfflineWithFeedback pendingAction={lodashGet(parentReportAction, 'pendingAction', null)}>
                                <ReportActionItemSingle
                                    action={parentReportAction}
                                    showHeader
                                    report={props.report}
                                >
                                    <RenderHTML
                                        html={`<comment>${props.translate(isReversedTransaction ? 'parentReportAction.reversedTransaction' : 'parentReportAction.deletedRequest')}</comment>`}
                                    />
                                </ReportActionItemSingle>
                                <View style={styles.threadDividerLine} />
                            </OfflineWithFeedback>
                        </View>
                    </View>
                );
            }
            return (
                <ShowContextMenuContext.Provider value={contextValue}>
                    <MoneyRequestView
                        report={props.report}
                        shouldShowHorizontalRule={!props.shouldHideThreadDividerLine}
                    />
                </ShowContextMenuContext.Provider>
            );
        }
        if (ReportUtils.isTaskReport(props.report)) {
            if (ReportUtils.isCanceledTaskReport(props.report, parentReportAction)) {
                return (
                    <View style={[StyleUtils.getReportWelcomeContainerStyle(props.isSmallScreenWidth)]}>
                        <AnimatedEmptyStateBackground />
                        <View style={[StyleUtils.getReportWelcomeTopMarginStyle(props.isSmallScreenWidth)]}>
<<<<<<< HEAD
                            <OfflineWithFeedback pendingAction={parentReportAction.pendingAction}>
                                <ReportActionItemSingle
                                    action={parentReportAction}
                                    showHeader={_.isUndefined(props.draftMessage)}
                                    report={props.report}
                                >
                                    <RenderHTML html={`<comment>${props.translate('parentReportAction.deletedTask')}</comment>`} />
                                </ReportActionItemSingle>
                            </OfflineWithFeedback>
                            <View style={styles.reportHorizontalRule} />
=======
                            <ReportActionItemSingle
                                action={parentReportAction}
                                showHeader={_.isUndefined(props.draftMessage)}
                                report={props.report}
                            >
                                <RenderHTML html={`<comment>${props.translate('parentReportAction.deletedTask')}</comment>`} />
                            </ReportActionItemSingle>
>>>>>>> 72bdedb2
                        </View>
                    </View>
                );
            }
            return (
                <View style={[StyleUtils.getReportWelcomeContainerStyle(props.isSmallScreenWidth, true)]}>
                    <AnimatedEmptyStateBackground />
                    <View style={[StyleUtils.getReportWelcomeTopMarginStyle(props.isSmallScreenWidth)]}>
                        <TaskView
                            report={props.report}
                            shouldShowHorizontalRule={!props.shouldHideThreadDividerLine}
                        />
                    </View>
                </View>
            );
        }
        if (ReportUtils.isExpenseReport(props.report) || ReportUtils.isIOUReport(props.report)) {
            return (
                <OfflineWithFeedback pendingAction={props.action.pendingAction}>
                    <MoneyReportView
                        report={props.report}
                        policy={props.policy}
                        policyReportFields={_.values(props.policyReportFields)}
                        shouldShowHorizontalRule={!props.shouldHideThreadDividerLine}
                    />
                </OfflineWithFeedback>
            );
        }

        return (
            <ReportActionItemCreated
                reportID={props.report.reportID}
                policyID={props.report.policyID}
            />
        );
    }
    if (props.action.actionName === CONST.REPORT.ACTIONS.TYPE.RENAMED) {
        return <RenameAction action={props.action} />;
    }
    if (props.action.actionName === CONST.REPORT.ACTIONS.TYPE.CHRONOSOOOLIST) {
        return (
            <ChronosOOOListActions
                action={props.action}
                reportID={props.report.reportID}
            />
        );
    }

    // For the `pay` IOU action on non-send money flow, we don't want to render anything if `isWaitingOnBankAccount` is true
    // Otherwise, we will see two system messages informing the payee needs to add a bank account or wallet
    if (
        props.action.actionName === CONST.REPORT.ACTIONS.TYPE.IOU &&
        lodashGet(props.report, 'isWaitingOnBankAccount', false) &&
        originalMessage &&
        originalMessage.type === CONST.IOU.REPORT_ACTION_TYPE.PAY &&
        !isSendingMoney
    ) {
        return null;
    }

    // if action is actionable mention whisper and resolved by user, then we don't want to render anything
    if (ReportActionsUtils.isActionableMentionWhisper(props.action) && lodashGet(props.action, 'originalMessage.resolution', null)) {
        return null;
    }

    // We currently send whispers to all report participants and hide them in the UI for users that shouldn't see them.
    // This is a temporary solution needed for comment-linking.
    // The long term solution will leverage end-to-end encryption and only targeted users will be able to decrypt.
    if (ReportActionsUtils.isWhisperActionTargetedToOthers(props.action)) {
        return null;
    }

    const hasErrors = !_.isEmpty(props.action.errors);
    const whisperedToAccountIDs = props.action.whisperedToAccountIDs || [];
    const isWhisper = whisperedToAccountIDs.length > 0;
    const isMultipleParticipant = whisperedToAccountIDs.length > 1;
    const isWhisperOnlyVisibleByUser = isWhisper && ReportUtils.isCurrentUserTheOnlyParticipant(whisperedToAccountIDs);
    const whisperedToPersonalDetails = isWhisper ? _.filter(personalDetails, (details) => _.includes(whisperedToAccountIDs, details.accountID)) : [];
    const displayNamesWithTooltips = isWhisper ? ReportUtils.getDisplayNamesWithTooltips(whisperedToPersonalDetails, isMultipleParticipant) : [];
    return (
        <PressableWithSecondaryInteraction
            ref={popoverAnchorRef}
            onPress={props.onPress}
            style={[props.action.pendingAction === CONST.RED_BRICK_ROAD_PENDING_ACTION.DELETE ? styles.pointerEventsNone : styles.pointerEventsAuto]}
            onPressIn={() => props.isSmallScreenWidth && DeviceCapabilities.canUseTouchScreen() && ControlSelection.block()}
            onPressOut={() => ControlSelection.unblock()}
            onSecondaryInteraction={showPopover}
            preventDefaultContextMenu={_.isUndefined(props.draftMessage) && !hasErrors}
            withoutFocusOnSecondaryInteraction
            accessibilityLabel={props.translate('accessibilityHints.chatMessage')}
        >
            <Hoverable
                shouldHandleScroll
                isDisabled={!_.isUndefined(props.draftMessage)}
            >
                {(hovered) => (
                    <View style={highlightedBackgroundColorIfNeeded}>
                        {props.shouldDisplayNewMarker && <UnreadActionIndicator reportActionID={props.action.reportActionID} />}
                        <MiniReportActionContextMenu
                            reportID={props.report.reportID}
                            reportActionID={props.action.reportActionID}
                            anchor={popoverAnchorRef}
                            originalReportID={originalReportID}
                            isArchivedRoom={ReportUtils.isArchivedRoom(props.report)}
                            displayAsGroup={props.displayAsGroup}
                            isVisible={hovered && _.isUndefined(props.draftMessage) && !hasErrors}
                            draftMessage={props.draftMessage}
                            isChronosReport={ReportUtils.chatIncludesChronos(originalReport)}
                            checkIfContextMenuActive={toggleContextMenuFromActiveReportAction}
                        />
                        <View style={StyleUtils.getReportActionItemStyle(hovered || isWhisper || isContextMenuActive || !_.isUndefined(props.draftMessage))}>
                            <OfflineWithFeedback
                                onClose={() => ReportActions.clearReportActionErrors(props.report.reportID, props.action)}
                                pendingAction={
                                    !_.isUndefined(props.draftMessage) ? null : props.action.pendingAction || (props.action.isOptimisticAction ? CONST.RED_BRICK_ROAD_PENDING_ACTION.ADD : '')
                                }
                                shouldHideOnDelete={!ReportActionsUtils.isThreadParentMessage(props.action, props.report.reportID)}
                                errors={ErrorUtils.getLatestErrorMessageField(props.action)}
                                errorRowStyles={[styles.ml10, styles.mr2]}
                                needsOffscreenAlphaCompositing={ReportActionsUtils.isMoneyRequestAction(props.action)}
                                shouldDisableStrikeThrough
                            >
                                {isWhisper && (
                                    <View style={[styles.flexRow, styles.pl5, styles.pt2, styles.pr3]}>
                                        <View style={[styles.pl6, styles.mr3]}>
                                            <Icon
                                                fill={theme.icon}
                                                src={Expensicons.Eye}
                                                small
                                            />
                                        </View>
                                        <Text style={[styles.chatItemMessageHeaderTimestamp]}>
                                            {props.translate('reportActionContextMenu.onlyVisible')}
                                            &nbsp;
                                        </Text>
                                        <DisplayNames
                                            fullTitle={ReportUtils.getWhisperDisplayNames(whisperedToAccountIDs)}
                                            displayNamesWithTooltips={displayNamesWithTooltips}
                                            tooltipEnabled
                                            numberOfLines={1}
                                            textStyles={[styles.chatItemMessageHeaderTimestamp, styles.flex1]}
                                            shouldUseFullTitle={isWhisperOnlyVisibleByUser}
                                        />
                                    </View>
                                )}
                                {renderReportActionItem(hovered || isReportActionLinked, isWhisper, hasErrors)}
                            </OfflineWithFeedback>
                        </View>
                    </View>
                )}
            </Hoverable>
            <View style={styles.reportActionSystemMessageContainer}>
                <InlineSystemMessage message={props.action.error} />
            </View>
        </PressableWithSecondaryInteraction>
    );
}

ReportActionItem.propTypes = propTypes;
ReportActionItem.defaultProps = defaultProps;

export default compose(
    withWindowDimensions,
    withLocalize,
    withNetwork(),
    withBlockedFromConcierge({propName: 'blockedFromConcierge'}),
    withReportActionsDrafts({
        propName: 'draftMessage',
        transformValue: (drafts, props) => {
            const originalReportID = ReportUtils.getOriginalReportID(props.report.reportID, props.action);
            const draftKey = `${ONYXKEYS.COLLECTION.REPORT_ACTIONS_DRAFTS}${originalReportID}`;
            return lodashGet(drafts, [draftKey, props.action.reportActionID, 'message']);
        },
    }),
    withOnyx({
        preferredSkinTone: {
            key: ONYXKEYS.PREFERRED_EMOJI_SKIN_TONE,
            initialValue: CONST.EMOJI_DEFAULT_SKIN_TONE,
        },
        iouReport: {
            key: ({action}) => {
                const iouReportID = ReportActionsUtils.getIOUReportIDFromReportActionPreview(action);
                return iouReportID ? `${ONYXKEYS.COLLECTION.REPORT}${iouReportID}` : undefined;
            },
            initialValue: {},
        },
        policyReportFields: {
            key: ({report}) => (report && 'policyID' in report ? `${ONYXKEYS.COLLECTION.POLICY_REPORT_FIELDS}${report.policyID}` : undefined),
            initialValue: [],
        },
        policy: {
            key: ({report}) => (report && 'policyID' in report ? `${ONYXKEYS.COLLECTION.POLICY}${report.policyID}` : undefined),
            initialValue: {},
        },
        emojiReactions: {
            key: ({action}) => `${ONYXKEYS.COLLECTION.REPORT_ACTIONS_REACTIONS}${action.reportActionID}`,
            initialValue: {},
        },
        userWallet: {
            key: ONYXKEYS.USER_WALLET,
        },
        parentReportActions: {
            key: ({report}) => `${ONYXKEYS.COLLECTION.REPORT_ACTIONS}${report.parentReportID || 0}`,
            canEvict: false,
        },
    }),
)(
    memo(ReportActionItem, (prevProps, nextProps) => {
        const prevParentReportAction = prevProps.parentReportActions[prevProps.report.parentReportActionID];
        const nextParentReportAction = nextProps.parentReportActions[nextProps.report.parentReportActionID];
        return (
            prevProps.displayAsGroup === nextProps.displayAsGroup &&
            prevProps.draftMessage === nextProps.draftMessage &&
            prevProps.isMostRecentIOUReportAction === nextProps.isMostRecentIOUReportAction &&
            prevProps.shouldDisplayNewMarker === nextProps.shouldDisplayNewMarker &&
            _.isEqual(prevProps.emojiReactions, nextProps.emojiReactions) &&
            _.isEqual(prevProps.action, nextProps.action) &&
            _.isEqual(prevProps.iouReport, nextProps.iouReport) &&
            _.isEqual(prevProps.report.pendingFields, nextProps.report.pendingFields) &&
            _.isEqual(prevProps.report.isDeletedParentAction, nextProps.report.isDeletedParentAction) &&
            _.isEqual(prevProps.report.errorFields, nextProps.report.errorFields) &&
            lodashGet(prevProps.report, 'statusNum') === lodashGet(nextProps.report, 'statusNum') &&
            lodashGet(prevProps.report, 'stateNum') === lodashGet(nextProps.report, 'stateNum') &&
            lodashGet(prevProps.report, 'parentReportID') === lodashGet(nextProps.report, 'parentReportID') &&
            lodashGet(prevProps.report, 'parentReportActionID') === lodashGet(nextProps.report, 'parentReportActionID') &&
            prevProps.translate === nextProps.translate &&
            // TaskReport's created actions render the TaskView, which updates depending on certain fields in the TaskReport
            ReportUtils.isTaskReport(prevProps.report) === ReportUtils.isTaskReport(nextProps.report) &&
            prevProps.action.actionName === nextProps.action.actionName &&
            prevProps.report.reportName === nextProps.report.reportName &&
            prevProps.report.description === nextProps.report.description &&
            ReportUtils.isCompletedTaskReport(prevProps.report) === ReportUtils.isCompletedTaskReport(nextProps.report) &&
            prevProps.report.managerID === nextProps.report.managerID &&
            prevProps.shouldHideThreadDividerLine === nextProps.shouldHideThreadDividerLine &&
            lodashGet(prevProps.report, 'total', 0) === lodashGet(nextProps.report, 'total', 0) &&
            lodashGet(prevProps.report, 'nonReimbursableTotal', 0) === lodashGet(nextProps.report, 'nonReimbursableTotal', 0) &&
            prevProps.linkedReportActionID === nextProps.linkedReportActionID &&
            _.isEqual(prevProps.policyReportFields, nextProps.policyReportFields) &&
            _.isEqual(prevProps.report.reportFields, nextProps.report.reportFields) &&
            _.isEqual(prevProps.policy, nextProps.policy) &&
            _.isEqual(prevParentReportAction, nextParentReportAction)
        );
    }),
);<|MERGE_RESOLUTION|>--- conflicted
+++ resolved
@@ -668,7 +668,6 @@
                     <View style={[StyleUtils.getReportWelcomeContainerStyle(props.isSmallScreenWidth)]}>
                         <AnimatedEmptyStateBackground />
                         <View style={[StyleUtils.getReportWelcomeTopMarginStyle(props.isSmallScreenWidth)]}>
-<<<<<<< HEAD
                             <OfflineWithFeedback pendingAction={parentReportAction.pendingAction}>
                                 <ReportActionItemSingle
                                     action={parentReportAction}
@@ -679,15 +678,6 @@
                                 </ReportActionItemSingle>
                             </OfflineWithFeedback>
                             <View style={styles.reportHorizontalRule} />
-=======
-                            <ReportActionItemSingle
-                                action={parentReportAction}
-                                showHeader={_.isUndefined(props.draftMessage)}
-                                report={props.report}
-                            >
-                                <RenderHTML html={`<comment>${props.translate('parentReportAction.deletedTask')}</comment>`} />
-                            </ReportActionItemSingle>
->>>>>>> 72bdedb2
                         </View>
                     </View>
                 );

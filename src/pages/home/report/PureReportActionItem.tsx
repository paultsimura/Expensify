import lodashIsEqual from 'lodash/isEqual';
import React, {memo, useCallback, useContext, useEffect, useMemo, useRef, useState} from 'react';
import type {GestureResponderEvent, TextInput} from 'react-native';
import {InteractionManager, Keyboard, View} from 'react-native';
import type {OnyxEntry} from 'react-native-onyx';
import type {ValueOf} from 'type-fest';
import type {Emoji} from '@assets/emojis/types';
import {AttachmentContext} from '@components/AttachmentContext';
import Button from '@components/Button';
import DisplayNames from '@components/DisplayNames';
import Hoverable from '@components/Hoverable';
import MentionReportContext from '@components/HTMLEngineProvider/HTMLRenderers/MentionReportRenderer/MentionReportContext';
import Icon from '@components/Icon';
import * as Expensicons from '@components/Icon/Expensicons';
import InlineSystemMessage from '@components/InlineSystemMessage';
import KYCWall from '@components/KYCWall';
import OfflineWithFeedback from '@components/OfflineWithFeedback';
import PressableWithSecondaryInteraction from '@components/PressableWithSecondaryInteraction';
import ReportActionItemEmojiReactions from '@components/Reactions/ReportActionItemEmojiReactions';
import RenderHTML from '@components/RenderHTML';
import type {ActionableItem} from '@components/ReportActionItem/ActionableItemButtons';
import ActionableItemButtons from '@components/ReportActionItem/ActionableItemButtons';
import ChronosOOOListActions from '@components/ReportActionItem/ChronosOOOListActions';
import ExportIntegration from '@components/ReportActionItem/ExportIntegration';
import IssueCardMessage from '@components/ReportActionItem/IssueCardMessage';
import MoneyRequestAction from '@components/ReportActionItem/MoneyRequestAction';
import ReportPreview from '@components/ReportActionItem/ReportPreview';
import TaskAction from '@components/ReportActionItem/TaskAction';
import TaskPreview from '@components/ReportActionItem/TaskPreview';
import TripRoomPreview from '@components/ReportActionItem/TripRoomPreview';
import {ShowContextMenuContext} from '@components/ShowContextMenuContext';
import Text from '@components/Text';
import UnreadActionIndicator from '@components/UnreadActionIndicator';
import useLocalize from '@hooks/useLocalize';
import usePrevious from '@hooks/usePrevious';
import useResponsiveLayout from '@hooks/useResponsiveLayout';
import useStyleUtils from '@hooks/useStyleUtils';
import useTheme from '@hooks/useTheme';
import useThemeStyles from '@hooks/useThemeStyles';
import {openPersonalBankAccountSetupView} from '@libs/actions/BankAccounts';
import {hideEmojiPicker, isActive} from '@libs/actions/EmojiPickerAction';
import {acceptJoinRequest, declineJoinRequest} from '@libs/actions/Policy/Member';
import {expandURLPreview} from '@libs/actions/Report';
import {isAnonymousUser, signOutAndRedirectToSignIn} from '@libs/actions/Session';
import {isBlockedFromConcierge} from '@libs/actions/User';
import ControlSelection from '@libs/ControlSelection';
import {canUseTouchScreen} from '@libs/DeviceCapabilities';
import {getLatestErrorMessageField} from '@libs/ErrorUtils';
import type {OnyxDataWithErrors} from '@libs/ErrorUtils';
import focusComposerWithDelay from '@libs/focusComposerWithDelay';
import {formatPhoneNumber} from '@libs/LocalePhoneNumber';
import Navigation from '@libs/Navigation/Navigation';
import Permissions from '@libs/Permissions';
import {getDisplayNameOrDefault} from '@libs/PersonalDetailsUtils';
import {getCleanedTagName} from '@libs/PolicyUtils';
import {
    extractLinksFromMessageHtml,
    getDismissedViolationMessageText,
    getIOUReportIDFromReportActionPreview,
    getOriginalMessage,
    getPolicyChangeLogAddEmployeeMessage,
    getPolicyChangeLogChangeRoleMessage,
    getPolicyChangeLogDeleteMemberMessage,
    getRemovedConnectionMessage,
    getRemovedFromApprovalChainMessage,
    getRenamedAction,
    getReportActionMessage,
    getReportActionText,
    getWhisperedTo,
    isActionableAddPaymentCard,
    isActionableJoinRequest,
    isActionableMentionWhisper,
    isActionableReportMentionWhisper,
    isActionableTrackExpense,
    isActionOfType,
    isAddCommentAction,
    isChronosOOOListAction,
    isCreatedTaskReportAction,
    isDeletedAction,
    isDeletedParentAction,
    isMessageDeleted,
    isMoneyRequestAction,
    isPendingRemove,
    isReimbursementDeQueuedAction,
    isReimbursementQueuedAction,
    isRenamedAction,
    isTagModificationAction,
    isTaskAction,
    isTripPreview,
    isUnapprovedAction,
    isWhisperActionTargetedToOthers,
} from '@libs/ReportActionsUtils';
import {
    canWriteInReport,
    chatIncludesConcierge,
    getDisplayNamesWithTooltips,
    getIconsForParticipants,
    getIOUApprovedMessage,
    getIOUForwardedMessage,
    getIOUSubmittedMessage,
    getIOUUnapprovedMessage,
    getReportAutomaticallyApprovedMessage,
    getReportAutomaticallySubmittedMessage,
    getWhisperDisplayNames,
    getWorkspaceNameUpdatedMessage,
    isArchivedNonExpenseReport,
    isChatThread,
    isCompletedTaskReport,
    isReportMessageAttachment,
    isTaskReport,
    shouldDisplayThreadReplies,
} from '@libs/ReportUtils';
import type {MissingPaymentMethod} from '@libs/ReportUtils';
import SelectionScraper from '@libs/SelectionScraper';
import shouldRenderAddPaymentCard from '@libs/shouldRenderAppPaymentCard';
import {ReactionListContext} from '@pages/home/ReportScreenContext';
import type {IgnoreDirection} from '@userActions/ReportActions';
import CONST from '@src/CONST';
import type {IOUAction} from '@src/CONST';
import ROUTES from '@src/ROUTES';
import type * as OnyxTypes from '@src/types/onyx';
import type {Errors} from '@src/types/onyx/OnyxCommon';
import type {JoinWorkspaceResolution} from '@src/types/onyx/OriginalMessage';
import {isEmptyObject} from '@src/types/utils/EmptyObject';
import {RestrictedReadOnlyContextMenuActions} from './ContextMenu/ContextMenuActions';
import MiniReportActionContextMenu from './ContextMenu/MiniReportActionContextMenu';
import * as ReportActionContextMenu from './ContextMenu/ReportActionContextMenu';
import {hideContextMenu} from './ContextMenu/ReportActionContextMenu';
import LinkPreviewer from './LinkPreviewer';
import ReportActionItemBasicMessage from './ReportActionItemBasicMessage';
import ReportActionItemContentCreated from './ReportActionItemContentCreated';
import ReportActionItemDraft from './ReportActionItemDraft';
import ReportActionItemGrouped from './ReportActionItemGrouped';
import ReportActionItemMessage from './ReportActionItemMessage';
import ReportActionItemMessageEdit from './ReportActionItemMessageEdit';
import ReportActionItemSingle from './ReportActionItemSingle';
import ReportActionItemThread from './ReportActionItemThread';
import ReportAttachmentsContext from './ReportAttachmentsContext';

type PureReportActionItemProps = {
    /** Report for this action */
    report: OnyxEntry<OnyxTypes.Report>;

    /** The transaction thread report associated with the report for this action, if any */
    transactionThreadReport?: OnyxEntry<OnyxTypes.Report>;

    /** Array of report actions for the report for this action */
    // eslint-disable-next-line react/no-unused-prop-types
    reportActions: OnyxTypes.ReportAction[];

    /** Report action belonging to the report's parent */
    parentReportAction: OnyxEntry<OnyxTypes.ReportAction>;

    /** The transaction thread report's parentReportAction */
    /** It's used by withOnyx HOC */
    // eslint-disable-next-line react/no-unused-prop-types
    parentReportActionForTransactionThread?: OnyxEntry<OnyxTypes.ReportAction>;

    /** All the data of the action item */
    action: OnyxTypes.ReportAction;

    /** Should the comment have the appearance of being grouped with the previous comment? */
    displayAsGroup: boolean;

    /** Is this the most recent IOU Action? */
    isMostRecentIOUReportAction: boolean;

    /** Should we display the new marker on top of the comment? */
    shouldDisplayNewMarker: boolean;

    /** Determines if the avatar is displayed as a subscript (positioned lower than normal) */
    shouldShowSubscriptAvatar?: boolean;

    /** Position index of the report action in the overall report FlatList view */
    index: number;

    /** Flag to show, hide the thread divider line */
    shouldHideThreadDividerLine?: boolean;

    linkedReportActionID?: string;

    /** Callback to be called on onPress */
    onPress?: () => void;

    /** If this is the first visible report action */
    isFirstVisibleReportAction: boolean;

    /**
     * Is the action a thread's parent reportAction viewed from within the thread report?
     * It will be false if we're viewing the same parent report action from the report it belongs to rather than the thread.
     */
    isThreadReportParentAction?: boolean;

    /** IF the thread divider line will be used */
    shouldUseThreadDividerLine?: boolean;

    /** Whether context menu should be displayed */
    shouldDisplayContextMenu?: boolean;

    /** ReportAction Draftmessage */
    draftMessage?: string;

    /** The IOU/Expense report we are paying */
    iouReport?: OnyxTypes.Report;

    /** All the emoji reactions for the report action. */
    emojiReactions?: OnyxTypes.ReportActionReactions;

    /** Linked transaction route error */
    linkedTransactionRouteError?: Errors;

    /** Optional property for report name-value pairs */
    reportNameValuePairs?: OnyxTypes.ReportNameValuePairs;

    /** Optional property to indicate if the user is validated */
    isUserValidated?: boolean;

    /** Parent report */
    parentReport?: OnyxTypes.Report;

    /** Personal details list */
    personalDetails?: OnyxTypes.PersonalDetailsList;

    /** Whether or not the user is blocked from concierge */
    blockedFromConcierge?: OnyxTypes.BlockedFromConcierge;

    /** ID of the original report from which the given reportAction is first created */
    originalReportID?: string;

    /** Function to deletes the draft for a comment report action. */
    deleteReportActionDraft?: (reportID: string, action: OnyxTypes.ReportAction) => void;

    /** Whether the room is archived */
    isArchivedRoom?: boolean;

    /** Whether the room is a chronos report */
    isChronosReport?: boolean;

    /** Function to toggle emoji reaction */
    toggleEmojiReaction?: (
        reportID: string,
        reportAction: OnyxTypes.ReportAction,
        reactionObject: Emoji,
        existingReactions: OnyxEntry<OnyxTypes.ReportActionReactions>,
        paramSkinTone: number | undefined,
        ignoreSkinToneOnCompare: boolean | undefined,
    ) => void;

    /** Function to create a draft transaction and navigate to participant selector */
    createDraftTransactionAndNavigateToParticipantSelector?: (transactionID: string, reportID: string, actionName: IOUAction, reportActionID: string) => void;

    /** Function to resolve actionable report mention whisper */
    resolveActionableReportMentionWhisper?: (
        reportId: string,
        reportAction: OnyxEntry<OnyxTypes.ReportAction>,
        resolution: ValueOf<typeof CONST.REPORT.ACTIONABLE_REPORT_MENTION_WHISPER_RESOLUTION>,
    ) => void;

    /** Function to resolve actionable mention whisper */
    resolveActionableMentionWhisper?: (
        reportId: string,
        reportAction: OnyxEntry<OnyxTypes.ReportAction>,
        resolution: ValueOf<typeof CONST.REPORT.ACTIONABLE_MENTION_WHISPER_RESOLUTION>,
    ) => void;

    /** Whether the provided report is a closed expense report with no expenses */
    isClosedExpenseReportWithNoExpenses?: boolean;

    /** What missing payment method does this report action indicate, if any? */
    missingPaymentMethod?: MissingPaymentMethod | undefined;

    /** Returns the preview message for `REIMBURSEMENT_DEQUEUED` action */
    reimbursementDeQueuedActionMessage?: string;

    /** The report action message when expense has been modified. */
    modifiedExpenseMessage?: string;

    /** Gets all transactions on an IOU report with a receipt */
    getTransactionsWithReceipts?: (iouReportID: string | undefined) => OnyxTypes.Transaction[];

    /** Whether the current user is the only participant in the report */
    isCurrentUserTheOnlyParticipant?: (participantAccountIDs?: number[]) => boolean;

    /** Function to clear an error from a transaction */
    clearError?: (transactionID: string) => void;

    /** Function to clear all errors from a report action */
    clearAllRelatedReportActionErrors?: (reportID: string, reportAction: OnyxTypes.ReportAction | null | undefined, ignore?: IgnoreDirection, keys?: string[]) => void;

    /** Function to dismiss the actionable whisper for tracking expenses */
    dismissTrackExpenseActionableWhisper?: (reportID: string, reportAction: OnyxEntry<OnyxTypes.ReportAction>) => void;

    /** User payment card ID */
    userBillingFundID?: number;

    /** A message related to a report action that has been automatically forwarded */
    reportAutomaticallyForwardedMessage?: string;
};

/**
 * This is a pure version of ReportActionItem, used in ReportActionList and Search result chat list items.
 * Since the search result has a separate Onyx key under the 'snapshot_' prefix, we should not connect this component with Onyx.
 * Instead, pass all Onyx read/write operations as props.
 */
function PureReportActionItem({
    action,
    report,
    transactionThreadReport,
    linkedReportActionID,
    displayAsGroup,
    index,
    isMostRecentIOUReportAction,
    parentReportAction,
    shouldDisplayNewMarker,
    shouldHideThreadDividerLine = false,
    shouldShowSubscriptAvatar = false,
    onPress = undefined,
    isFirstVisibleReportAction = false,
    isThreadReportParentAction = false,
    shouldUseThreadDividerLine = false,
    shouldDisplayContextMenu = true,
    parentReportActionForTransactionThread,
    draftMessage,
    iouReport,
    emojiReactions,
    linkedTransactionRouteError,
    reportNameValuePairs,
    isUserValidated,
    parentReport,
    personalDetails,
    blockedFromConcierge,
    originalReportID = '-1',
    deleteReportActionDraft = () => {},
    isArchivedRoom,
    isChronosReport,
    toggleEmojiReaction = () => {},
    createDraftTransactionAndNavigateToParticipantSelector = () => {},
    resolveActionableReportMentionWhisper = () => {},
    resolveActionableMentionWhisper = () => {},
    isClosedExpenseReportWithNoExpenses,
    isCurrentUserTheOnlyParticipant = () => false,
    missingPaymentMethod,
    reimbursementDeQueuedActionMessage = '',
    modifiedExpenseMessage = '',
    getTransactionsWithReceipts = () => [],
    clearError = () => {},
    clearAllRelatedReportActionErrors = () => {},
    dismissTrackExpenseActionableWhisper = () => {},
    userBillingFundID,
    reportAutomaticallyForwardedMessage,
}: PureReportActionItemProps) {
    const {translate} = useLocalize();
    const {shouldUseNarrowLayout} = useResponsiveLayout();
    const reportID = report?.reportID ?? '';
    const theme = useTheme();
    const styles = useThemeStyles();
    const StyleUtils = useStyleUtils();
    const [isContextMenuActive, setIsContextMenuActive] = useState(() => ReportActionContextMenu.isActiveReportAction(action.reportActionID));
    const [isEmojiPickerActive, setIsEmojiPickerActive] = useState<boolean | undefined>();
    const [isPaymentMethodPopoverActive, setIsPaymentMethodPopoverActive] = useState<boolean | undefined>();

    const [isHidden, setIsHidden] = useState(false);
    const [moderationDecision, setModerationDecision] = useState<OnyxTypes.DecisionName>(CONST.MODERATION.MODERATOR_DECISION_APPROVED);
    const reactionListRef = useContext(ReactionListContext);
    const {updateHiddenAttachments} = useContext(ReportAttachmentsContext);
    const textInputRef = useRef<TextInput | HTMLTextAreaElement>(null);
    const popoverAnchorRef = useRef<Exclude<ReportActionContextMenu.ContextMenuAnchor, TextInput>>(null);
    const downloadedPreviews = useRef<string[]>([]);
    const prevDraftMessage = usePrevious(draftMessage);
    const isReportActionLinked = linkedReportActionID && action.reportActionID && linkedReportActionID === action.reportActionID;
    const isActionableWhisper = isActionableMentionWhisper(action) || isActionableTrackExpense(action) || isActionableReportMentionWhisper(action);

    const highlightedBackgroundColorIfNeeded = useMemo(
        () => (isReportActionLinked ? StyleUtils.getBackgroundColorStyle(theme.messageHighlightBG) : {}),
        [StyleUtils, isReportActionLinked, theme.messageHighlightBG],
    );

    const isDeletedParentActionValue = isDeletedParentAction(action);

    // IOUDetails only exists when we are sending money
    const isSendingMoney = isMoneyRequestAction(action) && getOriginalMessage(action)?.type === CONST.IOU.REPORT_ACTION_TYPE.PAY && getOriginalMessage(action)?.IOUDetails;

    const updateHiddenState = useCallback(
        (isHiddenValue: boolean) => {
            setIsHidden(isHiddenValue);
            const message = Array.isArray(action.message) ? action.message?.at(-1) : action.message;
            const isAttachment = isReportMessageAttachment(message);
            if (!isAttachment) {
                return;
            }
            updateHiddenAttachments(action.reportActionID, isHiddenValue);
        },
        [action.reportActionID, action.message, updateHiddenAttachments],
    );

    useEffect(
        () => () => {
            // ReportActionContextMenu, EmojiPicker and PopoverReactionList are global components,
            // we should also hide them when the current component is destroyed
            if (ReportActionContextMenu.isActiveReportAction(action.reportActionID)) {
                ReportActionContextMenu.hideContextMenu();
                ReportActionContextMenu.hideDeleteModal();
            }
            if (isActive(action.reportActionID)) {
                hideEmojiPicker(true);
            }
            if (reactionListRef?.current?.isActiveReportAction(action.reportActionID)) {
                reactionListRef?.current?.hideReactionList();
            }
        },
        [action.reportActionID, reactionListRef],
    );

    useEffect(() => {
        // We need to hide EmojiPicker when this is a deleted parent action
        if (!isDeletedParentActionValue || !isActive(action.reportActionID)) {
            return;
        }

        hideEmojiPicker(true);
    }, [isDeletedParentActionValue, action.reportActionID]);

    useEffect(() => {
        if (prevDraftMessage !== undefined || draftMessage === undefined) {
            return;
        }

        focusComposerWithDelay(textInputRef.current)(true);
    }, [prevDraftMessage, draftMessage]);

    useEffect(() => {
        if (!Permissions.canUseLinkPreviews()) {
            return;
        }

        const urls = extractLinksFromMessageHtml(action);
        if (lodashIsEqual(downloadedPreviews.current, urls) || action.pendingAction === CONST.RED_BRICK_ROAD_PENDING_ACTION.DELETE) {
            return;
        }

        downloadedPreviews.current = urls;
        expandURLPreview(reportID, action.reportActionID);
    }, [action, reportID]);

    useEffect(() => {
        if (draftMessage === undefined || !isDeletedAction(action)) {
            return;
        }
        deleteReportActionDraft(reportID, action);
    }, [draftMessage, action, reportID, deleteReportActionDraft]);

    // Hide the message if it is being moderated for a higher offense, or is hidden by a moderator
    // Removed messages should not be shown anyway and should not need this flow
    const latestDecision = getReportActionMessage(action)?.moderationDecision?.decision ?? '';
    useEffect(() => {
        if (action.actionName !== CONST.REPORT.ACTIONS.TYPE.ADD_COMMENT) {
            return;
        }

        // Hide reveal message button and show the message if latestDecision is changed to empty
        if (!latestDecision) {
            setModerationDecision(CONST.MODERATION.MODERATOR_DECISION_APPROVED);
            setIsHidden(false);
            return;
        }

        setModerationDecision(latestDecision);
        if (![CONST.MODERATION.MODERATOR_DECISION_APPROVED, CONST.MODERATION.MODERATOR_DECISION_PENDING].some((item) => item === latestDecision) && !isPendingRemove(action)) {
            setIsHidden(true);
            return;
        }
        setIsHidden(false);
    }, [latestDecision, action]);

    const toggleContextMenuFromActiveReportAction = useCallback(() => {
        setIsContextMenuActive(ReportActionContextMenu.isActiveReportAction(action.reportActionID));
    }, [action.reportActionID]);

    const disabledActions = useMemo(() => (!canWriteInReport(report) ? RestrictedReadOnlyContextMenuActions : []), [report]);

    /**
     * Show the ReportActionContextMenu modal popover.
     *
     * @param [event] - A press event.
     */
    const showPopover = useCallback(
        (event: GestureResponderEvent | MouseEvent) => {
            // Block menu on the message being Edited or if the report action item has errors
            if (draftMessage !== undefined || !isEmptyObject(action.errors) || !shouldDisplayContextMenu) {
                return;
            }

            setIsContextMenuActive(true);
            const selection = SelectionScraper.getCurrentSelection();
            ReportActionContextMenu.showContextMenu(
                CONST.CONTEXT_MENU_TYPES.REPORT_ACTION,
                event,
                selection,
                popoverAnchorRef.current,
                reportID,
                action.reportActionID,
                originalReportID,
                draftMessage ?? '',
                () => setIsContextMenuActive(true),
                toggleContextMenuFromActiveReportAction,
                isArchivedRoom,
                isChronosReport,
                false,
                false,
                disabledActions,
                false,
                setIsEmojiPickerActive as () => void,
                undefined,
                isThreadReportParentAction,
            );
        },
        [
            draftMessage,
            action,
            reportID,
            toggleContextMenuFromActiveReportAction,
            originalReportID,
            shouldDisplayContextMenu,
            disabledActions,
            isArchivedRoom,
            isChronosReport,
            isThreadReportParentAction,
        ],
    );

    const toggleReaction = useCallback(
        (emoji: Emoji, ignoreSkinToneOnCompare?: boolean) => {
            toggleEmojiReaction(reportID, action, emoji, emojiReactions, undefined, ignoreSkinToneOnCompare);
        },
        [reportID, action, emojiReactions, toggleEmojiReaction],
    );

    const contextValue = useMemo(
        () => ({
            anchor: popoverAnchorRef.current,
            report: {...report, reportID: report?.reportID ?? ''},
            reportNameValuePairs,
            action,
            transactionThreadReport,
            checkIfContextMenuActive: toggleContextMenuFromActiveReportAction,
            isDisabled: false,
        }),
        [report, action, toggleContextMenuFromActiveReportAction, transactionThreadReport, reportNameValuePairs],
    );

    const attachmentContextValue = useMemo(() => ({reportID, type: CONST.ATTACHMENT_TYPE.REPORT}), [reportID]);

    const mentionReportContextValue = useMemo(() => ({currentReportID: report?.reportID ?? '-1'}), [report?.reportID]);

    const actionableItemButtons: ActionableItem[] = useMemo(() => {
        if (isActionableAddPaymentCard(action) && userBillingFundID === undefined && shouldRenderAddPaymentCard()) {
            return [
                {
                    text: 'subscription.cardSection.addCardButton',
                    key: `${action.reportActionID}-actionableAddPaymentCard-submit`,
                    onPress: () => {
                        Navigation.navigate(ROUTES.SETTINGS_SUBSCRIPTION_ADD_PAYMENT_CARD);
                    },
                    isMediumSized: true,
                    isPrimary: true,
                },
            ];
        }

        if (!isActionableWhisper && (!isActionableJoinRequest(action) || getOriginalMessage(action)?.choice !== ('' as JoinWorkspaceResolution))) {
            return [];
        }

        if (isActionableTrackExpense(action)) {
            const transactionID = getOriginalMessage(action)?.transactionID;
            return [
                {
                    text: 'actionableMentionTrackExpense.submit',
                    key: `${action.reportActionID}-actionableMentionTrackExpense-submit`,
                    onPress: () => {
                        createDraftTransactionAndNavigateToParticipantSelector(transactionID ?? '0', reportID, CONST.IOU.ACTION.SUBMIT, action.reportActionID);
                    },
                    isMediumSized: true,
                },
                {
                    text: 'actionableMentionTrackExpense.categorize',
                    key: `${action.reportActionID}-actionableMentionTrackExpense-categorize`,
                    onPress: () => {
                        createDraftTransactionAndNavigateToParticipantSelector(transactionID ?? '0', reportID, CONST.IOU.ACTION.CATEGORIZE, action.reportActionID);
                    },
                    isMediumSized: true,
                },
                {
                    text: 'actionableMentionTrackExpense.share',
                    key: `${action.reportActionID}-actionableMentionTrackExpense-share`,
                    onPress: () => {
                        createDraftTransactionAndNavigateToParticipantSelector(transactionID ?? '0', reportID, CONST.IOU.ACTION.SHARE, action.reportActionID);
                    },
                    isMediumSized: true,
                },
                {
                    text: 'actionableMentionTrackExpense.nothing',
                    key: `${action.reportActionID}-actionableMentionTrackExpense-nothing`,
                    onPress: () => {
                        dismissTrackExpenseActionableWhisper(reportID, action);
                    },
                    isMediumSized: true,
                },
            ];
        }

        if (isActionableJoinRequest(action)) {
            return [
                {
                    text: 'actionableMentionJoinWorkspaceOptions.accept',
                    key: `${action.reportActionID}-actionableMentionJoinWorkspace-${CONST.REPORT.ACTIONABLE_MENTION_JOIN_WORKSPACE_RESOLUTION.ACCEPT}`,
                    onPress: () => acceptJoinRequest(reportID, action),
                    isPrimary: true,
                },
                {
                    text: 'actionableMentionJoinWorkspaceOptions.decline',
                    key: `${action.reportActionID}-actionableMentionJoinWorkspace-${CONST.REPORT.ACTIONABLE_MENTION_JOIN_WORKSPACE_RESOLUTION.DECLINE}`,
                    onPress: () => declineJoinRequest(reportID, action),
                },
            ];
        }

        if (isActionableReportMentionWhisper(action)) {
            return [
                {
                    text: 'common.yes',
                    key: `${action.reportActionID}-actionableReportMentionWhisper-${CONST.REPORT.ACTIONABLE_REPORT_MENTION_WHISPER_RESOLUTION.CREATE}`,
                    onPress: () => resolveActionableReportMentionWhisper(reportID, action, CONST.REPORT.ACTIONABLE_REPORT_MENTION_WHISPER_RESOLUTION.CREATE),
                    isPrimary: true,
                },
                {
                    text: 'common.no',
                    key: `${action.reportActionID}-actionableReportMentionWhisper-${CONST.REPORT.ACTIONABLE_REPORT_MENTION_WHISPER_RESOLUTION.NOTHING}`,
                    onPress: () => resolveActionableReportMentionWhisper(reportID, action, CONST.REPORT.ACTIONABLE_REPORT_MENTION_WHISPER_RESOLUTION.NOTHING),
                },
            ];
        }

        return [
            {
                text: 'actionableMentionWhisperOptions.invite',
                key: `${action.reportActionID}-actionableMentionWhisper-${CONST.REPORT.ACTIONABLE_MENTION_WHISPER_RESOLUTION.INVITE}`,
                onPress: () => resolveActionableMentionWhisper(reportID, action, CONST.REPORT.ACTIONABLE_MENTION_WHISPER_RESOLUTION.INVITE),
                isPrimary: true,
            },
            {
                text: 'actionableMentionWhisperOptions.nothing',
                key: `${action.reportActionID}-actionableMentionWhisper-${CONST.REPORT.ACTIONABLE_MENTION_WHISPER_RESOLUTION.NOTHING}`,
                onPress: () => resolveActionableMentionWhisper(reportID, action, CONST.REPORT.ACTIONABLE_MENTION_WHISPER_RESOLUTION.NOTHING),
            },
        ];
    }, [
        action,
        isActionableWhisper,
        reportID,
        userBillingFundID,
        createDraftTransactionAndNavigateToParticipantSelector,
        dismissTrackExpenseActionableWhisper,
        resolveActionableReportMentionWhisper,
        resolveActionableMentionWhisper,
    ]);

    /**
     * Get the content of ReportActionItem
     * @param hovered whether the ReportActionItem is hovered
     * @param isWhisper whether the report action is a whisper
     * @param hasErrors whether the report action has any errors
     * @returns child component(s)
     */
    const renderItemContent = (hovered = false, isWhisper = false, hasErrors = false): React.JSX.Element => {
        let children;

        // Show the MoneyRequestPreview for when expense is present
        if (
            isMoneyRequestAction(action) &&
            getOriginalMessage(action) &&
            // For the pay flow, we only want to show MoneyRequestAction when sending money. When paying, we display a regular system message
            (getOriginalMessage(action)?.type === CONST.IOU.REPORT_ACTION_TYPE.CREATE ||
                getOriginalMessage(action)?.type === CONST.IOU.REPORT_ACTION_TYPE.SPLIT ||
                getOriginalMessage(action)?.type === CONST.IOU.REPORT_ACTION_TYPE.TRACK)
        ) {
            // There is no single iouReport for bill splits, so only 1:1 requests require an iouReportID
            const iouReportID = getOriginalMessage(action)?.IOUReportID ? getOriginalMessage(action)?.IOUReportID?.toString() ?? '-1' : '-1';
            children = (
                <MoneyRequestAction
                    // If originalMessage.iouReportID is set, this is a 1:1 IOU expense in a DM chat whose reportID is chatReportID
                    chatReportID={getOriginalMessage(action)?.IOUReportID ? report?.chatReportID ?? '' : reportID}
                    requestReportID={iouReportID}
                    reportID={reportID}
                    action={action}
                    isMostRecentIOUReportAction={isMostRecentIOUReportAction}
                    isHovered={hovered}
                    contextMenuAnchor={popoverAnchorRef.current}
                    checkIfContextMenuActive={toggleContextMenuFromActiveReportAction}
                    style={displayAsGroup ? [] : [styles.mt2]}
                    isWhisper={isWhisper}
                    shouldDisplayContextMenu={shouldDisplayContextMenu}
                />
            );
        } else if (isTripPreview(action)) {
            children = (
                <TripRoomPreview
                    action={action}
                    chatReportID={getOriginalMessage(action)?.linkedReportID ?? '-1'}
                    isHovered={hovered}
                    contextMenuAnchor={popoverAnchorRef.current}
                    containerStyles={displayAsGroup ? [] : [styles.mt2]}
                    checkIfContextMenuActive={toggleContextMenuFromActiveReportAction}
                />
            );
        } else if (action.actionName === CONST.REPORT.ACTIONS.TYPE.REPORT_PREVIEW) {
            children = isClosedExpenseReportWithNoExpenses ? (
                <RenderHTML html={`<comment>${translate('parentReportAction.deletedReport')}</comment>`} />
            ) : (
                <ReportPreview
                    // eslint-disable-next-line @typescript-eslint/non-nullable-type-assertion-style
                    iouReportID={getIOUReportIDFromReportActionPreview(action) as string}
                    chatReportID={reportID}
                    policyID={report?.policyID ?? '-1'}
                    containerStyles={displayAsGroup ? [] : [styles.mt2]}
                    action={action}
                    isHovered={hovered}
                    contextMenuAnchor={popoverAnchorRef.current}
                    checkIfContextMenuActive={toggleContextMenuFromActiveReportAction}
                    onPaymentOptionsShow={() => setIsPaymentMethodPopoverActive(true)}
                    onPaymentOptionsHide={() => setIsPaymentMethodPopoverActive(false)}
                    isWhisper={isWhisper}
                />
            );
        } else if (isTaskAction(action)) {
            children = <TaskAction action={action} />;
        } else if (isCreatedTaskReportAction(action)) {
            children = (
                <ShowContextMenuContext.Provider value={contextValue}>
                    <TaskPreview
                        style={displayAsGroup ? [] : [styles.mt1]}
                        taskReportID={isAddCommentAction(action) ? getOriginalMessage(action)?.taskReportID?.toString() ?? '-1' : '-1'}
                        chatReportID={reportID}
                        action={action}
                        isHovered={hovered}
                        contextMenuAnchor={popoverAnchorRef.current}
                        checkIfContextMenuActive={toggleContextMenuFromActiveReportAction}
                        policyID={report?.policyID ?? '-1'}
                    />
                </ShowContextMenuContext.Provider>
            );
        } else if (isReimbursementQueuedAction(action)) {
            const linkedReport = isChatThread(report) ? parentReport : report;
            const submitterDisplayName = formatPhoneNumber(getDisplayNameOrDefault(personalDetails?.[linkedReport?.ownerAccountID ?? -1]));
            const paymentType = getOriginalMessage(action)?.paymentType ?? '';

            children = (
                <ReportActionItemBasicMessage
                    message={translate(paymentType === CONST.IOU.PAYMENT_TYPE.EXPENSIFY ? 'iou.waitingOnEnabledWallet' : 'iou.waitingOnBankAccount', {submitterDisplayName})}
                >
                    <>
                        {missingPaymentMethod === 'bankAccount' && (
                            <Button
                                success
                                style={[styles.w100, styles.requestPreviewBox]}
                                text={translate('bankAccount.addBankAccount')}
<<<<<<< HEAD
                                onPress={() => openPersonalBankAccountSetupView(Navigation.getTopmostReportId() ?? linkedReport?.reportID, isUserValidated)}
=======
                                onPress={() =>
                                    BankAccounts.openPersonalBankAccountSetupView(Navigation.getTopmostReportId() ?? linkedReport?.reportID, undefined, undefined, isUserValidated)
                                }
>>>>>>> 57f544fc
                                pressOnEnter
                                large
                            />
                        )}
                        {missingPaymentMethod === 'wallet' && (
                            <KYCWall
                                onSuccessfulKYC={() => Navigation.navigate(ROUTES.ENABLE_PAYMENTS)}
                                enablePaymentsRoute={ROUTES.ENABLE_PAYMENTS}
                                addBankAccountRoute={ROUTES.BANK_ACCOUNT_PERSONAL}
                                addDebitCardRoute={ROUTES.SETTINGS_ADD_DEBIT_CARD}
                                chatReportID={linkedReport?.reportID}
                                iouReport={iouReport}
                            >
                                {(triggerKYCFlow, buttonRef) => (
                                    <Button
                                        ref={buttonRef}
                                        success
                                        large
                                        style={[styles.w100, styles.requestPreviewBox]}
                                        text={translate('iou.enableWallet')}
                                        onPress={triggerKYCFlow}
                                    />
                                )}
                            </KYCWall>
                        )}
                    </>
                </ReportActionItemBasicMessage>
            );
        } else if (isReimbursementDeQueuedAction(action)) {
            children = <ReportActionItemBasicMessage message={reimbursementDeQueuedActionMessage} />;
        } else if (action.actionName === CONST.REPORT.ACTIONS.TYPE.MODIFIED_EXPENSE) {
            children = <ReportActionItemBasicMessage message={modifiedExpenseMessage} />;
        } else if (isActionOfType(action, CONST.REPORT.ACTIONS.TYPE.SUBMITTED) || isActionOfType(action, CONST.REPORT.ACTIONS.TYPE.SUBMITTED_AND_CLOSED)) {
            const wasSubmittedViaHarvesting = getOriginalMessage(action)?.harvesting ?? false;
            if (wasSubmittedViaHarvesting) {
                children = (
                    <ReportActionItemBasicMessage message="">
                        <RenderHTML html={`<comment><muted-text>${getReportAutomaticallySubmittedMessage(action)}</muted-text></comment>`} />
                    </ReportActionItemBasicMessage>
                );
            } else {
                children = <ReportActionItemBasicMessage message={getIOUSubmittedMessage(action)} />;
            }
        } else if (isActionOfType(action, CONST.REPORT.ACTIONS.TYPE.APPROVED)) {
            const wasAutoApproved = getOriginalMessage(action)?.automaticAction ?? false;
            if (wasAutoApproved) {
                children = (
                    <ReportActionItemBasicMessage message="">
                        <RenderHTML html={`<comment><muted-text>${getReportAutomaticallyApprovedMessage(action)}</muted-text></comment>`} />
                    </ReportActionItemBasicMessage>
                );
            } else {
                children = <ReportActionItemBasicMessage message={getIOUApprovedMessage(action)} />;
            }
        } else if (isUnapprovedAction(action)) {
            children = <ReportActionItemBasicMessage message={getIOUUnapprovedMessage(action)} />;
        } else if (isActionOfType(action, CONST.REPORT.ACTIONS.TYPE.FORWARDED)) {
            const wasAutoForwarded = getOriginalMessage(action)?.automaticAction ?? false;
            if (wasAutoForwarded) {
                children = (
                    <ReportActionItemBasicMessage message="">
                        <RenderHTML html={`<comment><muted-text>${reportAutomaticallyForwardedMessage}</muted-text></comment>`} />
                    </ReportActionItemBasicMessage>
                );
            } else {
                children = <ReportActionItemBasicMessage message={getIOUForwardedMessage(action, report)} />;
            }
        } else if (action.actionName === CONST.REPORT.ACTIONS.TYPE.REJECTED) {
            children = <ReportActionItemBasicMessage message={translate('iou.rejectedThisReport')} />;
        } else if (action.actionName === CONST.REPORT.ACTIONS.TYPE.POLICY_CHANGE_LOG.CORPORATE_UPGRADE) {
            children = <ReportActionItemBasicMessage message={translate('workspaceActions.upgradedWorkspace')} />;
        } else if (action.actionName === CONST.REPORT.ACTIONS.TYPE.POLICY_CHANGE_LOG.TEAM_DOWNGRADE) {
            children = <ReportActionItemBasicMessage message={translate('workspaceActions.downgradedWorkspace')} />;
        } else if (action.actionName === CONST.REPORT.ACTIONS.TYPE.HOLD) {
            children = <ReportActionItemBasicMessage message={translate('iou.heldExpense')} />;
        } else if (action.actionName === CONST.REPORT.ACTIONS.TYPE.HOLD_COMMENT) {
            children = <ReportActionItemBasicMessage message={getReportActionText(action)} />;
        } else if (action.actionName === CONST.REPORT.ACTIONS.TYPE.UNHOLD) {
            children = <ReportActionItemBasicMessage message={translate('iou.unheldExpense')} />;
        } else if (action.actionName === CONST.REPORT.ACTIONS.TYPE.MERGED_WITH_CASH_TRANSACTION) {
            children = <ReportActionItemBasicMessage message={translate('systemMessage.mergedWithCashTransaction')} />;
        } else if (isActionOfType(action, CONST.REPORT.ACTIONS.TYPE.DISMISSED_VIOLATION)) {
            children = <ReportActionItemBasicMessage message={getDismissedViolationMessageText(getOriginalMessage(action))} />;
        } else if (isTagModificationAction(action.actionName)) {
            children = <ReportActionItemBasicMessage message={getCleanedTagName(getReportActionMessage(action)?.text ?? '')} />;
        } else if (action.actionName === CONST.REPORT.ACTIONS.TYPE.POLICY_CHANGE_LOG.UPDATE_NAME) {
            children = <ReportActionItemBasicMessage message={getWorkspaceNameUpdatedMessage(action)} />;
        } else if (action.actionName === CONST.REPORT.ACTIONS.TYPE.POLICY_CHANGE_LOG.ADD_EMPLOYEE) {
            children = <ReportActionItemBasicMessage message={getPolicyChangeLogAddEmployeeMessage(action)} />;
        } else if (action.actionName === CONST.REPORT.ACTIONS.TYPE.POLICY_CHANGE_LOG.UPDATE_EMPLOYEE) {
            children = <ReportActionItemBasicMessage message={getPolicyChangeLogChangeRoleMessage(action)} />;
        } else if (action.actionName === CONST.REPORT.ACTIONS.TYPE.POLICY_CHANGE_LOG.DELETE_EMPLOYEE) {
            children = <ReportActionItemBasicMessage message={getPolicyChangeLogDeleteMemberMessage(action)} />;
        } else if (isActionOfType(action, CONST.REPORT.ACTIONS.TYPE.REMOVED_FROM_APPROVAL_CHAIN)) {
            children = <ReportActionItemBasicMessage message={getRemovedFromApprovalChainMessage(action)} />;
        } else if (
            isActionOfType(
                action,
                CONST.REPORT.ACTIONS.TYPE.CARD_ISSUED,
                CONST.REPORT.ACTIONS.TYPE.CARD_ISSUED_VIRTUAL,
                CONST.REPORT.ACTIONS.TYPE.CARD_MISSING_ADDRESS,
                CONST.REPORT.ACTIONS.TYPE.CARD_ASSIGNED,
            )
        ) {
            children = (
                <IssueCardMessage
                    action={action}
                    policyID={report?.policyID}
                />
            );
        } else if (isActionOfType(action, CONST.REPORT.ACTIONS.TYPE.EXPORTED_TO_INTEGRATION)) {
            children = <ExportIntegration action={action} />;
        } else if (isRenamedAction(action)) {
            const message = getRenamedAction(action);
            children = <ReportActionItemBasicMessage message={message} />;
        } else if (isActionOfType(action, CONST.REPORT.ACTIONS.TYPE.INTEGRATION_SYNC_FAILED)) {
            const {label, errorMessage} = getOriginalMessage(action) ?? {label: '', errorMessage: ''};
            children = <ReportActionItemBasicMessage message={translate('report.actions.type.integrationSyncFailed', {label, errorMessage})} />;
        } else if (isActionOfType(action, CONST.REPORT.ACTIONS.TYPE.POLICY_CHANGE_LOG.DELETE_INTEGRATION)) {
            children = <ReportActionItemBasicMessage message={getRemovedConnectionMessage(action)} />;
        } else {
            const hasBeenFlagged =
                ![CONST.MODERATION.MODERATOR_DECISION_APPROVED, CONST.MODERATION.MODERATOR_DECISION_PENDING].some((item) => item === moderationDecision) && !isPendingRemove(action);
            children = (
                <MentionReportContext.Provider value={mentionReportContextValue}>
                    <ShowContextMenuContext.Provider value={contextValue}>
                        <AttachmentContext.Provider value={attachmentContextValue}>
                            {draftMessage === undefined ? (
                                <View style={displayAsGroup && hasBeenFlagged ? styles.blockquote : {}}>
                                    <ReportActionItemMessage
                                        reportID={reportID}
                                        action={action}
                                        displayAsGroup={displayAsGroup}
                                        isHidden={isHidden}
                                    />
                                    {hasBeenFlagged && (
                                        <Button
                                            small
                                            style={[styles.mt2, styles.alignSelfStart]}
                                            onPress={() => updateHiddenState(!isHidden)}
                                        >
                                            <Text
                                                style={[styles.buttonSmallText, styles.userSelectNone]}
                                                dataSet={{[CONST.SELECTION_SCRAPER_HIDDEN_ELEMENT]: true}}
                                            >
                                                {isHidden ? translate('moderation.revealMessage') : translate('moderation.hideMessage')}
                                            </Text>
                                        </Button>
                                    )}
                                    {/**
                                These are the actionable buttons that appear at the bottom of a Concierge message
                                for example: Invite a user mentioned but not a member of the room
                                https://github.com/Expensify/App/issues/32741
                            */}
                                    {actionableItemButtons.length > 0 && (
                                        <ActionableItemButtons
                                            items={actionableItemButtons}
                                            layout={isActionableTrackExpense(action) ? 'vertical' : 'horizontal'}
                                        />
                                    )}
                                </View>
                            ) : (
                                <ReportActionItemMessageEdit
                                    action={action}
                                    draftMessage={draftMessage}
                                    reportID={reportID}
                                    policyID={report?.policyID}
                                    index={index}
                                    ref={textInputRef}
                                    shouldDisableEmojiPicker={
                                        (chatIncludesConcierge(report) && isBlockedFromConcierge(blockedFromConcierge)) || isArchivedNonExpenseReport(report, reportNameValuePairs)
                                    }
                                    isGroupPolicyReport={!!report?.policyID && report.policyID !== CONST.POLICY.ID_FAKE}
                                />
                            )}
                        </AttachmentContext.Provider>
                    </ShowContextMenuContext.Provider>
                </MentionReportContext.Provider>
            );
        }
        const numberOfThreadReplies = action.childVisibleActionCount ?? 0;

        const oldestFourAccountIDs =
            action.childOldestFourAccountIDs
                ?.split(',')
                .map((accountID) => Number(accountID))
                .filter((accountID): accountID is number => typeof accountID === 'number') ?? [];
        const draftMessageRightAlign = draftMessage !== undefined ? styles.chatItemReactionsDraftRight : {};

        return (
            <>
                {children}
                {Permissions.canUseLinkPreviews() && !isHidden && (action.linkMetadata?.length ?? 0) > 0 && (
                    <View style={draftMessage !== undefined ? styles.chatItemReactionsDraftRight : {}}>
                        <LinkPreviewer linkMetadata={action.linkMetadata?.filter((item) => !isEmptyObject(item))} />
                    </View>
                )}
                {!isMessageDeleted(action) && (
                    <View style={draftMessageRightAlign}>
                        <ReportActionItemEmojiReactions
                            reportAction={action}
                            emojiReactions={emojiReactions}
                            shouldBlockReactions={hasErrors}
                            toggleReaction={(emoji, ignoreSkinToneOnCompare) => {
                                if (isAnonymousUser()) {
                                    hideContextMenu(false);

                                    InteractionManager.runAfterInteractions(() => {
                                        signOutAndRedirectToSignIn();
                                    });
                                } else {
                                    toggleReaction(emoji, ignoreSkinToneOnCompare);
                                }
                            }}
                            setIsEmojiPickerActive={setIsEmojiPickerActive}
                        />
                    </View>
                )}

                {shouldDisplayThreadReplies(action, isThreadReportParentAction) && (
                    <View style={draftMessageRightAlign}>
                        <ReportActionItemThread
                            childReportID={`${action.childReportID}`}
                            numberOfReplies={numberOfThreadReplies}
                            mostRecentReply={`${action.childLastVisibleActionCreated}`}
                            isHovered={hovered}
                            icons={getIconsForParticipants(oldestFourAccountIDs, personalDetails)}
                            onSecondaryInteraction={showPopover}
                        />
                    </View>
                )}
            </>
        );
    };

    /**
     * Get ReportActionItem with a proper wrapper
     * @param hovered whether the ReportActionItem is hovered
     * @param isWhisper whether the ReportActionItem is a whisper
     * @param hasErrors whether the report action has any errors
     * @returns report action item
     */

    const renderReportActionItem = (hovered: boolean, isWhisper: boolean, hasErrors: boolean): React.JSX.Element => {
        const content = renderItemContent(hovered || isContextMenuActive || isEmojiPickerActive, isWhisper, hasErrors);

        if (draftMessage !== undefined) {
            return <ReportActionItemDraft>{content}</ReportActionItemDraft>;
        }

        if (!displayAsGroup) {
            return (
                <ReportActionItemSingle
                    action={action}
                    showHeader={draftMessage === undefined}
                    wrapperStyle={isWhisper ? styles.pt1 : {}}
                    shouldShowSubscriptAvatar={shouldShowSubscriptAvatar}
                    report={report}
                    iouReport={iouReport}
                    isHovered={hovered}
                    hasBeenFlagged={
                        ![CONST.MODERATION.MODERATOR_DECISION_APPROVED, CONST.MODERATION.MODERATOR_DECISION_PENDING].some((item) => item === moderationDecision) && !isPendingRemove(action)
                    }
                >
                    {content}
                </ReportActionItemSingle>
            );
        }

        return <ReportActionItemGrouped wrapperStyle={isWhisper ? styles.pt1 : {}}>{content}</ReportActionItemGrouped>;
    };

    if (action.actionName === CONST.REPORT.ACTIONS.TYPE.CREATED) {
        const transactionID = isMoneyRequestAction(parentReportActionForTransactionThread) ? getOriginalMessage(parentReportActionForTransactionThread)?.IOUTransactionID : '-1';

        return (
            <ReportActionItemContentCreated
                contextValue={contextValue}
                parentReportAction={parentReportAction}
                transactionID={transactionID}
                draftMessage={draftMessage}
                shouldHideThreadDividerLine={shouldHideThreadDividerLine}
            />
        );
    }
    if (isChronosOOOListAction(action)) {
        return (
            <ChronosOOOListActions
                action={action}
                reportID={reportID}
            />
        );
    }

    // For the `pay` IOU action on non-pay expense flow, we don't want to render anything if `isWaitingOnBankAccount` is true
    // Otherwise, we will see two system messages informing the payee needs to add a bank account or wallet
    if (isMoneyRequestAction(action) && !!report?.isWaitingOnBankAccount && getOriginalMessage(action)?.type === CONST.IOU.REPORT_ACTION_TYPE.PAY && !isSendingMoney) {
        return null;
    }

    // We currently send whispers to all report participants and hide them in the UI for users that shouldn't see them.
    // This is a temporary solution needed for comment-linking.
    // The long term solution will leverage end-to-end encryption and only targeted users will be able to decrypt.
    if (isWhisperActionTargetedToOthers(action)) {
        return null;
    }

    const hasErrors = !isEmptyObject(action.errors);
    const whisperedTo = getWhisperedTo(action);
    const isMultipleParticipant = whisperedTo.length > 1;

    const iouReportID = isMoneyRequestAction(action) && getOriginalMessage(action)?.IOUReportID ? (getOriginalMessage(action)?.IOUReportID ?? '').toString() : '-1';
    const transactionsWithReceipts = getTransactionsWithReceipts(iouReportID);
    const isWhisper = whisperedTo.length > 0 && transactionsWithReceipts.length === 0;
    const whisperedToPersonalDetails = isWhisper
        ? (Object.values(personalDetails ?? {}).filter((details) => whisperedTo.includes(details?.accountID ?? -1)) as OnyxTypes.PersonalDetails[])
        : [];
    const isWhisperOnlyVisibleByUser = isWhisper && isCurrentUserTheOnlyParticipant(whisperedTo);
    const displayNamesWithTooltips = isWhisper ? getDisplayNamesWithTooltips(whisperedToPersonalDetails, isMultipleParticipant) : [];

    return (
        <PressableWithSecondaryInteraction
            ref={popoverAnchorRef}
            onPress={() => {
                if (draftMessage === undefined) {
                    onPress?.();
                }
                if (!Keyboard.isVisible()) {
                    return;
                }
                Keyboard.dismiss();
            }}
            style={[action.pendingAction === CONST.RED_BRICK_ROAD_PENDING_ACTION.DELETE && !isDeletedParentActionValue ? styles.pointerEventsNone : styles.pointerEventsAuto]}
            onPressIn={() => shouldUseNarrowLayout && canUseTouchScreen() && ControlSelection.block()}
            onPressOut={() => ControlSelection.unblock()}
            onSecondaryInteraction={showPopover}
            preventDefaultContextMenu={draftMessage === undefined && !hasErrors}
            withoutFocusOnSecondaryInteraction
            accessibilityLabel={translate('accessibilityHints.chatMessage')}
            accessible
        >
            <Hoverable
                shouldHandleScroll
                isDisabled={draftMessage !== undefined}
                shouldFreezeCapture={isPaymentMethodPopoverActive}
            >
                {(hovered) => (
                    <View style={highlightedBackgroundColorIfNeeded}>
                        {shouldDisplayNewMarker && (!shouldUseThreadDividerLine || !isFirstVisibleReportAction) && <UnreadActionIndicator reportActionID={action.reportActionID} />}
                        {shouldDisplayContextMenu && (
                            <MiniReportActionContextMenu
                                reportID={reportID}
                                reportActionID={action.reportActionID}
                                anchor={popoverAnchorRef}
                                originalReportID={originalReportID}
                                isArchivedRoom={isArchivedRoom}
                                displayAsGroup={displayAsGroup}
                                disabledActions={disabledActions}
                                isVisible={hovered && draftMessage === undefined && !hasErrors}
                                isThreadReportParentAction={isThreadReportParentAction}
                                draftMessage={draftMessage}
                                isChronosReport={isChronosReport}
                                checkIfContextMenuActive={toggleContextMenuFromActiveReportAction}
                                setIsEmojiPickerActive={setIsEmojiPickerActive}
                            />
                        )}
                        <View
                            style={StyleUtils.getReportActionItemStyle(
                                hovered || isWhisper || isContextMenuActive || !!isEmojiPickerActive || draftMessage !== undefined || isPaymentMethodPopoverActive,
                                draftMessage === undefined && !!onPress,
                            )}
                        >
                            <OfflineWithFeedback
                                onClose={() => {
                                    const transactionID = isMoneyRequestAction(action) ? getOriginalMessage(action)?.IOUTransactionID : undefined;
                                    if (transactionID) {
                                        clearError(transactionID);
                                    }
                                    clearAllRelatedReportActionErrors(reportID, action);
                                }}
                                // eslint-disable-next-line @typescript-eslint/prefer-nullish-coalescing
                                pendingAction={
                                    draftMessage !== undefined ? undefined : action.pendingAction ?? (action.isOptimisticAction ? CONST.RED_BRICK_ROAD_PENDING_ACTION.ADD : undefined)
                                }
                                shouldHideOnDelete={!isThreadReportParentAction}
                                errors={linkedTransactionRouteError ?? getLatestErrorMessageField(action as OnyxDataWithErrors)}
                                errorRowStyles={[styles.ml10, styles.mr2]}
                                needsOffscreenAlphaCompositing={isMoneyRequestAction(action)}
                                shouldDisableStrikeThrough
                            >
                                {isWhisper && (
                                    <View style={[styles.flexRow, styles.pl5, styles.pt2, styles.pr3]}>
                                        <View style={[styles.pl6, styles.mr3]}>
                                            <Icon
                                                fill={theme.icon}
                                                src={Expensicons.Eye}
                                                small
                                            />
                                        </View>
                                        <Text style={[styles.chatItemMessageHeaderTimestamp]}>
                                            {translate('reportActionContextMenu.onlyVisible')}
                                            &nbsp;
                                        </Text>
                                        <DisplayNames
                                            fullTitle={getWhisperDisplayNames(whisperedTo) ?? ''}
                                            displayNamesWithTooltips={displayNamesWithTooltips}
                                            tooltipEnabled
                                            numberOfLines={1}
                                            textStyles={[styles.chatItemMessageHeaderTimestamp, styles.flex1]}
                                            shouldUseFullTitle={isWhisperOnlyVisibleByUser}
                                        />
                                    </View>
                                )}
                                {renderReportActionItem(!!hovered || !!isReportActionLinked, isWhisper, hasErrors)}
                            </OfflineWithFeedback>
                        </View>
                    </View>
                )}
            </Hoverable>
            <View style={styles.reportActionSystemMessageContainer}>
                <InlineSystemMessage message={action.error} />
            </View>
        </PressableWithSecondaryInteraction>
    );
}
export type {PureReportActionItemProps};
export default memo(PureReportActionItem, (prevProps, nextProps) => {
    const prevParentReportAction = prevProps.parentReportAction;
    const nextParentReportAction = nextProps.parentReportAction;
    return (
        prevProps.displayAsGroup === nextProps.displayAsGroup &&
        prevProps.isMostRecentIOUReportAction === nextProps.isMostRecentIOUReportAction &&
        prevProps.shouldDisplayNewMarker === nextProps.shouldDisplayNewMarker &&
        lodashIsEqual(prevProps.action, nextProps.action) &&
        lodashIsEqual(prevProps.report?.pendingFields, nextProps.report?.pendingFields) &&
        lodashIsEqual(prevProps.report?.isDeletedParentAction, nextProps.report?.isDeletedParentAction) &&
        lodashIsEqual(prevProps.report?.errorFields, nextProps.report?.errorFields) &&
        prevProps.report?.statusNum === nextProps.report?.statusNum &&
        prevProps.report?.stateNum === nextProps.report?.stateNum &&
        prevProps.report?.parentReportID === nextProps.report?.parentReportID &&
        prevProps.report?.parentReportActionID === nextProps.report?.parentReportActionID &&
        // TaskReport's created actions render the TaskView, which updates depending on certain fields in the TaskReport
        isTaskReport(prevProps.report) === isTaskReport(nextProps.report) &&
        prevProps.action.actionName === nextProps.action.actionName &&
        prevProps.report?.reportName === nextProps.report?.reportName &&
        prevProps.report?.description === nextProps.report?.description &&
        isCompletedTaskReport(prevProps.report) === isCompletedTaskReport(nextProps.report) &&
        prevProps.report?.managerID === nextProps.report?.managerID &&
        prevProps.shouldHideThreadDividerLine === nextProps.shouldHideThreadDividerLine &&
        prevProps.report?.total === nextProps.report?.total &&
        prevProps.report?.nonReimbursableTotal === nextProps.report?.nonReimbursableTotal &&
        prevProps.report?.policyAvatar === nextProps.report?.policyAvatar &&
        prevProps.linkedReportActionID === nextProps.linkedReportActionID &&
        lodashIsEqual(prevProps.report?.fieldList, nextProps.report?.fieldList) &&
        lodashIsEqual(prevProps.transactionThreadReport, nextProps.transactionThreadReport) &&
        lodashIsEqual(prevProps.reportActions, nextProps.reportActions) &&
        lodashIsEqual(prevParentReportAction, nextParentReportAction) &&
        prevProps.draftMessage === nextProps.draftMessage &&
        prevProps.iouReport?.reportID === nextProps.iouReport?.reportID &&
        lodashIsEqual(prevProps.emojiReactions, nextProps.emojiReactions) &&
        lodashIsEqual(prevProps.linkedTransactionRouteError, nextProps.linkedTransactionRouteError) &&
        lodashIsEqual(prevProps.reportNameValuePairs, nextProps.reportNameValuePairs) &&
        prevProps.isUserValidated === nextProps.isUserValidated &&
        prevProps.parentReport?.reportID === nextProps.parentReport?.reportID &&
        lodashIsEqual(prevProps.personalDetails, nextProps.personalDetails) &&
        lodashIsEqual(prevProps.blockedFromConcierge, nextProps.blockedFromConcierge) &&
        prevProps.originalReportID === nextProps.originalReportID &&
        prevProps.isArchivedRoom === nextProps.isArchivedRoom &&
        prevProps.isChronosReport === nextProps.isChronosReport &&
        prevProps.isClosedExpenseReportWithNoExpenses === nextProps.isClosedExpenseReportWithNoExpenses &&
        lodashIsEqual(prevProps.missingPaymentMethod, nextProps.missingPaymentMethod) &&
        prevProps.reimbursementDeQueuedActionMessage === nextProps.reimbursementDeQueuedActionMessage &&
        prevProps.modifiedExpenseMessage === nextProps.modifiedExpenseMessage &&
        prevProps.userBillingFundID === nextProps.userBillingFundID &&
        prevProps.reportAutomaticallyForwardedMessage === nextProps.reportAutomaticallyForwardedMessage
    );
});<|MERGE_RESOLUTION|>--- conflicted
+++ resolved
@@ -764,13 +764,7 @@
                                 success
                                 style={[styles.w100, styles.requestPreviewBox]}
                                 text={translate('bankAccount.addBankAccount')}
-<<<<<<< HEAD
-                                onPress={() => openPersonalBankAccountSetupView(Navigation.getTopmostReportId() ?? linkedReport?.reportID, isUserValidated)}
-=======
-                                onPress={() =>
-                                    BankAccounts.openPersonalBankAccountSetupView(Navigation.getTopmostReportId() ?? linkedReport?.reportID, undefined, undefined, isUserValidated)
-                                }
->>>>>>> 57f544fc
+                                onPress={() => openPersonalBankAccountSetupView(Navigation.getTopmostReportId() ?? linkedReport?.reportID, undefined, undefined, isUserValidated)}
                                 pressOnEnter
                                 large
                             />

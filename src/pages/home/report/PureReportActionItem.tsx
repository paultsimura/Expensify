--- conflicted
+++ resolved
@@ -58,12 +58,9 @@
     getPolicyChangeLogDefaultBillableMessage,
     getPolicyChangeLogDefaultTitleEnforcedMessage,
     getPolicyChangeLogDeleteMemberMessage,
-<<<<<<< HEAD
     getPolicyChangeLogMaxExpenseAmountMessage,
     getPolicyChangeLogMaxExpesnseAmountNoReceiptMessage,
-=======
     getPolicyChangeLogUpdateAutoReportingFrequencyMessage,
->>>>>>> 4c1919e9
     getRemovedConnectionMessage,
     getRemovedFromApprovalChainMessage,
     getRenamedAction,

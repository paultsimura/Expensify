import lodashIsEqual from 'lodash/isEqual';
import React, {memo, useCallback, useContext, useEffect, useMemo, useRef, useState} from 'react';
import type {GestureResponderEvent, TextInput} from 'react-native';
import {InteractionManager, Keyboard, View} from 'react-native';
import type {OnyxEntry} from 'react-native-onyx';
import type {ValueOf} from 'type-fest';
import type {Emoji} from '@assets/emojis/types';
import {AttachmentContext} from '@components/AttachmentContext';
import Button from '@components/Button';
import DisplayNames from '@components/DisplayNames';
import Hoverable from '@components/Hoverable';
import MentionReportContext from '@components/HTMLEngineProvider/HTMLRenderers/MentionReportRenderer/MentionReportContext';
import Icon from '@components/Icon';
import {Eye} from '@components/Icon/Expensicons';
import InlineSystemMessage from '@components/InlineSystemMessage';
import KYCWall from '@components/KYCWall';
import OfflineWithFeedback from '@components/OfflineWithFeedback';
import PressableWithSecondaryInteraction from '@components/PressableWithSecondaryInteraction';
import ReportActionItemEmojiReactions from '@components/Reactions/ReportActionItemEmojiReactions';
import RenderHTML from '@components/RenderHTML';
import type {ActionableItem} from '@components/ReportActionItem/ActionableItemButtons';
import ActionableItemButtons from '@components/ReportActionItem/ActionableItemButtons';
import ChronosOOOListActions from '@components/ReportActionItem/ChronosOOOListActions';
import ExportIntegration from '@components/ReportActionItem/ExportIntegration';
import IssueCardMessage from '@components/ReportActionItem/IssueCardMessage';
import MoneyRequestAction from '@components/ReportActionItem/MoneyRequestAction';
import ReportPreview from '@components/ReportActionItem/ReportPreview';
import TaskAction from '@components/ReportActionItem/TaskAction';
import TaskPreview from '@components/ReportActionItem/TaskPreview';
import TripRoomPreview from '@components/ReportActionItem/TripRoomPreview';
import {ShowContextMenuContext} from '@components/ShowContextMenuContext';
import Text from '@components/Text';
import UnreadActionIndicator from '@components/UnreadActionIndicator';
import useLocalize from '@hooks/useLocalize';
import usePrevious from '@hooks/usePrevious';
import useResponsiveLayout from '@hooks/useResponsiveLayout';
import useStyleUtils from '@hooks/useStyleUtils';
import useTheme from '@hooks/useTheme';
import useThemeStyles from '@hooks/useThemeStyles';
import {openPersonalBankAccountSetupView} from '@libs/actions/BankAccounts';
import {hideEmojiPicker, isActive} from '@libs/actions/EmojiPickerAction';
import {acceptJoinRequest, declineJoinRequest} from '@libs/actions/Policy/Member';
import {expandURLPreview} from '@libs/actions/Report';
import {isAnonymousUser, signOutAndRedirectToSignIn} from '@libs/actions/Session';
import {isBlockedFromConcierge} from '@libs/actions/User';
import ControlSelection from '@libs/ControlSelection';
import {canUseTouchScreen} from '@libs/DeviceCapabilities';
<<<<<<< HEAD
import {getLatestErrorMessageField} from '@libs/ErrorUtils';
import type {OnyxDataWithErrors} from '@libs/ErrorUtils';
=======
import type {OnyxDataWithErrors} from '@libs/ErrorUtils';
import {getLatestErrorMessageField} from '@libs/ErrorUtils';
>>>>>>> aa849f14
import focusComposerWithDelay from '@libs/focusComposerWithDelay';
import {formatPhoneNumber} from '@libs/LocalePhoneNumber';
import Navigation from '@libs/Navigation/Navigation';
import Permissions from '@libs/Permissions';
import {getDisplayNameOrDefault} from '@libs/PersonalDetailsUtils';
import {getCleanedTagName} from '@libs/PolicyUtils';
import {
    extractLinksFromMessageHtml,
<<<<<<< HEAD
=======
    getAllReportActions,
>>>>>>> aa849f14
    getDismissedViolationMessageText,
    getIOUReportIDFromReportActionPreview,
    getOriginalMessage,
    getPolicyChangeLogAddEmployeeMessage,
    getPolicyChangeLogChangeRoleMessage,
    getPolicyChangeLogDeleteMemberMessage,
    getRemovedConnectionMessage,
    getRemovedFromApprovalChainMessage,
    getRenamedAction,
    getReportActionMessage,
    getReportActionText,
    getWhisperedTo,
    isActionableAddPaymentCard,
    isActionableJoinRequest,
    isActionableMentionWhisper,
    isActionableReportMentionWhisper,
    isActionableTrackExpense,
    isActionOfType,
    isAddCommentAction,
    isChronosOOOListAction,
    isCreatedTaskReportAction,
    isDeletedAction,
<<<<<<< HEAD
    isDeletedParentAction as isDeletedParentActionReportActionUtils,
    isMessageDeleted,
=======
    isDeletedParentAction as isDeletedParentActionUtils,
    isMessageDeleted,
    isModifiedExpenseAction,
>>>>>>> aa849f14
    isMoneyRequestAction,
    isPendingRemove,
    isReimbursementDeQueuedAction,
    isReimbursementQueuedAction,
    isRenamedAction,
    isTagModificationAction,
    isTaskAction,
    isTripPreview,
    isUnapprovedAction,
    isWhisperActionTargetedToOthers,
} from '@libs/ReportActionsUtils';
import {
    canWriteInReport,
    chatIncludesConcierge,
<<<<<<< HEAD
    getDeletedTransactionMessage,
=======
>>>>>>> aa849f14
    getDisplayNamesWithTooltips,
    getIconsForParticipants,
    getIOUApprovedMessage,
    getIOUForwardedMessage,
    getIOUSubmittedMessage,
    getIOUUnapprovedMessage,
    getReportAutomaticallyApprovedMessage,
    getReportAutomaticallySubmittedMessage,
    getWhisperDisplayNames,
    getWorkspaceNameUpdatedMessage,
    isArchivedNonExpenseReport,
    isChatThread,
    isCompletedTaskReport,
    isReportMessageAttachment,
    isTaskReport,
<<<<<<< HEAD
    shouldDisplayThreadReplies as shouldDisplayThreadRepliesReportUtils,
=======
    shouldDisplayThreadReplies as shouldDisplayThreadRepliesUtils,
>>>>>>> aa849f14
} from '@libs/ReportUtils';
import type {MissingPaymentMethod} from '@libs/ReportUtils';
import SelectionScraper from '@libs/SelectionScraper';
import shouldRenderAddPaymentCard from '@libs/shouldRenderAppPaymentCard';
import {ReactionListContext} from '@pages/home/ReportScreenContext';
<<<<<<< HEAD
import type {IgnoreDirection} from '@userActions/ReportActions';
=======
import {openPersonalBankAccountSetupView} from '@userActions/BankAccounts';
import {hideEmojiPicker, isActive} from '@userActions/EmojiPickerAction';
import {acceptJoinRequest, declineJoinRequest} from '@userActions/Policy/Member';
import {expandURLPreview} from '@userActions/Report';
import type {IgnoreDirection} from '@userActions/ReportActions';
import {isAnonymousUser, signOutAndRedirectToSignIn} from '@userActions/Session';
import {getLastModifiedExpense, revert} from '@userActions/Transaction';
import {isBlockedFromConcierge} from '@userActions/User';
>>>>>>> aa849f14
import CONST from '@src/CONST';
import type {IOUAction} from '@src/CONST';
import ROUTES from '@src/ROUTES';
import type * as OnyxTypes from '@src/types/onyx';
import type {Errors} from '@src/types/onyx/OnyxCommon';
import type {JoinWorkspaceResolution} from '@src/types/onyx/OriginalMessage';
import {isEmptyObject} from '@src/types/utils/EmptyObject';
import {RestrictedReadOnlyContextMenuActions} from './ContextMenu/ContextMenuActions';
import MiniReportActionContextMenu from './ContextMenu/MiniReportActionContextMenu';
import type {ContextMenuAnchor} from './ContextMenu/ReportActionContextMenu';
import {hideContextMenu, hideDeleteModal, isActiveReportAction, showContextMenu} from './ContextMenu/ReportActionContextMenu';
import LinkPreviewer from './LinkPreviewer';
import ReportActionItemBasicMessage from './ReportActionItemBasicMessage';
import ReportActionItemContentCreated from './ReportActionItemContentCreated';
import ReportActionItemDraft from './ReportActionItemDraft';
import ReportActionItemGrouped from './ReportActionItemGrouped';
import ReportActionItemMessage from './ReportActionItemMessage';
import ReportActionItemMessageEdit from './ReportActionItemMessageEdit';
import ReportActionItemSingle from './ReportActionItemSingle';
import ReportActionItemThread from './ReportActionItemThread';
import ReportAttachmentsContext from './ReportAttachmentsContext';

type PureReportActionItemProps = {
    /** Report for this action */
    report: OnyxEntry<OnyxTypes.Report>;

    /** The transaction thread report associated with the report for this action, if any */
    transactionThreadReport?: OnyxEntry<OnyxTypes.Report>;

    /** Array of report actions for the report for this action */
    // eslint-disable-next-line react/no-unused-prop-types
    reportActions: OnyxTypes.ReportAction[];

    /** Report action belonging to the report's parent */
    parentReportAction: OnyxEntry<OnyxTypes.ReportAction>;

    /** The transaction thread report's parentReportAction */
    /** It's used by withOnyx HOC */
    // eslint-disable-next-line react/no-unused-prop-types
    parentReportActionForTransactionThread?: OnyxEntry<OnyxTypes.ReportAction>;

    /** All the data of the action item */
    action: OnyxTypes.ReportAction;

    /** Should the comment have the appearance of being grouped with the previous comment? */
    displayAsGroup: boolean;

    /** Is this the most recent IOU Action? */
    isMostRecentIOUReportAction: boolean;

    /** Should we display the new marker on top of the comment? */
    shouldDisplayNewMarker: boolean;

    /** Determines if the avatar is displayed as a subscript (positioned lower than normal) */
    shouldShowSubscriptAvatar?: boolean;

    /** Position index of the report action in the overall report FlatList view */
    index: number;

    /** Flag to show, hide the thread divider line */
    shouldHideThreadDividerLine?: boolean;

    linkedReportActionID?: string;

    /** Callback to be called on onPress */
    onPress?: () => void;

    /** If this is the first visible report action */
    isFirstVisibleReportAction: boolean;

    /**
     * Is the action a thread's parent reportAction viewed from within the thread report?
     * It will be false if we're viewing the same parent report action from the report it belongs to rather than the thread.
     */
    isThreadReportParentAction?: boolean;

    /** IF the thread divider line will be used */
    shouldUseThreadDividerLine?: boolean;

    /** Whether context menu should be displayed */
    shouldDisplayContextMenu?: boolean;

    /** ReportAction Draftmessage */
    draftMessage?: string;

    /** The IOU/Expense report we are paying */
    iouReport?: OnyxTypes.Report;

    /** All the emoji reactions for the report action. */
    emojiReactions?: OnyxTypes.ReportActionReactions;

    /** Linked transaction route error */
    linkedTransactionRouteError?: Errors;

    /** Optional property for report name-value pairs */
    reportNameValuePairs?: OnyxTypes.ReportNameValuePairs;

    /** Optional property to indicate if the user is validated */
    isUserValidated?: boolean;

    /** Parent report */
    parentReport?: OnyxTypes.Report;

    /** Personal details list */
    personalDetails?: OnyxTypes.PersonalDetailsList;

    /** Whether or not the user is blocked from concierge */
    blockedFromConcierge?: OnyxTypes.BlockedFromConcierge;

    /** ID of the original report from which the given reportAction is first created */
    originalReportID?: string;

    /** Function to deletes the draft for a comment report action. */
    deleteReportActionDraft?: (reportID: string, action: OnyxTypes.ReportAction) => void;

    /** Whether the room is archived */
    isArchivedRoom?: boolean;

    /** Whether the room is a chronos report */
    isChronosReport?: boolean;

    /** Function to toggle emoji reaction */
    toggleEmojiReaction?: (
        reportID: string,
        reportAction: OnyxTypes.ReportAction,
        reactionObject: Emoji,
        existingReactions: OnyxEntry<OnyxTypes.ReportActionReactions>,
        paramSkinTone: number | undefined,
        ignoreSkinToneOnCompare: boolean | undefined,
    ) => void;

    /** Function to create a draft transaction and navigate to participant selector */
    createDraftTransactionAndNavigateToParticipantSelector?: (transactionID: string, reportID: string, actionName: IOUAction, reportActionID: string) => void;

    /** Function to resolve actionable report mention whisper */
    resolveActionableReportMentionWhisper?: (
        reportId: string,
        reportAction: OnyxEntry<OnyxTypes.ReportAction>,
        resolution: ValueOf<typeof CONST.REPORT.ACTIONABLE_REPORT_MENTION_WHISPER_RESOLUTION>,
    ) => void;

    /** Function to resolve actionable mention whisper */
    resolveActionableMentionWhisper?: (
        reportId: string,
        reportAction: OnyxEntry<OnyxTypes.ReportAction>,
        resolution: ValueOf<typeof CONST.REPORT.ACTIONABLE_MENTION_WHISPER_RESOLUTION>,
    ) => void;

    /** Whether the provided report is a closed expense report with no expenses */
    isClosedExpenseReportWithNoExpenses?: boolean;

    /** What missing payment method does this report action indicate, if any? */
    missingPaymentMethod?: MissingPaymentMethod | undefined;

    /** Returns the preview message for `REIMBURSEMENT_DEQUEUED` action */
    reimbursementDeQueuedActionMessage?: string;

    /** The report action message when expense has been modified. */
    modifiedExpenseMessage?: string;

    /** Gets all transactions on an IOU report with a receipt */
    getTransactionsWithReceipts?: (iouReportID: string | undefined) => OnyxTypes.Transaction[];

    /** Whether the current user is the only participant in the report */
    isCurrentUserTheOnlyParticipant?: (participantAccountIDs?: number[]) => boolean;

    /** Function to clear an error from a transaction */
    clearError?: (transactionID: string) => void;

    /** Function to clear all errors from a report action */
    clearAllRelatedReportActionErrors?: (reportID: string, reportAction: OnyxTypes.ReportAction | null | undefined, ignore?: IgnoreDirection, keys?: string[]) => void;

    /** Function to dismiss the actionable whisper for tracking expenses */
    dismissTrackExpenseActionableWhisper?: (reportID: string, reportAction: OnyxEntry<OnyxTypes.ReportAction>) => void;

    /** User payment card ID */
    userBillingFundID?: number;

    /** A message related to a report action that has been automatically forwarded */
    reportAutomaticallyForwardedMessage?: string;
};

/**
 * This is a pure version of ReportActionItem, used in ReportActionList and Search result chat list items.
 * Since the search result has a separate Onyx key under the 'snapshot_' prefix, we should not connect this component with Onyx.
 * Instead, pass all Onyx read/write operations as props.
 */
function PureReportActionItem({
    action,
    report,
    transactionThreadReport,
    linkedReportActionID,
    displayAsGroup,
    index,
    isMostRecentIOUReportAction,
    parentReportAction,
    shouldDisplayNewMarker,
    shouldHideThreadDividerLine = false,
    shouldShowSubscriptAvatar = false,
    onPress = undefined,
    isFirstVisibleReportAction = false,
    isThreadReportParentAction = false,
    shouldUseThreadDividerLine = false,
    shouldDisplayContextMenu = true,
    parentReportActionForTransactionThread,
    draftMessage,
    iouReport,
    emojiReactions,
    linkedTransactionRouteError,
    reportNameValuePairs,
    isUserValidated,
    parentReport,
    personalDetails,
    blockedFromConcierge,
    originalReportID = '-1',
    deleteReportActionDraft = () => {},
    isArchivedRoom,
    isChronosReport,
    toggleEmojiReaction = () => {},
    createDraftTransactionAndNavigateToParticipantSelector = () => {},
    resolveActionableReportMentionWhisper = () => {},
    resolveActionableMentionWhisper = () => {},
    isClosedExpenseReportWithNoExpenses,
    isCurrentUserTheOnlyParticipant = () => false,
    missingPaymentMethod,
    reimbursementDeQueuedActionMessage = '',
    modifiedExpenseMessage = '',
    getTransactionsWithReceipts = () => [],
    clearError = () => {},
    clearAllRelatedReportActionErrors = () => {},
    dismissTrackExpenseActionableWhisper = () => {},
    userBillingFundID,
    reportAutomaticallyForwardedMessage,
}: PureReportActionItemProps) {
    const {translate} = useLocalize();
    const {shouldUseNarrowLayout} = useResponsiveLayout();
    const reportID = report?.reportID ?? '';
    const theme = useTheme();
    const styles = useThemeStyles();
    const StyleUtils = useStyleUtils();
    const [isContextMenuActive, setIsContextMenuActive] = useState(() => isActiveReportAction(action.reportActionID));
    const [isEmojiPickerActive, setIsEmojiPickerActive] = useState<boolean | undefined>();
    const [isPaymentMethodPopoverActive, setIsPaymentMethodPopoverActive] = useState<boolean | undefined>();

    const [isHidden, setIsHidden] = useState(false);
    const [moderationDecision, setModerationDecision] = useState<OnyxTypes.DecisionName>(CONST.MODERATION.MODERATOR_DECISION_APPROVED);
    const reactionListRef = useContext(ReactionListContext);
    const {updateHiddenAttachments} = useContext(ReportAttachmentsContext);
    const textInputRef = useRef<TextInput | HTMLTextAreaElement>(null);
    const popoverAnchorRef = useRef<Exclude<ContextMenuAnchor, TextInput>>(null);
    const downloadedPreviews = useRef<string[]>([]);
    const prevDraftMessage = usePrevious(draftMessage);
    const isReportActionLinked = linkedReportActionID && action.reportActionID && linkedReportActionID === action.reportActionID;
<<<<<<< HEAD
    const reportScrollManager = useReportScrollManager();
    const isActionableWhisper = isActionableMentionWhisper(action) || isActionableTrackExpense(action) || isActionableReportMentionWhisper(action);
    const originalMessage = getOriginalMessage(action);
=======
    const isActionableWhisper = isActionableMentionWhisper(action) || isActionableTrackExpense(action) || isActionableReportMentionWhisper(action);
>>>>>>> aa849f14

    const highlightedBackgroundColorIfNeeded = useMemo(
        () => (isReportActionLinked ? StyleUtils.getBackgroundColorStyle(theme.messageHighlightBG) : {}),
        [StyleUtils, isReportActionLinked, theme.messageHighlightBG],
    );

<<<<<<< HEAD
    const isDeletedParentAction = isDeletedParentActionReportActionUtils(action);
    const isOriginalMessageAnObject = originalMessage && typeof originalMessage === 'object';
    const hasResolutionInOriginalMessage = isOriginalMessageAnObject && 'resolution' in originalMessage;
    const prevActionResolution = usePrevious(isActionableWhisper && hasResolutionInOriginalMessage ? originalMessage?.resolution : null);
=======
    const isDeletedParentAction = isDeletedParentActionUtils(action);
>>>>>>> aa849f14

    // IOUDetails only exists when we are sending money
    const isSendingMoney = isMoneyRequestAction(action) && getOriginalMessage(action)?.type === CONST.IOU.REPORT_ACTION_TYPE.PAY && getOriginalMessage(action)?.IOUDetails;

    const updateHiddenState = useCallback(
        (isHiddenValue: boolean) => {
            setIsHidden(isHiddenValue);
            const message = Array.isArray(action.message) ? action.message?.at(-1) : action.message;
            const isAttachment = isReportMessageAttachment(message);
            if (!isAttachment) {
                return;
            }
            updateHiddenAttachments(action.reportActionID, isHiddenValue);
        },
        [action.reportActionID, action.message, updateHiddenAttachments],
    );

    const onClose = () => {
        let transactionID;
        if (isMoneyRequestAction(action)) {
            transactionID = getOriginalMessage(action)?.IOUTransactionID;
            revert(transactionID, getLastModifiedExpense(reportID));
        } else if (isModifiedExpenseAction(action)) {
            transactionID = getOriginalMessage(Object.values(getAllReportActions(reportID)).find(isMoneyRequestAction))?.IOUTransactionID;
            revert(transactionID, getOriginalMessage(action));
        }
        if (transactionID) {
            clearError(transactionID);
        }
        clearAllRelatedReportActionErrors(reportID, action);
    };

    useEffect(
        () => () => {
            // ReportActionContextMenu, EmojiPicker and PopoverReactionList are global components,
            // we should also hide them when the current component is destroyed
            if (isActiveReportAction(action.reportActionID)) {
                hideContextMenu();
                hideDeleteModal();
            }
            if (isActive(action.reportActionID)) {
                hideEmojiPicker(true);
            }
            if (reactionListRef?.current?.isActiveReportAction(action.reportActionID)) {
                reactionListRef?.current?.hideReactionList();
            }
        },
        [action.reportActionID, reactionListRef],
    );

    useEffect(() => {
        // We need to hide EmojiPicker when this is a deleted parent action
        if (!isDeletedParentAction || !isActive(action.reportActionID)) {
            return;
        }

        hideEmojiPicker(true);
    }, [isDeletedParentAction, action.reportActionID]);

    useEffect(() => {
        if (prevDraftMessage !== undefined || draftMessage === undefined) {
            return;
        }

        focusComposerWithDelay(textInputRef.current)(true);
    }, [prevDraftMessage, draftMessage]);

    useEffect(() => {
        if (!Permissions.canUseLinkPreviews()) {
            return;
        }

        const urls = extractLinksFromMessageHtml(action);
        if (lodashIsEqual(downloadedPreviews.current, urls) || action.pendingAction === CONST.RED_BRICK_ROAD_PENDING_ACTION.DELETE) {
            return;
        }

        downloadedPreviews.current = urls;
        expandURLPreview(reportID, action.reportActionID);
    }, [action, reportID]);

    useEffect(() => {
        if (draftMessage === undefined || !isDeletedAction(action)) {
            return;
        }
        deleteReportActionDraft(reportID, action);
    }, [draftMessage, action, reportID, deleteReportActionDraft]);

    // Hide the message if it is being moderated for a higher offense, or is hidden by a moderator
    // Removed messages should not be shown anyway and should not need this flow
    const latestDecision = getReportActionMessage(action)?.moderationDecision?.decision ?? '';
    useEffect(() => {
        if (action.actionName !== CONST.REPORT.ACTIONS.TYPE.ADD_COMMENT) {
            return;
        }

        // Hide reveal message button and show the message if latestDecision is changed to empty
        if (!latestDecision) {
            setModerationDecision(CONST.MODERATION.MODERATOR_DECISION_APPROVED);
            setIsHidden(false);
            return;
        }

        setModerationDecision(latestDecision);
        if (![CONST.MODERATION.MODERATOR_DECISION_APPROVED, CONST.MODERATION.MODERATOR_DECISION_PENDING].some((item) => item === latestDecision) && !isPendingRemove(action)) {
            setIsHidden(true);
            return;
        }
        setIsHidden(false);
    }, [latestDecision, action]);

    const toggleContextMenuFromActiveReportAction = useCallback(() => {
        setIsContextMenuActive(isActiveReportAction(action.reportActionID));
    }, [action.reportActionID]);

    const disabledActions = useMemo(() => (!canWriteInReport(report) ? RestrictedReadOnlyContextMenuActions : []), [report]);

    /**
     * Show the ReportActionContextMenu modal popover.
     *
     * @param [event] - A press event.
     */
    const showPopover = useCallback(
        (event: GestureResponderEvent | MouseEvent) => {
            // Block menu on the message being Edited or if the report action item has errors
            if (draftMessage !== undefined || !isEmptyObject(action.errors) || !shouldDisplayContextMenu) {
                return;
            }

            setIsContextMenuActive(true);
            const selection = SelectionScraper.getCurrentSelection();
            showContextMenu(
                CONST.CONTEXT_MENU_TYPES.REPORT_ACTION,
                event,
                selection,
                popoverAnchorRef.current,
                reportID,
                action.reportActionID,
                originalReportID,
                draftMessage ?? '',
                () => setIsContextMenuActive(true),
                toggleContextMenuFromActiveReportAction,
                isArchivedRoom,
                isChronosReport,
                false,
                false,
                disabledActions,
                false,
                setIsEmojiPickerActive as () => void,
                undefined,
                isThreadReportParentAction,
            );
        },
        [
            draftMessage,
            action,
            reportID,
            toggleContextMenuFromActiveReportAction,
            originalReportID,
            shouldDisplayContextMenu,
            disabledActions,
            isArchivedRoom,
            isChronosReport,
            isThreadReportParentAction,
        ],
    );

    const toggleReaction = useCallback(
        (emoji: Emoji, ignoreSkinToneOnCompare?: boolean) => {
            toggleEmojiReaction(reportID, action, emoji, emojiReactions, undefined, ignoreSkinToneOnCompare);
        },
        [reportID, action, emojiReactions, toggleEmojiReaction],
    );

    const contextValue = useMemo(
        () => ({
            anchor: popoverAnchorRef.current,
            report: {...report, reportID: report?.reportID ?? ''},
            reportNameValuePairs,
            action,
            transactionThreadReport,
            checkIfContextMenuActive: toggleContextMenuFromActiveReportAction,
            isDisabled: false,
        }),
        [report, action, toggleContextMenuFromActiveReportAction, transactionThreadReport, reportNameValuePairs],
    );

    const attachmentContextValue = useMemo(() => ({reportID, type: CONST.ATTACHMENT_TYPE.REPORT}), [reportID]);

    const mentionReportContextValue = useMemo(() => ({currentReportID: report?.reportID ?? '-1'}), [report?.reportID]);

    const actionableItemButtons: ActionableItem[] = useMemo(() => {
        if (isActionableAddPaymentCard(action) && userBillingFundID === undefined && shouldRenderAddPaymentCard()) {
            return [
                {
                    text: 'subscription.cardSection.addCardButton',
                    key: `${action.reportActionID}-actionableAddPaymentCard-submit`,
                    onPress: () => {
                        Navigation.navigate(ROUTES.SETTINGS_SUBSCRIPTION_ADD_PAYMENT_CARD);
                    },
                    isMediumSized: true,
                    isPrimary: true,
                },
            ];
        }

        if (!isActionableWhisper && (!isActionableJoinRequest(action) || getOriginalMessage(action)?.choice !== ('' as JoinWorkspaceResolution))) {
            return [];
        }

        if (isActionableTrackExpense(action)) {
            const transactionID = getOriginalMessage(action)?.transactionID;
            return [
                {
                    text: 'actionableMentionTrackExpense.submit',
                    key: `${action.reportActionID}-actionableMentionTrackExpense-submit`,
                    onPress: () => {
                        createDraftTransactionAndNavigateToParticipantSelector(transactionID ?? '0', reportID, CONST.IOU.ACTION.SUBMIT, action.reportActionID);
                    },
                    isMediumSized: true,
                },
                {
                    text: 'actionableMentionTrackExpense.categorize',
                    key: `${action.reportActionID}-actionableMentionTrackExpense-categorize`,
                    onPress: () => {
                        createDraftTransactionAndNavigateToParticipantSelector(transactionID ?? '0', reportID, CONST.IOU.ACTION.CATEGORIZE, action.reportActionID);
                    },
                    isMediumSized: true,
                },
                {
                    text: 'actionableMentionTrackExpense.share',
                    key: `${action.reportActionID}-actionableMentionTrackExpense-share`,
                    onPress: () => {
                        createDraftTransactionAndNavigateToParticipantSelector(transactionID ?? '0', reportID, CONST.IOU.ACTION.SHARE, action.reportActionID);
                    },
                    isMediumSized: true,
                },
                {
                    text: 'actionableMentionTrackExpense.nothing',
                    key: `${action.reportActionID}-actionableMentionTrackExpense-nothing`,
                    onPress: () => {
                        dismissTrackExpenseActionableWhisper(reportID, action);
                    },
                    isMediumSized: true,
                },
            ];
        }

        if (isActionableJoinRequest(action)) {
            return [
                {
                    text: 'actionableMentionJoinWorkspaceOptions.accept',
                    key: `${action.reportActionID}-actionableMentionJoinWorkspace-${CONST.REPORT.ACTIONABLE_MENTION_JOIN_WORKSPACE_RESOLUTION.ACCEPT}`,
                    onPress: () => acceptJoinRequest(reportID, action),
                    isPrimary: true,
                },
                {
                    text: 'actionableMentionJoinWorkspaceOptions.decline',
                    key: `${action.reportActionID}-actionableMentionJoinWorkspace-${CONST.REPORT.ACTIONABLE_MENTION_JOIN_WORKSPACE_RESOLUTION.DECLINE}`,
                    onPress: () => declineJoinRequest(reportID, action),
                },
            ];
        }

        if (isActionableReportMentionWhisper(action)) {
            return [
                {
                    text: 'common.yes',
                    key: `${action.reportActionID}-actionableReportMentionWhisper-${CONST.REPORT.ACTIONABLE_REPORT_MENTION_WHISPER_RESOLUTION.CREATE}`,
                    onPress: () => resolveActionableReportMentionWhisper(reportID, action, CONST.REPORT.ACTIONABLE_REPORT_MENTION_WHISPER_RESOLUTION.CREATE),
                    isPrimary: true,
                },
                {
                    text: 'common.no',
                    key: `${action.reportActionID}-actionableReportMentionWhisper-${CONST.REPORT.ACTIONABLE_REPORT_MENTION_WHISPER_RESOLUTION.NOTHING}`,
                    onPress: () => resolveActionableReportMentionWhisper(reportID, action, CONST.REPORT.ACTIONABLE_REPORT_MENTION_WHISPER_RESOLUTION.NOTHING),
                },
            ];
        }

        return [
            {
                text: 'actionableMentionWhisperOptions.invite',
                key: `${action.reportActionID}-actionableMentionWhisper-${CONST.REPORT.ACTIONABLE_MENTION_WHISPER_RESOLUTION.INVITE}`,
                onPress: () => resolveActionableMentionWhisper(reportID, action, CONST.REPORT.ACTIONABLE_MENTION_WHISPER_RESOLUTION.INVITE),
                isPrimary: true,
            },
            {
                text: 'actionableMentionWhisperOptions.nothing',
                key: `${action.reportActionID}-actionableMentionWhisper-${CONST.REPORT.ACTIONABLE_MENTION_WHISPER_RESOLUTION.NOTHING}`,
                onPress: () => resolveActionableMentionWhisper(reportID, action, CONST.REPORT.ACTIONABLE_MENTION_WHISPER_RESOLUTION.NOTHING),
            },
        ];
    }, [
        action,
        isActionableWhisper,
        reportID,
        userBillingFundID,
        createDraftTransactionAndNavigateToParticipantSelector,
        dismissTrackExpenseActionableWhisper,
        resolveActionableReportMentionWhisper,
        resolveActionableMentionWhisper,
    ]);

    /**
     * Get the content of ReportActionItem
     * @param hovered whether the ReportActionItem is hovered
     * @param isWhisper whether the report action is a whisper
     * @param hasErrors whether the report action has any errors
     * @returns child component(s)
     */
    const renderItemContent = (hovered = false, isWhisper = false, hasErrors = false): React.JSX.Element => {
        let children;

        // Show the MoneyRequestPreview for when expense is present
        if (
            isMoneyRequestAction(action) &&
            getOriginalMessage(action) &&
            // For the pay flow, we only want to show MoneyRequestAction when sending money. When paying, we display a regular system message
            (getOriginalMessage(action)?.type === CONST.IOU.REPORT_ACTION_TYPE.CREATE ||
                getOriginalMessage(action)?.type === CONST.IOU.REPORT_ACTION_TYPE.SPLIT ||
                getOriginalMessage(action)?.type === CONST.IOU.REPORT_ACTION_TYPE.TRACK)
        ) {
            // There is no single iouReport for bill splits, so only 1:1 requests require an iouReportID
            const iouReportID = getOriginalMessage(action)?.IOUReportID ? getOriginalMessage(action)?.IOUReportID?.toString() ?? '-1' : '-1';
            children = (
                <MoneyRequestAction
                    // If originalMessage.iouReportID is set, this is a 1:1 IOU expense in a DM chat whose reportID is report.chatReportID
                    chatReportID={getOriginalMessage(action)?.IOUReportID ? report?.chatReportID ?? '' : reportID}
                    requestReportID={iouReportID}
                    reportID={reportID}
                    action={action}
                    isMostRecentIOUReportAction={isMostRecentIOUReportAction}
                    isHovered={hovered}
                    contextMenuAnchor={popoverAnchorRef.current}
                    checkIfContextMenuActive={toggleContextMenuFromActiveReportAction}
                    style={displayAsGroup ? [] : [styles.mt2]}
                    isWhisper={isWhisper}
                    shouldDisplayContextMenu={shouldDisplayContextMenu}
                />
            );
        } else if (isTripPreview(action)) {
            children = (
                <TripRoomPreview
                    action={action}
                    chatReportID={getOriginalMessage(action)?.linkedReportID ?? '-1'}
                    isHovered={hovered}
                    contextMenuAnchor={popoverAnchorRef.current}
                    containerStyles={displayAsGroup ? [] : [styles.mt2]}
                    checkIfContextMenuActive={toggleContextMenuFromActiveReportAction}
                />
            );
        } else if (action.actionName === CONST.REPORT.ACTIONS.TYPE.REPORT_PREVIEW) {
            children = isClosedExpenseReportWithNoExpenses ? (
                <RenderHTML html={`<comment>${translate('parentReportAction.deletedReport')}</comment>`} />
            ) : (
                <ReportPreview
                    // eslint-disable-next-line @typescript-eslint/non-nullable-type-assertion-style
                    iouReportID={getIOUReportIDFromReportActionPreview(action) as string}
                    chatReportID={reportID}
                    policyID={report?.policyID ?? '-1'}
                    containerStyles={displayAsGroup ? [] : [styles.mt2]}
                    action={action}
                    isHovered={hovered}
                    contextMenuAnchor={popoverAnchorRef.current}
                    checkIfContextMenuActive={toggleContextMenuFromActiveReportAction}
                    onPaymentOptionsShow={() => setIsPaymentMethodPopoverActive(true)}
                    onPaymentOptionsHide={() => setIsPaymentMethodPopoverActive(false)}
                    isWhisper={isWhisper}
                />
            );
        } else if (isTaskAction(action)) {
            children = <TaskAction action={action} />;
        } else if (isCreatedTaskReportAction(action)) {
            children = (
                <ShowContextMenuContext.Provider value={contextValue}>
                    <TaskPreview
                        style={displayAsGroup ? [] : [styles.mt1]}
                        taskReportID={isAddCommentAction(action) ? getOriginalMessage(action)?.taskReportID?.toString() ?? '-1' : '-1'}
                        chatReportID={reportID}
                        action={action}
                        isHovered={hovered}
                        contextMenuAnchor={popoverAnchorRef.current}
                        checkIfContextMenuActive={toggleContextMenuFromActiveReportAction}
                        policyID={report?.policyID ?? '-1'}
                    />
                </ShowContextMenuContext.Provider>
            );
        } else if (isReimbursementQueuedAction(action)) {
            const linkedReport = isChatThread(report) ? parentReport : report;
            const submitterDisplayName = formatPhoneNumber(getDisplayNameOrDefault(personalDetails?.[linkedReport?.ownerAccountID ?? -1]));
            const paymentType = getOriginalMessage(action)?.paymentType ?? '';

            children = (
                <ReportActionItemBasicMessage
                    message={translate(paymentType === CONST.IOU.PAYMENT_TYPE.EXPENSIFY ? 'iou.waitingOnEnabledWallet' : 'iou.waitingOnBankAccount', {submitterDisplayName})}
                >
                    <>
                        {missingPaymentMethod === 'bankAccount' && (
                            <Button
                                success
                                style={[styles.w100, styles.requestPreviewBox]}
                                text={translate('bankAccount.addBankAccount')}
                                onPress={() => openPersonalBankAccountSetupView(Navigation.getTopmostReportId() ?? linkedReport?.reportID, undefined, undefined, isUserValidated)}
                                pressOnEnter
                                large
                            />
                        )}
                        {missingPaymentMethod === 'wallet' && (
                            <KYCWall
                                onSuccessfulKYC={() => Navigation.navigate(ROUTES.ENABLE_PAYMENTS)}
                                enablePaymentsRoute={ROUTES.ENABLE_PAYMENTS}
                                addBankAccountRoute={ROUTES.BANK_ACCOUNT_PERSONAL}
                                addDebitCardRoute={ROUTES.SETTINGS_ADD_DEBIT_CARD}
                                chatReportID={linkedReport?.reportID}
                                iouReport={iouReport}
                            >
                                {(triggerKYCFlow, buttonRef) => (
                                    <Button
                                        ref={buttonRef}
                                        success
                                        large
                                        style={[styles.w100, styles.requestPreviewBox]}
                                        text={translate('iou.enableWallet')}
                                        onPress={triggerKYCFlow}
                                    />
                                )}
                            </KYCWall>
                        )}
                    </>
                </ReportActionItemBasicMessage>
            );
        } else if (isReimbursementDeQueuedAction(action)) {
            children = <ReportActionItemBasicMessage message={reimbursementDeQueuedActionMessage} />;
        } else if (action.actionName === CONST.REPORT.ACTIONS.TYPE.MODIFIED_EXPENSE) {
            children = <ReportActionItemBasicMessage message={modifiedExpenseMessage} />;
        } else if (isActionOfType(action, CONST.REPORT.ACTIONS.TYPE.SUBMITTED) || isActionOfType(action, CONST.REPORT.ACTIONS.TYPE.SUBMITTED_AND_CLOSED)) {
            const wasSubmittedViaHarvesting = getOriginalMessage(action)?.harvesting ?? false;
            if (wasSubmittedViaHarvesting) {
                children = (
                    <ReportActionItemBasicMessage message="">
                        <RenderHTML html={`<comment><muted-text>${getReportAutomaticallySubmittedMessage(action)}</muted-text></comment>`} />
                    </ReportActionItemBasicMessage>
                );
            } else {
                children = <ReportActionItemBasicMessage message={getIOUSubmittedMessage(action)} />;
            }
        } else if (isActionOfType(action, CONST.REPORT.ACTIONS.TYPE.APPROVED)) {
            const wasAutoApproved = getOriginalMessage(action)?.automaticAction ?? false;
            if (wasAutoApproved) {
                children = (
                    <ReportActionItemBasicMessage message="">
                        <RenderHTML html={`<comment><muted-text>${getReportAutomaticallyApprovedMessage(action)}</muted-text></comment>`} />
                    </ReportActionItemBasicMessage>
                );
            } else {
                children = <ReportActionItemBasicMessage message={getIOUApprovedMessage(action)} />;
            }
        } else if (isUnapprovedAction(action)) {
            children = <ReportActionItemBasicMessage message={getIOUUnapprovedMessage(action)} />;
        } else if (isActionOfType(action, CONST.REPORT.ACTIONS.TYPE.FORWARDED)) {
            const wasAutoForwarded = getOriginalMessage(action)?.automaticAction ?? false;
            if (wasAutoForwarded) {
                children = (
                    <ReportActionItemBasicMessage message="">
                        <RenderHTML html={`<comment><muted-text>${reportAutomaticallyForwardedMessage}</muted-text></comment>`} />
                    </ReportActionItemBasicMessage>
                );
            } else {
                children = <ReportActionItemBasicMessage message={getIOUForwardedMessage(action, report)} />;
            }
        } else if (action.actionName === CONST.REPORT.ACTIONS.TYPE.REJECTED) {
            children = <ReportActionItemBasicMessage message={translate('iou.rejectedThisReport')} />;
        } else if (action.actionName === CONST.REPORT.ACTIONS.TYPE.POLICY_CHANGE_LOG.CORPORATE_UPGRADE) {
            children = <ReportActionItemBasicMessage message={translate('workspaceActions.upgradedWorkspace')} />;
        } else if (action.actionName === CONST.REPORT.ACTIONS.TYPE.POLICY_CHANGE_LOG.TEAM_DOWNGRADE) {
            children = <ReportActionItemBasicMessage message={translate('workspaceActions.downgradedWorkspace')} />;
        } else if (action.actionName === CONST.REPORT.ACTIONS.TYPE.HOLD) {
            children = <ReportActionItemBasicMessage message={translate('iou.heldExpense')} />;
        } else if (action.actionName === CONST.REPORT.ACTIONS.TYPE.HOLD_COMMENT) {
            children = <ReportActionItemBasicMessage message={getReportActionText(action)} />;
        } else if (action.actionName === CONST.REPORT.ACTIONS.TYPE.UNHOLD) {
            children = <ReportActionItemBasicMessage message={translate('iou.unheldExpense')} />;
        } else if (action.actionName === CONST.REPORT.ACTIONS.TYPE.DELETED_TRANSACTION) {
            children = <ReportActionItemBasicMessage message={getDeletedTransactionMessage(action)} />;
        } else if (action.actionName === CONST.REPORT.ACTIONS.TYPE.MERGED_WITH_CASH_TRANSACTION) {
            children = <ReportActionItemBasicMessage message={translate('systemMessage.mergedWithCashTransaction')} />;
        } else if (isActionOfType(action, CONST.REPORT.ACTIONS.TYPE.DISMISSED_VIOLATION)) {
            children = <ReportActionItemBasicMessage message={getDismissedViolationMessageText(getOriginalMessage(action))} />;
        } else if (isTagModificationAction(action.actionName)) {
            children = <ReportActionItemBasicMessage message={getCleanedTagName(getReportActionMessage(action)?.text ?? '')} />;
        } else if (action.actionName === CONST.REPORT.ACTIONS.TYPE.POLICY_CHANGE_LOG.UPDATE_NAME) {
            children = <ReportActionItemBasicMessage message={getWorkspaceNameUpdatedMessage(action)} />;
        } else if (action.actionName === CONST.REPORT.ACTIONS.TYPE.POLICY_CHANGE_LOG.ADD_EMPLOYEE) {
            children = <ReportActionItemBasicMessage message={getPolicyChangeLogAddEmployeeMessage(action)} />;
        } else if (action.actionName === CONST.REPORT.ACTIONS.TYPE.POLICY_CHANGE_LOG.UPDATE_EMPLOYEE) {
            children = <ReportActionItemBasicMessage message={getPolicyChangeLogChangeRoleMessage(action)} />;
        } else if (action.actionName === CONST.REPORT.ACTIONS.TYPE.POLICY_CHANGE_LOG.DELETE_EMPLOYEE) {
            children = <ReportActionItemBasicMessage message={getPolicyChangeLogDeleteMemberMessage(action)} />;
        } else if (isActionOfType(action, CONST.REPORT.ACTIONS.TYPE.REMOVED_FROM_APPROVAL_CHAIN)) {
            children = <ReportActionItemBasicMessage message={getRemovedFromApprovalChainMessage(action)} />;
        } else if (
            isActionOfType(
                action,
                CONST.REPORT.ACTIONS.TYPE.CARD_ISSUED,
                CONST.REPORT.ACTIONS.TYPE.CARD_ISSUED_VIRTUAL,
                CONST.REPORT.ACTIONS.TYPE.CARD_MISSING_ADDRESS,
                CONST.REPORT.ACTIONS.TYPE.CARD_ASSIGNED,
            )
        ) {
            children = (
                <IssueCardMessage
                    action={action}
                    policyID={report?.policyID}
                />
            );
        } else if (isActionOfType(action, CONST.REPORT.ACTIONS.TYPE.EXPORTED_TO_INTEGRATION)) {
            children = <ExportIntegration action={action} />;
        } else if (isRenamedAction(action)) {
            const message = getRenamedAction(action);
            children = <ReportActionItemBasicMessage message={message} />;
        } else if (isActionOfType(action, CONST.REPORT.ACTIONS.TYPE.INTEGRATION_SYNC_FAILED)) {
            const {label, errorMessage} = getOriginalMessage(action) ?? {label: '', errorMessage: ''};
            children = <ReportActionItemBasicMessage message={translate('report.actions.type.integrationSyncFailed', {label, errorMessage})} />;
        } else if (isActionOfType(action, CONST.REPORT.ACTIONS.TYPE.POLICY_CHANGE_LOG.DELETE_INTEGRATION)) {
            children = <ReportActionItemBasicMessage message={getRemovedConnectionMessage(action)} />;
        } else {
            const hasBeenFlagged =
                ![CONST.MODERATION.MODERATOR_DECISION_APPROVED, CONST.MODERATION.MODERATOR_DECISION_PENDING].some((item) => item === moderationDecision) && !isPendingRemove(action);
            children = (
                <MentionReportContext.Provider value={mentionReportContextValue}>
                    <ShowContextMenuContext.Provider value={contextValue}>
                        <AttachmentContext.Provider value={attachmentContextValue}>
                            {draftMessage === undefined ? (
                                <View style={displayAsGroup && hasBeenFlagged ? styles.blockquote : {}}>
                                    <ReportActionItemMessage
                                        reportID={reportID}
                                        action={action}
                                        displayAsGroup={displayAsGroup}
                                        isHidden={isHidden}
                                    />
                                    {hasBeenFlagged && (
                                        <Button
                                            small
                                            style={[styles.mt2, styles.alignSelfStart]}
                                            onPress={() => updateHiddenState(!isHidden)}
                                        >
                                            <Text
                                                style={[styles.buttonSmallText, styles.userSelectNone]}
                                                dataSet={{[CONST.SELECTION_SCRAPER_HIDDEN_ELEMENT]: true}}
                                            >
                                                {isHidden ? translate('moderation.revealMessage') : translate('moderation.hideMessage')}
                                            </Text>
                                        </Button>
                                    )}
                                    {/**
                                These are the actionable buttons that appear at the bottom of a Concierge message
                                for example: Invite a user mentioned but not a member of the room
                                https://github.com/Expensify/App/issues/32741
                            */}
                                    {actionableItemButtons.length > 0 && (
                                        <ActionableItemButtons
                                            items={actionableItemButtons}
                                            layout={isActionableTrackExpense(action) ? 'vertical' : 'horizontal'}
                                        />
                                    )}
                                </View>
                            ) : (
                                <ReportActionItemMessageEdit
                                    action={action}
                                    draftMessage={draftMessage}
                                    reportID={reportID}
                                    policyID={report?.policyID}
                                    index={index}
                                    ref={textInputRef}
                                    shouldDisableEmojiPicker={
                                        (chatIncludesConcierge(report) && isBlockedFromConcierge(blockedFromConcierge)) || isArchivedNonExpenseReport(report, reportNameValuePairs)
                                    }
                                    isGroupPolicyReport={!!report?.policyID && report.policyID !== CONST.POLICY.ID_FAKE}
                                />
                            )}
                        </AttachmentContext.Provider>
                    </ShowContextMenuContext.Provider>
                </MentionReportContext.Provider>
            );
        }
        const numberOfThreadReplies = action.childVisibleActionCount ?? 0;

<<<<<<< HEAD
        const shouldDisplayThreadReplies = shouldDisplayThreadRepliesReportUtils(action, isThreadReportParentAction);
=======
        const shouldDisplayThreadReplies = shouldDisplayThreadRepliesUtils(action, isThreadReportParentAction);
>>>>>>> aa849f14
        const oldestFourAccountIDs =
            action.childOldestFourAccountIDs
                ?.split(',')
                .map((accountID) => Number(accountID))
                .filter((accountID): accountID is number => typeof accountID === 'number') ?? [];
        const draftMessageRightAlign = draftMessage !== undefined ? styles.chatItemReactionsDraftRight : {};

        return (
            <>
                {children}
                {Permissions.canUseLinkPreviews() && !isHidden && (action.linkMetadata?.length ?? 0) > 0 && (
                    <View style={draftMessage !== undefined ? styles.chatItemReactionsDraftRight : {}}>
                        <LinkPreviewer linkMetadata={action.linkMetadata?.filter((item) => !isEmptyObject(item))} />
                    </View>
                )}
                {!isMessageDeleted(action) && (
                    <View style={draftMessageRightAlign}>
                        <ReportActionItemEmojiReactions
                            reportAction={action}
                            emojiReactions={emojiReactions}
                            shouldBlockReactions={hasErrors}
                            toggleReaction={(emoji, ignoreSkinToneOnCompare) => {
                                if (isAnonymousUser()) {
                                    hideContextMenu(false);

                                    InteractionManager.runAfterInteractions(() => {
                                        signOutAndRedirectToSignIn();
                                    });
                                } else {
                                    toggleReaction(emoji, ignoreSkinToneOnCompare);
                                }
                            }}
                            setIsEmojiPickerActive={setIsEmojiPickerActive}
                        />
                    </View>
                )}

                {shouldDisplayThreadReplies && (
                    <View style={draftMessageRightAlign}>
                        <ReportActionItemThread
                            childReportID={`${action.childReportID}`}
                            numberOfReplies={numberOfThreadReplies}
                            mostRecentReply={`${action.childLastVisibleActionCreated}`}
                            isHovered={hovered}
                            icons={getIconsForParticipants(oldestFourAccountIDs, personalDetails)}
                            onSecondaryInteraction={showPopover}
                        />
                    </View>
                )}
            </>
        );
    };

    /**
     * Get ReportActionItem with a proper wrapper
     * @param hovered whether the ReportActionItem is hovered
     * @param isWhisper whether the ReportActionItem is a whisper
     * @param hasErrors whether the report action has any errors
     * @returns report action item
     */

    const renderReportActionItem = (hovered: boolean, isWhisper: boolean, hasErrors: boolean): React.JSX.Element => {
        const content = renderItemContent(hovered || isContextMenuActive || isEmojiPickerActive, isWhisper, hasErrors);

        if (draftMessage !== undefined) {
            return <ReportActionItemDraft>{content}</ReportActionItemDraft>;
        }

        if (!displayAsGroup) {
            return (
                <ReportActionItemSingle
                    action={action}
                    showHeader={draftMessage === undefined}
                    wrapperStyle={isWhisper ? styles.pt1 : {}}
                    shouldShowSubscriptAvatar={shouldShowSubscriptAvatar}
                    report={report}
                    iouReport={iouReport}
                    isHovered={hovered}
                    hasBeenFlagged={
                        ![CONST.MODERATION.MODERATOR_DECISION_APPROVED, CONST.MODERATION.MODERATOR_DECISION_PENDING].some((item) => item === moderationDecision) && !isPendingRemove(action)
                    }
                >
                    {content}
                </ReportActionItemSingle>
            );
        }

        return <ReportActionItemGrouped wrapperStyle={isWhisper ? styles.pt1 : {}}>{content}</ReportActionItemGrouped>;
    };

    if (action.actionName === CONST.REPORT.ACTIONS.TYPE.CREATED) {
        const transactionID = isMoneyRequestAction(parentReportActionForTransactionThread) ? getOriginalMessage(parentReportActionForTransactionThread)?.IOUTransactionID : '-1';

        return (
            <ReportActionItemContentCreated
                contextValue={contextValue}
                parentReportAction={parentReportAction}
                transactionID={transactionID}
                draftMessage={draftMessage}
                shouldHideThreadDividerLine={shouldHideThreadDividerLine}
            />
        );
    }
    if (isChronosOOOListAction(action)) {
        return (
            <ChronosOOOListActions
                action={action}
                reportID={reportID}
            />
        );
    }

    // For the `pay` IOU action on non-pay expense flow, we don't want to render anything if `isWaitingOnBankAccount` is true
    // Otherwise, we will see two system messages informing the payee needs to add a bank account or wallet
    if (isMoneyRequestAction(action) && !!report?.isWaitingOnBankAccount && getOriginalMessage(action)?.type === CONST.IOU.REPORT_ACTION_TYPE.PAY && !isSendingMoney) {
<<<<<<< HEAD
        return null;
    }

    // If action is actionable whisper and resolved by user, then we don't want to render anything
    if (isActionableWhisper && (hasResolutionInOriginalMessage ? originalMessage.resolution : null)) {
=======
>>>>>>> aa849f14
        return null;
    }

    // We currently send whispers to all report participants and hide them in the UI for users that shouldn't see them.
    // This is a temporary solution needed for comment-linking.
    // The long term solution will leverage end-to-end encryption and only targeted users will be able to decrypt.
    if (isWhisperActionTargetedToOthers(action)) {
        return null;
    }

    const hasErrors = !isEmptyObject(action.errors);
    const whisperedTo = getWhisperedTo(action);
    const isMultipleParticipant = whisperedTo.length > 1;

    const iouReportID = isMoneyRequestAction(action) && getOriginalMessage(action)?.IOUReportID ? (getOriginalMessage(action)?.IOUReportID ?? '').toString() : '-1';
    const transactionsWithReceipts = getTransactionsWithReceipts(iouReportID);
    const isWhisper = whisperedTo.length > 0 && transactionsWithReceipts.length === 0;
    const whisperedToPersonalDetails = isWhisper
        ? (Object.values(personalDetails ?? {}).filter((details) => whisperedTo.includes(details?.accountID ?? -1)) as OnyxTypes.PersonalDetails[])
        : [];
    const isWhisperOnlyVisibleByUser = isWhisper && isCurrentUserTheOnlyParticipant(whisperedTo);
    const displayNamesWithTooltips = isWhisper ? getDisplayNamesWithTooltips(whisperedToPersonalDetails, isMultipleParticipant) : [];

    return (
        <PressableWithSecondaryInteraction
            ref={popoverAnchorRef}
            onPress={() => {
                if (draftMessage === undefined) {
                    onPress?.();
                }
                if (!Keyboard.isVisible()) {
                    return;
                }
                Keyboard.dismiss();
            }}
            style={[action.pendingAction === CONST.RED_BRICK_ROAD_PENDING_ACTION.DELETE && !isDeletedParentAction ? styles.pointerEventsNone : styles.pointerEventsAuto]}
            onPressIn={() => shouldUseNarrowLayout && canUseTouchScreen() && ControlSelection.block()}
            onPressOut={() => ControlSelection.unblock()}
            onSecondaryInteraction={showPopover}
            preventDefaultContextMenu={draftMessage === undefined && !hasErrors}
            withoutFocusOnSecondaryInteraction
            accessibilityLabel={translate('accessibilityHints.chatMessage')}
            accessible
        >
            <Hoverable
                shouldHandleScroll
                isDisabled={draftMessage !== undefined}
                shouldFreezeCapture={isPaymentMethodPopoverActive}
            >
                {(hovered) => (
                    <View style={highlightedBackgroundColorIfNeeded}>
                        {shouldDisplayNewMarker && (!shouldUseThreadDividerLine || !isFirstVisibleReportAction) && <UnreadActionIndicator reportActionID={action.reportActionID} />}
                        {shouldDisplayContextMenu && (
                            <MiniReportActionContextMenu
                                reportID={reportID}
                                reportActionID={action.reportActionID}
                                anchor={popoverAnchorRef}
                                originalReportID={originalReportID}
                                isArchivedRoom={isArchivedRoom}
                                displayAsGroup={displayAsGroup}
                                disabledActions={disabledActions}
                                isVisible={hovered && draftMessage === undefined && !hasErrors}
                                isThreadReportParentAction={isThreadReportParentAction}
                                draftMessage={draftMessage}
                                isChronosReport={isChronosReport}
                                checkIfContextMenuActive={toggleContextMenuFromActiveReportAction}
                                setIsEmojiPickerActive={setIsEmojiPickerActive}
                            />
                        )}
                        <View
                            style={StyleUtils.getReportActionItemStyle(
                                hovered || isWhisper || isContextMenuActive || !!isEmojiPickerActive || draftMessage !== undefined || isPaymentMethodPopoverActive,
                                draftMessage === undefined && !!onPress,
                            )}
                        >
                            <OfflineWithFeedback
<<<<<<< HEAD
                                onClose={() => {
                                    const transactionID = isMoneyRequestAction(action) ? getOriginalMessage(action)?.IOUTransactionID : undefined;
                                    if (transactionID) {
                                        clearError(transactionID);
                                    }
                                    clearAllRelatedReportActionErrors(reportID, action);
                                }}
=======
                                onClose={onClose}
>>>>>>> aa849f14
                                // eslint-disable-next-line @typescript-eslint/prefer-nullish-coalescing
                                pendingAction={
                                    draftMessage !== undefined ? undefined : action.pendingAction ?? (action.isOptimisticAction ? CONST.RED_BRICK_ROAD_PENDING_ACTION.ADD : undefined)
                                }
                                shouldHideOnDelete={!isThreadReportParentAction}
                                errors={linkedTransactionRouteError ?? getLatestErrorMessageField(action as OnyxDataWithErrors)}
                                errorRowStyles={[styles.ml10, styles.mr2]}
                                needsOffscreenAlphaCompositing={isMoneyRequestAction(action)}
                                shouldDisableStrikeThrough
                            >
                                {isWhisper && (
                                    <View style={[styles.flexRow, styles.pl5, styles.pt2, styles.pr3]}>
                                        <View style={[styles.pl6, styles.mr3]}>
                                            <Icon
                                                fill={theme.icon}
                                                src={Eye}
                                                small
                                            />
                                        </View>
                                        <Text style={[styles.chatItemMessageHeaderTimestamp]}>
                                            {translate('reportActionContextMenu.onlyVisible')}
                                            &nbsp;
                                        </Text>
                                        <DisplayNames
                                            fullTitle={getWhisperDisplayNames(whisperedTo) ?? ''}
                                            displayNamesWithTooltips={displayNamesWithTooltips}
                                            tooltipEnabled
                                            numberOfLines={1}
                                            textStyles={[styles.chatItemMessageHeaderTimestamp, styles.flex1]}
                                            shouldUseFullTitle={isWhisperOnlyVisibleByUser}
                                        />
                                    </View>
                                )}
                                {renderReportActionItem(!!hovered || !!isReportActionLinked, isWhisper, hasErrors)}
                            </OfflineWithFeedback>
                        </View>
                    </View>
                )}
            </Hoverable>
            <View style={styles.reportActionSystemMessageContainer}>
                <InlineSystemMessage message={action.error} />
            </View>
        </PressableWithSecondaryInteraction>
    );
}
export type {PureReportActionItemProps};
export default memo(PureReportActionItem, (prevProps, nextProps) => {
    const prevParentReportAction = prevProps.parentReportAction;
    const nextParentReportAction = nextProps.parentReportAction;
    return (
        prevProps.displayAsGroup === nextProps.displayAsGroup &&
        prevProps.isMostRecentIOUReportAction === nextProps.isMostRecentIOUReportAction &&
        prevProps.shouldDisplayNewMarker === nextProps.shouldDisplayNewMarker &&
        lodashIsEqual(prevProps.action, nextProps.action) &&
        lodashIsEqual(prevProps.report?.pendingFields, nextProps.report?.pendingFields) &&
        lodashIsEqual(prevProps.report?.isDeletedParentAction, nextProps.report?.isDeletedParentAction) &&
        lodashIsEqual(prevProps.report?.errorFields, nextProps.report?.errorFields) &&
        prevProps.report?.statusNum === nextProps.report?.statusNum &&
        prevProps.report?.stateNum === nextProps.report?.stateNum &&
        prevProps.report?.parentReportID === nextProps.report?.parentReportID &&
        prevProps.report?.parentReportActionID === nextProps.report?.parentReportActionID &&
        // TaskReport's created actions render the TaskView, which updates depending on certain fields in the TaskReport
        isTaskReport(prevProps.report) === isTaskReport(nextProps.report) &&
        prevProps.action.actionName === nextProps.action.actionName &&
        prevProps.report?.reportName === nextProps.report?.reportName &&
        prevProps.report?.description === nextProps.report?.description &&
        isCompletedTaskReport(prevProps.report) === isCompletedTaskReport(nextProps.report) &&
        prevProps.report?.managerID === nextProps.report?.managerID &&
        prevProps.shouldHideThreadDividerLine === nextProps.shouldHideThreadDividerLine &&
        prevProps.report?.total === nextProps.report?.total &&
        prevProps.report?.nonReimbursableTotal === nextProps.report?.nonReimbursableTotal &&
        prevProps.report?.policyAvatar === nextProps.report?.policyAvatar &&
        prevProps.linkedReportActionID === nextProps.linkedReportActionID &&
        lodashIsEqual(prevProps.report?.fieldList, nextProps.report?.fieldList) &&
        lodashIsEqual(prevProps.transactionThreadReport, nextProps.transactionThreadReport) &&
        lodashIsEqual(prevProps.reportActions, nextProps.reportActions) &&
        lodashIsEqual(prevParentReportAction, nextParentReportAction) &&
        prevProps.draftMessage === nextProps.draftMessage &&
        prevProps.iouReport?.reportID === nextProps.iouReport?.reportID &&
        lodashIsEqual(prevProps.emojiReactions, nextProps.emojiReactions) &&
        lodashIsEqual(prevProps.linkedTransactionRouteError, nextProps.linkedTransactionRouteError) &&
        lodashIsEqual(prevProps.reportNameValuePairs, nextProps.reportNameValuePairs) &&
        prevProps.isUserValidated === nextProps.isUserValidated &&
        prevProps.parentReport?.reportID === nextProps.parentReport?.reportID &&
        lodashIsEqual(prevProps.personalDetails, nextProps.personalDetails) &&
        lodashIsEqual(prevProps.blockedFromConcierge, nextProps.blockedFromConcierge) &&
        prevProps.originalReportID === nextProps.originalReportID &&
        prevProps.isArchivedRoom === nextProps.isArchivedRoom &&
        prevProps.isChronosReport === nextProps.isChronosReport &&
        prevProps.isClosedExpenseReportWithNoExpenses === nextProps.isClosedExpenseReportWithNoExpenses &&
        lodashIsEqual(prevProps.missingPaymentMethod, nextProps.missingPaymentMethod) &&
        prevProps.reimbursementDeQueuedActionMessage === nextProps.reimbursementDeQueuedActionMessage &&
        prevProps.modifiedExpenseMessage === nextProps.modifiedExpenseMessage &&
        prevProps.userBillingFundID === nextProps.userBillingFundID &&
        prevProps.reportAutomaticallyForwardedMessage === nextProps.reportAutomaticallyForwardedMessage
    );
});<|MERGE_RESOLUTION|>--- conflicted
+++ resolved
@@ -37,21 +37,10 @@
 import useStyleUtils from '@hooks/useStyleUtils';
 import useTheme from '@hooks/useTheme';
 import useThemeStyles from '@hooks/useThemeStyles';
-import {openPersonalBankAccountSetupView} from '@libs/actions/BankAccounts';
-import {hideEmojiPicker, isActive} from '@libs/actions/EmojiPickerAction';
-import {acceptJoinRequest, declineJoinRequest} from '@libs/actions/Policy/Member';
-import {expandURLPreview} from '@libs/actions/Report';
-import {isAnonymousUser, signOutAndRedirectToSignIn} from '@libs/actions/Session';
-import {isBlockedFromConcierge} from '@libs/actions/User';
 import ControlSelection from '@libs/ControlSelection';
 import {canUseTouchScreen} from '@libs/DeviceCapabilities';
-<<<<<<< HEAD
-import {getLatestErrorMessageField} from '@libs/ErrorUtils';
-import type {OnyxDataWithErrors} from '@libs/ErrorUtils';
-=======
 import type {OnyxDataWithErrors} from '@libs/ErrorUtils';
 import {getLatestErrorMessageField} from '@libs/ErrorUtils';
->>>>>>> aa849f14
 import focusComposerWithDelay from '@libs/focusComposerWithDelay';
 import {formatPhoneNumber} from '@libs/LocalePhoneNumber';
 import Navigation from '@libs/Navigation/Navigation';
@@ -60,10 +49,7 @@
 import {getCleanedTagName} from '@libs/PolicyUtils';
 import {
     extractLinksFromMessageHtml,
-<<<<<<< HEAD
-=======
     getAllReportActions,
->>>>>>> aa849f14
     getDismissedViolationMessageText,
     getIOUReportIDFromReportActionPreview,
     getOriginalMessage,
@@ -86,14 +72,9 @@
     isChronosOOOListAction,
     isCreatedTaskReportAction,
     isDeletedAction,
-<<<<<<< HEAD
-    isDeletedParentAction as isDeletedParentActionReportActionUtils,
-    isMessageDeleted,
-=======
     isDeletedParentAction as isDeletedParentActionUtils,
     isMessageDeleted,
     isModifiedExpenseAction,
->>>>>>> aa849f14
     isMoneyRequestAction,
     isPendingRemove,
     isReimbursementDeQueuedAction,
@@ -108,10 +89,7 @@
 import {
     canWriteInReport,
     chatIncludesConcierge,
-<<<<<<< HEAD
     getDeletedTransactionMessage,
-=======
->>>>>>> aa849f14
     getDisplayNamesWithTooltips,
     getIconsForParticipants,
     getIOUApprovedMessage,
@@ -127,19 +105,12 @@
     isCompletedTaskReport,
     isReportMessageAttachment,
     isTaskReport,
-<<<<<<< HEAD
-    shouldDisplayThreadReplies as shouldDisplayThreadRepliesReportUtils,
-=======
     shouldDisplayThreadReplies as shouldDisplayThreadRepliesUtils,
->>>>>>> aa849f14
 } from '@libs/ReportUtils';
 import type {MissingPaymentMethod} from '@libs/ReportUtils';
 import SelectionScraper from '@libs/SelectionScraper';
 import shouldRenderAddPaymentCard from '@libs/shouldRenderAppPaymentCard';
 import {ReactionListContext} from '@pages/home/ReportScreenContext';
-<<<<<<< HEAD
-import type {IgnoreDirection} from '@userActions/ReportActions';
-=======
 import {openPersonalBankAccountSetupView} from '@userActions/BankAccounts';
 import {hideEmojiPicker, isActive} from '@userActions/EmojiPickerAction';
 import {acceptJoinRequest, declineJoinRequest} from '@userActions/Policy/Member';
@@ -148,7 +119,6 @@
 import {isAnonymousUser, signOutAndRedirectToSignIn} from '@userActions/Session';
 import {getLastModifiedExpense, revert} from '@userActions/Transaction';
 import {isBlockedFromConcierge} from '@userActions/User';
->>>>>>> aa849f14
 import CONST from '@src/CONST';
 import type {IOUAction} from '@src/CONST';
 import ROUTES from '@src/ROUTES';
@@ -402,27 +372,14 @@
     const downloadedPreviews = useRef<string[]>([]);
     const prevDraftMessage = usePrevious(draftMessage);
     const isReportActionLinked = linkedReportActionID && action.reportActionID && linkedReportActionID === action.reportActionID;
-<<<<<<< HEAD
-    const reportScrollManager = useReportScrollManager();
     const isActionableWhisper = isActionableMentionWhisper(action) || isActionableTrackExpense(action) || isActionableReportMentionWhisper(action);
-    const originalMessage = getOriginalMessage(action);
-=======
-    const isActionableWhisper = isActionableMentionWhisper(action) || isActionableTrackExpense(action) || isActionableReportMentionWhisper(action);
->>>>>>> aa849f14
 
     const highlightedBackgroundColorIfNeeded = useMemo(
         () => (isReportActionLinked ? StyleUtils.getBackgroundColorStyle(theme.messageHighlightBG) : {}),
         [StyleUtils, isReportActionLinked, theme.messageHighlightBG],
     );
 
-<<<<<<< HEAD
-    const isDeletedParentAction = isDeletedParentActionReportActionUtils(action);
-    const isOriginalMessageAnObject = originalMessage && typeof originalMessage === 'object';
-    const hasResolutionInOriginalMessage = isOriginalMessageAnObject && 'resolution' in originalMessage;
-    const prevActionResolution = usePrevious(isActionableWhisper && hasResolutionInOriginalMessage ? originalMessage?.resolution : null);
-=======
     const isDeletedParentAction = isDeletedParentActionUtils(action);
->>>>>>> aa849f14
 
     // IOUDetails only exists when we are sending money
     const isSendingMoney = isMoneyRequestAction(action) && getOriginalMessage(action)?.type === CONST.IOU.REPORT_ACTION_TYPE.PAY && getOriginalMessage(action)?.IOUDetails;
@@ -1011,11 +968,7 @@
         }
         const numberOfThreadReplies = action.childVisibleActionCount ?? 0;
 
-<<<<<<< HEAD
-        const shouldDisplayThreadReplies = shouldDisplayThreadRepliesReportUtils(action, isThreadReportParentAction);
-=======
         const shouldDisplayThreadReplies = shouldDisplayThreadRepliesUtils(action, isThreadReportParentAction);
->>>>>>> aa849f14
         const oldestFourAccountIDs =
             action.childOldestFourAccountIDs
                 ?.split(',')
@@ -1131,14 +1084,6 @@
     // For the `pay` IOU action on non-pay expense flow, we don't want to render anything if `isWaitingOnBankAccount` is true
     // Otherwise, we will see two system messages informing the payee needs to add a bank account or wallet
     if (isMoneyRequestAction(action) && !!report?.isWaitingOnBankAccount && getOriginalMessage(action)?.type === CONST.IOU.REPORT_ACTION_TYPE.PAY && !isSendingMoney) {
-<<<<<<< HEAD
-        return null;
-    }
-
-    // If action is actionable whisper and resolved by user, then we don't want to render anything
-    if (isActionableWhisper && (hasResolutionInOriginalMessage ? originalMessage.resolution : null)) {
-=======
->>>>>>> aa849f14
         return null;
     }
 
@@ -1215,17 +1160,7 @@
                             )}
                         >
                             <OfflineWithFeedback
-<<<<<<< HEAD
-                                onClose={() => {
-                                    const transactionID = isMoneyRequestAction(action) ? getOriginalMessage(action)?.IOUTransactionID : undefined;
-                                    if (transactionID) {
-                                        clearError(transactionID);
-                                    }
-                                    clearAllRelatedReportActionErrors(reportID, action);
-                                }}
-=======
                                 onClose={onClose}
->>>>>>> aa849f14
                                 // eslint-disable-next-line @typescript-eslint/prefer-nullish-coalescing
                                 pendingAction={
                                     draftMessage !== undefined ? undefined : action.pendingAction ?? (action.isOptimisticAction ? CONST.RED_BRICK_ROAD_PENDING_ACTION.ADD : undefined)

--- conflicted
+++ resolved
@@ -37,21 +37,10 @@
 import useStyleUtils from '@hooks/useStyleUtils';
 import useTheme from '@hooks/useTheme';
 import useThemeStyles from '@hooks/useThemeStyles';
-import {openPersonalBankAccountSetupView} from '@libs/actions/BankAccounts';
-import {hideEmojiPicker, isActive} from '@libs/actions/EmojiPickerAction';
-import {acceptJoinRequest, declineJoinRequest} from '@libs/actions/Policy/Member';
-import {expandURLPreview} from '@libs/actions/Report';
-import {isAnonymousUser, signOutAndRedirectToSignIn} from '@libs/actions/Session';
-import {isBlockedFromConcierge} from '@libs/actions/User';
 import ControlSelection from '@libs/ControlSelection';
 import {canUseTouchScreen} from '@libs/DeviceCapabilities';
-<<<<<<< HEAD
-import {getLatestErrorMessageField} from '@libs/ErrorUtils';
-import type {OnyxDataWithErrors} from '@libs/ErrorUtils';
-=======
 import type {OnyxDataWithErrors} from '@libs/ErrorUtils';
 import {getLatestErrorMessageField} from '@libs/ErrorUtils';
->>>>>>> 523edfed
 import focusComposerWithDelay from '@libs/focusComposerWithDelay';
 import {formatPhoneNumber} from '@libs/LocalePhoneNumber';
 import Navigation from '@libs/Navigation/Navigation';
@@ -60,10 +49,7 @@
 import {getCleanedTagName} from '@libs/PolicyUtils';
 import {
     extractLinksFromMessageHtml,
-<<<<<<< HEAD
-=======
     getAllReportActions,
->>>>>>> 523edfed
     getDismissedViolationMessageText,
     getIOUReportIDFromReportActionPreview,
     getOriginalMessage,
@@ -86,14 +72,9 @@
     isChronosOOOListAction,
     isCreatedTaskReportAction,
     isDeletedAction,
-<<<<<<< HEAD
-    isDeletedParentAction,
-    isMessageDeleted,
-=======
     isDeletedParentAction as isDeletedParentActionUtils,
     isMessageDeleted,
     isModifiedExpenseAction,
->>>>>>> 523edfed
     isMoneyRequestAction,
     isPendingRemove,
     isReimbursementDeQueuedAction,
@@ -123,19 +104,12 @@
     isCompletedTaskReport,
     isReportMessageAttachment,
     isTaskReport,
-<<<<<<< HEAD
-    shouldDisplayThreadReplies,
-=======
     shouldDisplayThreadReplies as shouldDisplayThreadRepliesUtils,
->>>>>>> 523edfed
 } from '@libs/ReportUtils';
 import type {MissingPaymentMethod} from '@libs/ReportUtils';
 import SelectionScraper from '@libs/SelectionScraper';
 import shouldRenderAddPaymentCard from '@libs/shouldRenderAppPaymentCard';
 import {ReactionListContext} from '@pages/home/ReportScreenContext';
-<<<<<<< HEAD
-import type {IgnoreDirection} from '@userActions/ReportActions';
-=======
 import {openPersonalBankAccountSetupView} from '@userActions/BankAccounts';
 import {hideEmojiPicker, isActive} from '@userActions/EmojiPickerAction';
 import {acceptJoinRequest, declineJoinRequest} from '@userActions/Policy/Member';
@@ -144,7 +118,6 @@
 import {isAnonymousUser, signOutAndRedirectToSignIn} from '@userActions/Session';
 import {getLastModifiedExpense, revert} from '@userActions/Transaction';
 import {isBlockedFromConcierge} from '@userActions/User';
->>>>>>> 523edfed
 import CONST from '@src/CONST';
 import type {IOUAction} from '@src/CONST';
 import ROUTES from '@src/ROUTES';
@@ -398,27 +371,14 @@
     const downloadedPreviews = useRef<string[]>([]);
     const prevDraftMessage = usePrevious(draftMessage);
     const isReportActionLinked = linkedReportActionID && action.reportActionID && linkedReportActionID === action.reportActionID;
-<<<<<<< HEAD
     const isActionableWhisper = isActionableMentionWhisper(action) || isActionableTrackExpense(action) || isActionableReportMentionWhisper(action);
-=======
-    const reportScrollManager = useReportScrollManager();
-    const isActionableWhisper = isActionableMentionWhisper(action) || isActionableTrackExpense(action) || isActionableReportMentionWhisper(action);
-    const originalMessage = getOriginalMessage(action);
->>>>>>> 523edfed
 
     const highlightedBackgroundColorIfNeeded = useMemo(
         () => (isReportActionLinked ? StyleUtils.getBackgroundColorStyle(theme.messageHighlightBG) : {}),
         [StyleUtils, isReportActionLinked, theme.messageHighlightBG],
     );
 
-<<<<<<< HEAD
-    const isDeletedParentActionValue = isDeletedParentAction(action);
-=======
     const isDeletedParentAction = isDeletedParentActionUtils(action);
-    const isOriginalMessageAnObject = originalMessage && typeof originalMessage === 'object';
-    const hasResolutionInOriginalMessage = isOriginalMessageAnObject && 'resolution' in originalMessage;
-    const prevActionResolution = usePrevious(isActionableWhisper && hasResolutionInOriginalMessage ? originalMessage?.resolution : null);
->>>>>>> 523edfed
 
     // IOUDetails only exists when we are sending money
     const isSendingMoney = isMoneyRequestAction(action) && getOriginalMessage(action)?.type === CONST.IOU.REPORT_ACTION_TYPE.PAY && getOriginalMessage(action)?.IOUDetails;
@@ -471,20 +431,12 @@
 
     useEffect(() => {
         // We need to hide EmojiPicker when this is a deleted parent action
-<<<<<<< HEAD
-        if (!isDeletedParentActionValue || !isActive(action.reportActionID)) {
-=======
         if (!isDeletedParentAction || !isActive(action.reportActionID)) {
->>>>>>> 523edfed
             return;
         }
 
         hideEmojiPicker(true);
-<<<<<<< HEAD
-    }, [isDeletedParentActionValue, action.reportActionID]);
-=======
     }, [isDeletedParentAction, action.reportActionID]);
->>>>>>> 523edfed
 
     useEffect(() => {
         if (prevDraftMessage !== undefined || draftMessage === undefined) {
@@ -754,11 +706,7 @@
             const iouReportID = getOriginalMessage(action)?.IOUReportID ? getOriginalMessage(action)?.IOUReportID?.toString() ?? '-1' : '-1';
             children = (
                 <MoneyRequestAction
-<<<<<<< HEAD
-                    // If originalMessage.iouReportID is set, this is a 1:1 IOU expense in a DM chat whose reportID is chatReportID
-=======
                     // If originalMessage.iouReportID is set, this is a 1:1 IOU expense in a DM chat whose reportID is report.chatReportID
->>>>>>> 523edfed
                     chatReportID={getOriginalMessage(action)?.IOUReportID ? report?.chatReportID ?? '' : reportID}
                     requestReportID={iouReportID}
                     reportID={reportID}
@@ -1017,10 +965,7 @@
         }
         const numberOfThreadReplies = action.childVisibleActionCount ?? 0;
 
-<<<<<<< HEAD
-=======
         const shouldDisplayThreadReplies = shouldDisplayThreadRepliesUtils(action, isThreadReportParentAction);
->>>>>>> 523edfed
         const oldestFourAccountIDs =
             action.childOldestFourAccountIDs
                 ?.split(',')
@@ -1058,7 +1003,7 @@
                     </View>
                 )}
 
-                {shouldDisplayThreadReplies(action, isThreadReportParentAction) && (
+                {shouldDisplayThreadReplies && (
                     <View style={draftMessageRightAlign}>
                         <ReportActionItemThread
                             childReportID={`${action.childReportID}`}
@@ -1136,14 +1081,6 @@
     // For the `pay` IOU action on non-pay expense flow, we don't want to render anything if `isWaitingOnBankAccount` is true
     // Otherwise, we will see two system messages informing the payee needs to add a bank account or wallet
     if (isMoneyRequestAction(action) && !!report?.isWaitingOnBankAccount && getOriginalMessage(action)?.type === CONST.IOU.REPORT_ACTION_TYPE.PAY && !isSendingMoney) {
-<<<<<<< HEAD
-=======
-        return null;
-    }
-
-    // If action is actionable whisper and resolved by user, then we don't want to render anything
-    if (isActionableWhisper && (hasResolutionInOriginalMessage ? originalMessage.resolution : null)) {
->>>>>>> 523edfed
         return null;
     }
 
@@ -1179,11 +1116,7 @@
                 }
                 Keyboard.dismiss();
             }}
-<<<<<<< HEAD
-            style={[action.pendingAction === CONST.RED_BRICK_ROAD_PENDING_ACTION.DELETE && !isDeletedParentActionValue ? styles.pointerEventsNone : styles.pointerEventsAuto]}
-=======
             style={[action.pendingAction === CONST.RED_BRICK_ROAD_PENDING_ACTION.DELETE && !isDeletedParentAction ? styles.pointerEventsNone : styles.pointerEventsAuto]}
->>>>>>> 523edfed
             onPressIn={() => shouldUseNarrowLayout && canUseTouchScreen() && ControlSelection.block()}
             onPressOut={() => ControlSelection.unblock()}
             onSecondaryInteraction={showPopover}
@@ -1224,17 +1157,7 @@
                             )}
                         >
                             <OfflineWithFeedback
-<<<<<<< HEAD
-                                onClose={() => {
-                                    const transactionID = isMoneyRequestAction(action) ? getOriginalMessage(action)?.IOUTransactionID : undefined;
-                                    if (transactionID) {
-                                        clearError(transactionID);
-                                    }
-                                    clearAllRelatedReportActionErrors(reportID, action);
-                                }}
-=======
                                 onClose={onClose}
->>>>>>> 523edfed
                                 // eslint-disable-next-line @typescript-eslint/prefer-nullish-coalescing
                                 pendingAction={
                                     draftMessage !== undefined ? undefined : action.pendingAction ?? (action.isOptimisticAction ? CONST.RED_BRICK_ROAD_PENDING_ACTION.ADD : undefined)

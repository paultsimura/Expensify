--- conflicted
+++ resolved
@@ -362,11 +362,8 @@
                 isMostRecentIOUReportAction={item.action.sequenceNumber === this.mostRecentIOUReportSequenceNumber}
                 iouReportID={this.props.report.iouReportID}
                 hasOutstandingIOU={this.props.report.hasOutstandingIOU}
-<<<<<<< HEAD
                 index={index}
-=======
                 onLayout={this.recordTimeToMeasureItemLayout}
->>>>>>> 1f442211
             />
         );
     }

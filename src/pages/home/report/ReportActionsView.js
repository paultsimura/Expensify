import {useIsFocused, useRoute} from '@react-navigation/native';
import lodashGet from 'lodash/get';
import PropTypes from 'prop-types';
import React, {useCallback, useContext, useEffect, useLayoutEffect, useMemo, useRef, useState} from 'react';
import {InteractionManager} from 'react-native';
import {withOnyx} from 'react-native-onyx';
import _ from 'underscore';
import networkPropTypes from '@components/networkPropTypes';
import {withNetwork} from '@components/OnyxProvider';
import withLocalize, {withLocalizePropTypes} from '@components/withLocalize';
import withWindowDimensions, {windowDimensionsPropTypes} from '@components/withWindowDimensions';
import useCopySelectionHelper from '@hooks/useCopySelectionHelper';
import useInitialValue from '@hooks/useInitialValue';
import usePrevious from '@hooks/usePrevious';
import useWindowDimensions from '@hooks/useWindowDimensions';
import compose from '@libs/compose';
import getIsReportFullyVisible from '@libs/getIsReportFullyVisible';
import Performance from '@libs/Performance';
import * as ReportActionsUtils from '@libs/ReportActionsUtils';
import {isUserCreatedPolicyRoom} from '@libs/ReportUtils';
import {didUserLogInDuringSession} from '@libs/SessionUtils';
import {ReactionListContext} from '@pages/home/ReportScreenContext';
import reportPropTypes from '@pages/reportPropTypes';
import * as Report from '@userActions/Report';
import Timing from '@userActions/Timing';
import CONST from '@src/CONST';
import ONYXKEYS from '@src/ONYXKEYS';
import getInitialPaginationSize from './getInitialPaginationSize';
import PopoverReactionList from './ReactionList/PopoverReactionList';
import reportActionPropTypes from './reportActionPropTypes';
import ReportActionsList from './ReportActionsList';

const propTypes = {
    /** The report currently being looked at */
    report: reportPropTypes.isRequired,

    /** Array of report actions for this report */
    reportActions: PropTypes.arrayOf(PropTypes.shape(reportActionPropTypes)),

    /** The report metadata loading states */
    isLoadingInitialReportActions: PropTypes.bool,

    /** The report actions are loading more data */
    isLoadingOlderReportActions: PropTypes.bool,

    /** The report actions are loading newer data */
    isLoadingNewerReportActions: PropTypes.bool,

    /** Whether the composer is full size */
    /* eslint-disable-next-line react/no-unused-prop-types */
    isComposerFullSize: PropTypes.bool.isRequired,

    /** Information about the network */
    network: networkPropTypes.isRequired,

    /** The policy object for the current route */
    policy: PropTypes.shape({
        /** The name of the policy */
        name: PropTypes.string,

        /** The URL for the policy avatar */
        avatar: PropTypes.string,
    }),

    /** Session info for the currently logged in user. */
    session: PropTypes.shape({
        /** Currently logged in user authToken */
        authToken: PropTypes.string,
    }),

    ...windowDimensionsPropTypes,
    ...withLocalizePropTypes,
};

const defaultProps = {
    reportActions: [],
    policy: null,
    isLoadingInitialReportActions: false,
    isLoadingOlderReportActions: false,
    isLoadingNewerReportActions: false,
    session: {
        authTokenType: '',
    },
};

const DIFF_BETWEEN_SCREEN_HEIGHT_AND_LIST = 120;
const SPACER = 16;

let listIDCount = Math.round(Math.random() * 100);

/**
 * usePaginatedReportActionList manages the logic for handling a list of messages with pagination and dynamic loading.
 * It determines the part of the message array to display ('visibleReportActions') based on the current linked message,
 * and manages pagination through 'handleReportActionPagination' function.
 *
 * @param {string} linkedID - ID of the linked message used for initial focus.
 * @param {array} allReportActions - Array of messages.
 * @param {function} fetchNewerReportActions - Function to fetch more messages.
 * @param {string} route - Current route, used to reset states on route change.
 * @param {boolean} isLoading - Loading state indicator.
 * @param {boolean} triggerListID - Used to trigger a listID change.
 * @returns {object} An object containing the sliced message array, the pagination function,
 *                   index of the linked message, and a unique list ID.
 */
const usePaginatedReportActionList = (linkedID, allReportActions, fetchNewerReportActions, route, isLoading, triggerListID) => {
    // triggerListID is used when navigating to a chat with messages loaded from LHN. Typically, these include thread actions, task actions, etc. Since these messages aren't the latest, we don't maintain their position and instead trigger a recalculation of their positioning in the list.
    // we don't set currentReportActionID on initial render as linkedID as it should trigger visibleReportActions after linked message was positioned
    const [currentReportActionID, setCurrentReportActionID] = useState('');
    const isFirstLinkedActionRender = useRef(true);

    useLayoutEffect(() => {
        setCurrentReportActionID('');
    }, [route]);

    const listID = useMemo(() => {
        isFirstLinkedActionRender.current = true;
        listIDCount += 1;
        return listIDCount;
        // eslint-disable-next-line react-hooks/exhaustive-deps
    }, [route, triggerListID]);

    const index = useMemo(() => {
        if (!linkedID || isLoading) {
            return -1;
        }

        return _.findIndex(allReportActions, (obj) => String(obj.reportActionID) === String(isFirstLinkedActionRender.current ? linkedID : currentReportActionID));
    }, [allReportActions, currentReportActionID, linkedID, isLoading]);

    const visibleReportActions = useMemo(() => {
        if (!linkedID) {
            return allReportActions;
        }
        if (isLoading || index === -1) {
            return [];
        }

        if (isFirstLinkedActionRender.current) {
            return allReportActions.slice(index, allReportActions.length);
        }
        const paginationSize = getInitialPaginationSize(allReportActions.length - index);
        const newStartIndex = index >= paginationSize ? index - paginationSize : 0;
        return newStartIndex ? allReportActions.slice(newStartIndex, allReportActions.length) : allReportActions;
        // currentReportActionID is needed to trigger batching once the report action has been positioned
        // eslint-disable-next-line react-hooks/exhaustive-deps
    }, [linkedID, allReportActions, index, isLoading, currentReportActionID]);

    const hasMoreCached = visibleReportActions.length < allReportActions.length;
    const newestReportAction = lodashGet(visibleReportActions, '[0]');

    const handleReportActionPagination = useCallback(
        ({firstReportActionID}) => {
            // This function is a placeholder as the actual pagination is handled by visibleReportActions
            if (!hasMoreCached) {
                isFirstLinkedActionRender.current = false;
                fetchNewerReportActions(newestReportAction);
            }
            if (isFirstLinkedActionRender.current) {
                isFirstLinkedActionRender.current = false;
            }
            setCurrentReportActionID(firstReportActionID);
        },
        [fetchNewerReportActions, hasMoreCached, newestReportAction],
    );

    return {
        visibleReportActions,
        loadMoreReportActionsHandler: handleReportActionPagination,
        linkedIdIndex: index,
        listID,
    };
};

function ReportActionsView({reportActions: allReportActions, ...props}) {
    useCopySelectionHelper();
    const reactionListRef = useContext(ReactionListContext);
    const route = useRoute();
    const reportActionID = lodashGet(route, 'params.reportActionID', null);
    const didLayout = useRef(false);
    const didSubscribeToReportTypingEvents = useRef(false);

    const contentListHeight = useRef(0);
    const layoutListHeight = useRef(0);
    const {windowHeight} = useWindowDimensions();
    const isFocused = useIsFocused();
    const mostRecentIOUReportActionID = useMemo(() => ReportActionsUtils.getMostRecentIOURequestActionID(props.reportActions), [props.reportActions]);
    const prevNetworkRef = useRef(props.network);
    const prevAuthTokenType = usePrevious(props.session.authTokenType);
    const [isInitialLinkedView, setIsInitialLinkedView] = useState(!!reportActionID);
    const prevIsSmallScreenWidthRef = useRef(props.isSmallScreenWidth);
    const reportID = props.report.reportID;
    const isLoading = (!!reportActionID && props.isLoadingInitialReportActions) || !props.isReadyForCommentLinking;

    /**
     * Retrieves the next set of report actions for the chat once we are nearing the end of what we are currently
     * displaying.
     */
    const fetchNewerAction = useCallback(
        (newestReportAction) => {
            if (props.isLoadingNewerReportActions || props.isLoadingInitialReportActions) {
                return;
            }

            Report.getNewerActions(reportID, newestReportAction.reportActionID);
        },
        [props.isLoadingNewerReportActions, props.isLoadingInitialReportActions, reportID],
    );

    const {
        visibleReportActions: reportActions,
        loadMoreReportActionsHandler,
        linkedIdIndex,
        listID,
    } = usePaginatedReportActionList(reportActionID, allReportActions, fetchNewerAction, route, isLoading, props.isLoadingInitialReportActions);
    const hasCachedActions = useInitialValue(() => _.size(reportActions) > 0);
    const hasNewestReportAction = lodashGet(reportActions, ['0', 'created']) === props.report.lastVisibleActionCreated;
    const newestReportAction = lodashGet(reportActions, ['0']);
    const oldestReportAction = useMemo(() => _.last(reportActions), [reportActions]);
    const hasCreatedAction = lodashGet(oldestReportAction, 'actionName') === CONST.REPORT.ACTIONS.TYPE.CREATED;
    const firstReportActionName = lodashGet(reportActions, ['0', 'actionName']);

    /**
     * @returns {Boolean}
     */
    const isReportFullyVisible = useMemo(() => getIsReportFullyVisible(isFocused), [isFocused]);

    const openReportIfNecessary = () => {
        const createChatError = _.get(props.report, ['errorFields', 'createChat']);
        // If the report is optimistic (AKA not yet created) we don't need to call openReport again
        if (props.report.isOptimisticReport || !_.isEmpty(createChatError)) {
            return;
        }

        Report.openReport(reportID, reportActionID);
    };

    useEffect(() => {
        if (reportActionID) {
            return;
        }
        openReportIfNecessary();
        // eslint-disable-next-line react-hooks/exhaustive-deps
    }, []);

    useEffect(() => {
        if (!reportActionID) {
            return;
        }

        // This function is triggered when a user clicks on a link to navigate to a report.
        // For each link click, we retrieve the report data again, even though it may already be cached.
        // There should be only one openReport execution per page start or navigating
        Report.openReport(reportID, reportActionID);
        // eslint-disable-next-line react-hooks/exhaustive-deps
    }, [route]);

    useEffect(() => {
        const prevNetwork = prevNetworkRef.current;
        // When returning from offline to online state we want to trigger a request to OpenReport which
        // will fetch the reportActions data and mark the report as read. If the report is not fully visible
        // then we call ReconnectToReport which only loads the reportActions data without marking the report as read.
        const wasNetworkChangeDetected = lodashGet(prevNetwork, 'isOffline') && !lodashGet(props.network, 'isOffline');
        if (wasNetworkChangeDetected) {
            if (isReportFullyVisible) {
                openReportIfNecessary();
            } else {
                Report.reconnect(reportID);
            }
        }
        // update ref with current network state
        prevNetworkRef.current = props.network;
        // eslint-disable-next-line react-hooks/exhaustive-deps
    }, [props.network, isReportFullyVisible]);

    useEffect(() => {
        const wasLoginChangedDetected = prevAuthTokenType === 'anonymousAccount' && !props.session.authTokenType;
        if (wasLoginChangedDetected && didUserLogInDuringSession() && isUserCreatedPolicyRoom(props.report)) {
            if (isReportFullyVisible) {
                openReportIfNecessary();
            } else {
                Report.reconnect(reportID);
            }
        }
        // eslint-disable-next-line react-hooks/exhaustive-deps
    }, [props.session, props.report, isReportFullyVisible]);

    useEffect(() => {
        const prevIsSmallScreenWidth = prevIsSmallScreenWidthRef.current;
        // If the view is expanded from mobile to desktop layout
        // we update the new marker position, mark the report as read, and fetch new report actions
        const didScreenSizeIncrease = prevIsSmallScreenWidth && !props.isSmallScreenWidth;
        const didReportBecomeVisible = isReportFullyVisible && didScreenSizeIncrease;
        if (didReportBecomeVisible) {
            openReportIfNecessary();
        }
        // update ref with current state
        prevIsSmallScreenWidthRef.current = props.isSmallScreenWidth;
        // eslint-disable-next-line react-hooks/exhaustive-deps
<<<<<<< HEAD
    }, [props.isSmallScreenWidth, props.report, reportActions, isReportFullyVisible]);
=======
    }, [props.isSmallScreenWidth, props.reportActions, isReportFullyVisible]);
>>>>>>> d5eba656

    useEffect(() => {
        // Ensures subscription event succeeds when the report/workspace room is created optimistically.
        // Check if the optimistic `OpenReport` or `AddWorkspaceRoom` has succeeded by confirming
        // any `pendingFields.createChat` or `pendingFields.addWorkspaceRoom` fields are set to null.
        // Existing reports created will have empty fields for `pendingFields`.
        const didCreateReportSuccessfully = !props.report.pendingFields || (!props.report.pendingFields.addWorkspaceRoom && !props.report.pendingFields.createChat);
        if (!didSubscribeToReportTypingEvents.current && didCreateReportSuccessfully) {
            Report.subscribeToReportTypingEvents(reportID);
            didSubscribeToReportTypingEvents.current = true;
        }
    }, [props.report.pendingFields, didSubscribeToReportTypingEvents, reportID]);

    const onContentSizeChange = useCallback((w, h) => {
        contentListHeight.current = h;
    }, []);

    const checkIfContentSmallerThanList = useCallback(() => windowHeight - DIFF_BETWEEN_SCREEN_HEIGHT_AND_LIST - SPACER > contentListHeight.current, [windowHeight]);

    /**
     * Retrieves the next set of report actions for the chat once we are nearing the end of what we are currently
     * displaying.
     */
    const loadOlderChats = useCallback(() => {
        // Only fetch more if we are neither already fetching (so that we don't initiate duplicate requests) nor offline.
        if (props.network.isOffline || props.isLoadingOlderReportActions || props.isLoadingInitialReportActions) {
            return;
        }

        // Don't load more chats if we're already at the beginning of the chat history
        if (!oldestReportAction || hasCreatedAction) {
            return;
        }
        // Retrieve the next REPORT.ACTIONS.LIMIT sized page of comments
        Report.getOlderActions(reportID, oldestReportAction.reportActionID);
    }, [props.network.isOffline, props.isLoadingOlderReportActions, props.isLoadingInitialReportActions, oldestReportAction, hasCreatedAction, reportID]);

    const firstReportActionID = useMemo(() => lodashGet(newestReportAction, 'reportActionID'), [newestReportAction]);
    const loadNewerChats = useCallback(
        // eslint-disable-next-line rulesdir/prefer-early-return
        () => {
            if (
                props.isLoadingInitialReportActions ||
                props.isLoadingOlderReportActions ||
                props.network.isOffline ||
                newestReportAction.pendingAction === CONST.RED_BRICK_ROAD_PENDING_ACTION.DELETE
            ) {
                return;
            }
            // Determines if loading older reports is necessary when the content is smaller than the list
            // and there are fewer than 23 items, indicating we've reached the oldest message.
            const isLoadingOlderReportsFirstNeeded = checkIfContentSmallerThanList() && reportActions.length > 23;

            if (
                (reportActionID && linkedIdIndex > -1 && !hasNewestReportAction && !isLoadingOlderReportsFirstNeeded) ||
                (!reportActionID && !hasNewestReportAction && !isLoadingOlderReportsFirstNeeded)
            ) {
                loadMoreReportActionsHandler({firstReportActionID});
            }
        },
        [
            props.isLoadingInitialReportActions,
            props.isLoadingOlderReportActions,
            checkIfContentSmallerThanList,
            reportActionID,
            linkedIdIndex,
            hasNewestReportAction,
            loadMoreReportActionsHandler,
            firstReportActionID,
            props.network.isOffline,
            reportActions.length,
            newestReportAction,
        ],
    );

    /**
     * Runs when the FlatList finishes laying out
     */
    const recordTimeToMeasureItemLayout = useCallback(
        (e) => {
            layoutListHeight.current = e.nativeEvent.layout.height;

            if (didLayout.current) {
                return;
            }

            didLayout.current = true;
            Timing.end(CONST.TIMING.SWITCH_REPORT, hasCachedActions ? CONST.TIMING.WARM : CONST.TIMING.COLD);

            // Capture the init measurement only once not per each chat switch as the value gets overwritten
            if (!ReportActionsView.initMeasured) {
                Performance.markEnd(CONST.TIMING.REPORT_INITIAL_RENDER);
                ReportActionsView.initMeasured = true;
            } else {
                Performance.markEnd(CONST.TIMING.SWITCH_REPORT);
            }
        },
        [hasCachedActions],
    );

    useEffect(() => {
        // Temporary solution for handling REPORTPREVIEW. More details: https://expensify.slack.com/archives/C035J5C9FAP/p1705417778466539?thread_ts=1705035404.136629&cid=C035J5C9FAP
        // This code should be removed once REPORTPREVIEW is no longer repositioned.
        // We need to call openReport for gaps created by moving REPORTPREVIEW, which causes mismatches in previousReportActionID and reportActionID of adjacent reportActions. The server returns the correct sequence, allowing us to overwrite incorrect data with the correct one.
        const shouldOpenReport =
            firstReportActionName === CONST.REPORT.ACTIONS.TYPE.REPORTPREVIEW &&
            !hasCreatedAction &&
            props.isReadyForCommentLinking &&
            reportActions.length < 24 &&
            reportActions.length >= 1 &&
            !props.isLoadingInitialReportAction &&
            !props.isLoadingOlderReportActions &&
            !props.isLoadingNewerReportActions;

        if (shouldOpenReport) {
            Report.openReport(reportID, reportActionID);
        }
    }, [
        hasCreatedAction,
        reportID,
        reportActions,
        reportActionID,
        firstReportActionName,
        props.isReadyForCommentLinking,
        props.isLoadingOlderReportActions,
        props.isLoadingNewerReportActions,
        props.isLoadingInitialReportAction,
    ]);

    // Check if the first report action in the list is the one we're currently linked to
    const isTheFirstReportActionIsLinked = firstReportActionID === reportActionID;

    useEffect(() => {
        let timerId;

        if (isTheFirstReportActionIsLinked) {
            setIsInitialLinkedView(true);
        } else {
            // After navigating to the linked reportAction, apply this to correctly set
            // `autoscrollToTopThreshold` prop when linking to a specific reportAction.
            InteractionManager.runAfterInteractions(() => {
                // Using a short delay to ensure the view is updated after interactions
                timerId = setTimeout(() => setIsInitialLinkedView(false), 10);
            });
        }

        return () => {
            if (!timerId) {
                return;
            }
            clearTimeout(timerId);
        };
    }, [isTheFirstReportActionIsLinked]);

    // Comments have not loaded at all yet do nothing
    if (!_.size(reportActions)) {
        return null;
    }
    // AutoScroll is disabled when we do linking to a specific reportAction
    const shouldEnableAutoScroll = hasNewestReportAction && (!reportActionID || !isInitialLinkedView);

    return (
        <>
            <ReportActionsList
                report={props.report}
                onLayout={recordTimeToMeasureItemLayout}
                sortedReportActions={reportActions}
                mostRecentIOUReportActionID={mostRecentIOUReportActionID}
                loadOlderChats={loadOlderChats}
                loadNewerChats={loadNewerChats}
                isLinkingLoader={!!reportActionID && props.isLoadingInitialReportActions}
                isLoadingInitialReportActions={props.isLoadingInitialReportActions}
                isLoadingOlderReportActions={props.isLoadingOlderReportActions}
                isLoadingNewerReportActions={props.isLoadingNewerReportActions}
                policy={props.policy}
                listID={listID}
                onContentSizeChange={onContentSizeChange}
                shouldEnableAutoScrollToTopThreshold={shouldEnableAutoScroll}
            />
            <PopoverReactionList ref={reactionListRef} />
        </>
    );
}

ReportActionsView.propTypes = propTypes;
ReportActionsView.defaultProps = defaultProps;
ReportActionsView.displayName = 'ReportActionsView';

function arePropsEqual(oldProps, newProps) {
    if (!_.isEqual(oldProps.isReadyForCommentLinking, newProps.isReadyForCommentLinking)) {
        return false;
    }
    if (!_.isEqual(oldProps.reportActions, newProps.reportActions)) {
        return false;
    }

    if (lodashGet(oldProps.network, 'isOffline') !== lodashGet(newProps.network, 'isOffline')) {
        return false;
    }

    if (lodashGet(oldProps.session, 'authTokenType') !== lodashGet(newProps.session, 'authTokenType')) {
        return false;
    }

    if (oldProps.isLoadingInitialReportActions !== newProps.isLoadingInitialReportActions) {
        return false;
    }

    if (oldProps.isLoadingOlderReportActions !== newProps.isLoadingOlderReportActions) {
        return false;
    }

    if (oldProps.isLoadingNewerReportActions !== newProps.isLoadingNewerReportActions) {
        return false;
    }

<<<<<<< HEAD
    if (oldProps.isLoadingNewerReportActions !== newProps.isLoadingNewerReportActions) {
        return false;
    }

    if (oldProps.report.lastReadTime !== newProps.report.lastReadTime) {
        return false;
    }

=======
>>>>>>> d5eba656
    if (newProps.isSmallScreenWidth !== oldProps.isSmallScreenWidth) {
        return false;
    }

    if (newProps.isComposerFullSize !== oldProps.isComposerFullSize) {
        return false;
    }

    if (lodashGet(newProps, 'policy.avatar') !== lodashGet(oldProps, 'policy.avatar')) {
        return false;
    }

    if (lodashGet(newProps, 'policy.name') !== lodashGet(oldProps, 'policy.name')) {
        return false;
    }

    return (
        oldProps.report.lastReadTime === newProps.report.lastReadTime &&
        oldProps.report.reportID === newProps.report.reportID &&
        oldProps.report.policyID === newProps.report.policyID &&
        oldProps.report.managerID === newProps.report.managerID &&
        oldProps.report.lastVisibleActionCreated === newProps.report.lastVisibleActionCreated &&
        oldProps.report.isOptimisticReport === newProps.report.isOptimisticReport &&
        _.isEqual(oldProps.report.pendingFields, newProps.report.pendingFields)
    );
}

const MemoizedReportActionsView = React.memo(ReportActionsView, arePropsEqual);

export default compose(
    Performance.withRenderTrace({id: '<ReportActionsView> rendering'}),
    withWindowDimensions,
    withLocalize,
    withNetwork(),
    withOnyx({
        session: {
            key: ONYXKEYS.SESSION,
        },
    }),
)(MemoizedReportActionsView);<|MERGE_RESOLUTION|>--- conflicted
+++ resolved
@@ -296,11 +296,7 @@
         // update ref with current state
         prevIsSmallScreenWidthRef.current = props.isSmallScreenWidth;
         // eslint-disable-next-line react-hooks/exhaustive-deps
-<<<<<<< HEAD
-    }, [props.isSmallScreenWidth, props.report, reportActions, isReportFullyVisible]);
-=======
-    }, [props.isSmallScreenWidth, props.reportActions, isReportFullyVisible]);
->>>>>>> d5eba656
+    }, [props.isSmallScreenWidth, reportActions, isReportFullyVisible]);
 
     useEffect(() => {
         // Ensures subscription event succeeds when the report/workspace room is created optimistically.
@@ -517,17 +513,6 @@
         return false;
     }
 
-<<<<<<< HEAD
-    if (oldProps.isLoadingNewerReportActions !== newProps.isLoadingNewerReportActions) {
-        return false;
-    }
-
-    if (oldProps.report.lastReadTime !== newProps.report.lastReadTime) {
-        return false;
-    }
-
-=======
->>>>>>> d5eba656
     if (newProps.isSmallScreenWidth !== oldProps.isSmallScreenWidth) {
         return false;
     }

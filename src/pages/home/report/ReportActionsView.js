import React from 'react';
import {
    Animated,
    View,
    Keyboard,
    AppState,
} from 'react-native';
import PropTypes from 'prop-types';
import _ from 'underscore';
import lodashGet from 'lodash.get';
import {withOnyx} from 'react-native-onyx';
import Text from '../../../components/Text';
import UnreadActionIndicator from '../../../components/UnreadActionIndicator';
import {fetchActions, updateLastReadActionID} from '../../../libs/actions/Report';
import ONYXKEYS from '../../../ONYXKEYS';
import ReportActionItem from './ReportActionItem';
import styles from '../../../styles/styles';
import ReportActionPropTypes from './ReportActionPropTypes';
import InvertedFlatList from '../../../components/InvertedFlatList';
import {lastItem} from '../../../libs/CollectionUtils';
import Visibility from '../../../libs/Visibility';

const propTypes = {
    // The ID of the report actions will be created for
    reportID: PropTypes.number.isRequired,

    // Is this report currently in view?
    isActiveReport: PropTypes.bool.isRequired,

    /* Onyx Props */

    // The report currently being looked at
    report: PropTypes.shape({
        // Number of actions unread
        unreadActionCount: PropTypes.number,
    }),

    // Array of report actions for this report
    reportActions: PropTypes.objectOf(PropTypes.shape(ReportActionPropTypes)),

    // The session of the logged in person
    session: PropTypes.shape({
        // Email of the logged in person
        email: PropTypes.string,
    }),
};

const defaultProps = {
    report: {
        unreadActionCount: 0,
    },
    reportActions: {},
    session: {},
};

class ReportActionsView extends React.Component {
    constructor(props) {
        super(props);

        this.renderItem = this.renderItem.bind(this);
        this.renderCell = this.renderCell.bind(this);
        this.scrollToListBottom = this.scrollToListBottom.bind(this);
        this.recordMaxAction = this.recordMaxAction.bind(this);
        this.onVisibilityChange = this.onVisibilityChange.bind(this);

        this.sortedReportActions = [];
        this.timers = [];
        this.unreadIndicatorOpacity = new Animated.Value(1);

        // Helper variable that keeps track of the unread action count before it updates to zero
        this.unreadActionCount = 0;

        // Helper variable that prevents the unread indicator to show up for new messages
        // received while the report is still active
        this.shouldShowUnreadActionIndicator = true;

        this.state = {
            refetchNeeded: true,
        };
    }

    componentDidMount() {
        AppState.addEventListener('change', this.onVisibilityChange);

        if (this.props.isActiveReport) {
            this.keyboardEvent = Keyboard.addListener('keyboardDidShow', this.scrollToListBottom);
            this.recordMaxAction();
        }

        fetchActions(this.props.reportID);
    }

    shouldComponentUpdate(nextProps) {
        if (nextProps.isActiveReport !== this.props.isActiveReport) {
            return true;
        }

        if (!_.isEqual(nextProps.reportActions, this.props.reportActions)) {
            return true;
        }

        return false;
    }

    componentDidUpdate(prevProps) {
        // If we previously had a value for reportActions but no longer have one
        // this can only mean that the reportActions have been deleted. So we must
        // refetch these actions the next time we switch to this chat.
        if (prevProps.reportActions && !this.props.reportActions) {
            this.setRefetchNeeded(true);
            return;
        }

        if (_.size(prevProps.reportActions) !== _.size(this.props.reportActions)) {
            // If a new comment is added and it's from the current user scroll to the bottom otherwise
            // leave the user positioned where they are now in the list.
            const lastAction = lastItem(this.props.reportActions);
            if (lastAction && (lastAction.actorEmail === this.props.session.email)) {
                this.scrollToListBottom();
            }

            // When the number of actions change, wait three seconds, then record the max action
            // This will make the unread indicator go away if you receive comments in the same chat you're looking at
            if (this.props.isActiveReport && Visibility.isVisible()) {
                this.timers.push(setTimeout(this.recordMaxAction, 3000));
            }

            return;
        }

        // If we are switching from not active to active report then mark comments as
        // read and bind the keyboard listener for this report
        if (!prevProps.isActiveReport && this.props.isActiveReport) {
            if (this.state.refetchNeeded) {
                fetchActions(this.props.reportID);
                this.setRefetchNeeded(false);
            }

            this.recordMaxAction();
            this.keyboardEvent = Keyboard.addListener('keyboardDidShow', this.scrollToListBottom);
        }
    }

    componentWillUnmount() {
        if (this.keyboardEvent) {
            this.keyboardEvent.remove();
        }

        AppState.removeEventListener('change', this.onVisibilityChange);

        _.each(this.timers, timer => clearTimeout(timer));
    }

    /**
     * Records the max action on app visibility change event.
     */
    onVisibilityChange() {
        if (this.props.isActiveReport && Visibility.isVisible()) {
            this.timers.push(setTimeout(this.recordMaxAction, 3000));
        }
    }

    /**
     * When setting to true we will refetch the reportActions
     * the next time this report is switched to.
     *
     * @param {Boolean} refetchNeeded
     */
    setRefetchNeeded(refetchNeeded) {
        this.setState({refetchNeeded});
    }

    /**
     * Checks if the unreadActionIndicator should be shown.
     * If it does, starts a timeout for the fading out animation and creates
     * a flag to not show it again if the report is still open
     */
    setUpUnreadActionIndicator() {
        if (!this.props.isActiveReport || !this.shouldShowUnreadActionIndicator) {
            return;
        }

        this.unreadActionCount = this.props.report.unreadActionCount;

        if (this.unreadActionCount > 0) {
            this.unreadIndicatorOpacity = new Animated.Value(1);
            this.timers.push(setTimeout(() => {
                Animated.timing(this.unreadIndicatorOpacity, {
                    toValue: 0,
                    useNativeDriver: false,
                }).start();
            }, 3000));
        }

        this.shouldShowUnreadActionIndicator = false;
    }

    /**
     * Updates and sorts the report actions by sequence number
     */
    updateSortedReportActions() {
        this.sortedReportActions = _.chain(this.props.reportActions)
            .sortBy('sequenceNumber')
            .filter(action => action.actionName === 'ADDCOMMENT')
            .map((item, index) => ({action: item, index}))
            .value()
            .reverse();
    }

    /**
     * Returns true when the report action immediately before the
     * specified index is a comment made by the same actor who who
     * is leaving a comment in the action at the specified index.
     * Also checks to ensure that the comment is not too old to
     * be considered part of the same comment
     *
     * @param {Number} actionIndex - index of the comment item in state to check
     *
     * @return {Boolean}
     */
    isConsecutiveActionMadeByPreviousActor(actionIndex) {
        const previousAction = this.sortedReportActions[actionIndex + 1];
        const currentAction = this.sortedReportActions[actionIndex];

        // It's OK for there to be no previous action, and in that case, false will be returned
        // so that the comment isn't grouped
        if (!currentAction || !previousAction) {
            return false;
        }

        // Comments are only grouped if they happen within 5 minutes of each other
        if (currentAction.action.timestamp - previousAction.action.timestamp > 300) {
            return false;
        }

        return currentAction.action.actorEmail === previousAction.action.actorEmail;
    }

    /**
     * When the bottom of the list is reached, this is triggered, so it's a little different than recording the max
     * action when scrolled
     */
    recordMaxAction() {
        const reportActions = lodashGet(this.props, 'reportActions', {});
        const maxVisibleSequenceNumber = _.chain(reportActions)

            // We want to avoid marking any pending actions as read since
            // 1. Any action ID that hasn't been delivered by the server is a temporary action ID.
            // 2. We already set a comment someone has authored as the lastReadActionID_<accountID> rNVP on the server
            // and should sync it locally when we handle it via Pusher or Airship
            .reject(action => action.loading)
            .pluck('sequenceNumber')
            .max()
            .value();

        updateLastReadActionID(this.props.reportID, maxVisibleSequenceNumber);
    }

    /**
     * This function is triggered from the ref callback for the scrollview. That way it can be scrolled once all the
     * items have been rendered. If the number of actions has changed since it was last rendered, then
     * scroll the list to the end.
     */
    scrollToListBottom() {
        if (this.actionListElement) {
            this.actionListElement.scrollToIndex({animated: false, index: 0});
        }
        this.recordMaxAction();
    }

    /**
     * This function overrides the CellRendererComponent (defaults to a plain View), giving each ReportActionItem a
     *  higher z-index than the one below it. This prevents issues where the ReportActionContextMenu overlapping between
     *  rows is hidden beneath other rows.
     *
     * @param {Object} index - The ReportAction item in the FlatList.
     * @param {Object|Array} style – The default styles of the CellRendererComponent provided by the CellRenderer.
     * @param {Object} props – All the other Props provided to the CellRendererComponent by default.
     * @returns {React.Component}
     */
    renderCell({item, style, ...props}) {
        const cellStyle = [
            style,
            {zIndex: item.action.sequenceNumber},
        ];
        // eslint-disable-next-line react/jsx-props-no-spreading
        return <View style={cellStyle} {...props} />;
    }

    /**
     * Do not move this or make it an anonymous function it is a method
     * so it will not be recreated each time we render an item
     *
     * See: https://reactnative.dev/docs/optimizing-flatlist-configuration#avoid-anonymous-function-on-renderitem
     *
     * @param {Object} args
     * @param {Object} args.item
     * @param {Number} args.index
     * @param {Function} args.onLayout
     * @param {Boolean} args.needsLayoutCalculation
     *
     * @returns {React.Component}
     */
    renderItem({
        item,
        index,
        onLayout,
        needsLayoutCalculation,
    }) {
        return (
<<<<<<< HEAD
            <ReportActionItem
                reportID={this.props.reportID}
                action={item.action}
                displayAsGroup={this.isConsecutiveActionMadeByPreviousActor(index)}
                onLayout={onLayout}
                needsLayoutCalculation={needsLayoutCalculation}
            />
=======

        // Using <View /> instead of a Fragment because there is a difference between how
        // <InvertedFlatList /> are implemented on native and web/desktop which leads to
        // the unread indicator on native to render below the message instead of above it.
            <View>
                {this.unreadActionCount > 0 && index === this.unreadActionCount - 1 && (
                    <UnreadActionIndicator animatedOpacity={this.unreadIndicatorOpacity} />
                )}
                <ReportActionItem
                    action={item.action}
                    displayAsGroup={this.isConsecutiveActionMadeByPreviousActor(index)}
                    onLayout={onLayout}
                    needsLayoutCalculation={needsLayoutCalculation}
                />
            </View>
>>>>>>> c3a6aa86
        );
    }

    render() {
        // Comments have not loaded at all yet do nothing
        if (!_.size(this.props.reportActions)) {
            return null;
        }

        // If we only have the created action then no one has left a comment
        if (_.size(this.props.reportActions) === 1) {
            return (
                <View style={[styles.chatContent, styles.chatContentEmpty]}>
                    <Text style={[styles.textP]}>Be the first person to comment!</Text>
                </View>
            );
        }

        this.setUpUnreadActionIndicator();
        this.updateSortedReportActions();
        return (
            <InvertedFlatList
                ref={el => this.actionListElement = el}
                data={this.sortedReportActions}
                renderItem={this.renderItem}
                CellRendererComponent={this.renderCell}
                contentContainerStyle={[styles.chatContentScrollView]}
                keyExtractor={item => `${item.action.sequenceNumber}`}
                initialRowHeight={32}
            />
        );
    }
}

ReportActionsView.propTypes = propTypes;
ReportActionsView.defaultProps = defaultProps;

export default withOnyx({
    report: {
        key: ({reportID}) => `${ONYXKEYS.COLLECTION.REPORT}${reportID}`,
    },
    reportActions: {
        key: ({reportID}) => `${ONYXKEYS.COLLECTION.REPORT_ACTIONS}${reportID}`,
        canEvict: props => !props.isActiveReport,
    },
    session: {
        key: ONYXKEYS.SESSION,
    },
})(ReportActionsView);<|MERGE_RESOLUTION|>--- conflicted
+++ resolved
@@ -308,15 +308,6 @@
         needsLayoutCalculation,
     }) {
         return (
-<<<<<<< HEAD
-            <ReportActionItem
-                reportID={this.props.reportID}
-                action={item.action}
-                displayAsGroup={this.isConsecutiveActionMadeByPreviousActor(index)}
-                onLayout={onLayout}
-                needsLayoutCalculation={needsLayoutCalculation}
-            />
-=======
 
         // Using <View /> instead of a Fragment because there is a difference between how
         // <InvertedFlatList /> are implemented on native and web/desktop which leads to
@@ -326,13 +317,13 @@
                     <UnreadActionIndicator animatedOpacity={this.unreadIndicatorOpacity} />
                 )}
                 <ReportActionItem
+                    reportID={this.props.reportID}
                     action={item.action}
                     displayAsGroup={this.isConsecutiveActionMadeByPreviousActor(index)}
                     onLayout={onLayout}
                     needsLayoutCalculation={needsLayoutCalculation}
                 />
             </View>
->>>>>>> c3a6aa86
         );
     }
 

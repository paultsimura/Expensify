import ExpensiMark from 'expensify-common/lib/ExpensiMark';
import lodashGet from 'lodash/get';
import React from 'react';
import _ from 'underscore';
import * as Expensicons from '@components/Icon/Expensicons';
import MiniQuickEmojiReactions from '@components/Reactions/MiniQuickEmojiReactions';
import QuickEmojiReactions from '@components/Reactions/QuickEmojiReactions';
import addEncryptedAuthTokenToURL from '@libs/addEncryptedAuthTokenToURL';
import Clipboard from '@libs/Clipboard';
import EmailUtils from '@libs/EmailUtils';
import * as Environment from '@libs/Environment/Environment';
import fileDownload from '@libs/fileDownload';
import getAttachmentDetails from '@libs/fileDownload/getAttachmentDetails';
import ModifiedExpenseMessage from '@libs/ModifiedExpenseMessage';
import Navigation from '@libs/Navigation/Navigation';
import Permissions from '@libs/Permissions';
import * as PersonalDetailsUtils from '@libs/PersonalDetailsUtils';
import ReportActionComposeFocusManager from '@libs/ReportActionComposeFocusManager';
import * as ReportActionsUtils from '@libs/ReportActionsUtils';
import * as ReportUtils from '@libs/ReportUtils';
import * as TaskUtils from '@libs/TaskUtils';
import * as Download from '@userActions/Download';
import * as Report from '@userActions/Report';
import CONST from '@src/CONST';
import ROUTES from '@src/ROUTES';
import {clearActiveReportAction, hideContextMenu, showDeleteModal} from './ReportActionContextMenu';

/**
 * Gets the HTML version of the message in an action.
 * @param {Object} reportAction
 * @return {String}
 */
function getActionText(reportAction) {
    const message = _.last(lodashGet(reportAction, 'message', null));
    return lodashGet(message, 'html', '');
}

/**
 * Sets the HTML string to Clipboard.
 * @param {String} content
 */
function setClipboardMessage(content) {
    const parser = new ExpensiMark();
    if (!Clipboard.canSetHtml()) {
        Clipboard.setString(parser.htmlToMarkdown(content));
    } else {
        const plainText = parser.htmlToText(content);
        Clipboard.setHtml(content, plainText);
    }
}

// A list of all the context actions in this menu.
export default [
    {
        isAnonymousAction: false,
        shouldKeepOpen: true,
        shouldShow: (type, reportAction) => type === CONST.CONTEXT_MENU_TYPES.REPORT_ACTION && _.has(reportAction, 'message') && !ReportActionsUtils.isMessageDeleted(reportAction),
        renderContent: (closePopover, {reportID, reportAction, close: closeManually, openContextMenu}) => {
            const isMini = !closePopover;

            const closeContextMenu = (onHideCallback) => {
                if (isMini) {
                    closeManually();
                    if (onHideCallback) {
                        onHideCallback();
                    }
                } else {
                    hideContextMenu(false, onHideCallback);
                }
            };

            const toggleEmojiAndCloseMenu = (emoji, existingReactions) => {
                Report.toggleEmojiReaction(reportID, reportAction, emoji, existingReactions);
                closeContextMenu();
            };

            if (isMini) {
                return (
                    <MiniQuickEmojiReactions
                        key="MiniQuickEmojiReactions"
                        onEmojiSelected={toggleEmojiAndCloseMenu}
                        onPressOpenPicker={openContextMenu}
                        onEmojiPickerClosed={closeContextMenu}
                        reportActionID={reportAction.reportActionID}
                        reportAction={reportAction}
                    />
                );
            }

            return (
                <QuickEmojiReactions
                    key="BaseQuickEmojiReactions"
                    closeContextMenu={closeContextMenu}
                    onEmojiSelected={toggleEmojiAndCloseMenu}
                    reportActionID={reportAction.reportActionID}
                    reportAction={reportAction}
                />
            );
        },
    },
    {
        isAnonymousAction: true,
        textTranslateKey: 'common.download',
        icon: Expensicons.Download,
        successTextTranslateKey: 'common.download',
        successIcon: Expensicons.Download,
        shouldShow: (type, reportAction, isArchivedRoom, betas, anchor, isChronosReport, reportID, isPinnedChat, isUnreadChat, isOffline) => {
            const isAttachment = ReportActionsUtils.isReportActionAttachment(reportAction);
            const messageHtml = lodashGet(reportAction, ['message', 0, 'html']);
            return isAttachment && messageHtml !== CONST.ATTACHMENT_UPLOADING_MESSAGE_HTML && reportAction.reportActionID && !ReportActionsUtils.isMessageDeleted(reportAction) && !isOffline;
        },
        onPress: (closePopover, {reportAction}) => {
            const message = _.last(lodashGet(reportAction, 'message', [{}]));
            const html = lodashGet(message, 'html', '');
            const attachmentDetails = getAttachmentDetails(html);
            const {originalFileName, sourceURL} = attachmentDetails;
            const sourceURLWithAuth = addEncryptedAuthTokenToURL(sourceURL);
            const sourceID = (sourceURL.match(CONST.REGEX.ATTACHMENT_ID) || [])[1];
            Download.setDownload(sourceID, true);
            fileDownload(sourceURLWithAuth, originalFileName).then(() => Download.setDownload(sourceID, false));
            if (closePopover) {
                hideContextMenu(true, ReportActionComposeFocusManager.focus);
            }
        },
        getDescription: () => {},
    },
    {
        isAnonymousAction: false,
        textTranslateKey: 'reportActionContextMenu.replyInThread',
        icon: Expensicons.ChatBubble,
        successTextTranslateKey: '',
        successIcon: null,
        shouldShow: (type, reportAction, isArchivedRoom, betas, anchor, isChronosReport, reportID) => {
            if (type !== CONST.CONTEXT_MENU_TYPES.REPORT_ACTION) {
                return false;
            }
            const isDeletedAction = ReportActionsUtils.isDeletedAction(reportAction);
            const shouldDisplayThreadReplies = ReportUtils.shouldDisplayThreadReplies(reportAction, reportID);
            const isCommentAction = reportAction.actionName === CONST.REPORT.ACTIONS.TYPE.ADDCOMMENT;
            const isReportPreviewAction = reportAction.actionName === CONST.REPORT.ACTIONS.TYPE.REPORTPREVIEW;
            const isIOUAction = reportAction.actionName === CONST.REPORT.ACTIONS.TYPE.IOU && !ReportActionsUtils.isSplitBillAction(reportAction);
            const isModifiedExpenseAction = ReportActionsUtils.isModifiedExpenseAction(reportAction);
            const isTaskAction = ReportActionsUtils.isTaskAction(reportAction);
<<<<<<< HEAD
            return (
                (isCommentAction || isReportPreviewAction || isIOUAction || isModifiedExpenseAction || isTaskAction) &&
                !ReportUtils.isThreadFirstChat(reportAction, reportID) &&
                (!isDeletedAction || shouldDisplayThreadReplies)
=======
            const isWhisperAction = ReportActionsUtils.isWhisperAction(reportAction);
            return (
                (!isWhisperAction || isIOUAction || isReportPreviewAction) &&
                (isCommentAction || isReportPreviewAction || isIOUAction || isModifiedExpenseAction || isTaskAction) &&
                !ReportUtils.isThreadFirstChat(reportAction, reportID)
>>>>>>> 6d335420
            );
        },
        onPress: (closePopover, {reportAction, reportID}) => {
            if (closePopover) {
                hideContextMenu(false, () => {
                    ReportActionComposeFocusManager.focus();
                    Report.navigateToAndOpenChildReport(lodashGet(reportAction, 'childReportID', '0'), reportAction, reportID);
                });
                return;
            }

            Report.navigateToAndOpenChildReport(lodashGet(reportAction, 'childReportID', '0'), reportAction, reportID);
        },
        getDescription: () => {},
    },
    {
        isAnonymousAction: false,
        textTranslateKey: 'reportActionContextMenu.subscribeToThread',
        icon: Expensicons.Bell,
        successTextTranslateKey: '',
        successIcon: null,
        shouldShow: (type, reportAction, isArchivedRoom, betas, anchor, isChronosReport, reportID) => {
            let childReportNotificationPreference = lodashGet(reportAction, 'childReportNotificationPreference', '');
            if (!childReportNotificationPreference) {
                const isActionCreator = ReportUtils.isActionCreator(reportAction);
                childReportNotificationPreference = isActionCreator ? CONST.REPORT.NOTIFICATION_PREFERENCE.ALWAYS : CONST.REPORT.NOTIFICATION_PREFERENCE.HIDDEN;
            }
            const isDeletedAction = ReportActionsUtils.isDeletedAction(reportAction);
            const shouldDisplayThreadReplies = ReportUtils.shouldDisplayThreadReplies(reportAction, reportID);
            const subscribed = childReportNotificationPreference !== 'hidden';
            const isCommentAction = reportAction.actionName === CONST.REPORT.ACTIONS.TYPE.ADDCOMMENT && !ReportUtils.isThreadFirstChat(reportAction, reportID);
            const isReportPreviewAction = reportAction.actionName === CONST.REPORT.ACTIONS.TYPE.REPORTPREVIEW;
            const isIOUAction = reportAction.actionName === CONST.REPORT.ACTIONS.TYPE.IOU && !ReportActionsUtils.isSplitBillAction(reportAction);
<<<<<<< HEAD
            return !subscribed && (isCommentAction || isReportPreviewAction || isIOUAction) && (!isDeletedAction || shouldDisplayThreadReplies);
=======
            const isWhisperAction = ReportActionsUtils.isWhisperAction(reportAction);
            return !subscribed && !isWhisperAction && (isCommentAction || isReportPreviewAction || isIOUAction);
>>>>>>> 6d335420
        },
        onPress: (closePopover, {reportAction, reportID}) => {
            let childReportNotificationPreference = lodashGet(reportAction, 'childReportNotificationPreference', '');
            if (!childReportNotificationPreference) {
                const isActionCreator = ReportUtils.isActionCreator(reportAction);
                childReportNotificationPreference = isActionCreator ? CONST.REPORT.NOTIFICATION_PREFERENCE.ALWAYS : CONST.REPORT.NOTIFICATION_PREFERENCE.HIDDEN;
            }
            if (closePopover) {
                hideContextMenu(false, () => {
                    ReportActionComposeFocusManager.focus();
                    Report.toggleSubscribeToChildReport(lodashGet(reportAction, 'childReportID', '0'), reportAction, reportID, childReportNotificationPreference);
                });
                return;
            }

            ReportActionComposeFocusManager.focus();
            Report.toggleSubscribeToChildReport(lodashGet(reportAction, 'childReportID', '0'), reportAction, reportID, childReportNotificationPreference);
        },
        getDescription: () => {},
    },
    {
        isAnonymousAction: false,
        textTranslateKey: 'reportActionContextMenu.unsubscribeFromThread',
        icon: Expensicons.BellSlash,
        successTextTranslateKey: '',
        successIcon: null,
        shouldShow: (type, reportAction, isArchivedRoom, betas, anchor, isChronosReport, reportID) => {
            let childReportNotificationPreference = lodashGet(reportAction, 'childReportNotificationPreference', '');
            if (!childReportNotificationPreference) {
                const isActionCreator = ReportUtils.isActionCreator(reportAction);
                childReportNotificationPreference = isActionCreator ? CONST.REPORT.NOTIFICATION_PREFERENCE.ALWAYS : CONST.REPORT.NOTIFICATION_PREFERENCE.HIDDEN;
            }
            const isDeletedAction = ReportActionsUtils.isDeletedAction(reportAction);
            const shouldDisplayThreadReplies = ReportUtils.shouldDisplayThreadReplies(reportAction, reportID);
            const subscribed = childReportNotificationPreference !== 'hidden';
            if (type !== CONST.CONTEXT_MENU_TYPES.REPORT_ACTION) {
                return false;
            }
            const isCommentAction = reportAction.actionName === CONST.REPORT.ACTIONS.TYPE.ADDCOMMENT && !ReportUtils.isThreadFirstChat(reportAction, reportID);
            const isReportPreviewAction = reportAction.actionName === CONST.REPORT.ACTIONS.TYPE.REPORTPREVIEW;
            const isIOUAction = reportAction.actionName === CONST.REPORT.ACTIONS.TYPE.IOU && !ReportActionsUtils.isSplitBillAction(reportAction);
            return subscribed && (isCommentAction || isReportPreviewAction || isIOUAction) && (!isDeletedAction || shouldDisplayThreadReplies);
        },
        onPress: (closePopover, {reportAction, reportID}) => {
            let childReportNotificationPreference = lodashGet(reportAction, 'childReportNotificationPreference', '');
            if (!childReportNotificationPreference) {
                const isActionCreator = ReportUtils.isActionCreator(reportAction);
                childReportNotificationPreference = isActionCreator ? CONST.REPORT.NOTIFICATION_PREFERENCE.ALWAYS : CONST.REPORT.NOTIFICATION_PREFERENCE.HIDDEN;
            }
            if (closePopover) {
                hideContextMenu(false, () => {
                    ReportActionComposeFocusManager.focus();
                    Report.toggleSubscribeToChildReport(lodashGet(reportAction, 'childReportID', '0'), reportAction, reportID, childReportNotificationPreference);
                });
                return;
            }

            ReportActionComposeFocusManager.focus();
            Report.toggleSubscribeToChildReport(lodashGet(reportAction, 'childReportID', '0'), reportAction, reportID, childReportNotificationPreference);
        },
        getDescription: () => {},
    },
    {
        isAnonymousAction: true,
        textTranslateKey: 'reportActionContextMenu.copyURLToClipboard',
        icon: Expensicons.Copy,
        successTextTranslateKey: 'reportActionContextMenu.copied',
        successIcon: Expensicons.Checkmark,
        shouldShow: (type) => type === CONST.CONTEXT_MENU_TYPES.LINK,
        onPress: (closePopover, {selection}) => {
            Clipboard.setString(selection);
            hideContextMenu(true, ReportActionComposeFocusManager.focus);
        },
        getDescription: (selection) => selection,
    },
    {
        isAnonymousAction: true,
        textTranslateKey: 'reportActionContextMenu.copyEmailToClipboard',
        icon: Expensicons.Copy,
        successTextTranslateKey: 'reportActionContextMenu.copied',
        successIcon: Expensicons.Checkmark,
        shouldShow: (type) => type === CONST.CONTEXT_MENU_TYPES.EMAIL,
        onPress: (closePopover, {selection}) => {
            Clipboard.setString(EmailUtils.trimMailTo(selection));
            hideContextMenu(true, ReportActionComposeFocusManager.focus);
        },
        getDescription: (selection) => EmailUtils.prefixMailSeparatorsWithBreakOpportunities(EmailUtils.trimMailTo(selection)),
    },
    {
        isAnonymousAction: true,
        textTranslateKey: 'reportActionContextMenu.copyToClipboard',
        icon: Expensicons.Copy,
        successTextTranslateKey: 'reportActionContextMenu.copied',
        successIcon: Expensicons.Checkmark,
        shouldShow: (type, reportAction) =>
            type === CONST.CONTEXT_MENU_TYPES.REPORT_ACTION && !ReportActionsUtils.isReportActionAttachment(reportAction) && !ReportActionsUtils.isMessageDeleted(reportAction),

        // If return value is true, we switch the `text` and `icon` on
        // `ContextMenuItem` with `successText` and `successIcon` which will fall back to
        // the `text` and `icon`
        onPress: (closePopover, {reportAction, selection}) => {
            const isTaskAction = ReportActionsUtils.isTaskAction(reportAction);
            const isReportPreviewAction = ReportActionsUtils.isReportPreviewAction(reportAction);
            const message = _.last(lodashGet(reportAction, 'message', [{}]));
            const messageHtml = isTaskAction ? TaskUtils.getTaskReportActionMessage(reportAction.actionName) : lodashGet(message, 'html', '');

            const isAttachment = ReportActionsUtils.isReportActionAttachment(reportAction);
            if (!isAttachment) {
                const content = selection || messageHtml;
                if (isReportPreviewAction) {
                    const iouReport = ReportUtils.getReport(ReportActionsUtils.getIOUReportIDFromReportActionPreview(reportAction));
                    const displayMessage = ReportUtils.getReportPreviewMessage(iouReport, reportAction);
                    Clipboard.setString(displayMessage);
                } else if (ReportActionsUtils.isModifiedExpenseAction(reportAction)) {
                    const modifyExpenseMessage = ModifiedExpenseMessage.getForReportAction(reportAction);
                    Clipboard.setString(modifyExpenseMessage);
                } else if (ReportActionsUtils.isMoneyRequestAction(reportAction)) {
                    const displayMessage = ReportUtils.getIOUReportActionDisplayMessage(reportAction);
                    Clipboard.setString(displayMessage);
                } else if (ReportActionsUtils.isCreatedTaskReportAction(reportAction)) {
                    const taskPreviewMessage = TaskUtils.getTaskCreatedMessage(reportAction);
                    Clipboard.setString(taskPreviewMessage);
                } else if (ReportActionsUtils.isMemberChangeAction(reportAction)) {
                    const logMessage = ReportActionsUtils.getMemberChangeMessageFragment(reportAction).html;
                    setClipboardMessage(logMessage);
                } else if (ReportActionsUtils.isSubmittedExpenseAction(reportAction)) {
                    const submittedMessage = _.reduce(reportAction.message, (acc, curr) => `${acc}${curr.text}`, '');
                    Clipboard.setString(submittedMessage);
                } else if (content) {
                    setClipboardMessage(content);
                }
            }

            if (closePopover) {
                hideContextMenu(true, ReportActionComposeFocusManager.focus);
            }
        },
        getDescription: () => {},
    },

    {
        isAnonymousAction: true,
        textTranslateKey: 'reportActionContextMenu.copyLink',
        icon: Expensicons.LinkCopy,
        successIcon: Expensicons.Checkmark,
        successTextTranslateKey: 'reportActionContextMenu.copied',
        shouldShow: (type, reportAction, isArchivedRoom, betas, menuTarget) => {
            const isAttachment = ReportActionsUtils.isReportActionAttachment(reportAction);

            // Only hide the copylink menu item when context menu is opened over img element.
            const isAttachmentTarget = lodashGet(menuTarget, 'tagName') === 'IMG' && isAttachment;
            return Permissions.canUseCommentLinking(betas) && type === CONST.CONTEXT_MENU_TYPES.REPORT_ACTION && !isAttachmentTarget && !ReportActionsUtils.isMessageDeleted(reportAction);
        },
        onPress: (closePopover, {reportAction, reportID}) => {
            Environment.getEnvironmentURL().then((environmentURL) => {
                const reportActionID = lodashGet(reportAction, 'reportActionID');
                Clipboard.setString(`${environmentURL}/r/${reportID}/${reportActionID}`);
            });
            hideContextMenu(true, ReportActionComposeFocusManager.focus);
        },
        getDescription: () => {},
    },

    {
        isAnonymousAction: false,
        textTranslateKey: 'reportActionContextMenu.markAsUnread',
        icon: Expensicons.Mail,
        successIcon: Expensicons.Checkmark,
        shouldShow: (type, reportAction, isArchivedRoom, betas, anchor, isChronosReport, reportID, isPinnedChat, isUnreadChat) =>
            type === CONST.CONTEXT_MENU_TYPES.REPORT_ACTION || (type === CONST.CONTEXT_MENU_TYPES.REPORT && !isUnreadChat),
        onPress: (closePopover, {reportAction, reportID}) => {
            Report.markCommentAsUnread(reportID, reportAction.created);
            if (closePopover) {
                hideContextMenu(true, ReportActionComposeFocusManager.focus);
            }
        },
        getDescription: () => {},
    },

    {
        isAnonymousAction: false,
        textTranslateKey: 'reportActionContextMenu.markAsRead',
        icon: Expensicons.Mail,
        successIcon: Expensicons.Checkmark,
        shouldShow: (type, reportAction, isArchivedRoom, betas, anchor, isChronosReport, reportID, isPinnedChat, isUnreadChat) => type === CONST.CONTEXT_MENU_TYPES.REPORT && isUnreadChat,
        onPress: (closePopover, {reportID}) => {
            Report.readNewestAction(reportID);
            if (closePopover) {
                hideContextMenu(true, ReportActionComposeFocusManager.focus);
            }
        },
        getDescription: () => {},
    },

    {
        isAnonymousAction: false,
        textTranslateKey: 'reportActionContextMenu.editAction',
        icon: Expensicons.Pencil,
        shouldShow: (type, reportAction, isArchivedRoom, betas, menuTarget, isChronosReport) =>
            type === CONST.CONTEXT_MENU_TYPES.REPORT_ACTION && ReportUtils.canEditReportAction(reportAction) && !isArchivedRoom && !isChronosReport,
        onPress: (closePopover, {reportID, reportAction, draftMessage}) => {
            if (ReportActionsUtils.isMoneyRequestAction(reportAction)) {
                hideContextMenu(false);
                const childReportID = lodashGet(reportAction, 'childReportID', 0);
                if (!childReportID) {
                    const thread = ReportUtils.buildTransactionThread(reportAction, reportID);
                    const userLogins = PersonalDetailsUtils.getLoginsByAccountIDs(thread.participantAccountIDs);
                    Report.openReport(thread.reportID, userLogins, thread, reportAction.reportActionID);
                    Navigation.navigate(ROUTES.REPORT_WITH_ID.getRoute(thread.reportID));
                    return;
                }
                Report.openReport(childReportID);
                Navigation.navigate(ROUTES.REPORT_WITH_ID.getRoute(childReportID));
                return;
            }
            const editAction = () => Report.saveReportActionDraft(reportID, reportAction, _.isEmpty(draftMessage) ? getActionText(reportAction) : '');

            if (closePopover) {
                // Hide popover, then call editAction
                hideContextMenu(false, editAction);
                return;
            }

            // No popover to hide, call editAction immediately
            editAction();
        },
        getDescription: () => {},
    },
    {
        isAnonymousAction: false,
        textTranslateKey: 'reportActionContextMenu.deleteAction',
        icon: Expensicons.Trashcan,
        shouldShow: (type, reportAction, isArchivedRoom, betas, menuTarget, isChronosReport, reportID) =>
            // Until deleting parent threads is supported in FE, we will prevent the user from deleting a thread parent
            type === CONST.CONTEXT_MENU_TYPES.REPORT_ACTION &&
            ReportUtils.canDeleteReportAction(reportAction, reportID) &&
            !isArchivedRoom &&
            !isChronosReport &&
            !ReportActionsUtils.isMessageDeleted(reportAction),
        onPress: (closePopover, {reportID, reportAction}) => {
            if (closePopover) {
                // Hide popover, then call showDeleteConfirmModal
                hideContextMenu(false, () => showDeleteModal(reportID, reportAction, true, clearActiveReportAction, clearActiveReportAction));
                return;
            }

            // No popover to hide, call showDeleteConfirmModal immediately
            showDeleteModal(reportID, reportAction, true, clearActiveReportAction, clearActiveReportAction);
        },
        getDescription: () => {},
    },
    {
        isAnonymousAction: false,
        textTranslateKey: 'common.pin',
        icon: Expensicons.Pin,
        shouldShow: (type, reportAction, isArchivedRoom, betas, anchor, isChronosReport, reportID, isPinnedChat) => type === CONST.CONTEXT_MENU_TYPES.REPORT && !isPinnedChat,
        onPress: (closePopover, {reportID}) => {
            Report.togglePinnedState(reportID, false);
            if (closePopover) {
                hideContextMenu(false, ReportActionComposeFocusManager.focus);
            }
        },
        getDescription: () => {},
    },
    {
        isAnonymousAction: false,
        textTranslateKey: 'common.unPin',
        icon: Expensicons.Pin,
        shouldShow: (type, reportAction, isArchivedRoom, betas, anchor, isChronosReport, reportID, isPinnedChat) => type === CONST.CONTEXT_MENU_TYPES.REPORT && isPinnedChat,
        onPress: (closePopover, {reportID}) => {
            Report.togglePinnedState(reportID, true);
            if (closePopover) {
                hideContextMenu(false, ReportActionComposeFocusManager.focus);
            }
        },
        getDescription: () => {},
    },
    {
        isAnonymousAction: false,
        textTranslateKey: 'reportActionContextMenu.flagAsOffensive',
        icon: Expensicons.Flag,
        shouldShow: (type, reportAction, isArchivedRoom, betas, menuTarget, isChronosReport, reportID) =>
            type === CONST.CONTEXT_MENU_TYPES.REPORT_ACTION &&
            ReportUtils.canFlagReportAction(reportAction, reportID) &&
            !isArchivedRoom &&
            !isChronosReport &&
            !ReportUtils.isConciergeChatReport(reportID) &&
            reportAction.actorAccountID !== CONST.ACCOUNT_ID.CONCIERGE,
        onPress: (closePopover, {reportID, reportAction}) => {
            if (closePopover) {
                hideContextMenu(false, () => Navigation.navigate(ROUTES.FLAG_COMMENT.getRoute(reportID, reportAction.reportActionID)));
                return;
            }

            Navigation.navigate(ROUTES.FLAG_COMMENT.getRoute(reportID, reportAction.reportActionID));
        },
        getDescription: () => {},
    },
];<|MERGE_RESOLUTION|>--- conflicted
+++ resolved
@@ -141,18 +141,12 @@
             const isIOUAction = reportAction.actionName === CONST.REPORT.ACTIONS.TYPE.IOU && !ReportActionsUtils.isSplitBillAction(reportAction);
             const isModifiedExpenseAction = ReportActionsUtils.isModifiedExpenseAction(reportAction);
             const isTaskAction = ReportActionsUtils.isTaskAction(reportAction);
-<<<<<<< HEAD
-            return (
-                (isCommentAction || isReportPreviewAction || isIOUAction || isModifiedExpenseAction || isTaskAction) &&
-                !ReportUtils.isThreadFirstChat(reportAction, reportID) &&
-                (!isDeletedAction || shouldDisplayThreadReplies)
-=======
             const isWhisperAction = ReportActionsUtils.isWhisperAction(reportAction);
             return (
                 (!isWhisperAction || isIOUAction || isReportPreviewAction) &&
                 (isCommentAction || isReportPreviewAction || isIOUAction || isModifiedExpenseAction || isTaskAction) &&
-                !ReportUtils.isThreadFirstChat(reportAction, reportID)
->>>>>>> 6d335420
+                !ReportUtils.isThreadFirstChat(reportAction, reportID) &&
+                (!isDeletedAction || shouldDisplayThreadReplies)
             );
         },
         onPress: (closePopover, {reportAction, reportID}) => {
@@ -186,12 +180,8 @@
             const isCommentAction = reportAction.actionName === CONST.REPORT.ACTIONS.TYPE.ADDCOMMENT && !ReportUtils.isThreadFirstChat(reportAction, reportID);
             const isReportPreviewAction = reportAction.actionName === CONST.REPORT.ACTIONS.TYPE.REPORTPREVIEW;
             const isIOUAction = reportAction.actionName === CONST.REPORT.ACTIONS.TYPE.IOU && !ReportActionsUtils.isSplitBillAction(reportAction);
-<<<<<<< HEAD
-            return !subscribed && (isCommentAction || isReportPreviewAction || isIOUAction) && (!isDeletedAction || shouldDisplayThreadReplies);
-=======
             const isWhisperAction = ReportActionsUtils.isWhisperAction(reportAction);
-            return !subscribed && !isWhisperAction && (isCommentAction || isReportPreviewAction || isIOUAction);
->>>>>>> 6d335420
+            return !subscribed && !isWhisperAction && (isCommentAction || isReportPreviewAction || isIOUAction) && (!isDeletedAction || shouldDisplayThreadReplies);
         },
         onPress: (closePopover, {reportAction, reportID}) => {
             let childReportNotificationPreference = lodashGet(reportAction, 'childReportNotificationPreference', '');

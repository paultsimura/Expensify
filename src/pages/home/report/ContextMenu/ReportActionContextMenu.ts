import React from 'react';
import type {RefObject} from 'react';
// eslint-disable-next-line no-restricted-imports
import type {GestureResponderEvent, Text as RNText, View} from 'react-native';
import type {OnyxEntry} from 'react-native-onyx';
import type {ValueOf} from 'type-fest';
import type CONST from '@src/CONST';
import type {ReportAction} from '@src/types/onyx';
import type {ContextMenuAction} from './ContextMenuActions';

type OnHideCallback = () => void;

type OnConfirm = () => void;

type OnCancel = () => void;

type ContextMenuType = ValueOf<typeof CONST.CONTEXT_MENU_TYPES>;

type ContextMenuAnchor = View | RNText | null | undefined;

type ShowContextMenu = (
    type: ContextMenuType,
    event: GestureResponderEvent | MouseEvent,
    selection: string,
<<<<<<< HEAD
    contextMenuAnchor?: View | HTMLDivElement | RNText | null,
=======
    contextMenuAnchor: ContextMenuAnchor,
>>>>>>> 7b955231
    reportID?: string,
    reportActionID?: string,
    originalReportID?: string,
    draftMessage?: string,
    onShow?: () => void,
    onHide?: () => void,
    isArchivedRoom?: boolean,
    isChronosReport?: boolean,
    isPinnedChat?: boolean,
    isUnreadChat?: boolean,
    disabledOptions?: ContextMenuAction[],
) => void;

type ReportActionContextMenu = {
    showContextMenu: ShowContextMenu;
    hideContextMenu: (callback?: OnHideCallback) => void;
    showDeleteModal: (reportID: string, reportAction: OnyxEntry<ReportAction>, shouldSetModalVisibility?: boolean, onConfirm?: OnConfirm, onCancel?: OnCancel) => void;
    hideDeleteModal: () => void;
    isActiveReportAction: (accountID: string | number) => boolean;
    instanceID: string;
    runAndResetOnPopoverHide: () => void;
    clearActiveReportAction: () => void;
    contentRef: RefObject<View>;
};

const contextMenuRef = React.createRef<ReportActionContextMenu>();

/**
 * Hide the ReportActionContextMenu modal popover.
 * Hides the popover menu with an optional delay
 * @param [shouldDelay] - whether the menu should close after a delay
 * @param [onHideCallback] - Callback to be called after Context Menu is completely hidden
 */
function hideContextMenu(shouldDelay?: boolean, onHideCallback = () => {}) {
    if (!contextMenuRef.current) {
        return;
    }
    if (!shouldDelay) {
        contextMenuRef.current.hideContextMenu(onHideCallback);

        return;
    }

    // Save the active instanceID for which hide action was called.
    // If menu is being closed with a delay, check that whether the same instance exists or a new was created.
    // If instance is not same, cancel the hide action
    const instanceID = contextMenuRef.current.instanceID;
    setTimeout(() => {
        if (contextMenuRef.current?.instanceID !== instanceID) {
            return;
        }

        contextMenuRef.current.hideContextMenu(onHideCallback);
    }, 800);
}

/**
 * Show the ReportActionContextMenu modal popover.
 *
 * @param type - the context menu type to display [EMAIL, LINK, REPORT_ACTION, REPORT]
 * @param [event] - A press event.
 * @param [selection] - Copied content.
 * @param contextMenuAnchor - popoverAnchor
 * @param reportID - Active Report Id
 * @param reportActionID - ReportActionID for ContextMenu
 * @param originalReportID - The currrent Report Id of the reportAction
 * @param draftMessage - ReportAction Draftmessage
 * @param [onShow=() => {}] - Run a callback when Menu is shown
 * @param [onHide=() => {}] - Run a callback when Menu is hidden
 * @param isArchivedRoom - Whether the provided report is an archived room
 * @param isChronosReport - Flag to check if the chat participant is Chronos
 * @param isPinnedChat - Flag to check if the chat is pinned in the LHN. Used for the Pin/Unpin action
 * @param isUnreadChat - Flag to check if the chat has unread messages in the LHN. Used for the Mark as Read/Unread action
 */
function showContextMenu(
    type: ContextMenuType,
    event: GestureResponderEvent | MouseEvent,
    selection: string,
<<<<<<< HEAD
    contextMenuAnchor?: View | HTMLDivElement | RNText | null,
=======
    contextMenuAnchor: ContextMenuAnchor,
>>>>>>> 7b955231
    reportID = '0',
    reportActionID = '0',
    originalReportID = '0',
    draftMessage: string | undefined = undefined,
    onShow = () => {},
    onHide = () => {},
    isArchivedRoom = false,
    isChronosReport = false,
    isPinnedChat = false,
    isUnreadChat = false,
    disabledActions: ContextMenuAction[] = [],
) {
    if (!contextMenuRef.current) {
        return;
    }
    // If there is an already open context menu, close it first before opening
    // a new one.
    if (contextMenuRef.current.instanceID) {
        hideContextMenu();
        contextMenuRef.current.runAndResetOnPopoverHide();
    }

    contextMenuRef.current.showContextMenu(
        type,
        event,
        selection,
        contextMenuAnchor,
        reportID,
        reportActionID,
        originalReportID,
        draftMessage,
        onShow,
        onHide,
        isArchivedRoom,
        isChronosReport,
        isPinnedChat,
        isUnreadChat,
        disabledActions,
    );
}

/**
 * Hides the Confirm delete action modal
 */
function hideDeleteModal() {
    if (!contextMenuRef.current) {
        return;
    }
    contextMenuRef.current.hideDeleteModal();
}

/**
 * Opens the Confirm delete action modal
 */
function showDeleteModal(reportID: string, reportAction: OnyxEntry<ReportAction>, shouldSetModalVisibility?: boolean, onConfirm?: OnConfirm, onCancel?: OnCancel) {
    if (!contextMenuRef.current) {
        return;
    }
    contextMenuRef.current.showDeleteModal(reportID, reportAction, shouldSetModalVisibility, onConfirm, onCancel);
}

/**
 * Whether Context Menu is active for the Report Action.
 */
function isActiveReportAction(actionID: string | number): boolean {
    if (!contextMenuRef.current) {
        return false;
    }
    return contextMenuRef.current.isActiveReportAction(actionID);
}

function clearActiveReportAction() {
    if (!contextMenuRef.current) {
        return;
    }

    return contextMenuRef.current.clearActiveReportAction();
}

export {contextMenuRef, showContextMenu, hideContextMenu, isActiveReportAction, clearActiveReportAction, showDeleteModal, hideDeleteModal};
export type {ContextMenuType, ShowContextMenu, ReportActionContextMenu, ContextMenuAnchor};<|MERGE_RESOLUTION|>--- conflicted
+++ resolved
@@ -22,11 +22,7 @@
     type: ContextMenuType,
     event: GestureResponderEvent | MouseEvent,
     selection: string,
-<<<<<<< HEAD
-    contextMenuAnchor?: View | HTMLDivElement | RNText | null,
-=======
     contextMenuAnchor: ContextMenuAnchor,
->>>>>>> 7b955231
     reportID?: string,
     reportActionID?: string,
     originalReportID?: string,
@@ -105,11 +101,7 @@
     type: ContextMenuType,
     event: GestureResponderEvent | MouseEvent,
     selection: string,
-<<<<<<< HEAD
-    contextMenuAnchor?: View | HTMLDivElement | RNText | null,
-=======
     contextMenuAnchor: ContextMenuAnchor,
->>>>>>> 7b955231
     reportID = '0',
     reportActionID = '0',
     originalReportID = '0',

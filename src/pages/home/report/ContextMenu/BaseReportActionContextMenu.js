import lodashGet from 'lodash/get';
import PropTypes from 'prop-types';
import React, {memo, useMemo, useRef, useState} from 'react';
import {InteractionManager, View} from 'react-native';
import {withOnyx} from 'react-native-onyx';
import _ from 'underscore';
import ContextMenuItem from '@components/ContextMenuItem';
import {withBetas} from '@components/OnyxProvider';
import withLocalize, {withLocalizePropTypes} from '@components/withLocalize';
import withWindowDimensions, {windowDimensionsPropTypes} from '@components/withWindowDimensions';
import useArrowKeyFocusManager from '@hooks/useArrowKeyFocusManager';
import useKeyboardShortcut from '@hooks/useKeyboardShortcut';
import useNetwork from '@hooks/useNetwork';
import compose from '@libs/compose';
import getReportActionContextMenuStyles from '@styles/getReportActionContextMenuStyles';
import useTheme from '@styles/themes/useTheme';
import * as Session from '@userActions/Session';
import CONST from '@src/CONST';
import ONYXKEYS from '@src/ONYXKEYS';
import ContextMenuActions, {CONTEXT_MENU_TYPES} from './ContextMenuActions';
import {defaultProps as GenericReportActionContextMenuDefaultProps, propTypes as genericReportActionContextMenuPropTypes} from './genericReportActionContextMenuPropTypes';
import {hideContextMenu} from './ReportActionContextMenu';

const propTypes = {
    /** String representing the context menu type [LINK, REPORT_ACTION] which controls context menu choices  */
    type: PropTypes.string,

    /** Target node which is the target of ContentMenu */
    anchor: PropTypes.oneOfType([PropTypes.node, PropTypes.object]),

    /** Flag to check if the chat participant is Chronos */
    isChronosReport: PropTypes.bool,

    /** Whether the provided report is an archived room */
    isArchivedRoom: PropTypes.bool,

    contentRef: PropTypes.oneOfType([PropTypes.node, PropTypes.object, PropTypes.func]),

    ...genericReportActionContextMenuPropTypes,
    ...withLocalizePropTypes,
    ...windowDimensionsPropTypes,
};

const defaultProps = {
    type: CONTEXT_MENU_TYPES.REPORT_ACTION,
    anchor: null,
    contentRef: null,
    isChronosReport: false,
    isArchivedRoom: false,
    ...GenericReportActionContextMenuDefaultProps,
};
function BaseReportActionContextMenu(props) {
    const theme = useTheme();
    const menuItemRefs = useRef({});
    const [shouldKeepOpen, setShouldKeepOpen] = useState(false);
<<<<<<< HEAD
    const theme = useTheme();
    const wrapperStyle = getReportActionContextMenuStyles(theme, props.isMini, props.isSmallScreenWidth);
=======
    const wrapperStyle = getReportActionContextMenuStyles(props.isMini, props.isSmallScreenWidth, theme);
>>>>>>> b93e6d9f
    const {isOffline} = useNetwork();

    const reportAction = useMemo(() => {
        if (_.isEmpty(props.reportActions) || props.reportActionID === '0') {
            return {};
        }
        return props.reportActions[props.reportActionID] || {};
    }, [props.reportActions, props.reportActionID]);

    const shouldShowFilter = (contextAction) =>
        contextAction.shouldShow(
            props.type,
            reportAction,
            props.isArchivedRoom,
            props.betas,
            props.anchor,
            props.isChronosReport,
            props.reportID,
            props.isPinnedChat,
            props.isUnreadChat,
            isOffline,
        );

    const shouldEnableArrowNavigation = !props.isMini && (props.isVisible || shouldKeepOpen);
    const filteredContextMenuActions = _.filter(ContextMenuActions, shouldShowFilter);

    // Context menu actions that are not rendered as menu items are excluded from arrow navigation
    const nonMenuItemActionIndexes = _.map(filteredContextMenuActions, (contextAction, index) => (_.isFunction(contextAction.renderContent) ? index : undefined));
    const disabledIndexes = _.filter(nonMenuItemActionIndexes, (index) => !_.isUndefined(index));

    const [focusedIndex, setFocusedIndex] = useArrowKeyFocusManager({
        initialFocusedIndex: -1,
        disabledIndexes,
        maxIndex: filteredContextMenuActions.length - 1,
        isActive: shouldEnableArrowNavigation,
    });

    /**
     * Checks if user is anonymous. If true and the action doesn't accept for anonymous user, hides the context menu and
     * shows the sign in modal. Else, executes the callback.
     *
     * @param {Function} callback
     * @param {Boolean} isAnonymousAction
     */
    const interceptAnonymousUser = (callback, isAnonymousAction = false) => {
        if (Session.isAnonymousUser() && !isAnonymousAction) {
            hideContextMenu(false);

            InteractionManager.runAfterInteractions(() => {
                Session.signOutAndRedirectToSignIn();
            });
        } else {
            callback();
        }
    };

    useKeyboardShortcut(
        CONST.KEYBOARD_SHORTCUTS.ENTER,
        (event) => {
            if (!menuItemRefs.current[focusedIndex]) {
                return;
            }

            // Ensures the event does not cause side-effects beyond the context menu, e.g. when an outside element is focused
            if (event) {
                event.stopPropagation();
            }

            menuItemRefs.current[focusedIndex].triggerPressAndUpdateSuccess();
            setFocusedIndex(-1);
        },
        {isActive: shouldEnableArrowNavigation},
    );

    return (
        (props.isVisible || shouldKeepOpen) && (
            <View
                ref={props.contentRef}
                style={wrapperStyle}
            >
                {_.map(filteredContextMenuActions, (contextAction, index) => {
                    const closePopup = !props.isMini;
                    const payload = {
                        reportAction,
                        reportID: props.reportID,
                        draftMessage: props.draftMessage,
                        selection: props.selection,
                        close: () => setShouldKeepOpen(false),
                        openContextMenu: () => setShouldKeepOpen(true),
                        interceptAnonymousUser,
                    };

                    if (contextAction.renderContent) {
                        // make sure that renderContent isn't mixed with unsupported props
                        if (__DEV__ && (contextAction.text != null || contextAction.icon != null)) {
                            throw new Error('Dev error: renderContent() and text/icon cannot be used together.');
                        }

                        return contextAction.renderContent(closePopup, payload);
                    }

                    return (
                        <ContextMenuItem
                            ref={(ref) => {
                                menuItemRefs.current[index] = ref;
                            }}
                            icon={contextAction.icon}
                            text={props.translate(contextAction.textTranslateKey, {action: reportAction})}
                            successIcon={contextAction.successIcon}
                            successText={contextAction.successTextTranslateKey ? props.translate(contextAction.successTextTranslateKey) : undefined}
                            isMini={props.isMini}
                            key={contextAction.textTranslateKey}
                            onPress={() => interceptAnonymousUser(() => contextAction.onPress(closePopup, payload), contextAction.isAnonymousAction)}
                            description={contextAction.getDescription(props.selection, props.isSmallScreenWidth)}
                            isAnonymousAction={contextAction.isAnonymousAction}
                            isFocused={focusedIndex === index}
                        />
                    );
                })}
            </View>
        )
    );
}

BaseReportActionContextMenu.propTypes = propTypes;
BaseReportActionContextMenu.defaultProps = defaultProps;

export default compose(
    withLocalize,
    withBetas(),
    withWindowDimensions,
    withOnyx({
        reportActions: {
            key: ({originalReportID}) => `${ONYXKEYS.COLLECTION.REPORT_ACTIONS}${originalReportID}`,
            canEvict: false,
        },
    }),
)(
    memo(BaseReportActionContextMenu, (prevProps, nextProps) => {
        const prevReportAction = lodashGet(prevProps.reportActions, prevProps.reportActionID, '');
        const nextReportAction = lodashGet(nextProps.reportActions, nextProps.reportActionID, '');

        // We only want to re-render when the report action that is attached to is changed
        if (prevReportAction !== nextReportAction) {
            return false;
        }
        return _.isEqual(_.omit(prevProps, 'reportActions'), _.omit(nextProps, 'reportActions'));
    }),
);<|MERGE_RESOLUTION|>--- conflicted
+++ resolved
@@ -53,12 +53,7 @@
     const theme = useTheme();
     const menuItemRefs = useRef({});
     const [shouldKeepOpen, setShouldKeepOpen] = useState(false);
-<<<<<<< HEAD
-    const theme = useTheme();
-    const wrapperStyle = getReportActionContextMenuStyles(theme, props.isMini, props.isSmallScreenWidth);
-=======
     const wrapperStyle = getReportActionContextMenuStyles(props.isMini, props.isSmallScreenWidth, theme);
->>>>>>> b93e6d9f
     const {isOffline} = useNetwork();
 
     const reportAction = useMemo(() => {

import type {ForwardedRef} from 'react';
import React, {forwardRef, useCallback, useEffect, useImperativeHandle, useRef, useState} from 'react';

/* eslint-disable no-restricted-imports */
import type {EmitterSubscription, GestureResponderEvent, NativeTouchEvent, View} from 'react-native';
import {Dimensions} from 'react-native';
import type {OnyxEntry} from 'react-native-onyx';
import ConfirmModal from '@components/ConfirmModal';
import PopoverWithMeasuredContent from '@components/PopoverWithMeasuredContent';
import useLocalize from '@hooks/useLocalize';
import calculateAnchorPosition from '@libs/calculateAnchorPosition';
import * as ReportActionsUtils from '@libs/ReportActionsUtils';
import * as IOU from '@userActions/IOU';
import * as Report from '@userActions/Report';
import CONST from '@src/CONST';
import type {ReportAction} from '@src/types/onyx';
import BaseReportActionContextMenu from './BaseReportActionContextMenu';
import type {ContextMenuAction} from './ContextMenuActions';
import type {ContextMenuAnchor, ContextMenuType, ReportActionContextMenu} from './ReportActionContextMenu';

type Location = {
    x: number;
    y: number;
};

function extractPointerEvent(event: GestureResponderEvent | MouseEvent): MouseEvent | NativeTouchEvent {
    if ('nativeEvent' in event) {
        return event.nativeEvent;
    }
    return event;
}

<<<<<<< HEAD
function PopoverReportActionContextMenu(_props: never, ref: ForwardedRef<ReportActionContextMenu>) {
=======
// eslint-disable-next-line @typescript-eslint/naming-convention
function PopoverReportActionContextMenu(_props: unknown, ref: ForwardedRef<ReportActionContextMenu>) {
>>>>>>> a8ece907
    const {translate} = useLocalize();
    const reportIDRef = useRef('0');
    const typeRef = useRef<ContextMenuType>();
    const reportActionRef = useRef<OnyxEntry<ReportAction>>(null);
    const reportActionIDRef = useRef('0');
    const originalReportIDRef = useRef('0');
    const selectionRef = useRef('');
    const reportActionDraftMessageRef = useRef<string>();

    const cursorRelativePosition = useRef({
        horizontal: 0,
        vertical: 0,
    });

    // The horizontal and vertical position (relative to the screen) where the popover will display.
    const popoverAnchorPosition = useRef({
        horizontal: 0,
        vertical: 0,
    });

    const [instanceID, setInstanceID] = useState('');

    const [isPopoverVisible, setIsPopoverVisible] = useState(false);
    const [isDeleteCommentConfirmModalVisible, setIsDeleteCommentConfirmModalVisible] = useState(false);
    const [shouldSetModalVisibilityForDeleteConfirmation, setShouldSetModalVisibilityForDeleteConfirmation] = useState(true);

    const [isRoomArchived, setIsRoomArchived] = useState(false);
    const [isChronosReportEnabled, setIsChronosReportEnabled] = useState(false);
    const [isChatPinned, setIsChatPinned] = useState(false);
    const [hasUnreadMessages, setHasUnreadMessages] = useState(false);
    const [disabledActions, setDisabledActions] = useState<ContextMenuAction[]>([]);

    const contentRef = useRef<View>(null);
    const anchorRef = useRef<View | HTMLDivElement | null>(null);
    const dimensionsEventListener = useRef<EmitterSubscription | null>(null);
    const contextMenuAnchorRef = useRef<ContextMenuAnchor | null>(null);
    const contextMenuTargetNode = useRef<HTMLElement | null>(null);

    const onPopoverShow = useRef(() => {});
    const onPopoverHide = useRef(() => {});
    const onCancelDeleteModal = useRef(() => {});
    const onComfirmDeleteModal = useRef(() => {});

    const onPopoverHideActionCallback = useRef(() => {});
    const callbackWhenDeleteModalHide = useRef(() => {});

    /** Get the Context menu anchor position. We calculate the anchor coordinates from measureInWindow async method */
    const getContextMenuMeasuredLocation = useCallback(
        () =>
            new Promise<Location>((resolve) => {
                if (contextMenuAnchorRef.current && typeof contextMenuAnchorRef.current.measureInWindow === 'function') {
                    contextMenuAnchorRef.current.measureInWindow((x, y) => resolve({x, y}));
                } else {
                    resolve({x: 0, y: 0});
                }
            }),
        [],
    );

    /** This gets called on Dimensions change to find the anchor coordinates for the action context menu. */
    const measureContextMenuAnchorPosition = useCallback(() => {
        if (!isPopoverVisible) {
            return;
        }

        getContextMenuMeasuredLocation().then(({x, y}) => {
            if (!x || !y) {
                return;
            }

            popoverAnchorPosition.current = {
                horizontal: cursorRelativePosition.current.horizontal + x,
                vertical: cursorRelativePosition.current.vertical + y,
            };
        });
    }, [isPopoverVisible, getContextMenuMeasuredLocation]);

    useEffect(() => {
        dimensionsEventListener.current = Dimensions.addEventListener('change', measureContextMenuAnchorPosition);

        return () => {
            if (!dimensionsEventListener.current) {
                return;
            }
            dimensionsEventListener.current.remove();
        };
    }, [measureContextMenuAnchorPosition]);

    /** Whether Context Menu is active for the Report Action. */
    const isActiveReportAction: ReportActionContextMenu['isActiveReportAction'] = (actionID) =>
        !!actionID && (reportActionIDRef.current === actionID || reportActionRef.current?.reportActionID === actionID);

    const clearActiveReportAction = () => {
        reportActionIDRef.current = '0';
        reportActionRef.current = null;
    };

    /**
     * Show the ReportActionContextMenu modal popover.
     *
     * @param type - context menu type [EMAIL, LINK, REPORT_ACTION]
     * @param [event] - A press event.
     * @param [selection] - Copied content.
     * @param contextMenuAnchor - popoverAnchor
     * @param reportID - Active Report Id
     * @param reportActionID - ReportAction for ContextMenu
     * @param originalReportID - The currrent Report Id of the reportAction
     * @param draftMessage - ReportAction Draftmessage
     * @param [onShow] - Run a callback when Menu is shown
     * @param [onHide] - Run a callback when Menu is hidden
     * @param isArchivedRoom - Whether the provided report is an archived room
     * @param isChronosReport - Flag to check if the chat participant is Chronos
     * @param isPinnedChat - Flag to check if the chat is pinned in the LHN. Used for the Pin/Unpin action
     * @param isUnreadChat - Flag to check if the chat is unread in the LHN. Used for the Mark as Read/Unread action
     */
    const showContextMenu: ReportActionContextMenu['showContextMenu'] = (
        type,
        event,
        selection,
        contextMenuAnchor,
        reportID,
        reportActionID,
        originalReportID,
        draftMessage,
        onShow = () => {},
        onHide = () => {},
        isArchivedRoom = false,
        isChronosReport = false,
        isPinnedChat = false,
        isUnreadChat = false,
        disabledOptions = [],
        shouldCloseOnTarget = false,
    ) => {
        const {pageX = 0, pageY = 0} = extractPointerEvent(event);
        contextMenuAnchorRef.current = contextMenuAnchor;
        contextMenuTargetNode.current = event.target as HTMLElement;
        if (shouldCloseOnTarget) {
            anchorRef.current = event.target as HTMLDivElement;
        } else {
            anchorRef.current = null;
        }
        setInstanceID(Math.random().toString(36).substr(2, 5));

        onPopoverShow.current = onShow;
        onPopoverHide.current = onHide;

        new Promise<void>((resolve) => {
            if (!pageX && !pageY && contextMenuAnchorRef.current) {
                calculateAnchorPosition(contextMenuAnchorRef.current).then((position) => {
                    popoverAnchorPosition.current = position;
                    resolve();
                });
            } else {
                getContextMenuMeasuredLocation().then(({x, y}) => {
                    cursorRelativePosition.current = {
                        horizontal: pageX - x,
                        vertical: pageY - y,
                    };
                    popoverAnchorPosition.current = {
                        horizontal: pageX,
                        vertical: pageY,
                    };
                    resolve();
                });
            }
        }).then(() => {
            setDisabledActions(disabledOptions);
            typeRef.current = type;
            reportIDRef.current = reportID ?? '0';
            reportActionIDRef.current = reportActionID ?? '0';
            originalReportIDRef.current = originalReportID ?? '0';
            selectionRef.current = selection;
            setIsPopoverVisible(true);
            reportActionDraftMessageRef.current = draftMessage;
            setIsRoomArchived(isArchivedRoom);
            setIsChronosReportEnabled(isChronosReport);
            setIsChatPinned(isPinnedChat);
            setHasUnreadMessages(isUnreadChat);
        });
    };

    /** After Popover shows, call the registered onPopoverShow callback and reset it */
    const runAndResetOnPopoverShow = () => {
        onPopoverShow.current();

        // After we have called the action, reset it.
        onPopoverShow.current = () => {};
    };

    /** Run the callback and return a noop function to reset it */
    const runAndResetCallback = (callback: () => void) => {
        callback();
        return () => {};
    };

    /** After Popover hides, call the registered onPopoverHide & onPopoverHideActionCallback callback and reset it */
    const runAndResetOnPopoverHide = () => {
        reportIDRef.current = '0';
        reportActionIDRef.current = '0';
        originalReportIDRef.current = '0';

        onPopoverHide.current = runAndResetCallback(onPopoverHide.current);
        onPopoverHideActionCallback.current = runAndResetCallback(onPopoverHideActionCallback.current);
    };

    /**
     * Hide the ReportActionContextMenu modal popover.
     * @param onHideActionCallback Callback to be called after popover is completely hidden
     */
    const hideContextMenu: ReportActionContextMenu['hideContextMenu'] = (onHideActionCallback) => {
        if (typeof onHideActionCallback === 'function') {
            onPopoverHideActionCallback.current = onHideActionCallback;
        }

        selectionRef.current = '';
        reportActionDraftMessageRef.current = undefined;
        setIsPopoverVisible(false);
    };

    const confirmDeleteAndHideModal = useCallback(() => {
        callbackWhenDeleteModalHide.current = () => (onComfirmDeleteModal.current = runAndResetCallback(onComfirmDeleteModal.current));
        const reportAction = reportActionRef.current;
        if (ReportActionsUtils.isMoneyRequestAction(reportAction) && reportAction?.actionName === CONST.REPORT.ACTIONS.TYPE.IOU) {
            IOU.deleteMoneyRequest(reportAction?.originalMessage?.IOUTransactionID ?? '', reportAction);
        } else if (reportAction) {
            Report.deleteReportComment(reportIDRef.current, reportAction);
        }
        setIsDeleteCommentConfirmModalVisible(false);
    }, []);

    const hideDeleteModal = () => {
        callbackWhenDeleteModalHide.current = () => (onCancelDeleteModal.current = runAndResetCallback(onCancelDeleteModal.current));
        setIsDeleteCommentConfirmModalVisible(false);
        setShouldSetModalVisibilityForDeleteConfirmation(true);
        setIsRoomArchived(false);
        setIsChronosReportEnabled(false);
        setIsChatPinned(false);
        setHasUnreadMessages(false);
    };

    /** Opens the Confirm delete action modal */
    const showDeleteModal: ReportActionContextMenu['showDeleteModal'] = (reportID, reportAction, shouldSetModalVisibility = true, onConfirm = () => {}, onCancel = () => {}) => {
        onCancelDeleteModal.current = onCancel;
        onComfirmDeleteModal.current = onConfirm;

        reportIDRef.current = reportID;
        reportActionRef.current = reportAction;

        setShouldSetModalVisibilityForDeleteConfirmation(shouldSetModalVisibility);
        setIsDeleteCommentConfirmModalVisible(true);
    };

    useImperativeHandle(ref, () => ({
        showContextMenu,
        hideContextMenu,
        showDeleteModal,
        hideDeleteModal,
        isActiveReportAction,
        instanceID,
        runAndResetOnPopoverHide,
        clearActiveReportAction,
        contentRef,
    }));

    const reportAction = reportActionRef.current;

    return (
        <>
            <PopoverWithMeasuredContent
                isVisible={isPopoverVisible}
                onClose={hideContextMenu}
                onModalShow={runAndResetOnPopoverShow}
                onModalHide={runAndResetOnPopoverHide}
                anchorPosition={popoverAnchorPosition.current}
                animationIn="fadeIn"
                disableAnimation={false}
                animationOutTiming={1}
                shouldSetModalVisibility={false}
                fullscreen
                withoutOverlay
                anchorRef={anchorRef}
            >
                <BaseReportActionContextMenu
                    isVisible
                    type={typeRef.current}
                    reportID={reportIDRef.current}
                    reportActionID={reportActionIDRef.current}
                    draftMessage={reportActionDraftMessageRef.current}
                    selection={selectionRef.current}
                    isArchivedRoom={isRoomArchived}
                    isChronosReport={isChronosReportEnabled}
                    isPinnedChat={isChatPinned}
                    isUnreadChat={hasUnreadMessages}
                    anchor={contextMenuTargetNode}
                    contentRef={contentRef}
                    originalReportID={originalReportIDRef.current}
                    disabledActions={disabledActions}
                />
            </PopoverWithMeasuredContent>
            <ConfirmModal
                title={translate('reportActionContextMenu.deleteAction', {action: reportAction})}
                isVisible={isDeleteCommentConfirmModalVisible}
                shouldSetModalVisibility={shouldSetModalVisibilityForDeleteConfirmation}
                onConfirm={confirmDeleteAndHideModal}
                onCancel={hideDeleteModal}
                onModalHide={() => {
                    clearActiveReportAction();
                    callbackWhenDeleteModalHide.current();
                }}
                prompt={translate('reportActionContextMenu.deleteConfirmation', {action: reportAction})}
                confirmText={translate('common.delete')}
                cancelText={translate('common.cancel')}
                danger
            />
        </>
    );
}

PopoverReportActionContextMenu.displayName = 'PopoverReportActionContextMenu';

export default forwardRef(PopoverReportActionContextMenu);<|MERGE_RESOLUTION|>--- conflicted
+++ resolved
@@ -30,12 +30,7 @@
     return event;
 }
 
-<<<<<<< HEAD
-function PopoverReportActionContextMenu(_props: never, ref: ForwardedRef<ReportActionContextMenu>) {
-=======
-// eslint-disable-next-line @typescript-eslint/naming-convention
 function PopoverReportActionContextMenu(_props: unknown, ref: ForwardedRef<ReportActionContextMenu>) {
->>>>>>> a8ece907
     const {translate} = useLocalize();
     const reportIDRef = useRef('0');
     const typeRef = useRef<ContextMenuType>();

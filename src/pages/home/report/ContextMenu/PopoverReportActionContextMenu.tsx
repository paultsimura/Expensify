--- conflicted
+++ resolved
@@ -67,13 +67,8 @@
     const contentRef = useRef<View>(null);
     const anchorRef = useRef<View | HTMLDivElement>(null);
     const dimensionsEventListener = useRef<EmitterSubscription | null>(null);
-<<<<<<< HEAD
-    const contextMenuAnchorRef = useRef<View | RNText | null>(null);
+    const contextMenuAnchorRef = useRef<ContextMenuAnchor>(null);
     const contextMenuTargetNode = useRef<HTMLDivElement | null>(null);
-=======
-    const contextMenuAnchorRef = useRef<ContextMenuAnchor | null>(null);
-    const contextMenuTargetNode = useRef<HTMLElement | null>(null);
->>>>>>> 7b955231
 
     const onPopoverShow = useRef(() => {});
     const onPopoverHide = useRef(() => {});

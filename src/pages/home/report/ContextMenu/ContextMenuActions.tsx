import {ExpensiMark, Str} from 'expensify-common';
import type {MutableRefObject} from 'react';
import React from 'react';
import {InteractionManager} from 'react-native';
// eslint-disable-next-line no-restricted-imports
import type {GestureResponderEvent, Text, View} from 'react-native';
import type {OnyxEntry} from 'react-native-onyx';
import type {Emoji} from '@assets/emojis/types';
import * as Expensicons from '@components/Icon/Expensicons';
import MiniQuickEmojiReactions from '@components/Reactions/MiniQuickEmojiReactions';
import QuickEmojiReactions from '@components/Reactions/QuickEmojiReactions';
import addEncryptedAuthTokenToURL from '@libs/addEncryptedAuthTokenToURL';
import Clipboard from '@libs/Clipboard';
import EmailUtils from '@libs/EmailUtils';
import * as Environment from '@libs/Environment/Environment';
import fileDownload from '@libs/fileDownload';
import getAttachmentDetails from '@libs/fileDownload/getAttachmentDetails';
import * as Localize from '@libs/Localize';
import ModifiedExpenseMessage from '@libs/ModifiedExpenseMessage';
import Navigation from '@libs/Navigation/Navigation';
import ReportActionComposeFocusManager from '@libs/ReportActionComposeFocusManager';
import * as ReportActionsUtils from '@libs/ReportActionsUtils';
import * as ReportUtils from '@libs/ReportUtils';
import * as TaskUtils from '@libs/TaskUtils';
import * as Download from '@userActions/Download';
import * as Report from '@userActions/Report';
import CONST from '@src/CONST';
import type {TranslationPaths} from '@src/languages/types';
import ROUTES from '@src/ROUTES';
import type {Beta, OnyxInputOrEntry, ReportAction, ReportActionReactions, Transaction} from '@src/types/onyx';
import type IconAsset from '@src/types/utils/IconAsset';
import type {ContextMenuAnchor} from './ReportActionContextMenu';
import {hideContextMenu, showDeleteModal} from './ReportActionContextMenu';

/** Gets the HTML version of the message in an action */
<<<<<<< HEAD
function getActionHtml(reportAction: OnyxEntry<ReportAction>): string {
    const message = Array.isArray(reportAction?.message) ? reportAction?.message?.at(-1) ?? null : reportAction?.message ?? null;
=======
function getActionHtml(reportAction: OnyxInputOrEntry<ReportAction>): string {
    const message = reportAction?.message?.at(-1) ?? null;
>>>>>>> a451de46
    return message?.html ?? '';
}

/** Sets the HTML string to Clipboard */
function setClipboardMessage(content: string) {
    const parser = new ExpensiMark();
    if (!Clipboard.canSetHtml()) {
        Clipboard.setString(parser.htmlToMarkdown(content));
    } else {
        const anchorRegex = CONST.REGEX_LINK_IN_ANCHOR;
        const isAnchorTag = anchorRegex.test(content);
        const plainText = isAnchorTag ? parser.htmlToMarkdown(content) : parser.htmlToText(content);
        Clipboard.setHtml(content, plainText);
    }
}

type ShouldShow = (
    type: string,
    reportAction: OnyxEntry<ReportAction>,
    isArchivedRoom: boolean,
    betas: OnyxEntry<Beta[]>,
    menuTarget: MutableRefObject<ContextMenuAnchor> | undefined,
    isChronosReport: boolean,
    reportID: string,
    isPinnedChat: boolean,
    isUnreadChat: boolean,
    isOffline: boolean,
    isMini: boolean,
) => boolean;

type ContextMenuActionPayload = {
    reportAction: ReportAction;
    transaction?: OnyxEntry<Transaction>;
    reportID: string;
    draftMessage: string;
    selection: string;
    close: () => void;
    openContextMenu: () => void;
    interceptAnonymousUser: (callback: () => void, isAnonymousAction?: boolean) => void;
    anchor?: MutableRefObject<HTMLDivElement | View | Text | null>;
    checkIfContextMenuActive?: () => void;
    openOverflowMenu: (event: GestureResponderEvent | MouseEvent, anchorRef: MutableRefObject<View | null>) => void;
    event?: GestureResponderEvent | MouseEvent | KeyboardEvent;
    setIsEmojiPickerActive?: (state: boolean) => void;
    anchorRef?: MutableRefObject<View | null>;
};

type OnPress = (closePopover: boolean, payload: ContextMenuActionPayload, selection?: string, reportID?: string, draftMessage?: string) => void;

type RenderContent = (closePopover: boolean, payload: ContextMenuActionPayload) => React.ReactElement;

type GetDescription = (selection?: string) => string | void;

type ContextMenuActionWithContent = {
    renderContent: RenderContent;
};

type ContextMenuActionWithIcon = {
    textTranslateKey: TranslationPaths;
    icon: IconAsset;
    successTextTranslateKey?: TranslationPaths;
    successIcon?: IconAsset;
    onPress: OnPress;
    getDescription: GetDescription;
};

type ContextMenuAction = (ContextMenuActionWithContent | ContextMenuActionWithIcon) & {
    isAnonymousAction: boolean;
    shouldShow: ShouldShow;
    shouldPreventDefaultFocusOnPress?: boolean;
};

// A list of all the context actions in this menu.
const ContextMenuActions: ContextMenuAction[] = [
    {
        isAnonymousAction: false,
        shouldShow: (type, reportAction): reportAction is ReportAction =>
            type === CONST.CONTEXT_MENU_TYPES.REPORT_ACTION && !!reportAction && 'message' in reportAction && !ReportActionsUtils.isMessageDeleted(reportAction),
        renderContent: (closePopover, {reportID, reportAction, close: closeManually, openContextMenu, setIsEmojiPickerActive}) => {
            const isMini = !closePopover;

            const closeContextMenu = (onHideCallback?: () => void) => {
                if (isMini) {
                    closeManually();
                    if (onHideCallback) {
                        onHideCallback();
                    }
                } else {
                    hideContextMenu(false, onHideCallback);
                }
            };

            const toggleEmojiAndCloseMenu = (emoji: Emoji, existingReactions: OnyxEntry<ReportActionReactions>) => {
                Report.toggleEmojiReaction(reportID, reportAction, emoji, existingReactions);
                closeContextMenu();
                setIsEmojiPickerActive?.(false);
            };

            if (isMini) {
                return (
                    <MiniQuickEmojiReactions
                        key="MiniQuickEmojiReactions"
                        onEmojiSelected={toggleEmojiAndCloseMenu}
                        onPressOpenPicker={() => {
                            openContextMenu();
                            setIsEmojiPickerActive?.(true);
                        }}
                        onEmojiPickerClosed={() => {
                            closeContextMenu();
                            setIsEmojiPickerActive?.(false);
                        }}
                        reportActionID={reportAction?.reportActionID}
                        reportAction={reportAction}
                    />
                );
            }

            return (
                <QuickEmojiReactions
                    key="BaseQuickEmojiReactions"
                    closeContextMenu={closeContextMenu}
                    onEmojiSelected={toggleEmojiAndCloseMenu}
                    reportActionID={reportAction?.reportActionID}
                    reportAction={reportAction}
                    setIsEmojiPickerActive={setIsEmojiPickerActive}
                />
            );
        },
    },
    {
        isAnonymousAction: false,
        textTranslateKey: 'reportActionContextMenu.replyInThread',
        icon: Expensicons.ChatBubbleReply,
        shouldShow: (type, reportAction, isArchivedRoom, betas, menuTarget, isChronosReport, reportID) => {
            if (type !== CONST.CONTEXT_MENU_TYPES.REPORT_ACTION) {
                return false;
            }
            return !ReportUtils.shouldDisableThread(reportAction, reportID);
        },
        onPress: (closePopover, {reportAction, reportID}) => {
            const originalReportID = ReportUtils.getOriginalReportID(reportID, reportAction);
            if (closePopover) {
                hideContextMenu(false, () => {
                    InteractionManager.runAfterInteractions(() => {
                        // Normally the focus callback of the main composer doesn't focus when willBlurTextInputOnTapOutside
                        // is false, so we need to pass true here to override this condition.
                        ReportActionComposeFocusManager.focus(true);
                    });
                    Report.navigateToAndOpenChildReport(reportAction?.childReportID ?? '0', reportAction, originalReportID);
                });
                return;
            }
            Report.navigateToAndOpenChildReport(reportAction?.childReportID ?? '0', reportAction, originalReportID);
        },
        getDescription: () => {},
    },
    {
        isAnonymousAction: false,
        textTranslateKey: 'reportActionContextMenu.markAsUnread',
        icon: Expensicons.ChatBubbleUnread,
        successIcon: Expensicons.Checkmark,
        shouldShow: (type, reportAction, isArchivedRoom, betas, menuTarget, isChronosReport, reportID, isPinnedChat, isUnreadChat) =>
            type === CONST.CONTEXT_MENU_TYPES.REPORT_ACTION || (type === CONST.CONTEXT_MENU_TYPES.REPORT && !isUnreadChat),
        onPress: (closePopover, {reportAction, reportID}) => {
            const originalReportID = ReportUtils.getOriginalReportID(reportID, reportAction) ?? '';
            Report.markCommentAsUnread(originalReportID, reportAction?.created);
            if (closePopover) {
                hideContextMenu(true, ReportActionComposeFocusManager.focus);
            }
        },
        getDescription: () => {},
    },
    {
        isAnonymousAction: false,
        textTranslateKey: 'reportActionContextMenu.markAsRead',
        icon: Expensicons.Mail,
        successIcon: Expensicons.Checkmark,
        shouldShow: (type, reportAction, isArchivedRoom, betas, menuTarget, isChronosReport, reportID, isPinnedChat, isUnreadChat) =>
            type === CONST.CONTEXT_MENU_TYPES.REPORT && isUnreadChat,
        onPress: (closePopover, {reportID}) => {
            Report.readNewestAction(reportID, true);
            if (closePopover) {
                hideContextMenu(true, ReportActionComposeFocusManager.focus);
            }
        },
        getDescription: () => {},
    },
    {
        isAnonymousAction: false,
        textTranslateKey: 'reportActionContextMenu.editAction',
        icon: Expensicons.Pencil,
        shouldShow: (type, reportAction, isArchivedRoom, betas, menuTarget, isChronosReport) =>
            type === CONST.CONTEXT_MENU_TYPES.REPORT_ACTION && ReportUtils.canEditReportAction(reportAction) && !isArchivedRoom && !isChronosReport,
        onPress: (closePopover, {reportID, reportAction, draftMessage}) => {
            if (ReportActionsUtils.isMoneyRequestAction(reportAction)) {
                hideContextMenu(false);
                const childReportID = reportAction?.childReportID ?? '0';
                Report.openReport(childReportID);
                Navigation.navigate(ROUTES.REPORT_WITH_ID.getRoute(childReportID));
                return;
            }
            const editAction = () => {
                if (!draftMessage) {
                    const parser = new ExpensiMark();
                    Report.saveReportActionDraft(reportID, reportAction, parser.htmlToMarkdown(getActionHtml(reportAction)));
                } else {
                    Report.deleteReportActionDraft(reportID, reportAction);
                }
            };

            if (closePopover) {
                // Hide popover, then call editAction
                hideContextMenu(false, editAction);
                return;
            }

            // No popover to hide, call editAction immediately
            editAction();
        },
        getDescription: () => {},
    },
    {
        isAnonymousAction: false,
        textTranslateKey: 'iou.unholdExpense',
        icon: Expensicons.Stopwatch,
        shouldShow: (type, reportAction) =>
            type === CONST.CONTEXT_MENU_TYPES.REPORT_ACTION && ReportUtils.canEditReportAction(reportAction) && ReportUtils.canHoldUnholdReportAction(reportAction).canUnholdRequest,
        onPress: (closePopover, {reportAction}) => {
            if (closePopover) {
                hideContextMenu(false, () => ReportUtils.changeMoneyRequestHoldStatus(reportAction));
                return;
            }

            // No popover to hide, call changeMoneyRequestHoldStatus immediately
            ReportUtils.changeMoneyRequestHoldStatus(reportAction);
        },
        getDescription: () => {},
    },
    {
        isAnonymousAction: false,
        textTranslateKey: 'iou.hold',
        icon: Expensicons.Stopwatch,
        shouldShow: (type, reportAction) =>
            type === CONST.CONTEXT_MENU_TYPES.REPORT_ACTION && ReportUtils.canEditReportAction(reportAction) && ReportUtils.canHoldUnholdReportAction(reportAction).canHoldRequest,
        onPress: (closePopover, {reportAction}) => {
            if (closePopover) {
                hideContextMenu(false, () => ReportUtils.changeMoneyRequestHoldStatus(reportAction));
                return;
            }

            // No popover to hide, call changeMoneyRequestHoldStatus immediately
            ReportUtils.changeMoneyRequestHoldStatus(reportAction);
        },
        getDescription: () => {},
    },
    {
        isAnonymousAction: false,
        textTranslateKey: 'reportActionContextMenu.joinThread',
        icon: Expensicons.Bell,
        shouldShow: (type, reportAction, isArchivedRoom, betas, menuTarget, isChronosReport, reportID) => {
            const childReportNotificationPreference = ReportUtils.getChildReportNotificationPreference(reportAction);
            const isDeletedAction = ReportActionsUtils.isDeletedAction(reportAction);
            const shouldDisplayThreadReplies = ReportUtils.shouldDisplayThreadReplies(reportAction, reportID);
            const subscribed = childReportNotificationPreference !== 'hidden';
            const isCommentAction = reportAction?.actionName === CONST.REPORT.ACTIONS.TYPE.ADD_COMMENT && !ReportUtils.isThreadFirstChat(reportAction, reportID);
            const isWhisperAction = ReportActionsUtils.isWhisperAction(reportAction);
            return !subscribed && !isWhisperAction && isCommentAction && (!isDeletedAction || shouldDisplayThreadReplies);
        },
        onPress: (closePopover, {reportAction, reportID}) => {
            const childReportNotificationPreference = ReportUtils.getChildReportNotificationPreference(reportAction);
            if (closePopover) {
                hideContextMenu(false, () => {
                    ReportActionComposeFocusManager.focus();
                    Report.toggleSubscribeToChildReport(reportAction?.childReportID ?? '0', reportAction, reportID, childReportNotificationPreference);
                });
                return;
            }

            ReportActionComposeFocusManager.focus();
            Report.toggleSubscribeToChildReport(reportAction?.childReportID ?? '0', reportAction, reportID, childReportNotificationPreference);
        },
        getDescription: () => {},
    },
    {
        isAnonymousAction: true,
        textTranslateKey: 'reportActionContextMenu.copyURLToClipboard',
        icon: Expensicons.Copy,
        successTextTranslateKey: 'reportActionContextMenu.copied',
        successIcon: Expensicons.Checkmark,
        shouldShow: (type) => type === CONST.CONTEXT_MENU_TYPES.LINK,
        onPress: (closePopover, {selection}) => {
            Clipboard.setString(selection);
            hideContextMenu(true, ReportActionComposeFocusManager.focus);
        },
        getDescription: (selection) => selection,
    },
    {
        isAnonymousAction: true,
        textTranslateKey: 'reportActionContextMenu.copyEmailToClipboard',
        icon: Expensicons.Copy,
        successTextTranslateKey: 'reportActionContextMenu.copied',
        successIcon: Expensicons.Checkmark,
        shouldShow: (type) => type === CONST.CONTEXT_MENU_TYPES.EMAIL,
        onPress: (closePopover, {selection}) => {
            Clipboard.setString(EmailUtils.trimMailTo(selection));
            hideContextMenu(true, ReportActionComposeFocusManager.focus);
        },
        getDescription: (selection) => EmailUtils.prefixMailSeparatorsWithBreakOpportunities(EmailUtils.trimMailTo(selection ?? '')),
    },
    {
        isAnonymousAction: true,
        textTranslateKey: 'reportActionContextMenu.copyToClipboard',
        icon: Expensicons.Copy,
        successTextTranslateKey: 'reportActionContextMenu.copied',
        successIcon: Expensicons.Checkmark,
        shouldShow: (type, reportAction) =>
            type === CONST.CONTEXT_MENU_TYPES.REPORT_ACTION && !ReportActionsUtils.isReportActionAttachment(reportAction) && !ReportActionsUtils.isMessageDeleted(reportAction),

        // If return value is true, we switch the `text` and `icon` on
        // `ContextMenuItem` with `successText` and `successIcon` which will fall back to
        // the `text` and `icon`
        onPress: (closePopover, {reportAction, transaction, selection, reportID}) => {
            const isReportPreviewAction = ReportActionsUtils.isReportPreviewAction(reportAction);
            const messageHtml = getActionHtml(reportAction);
            const messageText = ReportActionsUtils.getReportActionMessageText(reportAction);

            const isAttachment = ReportActionsUtils.isReportActionAttachment(reportAction);
            if (!isAttachment) {
                const content = selection || messageHtml;
                if (isReportPreviewAction) {
                    const iouReport = ReportUtils.getReport(ReportActionsUtils.getIOUReportIDFromReportActionPreview(reportAction));
                    const displayMessage = ReportUtils.getReportPreviewMessage(iouReport, reportAction);
                    Clipboard.setString(displayMessage);
                } else if (ReportActionsUtils.isTaskAction(reportAction)) {
                    const displayMessage = TaskUtils.getTaskReportActionMessage(reportAction).text;
                    Clipboard.setString(displayMessage);
                } else if (ReportActionsUtils.isModifiedExpenseAction(reportAction)) {
                    const modifyExpenseMessage = ModifiedExpenseMessage.getForReportAction(reportID, reportAction);
                    Clipboard.setString(modifyExpenseMessage);
                } else if (ReportActionsUtils.isReimbursementDeQueuedAction(reportAction)) {
                    const {expenseReportID} = ReportActionsUtils.getOriginalMessage(reportAction) ?? {};
                    const expenseReport = ReportUtils.getReport(expenseReportID);
                    const displayMessage = ReportUtils.getReimbursementDeQueuedActionMessage(reportAction, expenseReport);
                    Clipboard.setString(displayMessage);
                } else if (ReportActionsUtils.isMoneyRequestAction(reportAction)) {
                    const displayMessage = ReportUtils.getIOUReportActionDisplayMessage(reportAction, transaction);
                    Clipboard.setString(displayMessage);
                } else if (ReportActionsUtils.isCreatedTaskReportAction(reportAction)) {
                    const taskPreviewMessage = TaskUtils.getTaskCreatedMessage(reportAction);
                    Clipboard.setString(taskPreviewMessage);
                } else if (ReportActionsUtils.isMemberChangeAction(reportAction)) {
                    const logMessage = ReportActionsUtils.getMemberChangeMessageFragment(reportAction).html ?? '';
                    setClipboardMessage(logMessage);
                } else if (ReportActionsUtils.isReimbursementQueuedAction(reportAction)) {
                    Clipboard.setString(ReportUtils.getReimbursementQueuedActionMessage(reportAction, ReportUtils.getReport(reportID), false));
                } else if (ReportActionsUtils.isActionableMentionWhisper(reportAction)) {
                    const mentionWhisperMessage = ReportActionsUtils.getActionableMentionWhisperMessage(reportAction);
                    setClipboardMessage(mentionWhisperMessage);
                } else if (ReportActionsUtils.isActionableTrackExpense(reportAction)) {
                    setClipboardMessage(CONST.ACTIONABLE_TRACK_EXPENSE_WHISPER_MESSAGE);
                } else if (reportAction?.actionName === CONST.REPORT.ACTIONS.TYPE.HOLD) {
                    Clipboard.setString(Localize.translateLocal('iou.heldExpense'));
                } else if (reportAction?.actionName === CONST.REPORT.ACTIONS.TYPE.UNHOLD) {
                    Clipboard.setString(Localize.translateLocal('iou.unheldExpense'));
                } else if (content) {
                    setClipboardMessage(
                        content.replace(/(<mention-user>)(.*?)(<\/mention-user>)/gi, (match, openTag: string, innerContent: string, closeTag: string): string => {
                            const modifiedContent = Str.removeSMSDomain(innerContent) || '';
                            return openTag + modifiedContent + closeTag || '';
                        }),
                    );
                } else if (messageText) {
                    Clipboard.setString(messageText);
                }
            }

            if (closePopover) {
                hideContextMenu(true, ReportActionComposeFocusManager.focus);
            }
        },
        getDescription: () => {},
    },
    {
        isAnonymousAction: true,
        textTranslateKey: 'reportActionContextMenu.copyLink',
        icon: Expensicons.LinkCopy,
        successIcon: Expensicons.Checkmark,
        successTextTranslateKey: 'reportActionContextMenu.copied',
        shouldShow: (type, reportAction, isArchivedRoom, betas, menuTarget) => {
            const isAttachment = ReportActionsUtils.isReportActionAttachment(reportAction);

            // Only hide the copylink menu item when context menu is opened over img element.
            const isAttachmentTarget = menuTarget?.current && 'tagName' in menuTarget.current && menuTarget?.current.tagName === 'IMG' && isAttachment;
            return type === CONST.CONTEXT_MENU_TYPES.REPORT_ACTION && !isAttachmentTarget && !ReportActionsUtils.isMessageDeleted(reportAction);
        },
        onPress: (closePopover, {reportAction, reportID}) => {
            const originalReportID = ReportUtils.getOriginalReportID(reportID, reportAction);
            Environment.getEnvironmentURL().then((environmentURL) => {
                const reportActionID = reportAction?.reportActionID;
                Clipboard.setString(`${environmentURL}/r/${originalReportID}/${reportActionID}`);
            });
            hideContextMenu(true, ReportActionComposeFocusManager.focus);
        },
        getDescription: () => {},
    },
    {
        isAnonymousAction: false,
        textTranslateKey: 'common.pin',
        icon: Expensicons.Pin,
        shouldShow: (type, reportAction, isArchivedRoom, betas, menuTarget, isChronosReport, reportID, isPinnedChat) => type === CONST.CONTEXT_MENU_TYPES.REPORT && !isPinnedChat,
        onPress: (closePopover, {reportID}) => {
            Report.togglePinnedState(reportID, false);
            if (closePopover) {
                hideContextMenu(false, ReportActionComposeFocusManager.focus);
            }
        },
        getDescription: () => {},
    },
    {
        isAnonymousAction: false,
        textTranslateKey: 'common.unPin',
        icon: Expensicons.Pin,
        shouldShow: (type, reportAction, isArchivedRoom, betas, menuTarget, isChronosReport, reportID, isPinnedChat) => type === CONST.CONTEXT_MENU_TYPES.REPORT && isPinnedChat,
        onPress: (closePopover, {reportID}) => {
            Report.togglePinnedState(reportID, true);
            if (closePopover) {
                hideContextMenu(false, ReportActionComposeFocusManager.focus);
            }
        },
        getDescription: () => {},
    },
    {
        isAnonymousAction: false,
        textTranslateKey: 'reportActionContextMenu.flagAsOffensive',
        icon: Expensicons.Flag,
        shouldShow: (type, reportAction, isArchivedRoom, betas, menuTarget, isChronosReport, reportID) =>
            type === CONST.CONTEXT_MENU_TYPES.REPORT_ACTION &&
            ReportUtils.canFlagReportAction(reportAction, reportID) &&
            !isArchivedRoom &&
            !isChronosReport &&
            reportAction?.actorAccountID !== CONST.ACCOUNT_ID.CONCIERGE,
        onPress: (closePopover, {reportID, reportAction}) => {
            if (closePopover) {
                hideContextMenu(false, () => Navigation.navigate(ROUTES.FLAG_COMMENT.getRoute(reportID, reportAction?.reportActionID)));
                return;
            }

            Navigation.navigate(ROUTES.FLAG_COMMENT.getRoute(reportID, reportAction?.reportActionID));
        },
        getDescription: () => {},
    },
    {
        isAnonymousAction: true,
        textTranslateKey: 'common.download',
        icon: Expensicons.Download,
        successTextTranslateKey: 'common.download',
        successIcon: Expensicons.Download,
        shouldShow: (type, reportAction, isArchivedRoom, betas, menuTarget, isChronosReport, reportID, isPinnedChat, isUnreadChat, isOffline): reportAction is ReportAction => {
            const isAttachment = ReportActionsUtils.isReportActionAttachment(reportAction);
            const messageHtml = getActionHtml(reportAction);
            return (
                isAttachment && messageHtml !== CONST.ATTACHMENT_UPLOADING_MESSAGE_HTML && !!reportAction?.reportActionID && !ReportActionsUtils.isMessageDeleted(reportAction) && !isOffline
            );
        },
        onPress: (closePopover, {reportAction}) => {
            const html = getActionHtml(reportAction);
            const {originalFileName, sourceURL} = getAttachmentDetails(html);
            const sourceURLWithAuth = addEncryptedAuthTokenToURL(sourceURL ?? '');
            const sourceID = (sourceURL?.match(CONST.REGEX.ATTACHMENT_ID) ?? [])[1];
            Download.setDownload(sourceID, true);
            fileDownload(sourceURLWithAuth, originalFileName ?? '').then(() => Download.setDownload(sourceID, false));
            if (closePopover) {
                hideContextMenu(true, ReportActionComposeFocusManager.focus);
            }
        },
        getDescription: () => {},
    },
    {
        isAnonymousAction: false,
        textTranslateKey: 'reportActionContextMenu.deleteAction',
        icon: Expensicons.Trashcan,
        shouldShow: (type, reportAction, isArchivedRoom, betas, menuTarget, isChronosReport, reportID) =>
            // Until deleting parent threads is supported in FE, we will prevent the user from deleting a thread parent
            type === CONST.CONTEXT_MENU_TYPES.REPORT_ACTION &&
            ReportUtils.canDeleteReportAction(reportAction, reportID) &&
            !isArchivedRoom &&
            !isChronosReport &&
            !ReportActionsUtils.isMessageDeleted(reportAction),
        onPress: (closePopover, {reportID, reportAction}) => {
            if (closePopover) {
                // Hide popover, then call showDeleteConfirmModal
                hideContextMenu(false, () => showDeleteModal(reportID, reportAction));
                return;
            }

            // No popover to hide, call showDeleteConfirmModal immediately
            showDeleteModal(reportID, reportAction);
        },
        getDescription: () => {},
    },
    {
        isAnonymousAction: true,
        textTranslateKey: 'reportActionContextMenu.menu',
        icon: Expensicons.ThreeDots,
        shouldShow: (type, reportAction, isArchivedRoom, betas, anchor, isChronosReport, reportID, isPinnedChat, isUnreadChat, isOffline, isMini) => isMini,
        onPress: (closePopover, {openOverflowMenu, event, openContextMenu, anchorRef}) => {
            openOverflowMenu(event as GestureResponderEvent | MouseEvent, anchorRef ?? {current: null});
            openContextMenu();
        },
        getDescription: () => {},
        shouldPreventDefaultFocusOnPress: false,
    },
];

const restrictedReadOnlyActions: TranslationPaths[] = [
    'common.download',
    'reportActionContextMenu.replyInThread',
    'reportActionContextMenu.editAction',
    'reportActionContextMenu.joinThread',
    'reportActionContextMenu.deleteAction',
];

const RestrictedReadOnlyContextMenuActions: ContextMenuAction[] = ContextMenuActions.filter(
    (action) => 'textTranslateKey' in action && restrictedReadOnlyActions.includes(action.textTranslateKey),
);

export {RestrictedReadOnlyContextMenuActions};
export default ContextMenuActions;
export type {ContextMenuActionPayload, ContextMenuAction};<|MERGE_RESOLUTION|>--- conflicted
+++ resolved
@@ -33,13 +33,8 @@
 import {hideContextMenu, showDeleteModal} from './ReportActionContextMenu';
 
 /** Gets the HTML version of the message in an action */
-<<<<<<< HEAD
-function getActionHtml(reportAction: OnyxEntry<ReportAction>): string {
+function getActionHtml(reportAction: OnyxInputOrEntry<ReportAction>): string {
     const message = Array.isArray(reportAction?.message) ? reportAction?.message?.at(-1) ?? null : reportAction?.message ?? null;
-=======
-function getActionHtml(reportAction: OnyxInputOrEntry<ReportAction>): string {
-    const message = reportAction?.message?.at(-1) ?? null;
->>>>>>> a451de46
     return message?.html ?? '';
 }
 

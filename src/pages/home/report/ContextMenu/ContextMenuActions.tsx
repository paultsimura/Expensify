--- conflicted
+++ resolved
@@ -1,8 +1,4 @@
-<<<<<<< HEAD
-import Str from 'expensify-common/lib/str';
-=======
-import {ExpensiMark, Str} from 'expensify-common';
->>>>>>> 4fcc5a9f
+import {Str} from 'expensify-common';
 import type {MutableRefObject} from 'react';
 import React from 'react';
 import {InteractionManager} from 'react-native';

--- conflicted
+++ resolved
@@ -214,8 +214,11 @@
         successIcon: Expensicons.Checkmark,
         shouldShow: (type, reportAction, isArchivedRoom, betas, menuTarget, isChronosReport, reportID, isPinnedChat, isUnreadChat) =>
             type === CONST.CONTEXT_MENU_TYPES.REPORT && isUnreadChat,
-        onPress: (closePopover, {reportID}) => {
+        onPress: (closePopover, {reportID, transactionThreadReportID}) => {
             Report.readNewestAction(reportID);
+            if (transactionThreadReportID && transactionThreadReportID !== '0') {
+                Report.readNewestAction(transactionThreadReportID);
+            }
             if (closePopover) {
                 hideContextMenu(true, ReportActionComposeFocusManager.focus);
             }
@@ -258,43 +261,6 @@
     },
     {
         isAnonymousAction: false,
-<<<<<<< HEAD
-        textTranslateKey: 'reportActionContextMenu.markAsUnread',
-        icon: Expensicons.ChatBubbleUnread,
-        successIcon: Expensicons.Checkmark,
-        shouldShow: (type, reportAction, isArchivedRoom, betas, menuTarget, isChronosReport, reportID, isPinnedChat, isUnreadChat) =>
-            type === CONST.CONTEXT_MENU_TYPES.REPORT_ACTION || (type === CONST.CONTEXT_MENU_TYPES.REPORT && !isUnreadChat),
-        onPress: (closePopover, {reportAction, reportID}) => {
-            const originalReportID = ReportUtils.getOriginalReportID(reportID, reportAction) ?? '';
-            Report.markCommentAsUnread(originalReportID, reportAction?.created);
-            if (closePopover) {
-                hideContextMenu(true, ReportActionComposeFocusManager.focus);
-            }
-        },
-        getDescription: () => {},
-    },
-    {
-        isAnonymousAction: false,
-        textTranslateKey: 'reportActionContextMenu.markAsRead',
-        icon: Expensicons.Mail,
-        successIcon: Expensicons.Checkmark,
-        shouldShow: (type, reportAction, isArchivedRoom, betas, menuTarget, isChronosReport, reportID, isPinnedChat, isUnreadChat) =>
-            type === CONST.CONTEXT_MENU_TYPES.REPORT && isUnreadChat,
-        onPress: (closePopover, {reportID, transactionThreadReportID}) => {
-            Report.readNewestAction(reportID);
-            if (transactionThreadReportID && transactionThreadReportID !== '0') {
-                Report.readNewestAction(transactionThreadReportID);
-            }
-            if (closePopover) {
-                hideContextMenu(true, ReportActionComposeFocusManager.focus);
-            }
-        },
-        getDescription: () => {},
-    },
-    {
-        isAnonymousAction: false,
-=======
->>>>>>> 915a1b64
         textTranslateKey: 'reportActionContextMenu.joinThread',
         icon: Expensicons.Bell,
         shouldShow: (type, reportAction, isArchivedRoom, betas, menuTarget, isChronosReport, reportID) => {

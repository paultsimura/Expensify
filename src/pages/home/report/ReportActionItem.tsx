--- conflicted
+++ resolved
@@ -189,11 +189,7 @@
     });
     const theme = useTheme();
     const styles = useThemeStyles();
-<<<<<<< HEAD
     const [reportNameValuePairs] = useOnyx(`${ONYXKEYS.COLLECTION.REPORT_NAME_VALUE_PAIRS}${!isEmpty(report?.reportID) ? report?.reportID : -1}`);
-=======
-    const [reportNameValuePairs] = useOnyx(`${ONYXKEYS.COLLECTION.REPORT_NAME_VALUE_PAIRS}${report?.reportID || -1}`);
->>>>>>> 4c9a3fba
     const StyleUtils = useStyleUtils();
     const personalDetails = usePersonalDetails() || CONST.EMPTY_OBJECT;
     const [isContextMenuActive, setIsContextMenuActive] = useState(() => ReportActionContextMenu.isActiveReportAction(action.reportActionID));

--- conflicted
+++ resolved
@@ -369,9 +369,8 @@
                 return;
             }
 
-<<<<<<< HEAD
             handleShowContextMenu(() => {
-                setIsContextMenuActive(true);
+            setIsContextMenuActive(true);
                 const selection = SelectionScraper.getCurrentSelection();
                 ReportActionContextMenu.showContextMenu(
                     CONST.CONTEXT_MENU_TYPES.REPORT_ACTION,
@@ -391,33 +390,10 @@
                     disabledActions,
                     false,
                     setIsEmojiPickerActive as () => void,
+                    undefined,
+                    isThreadReportParentAction,
                 );
             });
-=======
-            setIsContextMenuActive(true);
-            const selection = SelectionScraper.getCurrentSelection();
-            ReportActionContextMenu.showContextMenu(
-                CONST.CONTEXT_MENU_TYPES.REPORT_ACTION,
-                event,
-                selection,
-                popoverAnchorRef.current,
-                reportID,
-                action.reportActionID,
-                originalReportID,
-                draftMessage ?? '',
-                () => setIsContextMenuActive(true),
-                toggleContextMenuFromActiveReportAction,
-                isArchivedRoom,
-                isChronosReport,
-                false,
-                false,
-                disabledActions,
-                false,
-                setIsEmojiPickerActive as () => void,
-                undefined,
-                isThreadReportParentAction,
-            );
->>>>>>> 2166dffb
         },
         [
             draftMessage,
@@ -429,11 +405,8 @@
             disabledActions,
             isArchivedRoom,
             isChronosReport,
-<<<<<<< HEAD
             handleShowContextMenu,
-=======
             isThreadReportParentAction,
->>>>>>> 2166dffb
         ],
     );
 

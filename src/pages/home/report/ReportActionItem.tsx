--- conflicted
+++ resolved
@@ -821,17 +821,10 @@
             return (
                 <View style={[styles.pRelative]}>
                     <AnimatedEmptyStateBackground />
-<<<<<<< HEAD
-                    <TaskView
-                        report={report}
-                        shouldShowHorizontalRule={!shouldHideThreadDividerLine}
-                    />
-=======
-                    <View style={[StyleUtils.getReportWelcomeTopMarginStyle(isSmallScreenWidth)]}>
+                    <View>
                         <TaskView report={report} />
                         {renderThreadDivider}
                     </View>
->>>>>>> a9cc15be
                 </View>
             );
         }

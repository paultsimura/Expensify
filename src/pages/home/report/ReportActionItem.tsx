--- conflicted
+++ resolved
@@ -558,13 +558,8 @@
                     />
                 </ShowContextMenuContext.Provider>
             );
-<<<<<<< HEAD
         } else if (ReportActionsUtils.isReimbursementQueuedAction(action)) {
-            const linkedReport = ReportUtils.isChatThread(report) ? ReportUtils.getReport(report.parentReportID) : report;
-=======
-        } else if (action.actionName === CONST.REPORT.ACTIONS.TYPE.REIMBURSEMENT_QUEUED) {
             const linkedReport = ReportUtils.isChatThread(report) ? parentReport : report;
->>>>>>> 633e708d
             const submitterDisplayName = PersonalDetailsUtils.getDisplayNameOrDefault(personalDetails[linkedReport?.ownerAccountID ?? -1]);
             const paymentType = ReportActionsUtils.getOriginalMessage(action)?.paymentType ?? '';
 

import React, {useMemo} from 'react';
import {useOnyx} from 'react-native-onyx';
import type {OnyxEntry} from 'react-native-onyx';
import {useBlockedFromConcierge, usePersonalDetails} from '@components/OnyxProvider';
import ModifiedExpenseMessage from '@libs/ModifiedExpenseMessage';
import * as ReportActionsUtils from '@libs/ReportActionsUtils';
import * as ReportUtils from '@libs/ReportUtils';
import * as Report from '@userActions/Report';
import * as ReportActions from '@userActions/ReportActions';
import * as Transaction from '@userActions/Transaction';
import CONST from '@src/CONST';
import ONYXKEYS from '@src/ONYXKEYS';
import type {ReportAction} from '@src/types/onyx';
import type {PureReportActionItemProps} from './PureReportActionItem';
import PureReportActionItem from './PureReportActionItem';

function ReportActionItem({action, report, ...props}: PureReportActionItemProps) {
    const reportID = report?.reportID;
    // eslint-disable-next-line @typescript-eslint/prefer-nullish-coalescing
    const originalReportID = useMemo(() => ReportUtils.getOriginalReportID(reportID, action), [reportID, action]);
    const [draftMessage] = useOnyx(`${ONYXKEYS.COLLECTION.REPORT_ACTIONS_DRAFTS}${originalReportID}`, {
        selector: (draftMessagesForReport) => {
            const matchingDraftMessage = draftMessagesForReport?.[action.reportActionID];
            return typeof matchingDraftMessage === 'string' ? matchingDraftMessage : matchingDraftMessage?.message;
        },
    });
    const [iouReport] = useOnyx(`${ONYXKEYS.COLLECTION.REPORT}${ReportActionsUtils.getIOUReportIDFromReportActionPreview(action)}`);
    const [emojiReactions] = useOnyx(`${ONYXKEYS.COLLECTION.REPORT_ACTIONS_REACTIONS}${action.reportActionID}`);
    const [userWallet] = useOnyx(ONYXKEYS.USER_WALLET);
    const [linkedTransactionRouteError] = useOnyx(
<<<<<<< HEAD
        `${ONYXKEYS.COLLECTION.TRANSACTION}${ReportActionsUtils.isMoneyRequestAction(action) ? ReportActionsUtils.getOriginalMessage(action)?.IOUTransactionID : CONST.DEFAULT_NUMBER_ID}`,
        {selector: (transaction) => transaction?.errorFields?.route ?? null},
    );
    // eslint-disable-next-line @typescript-eslint/prefer-nullish-coalescing -- This is needed to prevent the app from crashing when the app is using imported state.
    const [reportNameValuePairs] = useOnyx(`${ONYXKEYS.COLLECTION.REPORT_NAME_VALUE_PAIRS}${report?.reportID}`);
=======
        `${ONYXKEYS.COLLECTION.TRANSACTION}${ReportActionsUtils.isMoneyRequestAction(action) && ReportActionsUtils.getOriginalMessage(action)?.IOUTransactionID}`,
        {selector: (transaction) => transaction?.errorFields?.route ?? null},
    );
    // eslint-disable-next-line @typescript-eslint/prefer-nullish-coalescing -- This is needed to prevent the app from crashing when the app is using imported state.
    const [reportNameValuePairs] = useOnyx(`${ONYXKEYS.COLLECTION.REPORT_NAME_VALUE_PAIRS}${report?.reportID || undefined}`);
>>>>>>> 4fa2cdfd

    const [isUserValidated] = useOnyx(ONYXKEYS.USER, {selector: (user) => !!user?.validated});
    // The app would crash due to subscribing to the entire report collection if parentReportID is an empty string. So we should have a fallback ID here.
    // eslint-disable-next-line @typescript-eslint/prefer-nullish-coalescing
<<<<<<< HEAD
    const [parentReport] = useOnyx(`${ONYXKEYS.COLLECTION.REPORT}${report?.parentReportID}`);
=======
    const [parentReport] = useOnyx(`${ONYXKEYS.COLLECTION.REPORT}${report?.parentReportID || undefined}`);
>>>>>>> 4fa2cdfd
    const personalDetails = usePersonalDetails();
    const blockedFromConcierge = useBlockedFromConcierge();
    const [userBillingFundID] = useOnyx(ONYXKEYS.NVP_BILLING_FUND_ID);
    const linkedReport = ReportUtils.isChatThread(report) ? parentReport : report;
    const missingPaymentMethod = ReportUtils.getIndicatedMissingPaymentMethod(userWallet, linkedReport?.reportID, action);

    return (
        <PureReportActionItem
            // eslint-disable-next-line react/jsx-props-no-spreading
            {...props}
            action={action}
            report={report}
            draftMessage={draftMessage}
            iouReport={iouReport}
            emojiReactions={emojiReactions}
            linkedTransactionRouteError={linkedTransactionRouteError}
            reportNameValuePairs={reportNameValuePairs}
            isUserValidated={isUserValidated}
            parentReport={parentReport}
            personalDetails={personalDetails}
            blockedFromConcierge={blockedFromConcierge}
            originalReportID={originalReportID}
            deleteReportActionDraft={Report.deleteReportActionDraft}
            isArchivedRoom={ReportUtils.isArchivedNonExpenseReportWithID(originalReportID)}
            isChronosReport={ReportUtils.chatIncludesChronosWithID(originalReportID)}
            toggleEmojiReaction={Report.toggleEmojiReaction}
            createDraftTransactionAndNavigateToParticipantSelector={ReportUtils.createDraftTransactionAndNavigateToParticipantSelector}
            resolveActionableReportMentionWhisper={Report.resolveActionableReportMentionWhisper}
            resolveActionableMentionWhisper={Report.resolveActionableMentionWhisper}
            isClosedExpenseReportWithNoExpenses={ReportUtils.isClosedExpenseReportWithNoExpenses(iouReport)}
            isCurrentUserTheOnlyParticipant={ReportUtils.isCurrentUserTheOnlyParticipant}
            missingPaymentMethod={missingPaymentMethod}
            reimbursementDeQueuedActionMessage={ReportUtils.getReimbursementDeQueuedActionMessage(
                action as OnyxEntry<ReportAction<typeof CONST.REPORT.ACTIONS.TYPE.REIMBURSEMENT_DEQUEUED>>,
                report,
            )}
            modifiedExpenseMessage={ModifiedExpenseMessage.getForReportAction({reportOrID: reportID, reportAction: action})}
            getTransactionsWithReceipts={ReportUtils.getTransactionsWithReceipts}
            clearError={Transaction.clearError}
            clearAllRelatedReportActionErrors={ReportActions.clearAllRelatedReportActionErrors}
            dismissTrackExpenseActionableWhisper={Report.dismissTrackExpenseActionableWhisper}
            userBillingFundID={userBillingFundID}
            reportAutomaticallyForwardedMessage={ReportUtils.getReportAutomaticallyForwardedMessage(action as ReportAction<typeof CONST.REPORT.ACTIONS.TYPE.FORWARDED>, reportID)}
        />
    );
}

export default ReportActionItem;<|MERGE_RESOLUTION|>--- conflicted
+++ resolved
@@ -8,7 +8,7 @@
 import * as Report from '@userActions/Report';
 import * as ReportActions from '@userActions/ReportActions';
 import * as Transaction from '@userActions/Transaction';
-import CONST from '@src/CONST';
+import type CONST from '@src/CONST';
 import ONYXKEYS from '@src/ONYXKEYS';
 import type {ReportAction} from '@src/types/onyx';
 import type {PureReportActionItemProps} from './PureReportActionItem';
@@ -28,28 +28,16 @@
     const [emojiReactions] = useOnyx(`${ONYXKEYS.COLLECTION.REPORT_ACTIONS_REACTIONS}${action.reportActionID}`);
     const [userWallet] = useOnyx(ONYXKEYS.USER_WALLET);
     const [linkedTransactionRouteError] = useOnyx(
-<<<<<<< HEAD
-        `${ONYXKEYS.COLLECTION.TRANSACTION}${ReportActionsUtils.isMoneyRequestAction(action) ? ReportActionsUtils.getOriginalMessage(action)?.IOUTransactionID : CONST.DEFAULT_NUMBER_ID}`,
-        {selector: (transaction) => transaction?.errorFields?.route ?? null},
-    );
-    // eslint-disable-next-line @typescript-eslint/prefer-nullish-coalescing -- This is needed to prevent the app from crashing when the app is using imported state.
-    const [reportNameValuePairs] = useOnyx(`${ONYXKEYS.COLLECTION.REPORT_NAME_VALUE_PAIRS}${report?.reportID}`);
-=======
         `${ONYXKEYS.COLLECTION.TRANSACTION}${ReportActionsUtils.isMoneyRequestAction(action) && ReportActionsUtils.getOriginalMessage(action)?.IOUTransactionID}`,
         {selector: (transaction) => transaction?.errorFields?.route ?? null},
     );
     // eslint-disable-next-line @typescript-eslint/prefer-nullish-coalescing -- This is needed to prevent the app from crashing when the app is using imported state.
     const [reportNameValuePairs] = useOnyx(`${ONYXKEYS.COLLECTION.REPORT_NAME_VALUE_PAIRS}${report?.reportID || undefined}`);
->>>>>>> 4fa2cdfd
 
     const [isUserValidated] = useOnyx(ONYXKEYS.USER, {selector: (user) => !!user?.validated});
     // The app would crash due to subscribing to the entire report collection if parentReportID is an empty string. So we should have a fallback ID here.
     // eslint-disable-next-line @typescript-eslint/prefer-nullish-coalescing
-<<<<<<< HEAD
-    const [parentReport] = useOnyx(`${ONYXKEYS.COLLECTION.REPORT}${report?.parentReportID}`);
-=======
     const [parentReport] = useOnyx(`${ONYXKEYS.COLLECTION.REPORT}${report?.parentReportID || undefined}`);
->>>>>>> 4fa2cdfd
     const personalDetails = usePersonalDetails();
     const blockedFromConcierge = useBlockedFromConcierge();
     const [userBillingFundID] = useOnyx(ONYXKEYS.NVP_BILLING_FUND_ID);

--- conflicted
+++ resolved
@@ -11,13 +11,9 @@
 import CONST from '../../../CONST';
 import UserDetailsTooltip from '../../../components/UserDetailsTooltip';
 import avatarPropTypes from '../../../components/avatarPropTypes';
-<<<<<<< HEAD
 import * as ReportUtils from '../../../libs/ReportUtils';
 import AttachmentCommentFragment from './comment/AttachmentCommentFragment';
 import TextCommentFragment from './comment/TextCommentFragment';
-=======
-import * as Browser from '../../../libs/Browser';
->>>>>>> 0d11e0b3
 
 const propTypes = {
     /** Users accountID */
@@ -69,9 +65,6 @@
 
     /** localization props */
     ...withLocalizePropTypes,
-
-    /** Should the comment have the appearance of being grouped with the previous comment? */
-    displayAsGroup: PropTypes.bool,
 };
 
 const defaultProps = {
@@ -88,35 +81,12 @@
     delegateAccountID: 0,
     actorIcon: {},
     isThreadParentMessage: false,
-    displayAsGroup: false,
 };
 
 function ReportActionItemFragment(props) {
-<<<<<<< HEAD
     const fragment = props.fragment;
 
     switch (fragment.type) {
-=======
-    /**
-     * Checks text element for presence of emoji as first character
-     * and insert Zero-Width character to avoid selection issue
-     * mentioned here https://github.com/Expensify/App/issues/29021
-     *
-     * @param {String} text
-     * @param {Boolean} displayAsGroup
-     * @returns {ReactNode | null} Text component with zero width character
-     */
-
-    const checkForEmojiForSelection = (text, displayAsGroup) => {
-        const firstLetterIsEmoji = EmojiUtils.isFirstLetterEmoji(text);
-        if (firstLetterIsEmoji && !displayAsGroup && !Browser.isMobile()) {
-            return <Text>&#x200b;</Text>;
-        }
-        return null;
-    };
-
-    switch (props.fragment.type) {
->>>>>>> 0d11e0b3
         case 'COMMENT': {
             const isPendingDelete = props.pendingAction === CONST.RED_BRICK_ROAD_PENDING_ACTION.DELETE;
 
@@ -142,43 +112,14 @@
             }
 
             return (
-<<<<<<< HEAD
                 <TextCommentFragment
                     source={props.source}
                     fragment={fragment}
                     styleAsDeleted={isPendingDelete && props.network.isOffline}
                     iouMessage={props.iouMessage}
+                    displayAsGroup={props.displayAsGroup}
                     style={props.style}
                 />
-=======
-                <Text style={[containsOnlyEmojis ? styles.onlyEmojisText : undefined, styles.ltr, ...props.style]}>
-                    {checkForEmojiForSelection(text, props.displayAsGroup)}
-                    <Text
-                        selectable={!DeviceCapabilities.canUseTouchScreen() || !props.isSmallScreenWidth}
-                        style={[containsOnlyEmojis ? styles.onlyEmojisText : undefined, styles.ltr, ...props.style, isPendingDelete ? styles.offlineFeedback.deleted : undefined]}
-                    >
-                        {convertToLTR(props.iouMessage || text)}
-                    </Text>
-                    {Boolean(props.fragment.isEdited) && (
-                        <>
-                            <Text
-                                selectable={false}
-                                style={[containsOnlyEmojis ? styles.onlyEmojisTextLineHeight : undefined, styles.userSelectNone]}
-                                dataSet={{[CONST.SELECTION_SCRAPER_HIDDEN_ELEMENT]: true}}
-                            >
-                                {' '}
-                            </Text>
-                            <Text
-                                fontSize={variables.fontSizeSmall}
-                                color={themeColors.textSupporting}
-                                style={[editedLabelStyles, isPendingDelete ? styles.offlineFeedback.deleted : undefined, ...props.style]}
-                            >
-                                {props.translate('reportActionCompose.edited')}
-                            </Text>
-                        </>
-                    )}
-                </Text>
->>>>>>> 0d11e0b3
             );
         }
         case 'TEXT':

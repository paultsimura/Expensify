--- conflicted
+++ resolved
@@ -152,17 +152,12 @@
                             color={themeColors.textSupporting}
                             style={[editedLabelStyles, ...props.style]}
                         >
-<<<<<<< HEAD
-                            <Text style={[containsOnlyEmojis ? styles.onlyEmojisTextLineHeight : undefined, styles.w1, styles.userSelectNone]}> </Text>
-=======
                             <Text
-                                selectable={false}
                                 style={[containsOnlyEmojis ? styles.onlyEmojisTextLineHeight : undefined, styles.w1, styles.userSelectNone]}
                                 dataSet={{[CONST.SELECTION_SCRAPER_HIDDEN_ELEMENT]: true}}
                             >
                                 {' '}
                             </Text>
->>>>>>> 01c5b71e
                             {props.translate('reportActionCompose.edited')}
                         </Text>
                     )}

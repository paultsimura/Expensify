--- conflicted
+++ resolved
@@ -15,11 +15,7 @@
 import useLocalize from '@hooks/useLocalize';
 import usePolicy from '@hooks/usePolicy';
 import useThemeStyles from '@hooks/useThemeStyles';
-<<<<<<< HEAD
 import {isMessageDeleted, isReversedTransaction as isReversedTransactionReportActionsUtils, isTransactionThread} from '@libs/ReportActionsUtils';
-=======
-import {isMessageDeleted, isReversedTransaction, isTransactionThread} from '@libs/ReportActionsUtils';
->>>>>>> bdf216ee
 import {isCanceledTaskReport, isExpenseReport, isInvoiceReport, isIOUReport, isTaskReport} from '@libs/ReportUtils';
 import {getCurrency} from '@libs/TransactionUtils';
 import CONST from '@src/CONST';
@@ -53,13 +49,8 @@
     const {translate} = useLocalize();
     const {report, action, transactionThreadReport} = contextValue;
 
-<<<<<<< HEAD
-    const policy = usePolicy(report?.policyID === CONST.POLICY.OWNER_EMAIL_FAKE ? '-1' : report?.policyID);
+    const policy = usePolicy(report?.policyID === CONST.POLICY.OWNER_EMAIL_FAKE ? undefined : report?.policyID);
     const [transaction] = useOnyx(`${ONYXKEYS.COLLECTION.TRANSACTION}${transactionID}`);
-=======
-    const policy = usePolicy(report.policyID === CONST.POLICY.OWNER_EMAIL_FAKE ? undefined : report.policyID);
-    const [transaction] = useOnyx(`${ONYXKEYS.COLLECTION.TRANSACTION}${transactionID ?? CONST.DEFAULT_NUMBER_ID}`);
->>>>>>> bdf216ee
 
     const transactionCurrency = getCurrency(transaction);
 
@@ -82,18 +73,12 @@
     const contextMenuValue = useMemo(() => ({...contextValue, isDisabled: true}), [contextValue]);
 
     if (isTransactionThread(parentReportAction)) {
-<<<<<<< HEAD
         const isReversedTransaction = isReversedTransactionReportActionsUtils(parentReportAction);
 
         if (isMessageDeleted(parentReportAction) || isReversedTransaction) {
-=======
-        const isTransactionReversed = isReversedTransaction(parentReportAction);
-
-        if (isMessageDeleted(parentReportAction) || isTransactionReversed) {
->>>>>>> bdf216ee
             let message: TranslationPaths;
 
-            if (isTransactionReversed) {
+            if (isReversedTransaction) {
                 message = 'parentReportAction.reversedTransaction';
             } else {
                 message = 'parentReportAction.deletedExpense';
@@ -108,7 +93,7 @@
                             showHeader
                             report={report}
                         >
-                            <RenderHTML html={`<deleted-action ${CONST.REVERSED_TRANSACTION_ATTRIBUTE}="${isTransactionReversed}">${translate(message)}</deleted-action>`} />
+                            <RenderHTML html={`<deleted-action ${CONST.REVERSED_TRANSACTION_ATTRIBUTE}="${isReversedTransaction}">${translate(message)}</deleted-action>`} />
                         </ReportActionItemSingle>
                         <View style={styles.threadDividerLine} />
                     </OfflineWithFeedback>

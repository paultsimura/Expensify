import React from 'react';
import PropTypes from 'prop-types';
import {View, TouchableOpacity, InteractionManager, LayoutAnimation, NativeModules, findNodeHandle} from 'react-native';
import _ from 'underscore';
import lodashGet from 'lodash/get';
import {withOnyx} from 'react-native-onyx';
import styles from '../../../styles/styles';
import themeColors from '../../../styles/themes/default';
import Composer from '../../../components/Composer';
import ONYXKEYS from '../../../ONYXKEYS';
import Icon from '../../../components/Icon';
import * as Expensicons from '../../../components/Icon/Expensicons';
import AttachmentPicker from '../../../components/AttachmentPicker';
import * as Report from '../../../libs/actions/Report';
import ReportTypingIndicator from './ReportTypingIndicator';
import AttachmentModal from '../../../components/AttachmentModal';
import compose from '../../../libs/compose';
import PopoverMenu from '../../../components/PopoverMenu';
import withWindowDimensions, {windowDimensionsPropTypes} from '../../../components/withWindowDimensions';
import withDrawerState from '../../../components/withDrawerState';
import withLocalize, {withLocalizePropTypes} from '../../../components/withLocalize';
import willBlurTextInputOnTapOutside from '../../../libs/willBlurTextInputOnTapOutside';
import canFocusInputOnScreenFocus from '../../../libs/canFocusInputOnScreenFocus';
import CONST from '../../../CONST';
import Navigation from '../../../libs/Navigation/Navigation';
import ROUTES from '../../../ROUTES';
import reportActionPropTypes from './reportActionPropTypes';
import * as ReportUtils from '../../../libs/ReportUtils';
import ReportActionComposeFocusManager from '../../../libs/ReportActionComposeFocusManager';
import participantPropTypes from '../../../components/participantPropTypes';
import ParticipantLocalTime from './ParticipantLocalTime';
import withCurrentUserPersonalDetails, {withCurrentUserPersonalDetailsPropTypes, withCurrentUserPersonalDetailsDefaultProps} from '../../../components/withCurrentUserPersonalDetails';
import {withNetwork, withPersonalDetails} from '../../../components/OnyxProvider';
import * as User from '../../../libs/actions/User';
import Tooltip from '../../../components/Tooltip';
import EmojiPickerButton from '../../../components/EmojiPicker/EmojiPickerButton';
import * as DeviceCapabilities from '../../../libs/DeviceCapabilities';
import OfflineIndicator from '../../../components/OfflineIndicator';
import ExceededCommentLength from '../../../components/ExceededCommentLength';
import withNavigationFocus from '../../../components/withNavigationFocus';
import withNavigation from '../../../components/withNavigation';
import * as EmojiUtils from '../../../libs/EmojiUtils';
import ReportDropUI from './ReportDropUI';
import DragAndDrop from '../../../components/DragAndDrop';
import reportPropTypes from '../../reportPropTypes';
import EmojiSuggestions from '../../../components/EmojiSuggestions';
import MentionSuggestions from '../../../components/MentionSuggestions';
import withKeyboardState, {keyboardStatePropTypes} from '../../../components/withKeyboardState';
import ArrowKeyFocusManager from '../../../components/ArrowKeyFocusManager';
import OfflineWithFeedback from '../../../components/OfflineWithFeedback';
import * as ComposerUtils from '../../../libs/ComposerUtils';
import * as ComposerActions from '../../../libs/actions/Composer';
import * as Welcome from '../../../libs/actions/Welcome';
import Permissions from '../../../libs/Permissions';
import * as TaskUtils from '../../../libs/actions/Task';
import * as Browser from '../../../libs/Browser';

const propTypes = {
    /** Beta features list */
    betas: PropTypes.arrayOf(PropTypes.string),

    /** A method to call when the form is submitted */
    onSubmit: PropTypes.func.isRequired,

    /** The comment left by the user */
    comment: PropTypes.string,

    /** Number of lines for the comment */
    numberOfLines: PropTypes.number,

    /** The ID of the report actions will be created for */
    reportID: PropTypes.string.isRequired,

    /** Details about any modals being used */
    modal: PropTypes.shape({
        /** Indicates if there is a modal currently visible or not */
        isVisible: PropTypes.bool,
    }),

    /** Personal details of all the users */
    personalDetails: PropTypes.objectOf(participantPropTypes),

    /** The report currently being looked at */
    report: reportPropTypes,

    /** Array of report actions for this report */
    reportActions: PropTypes.arrayOf(PropTypes.shape(reportActionPropTypes)),

    /** Is the report view covered by the drawer */
    isDrawerOpen: PropTypes.bool.isRequired,

    /** Is the window width narrow, like on a mobile device */
    isSmallScreenWidth: PropTypes.bool.isRequired,

    /** Is composer screen focused */
    isFocused: PropTypes.bool.isRequired,

    /** Is composer full size */
    isComposerFullSize: PropTypes.bool,

    /** Whether user interactions should be disabled */
    disabled: PropTypes.bool,

    // The NVP describing a user's block status
    blockedFromConcierge: PropTypes.shape({
        // The date that the user will be unblocked
        expiresAt: PropTypes.string,
    }),

    /** Whether the composer input should be shown */
    shouldShowComposeInput: PropTypes.bool,

    /** Stores user's preferred skin tone */
    preferredSkinTone: PropTypes.oneOfType([PropTypes.number, PropTypes.string]),

    /** The type of action that's pending  */
    pendingAction: PropTypes.oneOf(['add', 'update', 'delete']),

    ...windowDimensionsPropTypes,
    ...withLocalizePropTypes,
    ...withCurrentUserPersonalDetailsPropTypes,
    ...keyboardStatePropTypes,
};

const defaultProps = {
    betas: [],
    comment: '',
    numberOfLines: undefined,
    modal: {},
    report: {},
    reportActions: [],
    blockedFromConcierge: {},
    personalDetails: {},
    preferredSkinTone: CONST.EMOJI_DEFAULT_SKIN_TONE,
    isComposerFullSize: false,
    pendingAction: null,
    shouldShowComposeInput: true,
    ...withCurrentUserPersonalDetailsDefaultProps,
};

const {RNTextInputReset} = NativeModules;
/**
 * Return the max available index for arrow manager.
 * @param {Number} numRows
 * @param {Boolean} isAutoSuggestionPickerLarge
 * @returns {Number}
 */
const getMaxArrowIndex = (numRows, isAutoSuggestionPickerLarge) => {
    // EmojiRowCount is number of emoji suggestions. For small screen we can fit 3 items and for large we show up to 5 items
    const emojiRowCount = isAutoSuggestionPickerLarge
        ? Math.min(numRows, CONST.AUTO_COMPLETE_SUGGESTER.MAX_AMOUNT_OF_ITEMS)
        : Math.min(numRows, CONST.AUTO_COMPLETE_SUGGESTER.MIN_AMOUNT_OF_ITEMS);

    // -1 because we start at 0
    return emojiRowCount - 1;
};

class ReportActionCompose extends React.Component {
    constructor(props) {
        super(props);
        this.calculateEmojiSuggestion = _.debounce(this.calculateEmojiSuggestion, 10, false);
        this.calculateMentionSuggestion = _.debounce(this.calculateMentionSuggestion, 10, false);
        this.updateComment = this.updateComment.bind(this);
        this.debouncedSaveReportComment = _.debounce(this.debouncedSaveReportComment.bind(this), 1000, false);
        this.debouncedBroadcastUserIsTyping = _.debounce(this.debouncedBroadcastUserIsTyping.bind(this), 100, true);
        this.triggerHotkeyActions = this.triggerHotkeyActions.bind(this);
        this.submitForm = this.submitForm.bind(this);
        this.setIsFocused = this.setIsFocused.bind(this);
        this.setIsFullComposerAvailable = this.setIsFullComposerAvailable.bind(this);
        this.focus = this.focus.bind(this);
        this.addEmojiToTextBox = this.addEmojiToTextBox.bind(this);
        this.onSelectionChange = this.onSelectionChange.bind(this);
        this.isEmojiCode = this.isEmojiCode.bind(this);
        this.isMentionCode = this.isMentionCode.bind(this);
        this.setTextInputRef = this.setTextInputRef.bind(this);
        this.getInputPlaceholder = this.getInputPlaceholder.bind(this);
        this.getMoneyRequestOptions = this.getMoneyRequestOptions.bind(this);
        this.getTaskOption = this.getTaskOption.bind(this);
        this.addAttachment = this.addAttachment.bind(this);
        this.insertSelectedEmoji = this.insertSelectedEmoji.bind(this);
        this.insertSelectedMention = this.insertSelectedMention.bind(this);
        this.setExceededMaxCommentLength = this.setExceededMaxCommentLength.bind(this);
        this.updateNumberOfLines = this.updateNumberOfLines.bind(this);
        this.showPopoverMenu = this.showPopoverMenu.bind(this);
        this.comment = props.comment;
        this.setShouldBlockSuggestionsCalcToFalse = this.setShouldBlockSuggestionsCalcToFalse.bind(this);

        // React Native will retain focus on an input for native devices but web/mWeb behave differently so we have some focus management
        // code that will refocus the compose input after a user closes a modal or some other actions, see usage of ReportActionComposeFocusManager
        this.willBlurTextInputOnTapOutside = willBlurTextInputOnTapOutside();

        // We want consistent auto focus behavior on input between native and mWeb so we have some auto focus management code that will
        // prevent auto focus on existing chat for mobile device
        this.shouldFocusInputOnScreenFocus = canFocusInputOnScreenFocus();

<<<<<<< HEAD
        // This variable is used to decide whether to block the suggestions list from showing to prevent flickering
        this.shouldBlockSuggestionsCalc = false;
=======
        this.shouldAutoFocus = !props.modal.isVisible && (this.shouldFocusInputOnScreenFocus || this.isEmptyChat()) && props.shouldShowComposeInput;

        // For mobile Safari, updating the selection prop on an unfocused input will cause it to automatically gain focus
        // and subsequent programmatic focus shifts (e.g., modal focus trap) to show the blue frame (:focus-visible style),
        // so we need to ensure that it is only updated after focus.
        const isMobileSafari = Browser.isMobileSafari();
>>>>>>> ec9bc041

        this.state = {
            isFocused: this.shouldFocusInputOnScreenFocus && !this.props.modal.isVisible && !this.props.modal.willAlertModalBecomeVisible && this.props.shouldShowComposeInput,
            isFullComposerAvailable: props.isComposerFullSize,
            textInputShouldClear: false,
            isCommentEmpty: props.comment.length === 0,
            isMenuVisible: false,
            isDraggingOver: false,
            selection: {
                start: isMobileSafari && !this.shouldAutoFocus ? 0 : props.comment.length,
                end: isMobileSafari && !this.shouldAutoFocus ? 0 : props.comment.length,
            },
            maxLines: props.isSmallScreenWidth ? CONST.COMPOSER.MAX_LINES_SMALL_SCREEN : CONST.COMPOSER.MAX_LINES,
            value: props.comment,

            // If we are on a small width device then don't show last 3 items from conciergePlaceholderOptions
            conciergePlaceholderRandomIndex: _.random(this.props.translate('reportActionCompose.conciergePlaceholderOptions').length - (this.props.isSmallScreenWidth ? 4 : 1)),
            composerHeight: 0,
            hasExceededMaxCommentLength: false,
            isAttachmentPreviewActive: false,
            ...this.getDefaultSuggestionsValues(),
        };
    }

    componentDidMount() {
        // This callback is used in the contextMenuActions to manage giving focus back to the compose input.
        // TODO: we should clean up this convoluted code and instead move focus management to something like ReportFooter.js or another higher up component
        ReportActionComposeFocusManager.onComposerFocus(() => {
            if (!this.willBlurTextInputOnTapOutside || !this.props.isFocused) {
                return;
            }

            this.focus(false);
        });

        this.setMaxLines();
        this.updateComment(this.comment);

        // Shows Popover Menu on Workspace Chat at first sign-in
        if (!this.props.disabled) {
            Welcome.show({
                routes: lodashGet(this.props.navigation.getState(), 'routes', []),
                showPopoverMenu: this.showPopoverMenu,
            });
        }
    }

    componentDidUpdate(prevProps) {
        const sidebarOpened = !prevProps.isDrawerOpen && this.props.isDrawerOpen;
        if (sidebarOpened) {
            ComposerActions.setShouldShowComposeInput(true);
        }

        // We want to focus or refocus the input when a modal has been closed and the underlying screen is focused.
        // We avoid doing this on native platforms since the software keyboard popping
        // open creates a jarring and broken UX.
        if (this.willBlurTextInputOnTapOutside && this.props.isFocused && prevProps.modal.isVisible && !this.props.modal.isVisible) {
            this.focus();
        }

        if (this.props.isComposerFullSize !== prevProps.isComposerFullSize) {
            this.setMaxLines();
        }

        // Value state does not have the same value as comment props when the comment gets changed from another tab.
        // In this case, we should synchronize the value between tabs.
        const shouldSyncComment = prevProps.comment !== this.props.comment && this.state.value !== this.props.comment;

        // As the report IDs change, make sure to update the composer comment as we need to make sure
        // we do not show incorrect data in there (ie. draft of message from other report).
        if (this.props.report.reportID === prevProps.report.reportID && !shouldSyncComment) {
            return;
        }

        this.updateComment(this.props.comment);
    }

    componentWillUnmount() {
        ReportActionComposeFocusManager.clear();
    }

    onSelectionChange(e) {
        if (this.shouldBlockSuggestionsCalc) {
            this.setShouldBlockSuggestionsCalcToFalse();
            return;
        }
        LayoutAnimation.configureNext(LayoutAnimation.create(50, LayoutAnimation.Types.easeInEaseOut, LayoutAnimation.Properties.opacity));
        this.setState({selection: e.nativeEvent.selection});
        if (!this.state.value || e.nativeEvent.selection.end < 1) {
            this.resetSuggestions();
            return;
        }
        this.calculateEmojiSuggestion();
        this.calculateMentionSuggestion();
    }

    getDefaultSuggestionsValues() {
        return {
            suggestedEmojis: [],
            suggestedMentions: [],
            highlightedEmojiIndex: 0,
            highlightedMentionIndex: 0,
            colonIndex: -1,
            atSignIndex: -1,
            shouldShowEmojiSuggestionMenu: false,
            shouldShowMentionSuggestionMenu: false,
            mentionPrefix: '',
            isAutoSuggestionPickerLarge: false,
        };
    }

    /**
     * Updates the Highlight state of the composer
     *
     * @param {Boolean} shouldHighlight
     */
    setIsFocused(shouldHighlight) {
        this.setState({isFocused: shouldHighlight});
    }

    setIsFullComposerAvailable(isFullComposerAvailable) {
        this.setState({isFullComposerAvailable});
    }

    /**
     * Updates the should clear state of the composer
     *
     * @param {Boolean} shouldClear
     */
    setTextInputShouldClear(shouldClear) {
        this.setState({textInputShouldClear: shouldClear});
    }

    /**
     * Updates the visibility state of the menu
     *
     * @param {Boolean} isMenuVisible
     */
    setMenuVisibility(isMenuVisible) {
        this.setState({isMenuVisible});
    }

    /**
     * Set the TextInput Ref
     *
     * @param {Element} el
     * @memberof ReportActionCompose
     */
    setTextInputRef(el) {
        ReportActionComposeFocusManager.composerRef.current = el;
        this.textInput = el;
    }

    /**
     * Get the placeholder to display in the chat input.
     *
     * @return {String}
     */
    getInputPlaceholder() {
        if (ReportUtils.chatIncludesConcierge(this.props.report)) {
            if (User.isBlockedFromConcierge(this.props.blockedFromConcierge)) {
                return this.props.translate('reportActionCompose.blockedFromConcierge');
            }

            return this.props.translate('reportActionCompose.conciergePlaceholderOptions')[this.state.conciergePlaceholderRandomIndex];
        }

        return this.props.translate('reportActionCompose.writeSomething');
    }

    /**
     * Returns the list of IOU Options
     *
     * @param {Array} reportParticipants
     * @returns {Array<object>}
     */
    getMoneyRequestOptions(reportParticipants) {
        const options = {
            [CONST.IOU.MONEY_REQUEST_TYPE.SPLIT]: {
                icon: Expensicons.Receipt,
                text: this.props.translate('iou.splitBill'),
                onSelected: () => Navigation.navigate(ROUTES.getIouSplitRoute(this.props.reportID)),
            },
            [CONST.IOU.MONEY_REQUEST_TYPE.REQUEST]: {
                icon: Expensicons.MoneyCircle,
                text: this.props.translate('iou.requestMoney'),
                onSelected: () => Navigation.navigate(ROUTES.getIouRequestRoute(this.props.reportID)),
            },
            [CONST.IOU.MONEY_REQUEST_TYPE.SEND]: {
                icon: Expensicons.Send,
                text: this.props.translate('iou.sendMoney'),
                onSelected: () => Navigation.navigate(ROUTES.getIOUSendRoute(this.props.reportID)),
            },
        };
        return _.map(ReportUtils.getMoneyRequestOptions(this.props.report, reportParticipants, this.props.betas), (option) => options[option]);
    }

    /**
     * Updates the composer when the comment length is exceeded
     * Shows red borders and prevents the comment from being sent
     *
     * @param {Boolean} hasExceededMaxCommentLength
     */
    setExceededMaxCommentLength(hasExceededMaxCommentLength) {
        this.setState({hasExceededMaxCommentLength});
    }

    /**
     * Set the maximum number of lines for the composer
     */
    setMaxLines() {
        let maxLines = this.props.isSmallScreenWidth ? CONST.COMPOSER.MAX_LINES_SMALL_SCREEN : CONST.COMPOSER.MAX_LINES;
        if (this.props.isComposerFullSize) {
            maxLines = CONST.COMPOSER.MAX_LINES_FULL;
        }
        this.setState({maxLines});
    }

    // eslint-disable-next-line rulesdir/prefer-early-return
    setShouldShowSuggestionMenuToFalse() {
        if (this.state && this.state.shouldShowEmojiSuggestionMenu) {
            this.setState({shouldShowEmojiSuggestionMenu: false});
        }
        if (this.state && this.state.shouldShowMentionSuggestionMenu) {
            this.setState({shouldShowMentionSuggestionMenu: false});
        }
    }

    // eslint-disable-next-line rulesdir/prefer-early-return
    setShouldBlockSuggestionsCalcToFalse() {
        this.shouldBlockSuggestionsCalc = false;
    }

    /**
     * Determines if we can show the task option
     * @param {Array} reportParticipants
     * @returns {Boolean}
     */
    getTaskOption(reportParticipants) {
        // We only prevent the task option from showing if it's a DM and the other user is an Expensify default email
        if (
            !Permissions.canUseTasks(this.props.betas) ||
            (lodashGet(this.props.report, 'participants', []).length === 1 && _.some(reportParticipants, (email) => _.contains(CONST.EXPENSIFY_EMAILS, email)))
        ) {
            return [];
        }

        return [
            {
                icon: Expensicons.Task,
                text: this.props.translate('newTaskPage.assignTask'),
                onSelected: () => TaskUtils.clearOutTaskInfoAndNavigate(this.props.reportID),
            },
        ];
    }

    /**
     * Build the suggestions for mentions
     * @param {Object} personalDetails
     * @param {String} [searchValue]
     * @returns {Object}
     */
    getMentionOptions(personalDetails, searchValue = '') {
        const suggestions = [];

        if (CONST.AUTO_COMPLETE_SUGGESTER.HERE_TEXT.includes(searchValue)) {
            suggestions.push({
                text: CONST.AUTO_COMPLETE_SUGGESTER.HERE_TEXT,
                alternateText: this.props.translate('mentionSuggestions.hereAlternateText'),
                icons: [
                    {
                        source: Expensicons.Megaphone,
                        type: 'avatar',
                    },
                ],
            });
        }

        const filteredPersonalDetails = _.filter(_.values(personalDetails), (detail) => {
            if (searchValue && !`${detail.displayName} ${detail.login}`.toLowerCase().includes(searchValue.toLowerCase())) {
                return false;
            }
            return true;
        });

        const sortedPersonalDetails = _.sortBy(filteredPersonalDetails, (detail) => detail.displayName || detail.login);
        _.each(_.first(sortedPersonalDetails, CONST.AUTO_COMPLETE_SUGGESTER.MAX_AMOUNT_OF_ITEMS - suggestions.length), (detail) => {
            suggestions.push({
                text: detail.displayName,
                alternateText: detail.login,
                icons: [
                    {
                        name: detail.login,
                        source: detail.avatar,
                        type: 'avatar',
                    },
                ],
            });
        });

        return suggestions;
    }

    /**
     * Clean data related to EmojiSuggestions and MentionSuggestions
     */
    resetSuggestions() {
        this.setState({
            ...this.getDefaultSuggestionsValues(),
        });
    }

    /**
     * Calculates and cares about the content of an Emoji Suggester
     */
    calculateEmojiSuggestion() {
        const leftString = this.state.value.substring(0, this.state.selection.end);
        const colonIndex = leftString.lastIndexOf(':');
        const isCurrentlyShowingEmojiSuggestion = this.isEmojiCode(this.state.value, this.state.selection.end);

        // the larger composerHeight the less space for EmojiPicker, Pixel 2 has pretty small screen and this value equal 5.3
        const hasEnoughSpaceForLargeSuggestion = this.props.windowHeight / this.state.composerHeight >= 6.8;
        const isAutoSuggestionPickerLarge = !this.props.isSmallScreenWidth || (this.props.isSmallScreenWidth && hasEnoughSpaceForLargeSuggestion);

        const nextState = {
            suggestedEmojis: [],
            highlightedEmojiIndex: 0,
            colonIndex,
            shouldShowEmojiSuggestionMenu: false,
            isAutoSuggestionPickerLarge,
        };
        const newSuggestedEmojis = EmojiUtils.suggestEmojis(leftString);

        if (newSuggestedEmojis.length && isCurrentlyShowingEmojiSuggestion) {
            nextState.suggestedEmojis = newSuggestedEmojis;
            nextState.shouldShowEmojiSuggestionMenu = !_.isEmpty(newSuggestedEmojis);
        }

        this.setState(nextState);
    }

    calculateMentionSuggestion() {
        const valueAfterTheCursor = this.state.value.substring(this.state.selection.end);
        const indexOfFirstWhitespaceCharOrEmojiAfterTheCursor = valueAfterTheCursor.search(CONST.REGEX.SPECIAL_CHAR_OR_EMOJI);

        let indexOfLastNonWhitespaceCharAfterTheCursor;
        if (indexOfFirstWhitespaceCharOrEmojiAfterTheCursor === -1) {
            // we didn't find a whitespace/emoji after the cursor, so we will use the entire string
            indexOfLastNonWhitespaceCharAfterTheCursor = this.state.value.length;
        } else {
            indexOfLastNonWhitespaceCharAfterTheCursor = indexOfFirstWhitespaceCharOrEmojiAfterTheCursor + this.state.selection.end;
        }

        const leftString = this.state.value.substring(0, indexOfLastNonWhitespaceCharAfterTheCursor);
        const words = leftString.split(CONST.REGEX.SPECIAL_CHAR_OR_EMOJI);
        const lastWord = _.last(words);

        let atSignIndex;
        if (lastWord.startsWith('@')) {
            atSignIndex = leftString.lastIndexOf(lastWord);
        }

        const prefix = lastWord.substring(1);

        const nextState = {
            suggestedMentions: [],
            highlightedMentionIndex: 0,
            atSignIndex,
            mentionPrefix: prefix,
        };

        const isCursorBeforeTheMention = valueAfterTheCursor.startsWith(lastWord);

        if (!isCursorBeforeTheMention && this.isMentionCode(lastWord)) {
            const suggestions = this.getMentionOptions(this.props.personalDetails, prefix);
            nextState.suggestedMentions = suggestions;
            nextState.shouldShowMentionSuggestionMenu = !_.isEmpty(suggestions);
        }

        this.setState(nextState);
    }

    /**
     * Check if this piece of string looks like an emoji
     * @param {String} str
     * @param {Number} pos
     * @returns {Boolean}
     */
    isEmojiCode(str, pos) {
        const leftWords = str.slice(0, pos).split(CONST.REGEX.SPECIAL_CHAR_OR_EMOJI);
        const leftWord = _.last(leftWords);

        return CONST.REGEX.HAS_COLON_ONLY_AT_THE_BEGINNING.test(leftWord) && leftWord.length > 2;
    }

    /**
     * Check if this piece of string looks like a mention
     * @param {String} str
     * @returns {Boolean}
     */
    isMentionCode(str) {
        return CONST.REGEX.HAS_AT_MOST_TWO_AT_SIGNS.test(str);
    }

    /**
     * Trims first character of the string if it is a space
     * @param {String} str
     * @returns {String}
     */
    trimLeadingSpace(str) {
        return str.slice(0, 1) === ' ' ? str.slice(1) : str;
    }

    /**
     * Replace the code of emoji and update selection
     * @param {Number} highlightedEmojiIndex
     */
    insertSelectedEmoji(highlightedEmojiIndex) {
        const commentBeforeColon = this.state.value.slice(0, this.state.colonIndex);
        const emojiObject = this.state.suggestedEmojis[highlightedEmojiIndex];
        const emojiCode = emojiObject.types && emojiObject.types[this.props.preferredSkinTone] ? emojiObject.types[this.props.preferredSkinTone] : emojiObject.code;
        const commentAfterColonWithEmojiNameRemoved = this.state.value.slice(this.state.selection.end).replace(CONST.REGEX.EMOJI_REPLACER, CONST.SPACE);

        this.updateComment(`${commentBeforeColon}${emojiCode} ${this.trimLeadingSpace(commentAfterColonWithEmojiNameRemoved)}`, true);
        // In some Android phones keyboard, the text to search for the emoji is not cleared
        // will be added after the user starts typing again on the keyboard. This package is
        // a workaround to reset the keyboard natively.
        if (RNTextInputReset) {
            RNTextInputReset.resetKeyboardInput(findNodeHandle(this.textInput));
        }
        this.setState((prevState) => ({
            selection: {
                start: prevState.colonIndex + emojiCode.length + CONST.SPACE_LENGTH,
                end: prevState.colonIndex + emojiCode.length + CONST.SPACE_LENGTH,
            },
            suggestedEmojis: [],
        }));
        const frequentEmojiList = EmojiUtils.getFrequentlyUsedEmojis(emojiObject);
        User.updateFrequentlyUsedEmojis(frequentEmojiList);
    }

    /**
     * Replace the code of mention and update selection
     * @param {Number} highlightedMentionIndex
     */
    insertSelectedMention(highlightedMentionIndex) {
        const commentBeforeAtSign = this.state.value.slice(0, this.state.atSignIndex);
        const mentionObject = this.state.suggestedMentions[highlightedMentionIndex];
        const mentionCode = mentionObject.text === CONST.AUTO_COMPLETE_SUGGESTER.HERE_TEXT ? CONST.AUTO_COMPLETE_SUGGESTER.HERE_TEXT : `@${mentionObject.alternateText}`;
        const commentAfterAtSignWithMentionRemoved = this.state.value.slice(this.state.atSignIndex).replace(CONST.REGEX.MENTION_REPLACER, '');

        this.updateComment(`${commentBeforeAtSign}${mentionCode} ${this.trimLeadingSpace(commentAfterAtSignWithMentionRemoved)}`, true);
        this.setState((prevState) => ({
            selection: {
                start: prevState.atSignIndex + mentionCode.length + CONST.SPACE_LENGTH,
                end: prevState.atSignIndex + mentionCode.length + CONST.SPACE_LENGTH,
            },
            suggestedMentions: [],
        }));
    }

    isEmptyChat() {
        return _.size(this.props.reportActions) === 1;
    }

    /**
     * Callback for the emoji picker to add whatever emoji is chosen into the main input
     *
     * @param {String} emoji
     */
    addEmojiToTextBox(emoji) {
        this.updateComment(ComposerUtils.insertText(this.comment, this.state.selection, emoji));
        this.setState((prevState) => ({
            selection: {
                start: prevState.selection.start + emoji.length,
                end: prevState.selection.start + emoji.length,
            },
        }));
    }

    /**
     * Focus the composer text input
     * @param {Boolean} [shouldelay=false] Impose delay before focusing the composer
     * @memberof ReportActionCompose
     */
    focus(shouldelay = false) {
        // There could be other animations running while we trigger manual focus.
        // This prevents focus from making those animations janky.
        InteractionManager.runAfterInteractions(() => {
            if (!this.textInput) {
                return;
            }

            if (!shouldelay) {
                this.textInput.focus();
            } else {
                // Keyboard is not opened after Emoji Picker is closed
                // SetTimeout is used as a workaround
                // https://github.com/react-native-modal/react-native-modal/issues/114
                // We carefully choose a delay. 100ms is found enough for keyboard to open.
                setTimeout(() => this.textInput.focus(), 100);
            }
        });
    }

    /**
     * Save our report comment in Onyx. We debounce this method in the constructor so that it's not called too often
     * to update Onyx and re-render this component.
     *
     * @param {String} comment
     */
    debouncedSaveReportComment(comment) {
        Report.saveReportComment(this.props.reportID, comment || '');
    }

    /**
     * Broadcast that the user is typing. We debounce this method in the constructor to limit how often we publish
     * client events.
     */
    debouncedBroadcastUserIsTyping() {
        Report.broadcastUserIsTyping(this.props.reportID);
    }

    /**
     * Update the value of the comment in Onyx
     *
     * @param {String} comment
     * @param {Boolean} shouldDebounceSaveComment
     */
    updateComment(comment, shouldDebounceSaveComment) {
        const {text: newComment = '', emojis = []} = EmojiUtils.replaceEmojis(comment, this.props.isSmallScreenWidth, this.props.preferredSkinTone);

        if (!_.isEmpty(emojis)) {
            User.updateFrequentlyUsedEmojis(EmojiUtils.getFrequentlyUsedEmojis(emojis));
        }

        this.setState((prevState) => {
            const newState = {
                isCommentEmpty: !!newComment.match(/^(\s)*$/),
                value: newComment,
            };
            if (comment !== newComment) {
                const remainder = prevState.value.slice(prevState.selection.end).length;
                newState.selection = {
                    start: newComment.length - remainder,
                    end: newComment.length - remainder,
                };
            }
            return newState;
        });

        // Indicate that draft has been created.
        if (this.comment.length === 0 && newComment.length !== 0) {
            Report.setReportWithDraft(this.props.reportID, true);
        }

        // The draft has been deleted.
        if (newComment.length === 0) {
            Report.setReportWithDraft(this.props.reportID, false);
        }

        this.comment = newComment;
        if (shouldDebounceSaveComment) {
            this.debouncedSaveReportComment(newComment);
        } else {
            Report.saveReportComment(this.props.reportID, newComment || '');
        }
        if (newComment) {
            this.debouncedBroadcastUserIsTyping();
        }
    }

    /**
     * Update the number of lines for a comment in Onyx
     * @param {Number} numberOfLines
     */
    updateNumberOfLines(numberOfLines) {
        Report.saveReportCommentNumberOfLines(this.props.reportID, numberOfLines);
    }

    /**
     * Listens for keyboard shortcuts and applies the action
     *
     * @param {Object} e
     */
    triggerHotkeyActions(e) {
        if (!e || ComposerUtils.canSkipTriggerHotkeys(this.props.isSmallScreenWidth, this.props.isKeyboardShown)) {
            return;
        }

        const suggestionsExist = this.state.suggestedEmojis.length > 0 || this.state.suggestedMentions.length > 0;

        if ((e.key === CONST.KEYBOARD_SHORTCUTS.ENTER.shortcutKey || e.key === CONST.KEYBOARD_SHORTCUTS.TAB.shortcutKey) && suggestionsExist) {
            e.preventDefault();
            if (this.state.suggestedEmojis.length > 0) {
                this.insertSelectedEmoji(this.state.highlightedEmojiIndex);
            }
            if (this.state.suggestedMentions.length > 0) {
                this.insertSelectedMention(this.state.highlightedMentionIndex);
            }
            return;
        }
        if (e.key === CONST.KEYBOARD_SHORTCUTS.ESCAPE.shortcutKey) {
            e.preventDefault();
            if (suggestionsExist) {
                this.resetSuggestions();
            } else if (this.comment.length > 0) {
                this.updateComment('', true);
            }
            return;
        }

        // Submit the form when Enter is pressed
        if (e.key === CONST.KEYBOARD_SHORTCUTS.ENTER.shortcutKey && !e.shiftKey) {
            e.preventDefault();
            this.submitForm();
        }

        // Trigger the edit box for last sent message if ArrowUp is pressed and the comment is empty and Chronos is not in the participants
        if (
            e.key === CONST.KEYBOARD_SHORTCUTS.ARROW_UP.shortcutKey &&
            this.textInput.selectionStart === 0 &&
            this.state.isCommentEmpty &&
            !ReportUtils.chatIncludesChronos(this.props.report)
        ) {
            e.preventDefault();

            const lastReportAction = _.find(this.props.reportActions, (action) => ReportUtils.canEditReportAction(action));

            if (lastReportAction !== -1 && lastReportAction) {
                Report.saveReportActionDraft(this.props.reportID, lastReportAction.reportActionID, _.last(lastReportAction.message).html);
            }
        }
    }

    /**
     * @returns {String}
     */
    prepareCommentAndResetComposer() {
        const trimmedComment = this.comment.trim();

        // Don't submit empty comments or comments that exceed the character limit
        if (this.state.isCommentEmpty || ReportUtils.getCommentLength(trimmedComment) > CONST.MAX_COMMENT_LENGTH) {
            return '';
        }

        this.updateComment('');
        this.setTextInputShouldClear(true);
        if (this.props.isComposerFullSize) {
            Report.setIsComposerFullSize(this.props.reportID, false);
        }
        this.setState({isFullComposerAvailable: false});

        return trimmedComment;
    }

    /**
     * @param {Object} file
     */
    addAttachment(file) {
        // Since we're submitting the form here which should clear the composer
        // We don't really care about saving the draft the user was typing
        // We need to make sure an empty draft gets saved instead
        this.debouncedSaveReportComment.cancel();
        const comment = this.prepareCommentAndResetComposer();
        Report.addAttachment(this.props.reportID, file, comment);
        this.setTextInputShouldClear(false);
    }

    /**
     * Add a new comment to this chat
     *
     * @param {SyntheticEvent} [e]
     */
    submitForm(e) {
        if (e) {
            e.preventDefault();
        }

        // Since we're submitting the form here which should clear the composer
        // We don't really care about saving the draft the user was typing
        // We need to make sure an empty draft gets saved instead
        this.debouncedSaveReportComment.cancel();

        const comment = this.prepareCommentAndResetComposer();
        if (!comment) {
            return;
        }

        this.props.onSubmit(comment);
    }

    /**
     * Used to show Popover menu on Workspace chat at first sign-in
     * @returns {Boolean}
     */
    showPopoverMenu() {
        this.setMenuVisibility(true);
        return true;
    }

    render() {
        const reportParticipants = _.without(lodashGet(this.props.report, 'participants', []), this.props.currentUserPersonalDetails.login);
        const participantsWithoutExpensifyEmails = _.difference(reportParticipants, CONST.EXPENSIFY_EMAILS);
        const reportRecipient = this.props.personalDetails[participantsWithoutExpensifyEmails[0]];

        const shouldShowReportRecipientLocalTime = ReportUtils.canShowReportRecipientLocalTime(this.props.personalDetails, this.props.report) && !this.props.isComposerFullSize;

        // Prevents focusing and showing the keyboard while the drawer is covering the chat.
        const isComposeDisabled = this.props.isDrawerOpen && this.props.isSmallScreenWidth;
        const isBlockedFromConcierge = ReportUtils.chatIncludesConcierge(this.props.report) && User.isBlockedFromConcierge(this.props.blockedFromConcierge);
        const inputPlaceholder = this.getInputPlaceholder();
        const shouldUseFocusedColor = !isBlockedFromConcierge && !this.props.disabled && (this.state.isFocused || this.state.isDraggingOver);
        const hasExceededMaxCommentLength = this.state.hasExceededMaxCommentLength;
        const isFullComposerAvailable = this.state.isFullComposerAvailable && !_.isEmpty(this.state.value);

        return (
            <View
                style={[
                    shouldShowReportRecipientLocalTime && !lodashGet(this.props.network, 'isOffline') && styles.chatItemComposeWithFirstRow,
                    this.props.isComposerFullSize && styles.chatItemFullComposeRow,
                ]}
            >
                <OfflineWithFeedback
                    pendingAction={this.props.pendingAction}
                    style={this.props.isComposerFullSize ? styles.chatItemFullComposeRow : {}}
                    contentContainerStyle={this.props.isComposerFullSize ? styles.flex1 : {}}
                >
                    {shouldShowReportRecipientLocalTime && <ParticipantLocalTime participant={reportRecipient} />}
                    <View
                        style={[
                            shouldUseFocusedColor ? styles.chatItemComposeBoxFocusedColor : styles.chatItemComposeBoxColor,
                            styles.flexRow,
                            styles.chatItemComposeBox,
                            this.props.isComposerFullSize && styles.chatItemFullComposeBox,
                            hasExceededMaxCommentLength && styles.borderColorDanger,
                        ]}
                    >
                        <AttachmentModal
                            headerTitle={this.props.translate('reportActionCompose.sendAttachment')}
                            onConfirm={this.addAttachment}
                            onModalShow={() => this.setState({isAttachmentPreviewActive: true})}
                            onModalHide={() => {
                                this.setShouldBlockSuggestionsCalcToFalse();
                                this.setState({isAttachmentPreviewActive: false});
                            }}
                        >
                            {({displayFileInModal}) => (
                                <>
                                    <AttachmentPicker>
                                        {({openPicker}) => (
                                            <>
                                                <View
                                                    style={[
                                                        styles.dFlex,
                                                        styles.flexColumn,
                                                        isFullComposerAvailable || this.props.isComposerFullSize ? styles.justifyContentBetween : styles.justifyContentEnd,
                                                    ]}
                                                >
                                                    {this.props.isComposerFullSize && (
                                                        <Tooltip text={this.props.translate('reportActionCompose.collapse')}>
                                                            <TouchableOpacity
                                                                onPress={(e) => {
                                                                    e.preventDefault();
                                                                    this.setShouldShowSuggestionMenuToFalse();
                                                                    Report.setIsComposerFullSize(this.props.reportID, false);
                                                                }}
                                                                // Keep focus on the composer when Collapse button is clicked.
                                                                onMouseDown={(e) => e.preventDefault()}
                                                                style={styles.composerSizeButton}
                                                                disabled={isBlockedFromConcierge || this.props.disabled}
                                                            >
                                                                <Icon src={Expensicons.Collapse} />
                                                            </TouchableOpacity>
                                                        </Tooltip>
                                                    )}
                                                    {!this.props.isComposerFullSize && isFullComposerAvailable && (
                                                        <Tooltip text={this.props.translate('reportActionCompose.expand')}>
                                                            <TouchableOpacity
                                                                onPress={(e) => {
                                                                    e.preventDefault();
                                                                    this.setShouldShowSuggestionMenuToFalse();
                                                                    Report.setIsComposerFullSize(this.props.reportID, true);
                                                                }}
                                                                // Keep focus on the composer when Expand button is clicked.
                                                                onMouseDown={(e) => e.preventDefault()}
                                                                style={styles.composerSizeButton}
                                                                disabled={isBlockedFromConcierge || this.props.disabled}
                                                            >
                                                                <Icon src={Expensicons.Expand} />
                                                            </TouchableOpacity>
                                                        </Tooltip>
                                                    )}
                                                    <Tooltip text={this.props.translate('reportActionCompose.addAction')}>
                                                        <TouchableOpacity
                                                            ref={(el) => (this.actionButton = el)}
                                                            onPress={(e) => {
                                                                e.preventDefault();

                                                                // Drop focus to avoid blue focus ring.
                                                                this.actionButton.blur();
                                                                this.setMenuVisibility(true);
                                                            }}
                                                            style={styles.composerSizeButton}
                                                            disabled={isBlockedFromConcierge || this.props.disabled}
                                                        >
                                                            <Icon src={Expensicons.Plus} />
                                                        </TouchableOpacity>
                                                    </Tooltip>
                                                </View>
                                                <PopoverMenu
                                                    animationInTiming={CONST.ANIMATION_IN_TIMING}
                                                    isVisible={this.state.isMenuVisible}
                                                    onClose={() => this.setMenuVisibility(false)}
                                                    onItemSelected={() => this.setMenuVisibility(false)}
                                                    anchorPosition={styles.createMenuPositionReportActionCompose(this.props.windowHeight)}
                                                    anchorAlignment={{horizontal: CONST.MODAL.ANCHOR_ORIGIN_HORIZONTAL.LEFT, vertical: CONST.MODAL.ANCHOR_ORIGIN_VERTICAL.BOTTOM}}
                                                    menuItems={[
                                                        ...this.getMoneyRequestOptions(reportParticipants),
                                                        ...this.getTaskOption(reportParticipants),
                                                        {
                                                            icon: Expensicons.Paperclip,
                                                            text: this.props.translate('reportActionCompose.addAttachment'),
                                                            onSelected: () => {
                                                                // Set a flag to block emoji calculation until we're finished using the file picker,
                                                                // which will stop any flickering as the file picker opens on non-native devices.
                                                                if (this.willBlurTextInputOnTapOutside) {
                                                                    this.shouldBlockSuggestionsCalc = true;
                                                                }

                                                                openPicker({
                                                                    onPicked: displayFileInModal,
                                                                });
                                                            },
                                                        },
                                                    ]}
                                                />
                                            </>
                                        )}
                                    </AttachmentPicker>
                                    <View style={[styles.textInputComposeSpacing, styles.textInputComposeBorder]}>
                                        <DragAndDrop
                                            dropZoneId={CONST.REPORT.DROP_NATIVE_ID}
                                            activeDropZoneId={CONST.REPORT.ACTIVE_DROP_NATIVE_ID}
                                            onDragEnter={() => {
                                                this.setState({isDraggingOver: true});
                                            }}
                                            onDragLeave={() => {
                                                this.setState({isDraggingOver: false});
                                            }}
                                            onDrop={(e) => {
                                                e.preventDefault();
                                                if (this.state.isAttachmentPreviewActive) {
                                                    this.setState({isDraggingOver: false});
                                                    return;
                                                }

                                                const file = lodashGet(e, ['dataTransfer', 'files', 0]);

                                                displayFileInModal(file);

                                                this.setState({isDraggingOver: false});
                                            }}
                                            disabled={this.props.disabled}
                                        >
                                            <Composer
                                                autoFocus={this.shouldAutoFocus}
                                                multiline
                                                ref={this.setTextInputRef}
                                                textAlignVertical="top"
                                                placeholder={inputPlaceholder}
                                                placeholderTextColor={themeColors.placeholderText}
                                                onChangeText={(comment) => this.updateComment(comment, true)}
                                                onKeyPress={this.triggerHotkeyActions}
                                                style={[styles.textInputCompose, this.props.isComposerFullSize ? styles.textInputFullCompose : styles.flex4]}
                                                maxLines={this.state.maxLines}
                                                onFocus={() => this.setIsFocused(true)}
                                                onBlur={() => {
                                                    this.setIsFocused(false);
                                                    this.resetSuggestions();
                                                }}
                                                onMouseDown={this.setShouldBlockSuggestionsCalcToFalse}
                                                onPasteFile={displayFileInModal}
                                                shouldClear={this.state.textInputShouldClear}
                                                onClear={() => this.setTextInputShouldClear(false)}
                                                isDisabled={isComposeDisabled || isBlockedFromConcierge || this.props.disabled}
                                                selection={this.state.selection}
                                                onSelectionChange={this.onSelectionChange}
                                                isFullComposerAvailable={isFullComposerAvailable}
                                                setIsFullComposerAvailable={this.setIsFullComposerAvailable}
                                                isComposerFullSize={this.props.isComposerFullSize}
                                                value={this.state.value}
                                                numberOfLines={this.props.numberOfLines}
                                                onNumberOfLinesChange={this.updateNumberOfLines}
                                                shouldCalculateCaretPosition
                                                onLayout={(e) => {
                                                    const composerHeight = e.nativeEvent.layout.height;
                                                    if (this.state.composerHeight === composerHeight) {
                                                        return;
                                                    }
                                                    this.setState({composerHeight});
                                                }}
                                                onScroll={() => this.setShouldShowSuggestionMenuToFalse()}
                                            />
                                        </DragAndDrop>
                                    </View>
                                </>
                            )}
                        </AttachmentModal>
                        {DeviceCapabilities.canUseTouchScreen() && this.props.isMediumScreenWidth ? null : (
                            <EmojiPickerButton
                                isDisabled={isBlockedFromConcierge || this.props.disabled}
                                onModalHide={() => {
                                    this.focus(true);
                                }}
                                onEmojiSelected={this.addEmojiToTextBox}
                            />
                        )}
                        <View
                            style={[styles.justifyContentEnd]}
                            // Keep focus on the composer when Send message is clicked.
                            onMouseDown={(e) => e.preventDefault()}
                        >
                            <Tooltip text={this.props.translate('common.send')}>
                                <TouchableOpacity
                                    style={[styles.chatItemSubmitButton, this.state.isCommentEmpty || hasExceededMaxCommentLength ? undefined : styles.buttonSuccess]}
                                    onPress={this.submitForm}
                                    disabled={this.state.isCommentEmpty || isBlockedFromConcierge || this.props.disabled || hasExceededMaxCommentLength}
                                    hitSlop={{
                                        top: 3,
                                        right: 3,
                                        bottom: 3,
                                        left: 3,
                                    }}
                                >
                                    <Icon
                                        src={Expensicons.Send}
                                        fill={this.state.isCommentEmpty || hasExceededMaxCommentLength ? themeColors.icon : themeColors.textLight}
                                    />
                                </TouchableOpacity>
                            </Tooltip>
                        </View>
                    </View>
                    <View
                        style={[
                            styles.flexRow,
                            styles.justifyContentBetween,
                            styles.alignItemsCenter,
                            (!this.props.isSmallScreenWidth || (this.props.isSmallScreenWidth && !this.props.network.isOffline)) && styles.chatItemComposeSecondaryRow,
                        ]}
                    >
                        {!this.props.isSmallScreenWidth && <OfflineIndicator containerStyles={[styles.chatItemComposeSecondaryRow]} />}
                        <ReportTypingIndicator reportID={this.props.reportID} />
                        <ExceededCommentLength
                            comment={this.comment}
                            onExceededMaxCommentLength={this.setExceededMaxCommentLength}
                        />
                    </View>
                </OfflineWithFeedback>
                {this.state.isDraggingOver && <ReportDropUI />}
                {!_.isEmpty(this.state.suggestedEmojis) && this.state.shouldShowEmojiSuggestionMenu && (
                    <ArrowKeyFocusManager
                        focusedIndex={this.state.highlightedEmojiIndex}
                        maxIndex={getMaxArrowIndex(this.state.suggestedEmojis.length, this.state.isAutoSuggestionPickerLarge)}
                        shouldExcludeTextAreaNodes={false}
                        onFocusedIndexChanged={(index) => this.setState({highlightedEmojiIndex: index})}
                    >
                        <EmojiSuggestions
                            onClose={() => this.setState({suggestedEmojis: []})}
                            highlightedEmojiIndex={this.state.highlightedEmojiIndex}
                            emojis={this.state.suggestedEmojis}
                            comment={this.state.value}
                            updateComment={(newComment) => this.setState({value: newComment})}
                            colonIndex={this.state.colonIndex}
                            prefix={this.state.value.slice(this.state.colonIndex + 1, this.state.selection.start)}
                            onSelect={this.insertSelectedEmoji}
                            isComposerFullSize={this.props.isComposerFullSize}
                            preferredSkinToneIndex={this.props.preferredSkinTone}
                            isEmojiPickerLarge={this.state.isAutoSuggestionPickerLarge}
                            composerHeight={this.state.composerHeight}
                            shouldIncludeReportRecipientLocalTimeHeight={shouldShowReportRecipientLocalTime}
                        />
                    </ArrowKeyFocusManager>
                )}
                {!_.isEmpty(this.state.suggestedMentions) && this.state.shouldShowMentionSuggestionMenu && (
                    <ArrowKeyFocusManager
                        focusedIndex={this.state.highlightedMentionIndex}
                        maxIndex={getMaxArrowIndex(this.state.suggestedMentions.length, this.state.isAutoSuggestionPickerLarge)}
                        shouldExcludeTextAreaNodes={false}
                        onFocusedIndexChanged={(index) => this.setState({highlightedMentionIndex: index})}
                    >
                        <MentionSuggestions
                            onClose={() => this.setState({suggestedMentions: []})}
                            highlightedMentionIndex={this.state.highlightedMentionIndex}
                            mentions={this.state.suggestedMentions}
                            comment={this.state.value}
                            updateComment={(newComment) => this.setState({value: newComment})}
                            colonIndex={this.state.colonIndex}
                            prefix={this.state.mentionPrefix}
                            onSelect={this.insertSelectedMention}
                            isComposerFullSize={this.props.isComposerFullSize}
                            isMentionPickerLarge={this.state.isAutoSuggestionPickerLarge}
                            composerHeight={this.state.composerHeight}
                            shouldIncludeReportRecipientLocalTimeHeight={shouldShowReportRecipientLocalTime}
                        />
                    </ArrowKeyFocusManager>
                )}
            </View>
        );
    }
}

ReportActionCompose.propTypes = propTypes;
ReportActionCompose.defaultProps = defaultProps;

export default compose(
    withWindowDimensions,
    withDrawerState,
    withNavigation,
    withNavigationFocus,
    withLocalize,
    withNetwork(),
    withPersonalDetails(),
    withCurrentUserPersonalDetails,
    withKeyboardState,
    withOnyx({
        betas: {
            key: ONYXKEYS.BETAS,
        },
        comment: {
            key: ({reportID}) => `${ONYXKEYS.COLLECTION.REPORT_DRAFT_COMMENT}${reportID}`,
        },
        numberOfLines: {
            key: ({reportID}) => `${ONYXKEYS.COLLECTION.REPORT_DRAFT_COMMENT_NUMBER_OF_LINES}${reportID}`,
        },
        modal: {
            key: ONYXKEYS.MODAL,
        },
        blockedFromConcierge: {
            key: ONYXKEYS.NVP_BLOCKED_FROM_CONCIERGE,
        },
        preferredSkinTone: {
            key: ONYXKEYS.PREFERRED_EMOJI_SKIN_TONE,
            selector: EmojiUtils.getPreferredSkinToneIndex,
        },
        personalDetails: {
            key: ONYXKEYS.PERSONAL_DETAILS,
        },
        shouldShowComposeInput: {
            key: ONYXKEYS.SHOULD_SHOW_COMPOSE_INPUT,
        },
    }),
)(ReportActionCompose);<|MERGE_RESOLUTION|>--- conflicted
+++ resolved
@@ -193,17 +193,15 @@
         // prevent auto focus on existing chat for mobile device
         this.shouldFocusInputOnScreenFocus = canFocusInputOnScreenFocus();
 
-<<<<<<< HEAD
+        this.shouldAutoFocus = !props.modal.isVisible && (this.shouldFocusInputOnScreenFocus || this.isEmptyChat()) && props.shouldShowComposeInput;
+
         // This variable is used to decide whether to block the suggestions list from showing to prevent flickering
         this.shouldBlockSuggestionsCalc = false;
-=======
-        this.shouldAutoFocus = !props.modal.isVisible && (this.shouldFocusInputOnScreenFocus || this.isEmptyChat()) && props.shouldShowComposeInput;
 
         // For mobile Safari, updating the selection prop on an unfocused input will cause it to automatically gain focus
         // and subsequent programmatic focus shifts (e.g., modal focus trap) to show the blue frame (:focus-visible style),
         // so we need to ensure that it is only updated after focus.
         const isMobileSafari = Browser.isMobileSafari();
->>>>>>> ec9bc041
 
         this.state = {
             isFocused: this.shouldFocusInputOnScreenFocus && !this.props.modal.isVisible && !this.props.modal.willAlertModalBecomeVisible && this.props.shouldShowComposeInput,

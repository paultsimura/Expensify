--- conflicted
+++ resolved
@@ -144,11 +144,7 @@
  */
 const getMaxArrowIndex = (numRows, isEmojiPickerLarge) => {
     // EmojiRowCount is number of emoji suggestions. For small screen we can fit 3 items and for large we show up to 5 items
-<<<<<<< HEAD
-    const emojiRowCount = isEmojiPickerLarge ? Math.max(numRows, CONST.EMOJI_SUGGESTER.MAX_AMOUNT_OF_ITEMS) : Math.max(numRows, CONST.EMOJI_SUGGESTER.MIN_AMOUNT_OF_ITEMS);
-=======
     const emojiRowCount = isEmojiPickerLarge ? Math.max(numRows, CONST.AUTO_COMPLETE_SUGGESTER.MAX_AMOUNT_OF_ITEMS) : Math.max(numRows, CONST.AUTO_COMPLETE_SUGGESTER.MIN_AMOUNT_OF_ITEMS);
->>>>>>> 6d17cc80
 
     // -1 because we start at 0
     return emojiRowCount - 1;

import React from 'react';
import PropTypes from 'prop-types';
import {
    View,
    TouchableOpacity,
    Pressable,
    InteractionManager,
    Text,
} from 'react-native';
import {withNavigationFocus} from '@react-navigation/compat';
import _ from 'underscore';
import lodashGet from 'lodash/get';
import {withOnyx} from 'react-native-onyx';
import styles, {getButtonBackgroundColorStyle, getIconFillColor} from '../../../styles/styles';
import themeColors from '../../../styles/themes/default';
import TextInputFocusable from '../../../components/TextInputFocusable';
import ONYXKEYS from '../../../ONYXKEYS';
import Icon from '../../../components/Icon';
import {
    Plus, Send, Emoji, Paperclip, Offline,
} from '../../../components/Icon/Expensicons';
import AttachmentPicker from '../../../components/AttachmentPicker';
import {addAction, saveReportComment, broadcastUserIsTyping} from '../../../libs/actions/Report';
import ReportTypingIndicator from './ReportTypingIndicator';
import AttachmentModal from '../../../components/AttachmentModal';
import compose from '../../../libs/compose';
import CreateMenu from '../../../components/CreateMenu';
import Popover from '../../../components/Popover';
import EmojiPickerMenu from './EmojiPickerMenu';
import withWindowDimensions from '../../../components/withWindowDimensions';
import withDrawerState from '../../../components/withDrawerState';
import getButtonState from '../../../libs/getButtonState';
import CONST from '../../../CONST';
import canFocusInputOnScreenFocus from '../../../libs/canFocusInputOnScreenFocus';
import variables from '../../../styles/variables';

const propTypes = {
    // A method to call when the form is submitted
    onSubmit: PropTypes.func.isRequired,

    // The comment left by the user
    comment: PropTypes.string,

    // The ID of the report actions will be created for
    reportID: PropTypes.number.isRequired,

    // Details about any modals being used
    modal: PropTypes.shape({
        // Indicates if there is a modal currently visible or not
        isVisible: PropTypes.bool,
    }),

    // The report currently being looked at
    report: PropTypes.shape({

        // participants associated with current report
        participants: PropTypes.arrayOf(PropTypes.string),
    }),

    /* Is the report view covered by the drawer */
    isDrawerOpen: PropTypes.bool.isRequired,

    /* Is the window width narrow, like on a mobile device */
    isSmallScreenWidth: PropTypes.bool.isRequired,

    // Is composer screen focused
    isFocused: PropTypes.bool.isRequired,

    // Information about the network
    network: PropTypes.shape({
        // Is the network currently offline or not
        isOffline: PropTypes.bool,
    }),

};

const defaultProps = {
    comment: '',
    modal: {},
<<<<<<< HEAD
    report: {},
=======
    network: {isOffline: false},
>>>>>>> bada5ba3
};

class ReportActionCompose extends React.Component {
    constructor(props) {
        super(props);

        this.updateComment = this.updateComment.bind(this);
        this.debouncedSaveReportComment = _.debounce(this.debouncedSaveReportComment.bind(this), 1000, false);
        this.debouncedBroadcastUserIsTyping = _.debounce(this.debouncedBroadcastUserIsTyping.bind(this), 100, true);
        this.submitForm = this.submitForm.bind(this);
        this.triggerSubmitShortcut = this.triggerSubmitShortcut.bind(this);
        this.submitForm = this.submitForm.bind(this);
        this.setIsFocused = this.setIsFocused.bind(this);
        this.showEmojiPicker = this.showEmojiPicker.bind(this);
        this.hideEmojiPicker = this.hideEmojiPicker.bind(this);
        this.addEmojiToTextBox = this.addEmojiToTextBox.bind(this);
        this.focus = this.focus.bind(this);
        this.comment = props.comment;
        this.shouldFocusInputOnScreenFocus = canFocusInputOnScreenFocus();

        this.state = {
            isFocused: this.shouldFocusInputOnScreenFocus,
            textInputShouldClear: false,
            isCommentEmpty: props.comment.length === 0,
            isEmojiPickerVisible: false,
            isMenuVisible: false,

            // The horizontal and vertical position (relative to the window) where the emoji popover will display.
            emojiPopoverAnchorPosition: {
                horizontal: 0,
                vertical: 0,
            },
        };
    }

    componentDidUpdate(prevProps) {
        // We want to focus or refocus the input when a modal has been closed and the underlying screen is focused.
        // We avoid doing this on native platforms since the software keyboard popping
        // open creates a jarring and broken UX.
        if (this.shouldFocusInputOnScreenFocus && this.props.isFocused
            && prevProps.modal.isVisible && !this.props.modal.isVisible) {
            this.setIsFocused(true);
            this.focus();
        }
    }

    /**
     * Updates the Highlight state of the composer
     *
     * @param {Boolean} shouldHighlight
     */
    setIsFocused(shouldHighlight) {
        this.setState({isFocused: shouldHighlight});
    }

    /**
     * Updates the should clear state of the composer
     *
     * @param {Boolean} shouldClear
     */
    setTextInputShouldClear(shouldClear) {
        this.setState({textInputShouldClear: shouldClear});
    }

    /**
     * Updates the visibility state of the menu
     *
     * @param {Boolean} isMenuVisible
     */
    setMenuVisibility(isMenuVisible) {
        this.setState({isMenuVisible});
    }

    /**
     * Focus the composer text input
     */
    focus() {
        if (this.textInput) {
            // There could be other animations running while we trigger manual focus.
            // This prevents focus from making those animations janky.
            InteractionManager.runAfterInteractions(() => {
                this.textInput.focus();
            });
        }
    }

    /**
     * Save our report comment in Onyx. We debounce this method in the constructor so that it's not called too often
     * to update Onyx and re-render this component.
     *
     * @param {String} comment
     */
    debouncedSaveReportComment(comment) {
        saveReportComment(this.props.reportID, comment || '');
    }

    /**
     * Broadcast that the user is typing. We debounce this method in the constructor to limit how often we publish
     * client events.
     */
    debouncedBroadcastUserIsTyping() {
        broadcastUserIsTyping(this.props.reportID);
    }

    /**
     * Update the value of the comment in Onyx
     *
     * @param {String} newComment
     */
    updateComment(newComment) {
        this.setState({
            isCommentEmpty: newComment.length === 0,
        });
        this.comment = newComment;
        this.debouncedSaveReportComment(newComment);
        this.debouncedBroadcastUserIsTyping();
    }

    /**
     * Listens for the keyboard shortcut and submits
     * the form when we have enter
     *
     * @param {Object} e
     */
    triggerSubmitShortcut(e) {
        if (e && e.key === 'Enter' && !e.shiftKey) {
            e.preventDefault();
            this.submitForm();
        }
    }

    /**
     * Show the ReportActionContextMenu modal popover.
     *
     * @param {Object} [event] - A press event.
     */
    showEmojiPicker(event) {
        this.textInput.blur();
        this.state.emojiPopoverAnchorPosition = {
            horizontal: event.nativeEvent.pageX,
            vertical: event.nativeEvent.pageY,
        };
        this.setState({isEmojiPickerVisible: true});
    }

    /**
     * Hide the ReportActionContextMenu modal popover.
     */
    hideEmojiPicker() {
        this.setState({isEmojiPickerVisible: false});
    }

    /**
     * Callback for the emoji picker to add whatever emoji is chosen into the main input
     *
     * @param {String} emoji
     */
    addEmojiToTextBox(emoji) {
        this.hideEmojiPicker();
        this.textInput.value = this.comment + emoji;
        this.setIsFocused(true);
        this.updateComment(this.textInput.value);
    }

    /**
     * Add a new comment to this chat
     *
     * @param {SyntheticEvent} [e]
     */
    submitForm(e) {
        if (e) {
            e.preventDefault();
        }

        const trimmedComment = this.comment.trim();

        // Don't submit empty comments
        if (!trimmedComment) {
            return;
        }

        this.props.onSubmit(trimmedComment);
        this.updateComment('');
        this.setTextInputShouldClear(true);
    }

    render() {
        // eslint-disable-next-line no-unused-vars
        const hasMultipleParticipants = lodashGet(this.props.report, 'participants.length') > 1;

        // Prevents focusing and showing the keyboard while the drawer is covering the chat.
        const isComposeDisabled = this.props.isDrawerOpen && this.props.isSmallScreenWidth;

        return (
            <View style={[styles.chatItemCompose]}>
                <View style={[
                    (this.state.isFocused || this.state.isDraggingOver)
                        ? styles.chatItemComposeBoxFocusedColor
                        : styles.chatItemComposeBoxColor,
                    styles.chatItemComposeBox,
                    styles.flexRow,
                ]}
                >
                    <AttachmentModal
                        title="Upload Attachment"
                        onConfirm={(file) => {
                            addAction(this.props.reportID, '', file);
                            this.setTextInputShouldClear(false);
                        }}
                    >
                        {({displayFileInModal}) => (
                            <>
                                <AttachmentPicker>
                                    {({openPicker}) => (
                                        <>
                                            <TouchableOpacity
                                                onPress={(e) => {
                                                    e.preventDefault();
                                                    this.setMenuVisibility(true);
                                                }}
                                                style={styles.chatItemAttachButton}
                                                underlayColor={themeColors.componentBG}
                                            >
                                                <Icon src={Plus} />
                                            </TouchableOpacity>
                                            <CreateMenu
                                                isVisible={this.state.isMenuVisible}
                                                onClose={() => this.setMenuVisibility(false)}
                                                onItemSelected={() => this.setMenuVisibility(false)}
                                                anchorPosition={styles.createMenuPositionReportActionCompose}
                                                animationIn="fadeInUp"
                                                animationOut="fadeOutDown"
                                                menuItems={[
                                                    {
                                                        icon: Paperclip,
                                                        text: 'Add Attachment',
                                                        onSelected: () => {
                                                            openPicker({
                                                                onPicked: (file) => {
                                                                    displayFileInModal({file});
                                                                },
                                                            });
                                                        },
                                                    },
                                                ]}

                                            /**
                                             * Temporarily hiding IOU Modal options while Modal is incomplete. Will
                                             * be replaced by a beta flag once IOUConfirm is completed.
                                            menuOptions={hasMultipleParticipants
                                                ? [
                                                    CONST.MENU_ITEM_KEYS.SPLIT_BILL,
                                                    CONST.MENU_ITEM_KEYS.ATTACHMENT_PICKER]
                                                : [
                                                    CONST.MENU_ITEM_KEYS.REQUEST_MONEY,
                                                    CONST.MENU_ITEM_KEYS.ATTACHMENT_PICKER]}
                                            */
                                            />
                                        </>
                                    )}
                                </AttachmentPicker>
                                <TextInputFocusable
                                    autoFocus={this.shouldFocusInputOnScreenFocus}
                                    multiline
                                    ref={el => this.textInput = el}
                                    textAlignVertical="top"
                                    placeholder="Write something..."
                                    placeholderTextColor={themeColors.placeholderText}
                                    onChangeText={this.updateComment}
                                    onKeyPress={this.triggerSubmitShortcut}
                                    onDragEnter={() => this.setState({isDraggingOver: true})}
                                    onDragLeave={() => this.setState({isDraggingOver: false})}
                                    onDrop={(e) => {
                                        e.preventDefault();

                                        const file = lodashGet(e, ['dataTransfer', 'files', 0]);
                                        if (!file) {
                                            return;
                                        }

                                        displayFileInModal({file});
                                        this.setState({isDraggingOver: false});
                                    }}
                                    style={[styles.textInputCompose, styles.flex4]}
                                    defaultValue={this.props.comment}
                                    maxLines={16} // This is the same that slack has
                                    onFocus={() => this.setIsFocused(true)}
                                    onBlur={() => this.setIsFocused(false)}
                                    onPasteFile={file => displayFileInModal({file})}
                                    shouldClear={this.state.textInputShouldClear}
                                    onClear={() => this.setTextInputShouldClear(false)}
                                    isDisabled={isComposeDisabled}
                                />

                            </>
                        )}
                    </AttachmentModal>
                    {

                        // There is no way to disable animations and they are really laggy, because there are so many
                        // emojis. The best alternative is to set it to 1ms so it just "pops" in and out
                    }
                    <Popover
                        isVisible={this.state.isEmojiPickerVisible}
                        onClose={this.hideEmojiPicker}
                        hideModalContentWhileAnimating
                        animationInTiming={1}
                        animationOutTiming={1}
                        anchorPosition={{
                            top: this.state.emojiPopoverAnchorPosition.vertical - CONST.EMOJI_PICKER_SIZE,
                            left: this.state.emojiPopoverAnchorPosition.horizontal - CONST.EMOJI_PICKER_SIZE,
                        }}
                    >
                        <EmojiPickerMenu
                            onEmojiSelected={this.addEmojiToTextBox}
                        />
                    </Popover>
                    <Pressable
                        style={({hovered, pressed}) => ([
                            styles.chatItemEmojiButton,
                            getButtonBackgroundColorStyle(getButtonState(hovered, pressed)),
                        ])}
                        onPress={this.showEmojiPicker}
                    >
                        {({hovered, pressed}) => (
                            <Icon
                                src={Emoji}
                                fill={getIconFillColor(getButtonState(hovered, pressed))}
                            />
                        )}
                    </Pressable>
                    <TouchableOpacity
                        style={[styles.chatItemSubmitButton,
                            this.state.isCommentEmpty
                                ? styles.buttonDisable : styles.buttonSuccess]}
                        onPress={this.submitForm}
                        underlayColor={themeColors.componentBG}
                        disabled={this.state.isCommentEmpty}
                    >
                        <Icon src={Send} fill={themeColors.componentBG} />
                    </TouchableOpacity>
                </View>
                {this.props.network.isOffline ? (
                    <View style={[styles.chatItemComposeSecondaryRow]}>
                        <View style={[
                            styles.chatItemComposeSecondaryRowOffset,
                            styles.flexRow,
                            styles.alignItemsCenter]}
                        >
                            <Icon
                                src={Offline}
                                width={variables.iconSizeExtraSmall}
                                height={variables.iconSizeExtraSmall}
                            />
                            <Text style={[styles.ml2, styles.chatItemComposeSecondaryRowSubText]}>
                                You appear to be offline.
                            </Text>
                        </View>
                    </View>
                ) : <ReportTypingIndicator reportID={this.props.reportID} />}
            </View>
        );
    }
}

ReportActionCompose.propTypes = propTypes;
ReportActionCompose.defaultProps = defaultProps;

export default compose(
    withWindowDimensions,
    withDrawerState,
    withNavigationFocus,
    withOnyx({
        comment: {
            key: ({reportID}) => `${ONYXKEYS.COLLECTION.REPORT_DRAFT_COMMENT}${reportID}`,
        },
        modal: {
            key: ONYXKEYS.MODAL,
        },
        network: {
            key: ONYXKEYS.NETWORK,
        },
        report: {
            key: ({reportID}) => `${ONYXKEYS.COLLECTION.REPORT}${reportID}`,
        },
    }),
)(ReportActionCompose);<|MERGE_RESOLUTION|>--- conflicted
+++ resolved
@@ -77,11 +77,8 @@
 const defaultProps = {
     comment: '',
     modal: {},
-<<<<<<< HEAD
     report: {},
-=======
     network: {isOffline: false},
->>>>>>> bada5ba3
 };
 
 class ReportActionCompose extends React.Component {

import React from 'react';
import PropTypes from 'prop-types';
import {
    View,
    TouchableOpacity,
    InteractionManager,
} from 'react-native';
import _ from 'underscore';
import lodashGet from 'lodash/get';
import {withOnyx} from 'react-native-onyx';
import lodashIntersection from 'lodash/intersection';
import styles from '../../../styles/styles';
import themeColors from '../../../styles/themes/default';
import Composer from '../../../components/Composer';
import ONYXKEYS from '../../../ONYXKEYS';
import Icon from '../../../components/Icon';
import * as Expensicons from '../../../components/Icon/Expensicons';
import AttachmentPicker from '../../../components/AttachmentPicker';
import * as Report from '../../../libs/actions/Report';
import ReportTypingIndicator from './ReportTypingIndicator';
import AttachmentModal from '../../../components/AttachmentModal';
import compose from '../../../libs/compose';
import PopoverMenu from '../../../components/PopoverMenu';
import CONST from '../../../CONST';
import canFocusInputOnScreenFocus from '../../../libs/canFocusInputOnScreenFocus';
import Permissions from '../../../libs/Permissions';
import Navigation from '../../../libs/Navigation/Navigation';
import ROUTES from '../../../ROUTES';
import reportActionPropTypes from './reportActionPropTypes';
import * as ReportUtils from '../../../libs/ReportUtils';
import ReportActionComposeFocusManager from '../../../libs/ReportActionComposeFocusManager';
import participantPropTypes from '../../../components/participantPropTypes';
import ParticipantLocalTime from './ParticipantLocalTime';
import withCurrentUserPersonalDetails, {withCurrentUserPersonalDetailsPropTypes, withCurrentUserPersonalDetailsDefaultProps} from '../../../components/withCurrentUserPersonalDetails';
import {withNetwork, withPersonalDetails} from '../../../components/OnyxProvider';
import * as User from '../../../libs/actions/User';
import Tooltip from '../../../components/Tooltip';
import EmojiPickerButton from '../../../components/EmojiPicker/EmojiPickerButton';
import canUseTouchScreen from '../../../libs/canUseTouchscreen';
import toggleReportActionComposeView from '../../../libs/toggleReportActionComposeView';
import OfflineIndicator from '../../../components/OfflineIndicator';
import ExceededCommentLength from '../../../components/ExceededCommentLength';
import withNavigationFocus from '../../../components/withNavigationFocus';
import * as EmojiUtils from '../../../libs/EmojiUtils';
import reportPropTypes from '../../reportPropTypes';
import ReportDropUI from './ReportDropUI';
import DragAndDrop from '../../../components/DragAndDrop';
import withWindowDimensions, {windowDimensionsPropTypes} from '../../../components/withWindowDimensions';
import withDrawerState from '../../../components/withDrawerState';
import withLocalize, {withLocalizePropTypes} from '../../../components/withLocalize';
import withKeyboardState, {keyboardStatePropTypes} from '../../../components/withKeyboardState';

const propTypes = {
    /** Beta features list */
    betas: PropTypes.arrayOf(PropTypes.string),

    /** A method to call when the form is submitted */
    onSubmit: PropTypes.func.isRequired,

    /** The comment left by the user */
    comment: PropTypes.string,

    /** The ID of the report actions will be created for */
    reportID: PropTypes.string.isRequired,

    /** Details about any modals being used */
    modal: PropTypes.shape({
        /** Indicates if there is a modal currently visible or not */
        isVisible: PropTypes.bool,
    }),

    /** Personal details of all the users */
    personalDetails: PropTypes.objectOf(participantPropTypes),

    /** The report currently being looked at */
    report: reportPropTypes,

    /** Array of report actions for this report */
    reportActions: PropTypes.objectOf(PropTypes.shape(reportActionPropTypes)),

    /** Is the report view covered by the drawer */
    isDrawerOpen: PropTypes.bool.isRequired,

    /** Is the window width narrow, like on a mobile device */
    isSmallScreenWidth: PropTypes.bool.isRequired,

    /** Is composer screen focused */
    isFocused: PropTypes.bool.isRequired,

    /** Is the composer full size */
    isComposerFullSize: PropTypes.bool.isRequired,

    // The NVP describing a user's block status
    blockedFromConcierge: PropTypes.shape({
        // The date that the user will be unblocked
        expiresAt: PropTypes.string,
    }),

    ...windowDimensionsPropTypes,
    ...withLocalizePropTypes,
    ...withCurrentUserPersonalDetailsPropTypes,
    ...keyboardStatePropTypes,
};

const defaultProps = {
    betas: [],
    comment: '',
    modal: {},
    report: {},
    reportActions: {},
    blockedFromConcierge: {},
    personalDetails: {},
    ...withCurrentUserPersonalDetailsDefaultProps,
};

class ReportActionCompose extends React.Component {
    constructor(props) {
        super(props);

        this.updateComment = this.updateComment.bind(this);
        this.debouncedSaveReportComment = _.debounce(this.debouncedSaveReportComment.bind(this), 1000, false);
        this.debouncedBroadcastUserIsTyping = _.debounce(this.debouncedBroadcastUserIsTyping.bind(this), 100, true);
        this.triggerHotkeyActions = this.triggerHotkeyActions.bind(this);
        this.submitForm = this.submitForm.bind(this);
        this.setIsFocused = this.setIsFocused.bind(this);
        this.setIsFullComposerAvailable = this.setIsFullComposerAvailable.bind(this);
        this.focus = this.focus.bind(this);
        this.addEmojiToTextBox = this.addEmojiToTextBox.bind(this);
        this.onSelectionChange = this.onSelectionChange.bind(this);
        this.setTextInputRef = this.setTextInputRef.bind(this);
        this.getInputPlaceholder = this.getInputPlaceholder.bind(this);
        this.getIOUOptions = this.getIOUOptions.bind(this);
        this.addAttachment = this.addAttachment.bind(this);

        this.comment = props.comment;
        this.shouldFocusInputOnScreenFocus = canFocusInputOnScreenFocus();

        this.state = {
            isFocused: this.shouldFocusInputOnScreenFocus && !this.props.modal.isVisible && !this.props.modal.willAlertModalBecomeVisible,
            isFullComposerAvailable: props.isComposerFullSize,
            textInputShouldClear: false,
            isCommentEmpty: props.comment.length === 0,
            isMenuVisible: false,
            selection: {
                start: props.comment.length,
                end: props.comment.length,
            },
            maxLines: props.isSmallScreenWidth ? CONST.COMPOSER.MAX_LINES_SMALL_SCREEN : CONST.COMPOSER.MAX_LINES,
            value: props.comment,

            // If we are on a small width device then don't show last 3 items from conciergePlaceholderOptions
            conciergePlaceholderRandomIndex: _.random(this.props.translate('reportActionCompose.conciergePlaceholderOptions').length - (this.props.isSmallScreenWidth ? 4 : 1)),
        };
    }

    componentDidMount() {
        ReportActionComposeFocusManager.onComposerFocus(() => {
            if (!this.shouldFocusInputOnScreenFocus || !this.props.isFocused) {
                return;
            }

            this.focus(false);
        });
        this.setMaxLines();
        this.updateComment(this.comment);
    }

    componentDidUpdate(prevProps) {
        const sidebarOpened = !prevProps.isDrawerOpen && this.props.isDrawerOpen;
        if (sidebarOpened) {
            toggleReportActionComposeView(true);
        }

        // We want to focus or refocus the input when a modal has been closed and the underlying screen is focused.
        // We avoid doing this on native platforms since the software keyboard popping
        // open creates a jarring and broken UX.
        if (this.shouldFocusInputOnScreenFocus && this.props.isFocused
            && prevProps.modal.isVisible && !this.props.modal.isVisible) {
            this.focus();
        }

        if (this.props.isComposerFullSize !== prevProps.isComposerFullSize) {
            this.setMaxLines();
        }

        // As the report IDs change, make sure to update the composer comment as we need to make sure
        // we do not show incorrect data in there (ie. draft of message from other report).
        if (this.props.report.reportID === prevProps.report.reportID) {
            return;
        }

        this.updateComment(this.props.comment);
    }

    componentWillUnmount() {
        ReportActionComposeFocusManager.clear();
    }

    onSelectionChange(e) {
        this.setState({selection: e.nativeEvent.selection});
    }

    /**
     * Updates the Highlight state of the composer
     *
     * @param {Boolean} shouldHighlight
     */
    setIsFocused(shouldHighlight) {
        this.setState({isFocused: shouldHighlight});
    }

    setIsFullComposerAvailable(isFullComposerAvailable) {
        this.setState({isFullComposerAvailable});
    }

    /**
     * Updates the should clear state of the composer
     *
     * @param {Boolean} shouldClear
     */
    setTextInputShouldClear(shouldClear) {
        this.setState({textInputShouldClear: shouldClear});
    }

    /**
     * Updates the visibility state of the menu
     *
     * @param {Boolean} isMenuVisible
     */
    setMenuVisibility(isMenuVisible) {
        this.setState({isMenuVisible});
    }

    /**
     * Set the TextInput Ref
     *
     * @param {Element} el
     * @memberof ReportActionCompose
     */
    setTextInputRef(el) {
        ReportActionComposeFocusManager.composerRef.current = el;
        this.textInput = el;
    }

    /**
     * Get the placeholder to display in the chat input.
     *
     * @return {String}
     */
    getInputPlaceholder() {
        if (ReportUtils.chatIncludesConcierge(this.props.report)) {
            if (User.isBlockedFromConcierge(this.props.blockedFromConcierge)) {
                return this.props.translate('reportActionCompose.blockedFromConcierge');
            }

            return this.props.translate('reportActionCompose.conciergePlaceholderOptions')[this.state.conciergePlaceholderRandomIndex];
        }

        return this.props.translate('reportActionCompose.writeSomething');
    }

    /**
     * Returns the list of IOU Options
     *
     * @param {Array} reportParticipants
     * @returns {Array<object>}
     */
    getIOUOptions(reportParticipants) {
        const participants = _.filter(reportParticipants, email => this.props.currentUserPersonalDetails.login !== email);
        const hasExcludedIOUEmails = lodashIntersection(reportParticipants, CONST.EXPENSIFY_EMAILS).length > 0;
        const hasMultipleParticipants = participants.length > 1;

        if (hasExcludedIOUEmails || participants.length === 0 || !Permissions.canUseIOU(this.props.betas)) {
            return [];
        }

        // User created policy rooms and default rooms like #admins or #announce will always have the Split Bill option
        // unless there are no participants at all (e.g. #admins room for a policy with only 1 admin)
        // DM chats and workspace chats will have the Split Bill option only when there are at least 3 people in the chat.
        if (ReportUtils.isChatRoom(this.props.report) || hasMultipleParticipants) {
            return [
                {
                    icon: Expensicons.Receipt,
                    text: this.props.translate('iou.splitBill'),
                    onSelected: () => Navigation.navigate(ROUTES.getIouSplitRoute(this.props.reportID)),
                },
            ];
        }

        // DM chats and workspace chats that only have 2 people will see the Send / Request money options.
        return [
            {
                icon: Expensicons.MoneyCircle,
                text: this.props.translate('iou.requestMoney'),
                onSelected: () => Navigation.navigate(ROUTES.getIouRequestRoute(this.props.reportID)),
            },
            ...(Permissions.canUseIOUSend(this.props.betas)
                ? [
                    {
                        icon: Expensicons.Send,
                        text: this.props.translate('iou.sendMoney'),
                        onSelected: () => Navigation.navigate(ROUTES.getIOUSendRoute(this.props.reportID)),
                    }]
                : []),
        ];
    }

    /**
     * Set the maximum number of lines for the composer
     */
    setMaxLines() {
        let maxLines = this.props.isSmallScreenWidth ? CONST.COMPOSER.MAX_LINES_SMALL_SCREEN : CONST.COMPOSER.MAX_LINES;
        if (this.props.isComposerFullSize) {
            maxLines = CONST.COMPOSER.MAX_LINES_FULL;
        }
        this.setState({maxLines});
    }

    isEmptyChat() {
        return _.size(this.props.reportActions) === 1;
    }

    /**
     * Callback for the emoji picker to add whatever emoji is chosen into the main input
     *
     * @param {String} emoji
     */
    addEmojiToTextBox(emoji) {
        const emojiWithSpace = `${emoji} `;
        const newComment = this.comment.slice(0, this.state.selection.start)
            + emojiWithSpace + this.comment.slice(this.state.selection.end, this.comment.length);
        this.setState(prevState => ({
            selection: {
                start: prevState.selection.start + emojiWithSpace.length,
                end: prevState.selection.start + emojiWithSpace.length,
            },
        }));
        this.updateComment(newComment);
    }

    /**
     * Focus the composer text input
     * @param {Boolean} [shouldelay=false] Impose delay before focusing the composer
     * @memberof ReportActionCompose
     */
    focus(shouldelay = false) {
        // There could be other animations running while we trigger manual focus.
        // This prevents focus from making those animations janky.
        InteractionManager.runAfterInteractions(() => {
            if (!this.textInput) {
                return;
            }

            if (!shouldelay) {
                this.textInput.focus();
            } else {
                // Keyboard is not opened after Emoji Picker is closed
                // SetTimeout is used as a workaround
                // https://github.com/react-native-modal/react-native-modal/issues/114
                // We carefully choose a delay. 100ms is found enough for keyboard to open.
                setTimeout(() => this.textInput.focus(), 100);
            }
        });
    }

    /**
     * Save our report comment in Onyx. We debounce this method in the constructor so that it's not called too often
     * to update Onyx and re-render this component.
     *
     * @param {String} comment
     */
    debouncedSaveReportComment(comment) {
        Report.saveReportComment(this.props.reportID, comment || '');
    }

    /**
     * Broadcast that the user is typing. We debounce this method in the constructor to limit how often we publish
     * client events.
     */
    debouncedBroadcastUserIsTyping() {
        Report.broadcastUserIsTyping(this.props.reportID);
    }

    /**
     * Update the value of the comment in Onyx
     *
     * @param {String} comment
     * @param {Boolean} shouldDebounceSaveComment
     */
    updateComment(comment, shouldDebounceSaveComment) {
        const newComment = EmojiUtils.replaceEmojis(comment);
        this.setState((prevState) => {
            const newState = {
                isCommentEmpty: !!newComment.match(/^(\s|`)*$/),
                value: newComment,
            };
            if (comment !== newComment) {
                const remainder = prevState.value.slice(prevState.selection.end).length;
                newState.selection = {
                    start: newComment.length - remainder,
                    end: newComment.length - remainder,
                };
            }
            return newState;
        });

        // Indicate that draft has been created.
        if (this.comment.length === 0 && newComment.length !== 0) {
            Report.setReportWithDraft(this.props.reportID, true);
        }

        // The draft has been deleted.
        if (newComment.length === 0) {
            Report.setReportWithDraft(this.props.reportID, false);
        }

        this.comment = newComment;
        if (shouldDebounceSaveComment) {
            this.debouncedSaveReportComment(newComment);
        } else {
            Report.saveReportComment(this.props.reportID, newComment || '');
        }
        if (newComment) {
            this.debouncedBroadcastUserIsTyping();
        }
    }

    /**
     * Listens for keyboard shortcuts and applies the action
     *
     * @param {Object} e
     */
    triggerHotkeyActions(e) {
        // Do not trigger actions for mobileWeb or native clients that have the keyboard open because for those devices, we want the return key to insert newlines rather than submit the form
        if (!e || this.props.isSmallScreenWidth || this.props.isKeyboardShown) {
            return;
        }

        // Submit the form when Enter is pressed
        if (e.key === 'Enter' && !e.shiftKey) {
            e.preventDefault();
            this.submitForm();
        }

        // Trigger the edit box for last sent message if ArrowUp is pressed and the comment is empty and Chronos is not in the participants
        if (e.key === 'ArrowUp' && this.textInput.selectionStart === 0 && this.state.isCommentEmpty && !ReportUtils.chatIncludesChronos(this.props.report)) {
            e.preventDefault();

            const reportActionKey = _.find(
                _.keys(this.props.reportActions).reverse(),
                key => ReportUtils.canEditReportAction(this.props.reportActions[key]),
            );

            if (reportActionKey !== -1 && this.props.reportActions[reportActionKey]) {
                const {reportActionID, message} = this.props.reportActions[reportActionKey];
                Report.saveReportActionDraft(this.props.reportID, reportActionID, _.last(message).html);
            }
        }
    }

    /**
     * @returns {String}
     */
    prepareCommentAndResetComposer() {
        const trimmedComment = this.comment.trim();

        // Don't submit empty comments or comments that exceed the character limit
        if (this.state.isCommentEmpty || trimmedComment.length > CONST.MAX_COMMENT_LENGTH) {
            return '';
        }

        this.updateComment('');
        this.setTextInputShouldClear(true);
        if (this.props.isComposerFullSize) {
            Report.setIsComposerFullSize(this.props.reportID, false);
        }
        this.setState({isFullComposerAvailable: false});

        return trimmedComment;
    }

    /**
     * @param {Object} file
     */
    addAttachment(file) {
        const comment = this.prepareCommentAndResetComposer();
        Report.addAttachment(this.props.reportID, file, comment);
        this.setTextInputShouldClear(false);
    }

    /**
     * Add a new comment to this chat
     *
     * @param {SyntheticEvent} [e]
     */
    submitForm(e) {
        if (e) {
            e.preventDefault();
        }

        // Since we're submitting the form here which should clear the composer
        // We don't really care about saving the draft the user was typing
        // We need to make sure an empty draft gets saved instead
        this.debouncedSaveReportComment.cancel();

        const comment = this.prepareCommentAndResetComposer();
        if (!comment) {
            return;
        }

        this.props.onSubmit(comment);
    }

    render() {
        // Waiting until ONYX variables are loaded before displaying the component
        if (_.isEmpty(this.props.personalDetails)) {
            return null;
        }

        const reportParticipants = _.without(lodashGet(this.props.report, 'participants', []), this.props.currentUserPersonalDetails.login);
        const participantsWithoutExpensifyEmails = _.difference(reportParticipants, CONST.EXPENSIFY_EMAILS);
        const reportRecipient = this.props.personalDetails[participantsWithoutExpensifyEmails[0]];

        const shouldShowReportRecipientLocalTime = ReportUtils.canShowReportRecipientLocalTime(this.props.personalDetails, this.props.report)
            && !this.props.isComposerFullSize;

        // Prevents focusing and showing the keyboard while the drawer is covering the chat.
        const isComposeDisabled = this.props.isDrawerOpen && this.props.isSmallScreenWidth;
        const isBlockedFromConcierge = ReportUtils.chatIncludesConcierge(this.props.report) && User.isBlockedFromConcierge(this.props.blockedFromConcierge);
        const inputPlaceholder = this.getInputPlaceholder();
        const hasExceededMaxCommentLength = this.comment.length > CONST.MAX_COMMENT_LENGTH;

        return (
            <View style={[
                shouldShowReportRecipientLocalTime && !lodashGet(this.props.network, 'isOffline') && styles.chatItemComposeWithFirstRow,
                this.props.isComposerFullSize && styles.chatItemFullComposeRow,
            ]}
            >
                {shouldShowReportRecipientLocalTime
                    && <ParticipantLocalTime participant={reportRecipient} />}
                <View style={[
                    (!isBlockedFromConcierge && (this.state.isFocused || this.state.isDraggingOver))
                        ? styles.chatItemComposeBoxFocusedColor
                        : styles.chatItemComposeBoxColor,
                    styles.flexRow,
                    styles.chatItemComposeBox,
                    this.props.isComposerFullSize && styles.chatItemFullComposeBox,
                    hasExceededMaxCommentLength && styles.borderColorDanger,
                ]}
                >
                    <AttachmentModal
                        headerTitle={this.props.translate('reportActionCompose.sendAttachment')}
                        onConfirm={this.addAttachment}
                    >
                        {({displayFileInModal}) => (
                            <>
                                <AttachmentPicker>
                                    {({openPicker}) => (
                                        <>
                                            <View style={[
                                                styles.dFlex, styles.flexColumn,
                                                (this.state.isFullComposerAvailable || this.props.isComposerFullSize) ? styles.justifyContentBetween : styles.justifyContentEnd,
                                            ]}
                                            >
                                                {this.props.isComposerFullSize && (
                                                    <Tooltip text={this.props.translate('reportActionCompose.collapse')}>
                                                        <TouchableOpacity
                                                            onPress={(e) => {
                                                                e.preventDefault();
                                                                Report.setIsComposerFullSize(this.props.reportID, false);
                                                            }}

                                                            // Keep focus on the composer when Collapse button is clicked.
                                                            onMouseDown={e => e.preventDefault()}
                                                            style={styles.composerSizeButton}
                                                            disabled={isBlockedFromConcierge}
                                                        >
                                                            <Icon src={Expensicons.Collapse} />
                                                        </TouchableOpacity>
                                                    </Tooltip>

                                                )}
                                                {(!this.props.isComposerFullSize && this.state.isFullComposerAvailable) && (
                                                    <Tooltip text={this.props.translate('reportActionCompose.expand')}>
                                                        <TouchableOpacity
                                                            onPress={(e) => {
                                                                e.preventDefault();
                                                                Report.setIsComposerFullSize(this.props.reportID, true);
                                                            }}

                                                            // Keep focus on the composer when Expand button is clicked.
                                                            onMouseDown={e => e.preventDefault()}
                                                            style={styles.composerSizeButton}
                                                            disabled={isBlockedFromConcierge}
                                                        >
                                                            <Icon src={Expensicons.Expand} />
                                                        </TouchableOpacity>
                                                    </Tooltip>
                                                )}
                                                <Tooltip text={this.props.translate('reportActionCompose.addAction')}>
<<<<<<< HEAD
                                                    <View style={styles.chatItemAttachBorder}>
                                                        <TouchableOpacity
                                                            ref={el => this.actionButton = el}
                                                            onPress={(e) => {
                                                                e.preventDefault();

                                                                // Drop focus to avoid blue focus ring.
                                                                this.actionButton.blur();
                                                                this.setMenuVisibility(true);
                                                            }}
                                                            style={styles.chatItemAttachButton}
                                                            underlayColor={themeColors.componentBG}
                                                            disabled={isBlockedFromConcierge}
                                                        >
                                                            <Icon src={Expensicons.Plus} />
                                                        </TouchableOpacity>
                                                    </View>
=======
                                                    <TouchableOpacity
                                                        ref={el => this.actionButton = el}
                                                        onPress={(e) => {
                                                            e.preventDefault();

                                                            // Drop focus to avoid blue focus ring.
                                                            this.actionButton.blur();
                                                            this.setMenuVisibility(true);
                                                        }}
                                                        style={styles.chatItemAttachButton}
                                                        disabled={isBlockedFromConcierge}
                                                    >
                                                        <Icon src={Expensicons.Plus} />
                                                    </TouchableOpacity>
>>>>>>> 11e82f60
                                                </Tooltip>
                                            </View>
                                            <PopoverMenu
                                                animationInTiming={CONST.ANIMATION_IN_TIMING}
                                                isVisible={this.state.isMenuVisible}
                                                onClose={() => this.setMenuVisibility(false)}
                                                onItemSelected={() => this.setMenuVisibility(false)}
                                                anchorPosition={styles.createMenuPositionReportActionCompose}
                                                menuItems={[...this.getIOUOptions(reportParticipants),
                                                    {
                                                        icon: Expensicons.Paperclip,
                                                        text: this.props.translate('reportActionCompose.addAttachment'),
                                                        onSelected: () => {
                                                            openPicker({
                                                                onPicked: displayFileInModal,
                                                            });
                                                        },
                                                    },
                                                ]}
                                            />
                                        </>
                                    )}
                                </AttachmentPicker>
                                <View style={styles.textInputComposeSpacing}>
                                    <DragAndDrop
                                        dropZoneId={CONST.REPORT.DROP_NATIVE_ID}
                                        activeDropZoneId={CONST.REPORT.ACTIVE_DROP_NATIVE_ID}
                                        onDragEnter={() => {
                                            this.setState({isDraggingOver: true});
                                        }}
                                        onDragLeave={() => {
                                            this.setState({isDraggingOver: false});
                                        }}
                                        onDrop={(e) => {
                                            e.preventDefault();

                                            const file = lodashGet(e, ['dataTransfer', 'files', 0]);

                                            displayFileInModal(file);

                                            this.setState({isDraggingOver: false});
                                        }}
                                    >
                                        <Composer
                                            autoFocus={!this.props.modal.isVisible && (this.shouldFocusInputOnScreenFocus || this.isEmptyChat())}
                                            multiline
                                            ref={this.setTextInputRef}
                                            textAlignVertical="top"
                                            placeholder={inputPlaceholder}
                                            placeholderTextColor={themeColors.placeholderText}
                                            onChangeText={comment => this.updateComment(comment, true)}
                                            onKeyPress={this.triggerHotkeyActions}
                                            style={[styles.textInputCompose, this.props.isComposerFullSize ? styles.textInputFullCompose : styles.flex4]}
                                            maxLines={this.state.maxLines}
                                            onFocus={() => this.setIsFocused(true)}
                                            onBlur={() => this.setIsFocused(false)}
                                            onPasteFile={displayFileInModal}
                                            shouldClear={this.state.textInputShouldClear}
                                            onClear={() => this.setTextInputShouldClear(false)}
                                            isDisabled={isComposeDisabled || isBlockedFromConcierge}
                                            selection={this.state.selection}
                                            onSelectionChange={this.onSelectionChange}
                                            isFullComposerAvailable={this.state.isFullComposerAvailable}
                                            setIsFullComposerAvailable={this.setIsFullComposerAvailable}
                                            isComposerFullSize={this.props.isComposerFullSize}
                                            value={this.state.value}
                                        />
                                    </DragAndDrop>
                                </View>
                            </>
                        )}
                    </AttachmentModal>
                    {canUseTouchScreen() && this.props.isMediumScreenWidth ? null : (
                        <EmojiPickerButton
                            isDisabled={isBlockedFromConcierge}
                            onModalHide={() => this.focus(true)}
                            onEmojiSelected={this.addEmojiToTextBox}
                        />
                    )}
                    <View style={[styles.justifyContentEnd]}>
                        <Tooltip text={this.props.translate('common.send')}>
                            <TouchableOpacity
                                style={[styles.chatItemSubmitButton,
                                    (this.state.isCommentEmpty || hasExceededMaxCommentLength) ? undefined : styles.buttonSuccess,
                                ]}
                                onPress={this.submitForm}

                                // Keep focus on the composer when Send message is clicked.
                                // eslint-disable-next-line react/jsx-props-no-multi-spaces
                                onMouseDown={e => e.preventDefault()}
                                disabled={this.state.isCommentEmpty || isBlockedFromConcierge || hasExceededMaxCommentLength}
                                hitSlop={{
                                    top: 3, right: 3, bottom: 3, left: 3,
                                }}
                            >
                                <Icon src={Expensicons.Send} fill={(this.state.isCommentEmpty || hasExceededMaxCommentLength) ? themeColors.icon : themeColors.textLight} />
                            </TouchableOpacity>
                        </Tooltip>
                    </View>
                </View>
                <View style={[
                    styles.flexRow,
                    styles.justifyContentBetween,
                    styles.alignItemsCenter,
                    (!this.props.isSmallScreenWidth || (this.props.isSmallScreenWidth && !this.props.network.isOffline)) && styles.chatItemComposeSecondaryRow]}
                >
                    {!this.props.isSmallScreenWidth && <OfflineIndicator containerStyles={[styles.chatItemComposeSecondaryRow]} />}
                    <ReportTypingIndicator reportID={this.props.reportID} />
                    <ExceededCommentLength commentLength={this.comment.length} />
                </View>
                {this.state.isDraggingOver && <ReportDropUI />}
            </View>
        );
    }
}

ReportActionCompose.propTypes = propTypes;
ReportActionCompose.defaultProps = defaultProps;

export default compose(
    withWindowDimensions,
    withDrawerState,
    withNavigationFocus,
    withLocalize,
    withNetwork(),
    withPersonalDetails(),
    withCurrentUserPersonalDetails,
    withKeyboardState,
    withOnyx({
        betas: {
            key: ONYXKEYS.BETAS,
        },
        comment: {
            key: ({reportID}) => `${ONYXKEYS.COLLECTION.REPORT_DRAFT_COMMENT}${reportID}`,
        },
        modal: {
            key: ONYXKEYS.MODAL,
        },
        blockedFromConcierge: {
            key: ONYXKEYS.NVP_BLOCKED_FROM_CONCIERGE,
        },
    }),
)(ReportActionCompose);<|MERGE_RESOLUTION|>--- conflicted
+++ resolved
@@ -598,29 +598,11 @@
                                                     </Tooltip>
                                                 )}
                                                 <Tooltip text={this.props.translate('reportActionCompose.addAction')}>
-<<<<<<< HEAD
                                                     <View style={styles.chatItemAttachBorder}>
                                                         <TouchableOpacity
                                                             ref={el => this.actionButton = el}
                                                             onPress={(e) => {
                                                                 e.preventDefault();
-
-                                                                // Drop focus to avoid blue focus ring.
-                                                                this.actionButton.blur();
-                                                                this.setMenuVisibility(true);
-                                                            }}
-                                                            style={styles.chatItemAttachButton}
-                                                            underlayColor={themeColors.componentBG}
-                                                            disabled={isBlockedFromConcierge}
-                                                        >
-                                                            <Icon src={Expensicons.Plus} />
-                                                        </TouchableOpacity>
-                                                    </View>
-=======
-                                                    <TouchableOpacity
-                                                        ref={el => this.actionButton = el}
-                                                        onPress={(e) => {
-                                                            e.preventDefault();
 
                                                             // Drop focus to avoid blue focus ring.
                                                             this.actionButton.blur();
@@ -631,7 +613,6 @@
                                                     >
                                                         <Icon src={Expensicons.Plus} />
                                                     </TouchableOpacity>
->>>>>>> 11e82f60
                                                 </Tooltip>
                                             </View>
                                             <PopoverMenu

import React from 'react';
import PropTypes from 'prop-types';
import {
    View,
    TouchableOpacity,
    InteractionManager,
} from 'react-native';
import {withNavigationFocus} from '@react-navigation/compat';
import _ from 'underscore';
import lodashGet from 'lodash/get';
import {withOnyx} from 'react-native-onyx';
import lodashIntersection from 'lodash/intersection';
import styles from '../../../styles/styles';
import themeColors from '../../../styles/themes/default';
import Composer from '../../../components/Composer';
import ONYXKEYS from '../../../ONYXKEYS';
import Icon from '../../../components/Icon';
import * as Expensicons from '../../../components/Icon/Expensicons';
import AttachmentPicker from '../../../components/AttachmentPicker';
import * as Report from '../../../libs/actions/Report';
import ReportTypingIndicator from './ReportTypingIndicator';
import AttachmentModal from '../../../components/AttachmentModal';
import compose from '../../../libs/compose';
import PopoverMenu from '../../../components/PopoverMenu';
import withWindowDimensions, {windowDimensionsPropTypes} from '../../../components/withWindowDimensions';
import withDrawerState from '../../../components/withDrawerState';
import CONST from '../../../CONST';
import canFocusInputOnScreenFocus from '../../../libs/canFocusInputOnScreenFocus';
import withLocalize, {withLocalizePropTypes} from '../../../components/withLocalize';
import Permissions from '../../../libs/Permissions';
import Navigation from '../../../libs/Navigation/Navigation';
import ROUTES from '../../../ROUTES';
import reportActionPropTypes from './reportActionPropTypes';
import * as ReportUtils from '../../../libs/ReportUtils';
import ReportActionComposeFocusManager from '../../../libs/ReportActionComposeFocusManager';
import participantPropTypes from '../../../components/participantPropTypes';
import ParticipantLocalTime from './ParticipantLocalTime';
import {withPersonalDetails} from '../../../components/OnyxProvider';
import DateUtils from '../../../libs/DateUtils';
import * as User from '../../../libs/actions/User';
import Tooltip from '../../../components/Tooltip';
import EmojiPickerButton from '../../../components/EmojiPicker/EmojiPickerButton';
import VirtualKeyboard from '../../../libs/VirtualKeyboard';
import canUseTouchScreen from '../../../libs/canUseTouchscreen';
import OfflineIndicator from '../../../components/OfflineIndicator';
import ExceededCommentLength from '../../../components/ExceededCommentLength';

const propTypes = {
    /** Beta features list */
    betas: PropTypes.arrayOf(PropTypes.string).isRequired,

    /** A method to call when the form is submitted */
    onSubmit: PropTypes.func.isRequired,

    /** The comment left by the user */
    comment: PropTypes.string,

    /** The ID of the report actions will be created for */
    reportID: PropTypes.number.isRequired,

    /** Details about any modals being used */
    modal: PropTypes.shape({
        /** Indicates if there is a modal currently visible or not */
        isVisible: PropTypes.bool,
    }),

    /** Personal details of all the users */
    personalDetails: PropTypes.objectOf(participantPropTypes),

    /** The report currently being looked at */
    report: PropTypes.shape({

        /** participants associated with current report */
        participants: PropTypes.arrayOf(PropTypes.string),
    }),

    /** Array of report actions for this report */
    reportActions: PropTypes.objectOf(PropTypes.shape(reportActionPropTypes)),

    /** Is the report view covered by the drawer */
    isDrawerOpen: PropTypes.bool.isRequired,

    /** Is the window width narrow, like on a mobile device */
    isSmallScreenWidth: PropTypes.bool.isRequired,

    /** Is composer screen focused */
    isFocused: PropTypes.bool.isRequired,

    // The NVP describing a user's block status
    blockedFromConcierge: PropTypes.shape({
        // The date that the user will be unblocked
        expiresAt: PropTypes.string,
    }),

    /** The personal details of the person who is logged in */
    myPersonalDetails: PropTypes.shape({
        /** Primary login of the user */
        login: PropTypes.string,
    }),

    ...windowDimensionsPropTypes,
    ...withLocalizePropTypes,
};

const defaultProps = {
    comment: '',
    modal: {},
    report: {},
    reportActions: {},
    blockedFromConcierge: {},
    personalDetails: {},
    myPersonalDetails: {},
};

class ReportActionCompose extends React.Component {
    constructor(props) {
        super(props);

        this.updateComment = this.updateComment.bind(this);
        this.debouncedSaveReportComment = _.debounce(this.debouncedSaveReportComment.bind(this), 1000, false);
        this.debouncedBroadcastUserIsTyping = _.debounce(this.debouncedBroadcastUserIsTyping.bind(this), 100, true);
        this.triggerHotkeyActions = this.triggerHotkeyActions.bind(this);
        this.submitForm = this.submitForm.bind(this);
        this.setIsFocused = this.setIsFocused.bind(this);
        this.focus = this.focus.bind(this);
        this.addEmojiToTextBox = this.addEmojiToTextBox.bind(this);
        this.comment = props.comment;
        this.shouldFocusInputOnScreenFocus = canFocusInputOnScreenFocus();
        this.onSelectionChange = this.onSelectionChange.bind(this);
        this.setTextInputRef = this.setTextInputRef.bind(this);
        this.getInputPlaceholder = this.getInputPlaceholder.bind(this);
        this.getIOUOptions = this.getIOUOptions.bind(this);

        this.state = {
            isFocused: this.shouldFocusInputOnScreenFocus,
            textInputShouldClear: false,
            isCommentEmpty: props.comment.length === 0,
            isMenuVisible: false,
            selection: {
                start: props.comment.length,
                end: props.comment.length,
            },
        };
    }

    componentDidMount() {
        ReportActionComposeFocusManager.onComposerFocus(() => {
            if (!this.shouldFocusInputOnScreenFocus || !this.props.isFocused) {
                return;
            }

            this.focus(false);
        });
        this.updateComment(this.comment);
    }

    componentDidUpdate(prevProps) {
        // We want to focus or refocus the input when a modal has been closed and the underlying screen is focused.
        // We avoid doing this on native platforms since the software keyboard popping
        // open creates a jarring and broken UX.
        if (this.shouldFocusInputOnScreenFocus && this.props.isFocused
            && prevProps.modal.isVisible && !this.props.modal.isVisible) {
            this.focus();
        }

        // As the report IDs change, make sure to update the composer comment as we need to make sure
        // we do not show incorrect data in there (ie. draft of message from other report).
        if (this.props.report.reportID === prevProps.report.reportID) {
            return;
        }

        this.updateComment(this.props.comment);
    }

    componentWillUnmount() {
        ReportActionComposeFocusManager.clear();
    }

    onSelectionChange(e) {
        this.setState({selection: e.nativeEvent.selection});
    }

    /**
     * Updates the Highlight state of the composer
     *
     * @param {Boolean} shouldHighlight
     */
    setIsFocused(shouldHighlight) {
        this.setState({isFocused: shouldHighlight});
    }

    /**
     * Updates the should clear state of the composer
     *
     * @param {Boolean} shouldClear
     */
    setTextInputShouldClear(shouldClear) {
        this.setState({textInputShouldClear: shouldClear});
    }

    /**
     * Updates the visibility state of the menu
     *
     * @param {Boolean} isMenuVisible
     */
    setMenuVisibility(isMenuVisible) {
        this.setState({isMenuVisible});
    }

    /**
     * Set the TextInput Ref
     *
     * @param {Element} el
     * @memberof ReportActionCompose
     */
    setTextInputRef(el) {
        ReportActionComposeFocusManager.composerRef.current = el;
        this.textInput = el;
    }

    /**
     * Get the placeholder to display in the chat input.
     *
     * @return {String}
     */
    getInputPlaceholder() {
        if (ReportUtils.chatIncludesConcierge(this.props.report) && User.isBlockedFromConcierge(this.props.blockedFromConcierge)) {
            return this.props.translate('reportActionCompose.blockedFromConcierge');
        }

        if (_.size(this.props.reportActions) === 1) {
            return this.props.translate('reportActionCompose.sayHello');
        }

        return this.props.translate('reportActionCompose.writeSomething');
    }

    /**
     * Returns the list of IOU Options
     *
     * @param {Array} reportParticipants
     * @returns {Array<object>}
     */
    getIOUOptions(reportParticipants) {
        const participants = _.filter(reportParticipants, email => this.props.myPersonalDetails.login !== email);
        const hasExcludedIOUEmails = lodashIntersection(reportParticipants, CONST.EXPENSIFY_EMAILS).length > 0;
        const hasMultipleParticipants = participants.length > 1;
        const iouOptions = [];

        if (hasExcludedIOUEmails || participants.length === 0 || !Permissions.canUseIOU(this.props.betas)) {
            return [];
        }

        if (hasMultipleParticipants) {
            return [{
                icon: Expensicons.Receipt,
                text: this.props.translate('iou.splitBill'),
                onSelected: () => Navigation.navigate(ROUTES.getIouSplitRoute(this.props.reportID)),
            }];
        }

        iouOptions.push({
            icon: Expensicons.MoneyCircle,
            text: this.props.translate('iou.requestMoney'),
            onSelected: () => Navigation.navigate(ROUTES.getIouRequestRoute(this.props.reportID)),
        });
        if (Permissions.canUseIOUSend(this.props.betas)) {
            iouOptions.push({
                icon: Expensicons.Send,
                text: this.props.translate('iou.sendMoney'),
                onSelected: () => Navigation.navigate(ROUTES.getIOUSendRoute(this.props.reportID)),
            });
        }
        return iouOptions;
    }

    /**
     * Callback for the emoji picker to add whatever emoji is chosen into the main input
     *
     * @param {String} emoji
     */
    addEmojiToTextBox(emoji) {
        const newComment = this.comment.slice(0, this.state.selection.start)
            + emoji + this.comment.slice(this.state.selection.end, this.comment.length);
        this.textInput.setNativeProps({
            text: newComment,
        });
        this.setState(prevState => ({
            selection: {
                start: prevState.selection.start + emoji.length,
                end: prevState.selection.start + emoji.length,
            },
        }));
        this.updateComment(newComment);
    }

    /**
     * Focus the composer text input
     * @param {Boolean} [shouldelay=false] Impose delay before focusing the composer
     * @memberof ReportActionCompose
     */
    focus(shouldelay = false) {
        // There could be other animations running while we trigger manual focus.
        // This prevents focus from making those animations janky.
        InteractionManager.runAfterInteractions(() => {
            if (!this.textInput) {
                return;
            }

            if (!shouldelay) {
                this.textInput.focus();
            } else {
                // Keyboard is not opened after Emoji Picker is closed
                // SetTimeout is used as a workaround
                // https://github.com/react-native-modal/react-native-modal/issues/114
                // We carefully choose a delay. 100ms is found enough for keyboard to open.
                setTimeout(() => this.textInput.focus(), 100);
            }
        });
    }

    /**
     * Save our report comment in Onyx. We debounce this method in the constructor so that it's not called too often
     * to update Onyx and re-render this component.
     *
     * @param {String} comment
     */
    debouncedSaveReportComment(comment) {
        Report.saveReportComment(this.props.reportID, comment || '');
    }

    /**
     * Broadcast that the user is typing. We debounce this method in the constructor to limit how often we publish
     * client events.
     */
    debouncedBroadcastUserIsTyping() {
        Report.broadcastUserIsTyping(this.props.reportID);
    }

    /**
     * Update the value of the comment in Onyx
     *
     * @param {String} newComment
     */
    updateComment(newComment) {
        this.textInput.setNativeProps({text: newComment});
        this.setState({
            isCommentEmpty: !!newComment.match(/^(\s|`)*$/),
        });

        // Indicate that draft has been created.
        if (this.comment.length === 0 && newComment.length !== 0) {
            Report.setReportWithDraft(this.props.reportID.toString(), true);
        }

        // The draft has been deleted.
        if (newComment.length === 0) {
            Report.setReportWithDraft(this.props.reportID.toString(), false);
        }

        this.comment = newComment;
        this.debouncedSaveReportComment(newComment);
        if (newComment) {
            this.debouncedBroadcastUserIsTyping();
        }

        this.textInput.scrollTop = this.textInput.scrollHeight;
    }

    /**
     * Listens for keyboard shortcuts and applies the action
     *
     * @param {Object} e
     */
    triggerHotkeyActions(e) {
        if (!e || VirtualKeyboard.shouldAssumeIsOpen()) {
            return;
        }

        // Submit the form when Enter is pressed
        if (e.key === 'Enter' && !e.shiftKey) {
            e.preventDefault();
            this.submitForm();
        }

        // Trigger the edit box for last sent message if ArrowUp is pressed and the comment is empty
        if (e.key === 'ArrowUp' && this.textInput.selectionStart === 0 && this.state.isCommentEmpty) {
            e.preventDefault();

            const reportActionKey = _.find(
                _.keys(this.props.reportActions).reverse(),
                key => ReportUtils.canEditReportAction(this.props.reportActions[key]),
            );

            if (reportActionKey !== -1 && this.props.reportActions[reportActionKey]) {
                const {reportActionID, message} = this.props.reportActions[reportActionKey];
                Report.saveReportActionDraft(this.props.reportID, reportActionID, _.last(message).html);
            }
        }
    }

    /**
     * Add a new comment to this chat
     *
     * @param {SyntheticEvent} [e]
     */
    submitForm(e) {
        if (e) {
            e.preventDefault();
        }

        const trimmedComment = this.comment.trim();

        // Don't submit empty comments or comments that exceed the character limit
        if (this.state.isCommentEmpty || trimmedComment.length > CONST.MAX_COMMENT_LENGTH) {
            return;
        }

        DateUtils.throttledUpdateTimezone();

        this.props.onSubmit(trimmedComment);
        this.updateComment('');
        this.setTextInputShouldClear(true);

        // Important to reset the selection on Submit action
        this.textInput.setNativeProps({selection: {start: 0, end: 0}});
    }

    render() {
        // Waiting until ONYX variables are loaded before displaying the component
        if (_.isEmpty(this.props.personalDetails)) {
            return null;
        }

        const reportParticipants = lodashGet(this.props.report, 'participants', []);
        const reportRecipient = this.props.personalDetails[reportParticipants[0]];
        const shouldShowReportRecipientLocalTime = ReportUtils.canShowReportRecipientLocalTime(this.props.personalDetails, this.props.report);

        // Prevents focusing and showing the keyboard while the drawer is covering the chat.
        const isComposeDisabled = this.props.isDrawerOpen && this.props.isSmallScreenWidth;
        const isBlockedFromConcierge = ReportUtils.chatIncludesConcierge(this.props.report) && User.isBlockedFromConcierge(this.props.blockedFromConcierge);
        const inputPlaceholder = this.getInputPlaceholder();
        const hasExceededMaxCommentLength = this.comment.length > CONST.MAX_COMMENT_LENGTH;

        return (
            <View style={[styles.chatItemComposeWithFirstRow]}>
                <View style={[styles.flexRow, styles.chatItemComposeSecondaryRow, styles.chatItemComposeSecondaryRowOffset, styles.flexWrap, styles.tester]}>
                    {shouldShowReportRecipientLocalTime && (
                        <ParticipantLocalTime participant={reportRecipient} style={[styles.mr3]} />
                    )}
                    <OfflineIndicator style={[styles.mr3]} />
                    <ExceededCommentLength commentLength={this.comment.length} style={[styles.mr3]} />
                    <ReportTypingIndicator reportID={this.props.reportID} />
                </View>

                <View style={[
                    (!isBlockedFromConcierge && (this.state.isFocused || this.state.isDraggingOver))
                        ? styles.chatItemComposeBoxFocusedColor
                        : styles.chatItemComposeBoxColor,
                    styles.chatItemComposeBox,
                    styles.flexRow,
                    hasExceededMaxCommentLength && styles.borderColorDanger,
                ]}
                >
                    <AttachmentModal
                        headerTitle={this.props.translate('reportActionCompose.sendAttachment')}
                        onConfirm={(file) => {
                            this.submitForm();
                            Report.addAction(this.props.reportID, '', file);
                            this.setTextInputShouldClear(false);
                        }}
                    >
                        {({displayFileInModal}) => (
                            <>
                                <AttachmentPicker>
                                    {({openPicker}) => (
                                        <>
                                            <View style={[styles.justifyContentEnd]}>
                                                <Tooltip text={this.props.translate('reportActionCompose.addAction')}>
                                                    <TouchableOpacity
                                                        onPress={(e) => {
                                                            e.preventDefault();
                                                            this.setMenuVisibility(true);
                                                        }}
                                                        style={styles.chatItemAttachButton}
                                                        underlayColor={themeColors.componentBG}
                                                        disabled={isBlockedFromConcierge}
                                                    >
                                                        <Icon src={Expensicons.Plus} />
                                                    </TouchableOpacity>
                                                </Tooltip>
                                            </View>
                                            <PopoverMenu
                                                isVisible={this.state.isMenuVisible}
                                                onClose={() => this.setMenuVisibility(false)}
                                                onItemSelected={() => this.setMenuVisibility(false)}
                                                anchorPosition={styles.createMenuPositionReportActionCompose}
                                                menuItems={[...this.getIOUOptions(reportParticipants),
                                                    {
                                                        icon: Expensicons.Paperclip,
                                                        text: this.props.translate('reportActionCompose.addAttachment'),
                                                        onSelected: () => {
                                                            openPicker({
                                                                onPicked: (file) => {
                                                                    displayFileInModal({file});
                                                                },
                                                            });
                                                        },
                                                    },
                                                ]}
                                            />
                                        </>
                                    )}
                                </AttachmentPicker>
                                <Composer
                                    autoFocus={this.shouldFocusInputOnScreenFocus || _.size(this.props.reportActions) === 1}
                                    multiline
                                    ref={this.setTextInputRef}
                                    textAlignVertical="top"
                                    placeholder={inputPlaceholder}
                                    placeholderTextColor={themeColors.placeholderText}
                                    onChangeText={this.updateComment}
                                    onKeyPress={this.triggerHotkeyActions}
                                    onDragEnter={(e, isOriginComposer) => {
                                        if (!isOriginComposer) {
                                            return;
                                        }

                                        this.setState({isDraggingOver: true});
                                    }}
                                    onDragOver={(e, isOriginComposer) => {
                                        if (!isOriginComposer) {
                                            return;
                                        }

                                        this.setState({isDraggingOver: true});
                                    }}
                                    onDragLeave={() => this.setState({isDraggingOver: false})}
                                    onDrop={(e) => {
                                        e.preventDefault();

                                        const file = lodashGet(e, ['dataTransfer', 'files', 0]);
                                        if (!file) {
                                            return;
                                        }

                                        displayFileInModal({file});
                                        this.setState({isDraggingOver: false});
                                    }}
                                    style={[styles.textInputCompose, styles.flex4]}
                                    defaultValue={this.props.comment}
                                    maxLines={this.props.isSmallScreenWidth ? 6 : 16} // This is the same that slack has
                                    onFocus={() => this.setIsFocused(true)}
                                    onBlur={() => this.setIsFocused(false)}
                                    onPasteFile={file => displayFileInModal({file})}
                                    shouldClear={this.state.textInputShouldClear}
                                    onClear={() => this.setTextInputShouldClear(false)}
                                    isDisabled={isComposeDisabled || isBlockedFromConcierge}
                                    selection={this.state.selection}
                                    onSelectionChange={this.onSelectionChange}
                                />
                            </>
                        )}
                    </AttachmentModal>
                    {canUseTouchScreen() && this.props.isMediumScreenWidth ? null : (
                        <EmojiPickerButton
                            isDisabled={isBlockedFromConcierge}
                            onModalHide={() => this.focus(true)}
                            onEmojiSelected={this.addEmojiToTextBox}
                        />
                    )}
                    <View style={[styles.justifyContentEnd]}>
                        <Tooltip text={this.props.translate('common.send')}>
                            <TouchableOpacity
                                style={[
                                    styles.chatItemSubmitButton,
                                    (this.state.isCommentEmpty || hasExceededMaxCommentLength) ? styles.buttonDisable : styles.buttonSuccess,
                                ]}
                                onPress={this.submitForm}
                                underlayColor={themeColors.componentBG}

                                // Keep focus on the composer when Send message is clicked.
                                // eslint-disable-next-line react/jsx-props-no-multi-spaces
                                onMouseDown={e => e.preventDefault()}
                                disabled={this.state.isCommentEmpty || isBlockedFromConcierge || hasExceededMaxCommentLength}
                                hitSlop={{
                                    top: 3, right: 3, bottom: 3, left: 3,
                                }}
                            >
                                <Icon src={Expensicons.Send} fill={themeColors.componentBG} />
                            </TouchableOpacity>
                        </Tooltip>
                    </View>
                </View>
<<<<<<< HEAD
                <View style={[styles.chatItemComposeSecondaryRow, styles.flexRow, styles.justifyContentBetween, styles.alignItemsCenter]}>
                    <View>
                        {this.props.network.isOffline ? (
                            <View style={[
                                styles.chatItemComposeSecondaryRowOffset,
                                styles.flexRow,
                                styles.alignItemsCenter]}
                            >
                                <Icon
                                    src={Expensicons.Offline}
                                    width={variables.iconSizeExtraSmall}
                                    height={variables.iconSizeExtraSmall}
                                />
                                <Text style={[styles.ml2, styles.chatItemComposeSecondaryRowSubText]}>
                                    {this.props.translate('common.youAppearToBeOffline')}
                                </Text>
                            </View>
                        ) : <ReportTypingIndicator reportID={this.props.reportID} />}
                    </View>
                    {hasExceededMaxCommentLength && (
                        <Text style={[styles.textMicro, styles.textDanger, styles.chatItemComposeSecondaryRow]}>
                            {`${this.comment.length}/${CONST.MAX_COMMENT_LENGTH}`}
                        </Text>
                    )}
                </View>
=======
>>>>>>> 1d582961
            </View>
        );
    }
}

ReportActionCompose.propTypes = propTypes;
ReportActionCompose.defaultProps = defaultProps;

export default compose(
    withWindowDimensions,
    withDrawerState,
    withNavigationFocus,
    withLocalize,
    withPersonalDetails(),
    withOnyx({
        betas: {
            key: ONYXKEYS.BETAS,
        },
        comment: {
            key: ({reportID}) => `${ONYXKEYS.COLLECTION.REPORT_DRAFT_COMMENT}${reportID}`,
        },
        modal: {
            key: ONYXKEYS.MODAL,
        },
        blockedFromConcierge: {
            key: ONYXKEYS.NVP_BLOCKED_FROM_CONCIERGE,
        },
        myPersonalDetails: {
            key: ONYXKEYS.MY_PERSONAL_DETAILS,
        },
    }),
)(ReportActionCompose);<|MERGE_RESOLUTION|>--- conflicted
+++ resolved
@@ -592,34 +592,6 @@
                         </Tooltip>
                     </View>
                 </View>
-<<<<<<< HEAD
-                <View style={[styles.chatItemComposeSecondaryRow, styles.flexRow, styles.justifyContentBetween, styles.alignItemsCenter]}>
-                    <View>
-                        {this.props.network.isOffline ? (
-                            <View style={[
-                                styles.chatItemComposeSecondaryRowOffset,
-                                styles.flexRow,
-                                styles.alignItemsCenter]}
-                            >
-                                <Icon
-                                    src={Expensicons.Offline}
-                                    width={variables.iconSizeExtraSmall}
-                                    height={variables.iconSizeExtraSmall}
-                                />
-                                <Text style={[styles.ml2, styles.chatItemComposeSecondaryRowSubText]}>
-                                    {this.props.translate('common.youAppearToBeOffline')}
-                                </Text>
-                            </View>
-                        ) : <ReportTypingIndicator reportID={this.props.reportID} />}
-                    </View>
-                    {hasExceededMaxCommentLength && (
-                        <Text style={[styles.textMicro, styles.textDanger, styles.chatItemComposeSecondaryRow]}>
-                            {`${this.comment.length}/${CONST.MAX_COMMENT_LENGTH}`}
-                        </Text>
-                    )}
-                </View>
-=======
->>>>>>> 1d582961
             </View>
         );
     }

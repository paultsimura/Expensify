--- conflicted
+++ resolved
@@ -730,11 +730,7 @@
             key: ONYXKEYS.NVP_BLOCKED_FROM_CONCIERGE,
         },
         preferredSkinTone: {
-<<<<<<< HEAD
-            key: ONYXKEYS.NVP_PREFERRED_SKIN_TONE,
-=======
             key: ONYXKEYS.PREFERRED_EMOJI_SKIN_TONE,
->>>>>>> dad9ddd4
         },
     }),
 )(ReportActionCompose);
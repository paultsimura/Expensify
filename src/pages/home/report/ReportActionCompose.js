--- conflicted
+++ resolved
@@ -86,15 +86,9 @@
     /** Is composer screen focused */
     isFocused: PropTypes.bool.isRequired,
 
-<<<<<<< HEAD
     /** Is the composer full size */
     isComposerFullSize: PropTypes.bool.isRequired,
 
-    /** Information about the network */
-    network: networkPropTypes.isRequired,
-
-=======
->>>>>>> afa90877
     // The NVP describing a user's block status
     blockedFromConcierge: PropTypes.shape({
         // The date that the user will be unblocked

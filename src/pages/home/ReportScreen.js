--- conflicted
+++ resolved
@@ -281,8 +281,8 @@
 ReportScreen.propTypes = propTypes;
 ReportScreen.defaultProps = defaultProps;
 
-<<<<<<< HEAD
 export default compose(withNetwork(), withOnyx({
+    withWindowDimensions,
     isSidebarLoaded: {
         key: ONYXKEYS.IS_SIDEBAR_LOADED,
     },
@@ -309,38 +309,4 @@
     policies: {
         key: ONYXKEYS.COLLECTION.POLICY,
     },
-}))(ReportScreen);
-=======
-export default compose(
-    withWindowDimensions,
-    withNetwork(),
-    withOnyx({
-        isSidebarLoaded: {
-            key: ONYXKEYS.IS_SIDEBAR_LOADED,
-        },
-        session: {
-            key: ONYXKEYS.SESSION,
-        },
-        reportActions: {
-            key: ({route}) => `${ONYXKEYS.COLLECTION.REPORT_ACTIONS}${getReportID(route)}`,
-            canEvict: false,
-        },
-        report: {
-            key: ({route}) => `${ONYXKEYS.COLLECTION.REPORT}${getReportID(route)}`,
-        },
-        isComposerFullSize: {
-            key: ({route}) => `${ONYXKEYS.COLLECTION.REPORT_IS_COMPOSER_FULL_SIZE}${getReportID(route)}`,
-        },
-        betas: {
-            key: ONYXKEYS.BETAS,
-        },
-        isLoadingInitialReportActions: {
-            key: ({route}) => `${ONYXKEYS.COLLECTION.IS_LOADING_INITIAL_REPORT_ACTIONS}${getReportID(route)}`,
-            initWithStoredValues: false,
-        },
-        policies: {
-            key: ONYXKEYS.COLLECTION.POLICY,
-        },
-    }),
-)(ReportScreen);
->>>>>>> 37eacaf6
+}))(ReportScreen);
--- conflicted
+++ resolved
@@ -188,24 +188,7 @@
     }
 
     render() {
-<<<<<<< HEAD
-        // We create policy rooms for all policies, however we don't show them unless
-        // - It's a free plan workspace
-        // - The report includes guides participants (@team.expensify.com) for 1:1 Assigned
-        // - It's an archived room
-        if (!Permissions.canUseDefaultRooms(this.props.betas)
-            && ReportUtils.isDefaultRoom(this.props.report)
-            && ReportUtils.getPolicyType(this.props.report, this.props.policies) !== CONST.POLICY.TYPE.FREE
-            && !ReportUtils.hasExpensifyGuidesEmails(lodashGet(this.props.report, ['participants'], []))
-            && !ReportUtils.isArchivedRoom(this.props.report)
-        ) {
-=======
-        if (!this.props.isSidebarLoaded || _.isEmpty(this.props.personalDetails)) {
-            return null;
-        }
-
         if (ReportUtils.isDefaultRoom(this.props.report) && !ReportUtils.canSeeDefaultRoom(this.props.report, this.props.policies, this.props.betas)) {
->>>>>>> 8f754df0
             return null;
         }
 

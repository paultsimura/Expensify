import React, {useRef, useState, useEffect, useMemo, useCallback} from 'react';
import {withOnyx} from 'react-native-onyx';
import {useFocusEffect} from '@react-navigation/native';
import PropTypes from 'prop-types';
import {View} from 'react-native';
import lodashGet from 'lodash/get';
import _ from 'underscore';
import styles from '../../styles/styles';
import ScreenWrapper from '../../components/ScreenWrapper';
import HeaderView from './HeaderView';
import Navigation from '../../libs/Navigation/Navigation';
import ROUTES from '../../ROUTES';
import * as Report from '../../libs/actions/Report';
import ONYXKEYS from '../../ONYXKEYS';
import * as ReportUtils from '../../libs/ReportUtils';
import ReportActionsView from './report/ReportActionsView';
import ReportActionsSkeletonView from '../../components/ReportActionsSkeletonView';
import reportActionPropTypes from './report/reportActionPropTypes';
import useNetwork from '../../hooks/useNetwork';
import useWindowDimensions from '../../hooks/useWindowDimensions';
import useLocalize from '../../hooks/useLocalize';
import compose from '../../libs/compose';
import Visibility from '../../libs/Visibility';
import OfflineWithFeedback from '../../components/OfflineWithFeedback';
import ReportFooter from './report/ReportFooter';
import Banner from '../../components/Banner';
import reportPropTypes from '../reportPropTypes';
import FullPageNotFoundView from '../../components/BlockingViews/FullPageNotFoundView';
import withViewportOffsetTop, {viewportOffsetTopPropTypes} from '../../components/withViewportOffsetTop';
import * as ReportActionsUtils from '../../libs/ReportActionsUtils';
import personalDetailsPropType from '../personalDetailsPropType';
import getIsReportFullyVisible from '../../libs/getIsReportFullyVisible';
import MoneyRequestHeader from '../../components/MoneyRequestHeader';
import MoneyReportHeader from '../../components/MoneyReportHeader';
import * as ComposerActions from '../../libs/actions/Composer';
import ReportScreenContext from './ReportScreenContext';
import TaskHeaderActionButton from '../../components/TaskHeaderActionButton';
import DragAndDropProvider from '../../components/DragAndDrop/Provider';
import usePrevious from '../../hooks/usePrevious';
import CONST from '../../CONST';
import withCurrentReportID, {withCurrentReportIDPropTypes, withCurrentReportIDDefaultProps} from '../../components/withCurrentReportID';

const propTypes = {
    /** Navigation route context info provided by react navigation */
    route: PropTypes.shape({
        /** Route specific parameters used on this screen */
        params: PropTypes.shape({
            /** The ID of the report this screen should display */
            reportID: PropTypes.string,

            /** The reportActionID to scroll to */
            reportActionID: PropTypes.string,
        }).isRequired,
    }).isRequired,

    /** Tells us if the sidebar has rendered */
    isSidebarLoaded: PropTypes.bool,

    /** The report currently being looked at */
    report: reportPropTypes,

    /** Array of report actions for this report */
    reportActions: PropTypes.arrayOf(PropTypes.shape(reportActionPropTypes)),

    /** Whether the composer is full size */
    isComposerFullSize: PropTypes.bool,

    /** Beta features list */
    betas: PropTypes.arrayOf(PropTypes.string),

    /** The policies which the user has access to */
    policies: PropTypes.objectOf(
        PropTypes.shape({
            /** The policy name */
            name: PropTypes.string,

            /** The type of the policy */
            type: PropTypes.string,
        }),
    ),

    /** The account manager report ID */
    accountManagerReportID: PropTypes.string,

    /** All of the personal details for everyone */
    personalDetails: PropTypes.objectOf(personalDetailsPropType),

    /** Whether user is leaving the current report */
    userLeavingStatus: PropTypes.bool,

    ...viewportOffsetTopPropTypes,
    ...withCurrentReportIDPropTypes,
};

const defaultProps = {
    isSidebarLoaded: false,
    reportActions: [],
    report: {
        hasOutstandingIOU: false,
        isLoadingInitialReportActions: false,
        isLoadingNewerReportActions: false,
    },
    isComposerFullSize: false,
    betas: [],
    policies: {},
    accountManagerReportID: null,
    userLeavingStatus: false,
    personalDetails: {},
    ...withCurrentReportIDDefaultProps,
};

/**
 *
 * Function to check weather the report available in props is default
 *
 * @param {Object} report
 * @returns {Boolean}
 */
const checkDefaultReport = (report) => report === defaultProps.report;

/**
 * Get the currently viewed report ID as number
 *
 * @param {Object} route
 * @param {Object} route.params
 * @param {String} route.params.reportID
 * @returns {String}
 */
function getReportID(route) {
    return String(lodashGet(route, 'params.reportID', null));
}

function ReportScreen({
    betas,
    route,
    report,
    reportActions,
    accountManagerReportID,
    personalDetails,
    policies,
    isSidebarLoaded,
    viewportOffsetTop,
    isComposerFullSize,
    errors,
    userLeavingStatus,
    currentReportID,
}) {
    const {translate} = useLocalize();
    const {isOffline} = useNetwork();
    const {isSmallScreenWidth} = useWindowDimensions();

    const firstRenderRef = useRef(true);
    const flatListRef = useRef();
    const reactionListRef = useRef();
    const prevReport = usePrevious(report);
    const prevUserLeavingStatus = usePrevious(userLeavingStatus);

    const [skeletonViewContainerHeight, setSkeletonViewContainerHeight] = useState(0);
    const [isBannerVisible, setIsBannerVisible] = useState(true);

    const reportID = getReportID(route);
    const {addWorkspaceRoomOrChatPendingAction, addWorkspaceRoomOrChatErrors} = ReportUtils.getReportOfflinePendingActionAndErrors(report);
    const screenWrapperStyle = [styles.appContent, styles.flex1, {marginTop: viewportOffsetTop}];

    // There are no reportActions at all to display and we are still in the process of loading the next set of actions.
    const isLoadingInitialReportActions = _.isEmpty(reportActions) && report.isLoadingInitialReportActions;

    const isOptimisticDelete = lodashGet(report, 'statusNum') === CONST.REPORT.STATUS.CLOSED;

    const shouldHideReport = !ReportUtils.canAccessReport(report, policies, betas);

    const isLoading = !reportID || !isSidebarLoaded || _.isEmpty(personalDetails) || firstRenderRef.current;

    const parentReportAction = ReportActionsUtils.getParentReportAction(report);
    const isDeletedParentAction = ReportActionsUtils.isDeletedParentAction(parentReportAction);
    const isSingleTransactionView = ReportUtils.isMoneyRequest(report);

    const policy = policies[`${ONYXKEYS.COLLECTION.POLICY}${report.policyID}`];

    const isTopMostReportId = currentReportID === getReportID(route);
    const didSubscribeToReportLeavingEvents = useRef(false);

    const isDefaultReport = checkDefaultReport(report);

    let headerView = (
        <HeaderView
            reportID={reportID}
            onNavigationMenuButtonClicked={() => Navigation.goBack(ROUTES.HOME, false, true)}
            personalDetails={personalDetails}
            report={report}
        />
    );

    if (isSingleTransactionView && !isDeletedParentAction) {
        headerView = (
            <MoneyRequestHeader
                report={report}
                policy={policy}
                personalDetails={personalDetails}
                isSingleTransactionView={isSingleTransactionView}
                parentReportAction={parentReportAction}
            />
        );
    }

    if (ReportUtils.isMoneyRequestReport(report)) {
        headerView = (
            <MoneyReportHeader
                report={report}
                policy={policy}
                personalDetails={personalDetails}
                isSingleTransactionView={isSingleTransactionView}
                parentReportAction={parentReportAction}
            />
        );
    }

    /**
     * When false the ReportActionsView will completely unmount and we will show a loader until it returns true.
     *
     * @returns {Boolean}
     */
    const isReportReadyForDisplay = useMemo(() => {
        const reportIDFromPath = getReportID(route);

        // This is necessary so that when we are retrieving the next report data from Onyx the ReportActionsView will remount completely
        const isTransitioning = report && report.reportID !== reportIDFromPath;
        return reportIDFromPath !== '' && report.reportID && !isTransitioning;
    }, [route, report]);

    const fetchReportIfNeeded = useCallback(() => {
        const reportIDFromPath = getReportID(route);

        // Report ID will be empty when the reports collection is empty.
        // This could happen when we are loading the collection for the first time after logging in.
        if (!reportIDFromPath) {
            return;
        }

        // It possible that we may not have the report object yet in Onyx yet e.g. we navigated to a URL for an accessible report that
        // is not stored locally yet. If report.reportID exists, then the report has been stored locally and nothing more needs to be done.
        // If it doesn't exist, then we fetch the report from the API.
        if (report.reportID && report.reportID === getReportID(route)) {
            return;
        }
        Report.openReport(reportIDFromPath);
    }, [report.reportID, route]);

    const dismissBanner = useCallback(() => {
        setIsBannerVisible(false);
    }, []);

    const chatWithAccountManager = useCallback(() => {
        Navigation.navigate(ROUTES.getReportRoute(accountManagerReportID));
    }, [accountManagerReportID]);

    /**
     * @param {String} text
     */
    const onSubmitComment = useCallback(
        (text) => {
            Report.addComment(getReportID(route), text);
        },
        [route],
    );

    useFocusEffect(
        useCallback(() => {
            const unsubscribeVisibilityListener = Visibility.onVisibilityChange(() => {
                const isTopMostReportID = Navigation.getTopmostReportId() === getReportID(route);
                // If the report is not fully visible (AKA on small screen devices and LHR is open) or the report is optimistic (AKA not yet created)
                // we don't need to call openReport
                if (!getIsReportFullyVisible(isTopMostReportID) || report.isOptimisticReport) {
                    return;
                }

                Report.openReport(report.reportID);
            });

            return () => unsubscribeVisibilityListener();
            // The effect should run only on the first focus to attach listener
            // eslint-disable-next-line react-hooks/exhaustive-deps
        }, []),
    );

    useEffect(() => {
        fetchReportIfNeeded();
        ComposerActions.setShouldShowComposeInput(true);
        return () => {
            if (!didSubscribeToReportLeavingEvents) {
                return;
            }

            Report.unsubscribeFromLeavingRoomReportChannel(report.reportID);
        };

        // I'm disabling the warning, as it expects to use exhaustive deps, even though we want this useEffect to run only on the first render.
        // eslint-disable-next-line react-hooks/exhaustive-deps
    }, []);

    useEffect(() => {
        // We don't want this effect to run on the first render.
        if (firstRenderRef.current) {
            firstRenderRef.current = false;
            return;
        }

        const onyxReportID = report.reportID;
        const prevOnyxReportID = prevReport.reportID;
        const routeReportID = getReportID(route);

        // Navigate to the Concierge chat if the room was removed from another device (e.g. user leaving a room)
        if (
            // non-optimistic case
            (!prevUserLeavingStatus && userLeavingStatus) ||
            // optimistic case
            (prevOnyxReportID && prevOnyxReportID === routeReportID && !onyxReportID && prevReport.statusNum === CONST.REPORT.STATUS.OPEN && report.statusNum === CONST.REPORT.STATUS.CLOSED)
        ) {
            Navigation.goBack();
            Report.navigateToConciergeChat();
            return;
        }

        // If you already have a report open and are deeplinking to a new report on native,
        // the ReportScreen never actually unmounts and the reportID in the route also doesn't change.
        // Therefore, we need to compare if the existing reportID is the same as the one in the route
        // before deciding that we shouldn't call OpenReport.
        if (onyxReportID === prevReport.reportID && (!onyxReportID || onyxReportID === routeReportID)) {
            return;
        }

        fetchReportIfNeeded();
        ComposerActions.setShouldShowComposeInput(true);
    }, [route, report, errors, fetchReportIfNeeded, prevReport.reportID, prevUserLeavingStatus, userLeavingStatus, prevReport.statusNum]);

    useEffect(() => {
        // Ensures subscription event succeeds when the report/workspace room is created optimistically.
        // Check if the optimistic `OpenReport` or `AddWorkspaceRoom` has succeeded by confirming
        // any `pendingFields.createChat` or `pendingFields.addWorkspaceRoom` fields are set to null.
        // Existing reports created will have empty fields for `pendingFields`.
        const didCreateReportSuccessfully = !report.pendingFields || (!report.pendingFields.addWorkspaceRoom && !report.pendingFields.createChat);
        if (!didSubscribeToReportLeavingEvents.current && didCreateReportSuccessfully) {
            Report.subscribeToReportLeavingEvents(reportID);
            didSubscribeToReportLeavingEvents.current = true;
        }
    }, [report, didSubscribeToReportLeavingEvents, reportID]);

    // eslint-disable-next-line rulesdir/no-negated-variables
    const shouldShowNotFoundPage = useMemo(
<<<<<<< HEAD
        () => (!_.isEmpty(report) && !isDefaultReport && !report.reportID && !isOptimisticDelete && !report.isLoadingInitialReportActions && !isLoading) || shouldHideReport,
        [report, isLoading, shouldHideReport, isDefaultReport, isOptimisticDelete],
=======
        () => (!_.isEmpty(report) && !isDefaultReport && !report.reportID && !isOptimisticDelete && !report.isLoadingReportActions && !isLoading && !userLeavingStatus) || shouldHideReport,
        [report, isLoading, shouldHideReport, isDefaultReport, isOptimisticDelete, userLeavingStatus],
>>>>>>> 8e2edbfc
    );

    return (
        <ReportScreenContext.Provider
            value={{
                flatListRef,
                reactionListRef,
            }}
        >
            <ScreenWrapper
                style={screenWrapperStyle}
                shouldEnableKeyboardAvoidingView={isTopMostReportId}
                testID={ReportScreen.displayName}
            >
                <FullPageNotFoundView
                    shouldShow={shouldShowNotFoundPage}
                    subtitleKey="notFound.noAccess"
                    shouldShowCloseButton={false}
                    shouldShowBackButton={isSmallScreenWidth}
                    shouldShowLink={false}
                >
                    <OfflineWithFeedback
                        pendingAction={addWorkspaceRoomOrChatPendingAction}
                        errors={addWorkspaceRoomOrChatErrors}
                        shouldShowErrorMessages={false}
                        needsOffscreenAlphaCompositing
                    >
                        {headerView}
                        {ReportUtils.isTaskReport(report) && isSmallScreenWidth && ReportUtils.isOpenTaskReport(report, parentReportAction) && (
                            <View style={[styles.borderBottom]}>
                                <View style={[styles.appBG, styles.pl0]}>
                                    <View style={[styles.ph5, styles.pb3]}>
                                        <TaskHeaderActionButton report={report} />
                                    </View>
                                </View>
                            </View>
                        )}
                    </OfflineWithFeedback>
                    {Boolean(accountManagerReportID) && ReportUtils.isConciergeChatReport(report) && isBannerVisible && (
                        <Banner
                            containerStyles={[styles.mh4, styles.mt4, styles.p4, styles.bgDark]}
                            textStyles={[styles.colorReversed]}
                            text={translate('reportActionsView.chatWithAccountManager')}
                            onClose={dismissBanner}
                            onPress={chatWithAccountManager}
                            shouldShowCloseButton
                        />
                    )}
                    <DragAndDropProvider isDisabled={!isReportReadyForDisplay}>
                        <View
                            style={[styles.flex1, styles.justifyContentEnd, styles.overflowHidden]}
                            onLayout={(event) => {
                                // Rounding this value for comparison because they can look like this: 411.9999694824219
                                const newSkeletonViewContainerHeight = Math.round(event.nativeEvent.layout.height);

                                // The height can be 0 if the component unmounts - we are not interested in this value and want to know how much space it
                                // takes up so we can set the skeleton view container height.
                                if (newSkeletonViewContainerHeight === 0) {
                                    return;
                                }
                                setSkeletonViewContainerHeight(newSkeletonViewContainerHeight);
                            }}
                        >
                            {isReportReadyForDisplay && !isLoadingInitialReportActions && !isLoading && (
                                <ReportActionsView
                                    reportActions={reportActions}
                                    report={report}
                                    isComposerFullSize={isComposerFullSize}
                                    parentViewHeight={skeletonViewContainerHeight}
                                    policy={policy}
                                />
                            )}

                            {/* Note: The report should be allowed to mount even if the initial report actions are not loaded. If we prevent rendering the report while they are loading then
                            we'll unnecessarily unmount the ReportActionsView which will clear the new marker lines initial state. */}
                            {(!isReportReadyForDisplay || isLoadingInitialReportActions || isLoading) && <ReportActionsSkeletonView containerHeight={skeletonViewContainerHeight} />}

                            {isReportReadyForDisplay && (
                                <>
                                    <ReportFooter
                                        pendingAction={addWorkspaceRoomOrChatPendingAction}
                                        isOffline={isOffline}
                                        reportActions={reportActions}
                                        report={report}
                                        isComposerFullSize={isComposerFullSize}
                                        onSubmitComment={onSubmitComment}
                                        policies={policies}
                                    />
                                </>
                            )}

                            {!isReportReadyForDisplay && (
                                <ReportFooter
                                    shouldDisableCompose
                                    isOffline={isOffline}
                                />
                            )}
                        </View>
                    </DragAndDropProvider>
                </FullPageNotFoundView>
            </ScreenWrapper>
        </ReportScreenContext.Provider>
    );
}

ReportScreen.propTypes = propTypes;
ReportScreen.defaultProps = defaultProps;
ReportScreen.displayName = 'ReportScreen';

export default compose(
    withViewportOffsetTop,
    withCurrentReportID,
    withOnyx({
        isSidebarLoaded: {
            key: ONYXKEYS.IS_SIDEBAR_LOADED,
        },
        reportActions: {
            key: ({route}) => `${ONYXKEYS.COLLECTION.REPORT_ACTIONS}${getReportID(route)}`,
            canEvict: false,
            selector: ReportActionsUtils.getSortedReportActionsForDisplay,
        },
        report: {
            key: ({route}) => `${ONYXKEYS.COLLECTION.REPORT}${getReportID(route)}`,
        },
        isComposerFullSize: {
            key: ({route}) => `${ONYXKEYS.COLLECTION.REPORT_IS_COMPOSER_FULL_SIZE}${getReportID(route)}`,
        },
        betas: {
            key: ONYXKEYS.BETAS,
        },
        policies: {
            key: ONYXKEYS.COLLECTION.POLICY,
        },
        accountManagerReportID: {
            key: ONYXKEYS.ACCOUNT_MANAGER_REPORT_ID,
        },
        personalDetails: {
            key: ONYXKEYS.PERSONAL_DETAILS_LIST,
        },
        userLeavingStatus: {
            key: ({route}) => `${ONYXKEYS.COLLECTION.REPORT_USER_IS_LEAVING_ROOM}${getReportID(route)}`,
        },
    }),
)(ReportScreen);<|MERGE_RESOLUTION|>--- conflicted
+++ resolved
@@ -347,13 +347,8 @@
 
     // eslint-disable-next-line rulesdir/no-negated-variables
     const shouldShowNotFoundPage = useMemo(
-<<<<<<< HEAD
-        () => (!_.isEmpty(report) && !isDefaultReport && !report.reportID && !isOptimisticDelete && !report.isLoadingInitialReportActions && !isLoading) || shouldHideReport,
-        [report, isLoading, shouldHideReport, isDefaultReport, isOptimisticDelete],
-=======
         () => (!_.isEmpty(report) && !isDefaultReport && !report.reportID && !isOptimisticDelete && !report.isLoadingReportActions && !isLoading && !userLeavingStatus) || shouldHideReport,
         [report, isLoading, shouldHideReport, isDefaultReport, isOptimisticDelete, userLeavingStatus],
->>>>>>> 8e2edbfc
     );
 
     return (

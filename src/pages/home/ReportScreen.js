import React from 'react';
import {withOnyx} from 'react-native-onyx';
import PropTypes from 'prop-types';
import {View} from 'react-native';
import lodashGet from 'lodash/get';
import _ from 'underscore';
import {Freeze} from 'react-freeze';
import styles from '../../styles/styles';
import ScreenWrapper from '../../components/ScreenWrapper';
import HeaderView from './HeaderView';
import Navigation from '../../libs/Navigation/Navigation';
import ROUTES from '../../ROUTES';
import * as Report from '../../libs/actions/Report';
import ONYXKEYS from '../../ONYXKEYS';
import Permissions from '../../libs/Permissions';
import * as ReportUtils from '../../libs/ReportUtils';
import ReportActionsView from './report/ReportActionsView';
import CONST from '../../CONST';
import ReportActionsSkeletonView from '../../components/ReportActionsSkeletonView';
import reportActionPropTypes from './report/reportActionPropTypes';
import toggleReportActionComposeView from '../../libs/toggleReportActionComposeView';
import addViewportResizeListener from '../../libs/VisualViewport';
import {withNetwork} from '../../components/OnyxProvider';
import compose from '../../libs/compose';
import networkPropTypes from '../../components/networkPropTypes';
import withWindowDimensions, {windowDimensionsPropTypes} from '../../components/withWindowDimensions';
import OfflineWithFeedback from '../../components/OfflineWithFeedback';
import withDrawerState, {withDrawerPropTypes} from '../../components/withDrawerState';
import ReportFooter from './report/ReportFooter';
import Banner from '../../components/Banner';
import withLocalize from '../../components/withLocalize';
import reportPropTypes from '../reportPropTypes';
import FullPageNotFoundView from '../../components/BlockingViews/FullPageNotFoundView';
import ReportHeaderSkeletonView from '../../components/ReportHeaderSkeletonView';

const propTypes = {
    /** Navigation route context info provided by react navigation */
    route: PropTypes.shape({
        /** Route specific parameters used on this screen */
        params: PropTypes.shape({
            /** The ID of the report this screen should display */
            reportID: PropTypes.string,
        }).isRequired,
    }).isRequired,

    /** Tells us if the sidebar has rendered */
    isSidebarLoaded: PropTypes.bool,

    /** The report currently being looked at */
    report: reportPropTypes,

    /** Array of report actions for this report */
    reportActions: PropTypes.objectOf(PropTypes.shape(reportActionPropTypes)),

    /** Whether the composer is full size */
    isComposerFullSize: PropTypes.bool,

    /** Beta features list */
    betas: PropTypes.arrayOf(PropTypes.string),

    /** The policies which the user has access to */
    policies: PropTypes.objectOf(PropTypes.shape({
        /** The policy name */
        name: PropTypes.string,

        /** The type of the policy */
        type: PropTypes.string,
    })),

    /** Information about the network */
    network: networkPropTypes.isRequired,

    ...windowDimensionsPropTypes,
    ...withDrawerPropTypes,
};

const defaultProps = {
    isSidebarLoaded: false,
    reportActions: {},
    report: {
        maxSequenceNumber: 0,
        hasOutstandingIOU: false,
        isLoadingReportActions: false,
    },
    isComposerFullSize: false,
    betas: [],
    policies: {},
};

/**
 * Get the currently viewed report ID as number
 *
 * @param {Object} route
 * @param {Object} route.params
 * @param {String} route.params.reportID
 * @returns {String}
 */
function getReportID(route) {
    return route.params.reportID.toString();
}

// Keep a reference to the list view height so we can use it when a new ReportScreen component mounts
let reportActionsListViewHeight = 0;

class ReportScreen extends React.Component {
    constructor(props) {
        super(props);

        this.onSubmitComment = this.onSubmitComment.bind(this);
        this.updateViewportOffsetTop = this.updateViewportOffsetTop.bind(this);
        this.chatWithAccountManager = this.chatWithAccountManager.bind(this);
        this.dismissBanner = this.dismissBanner.bind(this);
        this.removeViewportResizeListener = () => {};

        this.state = {
            skeletonViewContainerHeight: reportActionsListViewHeight,
            viewportOffsetTop: 0,
            isBannerVisible: true,
        };
    }

    componentDidMount() {
        this.fetchReportIfNeeded();
        toggleReportActionComposeView(true);
        this.removeViewportResizeListener = addViewportResizeListener(this.updateViewportOffsetTop);
    }

    componentDidUpdate(prevProps) {
        if (this.props.route.params.reportID === prevProps.route.params.reportID) {
            return;
        }

        this.fetchReportIfNeeded();
        toggleReportActionComposeView(true);
    }

    componentWillUnmount() {
        this.removeViewportResizeListener();
    }

    /**
     * @param {String} text
     */
    onSubmitComment(text) {
        Report.addComment(getReportID(this.props.route), text);
    }

    /**
     * When reports change there's a brief time content is not ready to be displayed
     * It Should show the loader if it's the first time we are opening the report
     *
     * @returns {Boolean}
     */
    shouldShowLoader() {
        const reportIDFromPath = getReportID(this.props.route);

        // This means there are no reportActions at all to display, but it is still in the process of loading the next set of actions.
        const isLoadingInitialReportActions = _.isEmpty(this.props.reportActions) && this.props.report.isLoadingReportActions;

        // This is necessary so that when we are retrieving the next report data from Onyx the ReportActionsView will remount completely
        const isTransitioning = this.props.report && this.props.report.reportID !== reportIDFromPath;
        return !reportIDFromPath || isLoadingInitialReportActions || !this.props.report.reportID || isTransitioning;
    }

    fetchReportIfNeeded() {
        const reportIDFromPath = getReportID(this.props.route);

        // It possible that we may not have the report object yet in Onyx yet e.g. we navigated to a URL for an accessible report that
        // is not stored locally yet. If props.report.reportID exists, then the report has been stored locally and nothing more needs to be done.
        // If it doesn't exist, then we fetch the report from the API.
        if (this.props.report.reportID) {
            return;
        }

        Report.fetchChatReportsByIDs([reportIDFromPath], true);
    }

    /**
     * @param {SyntheticEvent} e
     */
    updateViewportOffsetTop(e) {
        const viewportOffsetTop = lodashGet(e, 'target.offsetTop', 0);
        this.setState({viewportOffsetTop});
    }

    dismissBanner() {
        this.setState({isBannerVisible: false});
    }

    chatWithAccountManager() {
        Navigation.navigate(ROUTES.getReportRoute(this.props.accountManagerReportID));
    }

    render() {
        if (!this.props.isSidebarLoaded || _.isEmpty(this.props.personalDetails)) {
            return null;
        }

        // We create policy rooms for all policies, however we don't show them unless
        // - It's a free plan workspace
        // - The report includes guides participants (@team.expensify.com) for 1:1 Assigned
        if (!Permissions.canUseDefaultRooms(this.props.betas)
            && ReportUtils.isDefaultRoom(this.props.report)
            && ReportUtils.getPolicyType(this.props.report, this.props.policies) !== CONST.POLICY.TYPE.FREE
            && !ReportUtils.hasExpensifyGuidesEmails(lodashGet(this.props.report, ['participants'], []))
        ) {
            return null;
        }

        if (!Permissions.canUsePolicyRooms(this.props.betas) && ReportUtils.isUserCreatedPolicyRoom(this.props.report)) {
            return null;
        }

        // We are either adding a workspace room, or we're creating a chat, it isn't possible for both of these to be pending, or to have errors for the same report at the same time, so
        // simply looking up the first truthy value for each case will get the relevant property if it's set.
        const reportID = getReportID(this.props.route);
<<<<<<< HEAD
        const addWorkspaceRoomPendingAction = lodashGet(this.props.report, 'pendingFields.addWorkspaceRoom');
        const addWorkspaceRoomErrors = lodashGet(this.props.report, 'errorFields.addWorkspaceRoom');
        const screenWrapperStyle = [styles.appContent, styles.flex1, {marginTop: this.state.viewportOffsetTop}];
=======
        const addWorkspaceRoomOrChatPendingAction = lodashGet(this.props.report, 'pendingFields.addWorkspaceRoom') || lodashGet(this.props.report, 'pendingFields.createChat');
        const addWorkspaceRoomOrChatErrors = lodashGet(this.props.report, 'errorFields.addWorkspaceRoom') || lodashGet(this.props.report, 'errorFields.createChat');
        const screenWrapperStyle = [styles.appContent, {marginTop: this.state.viewportOffsetTop}];
>>>>>>> 70efb00e
        return (
            <Freeze
                freeze={this.props.isSmallScreenWidth && this.props.isDrawerOpen}
                placeholder={(
                    <ScreenWrapper
                        style={screenWrapperStyle}
                    >
                        <ReportHeaderSkeletonView />
                        <ReportActionsSkeletonView containerHeight={this.state.skeletonViewContainerHeight} />
                    </ScreenWrapper>
                )}
            >
                <ScreenWrapper
                    style={screenWrapperStyle}
                >
                    <FullPageNotFoundView
                        shouldShow={!this.props.report.reportID}
                        subtitleKey="notFound.noAccess"
                        shouldShowCloseButton={false}
                        shouldShowBackButton={this.props.isSmallScreenWidth}
                        onBackButtonPress={() => {
                            Navigation.navigate(ROUTES.HOME);
                        }}
                    >
                        <OfflineWithFeedback
                            pendingAction={addWorkspaceRoomOrChatPendingAction}
                            errors={addWorkspaceRoomOrChatErrors}
                            errorRowStyles={styles.dNone}
                        >
                            <HeaderView
                                reportID={reportID}
                                onNavigationMenuButtonClicked={() => Navigation.navigate(ROUTES.HOME)}
                                personalDetails={this.props.personalDetails}
                                report={this.props.report}
                                policies={this.props.policies}
                            />
                        </OfflineWithFeedback>
                        {this.props.accountManagerReportID && ReportUtils.isConciergeChatReport(this.props.report) && this.state.isBannerVisible && (
                            <Banner
                                containerStyles={[styles.mh4, styles.mt4, styles.p4, styles.bgDark]}
                                textStyles={[styles.colorReversed]}
                                text={this.props.translate('reportActionsView.chatWithAccountManager')}
                                onClose={this.dismissBanner}
                                onPress={this.chatWithAccountManager}
                                shouldShowCloseButton
                            />
                        )}
                        <View
                            nativeID={CONST.REPORT.DROP_NATIVE_ID}
                            style={[styles.flex1, styles.justifyContentEnd, styles.overflowHidden]}
                            onLayout={(event) => {
                                const skeletonViewContainerHeight = event.nativeEvent.layout.height;

                                // The height can be 0 if the component unmounts - we are not interested in this value and want to know how much space it
                                // takes up so we can set the skeleton view container height.
                                if (skeletonViewContainerHeight === 0) {
                                    return;
                                }

                                reportActionsListViewHeight = skeletonViewContainerHeight;
                                this.setState({skeletonViewContainerHeight});
                            }}
                        >
                            {this.shouldShowLoader()
                                ? (
                                    <ReportActionsSkeletonView
                                        containerHeight={this.state.skeletonViewContainerHeight}
                                    />
                                )
                                : (
                                    <>
                                        <ReportActionsView
                                            reportActions={this.props.reportActions}
                                            report={this.props.report}
                                            session={this.props.session}
                                            isComposerFullSize={this.props.isComposerFullSize}
                                            isDrawerOpen={this.props.isDrawerOpen}
                                        />
                                        <ReportFooter
                                            errors={addWorkspaceRoomOrChatErrors}
                                            pendingAction={addWorkspaceRoomOrChatPendingAction}
                                            isOffline={this.props.network.isOffline}
                                            reportActions={this.props.reportActions}
                                            report={this.props.report}
                                            isComposerFullSize={this.props.isComposerFullSize}
                                            onSubmitComment={this.onSubmitComment}
                                        />
                                    </>
                                )}
                        </View>
                    </FullPageNotFoundView>
                </ScreenWrapper>
            </Freeze>
        );
    }
}

ReportScreen.propTypes = propTypes;
ReportScreen.defaultProps = defaultProps;

export default compose(
    withLocalize,
    withWindowDimensions,
    withDrawerState,
    withNetwork(),
    withOnyx({
        isSidebarLoaded: {
            key: ONYXKEYS.IS_SIDEBAR_LOADED,
        },
        session: {
            key: ONYXKEYS.SESSION,
        },
        reportActions: {
            key: ({route}) => `${ONYXKEYS.COLLECTION.REPORT_ACTIONS}${getReportID(route)}`,
            canEvict: false,
        },
        report: {
            key: ({route}) => `${ONYXKEYS.COLLECTION.REPORT}${getReportID(route)}`,
        },
        isComposerFullSize: {
            key: ({route}) => `${ONYXKEYS.COLLECTION.REPORT_IS_COMPOSER_FULL_SIZE}${getReportID(route)}`,
        },
        betas: {
            key: ONYXKEYS.BETAS,
        },
        policies: {
            key: ONYXKEYS.COLLECTION.POLICY,
        },
        accountManagerReportID: {
            key: ONYXKEYS.ACCOUNT_MANAGER_REPORT_ID,
        },
        personalDetails: {
            key: ONYXKEYS.PERSONAL_DETAILS,
        },
    }),
)(ReportScreen);<|MERGE_RESOLUTION|>--- conflicted
+++ resolved
@@ -214,15 +214,9 @@
         // We are either adding a workspace room, or we're creating a chat, it isn't possible for both of these to be pending, or to have errors for the same report at the same time, so
         // simply looking up the first truthy value for each case will get the relevant property if it's set.
         const reportID = getReportID(this.props.route);
-<<<<<<< HEAD
-        const addWorkspaceRoomPendingAction = lodashGet(this.props.report, 'pendingFields.addWorkspaceRoom');
-        const addWorkspaceRoomErrors = lodashGet(this.props.report, 'errorFields.addWorkspaceRoom');
-        const screenWrapperStyle = [styles.appContent, styles.flex1, {marginTop: this.state.viewportOffsetTop}];
-=======
         const addWorkspaceRoomOrChatPendingAction = lodashGet(this.props.report, 'pendingFields.addWorkspaceRoom') || lodashGet(this.props.report, 'pendingFields.createChat');
         const addWorkspaceRoomOrChatErrors = lodashGet(this.props.report, 'errorFields.addWorkspaceRoom') || lodashGet(this.props.report, 'errorFields.createChat');
-        const screenWrapperStyle = [styles.appContent, {marginTop: this.state.viewportOffsetTop}];
->>>>>>> 70efb00e
+        const screenWrapperStyle = [styles.appContent, styles.flex1, {marginTop: this.state.viewportOffsetTop}];
         return (
             <Freeze
                 freeze={this.props.isSmallScreenWidth && this.props.isDrawerOpen}

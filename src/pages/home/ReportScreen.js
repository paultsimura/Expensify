--- conflicted
+++ resolved
@@ -155,12 +155,8 @@
     }
 
     componentDidUpdate(prevProps) {
-<<<<<<< HEAD
         // If composer should be hidden, hide emoji picker as well
-        if (ReportUtils.shouldHideComposer(this.props.report) && EmojiPickerAction.isActive(this.props.report.reportID)) {
-=======
-        if (ReportUtils.shouldDisableWriteActions(this.props.report)) {
->>>>>>> 7f13cdd9
+        if (ReportUtils.shouldDisableWriteActions(this.props.report) && EmojiPickerAction.isActive(this.props.report.reportID)) {
             EmojiPickerAction.hideEmojiPicker(true);
         }
 

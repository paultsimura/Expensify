--- conflicted
+++ resolved
@@ -25,64 +25,6 @@
         return null;
     }
 
-<<<<<<< HEAD
-    render() {
-        let activeReportID = parseInt(this.props.currentlyViewedReportID, 10);
-
-        // The styles for each of our reports. Basically, they are all hidden except for the one matching the
-        // reportID in the URL
-        const reportStyles = _.reduce(this.props.reports, (memo, report) => {
-            const isActiveReport = activeReportID === report.reportID;
-            const finalData = {...memo};
-            let reportStyle;
-
-            if (isActiveReport) {
-                activeReportID = report.reportID;
-                reportStyle = [styles.dFlex, styles.flex1];
-            } else {
-                reportStyle = [styles.dNone];
-            }
-
-            finalData[report.reportID] = [reportStyle];
-            return finalData;
-        }, {});
-
-        const reportsToDisplay = _.filter(this.props.reports, report => (
-            report.isPinned
-                || report.unreadActionCount > 0
-                || report.reportID === activeReportID
-        ));
-        return (
-            <ScreenWrapper
-                style={[
-                    styles.appContent,
-                    styles.flex1,
-                    styles.flexColumn,
-                ]}
-            >
-                {() => (
-                    <>
-                        <HeaderGap />
-                        <HeaderView onNavigationMenuButtonClicked={showSidebar} />
-                        {_.map(reportsToDisplay, report => (
-                            <View
-                                key={report.reportID}
-                                style={reportStyles[report.reportID]}
-                            >
-                                <ReportView
-                                    reportID={report.reportID}
-                                    isActiveReport={report.reportID === activeReportID}
-                                    hasMultipleParticipants={report.participants.length > 1}
-                                />
-                            </View>
-                        ))}
-                    </>
-                )}
-            </ScreenWrapper>
-        );
-    }
-}
-=======
     return (
         <ScreenWrapper
             style={[
@@ -96,14 +38,11 @@
                 onNavigationMenuButtonClicked={() => Navigation.navigate(ROUTES.HOME)}
             />
             <View style={[styles.dFlex, styles.flex1]}>
-                <ReportView
-                    reportID={activeReportID}
-                />
+                <ReportView reportID={activeReportID} />
             </View>
         </ScreenWrapper>
     );
 };
->>>>>>> c220b187
 
 ReportScreen.displayName = 'ReportScreen';
 ReportScreen.propTypes = propTypes;

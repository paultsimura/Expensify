/* eslint-disable rulesdir/prefer-underscore-method */
import React, {useRef, useState, useEffect, useMemo, useCallback} from 'react';
import {withOnyx} from 'react-native-onyx';
import {useFocusEffect} from '@react-navigation/native';
import PropTypes from 'prop-types';
import {View} from 'react-native';
import lodashGet from 'lodash/get';
import _ from 'underscore';
import styles from '../../styles/styles';
import ScreenWrapper from '../../components/ScreenWrapper';
import HeaderView from './HeaderView';
import Navigation from '../../libs/Navigation/Navigation';
import ROUTES from '../../ROUTES';
import * as Report from '../../libs/actions/Report';
import ONYXKEYS from '../../ONYXKEYS';
import * as ReportUtils from '../../libs/ReportUtils';
import ReportActionsView from './report/ReportActionsView';
import ReportActionsSkeletonView from '../../components/ReportActionsSkeletonView';
import reportActionPropTypes from './report/reportActionPropTypes';
import compose from '../../libs/compose';
import Visibility from '../../libs/Visibility';
import useWindowDimensions from '../../hooks/useWindowDimensions';
import useLocalize from '../../hooks/useLocalize';
import OfflineWithFeedback from '../../components/OfflineWithFeedback';
import ReportFooter from './report/ReportFooter';
import Banner from '../../components/Banner';
import reportPropTypes from '../reportPropTypes';
import reportMetadataPropTypes from '../reportMetadataPropTypes';
import FullPageNotFoundView from '../../components/BlockingViews/FullPageNotFoundView';
import withViewportOffsetTop, {viewportOffsetTopPropTypes} from '../../components/withViewportOffsetTop';
import * as ReportActionsUtils from '../../libs/ReportActionsUtils';
import personalDetailsPropType from '../personalDetailsPropType';
import getIsReportFullyVisible from '../../libs/getIsReportFullyVisible';
import MoneyRequestHeader from '../../components/MoneyRequestHeader';
import MoneyReportHeader from '../../components/MoneyReportHeader';
import * as ComposerActions from '../../libs/actions/Composer';
import {ActionListContext, ReactionListContext} from './ReportScreenContext';
import TaskHeaderActionButton from '../../components/TaskHeaderActionButton';
import DragAndDropProvider from '../../components/DragAndDrop/Provider';
import usePrevious from '../../hooks/usePrevious';
import CONST from '../../CONST';
import withCurrentReportID, {withCurrentReportIDPropTypes, withCurrentReportIDDefaultProps} from '../../components/withCurrentReportID';

const propTypes = {
    /** Navigation route context info provided by react navigation */
    route: PropTypes.shape({
        /** Route specific parameters used on this screen */
        params: PropTypes.shape({
            /** The ID of the report this screen should display */
            reportID: PropTypes.string,

            /** The reportActionID to scroll to */
            reportActionID: PropTypes.string,
        }).isRequired,
    }).isRequired,

    /** Tells us if the sidebar has rendered */
    isSidebarLoaded: PropTypes.bool,

    /** The report currently being looked at */
    report: reportPropTypes,

    /** The report metadata loading states */
    reportMetadata: reportMetadataPropTypes,

    /** Array of report actions for this report */
    sortedReportActions: PropTypes.arrayOf(PropTypes.shape(reportActionPropTypes)),

    /** Whether the composer is full size */
    isComposerFullSize: PropTypes.bool,

    /** Beta features list */
    betas: PropTypes.arrayOf(PropTypes.string),

    /** The policies which the user has access to */
    policies: PropTypes.objectOf(
        PropTypes.shape({
            /** The policy name */
            name: PropTypes.string,

            /** The type of the policy */
            type: PropTypes.string,
        }),
    ),

    /** The account manager report ID */
    accountManagerReportID: PropTypes.string,

    /** All of the personal details for everyone */
    personalDetails: PropTypes.objectOf(personalDetailsPropType),

    /** Onyx function that marks the component ready for hydration */
    markReadyForHydration: PropTypes.func,

    /** Whether user is leaving the current report */
    userLeavingStatus: PropTypes.bool,

    ...viewportOffsetTopPropTypes,
    ...withCurrentReportIDPropTypes,
};

const defaultProps = {
    isSidebarLoaded: false,
    sortedReportActions: [],
    report: {
        hasOutstandingIOU: false,
    },
    reportMetadata: {
        isLoadingInitialReportActions: true,
        isLoadingOlderReportActions: false,
        isLoadingNewerReportActions: false,
    },
    isComposerFullSize: false,
    betas: [],
    policies: {},
    accountManagerReportID: null,
    userLeavingStatus: false,
    personalDetails: {},
    markReadyForHydration: null,
    ...withCurrentReportIDDefaultProps,
};

/**
 * Get the currently viewed report ID as number
 *
 * @param {Object} route
 * @param {Object} route.params
 * @param {String} route.params.reportID
 * @returns {String}
 */
function getReportID(route) {
    return String(lodashGet(route, 'params.reportID', null));
}
/**
 * Get the currently viewed report ID as number
 *
 * @param {Object} route
 * @param {Object} route.params
 * @param {String} route.params.reportID
 * @returns {String}
 */
function getReportActionID(route) {
    console.log('get.ROUTE', route?.params);
    return {reportActionID: lodashGet(route, 'params.reportActionID', null), reportID: lodashGet(route, 'params.reportID', null)};
}

function ReportScreen({
    betas,
    route,
    report,
    reportMetadata,
    sortedReportActions,
    accountManagerReportID,
    personalDetails,
    markReadyForHydration,
    policies,
    isSidebarLoaded,
    viewportOffsetTop,
    isComposerFullSize,
    errors,
    userLeavingStatus,
    currentReportID,
    updateCurrentReportID,
}) {
    const {translate} = useLocalize();
    const {isSmallScreenWidth} = useWindowDimensions();

    const firstRenderRef = useRef(true);
    const flatListRef = useRef();
    const reactionListRef = useRef();
    const prevReport = usePrevious(report);
    const prevUserLeavingStatus = usePrevious(userLeavingStatus);
    const {reportActionID, reportID} = getReportActionID(route);
    const [isLinkingToMessage, setLinkingToMessageTrigger] = useState(false);

    const reportActions = useMemo(() => {
        const val = ReportActionsUtils.getRangeFromArrayByID(sortedReportActions, reportActionID);
        return val;
    }, [sortedReportActions, reportActionID]);
    const [isBannerVisible, setIsBannerVisible] = useState(true);

    const {addWorkspaceRoomOrChatPendingAction, addWorkspaceRoomOrChatErrors} = ReportUtils.getReportOfflinePendingActionAndErrors(report);
    const screenWrapperStyle = [styles.appContent, styles.flex1, {marginTop: viewportOffsetTop}];

    // There are no reportActions at all to display and we are still in the process of loading the next set of actions.
    const isFirstlyLoadingReportActions = _.isEmpty(reportActions) && reportMetadata.isLoadingInitialReportActions;

    const isOptimisticDelete = lodashGet(report, 'statusNum') === CONST.REPORT.STATUS.CLOSED;

    const shouldHideReport = !ReportUtils.canAccessReport(report, policies, betas);

    const isLoading = !reportID || !isSidebarLoaded || _.isEmpty(personalDetails);

    const parentReportAction = ReportActionsUtils.getParentReportAction(report);
    const isDeletedParentAction = ReportActionsUtils.isDeletedParentAction(parentReportAction);
    const isSingleTransactionView = ReportUtils.isMoneyRequest(report);

    const policy = policies[`${ONYXKEYS.COLLECTION.POLICY}${report.policyID}`] || {};

    const isTopMostReportId = currentReportID === getReportID(route);
    const didSubscribeToReportLeavingEvents = useRef(false);

    let headerView = (
        <HeaderView
            reportID={reportID}
            onNavigationMenuButtonClicked={() => Navigation.goBack(ROUTES.HOME, false, true)}
            personalDetails={personalDetails}
            report={report}
        />
    );

    if (isSingleTransactionView && !isDeletedParentAction) {
        headerView = (
            <MoneyRequestHeader
                report={report}
                policy={policy}
                personalDetails={personalDetails}
                isSingleTransactionView={isSingleTransactionView}
                parentReportAction={parentReportAction}
            />
        );
    }

    if (ReportUtils.isMoneyRequestReport(report)) {
        headerView = (
            <MoneyReportHeader
                report={report}
                policy={policy}
                personalDetails={personalDetails}
                isSingleTransactionView={isSingleTransactionView}
                parentReportAction={parentReportAction}
            />
        );
    }

    /**
     * When false the ReportActionsView will completely unmount and we will show a loader until it returns true.
     *
     * @returns {Boolean}
     */
    const isReportReadyForDisplay = useMemo(() => {
        const reportIDFromPath = getReportID(route);

        // This is necessary so that when we are retrieving the next report data from Onyx the ReportActionsView will remount completely
        const isTransitioning = report && report.reportID !== reportIDFromPath;
        return reportIDFromPath !== '' && report.reportID && !isTransitioning;
    }, [route, report]);

    const fetchReport = useCallback(() => {
        Report.openReport({reportID, reportActionID: reportActionID || ''});
    }, [reportID, reportActionID]);

    const fetchReportIfNeeded = useCallback(() => {
        const reportIDFromPath = getReportID(route);

        // Report ID will be empty when the reports collection is empty.
        // This could happen when we are loading the collection for the first time after logging in.
        if (!ReportUtils.isValidReportIDFromPath(reportIDFromPath)) {
            return;
        }

        // It possible that we may not have the report object yet in Onyx yet e.g. we navigated to a URL for an accessible report that
        // is not stored locally yet. If report.reportID exists, then the report has been stored locally and nothing more needs to be done.
        // If it doesn't exist, then we fetch the report from the API.
        if (report.reportID && report.reportID === getReportID(route) && !isFirstlyLoadingReportActions) {
            return;
        }

<<<<<<< HEAD
        fetchReport();
    }, [report.reportID, route, reportMetadata.isLoadingInitialReportActions, fetchReport]);
=======
        Report.openReport(reportIDFromPath);
    }, [report.reportID, route, isFirstlyLoadingReportActions]);
>>>>>>> b9b966c1

    const dismissBanner = useCallback(() => {
        setIsBannerVisible(false);
    }, []);

    const chatWithAccountManager = useCallback(() => {
        Navigation.navigate(ROUTES.REPORT_WITH_ID.getRoute(accountManagerReportID));
    }, [accountManagerReportID]);

    /**
     * @param {String} text
     */
    const onSubmitComment = useCallback(
      (text) => {
          Report.addComment(getReportID(route), text);
          // we need to scroll to the bottom of the list after the comment was added
          const refID = setTimeout(() => {
              flatListRef.current.scrollToOffset({animated: false, offset: 0});
          }, 10);

          return () => clearTimeout(refID);
      },
      [route],
  );

    useFocusEffect(
        useCallback(() => {
            const unsubscribeVisibilityListener = Visibility.onVisibilityChange(() => {
                const isTopMostReportID = Navigation.getTopmostReportId() === getReportID(route);
                // If the report is not fully visible (AKA on small screen devices and LHR is open) or the report is optimistic (AKA not yet created)
                // we don't need to call openReport
                if (!getIsReportFullyVisible(isTopMostReportID) || report.isOptimisticReport) {
                    return;
                }

                Report.openReport({reportID: report.reportID});
            });

            return () => unsubscribeVisibilityListener();
            // The effect should run only on the first focus to attach listener
            // eslint-disable-next-line react-hooks/exhaustive-deps
        }, []),
    );

    useEffect(() => {
        fetchReportIfNeeded();
        ComposerActions.setShouldShowComposeInput(true);
        return () => {
            if (!didSubscribeToReportLeavingEvents) {
                return;
            }

            Report.unsubscribeFromLeavingRoomReportChannel(report.reportID);
        };

        // I'm disabling the warning, as it expects to use exhaustive deps, even though we want this useEffect to run only on the first render.
        // eslint-disable-next-line react-hooks/exhaustive-deps
    }, []);

    useEffect(() => {
        // We don't want this effect to run on the first render.
        if (firstRenderRef.current) {
            firstRenderRef.current = false;
            return;
        }

        const onyxReportID = report.reportID;
        const prevOnyxReportID = prevReport.reportID;
        const routeReportID = getReportID(route);

        // Navigate to the Concierge chat if the room was removed from another device (e.g. user leaving a room)
        if (
            // non-optimistic case
            (!prevUserLeavingStatus && userLeavingStatus) ||
            // optimistic case
            (prevOnyxReportID && prevOnyxReportID === routeReportID && !onyxReportID && prevReport.statusNum === CONST.REPORT.STATUS.OPEN && report.statusNum === CONST.REPORT.STATUS.CLOSED)
        ) {
            Navigation.dismissModal();
            if (Navigation.getTopmostReportId() === prevOnyxReportID) {
                Navigation.setShouldPopAllStateOnUP();
                Navigation.goBack(ROUTES.HOME, false, true);
            }
            if (prevReport.parentReportID) {
                Navigation.navigate(ROUTES.REPORT_WITH_ID.getRoute(prevReport.parentReportID));
                return;
            }
            Report.navigateToConciergeChat();
            return;
        }

        // If you already have a report open and are deeplinking to a new report on native,
        // the ReportScreen never actually unmounts and the reportID in the route also doesn't change.
        // Therefore, we need to compare if the existing reportID is the same as the one in the route
        // before deciding that we shouldn't call OpenReport.
        if (onyxReportID === prevReport.reportID && (!onyxReportID || onyxReportID === routeReportID)) {
            return;
        }

        fetchReportIfNeeded();
        ComposerActions.setShouldShowComposeInput(true);
    }, [route, report, errors, fetchReportIfNeeded, prevReport.reportID, prevUserLeavingStatus, userLeavingStatus, prevReport.statusNum, prevReport.parentReportID]);

    useEffect(() => {
        // Ensures subscription event succeeds when the report/workspace room is created optimistically.
        // Check if the optimistic `OpenReport` or `AddWorkspaceRoom` has succeeded by confirming
        // any `pendingFields.createChat` or `pendingFields.addWorkspaceRoom` fields are set to null.
        // Existing reports created will have empty fields for `pendingFields`.
        const didCreateReportSuccessfully = !report.pendingFields || (!report.pendingFields.addWorkspaceRoom && !report.pendingFields.createChat);
        if (!didSubscribeToReportLeavingEvents.current && didCreateReportSuccessfully) {
            Report.subscribeToReportLeavingEvents(reportID);
            didSubscribeToReportLeavingEvents.current = true;
        }
    }, [report, didSubscribeToReportLeavingEvents, reportID]);

    const onListLayout = useCallback(() => {
        if (!markReadyForHydration) {
            return;
        }

        markReadyForHydration();
        // eslint-disable-next-line react-hooks/exhaustive-deps
    }, []);

    // eslint-disable-next-line rulesdir/no-negated-variables
    const shouldShowNotFoundPage = useMemo(
        () => (!firstRenderRef.current && !report.reportID && !isOptimisticDelete && !reportMetadata.isLoadingInitialReportActions && !isLoading && !userLeavingStatus) || shouldHideReport,
        [report, reportMetadata, isLoading, shouldHideReport, isOptimisticDelete, userLeavingStatus],
    );

    return (
        <ActionListContext.Provider value={flatListRef}>
            <ReactionListContext.Provider value={reactionListRef}>
                <ScreenWrapper
                    style={screenWrapperStyle}
                    shouldEnableKeyboardAvoidingView={isTopMostReportId}
                    testID={ReportScreen.displayName}
                >
                    <FullPageNotFoundView
                        shouldShow={shouldShowNotFoundPage}
                        subtitleKey="notFound.noAccess"
                        shouldShowCloseButton={false}
                        shouldShowBackButton={isSmallScreenWidth}
                        onBackButtonPress={Navigation.goBack}
                        shouldShowLink={false}
                    >
                        <OfflineWithFeedback
                            pendingAction={addWorkspaceRoomOrChatPendingAction}
                            errors={addWorkspaceRoomOrChatErrors}
                            shouldShowErrorMessages={false}
                            needsOffscreenAlphaCompositing
                        >
                            {headerView}
                            {ReportUtils.isTaskReport(report) && isSmallScreenWidth && ReportUtils.isOpenTaskReport(report, parentReportAction) && (
                                <View style={[styles.borderBottom]}>
                                    <View style={[styles.appBG, styles.pl0]}>
                                        <View style={[styles.ph5, styles.pb3]}>
                                            <TaskHeaderActionButton report={report} />
                                        </View>
                                    </View>
                                </View>
                            )}
                        </OfflineWithFeedback>
                        {!!accountManagerReportID && ReportUtils.isConciergeChatReport(report) && isBannerVisible && (
                            <Banner
                                containerStyles={[styles.mh4, styles.mt4, styles.p4, styles.bgDark]}
                                textStyles={[styles.colorReversed]}
                                text={translate('reportActionsView.chatWithAccountManager')}
                                onClose={dismissBanner}
                                onPress={chatWithAccountManager}
                                shouldShowCloseButton
                            />
                        )}
                        <DragAndDropProvider isDisabled={!isReportReadyForDisplay}>
                            <View
                                style={[styles.flex1, styles.justifyContentEnd, styles.overflowHidden]}
                                onLayout={onListLayout}
                            >
                                {/* {isReportReadyForDisplay && !isFirstlyLoadingReportActions && !isLoading && ( */}
                                {isReportReadyForDisplay && !isLoading && (
                                    <ReportActionsView
                                        reportActions={reportActions}
                                        report={report}
                                        isLinkingToMessage={isLinkingToMessage}
                                        setLinkingToMessageTrigger={setLinkingToMessageTrigger}
                                        fetchReport={fetchReport}
                                        reportActionID={reportActionID}
                                        isLoadingInitialReportActions={reportMetadata.isLoadingInitialReportActions}
                                        isLoadingNewerReportActions={reportMetadata.isLoadingNewerReportActions}
                                        isLoadingOlderReportActions={reportMetadata.isLoadingOlderReportActions}
                                        isComposerFullSize={isComposerFullSize}
                                        policy={policy}
                                    />
                                )}

                                {/* Note: The ReportActionsSkeletonView should be allowed to mount even if the initial report actions are not loaded.
                                    If we prevent rendering the report while they are loading then
                                    we'll unnecessarily unmount the ReportActionsView which will clear the new marker lines initial state. */}
                                {(!isReportReadyForDisplay || isFirstlyLoadingReportActions || isLoading) && <ReportActionsSkeletonView />}

                                {isReportReadyForDisplay ? (
                                    <ReportFooter
                                        pendingAction={addWorkspaceRoomOrChatPendingAction}
                                        reportActions={reportActions}
                                        report={report}
                                        isComposerFullSize={isComposerFullSize}
                                        onSubmitComment={onSubmitComment}
                                        policies={policies}
                                    />
                                ) : (
                                    <ReportFooter isReportReadyForDisplay={false} />
                                )}
                            </View>
                        </DragAndDropProvider>
                    </FullPageNotFoundView>
                </ScreenWrapper>
            </ReactionListContext.Provider>
        </ActionListContext.Provider>
    );
}

ReportScreen.propTypes = propTypes;
ReportScreen.defaultProps = defaultProps;
ReportScreen.displayName = 'ReportScreen';

export default compose(
    withViewportOffsetTop,
    withCurrentReportID,
    withOnyx(
        {
            isSidebarLoaded: {
                key: ONYXKEYS.IS_SIDEBAR_LOADED,
            },
            reportActions: {
                key: ({route}) => `${ONYXKEYS.COLLECTION.REPORT_ACTIONS}${getReportID(route)}`,
                canEvict: false,
                selector: ReportActionsUtils.getSortedReportActionsForDisplay,
            },
            report: {
                key: ({route}) => `${ONYXKEYS.COLLECTION.REPORT}${getReportID(route)}`,
                allowStaleData: true,
            },
            reportMetadata: {
                key: ({route}) => `${ONYXKEYS.COLLECTION.REPORT_METADATA}${getReportID(route)}`,
                initialValue: {
                    isLoadingInitialReportActions: true,
                    isLoadingOlderReportActions: false,
                    isLoadingNewerReportActions: false,
                },
            },
            isComposerFullSize: {
                key: ({route}) => `${ONYXKEYS.COLLECTION.REPORT_IS_COMPOSER_FULL_SIZE}${getReportID(route)}`,
                initialValue: false,
            },
            betas: {
                key: ONYXKEYS.BETAS,
            },
            policies: {
                key: ONYXKEYS.COLLECTION.POLICY,
                allowStaleData: true,
            },
            accountManagerReportID: {
                key: ONYXKEYS.ACCOUNT_MANAGER_REPORT_ID,
                initialValue: null,
            },
            personalDetails: {
                key: ONYXKEYS.PERSONAL_DETAILS_LIST,
            },
            userLeavingStatus: {
                key: ({route}) => `${ONYXKEYS.COLLECTION.REPORT_USER_IS_LEAVING_ROOM}${getReportID(route)}`,
                initialValue: false,
            },
            sortedReportActions: {
                key: ({route}) => `${ONYXKEYS.COLLECTION.REPORT_ACTIONS}${getReportID(route)}`,
                canEvict: false,
                selector: ReportActionsUtils.getSortedReportActionsForDisplay,
                // selector: ReportActionsUtils.processReportActions,
            },
        },
        true,
    ),
)(ReportScreen);<|MERGE_RESOLUTION|>--- conflicted
+++ resolved
@@ -266,13 +266,8 @@
             return;
         }
 
-<<<<<<< HEAD
         fetchReport();
-    }, [report.reportID, route, reportMetadata.isLoadingInitialReportActions, fetchReport]);
-=======
-        Report.openReport(reportIDFromPath);
-    }, [report.reportID, route, isFirstlyLoadingReportActions]);
->>>>>>> b9b966c1
+    }, [report.reportID, route, isFirstlyLoadingReportActions, fetchReport]);
 
     const dismissBanner = useCallback(() => {
         setIsBannerVisible(false);

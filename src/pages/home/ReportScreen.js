import React from 'react';
import {withOnyx} from 'react-native-onyx';
import PropTypes from 'prop-types';
import {Platform, View} from 'react-native';
import lodashGet from 'lodash/get';
import _ from 'underscore';
import {Freeze} from 'react-freeze';
import styles from '../../styles/styles';
import ScreenWrapper from '../../components/ScreenWrapper';
import HeaderView from './HeaderView';
import Navigation from '../../libs/Navigation/Navigation';
import ROUTES from '../../ROUTES';
import * as Report from '../../libs/actions/Report';
import ONYXKEYS from '../../ONYXKEYS';
import Permissions from '../../libs/Permissions';
import * as ReportUtils from '../../libs/ReportUtils';
import ReportActionsView from './report/ReportActionsView';
import CONST from '../../CONST';
import ReportActionsSkeletonView from '../../components/ReportActionsSkeletonView';
import reportActionPropTypes from './report/reportActionPropTypes';
import toggleReportActionComposeView from '../../libs/toggleReportActionComposeView';
import addViewportResizeListener from '../../libs/VisualViewport';
import {withNetwork} from '../../components/OnyxProvider';
import compose from '../../libs/compose';
import networkPropTypes from '../../components/networkPropTypes';
import withWindowDimensions, {windowDimensionsPropTypes} from '../../components/withWindowDimensions';
import OfflineWithFeedback from '../../components/OfflineWithFeedback';
import withDrawerState, {withDrawerPropTypes} from '../../components/withDrawerState';
import ReportFooter from './report/ReportFooter';
import Banner from '../../components/Banner';
import withLocalize from '../../components/withLocalize';
import reportPropTypes from '../reportPropTypes';
import FullPageNotFoundView from '../../components/BlockingViews/FullPageNotFoundView';
import ReportHeaderSkeletonView from '../../components/ReportHeaderSkeletonView';

const propTypes = {
    /** Navigation route context info provided by react navigation */
    route: PropTypes.shape({
        /** Route specific parameters used on this screen */
        params: PropTypes.shape({
            /** The ID of the report this screen should display */
            reportID: PropTypes.string,
        }).isRequired,
    }).isRequired,

    /** Tells us if the sidebar has rendered */
    isSidebarLoaded: PropTypes.bool,

    /** The report currently being looked at */
    report: reportPropTypes,

    /** Array of report actions for this report */
    reportActions: PropTypes.objectOf(PropTypes.shape(reportActionPropTypes)),

    /** Whether the composer is full size */
    isComposerFullSize: PropTypes.bool,

    /** Beta features list */
    betas: PropTypes.arrayOf(PropTypes.string),

    /** The policies which the user has access to */
    policies: PropTypes.objectOf(PropTypes.shape({
        /** The policy name */
        name: PropTypes.string,

        /** The type of the policy */
        type: PropTypes.string,
    })),

    /** Information about the network */
    network: networkPropTypes.isRequired,

    ...windowDimensionsPropTypes,
    ...withDrawerPropTypes,
};

const defaultProps = {
    isSidebarLoaded: false,
    reportActions: {},
    report: {
        maxSequenceNumber: 0,
        hasOutstandingIOU: false,
        isLoadingReportActions: false,
    },
    isComposerFullSize: false,
    betas: [],
    policies: {},
};

/**
 * Get the currently viewed report ID as number
 *
 * @param {Object} route
 * @param {Object} route.params
 * @param {String} route.params.reportID
 * @returns {String}
 */
function getReportID(route) {
    return route.params.reportID.toString();
}

// Keep a reference to the list view height so we can use it when a new ReportScreen component mounts
let reportActionsListViewHeight = 0;

class ReportScreen extends React.Component {
    constructor(props) {
        super(props);

        this.onSubmitComment = this.onSubmitComment.bind(this);
        this.updateViewportOffsetTop = this.updateViewportOffsetTop.bind(this);
        this.chatWithAccountManager = this.chatWithAccountManager.bind(this);
        this.dismissBanner = this.dismissBanner.bind(this);
        this.removeViewportResizeListener = () => {};

        this.state = {
            skeletonViewContainerHeight: reportActionsListViewHeight,
            viewportOffsetTop: 0,
            isBannerVisible: true,
        };
    }

    componentDidMount() {
        this.fetchReportIfNeeded();
        toggleReportActionComposeView(true);
        this.removeViewportResizeListener = addViewportResizeListener(this.updateViewportOffsetTop);
    }

    componentDidUpdate(prevProps) {
        const previousReportID = prevProps.route.params.reportID;
        const newReportID = this.props.route.params.reportID;
        if (previousReportID === newReportID) {
            return;
        }

<<<<<<< HEAD
        this.storeCurrentlyViewedReport();
=======
        this.fetchReportIfNeeded();
        toggleReportActionComposeView(true);
>>>>>>> 7044ab2b
    }

    componentWillUnmount() {
        this.removeViewportResizeListener();
    }

    /**
     * @param {String} text
     */
    onSubmitComment(text) {
        Report.addComment(getReportID(this.props.route), text);
    }

    /**
     * When reports change there's a brief time content is not ready to be displayed
     * It Should show the loader if it's the first time we are opening the report
     *
     * @returns {Boolean}
     */
    shouldShowLoader() {
        const reportIDFromPath = getReportID(this.props.route);

        // This means there are no reportActions at all to display, but it is still in the process of loading the next set of actions.
        const isLoadingInitialReportActions = _.isEmpty(this.props.reportActions) && this.props.report.isLoadingReportActions;

        // This is necessary so that when we are retrieving the next report data from Onyx the ReportActionsView will remount completely
        const isTransitioning = this.props.report && this.props.report.reportID !== reportIDFromPath;
        return !reportIDFromPath || isLoadingInitialReportActions || !this.props.report.reportID || isTransitioning;
    }

    fetchReportIfNeeded() {
        const reportIDFromPath = getReportID(this.props.route);

        // It possible that we may not have the report object yet in Onyx yet e.g. we navigated to a URL for an accessible report that
        // is not stored locally yet. If props.report.reportID exists, then the report has been stored locally and nothing more needs to be done.
        // If it doesn't exist, then we fetch the report from the API.
        if (this.props.report.reportID) {
            return;
        }

        Report.fetchChatReportsByIDs([reportIDFromPath], true);
    }

    /**
     * @param {SyntheticEvent} e
     */
    updateViewportOffsetTop(e) {
        const viewportOffsetTop = lodashGet(e, 'target.offsetTop', 0);
        this.setState({viewportOffsetTop});
    }

    dismissBanner() {
        this.setState({isBannerVisible: false});
    }

    chatWithAccountManager() {
        Navigation.navigate(ROUTES.getReportRoute(this.props.accountManagerReportID));
    }

    render() {
        if (!this.props.isSidebarLoaded || _.isEmpty(this.props.personalDetails)) {
            return null;
        }

        // We create policy rooms for all policies, however we don't show them unless
        // - It's a free plan workspace
        // - The report includes guides participants (@team.expensify.com) for 1:1 Assigned
        if (!Permissions.canUseDefaultRooms(this.props.betas)
            && ReportUtils.isDefaultRoom(this.props.report)
            && ReportUtils.getPolicyType(this.props.report, this.props.policies) !== CONST.POLICY.TYPE.FREE
            && !ReportUtils.hasExpensifyGuidesEmails(lodashGet(this.props.report, ['participants'], []))
        ) {
            return null;
        }

        if (!Permissions.canUsePolicyRooms(this.props.betas) && ReportUtils.isUserCreatedPolicyRoom(this.props.report)) {
            return null;
        }

        const reportID = getReportID(this.props.route);
        const addWorkspaceRoomPendingAction = lodashGet(this.props.report, 'pendingFields.addWorkspaceRoom');
        const addWorkspaceRoomErrors = lodashGet(this.props.report, 'errorFields.addWorkspaceRoom');
<<<<<<< HEAD
        const isReportLoaded = this.props.report && this.props.report.reportID === reportID;
        const isTransitioning = !isReportLoaded;
=======
        const screenWrapperStyle = [styles.appContent, {marginTop: this.state.viewportOffsetTop}];
>>>>>>> 7044ab2b
        return (
            <Freeze
                freeze={this.props.isSmallScreenWidth && this.props.isDrawerOpen}
                placeholder={(
                    <ScreenWrapper
                        style={screenWrapperStyle}
                    >
                        <ReportHeaderSkeletonView />
                        <ReportActionsSkeletonView containerHeight={this.state.skeletonViewContainerHeight} />
                    </ScreenWrapper>
                )}
            >
                <ScreenWrapper
                    style={screenWrapperStyle}
                    keyboardAvoidingViewBehavior={Platform.OS === 'android' ? '' : 'padding'}
                >
<<<<<<< HEAD
                    <OfflineWithFeedback
                        pendingAction={addWorkspaceRoomPendingAction}
                        errors={addWorkspaceRoomErrors}
                        errorRowStyles={styles.dNone}
                    >
                        <HeaderView
                            key={reportID}
                            reportID={reportID}
                            onNavigationMenuButtonClicked={() => Navigation.navigate(ROUTES.HOME)}
                            isLoading={isTransitioning}
                            personalDetails={this.props.personalDetails}
                            report={this.props.report}
                            policies={this.props.policies}
                        />
                    </OfflineWithFeedback>
                    {this.props.accountManagerReportID && ReportUtils.isConciergeChatReport(this.props.report) && this.state.isBannerVisible && (
                        <Banner
                            containerStyles={[styles.mh4, styles.mt4, styles.p4, styles.bgDark]}
                            textStyles={[styles.colorReversed]}
                            text={this.props.translate('reportActionsView.chatWithAccountManager')}
                            onClose={this.dismissBanner}
                            onPress={this.chatWithAccountManager}
                            shouldShowCloseButton
                        />
                    )}
                    <View
                        nativeID={CONST.REPORT.DROP_NATIVE_ID}
                        style={[styles.flex1, styles.justifyContentEnd, styles.overflowHidden]}
                        onLayout={event => this.setState({skeletonViewContainerHeight: event.nativeEvent.layout.height})}
                    >
                        {(this.shouldShowLoader() || isTransitioning)
                            ? (
                                <ReportActionsSkeletonView
                                    containerHeight={this.state.skeletonViewContainerHeight}
                                />
                            )
                            : (
                                <ReportActionsView
                                    key={reportID}
                                    reportActions={this.props.reportActions}
                                    report={this.props.report}
                                    session={this.props.session}
                                    isComposerFullSize={this.props.isComposerFullSize}
                                    isDrawerOpen={this.props.isDrawerOpen}
                                />
                            )}
                        <ReportFooter
                            addWorkspaceRoomErrors={addWorkspaceRoomErrors}
                            addWorkspaceRoomPendingAction={addWorkspaceRoomPendingAction}
                            isOffline={this.props.network.isOffline}
                            reportActions={this.props.reportActions}
                            report={this.props.report}
                            isComposerFullSize={this.props.isComposerFullSize}
                            onSubmitComment={this.onSubmitComment}
                            isLoading={isTransitioning}
                        />
                    </View>
                </FullPageNotFoundView>
            </ScreenWrapper>
=======
                    <FullPageNotFoundView
                        shouldShow={!this.props.report.reportID}
                        subtitleKey="notFound.noAccess"
                        shouldShowCloseButton={false}
                        shouldShowBackButton={this.props.isSmallScreenWidth}
                        onBackButtonPress={() => {
                            Navigation.navigate(ROUTES.HOME);
                        }}
                    >
                        <OfflineWithFeedback
                            pendingAction={addWorkspaceRoomPendingAction}
                            errors={addWorkspaceRoomErrors}
                            errorRowStyles={styles.dNone}
                        >
                            <HeaderView
                                reportID={reportID}
                                onNavigationMenuButtonClicked={() => Navigation.navigate(ROUTES.HOME)}
                                personalDetails={this.props.personalDetails}
                                report={this.props.report}
                                policies={this.props.policies}
                            />
                        </OfflineWithFeedback>
                        {this.props.accountManagerReportID && ReportUtils.isConciergeChatReport(this.props.report) && this.state.isBannerVisible && (
                            <Banner
                                containerStyles={[styles.mh4, styles.mt4, styles.p4, styles.bgDark]}
                                textStyles={[styles.colorReversed]}
                                text={this.props.translate('reportActionsView.chatWithAccountManager')}
                                onClose={this.dismissBanner}
                                onPress={this.chatWithAccountManager}
                                shouldShowCloseButton
                            />
                        )}
                        <View
                            nativeID={CONST.REPORT.DROP_NATIVE_ID}
                            style={[styles.flex1, styles.justifyContentEnd, styles.overflowHidden]}
                            onLayout={(event) => {
                                const skeletonViewContainerHeight = event.nativeEvent.layout.height;

                                // The height can be 0 if the component unmounts - we are not interested in this value and want to know how much space it
                                // takes up so we can set the skeleton view container height.
                                if (skeletonViewContainerHeight === 0) {
                                    return;
                                }

                                reportActionsListViewHeight = skeletonViewContainerHeight;
                                this.setState({skeletonViewContainerHeight});
                            }}
                        >
                            {this.shouldShowLoader()
                                ? (
                                    <ReportActionsSkeletonView
                                        containerHeight={this.state.skeletonViewContainerHeight}
                                    />
                                )
                                : (
                                    <ReportActionsView
                                        reportActions={this.props.reportActions}
                                        report={this.props.report}
                                        session={this.props.session}
                                        isComposerFullSize={this.props.isComposerFullSize}
                                        isDrawerOpen={this.props.isDrawerOpen}
                                    />
                                )}
                            <ReportFooter
                                addWorkspaceRoomErrors={addWorkspaceRoomErrors}
                                addWorkspaceRoomPendingAction={addWorkspaceRoomPendingAction}
                                isOffline={this.props.network.isOffline}
                                reportActions={this.props.reportActions}
                                report={this.props.report}
                                isComposerFullSize={this.props.isComposerFullSize}
                                onSubmitComment={this.onSubmitComment}
                            />
                        </View>
                    </FullPageNotFoundView>
                </ScreenWrapper>
            </Freeze>
>>>>>>> 7044ab2b
        );
    }
}

ReportScreen.propTypes = propTypes;
ReportScreen.defaultProps = defaultProps;

export default compose(
    withLocalize,
    withWindowDimensions,
    withDrawerState,
    withNetwork(),
    withOnyx({
        isSidebarLoaded: {
            key: ONYXKEYS.IS_SIDEBAR_LOADED,
        },
        session: {
            key: ONYXKEYS.SESSION,
        },
        reportActions: {
            key: ({route}) => `${ONYXKEYS.COLLECTION.REPORT_ACTIONS}${getReportID(route)}`,
            canEvict: false,
        },
        report: {
            key: ({route}) => `${ONYXKEYS.COLLECTION.REPORT}${getReportID(route)}`,
        },
        isComposerFullSize: {
            key: ({route}) => `${ONYXKEYS.COLLECTION.REPORT_IS_COMPOSER_FULL_SIZE}${getReportID(route)}`,
        },
        betas: {
            key: ONYXKEYS.BETAS,
        },
        policies: {
            key: ONYXKEYS.COLLECTION.POLICY,
        },
        accountManagerReportID: {
            key: ONYXKEYS.ACCOUNT_MANAGER_REPORT_ID,
        },
        personalDetails: {
            key: ONYXKEYS.PERSONAL_DETAILS,
        },
    }),
)(ReportScreen);<|MERGE_RESOLUTION|>--- conflicted
+++ resolved
@@ -126,18 +126,12 @@
     }
 
     componentDidUpdate(prevProps) {
-        const previousReportID = prevProps.route.params.reportID;
-        const newReportID = this.props.route.params.reportID;
-        if (previousReportID === newReportID) {
+        if (this.props.route.params.reportID === prevProps.route.params.reportID) {
             return;
         }
 
-<<<<<<< HEAD
-        this.storeCurrentlyViewedReport();
-=======
         this.fetchReportIfNeeded();
         toggleReportActionComposeView(true);
->>>>>>> 7044ab2b
     }
 
     componentWillUnmount() {
@@ -220,12 +214,7 @@
         const reportID = getReportID(this.props.route);
         const addWorkspaceRoomPendingAction = lodashGet(this.props.report, 'pendingFields.addWorkspaceRoom');
         const addWorkspaceRoomErrors = lodashGet(this.props.report, 'errorFields.addWorkspaceRoom');
-<<<<<<< HEAD
-        const isReportLoaded = this.props.report && this.props.report.reportID === reportID;
-        const isTransitioning = !isReportLoaded;
-=======
         const screenWrapperStyle = [styles.appContent, {marginTop: this.state.viewportOffsetTop}];
->>>>>>> 7044ab2b
         return (
             <Freeze
                 freeze={this.props.isSmallScreenWidth && this.props.isDrawerOpen}
@@ -242,67 +231,6 @@
                     style={screenWrapperStyle}
                     keyboardAvoidingViewBehavior={Platform.OS === 'android' ? '' : 'padding'}
                 >
-<<<<<<< HEAD
-                    <OfflineWithFeedback
-                        pendingAction={addWorkspaceRoomPendingAction}
-                        errors={addWorkspaceRoomErrors}
-                        errorRowStyles={styles.dNone}
-                    >
-                        <HeaderView
-                            key={reportID}
-                            reportID={reportID}
-                            onNavigationMenuButtonClicked={() => Navigation.navigate(ROUTES.HOME)}
-                            isLoading={isTransitioning}
-                            personalDetails={this.props.personalDetails}
-                            report={this.props.report}
-                            policies={this.props.policies}
-                        />
-                    </OfflineWithFeedback>
-                    {this.props.accountManagerReportID && ReportUtils.isConciergeChatReport(this.props.report) && this.state.isBannerVisible && (
-                        <Banner
-                            containerStyles={[styles.mh4, styles.mt4, styles.p4, styles.bgDark]}
-                            textStyles={[styles.colorReversed]}
-                            text={this.props.translate('reportActionsView.chatWithAccountManager')}
-                            onClose={this.dismissBanner}
-                            onPress={this.chatWithAccountManager}
-                            shouldShowCloseButton
-                        />
-                    )}
-                    <View
-                        nativeID={CONST.REPORT.DROP_NATIVE_ID}
-                        style={[styles.flex1, styles.justifyContentEnd, styles.overflowHidden]}
-                        onLayout={event => this.setState({skeletonViewContainerHeight: event.nativeEvent.layout.height})}
-                    >
-                        {(this.shouldShowLoader() || isTransitioning)
-                            ? (
-                                <ReportActionsSkeletonView
-                                    containerHeight={this.state.skeletonViewContainerHeight}
-                                />
-                            )
-                            : (
-                                <ReportActionsView
-                                    key={reportID}
-                                    reportActions={this.props.reportActions}
-                                    report={this.props.report}
-                                    session={this.props.session}
-                                    isComposerFullSize={this.props.isComposerFullSize}
-                                    isDrawerOpen={this.props.isDrawerOpen}
-                                />
-                            )}
-                        <ReportFooter
-                            addWorkspaceRoomErrors={addWorkspaceRoomErrors}
-                            addWorkspaceRoomPendingAction={addWorkspaceRoomPendingAction}
-                            isOffline={this.props.network.isOffline}
-                            reportActions={this.props.reportActions}
-                            report={this.props.report}
-                            isComposerFullSize={this.props.isComposerFullSize}
-                            onSubmitComment={this.onSubmitComment}
-                            isLoading={isTransitioning}
-                        />
-                    </View>
-                </FullPageNotFoundView>
-            </ScreenWrapper>
-=======
                     <FullPageNotFoundView
                         shouldShow={!this.props.report.reportID}
                         subtitleKey="notFound.noAccess"
@@ -379,7 +307,6 @@
                     </FullPageNotFoundView>
                 </ScreenWrapper>
             </Freeze>
->>>>>>> 7044ab2b
         );
     }
 }

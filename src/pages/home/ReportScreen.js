import React, {useRef, useState, useEffect, useMemo, useCallback} from 'react';
import {withOnyx} from 'react-native-onyx';
import PropTypes from 'prop-types';
import {View} from 'react-native';
import lodashGet from 'lodash/get';
import _ from 'underscore';
import styles from '../../styles/styles';
import ScreenWrapper from '../../components/ScreenWrapper';
import HeaderView from './HeaderView';
import Navigation from '../../libs/Navigation/Navigation';
import ROUTES from '../../ROUTES';
import * as Report from '../../libs/actions/Report';
import ONYXKEYS from '../../ONYXKEYS';
import * as ReportUtils from '../../libs/ReportUtils';
import ReportActionsView from './report/ReportActionsView';
import ReportActionsSkeletonView from '../../components/ReportActionsSkeletonView';
import reportActionPropTypes from './report/reportActionPropTypes';
import {withNetwork} from '../../components/OnyxProvider';
import compose from '../../libs/compose';
import Visibility from '../../libs/Visibility';
import networkPropTypes from '../../components/networkPropTypes';
import withWindowDimensions, {windowDimensionsPropTypes} from '../../components/withWindowDimensions';
import OfflineWithFeedback from '../../components/OfflineWithFeedback';
import ReportFooter from './report/ReportFooter';
import Banner from '../../components/Banner';
import withLocalize from '../../components/withLocalize';
import reportPropTypes from '../reportPropTypes';
import FullPageNotFoundView from '../../components/BlockingViews/FullPageNotFoundView';
import withViewportOffsetTop, {viewportOffsetTopPropTypes} from '../../components/withViewportOffsetTop';
import * as ReportActionsUtils from '../../libs/ReportActionsUtils';
import personalDetailsPropType from '../personalDetailsPropType';
import getIsReportFullyVisible from '../../libs/getIsReportFullyVisible';
import MoneyRequestHeader from '../../components/MoneyRequestHeader';
import MoneyReportHeader from '../../components/MoneyReportHeader';
import * as ComposerActions from '../../libs/actions/Composer';
import {ActionListContext, ReactionListContext} from './ReportScreenContext';
import TaskHeaderActionButton from '../../components/TaskHeaderActionButton';
import DragAndDropProvider from '../../components/DragAndDrop/Provider';
import usePrevious from '../../hooks/usePrevious';

const propTypes = {
    /** Navigation route context info provided by react navigation */
    route: PropTypes.shape({
        /** Route specific parameters used on this screen */
        params: PropTypes.shape({
            /** The ID of the report this screen should display */
            reportID: PropTypes.string,

            /** The reportActionID to scroll to */
            reportActionID: PropTypes.string,
        }).isRequired,
    }).isRequired,

    /** Tells us if the sidebar has rendered */
    isSidebarLoaded: PropTypes.bool,

    /** The report currently being looked at */
    report: reportPropTypes,

    /** Array of report actions for this report */
    reportActions: PropTypes.arrayOf(PropTypes.shape(reportActionPropTypes)),

    /** Whether the composer is full size */
    isComposerFullSize: PropTypes.bool,

    /** Beta features list */
    betas: PropTypes.arrayOf(PropTypes.string),

    /** The policies which the user has access to */
    policies: PropTypes.objectOf(
        PropTypes.shape({
            /** The policy name */
            name: PropTypes.string,

            /** The type of the policy */
            type: PropTypes.string,
        }),
    ),

    /** Information about the network */
    network: networkPropTypes.isRequired,

    /** The account manager report ID */
    accountManagerReportID: PropTypes.string,

    /** All of the personal details for everyone */
    personalDetails: PropTypes.objectOf(personalDetailsPropType),

    ...windowDimensionsPropTypes,
    ...viewportOffsetTopPropTypes,
};

const defaultProps = {
    isSidebarLoaded: false,
    reportActions: [],
    report: {
        hasOutstandingIOU: false,
        isLoadingReportActions: false,
    },
    isComposerFullSize: false,
    betas: [],
    policies: {},
    accountManagerReportID: null,
    personalDetails: {},
};

/**
 * Get the currently viewed report ID as number
 *
 * @param {Object} route
 * @param {Object} route.params
 * @param {String} route.params.reportID
 * @returns {String}
 */
function getReportID(route) {
    return String(lodashGet(route, 'params.reportID', null));
}

function ReportScreen({
    betas,
    route,
    report,
    reportActions,
    accountManagerReportID,
    personalDetails,
    policies,
    translate,
    network,
    isSmallScreenWidth,
    isSidebarLoaded,
    viewportOffsetTop,
    isComposerFullSize,
    errors,
}) {
    const firstRenderRef = useRef(true);
    const flatListRef = useRef();
    const reactionListRef = useRef();
    const prevReport = usePrevious(report);

    const [skeletonViewContainerHeight, setSkeletonViewContainerHeight] = useState(0);
    const [isBannerVisible, setIsBannerVisible] = useState(true);

    const reportID = getReportID(route);
    const {addWorkspaceRoomOrChatPendingAction, addWorkspaceRoomOrChatErrors} = ReportUtils.getReportOfflinePendingActionAndErrors(report);
    const screenWrapperStyle = [styles.appContent, styles.flex1, {marginTop: viewportOffsetTop}];

    // There are no reportActions at all to display and we are still in the process of loading the next set of actions.
    const isLoadingInitialReportActions = _.isEmpty(reportActions) && report.isLoadingReportActions;

    const shouldHideReport = !ReportUtils.canAccessReport(report, policies, betas);

    const isLoading = !reportID || !isSidebarLoaded || _.isEmpty(personalDetails) || firstRenderRef.current;

    const parentReportAction = ReportActionsUtils.getParentReportAction(report);
    const isDeletedParentAction = ReportActionsUtils.isDeletedParentAction(parentReportAction);
    const isSingleTransactionView = ReportUtils.isMoneyRequest(report);

    const policy = policies[`${ONYXKEYS.COLLECTION.POLICY}${report.policyID}`];

    const isTopMostReportId = Navigation.getTopmostReportId() === getReportID(route);

    let headerView = (
        <HeaderView
            reportID={reportID}
            onNavigationMenuButtonClicked={() => Navigation.goBack(ROUTES.HOME, false, true)}
            personalDetails={personalDetails}
            report={report}
        />
    );

    if (isSingleTransactionView && !isDeletedParentAction) {
        headerView = (
            <MoneyRequestHeader
                report={report}
                policy={policy}
                personalDetails={personalDetails}
                isSingleTransactionView={isSingleTransactionView}
                parentReportAction={parentReportAction}
            />
        );
    }

    if (ReportUtils.isMoneyRequestReport(report)) {
        headerView = (
            <MoneyReportHeader
                report={report}
                policy={policy}
                personalDetails={personalDetails}
                isSingleTransactionView={isSingleTransactionView}
                parentReportAction={parentReportAction}
            />
        );
    }

    /**
     * When false the ReportActionsView will completely unmount and we will show a loader until it returns true.
     *
     * @returns {Boolean}
     */
    const isReportReadyForDisplay = useMemo(() => {
        const reportIDFromPath = getReportID(route);

        // This is necessary so that when we are retrieving the next report data from Onyx the ReportActionsView will remount completely
        const isTransitioning = report && report.reportID !== reportIDFromPath;
        return reportIDFromPath !== '' && report.reportID && !isTransitioning;
    }, [route, report]);

    const fetchReportIfNeeded = useCallback(() => {
        const reportIDFromPath = getReportID(route);

        // Report ID will be empty when the reports collection is empty.
        // This could happen when we are loading the collection for the first time after logging in.
        if (!reportIDFromPath) {
            return;
        }

        // It possible that we may not have the report object yet in Onyx yet e.g. we navigated to a URL for an accessible report that
        // is not stored locally yet. If props.report.reportID exists, then the report has been stored locally and nothing more needs to be done.
        // If it doesn't exist, then we fetch the report from the API.
        if (report.reportID && report.reportID === getReportID(route)) {
            return;
        }
        Report.openReport(reportIDFromPath);
    }, [report.reportID, route]);

    const dismissBanner = useCallback(() => {
        setIsBannerVisible(false);
    }, []);

    const chatWithAccountManager = useCallback(() => {
        Navigation.navigate(ROUTES.getReportRoute(accountManagerReportID));
    }, [accountManagerReportID]);

    /**
     * @param {String} text
     */
    const onSubmitComment = useCallback(
        (text) => {
            Report.addComment(getReportID(route), text);
        },
        [route],
    );

    useEffect(() => {
        const unsubscribeVisibilityListener = Visibility.onVisibilityChange(() => {
            // If the report is not fully visible (AKA on small screen devices and LHR is open) or the report is optimistic (AKA not yet created)
            // we don't need to call openReport
            if (!getIsReportFullyVisible(isTopMostReportId) || report.isOptimisticReport) {
                return;
            }

            Report.openReport(report.reportID);
        });

        fetchReportIfNeeded();
        ComposerActions.setShouldShowComposeInput(true);
        return () => {
            if (!unsubscribeVisibilityListener) {
                return;
            }
            unsubscribeVisibilityListener();
        };
        // I'm disabling the warning, as it expects to use exhaustive deps, even though we want this useEffect to run only on the first render.
        // eslint-disable-next-line react-hooks/exhaustive-deps
    }, []);

    useEffect(() => {
        // We don't want this effect to run on the first render.
        if (firstRenderRef.current) {
            firstRenderRef.current = false;
            return;
        }
        // If you already have a report open and are deeplinking to a new report on native,
        // the ReportScreen never actually unmounts and the reportID in the route also doesn't change.
        // Therefore, we need to compare if the existing reportID is the same as the one in the route
        // before deciding that we shouldn't call OpenReport.
        const onyxReportID = report.reportID;
        const routeReportID = getReportID(route);
        if (onyxReportID === prevReport.reportID && (!onyxReportID || onyxReportID === routeReportID)) {
            return;
        }

<<<<<<< HEAD
        return (
            <ActionListContext.Provider value={this.flatListRef}>
                <ReactionListContext.Provider value={this.reactionListRef}>
                    <ScreenWrapper
                        style={screenWrapperStyle}
                        shouldEnableKeyboardAvoidingView={isTopMostReportId}
                    >
                        <FullPageNotFoundView
                            shouldShow={(!this.props.report.reportID && !this.props.report.isLoadingReportActions && !isLoading) || shouldHideReport}
                            subtitleKey="notFound.noAccess"
                            shouldShowCloseButton={false}
                            shouldShowBackButton={this.props.isSmallScreenWidth}
                            onBackButtonPress={Navigation.goBack}
                            shouldShowLink={false}
                        >
                            <OfflineWithFeedback
                                pendingAction={addWorkspaceRoomOrChatPendingAction}
                                errors={addWorkspaceRoomOrChatErrors}
                                shouldShowErrorMessages={false}
                                needsOffscreenAlphaCompositing
                            >
                                {headerView}
                                {ReportUtils.isTaskReport(this.props.report) && this.props.isSmallScreenWidth && ReportUtils.isOpenTaskReport(this.props.report) && (
                                    <View style={[styles.borderBottom]}>
                                        <View style={[styles.appBG, styles.pl0]}>
                                            <View style={[styles.ph5, styles.pb3]}>
                                                <TaskHeaderActionButton report={this.props.report} />
                                            </View>
                                        </View>
                                    </View>
                                )}
                            </OfflineWithFeedback>
                            {Boolean(this.props.accountManagerReportID) && ReportUtils.isConciergeChatReport(this.props.report) && this.state.isBannerVisible && (
                                <Banner
                                    containerStyles={[styles.mh4, styles.mt4, styles.p4, styles.bgDark]}
                                    textStyles={[styles.colorReversed]}
                                    text={this.props.translate('reportActionsView.chatWithAccountManager')}
                                    onClose={this.dismissBanner}
                                    onPress={this.chatWithAccountManager}
                                    shouldShowCloseButton
                                />
                            )}
                            <DragAndDropProvider isDisabled={!this.isReportReadyForDisplay()}>
                                <View
                                    style={[styles.flex1, styles.justifyContentEnd, styles.overflowHidden]}
                                    onLayout={(event) => {
                                        // Rounding this value for comparison because they can look like this: 411.9999694824219
                                        const skeletonViewContainerHeight = Math.round(event.nativeEvent.layout.height);

                                        // Only set state when the height changes to avoid unnecessary renders
                                        if (reportActionsListViewHeight === skeletonViewContainerHeight) return;

                                        // The height can be 0 if the component unmounts - we are not interested in this value and want to know how much space it
                                        // takes up so we can set the skeleton view container height.
                                        if (skeletonViewContainerHeight === 0) {
                                            return;
                                        }
                                        reportActionsListViewHeight = skeletonViewContainerHeight;
                                        this.setState({skeletonViewContainerHeight});
                                    }}
                                >
                                    {this.isReportReadyForDisplay() && !isLoadingInitialReportActions && !isLoading && (
                                        <ReportActionsView
                                            reportActions={this.props.reportActions}
                                            report={this.props.report}
                                            isComposerFullSize={this.props.isComposerFullSize}
                                            policy={policy}
                                        />
                                    )}

                                    {/* Note: The report should be allowed to mount even if the initial report actions are not loaded. If we prevent rendering the report while they are loading then
                            we'll unnecessarily unmount the ReportActionsView which will clear the new marker lines initial state. */}
                                    {(!this.isReportReadyForDisplay() || isLoadingInitialReportActions || isLoading) && (
                                        <ReportActionsSkeletonView containerHeight={this.state.skeletonViewContainerHeight} />
                                    )}

                                    {this.isReportReadyForDisplay() && (
                                        <>
                                            <ReportFooter
                                                pendingAction={addWorkspaceRoomOrChatPendingAction}
                                                isOffline={this.props.network.isOffline}
                                                reportActions={this.props.reportActions}
                                                report={this.props.report}
                                                isComposerFullSize={this.props.isComposerFullSize}
                                                onSubmitComment={this.onSubmitComment}
                                                policies={this.props.policies}
                                            />
                                        </>
                                    )}

                                    {!this.isReportReadyForDisplay() && (
                                        <ReportFooter
                                            shouldDisableCompose
                                            isOffline={this.props.network.isOffline}
                                        />
                                    )}
                                </View>
                            </DragAndDropProvider>
                        </FullPageNotFoundView>
                    </ScreenWrapper>
                </ReactionListContext.Provider>
            </ActionListContext.Provider>
        );
    }
=======
        fetchReportIfNeeded();
        ComposerActions.setShouldShowComposeInput(true);
    }, [route, report, errors, fetchReportIfNeeded, prevReport.reportID]);

    return (
        <ReportScreenContext.Provider
            value={{
                flatListRef,
                reactionListRef,
            }}
        >
            <ScreenWrapper
                style={screenWrapperStyle}
                shouldEnableKeyboardAvoidingView={isTopMostReportId}
            >
                <FullPageNotFoundView
                    shouldShow={(!report.reportID && !report.isLoadingReportActions && !isLoading) || shouldHideReport}
                    subtitleKey="notFound.noAccess"
                    shouldShowCloseButton={false}
                    shouldShowBackButton={isSmallScreenWidth}
                    onBackButtonPress={Navigation.goBack}
                    shouldShowLink={false}
                >
                    <OfflineWithFeedback
                        pendingAction={addWorkspaceRoomOrChatPendingAction}
                        errors={addWorkspaceRoomOrChatErrors}
                        shouldShowErrorMessages={false}
                        needsOffscreenAlphaCompositing
                    >
                        {headerView}
                        {ReportUtils.isTaskReport(report) && isSmallScreenWidth && ReportUtils.isOpenTaskReport(report) && (
                            <View style={[styles.borderBottom]}>
                                <View style={[styles.appBG, styles.pl0]}>
                                    <View style={[styles.ph5, styles.pb3]}>
                                        <TaskHeaderActionButton report={report} />
                                    </View>
                                </View>
                            </View>
                        )}
                    </OfflineWithFeedback>
                    {Boolean(accountManagerReportID) && ReportUtils.isConciergeChatReport(report) && isBannerVisible && (
                        <Banner
                            containerStyles={[styles.mh4, styles.mt4, styles.p4, styles.bgDark]}
                            textStyles={[styles.colorReversed]}
                            text={translate('reportActionsView.chatWithAccountManager')}
                            onClose={dismissBanner}
                            onPress={chatWithAccountManager}
                            shouldShowCloseButton
                        />
                    )}
                    <DragAndDropProvider isDisabled={!isReportReadyForDisplay}>
                        <View
                            style={[styles.flex1, styles.justifyContentEnd, styles.overflowHidden]}
                            onLayout={(event) => {
                                // Rounding this value for comparison because they can look like this: 411.9999694824219
                                const newSkeletonViewContainerHeight = Math.round(event.nativeEvent.layout.height);

                                // The height can be 0 if the component unmounts - we are not interested in this value and want to know how much space it
                                // takes up so we can set the skeleton view container height.
                                if (newSkeletonViewContainerHeight === 0) {
                                    return;
                                }
                                setSkeletonViewContainerHeight(newSkeletonViewContainerHeight);
                            }}
                        >
                            {isReportReadyForDisplay && !isLoadingInitialReportActions && !isLoading && (
                                <ReportActionsView
                                    reportActions={reportActions}
                                    report={report}
                                    isComposerFullSize={isComposerFullSize}
                                    parentViewHeight={skeletonViewContainerHeight}
                                    policy={policy}
                                />
                            )}

                            {/* Note: The report should be allowed to mount even if the initial report actions are not loaded. If we prevent rendering the report while they are loading then
                            we'll unnecessarily unmount the ReportActionsView which will clear the new marker lines initial state. */}
                            {(!isReportReadyForDisplay || isLoadingInitialReportActions || isLoading) && <ReportActionsSkeletonView containerHeight={skeletonViewContainerHeight} />}

                            {isReportReadyForDisplay && (
                                <>
                                    <ReportFooter
                                        pendingAction={addWorkspaceRoomOrChatPendingAction}
                                        isOffline={network.isOffline}
                                        reportActions={reportActions}
                                        report={report}
                                        isComposerFullSize={isComposerFullSize}
                                        onSubmitComment={onSubmitComment}
                                        policies={policies}
                                    />
                                </>
                            )}

                            {!isReportReadyForDisplay && (
                                <ReportFooter
                                    shouldDisableCompose
                                    isOffline={network.isOffline}
                                />
                            )}
                        </View>
                    </DragAndDropProvider>
                </FullPageNotFoundView>
            </ScreenWrapper>
        </ReportScreenContext.Provider>
    );
>>>>>>> fd755ee9
}

ReportScreen.propTypes = propTypes;
ReportScreen.defaultProps = defaultProps;
ReportScreen.displayName = 'ReportScreen';

export default compose(
    withViewportOffsetTop,
    withLocalize,
    withWindowDimensions,
    withNetwork(),
    withOnyx({
        isSidebarLoaded: {
            key: ONYXKEYS.IS_SIDEBAR_LOADED,
        },
        reportActions: {
            key: ({route}) => `${ONYXKEYS.COLLECTION.REPORT_ACTIONS}${getReportID(route)}`,
            canEvict: false,
            selector: ReportActionsUtils.getSortedReportActionsForDisplay,
        },
        report: {
            key: ({route}) => `${ONYXKEYS.COLLECTION.REPORT}${getReportID(route)}`,
        },
        isComposerFullSize: {
            key: ({route}) => `${ONYXKEYS.COLLECTION.REPORT_IS_COMPOSER_FULL_SIZE}${getReportID(route)}`,
        },
        betas: {
            key: ONYXKEYS.BETAS,
        },
        policies: {
            key: ONYXKEYS.COLLECTION.POLICY,
        },
        accountManagerReportID: {
            key: ONYXKEYS.ACCOUNT_MANAGER_REPORT_ID,
        },
        personalDetails: {
            key: ONYXKEYS.PERSONAL_DETAILS_LIST,
        },
    }),
)(ReportScreen);<|MERGE_RESOLUTION|>--- conflicted
+++ resolved
@@ -280,218 +280,108 @@
             return;
         }
 
-<<<<<<< HEAD
-        return (
-            <ActionListContext.Provider value={this.flatListRef}>
-                <ReactionListContext.Provider value={this.reactionListRef}>
-                    <ScreenWrapper
-                        style={screenWrapperStyle}
-                        shouldEnableKeyboardAvoidingView={isTopMostReportId}
-                    >
-                        <FullPageNotFoundView
-                            shouldShow={(!this.props.report.reportID && !this.props.report.isLoadingReportActions && !isLoading) || shouldHideReport}
-                            subtitleKey="notFound.noAccess"
-                            shouldShowCloseButton={false}
-                            shouldShowBackButton={this.props.isSmallScreenWidth}
-                            onBackButtonPress={Navigation.goBack}
-                            shouldShowLink={false}
-                        >
-                            <OfflineWithFeedback
-                                pendingAction={addWorkspaceRoomOrChatPendingAction}
-                                errors={addWorkspaceRoomOrChatErrors}
-                                shouldShowErrorMessages={false}
-                                needsOffscreenAlphaCompositing
-                            >
-                                {headerView}
-                                {ReportUtils.isTaskReport(this.props.report) && this.props.isSmallScreenWidth && ReportUtils.isOpenTaskReport(this.props.report) && (
-                                    <View style={[styles.borderBottom]}>
-                                        <View style={[styles.appBG, styles.pl0]}>
-                                            <View style={[styles.ph5, styles.pb3]}>
-                                                <TaskHeaderActionButton report={this.props.report} />
-                                            </View>
-                                        </View>
-                                    </View>
-                                )}
-                            </OfflineWithFeedback>
-                            {Boolean(this.props.accountManagerReportID) && ReportUtils.isConciergeChatReport(this.props.report) && this.state.isBannerVisible && (
-                                <Banner
-                                    containerStyles={[styles.mh4, styles.mt4, styles.p4, styles.bgDark]}
-                                    textStyles={[styles.colorReversed]}
-                                    text={this.props.translate('reportActionsView.chatWithAccountManager')}
-                                    onClose={this.dismissBanner}
-                                    onPress={this.chatWithAccountManager}
-                                    shouldShowCloseButton
-                                />
-                            )}
-                            <DragAndDropProvider isDisabled={!this.isReportReadyForDisplay()}>
-                                <View
-                                    style={[styles.flex1, styles.justifyContentEnd, styles.overflowHidden]}
-                                    onLayout={(event) => {
-                                        // Rounding this value for comparison because they can look like this: 411.9999694824219
-                                        const skeletonViewContainerHeight = Math.round(event.nativeEvent.layout.height);
-
-                                        // Only set state when the height changes to avoid unnecessary renders
-                                        if (reportActionsListViewHeight === skeletonViewContainerHeight) return;
-
-                                        // The height can be 0 if the component unmounts - we are not interested in this value and want to know how much space it
-                                        // takes up so we can set the skeleton view container height.
-                                        if (skeletonViewContainerHeight === 0) {
-                                            return;
-                                        }
-                                        reportActionsListViewHeight = skeletonViewContainerHeight;
-                                        this.setState({skeletonViewContainerHeight});
-                                    }}
-                                >
-                                    {this.isReportReadyForDisplay() && !isLoadingInitialReportActions && !isLoading && (
-                                        <ReportActionsView
-                                            reportActions={this.props.reportActions}
-                                            report={this.props.report}
-                                            isComposerFullSize={this.props.isComposerFullSize}
-                                            policy={policy}
-                                        />
-                                    )}
-
-                                    {/* Note: The report should be allowed to mount even if the initial report actions are not loaded. If we prevent rendering the report while they are loading then
-                            we'll unnecessarily unmount the ReportActionsView which will clear the new marker lines initial state. */}
-                                    {(!this.isReportReadyForDisplay() || isLoadingInitialReportActions || isLoading) && (
-                                        <ReportActionsSkeletonView containerHeight={this.state.skeletonViewContainerHeight} />
-                                    )}
-
-                                    {this.isReportReadyForDisplay() && (
-                                        <>
-                                            <ReportFooter
-                                                pendingAction={addWorkspaceRoomOrChatPendingAction}
-                                                isOffline={this.props.network.isOffline}
-                                                reportActions={this.props.reportActions}
-                                                report={this.props.report}
-                                                isComposerFullSize={this.props.isComposerFullSize}
-                                                onSubmitComment={this.onSubmitComment}
-                                                policies={this.props.policies}
-                                            />
-                                        </>
-                                    )}
-
-                                    {!this.isReportReadyForDisplay() && (
-                                        <ReportFooter
-                                            shouldDisableCompose
-                                            isOffline={this.props.network.isOffline}
-                                        />
-                                    )}
-                                </View>
-                            </DragAndDropProvider>
-                        </FullPageNotFoundView>
-                    </ScreenWrapper>
-                </ReactionListContext.Provider>
-            </ActionListContext.Provider>
-        );
-    }
-=======
         fetchReportIfNeeded();
         ComposerActions.setShouldShowComposeInput(true);
     }, [route, report, errors, fetchReportIfNeeded, prevReport.reportID]);
 
     return (
-        <ReportScreenContext.Provider
-            value={{
-                flatListRef,
-                reactionListRef,
-            }}
-        >
-            <ScreenWrapper
-                style={screenWrapperStyle}
-                shouldEnableKeyboardAvoidingView={isTopMostReportId}
-            >
-                <FullPageNotFoundView
-                    shouldShow={(!report.reportID && !report.isLoadingReportActions && !isLoading) || shouldHideReport}
-                    subtitleKey="notFound.noAccess"
-                    shouldShowCloseButton={false}
-                    shouldShowBackButton={isSmallScreenWidth}
-                    onBackButtonPress={Navigation.goBack}
-                    shouldShowLink={false}
+        <ActionListContext.Provider value={flatListRef}>
+            <ReactionListContext.Provider value={reactionListRef}>
+                <ScreenWrapper
+                    style={screenWrapperStyle}
+                    shouldEnableKeyboardAvoidingView={isTopMostReportId}
                 >
-                    <OfflineWithFeedback
-                        pendingAction={addWorkspaceRoomOrChatPendingAction}
-                        errors={addWorkspaceRoomOrChatErrors}
-                        shouldShowErrorMessages={false}
-                        needsOffscreenAlphaCompositing
+                    <FullPageNotFoundView
+                        shouldShow={(!report.reportID && !report.isLoadingReportActions && !isLoading) || shouldHideReport}
+                        subtitleKey="notFound.noAccess"
+                        shouldShowCloseButton={false}
+                        shouldShowBackButton={isSmallScreenWidth}
+                        onBackButtonPress={Navigation.goBack}
+                        shouldShowLink={false}
                     >
-                        {headerView}
-                        {ReportUtils.isTaskReport(report) && isSmallScreenWidth && ReportUtils.isOpenTaskReport(report) && (
-                            <View style={[styles.borderBottom]}>
-                                <View style={[styles.appBG, styles.pl0]}>
-                                    <View style={[styles.ph5, styles.pb3]}>
-                                        <TaskHeaderActionButton report={report} />
+                        <OfflineWithFeedback
+                            pendingAction={addWorkspaceRoomOrChatPendingAction}
+                            errors={addWorkspaceRoomOrChatErrors}
+                            shouldShowErrorMessages={false}
+                            needsOffscreenAlphaCompositing
+                        >
+                            {headerView}
+                            {ReportUtils.isTaskReport(report) && isSmallScreenWidth && ReportUtils.isOpenTaskReport(report) && (
+                                <View style={[styles.borderBottom]}>
+                                    <View style={[styles.appBG, styles.pl0]}>
+                                        <View style={[styles.ph5, styles.pb3]}>
+                                            <TaskHeaderActionButton report={report} />
+                                        </View>
                                     </View>
                                 </View>
-                            </View>
+                            )}
+                        </OfflineWithFeedback>
+                        {Boolean(accountManagerReportID) && ReportUtils.isConciergeChatReport(report) && isBannerVisible && (
+                            <Banner
+                                containerStyles={[styles.mh4, styles.mt4, styles.p4, styles.bgDark]}
+                                textStyles={[styles.colorReversed]}
+                                text={translate('reportActionsView.chatWithAccountManager')}
+                                onClose={dismissBanner}
+                                onPress={chatWithAccountManager}
+                                shouldShowCloseButton
+                            />
                         )}
-                    </OfflineWithFeedback>
-                    {Boolean(accountManagerReportID) && ReportUtils.isConciergeChatReport(report) && isBannerVisible && (
-                        <Banner
-                            containerStyles={[styles.mh4, styles.mt4, styles.p4, styles.bgDark]}
-                            textStyles={[styles.colorReversed]}
-                            text={translate('reportActionsView.chatWithAccountManager')}
-                            onClose={dismissBanner}
-                            onPress={chatWithAccountManager}
-                            shouldShowCloseButton
-                        />
-                    )}
-                    <DragAndDropProvider isDisabled={!isReportReadyForDisplay}>
-                        <View
-                            style={[styles.flex1, styles.justifyContentEnd, styles.overflowHidden]}
-                            onLayout={(event) => {
-                                // Rounding this value for comparison because they can look like this: 411.9999694824219
-                                const newSkeletonViewContainerHeight = Math.round(event.nativeEvent.layout.height);
-
-                                // The height can be 0 if the component unmounts - we are not interested in this value and want to know how much space it
-                                // takes up so we can set the skeleton view container height.
-                                if (newSkeletonViewContainerHeight === 0) {
-                                    return;
-                                }
-                                setSkeletonViewContainerHeight(newSkeletonViewContainerHeight);
-                            }}
-                        >
-                            {isReportReadyForDisplay && !isLoadingInitialReportActions && !isLoading && (
-                                <ReportActionsView
-                                    reportActions={reportActions}
-                                    report={report}
-                                    isComposerFullSize={isComposerFullSize}
-                                    parentViewHeight={skeletonViewContainerHeight}
-                                    policy={policy}
-                                />
-                            )}
-
-                            {/* Note: The report should be allowed to mount even if the initial report actions are not loaded. If we prevent rendering the report while they are loading then
-                            we'll unnecessarily unmount the ReportActionsView which will clear the new marker lines initial state. */}
-                            {(!isReportReadyForDisplay || isLoadingInitialReportActions || isLoading) && <ReportActionsSkeletonView containerHeight={skeletonViewContainerHeight} />}
-
-                            {isReportReadyForDisplay && (
-                                <>
-                                    <ReportFooter
-                                        pendingAction={addWorkspaceRoomOrChatPendingAction}
-                                        isOffline={network.isOffline}
+                        <DragAndDropProvider isDisabled={!isReportReadyForDisplay}>
+                            <View
+                                style={[styles.flex1, styles.justifyContentEnd, styles.overflowHidden]}
+                                onLayout={(event) => {
+                                    // Rounding this value for comparison because they can look like this: 411.9999694824219
+                                    const newSkeletonViewContainerHeight = Math.round(event.nativeEvent.layout.height);
+
+                                    // The height can be 0 if the component unmounts - we are not interested in this value and want to know how much space it
+                                    // takes up so we can set the skeleton view container height.
+                                    if (newSkeletonViewContainerHeight === 0) {
+                                        return;
+                                    }
+                                    setSkeletonViewContainerHeight(newSkeletonViewContainerHeight);
+                                }}
+                            >
+                                {isReportReadyForDisplay && !isLoadingInitialReportActions && !isLoading && (
+                                    <ReportActionsView
                                         reportActions={reportActions}
                                         report={report}
                                         isComposerFullSize={isComposerFullSize}
-                                        onSubmitComment={onSubmitComment}
-                                        policies={policies}
+                                        parentViewHeight={skeletonViewContainerHeight}
+                                        policy={policy}
                                     />
-                                </>
-                            )}
-
-                            {!isReportReadyForDisplay && (
-                                <ReportFooter
-                                    shouldDisableCompose
-                                    isOffline={network.isOffline}
-                                />
-                            )}
-                        </View>
-                    </DragAndDropProvider>
-                </FullPageNotFoundView>
-            </ScreenWrapper>
-        </ReportScreenContext.Provider>
+                                )}
+
+                                {/* Note: The report should be allowed to mount even if the initial report actions are not loaded. If we prevent rendering the report while they are loading then
+                            we'll unnecessarily unmount the ReportActionsView which will clear the new marker lines initial state. */}
+                                {(!isReportReadyForDisplay || isLoadingInitialReportActions || isLoading) && <ReportActionsSkeletonView containerHeight={skeletonViewContainerHeight} />}
+
+                                {isReportReadyForDisplay && (
+                                    <>
+                                        <ReportFooter
+                                            pendingAction={addWorkspaceRoomOrChatPendingAction}
+                                            isOffline={network.isOffline}
+                                            reportActions={reportActions}
+                                            report={report}
+                                            isComposerFullSize={isComposerFullSize}
+                                            onSubmitComment={onSubmitComment}
+                                            policies={policies}
+                                        />
+                                    </>
+                                )}
+
+                                {!isReportReadyForDisplay && (
+                                    <ReportFooter
+                                        shouldDisableCompose
+                                        isOffline={network.isOffline}
+                                    />
+                                )}
+                            </View>
+                        </DragAndDropProvider>
+                    </FullPageNotFoundView>
+                </ScreenWrapper>
+            </ReactionListContext.Provider>
+        </ActionListContext.Provider>
     );
->>>>>>> fd755ee9
 }
 
 ReportScreen.propTypes = propTypes;

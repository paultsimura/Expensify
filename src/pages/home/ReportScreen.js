import {useIsFocused} from '@react-navigation/native';
import lodashGet from 'lodash/get';
import PropTypes from 'prop-types';
import React, {memo, useCallback, useEffect, useMemo, useRef, useState} from 'react';
import {InteractionManager, View} from 'react-native';
import {withOnyx} from 'react-native-onyx';
import _ from 'underscore';
import Banner from '@components/Banner';
import FullPageNotFoundView from '@components/BlockingViews/FullPageNotFoundView';
import DragAndDropProvider from '@components/DragAndDrop/Provider';
import MoneyReportHeader from '@components/MoneyReportHeader';
import MoneyRequestHeader from '@components/MoneyRequestHeader';
import OfflineWithFeedback from '@components/OfflineWithFeedback';
import {usePersonalDetails} from '@components/OnyxProvider';
import ReportActionsSkeletonView from '@components/ReportActionsSkeletonView';
import ScreenWrapper from '@components/ScreenWrapper';
import TaskHeaderActionButton from '@components/TaskHeaderActionButton';
import withCurrentReportID, {withCurrentReportIDDefaultProps, withCurrentReportIDPropTypes} from '@components/withCurrentReportID';
import withViewportOffsetTop from '@components/withViewportOffsetTop';
import useAppFocusEvent from '@hooks/useAppFocusEvent';
import useLocalize from '@hooks/useLocalize';
import usePrevious from '@hooks/usePrevious';
import useThemeStyles from '@hooks/useThemeStyles';
import useWindowDimensions from '@hooks/useWindowDimensions';
import Timing from '@libs/actions/Timing';
import compose from '@libs/compose';
import Navigation from '@libs/Navigation/Navigation';
import clearReportNotifications from '@libs/Notification/clearReportNotifications';
import reportWithoutHasDraftSelector from '@libs/OnyxSelectors/reportWithoutHasDraftSelector';
import Performance from '@libs/Performance';
import * as PersonalDetailsUtils from '@libs/PersonalDetailsUtils';
import * as ReportActionsUtils from '@libs/ReportActionsUtils';
import * as ReportUtils from '@libs/ReportUtils';
import reportMetadataPropTypes from '@pages/reportMetadataPropTypes';
import reportPropTypes from '@pages/reportPropTypes';
import * as ComposerActions from '@userActions/Composer';
import * as Report from '@userActions/Report';
import * as Task from '@userActions/Task';
import CONST from '@src/CONST';
import ONYXKEYS from '@src/ONYXKEYS';
import ROUTES from '@src/ROUTES';
import HeaderView from './HeaderView';
import reportActionPropTypes from './report/reportActionPropTypes';
import ReportActionsView from './report/ReportActionsView';
import ReportFooter from './report/ReportFooter';
import {ActionListContext, ReactionListContext} from './ReportScreenContext';

const propTypes = {
    /** Navigation route context info provided by react navigation */
    route: PropTypes.shape({
        /** Route specific parameters used on this screen */
        params: PropTypes.shape({
            /** The ID of the report this screen should display */
            reportID: PropTypes.string,

            /** The reportActionID to scroll to */
            reportActionID: PropTypes.string,
        }).isRequired,
    }).isRequired,

    /** Tells us if the sidebar has rendered */
    isSidebarLoaded: PropTypes.bool,

    /** The report currently being looked at */
    report: reportPropTypes,

    /** The report metadata loading states */
    reportMetadata: reportMetadataPropTypes,

    /** Array of report actions for this report */
    reportActions: PropTypes.objectOf(PropTypes.shape(reportActionPropTypes)),

    /** Whether the composer is full size */
    isComposerFullSize: PropTypes.bool,

    /** Beta features list */
    betas: PropTypes.arrayOf(PropTypes.string),

    /** The policies which the user has access to */
    policies: PropTypes.objectOf(
        PropTypes.shape({
            /** The policy name */
            name: PropTypes.string,

            /** The type of the policy */
            type: PropTypes.string,
        }),
    ),

    /** The account manager report ID */
    accountManagerReportID: PropTypes.string,

    /** Onyx function that marks the component ready for hydration */
    markReadyForHydration: PropTypes.func,

    /** Whether user is leaving the current report */
    userLeavingStatus: PropTypes.bool,

    viewportOffsetTop: PropTypes.number.isRequired,
    ...withCurrentReportIDPropTypes,
};

const defaultProps = {
    isSidebarLoaded: false,
    reportActions: [],
    report: {},
    reportMetadata: {
        isLoadingInitialReportActions: true,
        isLoadingOlderReportActions: false,
        isLoadingNewerReportActions: false,
    },
    isComposerFullSize: false,
    betas: [],
    policies: {},
    accountManagerReportID: null,
    userLeavingStatus: false,
    markReadyForHydration: null,
    ...withCurrentReportIDDefaultProps,
};

/**
 * Get the currently viewed report ID as number
 *
 * @param {Object} route
 * @param {Object} route.params
 * @param {String} route.params.reportID
 * @returns {String}
 */
function getReportID(route) {
    // The report ID is used in an onyx key. If it's an empty string, onyx will return
    // a collection instead of an individual report.
    // We can't use the default value functionality of `lodash.get()` because it only
    // provides a default value on `undefined`, and will return an empty string.
    // Placing the default value outside of `lodash.get()` is intentional.
    return String(lodashGet(route, 'params.reportID') || 0);
}

function ReportScreen({
    betas,
    route,
    report,
    reportMetadata,
    reportActions,
    accountManagerReportID,
    markReadyForHydration,
    policies,
    isSidebarLoaded,
    viewportOffsetTop,
    isComposerFullSize,
    errors,
    userLeavingStatus,
    currentReportID,
    navigation,
}) {
    const styles = useThemeStyles();
    const {translate} = useLocalize();
    const {isSmallScreenWidth} = useWindowDimensions();

    const firstRenderRef = useRef(true);
    const flatListRef = useRef();
    const reactionListRef = useRef();
    const prevReport = usePrevious(report);
    const prevUserLeavingStatus = usePrevious(userLeavingStatus);
    const [isBannerVisible, setIsBannerVisible] = useState(true);
    const [listHeight, setListHeight] = useState(0);
    const [scrollPosition, setScrollPosition] = useState({});

    const wasReportAccessibleRef = useRef(false);
    if (firstRenderRef.current) {
        Timing.start(CONST.TIMING.CHAT_RENDER);
        Performance.markStart(CONST.TIMING.CHAT_RENDER);
    }

    const reportID = getReportID(route);
    const {addWorkspaceRoomOrChatPendingAction, addWorkspaceRoomOrChatErrors} = ReportUtils.getReportOfflinePendingActionAndErrors(report);
    const screenWrapperStyle = [styles.appContent, styles.flex1, {marginTop: viewportOffsetTop}];

<<<<<<< HEAD
    // eslint-disable-next-line react-hooks/exhaustive-deps -- need to re-filter the report actions when network status changes
    const filteredReportActions = useMemo(() => ReportActionsUtils.getSortedReportActionsForDisplay(reportActions, true), [isOffline, reportActions]);
    const isEmptyChat = useMemo(() => _.isEmpty(filteredReportActions), [filteredReportActions]);

    // There are no reportActions at all to display and we are still in the process of loading the next set of actions.
    const isLoadingInitialReportActions = isEmptyChat && reportMetadata.isLoadingInitialReportActions;
=======
    // There are no reportActions at all to display and we are still in the process of loading the next set of actions.
    const isLoadingInitialReportActions = _.isEmpty(reportActions) && reportMetadata.isLoadingInitialReportActions;
>>>>>>> 76e5b1cb

    const isOptimisticDelete = lodashGet(report, 'statusNum') === CONST.REPORT.STATUS.CLOSED;

    const shouldHideReport = !ReportUtils.canAccessReport(report, policies, betas);

    const isLoading = !reportID || !isSidebarLoaded || PersonalDetailsUtils.isPersonalDetailsEmpty();

    const parentReportAction = ReportActionsUtils.getParentReportAction(report);
    const lastReportAction = useMemo(
        () =>
            filteredReportActions.length
                ? _.find([...filteredReportActions, parentReportAction], (action) => ReportUtils.canEditReportAction(action) && !ReportActionsUtils.isMoneyRequestAction(action))
                : {},
        [filteredReportActions, parentReportAction],
    );
    const isSingleTransactionView = ReportUtils.isMoneyRequest(report);

    const policy = policies[`${ONYXKEYS.COLLECTION.POLICY}${report.policyID}`] || {};

    const isTopMostReportId = currentReportID === getReportID(route);
    const didSubscribeToReportLeavingEvents = useRef(false);
    const [didScreenTransitionEnd, setEntryTransitionEnd] = useState(false);

    useEffect(() => {
        if (!report || !report.reportID || shouldHideReport) {
            return;
        }
        wasReportAccessibleRef.current = true;
    }, [shouldHideReport, report]);

    const goBack = useCallback(() => {
        Navigation.goBack(ROUTES.HOME, false, true);
    }, []);

    let headerView = (
        <HeaderView
            reportID={reportID}
            onNavigationMenuButtonClicked={goBack}
            report={report}
        />
    );

    if (isSingleTransactionView) {
        headerView = (
            <MoneyRequestHeader
                report={report}
                policy={policy}
                isSingleTransactionView={isSingleTransactionView}
                parentReportAction={parentReportAction}
            />
        );
    }

    if (ReportUtils.isMoneyRequestReport(report)) {
        headerView = (
            <MoneyReportHeader
                report={report}
                policy={policy}
                isSingleTransactionView={isSingleTransactionView}
                parentReportAction={parentReportAction}
            />
        );
    }

    /**
     * When false the ReportActionsView will completely unmount and we will show a loader until it returns true.
     *
     * @returns {Boolean}
     */
    const isReportReadyForDisplay = useMemo(() => {
        const reportIDFromPath = getReportID(route);

        // This is necessary so that when we are retrieving the next report data from Onyx the ReportActionsView will remount completely
        const isTransitioning = report && report.reportID !== reportIDFromPath;
        return reportIDFromPath !== '' && report.reportID && !isTransitioning;
    }, [route, report]);

    const isFocused = useIsFocused();
    useEffect(() => {
        if (!report.reportID || !isFocused) {
            return;
        }
        Report.updateLastVisitTime(report.reportID);
    }, [report.reportID, isFocused]);

    const fetchReportIfNeeded = useCallback(() => {
        const reportIDFromPath = getReportID(route);

        // Report ID will be empty when the reports collection is empty.
        // This could happen when we are loading the collection for the first time after logging in.
        if (!ReportUtils.isValidReportIDFromPath(reportIDFromPath)) {
            return;
        }

        // It possible that we may not have the report object yet in Onyx yet e.g. we navigated to a URL for an accessible report that
        // is not stored locally yet. If report.reportID exists, then the report has been stored locally and nothing more needs to be done.
        // If it doesn't exist, then we fetch the report from the API.
        if (report.reportID && report.reportID === getReportID(route) && !isLoadingInitialReportActions) {
            return;
        }

        Report.openReport(reportIDFromPath);
    }, [report.reportID, route, isLoadingInitialReportActions]);

    const dismissBanner = useCallback(() => {
        setIsBannerVisible(false);
    }, []);

    const chatWithAccountManager = useCallback(() => {
        Navigation.navigate(ROUTES.REPORT_WITH_ID.getRoute(accountManagerReportID));
    }, [accountManagerReportID]);

    const allPersonalDetails = usePersonalDetails();

    /**
     * @param {String} text
     */
    const handleCreateTask = useCallback(
        (text) => {
            /**
             * Matching task rule by group
             * Group 1: Start task rule with []
             * Group 2: Optional email group between \s+....\s* start rule with @+valid email
             * Group 3: Title is remaining characters
             */
            const taskRegex = /^\[\]\s+(?:@([^\s@]+@[\w.-]+\.[a-zA-Z]{2,}))?\s*([\s\S]*)/;

            const match = text.match(taskRegex);
            if (!match) {
                return false;
            }
            const title = match[2] ? match[2].trim().replace(/\n/g, ' ') : undefined;
            if (!title) {
                return false;
            }
            const email = match[1] ? match[1].trim() : undefined;
            let assignee = {};
            if (email) {
                assignee = _.find(_.values(allPersonalDetails), (p) => p.login === email) || {};
            }
            Task.createTaskAndNavigate(getReportID(route), title, '', assignee.login, assignee.accountID, assignee.assigneeChatReport, report.policyID);
            return true;
        },
        [allPersonalDetails, report.policyID, route],
    );

    /**
     * @param {String} text
     */
    const onSubmitComment = useCallback(
        (text) => {
            const isTaskCreated = handleCreateTask(text);
            if (isTaskCreated) {
                return;
            }
            Report.addComment(getReportID(route), text);
        },
        [route, handleCreateTask],
    );

    // Clear notifications for the current report when it's opened and re-focused
    const clearNotifications = useCallback(() => {
        // Check if this is the top-most ReportScreen since the Navigator preserves multiple at a time
        if (!isTopMostReportId) {
            return;
        }

        clearReportNotifications(report.reportID);
    }, [report.reportID, isTopMostReportId]);
    useEffect(clearNotifications, [clearNotifications]);
    useAppFocusEvent(clearNotifications);

    useEffect(() => {
        Timing.end(CONST.TIMING.CHAT_RENDER);
        Performance.markEnd(CONST.TIMING.CHAT_RENDER);

        fetchReportIfNeeded();
        const interactionTask = InteractionManager.runAfterInteractions(() => {
            ComposerActions.setShouldShowComposeInput(true);
        });
        return () => {
            if (interactionTask) {
                interactionTask.cancel();
            }
            if (!didSubscribeToReportLeavingEvents) {
                return;
            }

            Report.unsubscribeFromLeavingRoomReportChannel(report.reportID);
        };

        // I'm disabling the warning, as it expects to use exhaustive deps, even though we want this useEffect to run only on the first render.
        // eslint-disable-next-line react-hooks/exhaustive-deps
    }, []);

    useEffect(() => {
        // We don't want this effect to run on the first render.
        if (firstRenderRef.current) {
            firstRenderRef.current = false;
            return;
        }

        const onyxReportID = report.reportID;
        const prevOnyxReportID = prevReport.reportID;
        const routeReportID = getReportID(route);

        // Navigate to the Concierge chat if the room was removed from another device (e.g. user leaving a room or removed from a room)
        if (
            // non-optimistic case
            (!prevUserLeavingStatus && userLeavingStatus) ||
            // optimistic case
            (prevOnyxReportID &&
                prevOnyxReportID === routeReportID &&
                !onyxReportID &&
                prevReport.statusNum === CONST.REPORT.STATUS.OPEN &&
                (report.statusNum === CONST.REPORT.STATUS.CLOSED || (!report.statusNum && !prevReport.parentReportID && prevReport.chatType === CONST.REPORT.CHAT_TYPE.POLICY_ROOM))) ||
            ((ReportUtils.isMoneyRequest(prevReport) || ReportUtils.isMoneyRequestReport(prevReport)) && _.isEmpty(report))
        ) {
            Navigation.dismissModal();
            if (Navigation.getTopmostReportId() === prevOnyxReportID) {
                Navigation.setShouldPopAllStateOnUP();
                Navigation.goBack(ROUTES.HOME, false, true);
            }
            if (prevReport.parentReportID) {
                Navigation.navigate(ROUTES.REPORT_WITH_ID.getRoute(prevReport.parentReportID));
                return;
            }
            Report.navigateToConciergeChat();
            return;
        }

        // If you already have a report open and are deeplinking to a new report on native,
        // the ReportScreen never actually unmounts and the reportID in the route also doesn't change.
        // Therefore, we need to compare if the existing reportID is the same as the one in the route
        // before deciding that we shouldn't call OpenReport.
        if (onyxReportID === prevReport.reportID && (!onyxReportID || onyxReportID === routeReportID)) {
            return;
        }

        fetchReportIfNeeded();
        ComposerActions.setShouldShowComposeInput(true);
    }, [
        route,
        report,
        errors,
        fetchReportIfNeeded,
        prevReport.reportID,
        prevUserLeavingStatus,
        userLeavingStatus,
        prevReport.statusNum,
        prevReport.parentReportID,
        prevReport.chatType,
        prevReport,
    ]);

    useEffect(() => {
        if (!ReportUtils.isValidReportIDFromPath(reportID)) {
            return;
        }
        // Ensures subscription event succeeds when the report/workspace room is created optimistically.
        // Check if the optimistic `OpenReport` or `AddWorkspaceRoom` has succeeded by confirming
        // any `pendingFields.createChat` or `pendingFields.addWorkspaceRoom` fields are set to null.
        // Existing reports created will have empty fields for `pendingFields`.
        const didCreateReportSuccessfully = !report.pendingFields || (!report.pendingFields.addWorkspaceRoom && !report.pendingFields.createChat);
        let interactionTask;
        if (!didSubscribeToReportLeavingEvents.current && didCreateReportSuccessfully) {
            interactionTask = InteractionManager.runAfterInteractions(() => {
                Report.subscribeToReportLeavingEvents(reportID);
                didSubscribeToReportLeavingEvents.current = true;
            });
        }

        return () => {
            if (!interactionTask) {
                return;
            }
            interactionTask.cancel();
        };
    }, [report, didSubscribeToReportLeavingEvents, reportID]);

    useEffect(() => {
        const interactionTask = InteractionManager.runAfterInteractions(() => {
            setEntryTransitionEnd(true);
        });
        return () => {
            if (!interactionTask) {
                return;
            }
            interactionTask.cancel();
        };
    }, []);

    const onListLayout = useCallback((e) => {
        setListHeight((prev) => lodashGet(e, 'nativeEvent.layout.height', prev));
        if (!markReadyForHydration) {
            return;
        }

        markReadyForHydration();
        // eslint-disable-next-line react-hooks/exhaustive-deps
    }, []);

    // eslint-disable-next-line rulesdir/no-negated-variables
    const shouldShowNotFoundPage = useMemo(
        () =>
            (!wasReportAccessibleRef.current &&
                !firstRenderRef.current &&
                !report.reportID &&
                !isOptimisticDelete &&
                !reportMetadata.isLoadingInitialReportActions &&
                !isLoading &&
                !userLeavingStatus) ||
            shouldHideReport,
        [report, reportMetadata, isLoading, shouldHideReport, isOptimisticDelete, userLeavingStatus],
    );

    const actionListValue = useMemo(() => ({flatListRef, scrollPosition, setScrollPosition}), [flatListRef, scrollPosition, setScrollPosition]);

    return (
        <ActionListContext.Provider value={actionListValue}>
            <ReactionListContext.Provider value={reactionListRef}>
                <ScreenWrapper
                    navigation={navigation}
                    style={screenWrapperStyle}
                    shouldEnableKeyboardAvoidingView={isTopMostReportId}
                    testID={ReportScreen.displayName}
                >
                    {() => (
                        <FullPageNotFoundView
                            shouldShow={shouldShowNotFoundPage}
                            subtitleKey="notFound.noAccess"
                            shouldShowCloseButton={false}
                            shouldShowBackButton={isSmallScreenWidth}
                            onBackButtonPress={Navigation.goBack}
                            shouldShowLink={false}
                        >
                            <OfflineWithFeedback
                                pendingAction={addWorkspaceRoomOrChatPendingAction}
                                errors={addWorkspaceRoomOrChatErrors}
                                shouldShowErrorMessages={false}
                                needsOffscreenAlphaCompositing
                            >
                                {headerView}
                                {ReportUtils.isTaskReport(report) && isSmallScreenWidth && ReportUtils.isOpenTaskReport(report, parentReportAction) && (
                                    <View style={[styles.borderBottom]}>
                                        <View style={[styles.appBG, styles.pl0]}>
                                            <View style={[styles.ph5, styles.pb3]}>
                                                <TaskHeaderActionButton report={report} />
                                            </View>
                                        </View>
                                    </View>
<<<<<<< HEAD
                                )}
                            </OfflineWithFeedback>
                            {!!accountManagerReportID && ReportUtils.isConciergeChatReport(report) && isBannerVisible && (
                                <Banner
                                    containerStyles={[styles.mh4, styles.mt4, styles.p4, styles.bgDark]}
                                    textStyles={[styles.colorReversed]}
                                    text={translate('reportActionsView.chatWithAccountManager')}
                                    onClose={dismissBanner}
                                    onPress={chatWithAccountManager}
                                    shouldShowCloseButton
                                />
                            )}
                            <DragAndDropProvider isDisabled={!isReportReadyForDisplay || !ReportUtils.canUserPerformWriteAction(report)}>
                                <View
                                    style={[styles.flex1, styles.justifyContentEnd, styles.overflowHidden]}
                                    onLayout={onListLayout}
                                >
                                    {isReportReadyForDisplay && didScreenTransitionEnd && !isLoadingInitialReportActions && !isLoading && (
                                        <ReportActionsView
                                            reportActions={filteredReportActions}
                                            report={report}
                                            isLoadingInitialReportActions={reportMetadata.isLoadingInitialReportActions}
                                            isLoadingNewerReportActions={reportMetadata.isLoadingNewerReportActions}
                                            isLoadingOlderReportActions={reportMetadata.isLoadingOlderReportActions}
                                            isComposerFullSize={isComposerFullSize}
                                            policy={policy}
                                        />
                                    )}

                                    {/* Note: The ReportActionsSkeletonView should be allowed to mount even if the initial report actions are not loaded.
                                         If we prevent rendering the report while they are loading then
                                         we'll unnecessarily unmount the ReportActionsView which will clear the new marker lines initial state. */}
                                    {(!isReportReadyForDisplay || !didScreenTransitionEnd || isLoadingInitialReportActions || isLoading) && <ReportActionsSkeletonView />}

                                    {isReportReadyForDisplay && didScreenTransitionEnd ? (
                                        <ReportFooter
                                            pendingAction={addWorkspaceRoomOrChatPendingAction}
                                            report={report}
                                            isComposerFullSize={isComposerFullSize}
                                            onSubmitComment={onSubmitComment}
                                            listHeight={listHeight}
                                            isEmptyChat={isEmptyChat}
                                            lastReportAction={lastReportAction}
                                        />
                                    ) : null}
                                </View>
                            </DragAndDropProvider>
                        </FullPageNotFoundView>
                    )}
=======
                                </View>
                            )}
                        </OfflineWithFeedback>
                        {!!accountManagerReportID && ReportUtils.isConciergeChatReport(report) && isBannerVisible && (
                            <Banner
                                containerStyles={[styles.mh4, styles.mt4, styles.p4, styles.bgDark]}
                                textStyles={[styles.colorReversed]}
                                text={translate('reportActionsView.chatWithAccountManager')}
                                onClose={dismissBanner}
                                onPress={chatWithAccountManager}
                                shouldShowCloseButton
                            />
                        )}
                        <DragAndDropProvider isDisabled={!isReportReadyForDisplay || !ReportUtils.canUserPerformWriteAction(report)}>
                            <View
                                style={[styles.flex1, styles.justifyContentEnd, styles.overflowHidden]}
                                onLayout={onListLayout}
                            >
                                {isReportReadyForDisplay && !isLoadingInitialReportActions && !isLoading && (
                                    <ReportActionsView
                                        reportActions={reportActions}
                                        report={report}
                                        isLoadingInitialReportActions={reportMetadata.isLoadingInitialReportActions}
                                        isLoadingNewerReportActions={reportMetadata.isLoadingNewerReportActions}
                                        isLoadingOlderReportActions={reportMetadata.isLoadingOlderReportActions}
                                        isComposerFullSize={isComposerFullSize}
                                        policy={policy}
                                    />
                                )}

                                {/* Note: The ReportActionsSkeletonView should be allowed to mount even if the initial report actions are not loaded.
                     If we prevent rendering the report while they are loading then
                     we'll unnecessarily unmount the ReportActionsView which will clear the new marker lines initial state. */}
                                {(!isReportReadyForDisplay || isLoadingInitialReportActions || isLoading) && <ReportActionsSkeletonView />}

                                {isReportReadyForDisplay ? (
                                    <ReportFooter
                                        pendingAction={addWorkspaceRoomOrChatPendingAction}
                                        reportActions={reportActions}
                                        report={report}
                                        isComposerFullSize={isComposerFullSize}
                                        onSubmitComment={onSubmitComment}
                                        policies={policies}
                                        listHeight={listHeight}
                                        personalDetails={personalDetails}
                                    />
                                ) : (
                                    <ReportFooter isReportReadyForDisplay={false} />
                                )}
                            </View>
                        </DragAndDropProvider>
                    </FullPageNotFoundView>
>>>>>>> 76e5b1cb
                </ScreenWrapper>
            </ReactionListContext.Provider>
        </ActionListContext.Provider>
    );
}

ReportScreen.propTypes = propTypes;
ReportScreen.defaultProps = defaultProps;
ReportScreen.displayName = 'ReportScreen';

export default compose(
    withViewportOffsetTop,
    withCurrentReportID,
    withOnyx(
        {
            isSidebarLoaded: {
                key: ONYXKEYS.IS_SIDEBAR_LOADED,
            },
            reportActions: {
                key: ({route}) => `${ONYXKEYS.COLLECTION.REPORT_ACTIONS}${getReportID(route)}`,
                canEvict: false,
                selector: (reportActions) => ReportActionsUtils.getSortedReportActionsForDisplay(reportActions, true),
            },
            report: {
                key: ({route}) => `${ONYXKEYS.COLLECTION.REPORT}${getReportID(route)}`,
                allowStaleData: true,
                selector: reportWithoutHasDraftSelector,
            },
            reportMetadata: {
                key: ({route}) => `${ONYXKEYS.COLLECTION.REPORT_METADATA}${getReportID(route)}`,
                initialValue: {
                    isLoadingInitialReportActions: true,
                    isLoadingOlderReportActions: false,
                    isLoadingNewerReportActions: false,
                },
            },
            isComposerFullSize: {
                key: ({route}) => `${ONYXKEYS.COLLECTION.REPORT_IS_COMPOSER_FULL_SIZE}${getReportID(route)}`,
                initialValue: false,
            },
            betas: {
                key: ONYXKEYS.BETAS,
            },
            policies: {
                key: ONYXKEYS.COLLECTION.POLICY,
                allowStaleData: true,
            },
            accountManagerReportID: {
                key: ONYXKEYS.ACCOUNT_MANAGER_REPORT_ID,
                initialValue: null,
            },
            userLeavingStatus: {
                key: ({route}) => `${ONYXKEYS.COLLECTION.REPORT_USER_IS_LEAVING_ROOM}${getReportID(route)}`,
                initialValue: false,
            },
        },
        true,
    ),
)(
    memo(
        ReportScreen,
        (prevProps, nextProps) =>
            prevProps.isSidebarLoaded === nextProps.isSidebarLoaded &&
            _.isEqual(prevProps.reportActions, nextProps.reportActions) &&
            _.isEqual(prevProps.reportMetadata, nextProps.reportMetadata) &&
            prevProps.isComposerFullSize === nextProps.isComposerFullSize &&
            _.isEqual(prevProps.betas, nextProps.betas) &&
            _.isEqual(prevProps.policies, nextProps.policies) &&
            prevProps.accountManagerReportID === nextProps.accountManagerReportID &&
            prevProps.userLeavingStatus === nextProps.userLeavingStatus &&
            prevProps.report.reportID === nextProps.report.reportID &&
            prevProps.report.policyID === nextProps.report.policyID &&
            prevProps.report.isOptimisticReport === nextProps.report.isOptimisticReport &&
            prevProps.report.statusNum === nextProps.report.statusNum &&
            _.isEqual(prevProps.report.pendingFields, nextProps.report.pendingFields) &&
            prevProps.currentReportID === nextProps.currentReportID,
    ),
);<|MERGE_RESOLUTION|>--- conflicted
+++ resolved
@@ -175,17 +175,10 @@
     const {addWorkspaceRoomOrChatPendingAction, addWorkspaceRoomOrChatErrors} = ReportUtils.getReportOfflinePendingActionAndErrors(report);
     const screenWrapperStyle = [styles.appContent, styles.flex1, {marginTop: viewportOffsetTop}];
 
-<<<<<<< HEAD
-    // eslint-disable-next-line react-hooks/exhaustive-deps -- need to re-filter the report actions when network status changes
-    const filteredReportActions = useMemo(() => ReportActionsUtils.getSortedReportActionsForDisplay(reportActions, true), [isOffline, reportActions]);
-    const isEmptyChat = useMemo(() => _.isEmpty(filteredReportActions), [filteredReportActions]);
+    const isEmptyChat = useMemo(() => _.isEmpty(reportActions), [reportActions]);
 
     // There are no reportActions at all to display and we are still in the process of loading the next set of actions.
     const isLoadingInitialReportActions = isEmptyChat && reportMetadata.isLoadingInitialReportActions;
-=======
-    // There are no reportActions at all to display and we are still in the process of loading the next set of actions.
-    const isLoadingInitialReportActions = _.isEmpty(reportActions) && reportMetadata.isLoadingInitialReportActions;
->>>>>>> 76e5b1cb
 
     const isOptimisticDelete = lodashGet(report, 'statusNum') === CONST.REPORT.STATUS.CLOSED;
 
@@ -196,10 +189,10 @@
     const parentReportAction = ReportActionsUtils.getParentReportAction(report);
     const lastReportAction = useMemo(
         () =>
-            filteredReportActions.length
-                ? _.find([...filteredReportActions, parentReportAction], (action) => ReportUtils.canEditReportAction(action) && !ReportActionsUtils.isMoneyRequestAction(action))
+            reportActions.length
+                ? _.find([...reportActions, parentReportAction], (action) => ReportUtils.canEditReportAction(action) && !ReportActionsUtils.isMoneyRequestAction(action))
                 : {},
-        [filteredReportActions, parentReportAction],
+        [reportActions, parentReportAction],
     );
     const isSingleTransactionView = ReportUtils.isMoneyRequest(report);
 
@@ -537,7 +530,6 @@
                                             </View>
                                         </View>
                                     </View>
-<<<<<<< HEAD
                                 )}
                             </OfflineWithFeedback>
                             {!!accountManagerReportID && ReportUtils.isConciergeChatReport(report) && isBannerVisible && (
@@ -557,7 +549,7 @@
                                 >
                                     {isReportReadyForDisplay && didScreenTransitionEnd && !isLoadingInitialReportActions && !isLoading && (
                                         <ReportActionsView
-                                            reportActions={filteredReportActions}
+                                            reportActions={reportActions}
                                             report={report}
                                             isLoadingInitialReportActions={reportMetadata.isLoadingInitialReportActions}
                                             isLoadingNewerReportActions={reportMetadata.isLoadingNewerReportActions}
@@ -587,60 +579,6 @@
                             </DragAndDropProvider>
                         </FullPageNotFoundView>
                     )}
-=======
-                                </View>
-                            )}
-                        </OfflineWithFeedback>
-                        {!!accountManagerReportID && ReportUtils.isConciergeChatReport(report) && isBannerVisible && (
-                            <Banner
-                                containerStyles={[styles.mh4, styles.mt4, styles.p4, styles.bgDark]}
-                                textStyles={[styles.colorReversed]}
-                                text={translate('reportActionsView.chatWithAccountManager')}
-                                onClose={dismissBanner}
-                                onPress={chatWithAccountManager}
-                                shouldShowCloseButton
-                            />
-                        )}
-                        <DragAndDropProvider isDisabled={!isReportReadyForDisplay || !ReportUtils.canUserPerformWriteAction(report)}>
-                            <View
-                                style={[styles.flex1, styles.justifyContentEnd, styles.overflowHidden]}
-                                onLayout={onListLayout}
-                            >
-                                {isReportReadyForDisplay && !isLoadingInitialReportActions && !isLoading && (
-                                    <ReportActionsView
-                                        reportActions={reportActions}
-                                        report={report}
-                                        isLoadingInitialReportActions={reportMetadata.isLoadingInitialReportActions}
-                                        isLoadingNewerReportActions={reportMetadata.isLoadingNewerReportActions}
-                                        isLoadingOlderReportActions={reportMetadata.isLoadingOlderReportActions}
-                                        isComposerFullSize={isComposerFullSize}
-                                        policy={policy}
-                                    />
-                                )}
-
-                                {/* Note: The ReportActionsSkeletonView should be allowed to mount even if the initial report actions are not loaded.
-                     If we prevent rendering the report while they are loading then
-                     we'll unnecessarily unmount the ReportActionsView which will clear the new marker lines initial state. */}
-                                {(!isReportReadyForDisplay || isLoadingInitialReportActions || isLoading) && <ReportActionsSkeletonView />}
-
-                                {isReportReadyForDisplay ? (
-                                    <ReportFooter
-                                        pendingAction={addWorkspaceRoomOrChatPendingAction}
-                                        reportActions={reportActions}
-                                        report={report}
-                                        isComposerFullSize={isComposerFullSize}
-                                        onSubmitComment={onSubmitComment}
-                                        policies={policies}
-                                        listHeight={listHeight}
-                                        personalDetails={personalDetails}
-                                    />
-                                ) : (
-                                    <ReportFooter isReportReadyForDisplay={false} />
-                                )}
-                            </View>
-                        </DragAndDropProvider>
-                    </FullPageNotFoundView>
->>>>>>> 76e5b1cb
                 </ScreenWrapper>
             </ReactionListContext.Provider>
         </ActionListContext.Provider>

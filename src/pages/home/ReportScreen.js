--- conflicted
+++ resolved
@@ -309,21 +309,7 @@
                                     containerHeight={this.state.skeletonViewContainerHeight}
                                 />
                             )}
-<<<<<<< HEAD
-                            {this.isReportReadyForDisplay() && !isLoadingInitialReportActions && (
-                                <ReportFooter
-                                    errors={addWorkspaceRoomOrChatErrors}
-                                    pendingAction={addWorkspaceRoomOrChatPendingAction}
-                                    isOffline={this.props.network.isOffline}
-                                    reportActions={this.props.reportActions}
-                                    report={this.props.report}
-                                    isComposerFullSize={this.props.isComposerFullSize}
-                                    onSubmitComment={this.onSubmitComment}
-                                />
-                            )}
                             <PortalHost name={CONST.REPORT.DROP_HOST_NAME} />
-=======
->>>>>>> e81fab75
                         </View>
                     </FullPageNotFoundView>
                 </ScreenWrapper>

import React from 'react';
import {withOnyx} from 'react-native-onyx';
import PropTypes from 'prop-types';
import {Keyboard, View} from 'react-native';
import lodashGet from 'lodash/get';
import _ from 'underscore';
import lodashFindLast from 'lodash/findLast';
import styles from '../../styles/styles';
import ScreenWrapper from '../../components/ScreenWrapper';
import HeaderView from './HeaderView';
import Navigation from '../../libs/Navigation/Navigation';
import ROUTES from '../../ROUTES';
import * as Report from '../../libs/actions/Report';
import ONYXKEYS from '../../ONYXKEYS';
import Permissions from '../../libs/Permissions';
import * as ReportUtils from '../../libs/ReportUtils';
import ReportActionsView from './report/ReportActionsView';
import ReportActionCompose from './report/ReportActionCompose';
import SwipeableView from '../../components/SwipeableView';
import CONST from '../../CONST';
import ReportActionsSkeletonView from '../../components/ReportActionsSkeletonView';
import reportActionPropTypes from './report/reportActionPropTypes';
import ArchivedReportFooter from '../../components/ArchivedReportFooter';
import toggleReportActionComposeView from '../../libs/toggleReportActionComposeView';
import addViewportResizeListener from '../../libs/VisualViewport';
import {withNetwork} from '../../components/OnyxProvider';
import compose from '../../libs/compose';
import networkPropTypes from '../../components/networkPropTypes';

const propTypes = {
    /** Navigation route context info provided by react navigation */
    route: PropTypes.shape({
        /** Route specific parameters used on this screen */
        params: PropTypes.shape({
            /** The ID of the report this screen should display */
            reportID: PropTypes.string,
        }).isRequired,
    }).isRequired,

    /** Tells us if the sidebar has rendered */
    isSidebarLoaded: PropTypes.bool,

    /** Whether or not to show the Compose Input */
    session: PropTypes.shape({
        shouldShowComposeInput: PropTypes.bool,
    }),

    /** The report currently being looked at */
    report: PropTypes.shape({
        /** Number of actions unread */
        unreadActionCount: PropTypes.number,

        /** The largest sequenceNumber on this report */
        maxSequenceNumber: PropTypes.number,

        /** The current position of the new marker */
        newMarkerSequenceNumber: PropTypes.number,

        /** Whether there is an outstanding amount in IOU */
        hasOutstandingIOU: PropTypes.bool,
    }),

    /** Array of report actions for this report */
    reportActions: PropTypes.objectOf(PropTypes.shape(reportActionPropTypes)),

    /** Whether the composer is full size */
    isComposerFullSize: PropTypes.bool,

    /** Beta features list */
    betas: PropTypes.arrayOf(PropTypes.string),

    /** Flag to check if the report actions data are loading */
    isLoadingReportActions: PropTypes.bool,

    /** The policies which the user has access to */
    policies: PropTypes.objectOf(PropTypes.shape({
        /** The policy name */
        name: PropTypes.string,

        /** The type of the policy */
        type: PropTypes.string,
    })).isRequired,

    /** Information about the network */
    network: networkPropTypes.isRequired,
};

const defaultProps = {
    isSidebarLoaded: false,
    session: {
        shouldShowComposeInput: true,
    },
    reportActions: {},
    report: {
        unreadActionCount: 0,
        maxSequenceNumber: 0,
        hasOutstandingIOU: false,
    },
    isComposerFullSize: false,
    betas: [],
    isLoadingReportActions: false,
};

/**
 * Get the currently viewed report ID as number
 *
 * @param {Object} route
 * @param {Object} route.params
 * @param {String} route.params.reportID
 * @returns {Number}
 */
function getReportID(route) {
    const params = route.params;
    return Number.parseInt(params.reportID, 10);
}

class ReportScreen extends React.Component {
    constructor(props) {
        super(props);

        this.onSubmitComment = this.onSubmitComment.bind(this);
        this.updateViewportOffsetTop = this.updateViewportOffsetTop.bind(this);
        this.removeViewportResizeListener = () => {};

        this.state = {
            skeletonViewContainerHeight: 0,
            viewportOffsetTop: 0,
        };
    }

    componentDidMount() {
        this.storeCurrentlyViewedReport();
        this.removeViewportResizeListener = addViewportResizeListener(this.updateViewportOffsetTop);
    }

    componentDidUpdate(prevProps) {
        if (this.props.route.params.reportID === prevProps.route.params.reportID) {
            return;
        }
        this.storeCurrentlyViewedReport();
    }

    componentWillUnmount() {
<<<<<<< HEAD
        if (!window.visualViewport) {
            return;
        }
        window.visualViewport.removeEventListener('resize', this.viewportOffsetTop);
=======
        clearTimeout(this.loadingTimerId);
        this.removeViewportResizeListener();
>>>>>>> aaba379c
    }

    /**
     * @param {String} text
     */
    onSubmitComment(text) {
        Report.addComment(getReportID(this.props.route), text);
    }

    setChatFooterStyles(isOffline) {
        return {...styles.chatFooter, minHeight: !isOffline ? CONST.CHAT_FOOTER_MIN_HEIGHT : 0};
    }

    /**
     * When reports change there's a brief time content is not ready to be displayed
     *
     * @returns {Boolean}
     */
    shouldShowLoader() {
        const isLoadingInitialReportActions = _.isEmpty(this.props.reportActions) && this.props.isLoadingReportActions;
        return !getReportID(this.props.route) || isLoadingInitialReportActions;
    }

    /**
     * Persists the currently viewed report id
     */
    storeCurrentlyViewedReport() {
        const reportID = getReportID(this.props.route);
        if (_.isNaN(reportID)) {
            Report.handleInaccessibleReport();
            return;
        }

        // Always reset the state of the composer view when the current reportID changes
        toggleReportActionComposeView(true);
        Report.updateCurrentlyViewedReportID(reportID);
    }

    /**
     * @param {SyntheticEvent} e
     */
    updateViewportOffsetTop(e) {
        const viewportOffsetTop = lodashGet(e, 'target.offsetTop', 0);
        this.setState({viewportOffsetTop});
    }

    render() {
        if (!this.props.isSidebarLoaded) {
            return null;
        }

        // We let Free Plan default rooms to be shown in the App - it's the one exception to the beta, otherwise do not show policy rooms in product
        if (!Permissions.canUseDefaultRooms(this.props.betas)
            && ReportUtils.isDefaultRoom(this.props.report)
            && ReportUtils.getPolicyType(this.props.report, this.props.policies) !== CONST.POLICY.TYPE.FREE) {
            return null;
        }

        if (!Permissions.canUsePolicyRooms(this.props.betas) && ReportUtils.isUserCreatedPolicyRoom(this.props.report)) {
            return null;
        }

        const reportID = getReportID(this.props.route);

        const isArchivedRoom = ReportUtils.isArchivedRoom(this.props.report);
        let reportClosedAction;
        if (isArchivedRoom) {
            reportClosedAction = lodashFindLast(this.props.reportActions, action => action.actionName === CONST.REPORT.ACTIONS.TYPE.CLOSED);
        }
        return (
            <ScreenWrapper style={[styles.appContent, styles.flex1, {marginTop: this.state.viewportOffsetTop}]}>
                <HeaderView
                    reportID={reportID}
                    onNavigationMenuButtonClicked={() => Navigation.navigate(ROUTES.HOME)}
                />

                <View
                    nativeID={CONST.REPORT.DROP_NATIVE_ID}
                    style={[styles.flex1, styles.justifyContentEnd, styles.overflowHidden]}
                    onLayout={event => this.setState({skeletonViewContainerHeight: event.nativeEvent.layout.height})}
                >
                    {this.shouldShowLoader()
                        ? (
                            <ReportActionsSkeletonView
                                containerHeight={this.state.skeletonViewContainerHeight}
                            />
                        )
                        : (
                            <ReportActionsView
                                reportID={reportID}
                                reportActions={this.props.reportActions}
                                report={this.props.report}
                                session={this.props.session}
                                isComposerFullSize={this.props.isComposerFullSize}
                            />
                        )}
                    {(isArchivedRoom || this.props.session.shouldShowComposeInput) && (
                        <View style={[this.setChatFooterStyles(this.props.network.isOffline), this.props.isComposerFullSize && styles.chatFooterFullCompose]}>
                            {
                                isArchivedRoom
                                    ? (
                                        <ArchivedReportFooter
                                            reportClosedAction={reportClosedAction}
                                            report={this.props.report}
                                        />
                                    ) : (
                                        <SwipeableView onSwipeDown={Keyboard.dismiss}>
                                            <ReportActionCompose
                                                onSubmit={this.onSubmitComment}
                                                reportID={reportID}
                                                reportActions={this.props.reportActions}
                                                report={this.props.report}
                                                isComposerFullSize={this.props.isComposerFullSize}
                                            />
                                        </SwipeableView>
                                    )
                            }
                        </View>
                    )}
                </View>
            </ScreenWrapper>
        );
    }
}

ReportScreen.propTypes = propTypes;
ReportScreen.defaultProps = defaultProps;

export default compose(withNetwork(), withOnyx({
    isSidebarLoaded: {
        key: ONYXKEYS.IS_SIDEBAR_LOADED,
    },
    session: {
        key: ONYXKEYS.SESSION,
    },
    reportActions: {
        key: ({route}) => `${ONYXKEYS.COLLECTION.REPORT_ACTIONS}${getReportID(route)}`,
        canEvict: false,
    },
    report: {
        key: ({route}) => `${ONYXKEYS.COLLECTION.REPORT}${getReportID(route)}`,
    },
    isComposerFullSize: {
        key: ({route}) => `${ONYXKEYS.COLLECTION.REPORT_IS_COMPOSER_FULL_SIZE}${getReportID(route)}`,
    },
    betas: {
        key: ONYXKEYS.BETAS,
    },
    isLoadingReportActions: {
        key: ({route}) => `${ONYXKEYS.COLLECTION.IS_LOADING_REPORT_ACTIONS}${getReportID(route)}`,
        initWithStoredValues: false,
    },
    policies: {
        key: ONYXKEYS.COLLECTION.POLICY,
    },
}))(ReportScreen);<|MERGE_RESOLUTION|>--- conflicted
+++ resolved
@@ -141,15 +141,7 @@
     }
 
     componentWillUnmount() {
-<<<<<<< HEAD
-        if (!window.visualViewport) {
-            return;
-        }
-        window.visualViewport.removeEventListener('resize', this.viewportOffsetTop);
-=======
-        clearTimeout(this.loadingTimerId);
         this.removeViewportResizeListener();
->>>>>>> aaba379c
     }
 
     /**

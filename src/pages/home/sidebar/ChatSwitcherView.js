import React from 'react';
import {View, Text} from 'react-native';
import PropTypes from 'prop-types';
import _ from 'underscore';
import lodashOrderby from 'lodash.orderby';
import lodashGet from 'lodash.get';
import {withOnyx} from 'react-native-onyx';
import Str from 'expensify-common/lib/str';
import ONYXKEYS from '../../../ONYXKEYS';
import KeyboardShortcut from '../../../libs/KeyboardShortcut';
import ChatSwitcherList from './ChatSwitcherList';
import ChatSwitcherSearchForm from './ChatSwitcherSearchForm';
import {fetchOrCreateChatReport} from '../../../libs/actions/Report';
import {redirect} from '../../../libs/actions/App';
import ROUTES from '../../../ROUTES';
import styles from '../../../styles/StyleSheet';
import * as ChatSwitcher from '../../../libs/actions/ChatSwitcher';
import CONST from '../../../CONST';

const MAX_GROUP_DM_LENGTH = 8;

const personalDetailsPropTypes = PropTypes.shape({
    // The login of the person (either email or phone number)
    login: PropTypes.string.isRequired,

    // The URL of the person's avatar (there should already be a default avatarURL if
    // the person doesn't have their own avatar uploaded yet)
    avatarURL: PropTypes.string.isRequired,

    // This is either the user's full name, or their login if full name is an empty string
    displayName: PropTypes.string.isRequired,
});

const propTypes = {
    // Toggles the hamburger menu open and closed
    onLinkClick: PropTypes.func.isRequired,

    /* Onyx Props */

    // All of the personal details for everyone
    // The keys of this object are the logins of the users, and the values are an object
    // with their details
    personalDetails: PropTypes.objectOf(personalDetailsPropTypes),

    // All reports that have been shared with the user
    reports: PropTypes.shape({
        reportID: PropTypes.number,
        reportName: PropTypes.string,
    }),

    // The personal details of the person who is currently logged in
    session: PropTypes.shape({
        // The email of the person who is currently logged in
        email: PropTypes.string.isRequired,
    }),

    isSidebarAnimating: PropTypes.bool,
    isChatSwitcherActive: PropTypes.bool,
};
const defaultProps = {
    personalDetails: {},
    reports: {},
    session: null,
    isSidebarAnimating: false,
    isChatSwitcherActive: false,
};

class ChatSwitcherView extends React.Component {
    constructor(props) {
        super(props);

        this.maxSearchResults = 10;

        this.handleKeyPress = this.handleKeyPress.bind(this);
        this.reset = this.reset.bind(this);
        this.selectUser = this.selectUser.bind(this);
        this.selectReport = this.selectReport.bind(this);
        this.getChatReportsOptions = this.getChatReportsOptions.bind(this);
        this.triggerOnFocusCallback = this.triggerOnFocusCallback.bind(this);
        this.updateSearch = this.updateSearch.bind(this);
        this.selectRow = this.selectRow.bind(this);
        this.addUserToGroup = this.addUserToGroup.bind(this);
        this.removeUserFromGroup = this.removeUserFromGroup.bind(this);
        this.startGroupChat = this.startGroupChat.bind(this);
        this.state = {
            search: '',
            options: [],
            focusedIndex: 0,
            isLogoVisible: true,
            isClearButtonVisible: false,
            groupUsers: [],
        };
    }

    componentDidMount() {
        // Listen for the Command+K key being pressed so the focus can be given to the chat switcher
        KeyboardShortcut.subscribe('K', () => {
            ChatSwitcher.show();
            this.textInput.focus();
        }, ['meta'], true);
    }

    componentDidUpdate(prevProps) {
        // Check if the sidebar was animating but is no longer animating and
        // if the chat switcher is active then focus the input
        if (prevProps.isSidebarAnimating
                && !this.props.isSidebarAnimating
                && this.props.isChatSwitcherActive
        ) {
            this.textInput.focus();
        }
    }

    componentWillUnmount() {
        KeyboardShortcut.unsubscribe('K');
    }

    /**
     * Get the chat report options created from props.report. Additionally these chat report options will also determine
     * if its a 1:1 DM or not. If it is a 1:1 DM we'll save the DM participant login and the type as user.
     *
     * @param {Boolean} sortByLastVisited
     * @returns {Object}
     */
    getChatReportsOptions(sortByLastVisited = true) {
        // If we have at least one group user then let's only get 1:1 DM chat options since we cannot add group
        // DMs at this point.
        const excludeGroupDMs = this.state.groupUsers.length > 0;

        const chatReports = _.chain(this.props.reports)
            .values()
            .filter((report) => {
                if (_.isEmpty(report.reportName)) {
                    return false;
                }
                if (sortByLastVisited && !report.lastVisitedTimestamp) {
                    return false;
                }

                // Remove any previously selected group user so that it doesn't show as a dupe
                const isInGroupUsers = _.some(this.state.groupUsers, ({login}) => {
                    const participants = lodashGet(report, 'participants', []);
                    const isSingleUserPrivateDMReport = participants.length === 1;
                    return isSingleUserPrivateDMReport && login === participants[0];
                });
                if (isInGroupUsers) {
                    return false;
                }
                if (excludeGroupDMs) {
                    const participants = lodashGet(report, 'participants', []);
                    const isGroupDM = participants.length > 1;
                    return !isGroupDM;
                }
                return true;
            })
            .map((report) => {
                const participants = lodashGet(report, 'participants', []);
                const isSingleUserChat = participants.length === 1;
                const login = isSingleUserChat ? report.participants[0] : '';
                return {
                    text: report.reportName,
                    alternateText: report.reportName,
                    searchText: report.reportName === login ? login
                        : `${report.reportName} ${login}`,
                    reportID: report.reportID,
                    participants,
                    icon: report.icon,
                    login,
                    type: isSingleUserChat ? CONST.REPORT.SINGLE_USER_CHAT : CONST.REPORT.GROUP_CHAT,
                    isUnread: report.unreadActionCount > 0,
                    lastVisitedTimestamp: report.lastVisitedTimestamp,
                    keyForList: String(report.reportID),
                };
            })
            .value();

        // If we are not sorting by lastVisited then let's sort it such that 1:1 user reports are on top with group DMs
        // on the bottom. This would ensure our search UI is clean than having 1:1 reports show up in the middle.
        return sortByLastVisited
            ? lodashOrderby(chatReports, ['lastVisitedTimestamp'], ['desc'])
            : lodashOrderby(chatReports, ['type'], ['desc']);
    }

    /**
     * Fires the correct method for the option type selected.
     *
     * @param {Object} option
     */
    selectRow(option) {
        switch (option.type) {
            case CONST.REPORT.SINGLE_USER_CHAT:
                this.selectUser(option);
                break;
            case CONST.REPORT.GROUP_CHAT:
                this.selectReport(option);
                break;
            default:
        }
    }

    /**
     * Adds a user to the groupUsers array and
     * updates the options.
     *
     * @param {Object} option
     */
    addUserToGroup(option) {
        this.setState(prevState => ({
            groupUsers: [...prevState.groupUsers, option],
            search: '',
        }), () => {
            this.updateSearch('');
            this.textInput.clear();
            this.textInput.focus();
        });
    }

    /**
     * Removes a user from the groupUsers array and
     * updates the options.
     *
     * @param {Object} [optionToRemove] remove last when no option provided
     */
    removeUserFromGroup(optionToRemove) {
        const selectedOption = !optionToRemove
            ? _.last(this.state.groupUsers)
            : optionToRemove;

        this.setState(prevState => ({
            groupUsers: _.reduce(prevState.groupUsers, (users, option) => (
                option.login === selectedOption.login
                    ? users
                    : [...users, option]
            ), []),
        }), () => {
            this.updateSearch(this.state.search);
            this.textInput.focus();
        });
    }

    /**
     * Begins the group
     */
    startGroupChat() {
        const userLogins = _.map(this.state.groupUsers, option => option.login);
        fetchOrCreateChatReport([this.props.session.email, ...userLogins]);
        this.props.onLinkClick();
        this.reset();
    }

    /**
     * Fetch the chat report and then redirect to the new report
     *
     * @param {Object} selectedOption
     * @param {String} selectedOption.login
     */
    selectUser(selectedOption) {
        // If there are group users saved start a group chat between
        // the user that was just selected and everyone in the list
        if (this.state.groupUsers.length > 0) {
            const userLogins = _.map(this.state.groupUsers, option => option.login);
            fetchOrCreateChatReport([this.props.session.email, ...userLogins, selectedOption.login]);
        } else {
            fetchOrCreateChatReport([this.props.session.email, selectedOption.login]);
        }

        this.props.onLinkClick();
        this.reset();
    }

    /**
     * Fetch the chat report and then redirect to the new report
     *
     * @param {Object} option
     * @param {String} option.reportID
     */
    selectReport(option) {
        redirect(ROUTES.getReportRoute(option.reportID));
        this.props.onLinkClick();
        this.reset();
    }

    /**
     * Reset the component to it's default state and blur the input if we are no longer searching
     *
<<<<<<< HEAD
     * @param {boolean} continueSearchingAfterReset
=======
     * @param {Boolean} blurAfterReset
>>>>>>> 033386aa
     */
    reset(continueSearchingAfterReset = false) {
        this.setState({
            search: '',
            options: continueSearchingAfterReset ? this.getChatReportsOptions() : [],
            focusedIndex: 0,
            isLogoVisible: !continueSearchingAfterReset,
            isClearButtonVisible: continueSearchingAfterReset,
            groupUsers: [],
        }, () => {
            if (!continueSearchingAfterReset) {
                this.textInput.blur();
                ChatSwitcher.hide();
            }
        });
    }

    /**
     * When the text input gets focus, the onFocus() callback needs to be called, the keyboard shortcut is disabled
     * and the logo is hidden
     */
    triggerOnFocusCallback() {
        ChatSwitcher.show();
        this.setState(prevState => ({
            isLogoVisible: false,
            isClearButtonVisible: true,

            // When the search bar is empty let's show the default chat report options sorted by last visited. If the
            // search bar is not empty that means some text is present hence on focus let's not update the options.
            options: prevState.search === '' ? this.getChatReportsOptions() : prevState.options,
        }));
    }

    /**
     * When arrow keys are pressed, the focused option needs to change
     * When enter key is pressed, the highlighted option is selected
     *
     * @param {SyntheticEvent} e
     */
    handleKeyPress(e) {
        let newFocusedIndex;

        switch (e.nativeEvent.key) {
            case 'Enter':
                // Pass the option to the selectRow method which
                // will fire the correct callback for the option type.
                this.selectRow(this.state.options[this.state.focusedIndex]);
                e.preventDefault();
                break;
            case 'Backspace':
                if (this.state.groupUsers.length > 0 && this.state.search === '') {
                    // Remove the last user
                    this.removeUserFromGroup();
                }
                break;
            case 'ArrowDown':
                newFocusedIndex = this.state.focusedIndex + 1;

                // Wrap around to the top of the list
                if (newFocusedIndex > this.state.options.length - 1) {
                    newFocusedIndex = 0;
                }

                this.setState({focusedIndex: newFocusedIndex});
                e.preventDefault();
                break;

            case 'ArrowUp':
                newFocusedIndex = this.state.focusedIndex - 1;

                // Wrap around to the bottom of the list
                if (newFocusedIndex < 0) {
                    newFocusedIndex = this.state.options.length - 1;
                }

                this.setState({focusedIndex: newFocusedIndex});
                e.preventDefault();
                break;

            case 'Tab':
            case 'Escape':
                this.reset();
                break;

            default:
                break;
        }
    }

    /**
     * Every time the text changes in the TextInput, update the search value in the state
     *
     * @param {String} value
     */
    updateSearch(value) {
        if (value === '') {
            if (this.state.groupUsers.length > 0) {
                // If we have groupLogins we only want to reset the options not
                // the entire state which would clear out the list of groupUsers
                this.setState({options: this.getChatReportsOptions(), search: ''});
                return;
            }

            this.reset(false);
            return;
        }

        this.setState({search: value});

        // Search our full list of options. We want:
        // 1) Exact matches first
        // 2) beginning-of-string matches second
        // 3) middle-of-string matches last
        const matchRegexes = [
            new RegExp(`^${Str.escapeForRegExp(value)}$`, 'i'),
            new RegExp(`^${Str.escapeForRegExp(value)}`, 'i'),
            new RegExp(Str.escapeForRegExp(value), 'i'),
        ];

        // Because we want to regexes above to be listed in a specific order, the for loop below will end up adding
        // duplicate options to the list (because one option can match multiple regex patterns).
        // A Set is used here so that duplicate values are automatically removed.
        const matches = new Set();

        // We don't want to sort our chatReportOptions by lastVisited since we'll let the regex
        // matches order our options.
        const chatReportOptions = this.getChatReportsOptions(false);

        // Get a list of all users we can send messages to and make their details generic. We will also reject any
        // personalDetails logins that exist in chatReportOptions which will remove our dupes since we'll use
        // chatReportOptions as our first source of truth if the 1:1 chat DM exists there.
        const personalDetailOptions = _.chain(this.props.personalDetails)
            .values()
            .reject(personalDetail => _.findWhere(chatReportOptions, {login: personalDetail.login}))
            .map(personalDetail => ({
                text: personalDetail.displayName,
                alternateText: personalDetail.login,
                searchText: personalDetail.displayName === personalDetail.login ? personalDetail.login
                    : `${personalDetail.displayName} ${personalDetail.login}`,
                icon: personalDetail.avatarURL,
                login: personalDetail.login,
                type: CONST.REPORT.SINGLE_USER_CHAT,
                keyForList: personalDetail.login,
            }))
            .value();

<<<<<<< HEAD
        const searchOptions = _.union(chatReportOptions, personalDetailOptions);
=======
        // Get a list of all reports we can send messages to
        const reportOptions = _.chain(this.props.reports)
            .values()
            .map(report => ({
                text: report.reportName,
                alternateText: report.reportName,
                searchText: report.participants.length < 10
                    ? `${report.reportName} ${report.participants.join(' ')}`
                    : report.reportName ?? '',
                reportID: report.reportID,
                type: OPTION_TYPE.REPORT,
                participants: report.participants,
                isUnread: report.unreadActionCount > 0
            }))
            .value();

        // If we have at least one group user then stop showing
        // report options as we cannot add a report to a group DM
        const searchOptions = this.state.groupUsers.length === 0
            ? _.union(personalDetailOptions, reportOptions)
            : personalDetailOptions;
>>>>>>> 033386aa

        for (let i = 0; i < matchRegexes.length; i++) {
            if (matches.size < this.maxSearchResults) {
                for (let j = 0; j < searchOptions.length; j++) {
                    const option = searchOptions[j];
                    const valueToSearch = option.searchText && option.searchText.replace(new RegExp(/&nbsp;/g), '');
                    const isMatch = matchRegexes[i].test(valueToSearch);

                    // We must also filter out any users who are already in the Group DM list
                    // so they can't be selected more than once
                    const isInGroupUsers = _.some(this.state.groupUsers, groupOption => (
                        groupOption.login === option.login
                    ));

                    // Make sure we don't include the same option twice (automatically handled by using a `Set`)
                    if (isMatch && !isInGroupUsers) {
                        matches.add(option);
                    }

                    if (matches.size === this.maxSearchResults) {
                        break;
                    }
                }
            } else {
                break;
            }
        }

        this.setState({
            options: Array.from(matches),
        });
    }

    render() {
        return (
            <>
                <ChatSwitcherSearchForm
                    ref={el => this.textInput = el}
                    isClearButtonVisible={this.state.isClearButtonVisible}
                    isLogoVisible={this.state.isLogoVisible}
                    searchValue={this.state.search}
                    onChangeText={this.updateSearch}
                    onClearButtonClick={() => this.reset()}
                    onFocus={this.triggerOnFocusCallback}
                    onKeyPress={this.handleKeyPress}
                    groupUsers={this.state.groupUsers}
                    onRemoveFromGroup={this.removeUserFromGroup}
                    onConfirmUsers={this.startGroupChat}
                />

                {this.state.groupUsers.length === MAX_GROUP_DM_LENGTH
                    ? (
                        <View style={[styles.chatSwitcherMessage]}>
                            <Text style={[styles.h4, styles.mb1, styles.colorReversed]}>
                                Maximum participants reached
                            </Text>
                            <Text style={[styles.textLabel, styles.colorMutedReversed]}>
                                {'You\'ve reached the maximum number of participants for a group chat.'}
                            </Text>
                        </View>
                    )
                    : (
                        <ChatSwitcherList
                            focusedIndex={this.state.focusedIndex}
                            options={this.state.options}
                            onSelectRow={this.selectRow}
                            onAddToGroup={this.addUserToGroup}
                        />
                    )}
            </>
        );
    }
}

ChatSwitcherView.propTypes = propTypes;
ChatSwitcherView.defaultProps = defaultProps;

export default withOnyx({
    personalDetails: {
        key: ONYXKEYS.PERSONAL_DETAILS,
    },
    reports: {
        key: ONYXKEYS.COLLECTION.REPORT
    },
    session: {
        key: ONYXKEYS.SESSION,
    },
    isSidebarAnimating: {
        key: ONYXKEYS.IS_SIDEBAR_ANIMATING,
        initFromStoredValues: false,
    },
})(ChatSwitcherView);<|MERGE_RESOLUTION|>--- conflicted
+++ resolved
@@ -160,8 +160,9 @@
                 return {
                     text: report.reportName,
                     alternateText: report.reportName,
-                    searchText: report.reportName === login ? login
-                        : `${report.reportName} ${login}`,
+                    searchText: report.participants.length < 10
+                        ? `${report.reportName} ${report.participants.join(' ')}`
+                        : report.reportName ?? '',
                     reportID: report.reportID,
                     participants,
                     icon: report.icon,
@@ -283,11 +284,7 @@
     /**
      * Reset the component to it's default state and blur the input if we are no longer searching
      *
-<<<<<<< HEAD
-     * @param {boolean} continueSearchingAfterReset
-=======
-     * @param {Boolean} blurAfterReset
->>>>>>> 033386aa
+     * @param {Boolean} continueSearchingAfterReset
      */
     reset(continueSearchingAfterReset = false) {
         this.setState({
@@ -434,31 +431,7 @@
             }))
             .value();
 
-<<<<<<< HEAD
         const searchOptions = _.union(chatReportOptions, personalDetailOptions);
-=======
-        // Get a list of all reports we can send messages to
-        const reportOptions = _.chain(this.props.reports)
-            .values()
-            .map(report => ({
-                text: report.reportName,
-                alternateText: report.reportName,
-                searchText: report.participants.length < 10
-                    ? `${report.reportName} ${report.participants.join(' ')}`
-                    : report.reportName ?? '',
-                reportID: report.reportID,
-                type: OPTION_TYPE.REPORT,
-                participants: report.participants,
-                isUnread: report.unreadActionCount > 0
-            }))
-            .value();
-
-        // If we have at least one group user then stop showing
-        // report options as we cannot add a report to a group DM
-        const searchOptions = this.state.groupUsers.length === 0
-            ? _.union(personalDetailOptions, reportOptions)
-            : personalDetailOptions;
->>>>>>> 033386aa
 
         for (let i = 0; i < matchRegexes.length; i++) {
             if (matches.size < this.maxSearchResults) {

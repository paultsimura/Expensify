import _ from 'underscore';
import React, {memo} from 'react';
import PropTypes from 'prop-types';
import {
    Text,
    TouchableOpacity,
    View,
    StyleSheet,
} from 'react-native';
import styles, {getBackgroundAndBorderStyle, getBackgroundColorStyle} from '../../../styles/styles';
import {optionPropTypes} from './optionPropTypes';
import Icon from '../../../components/Icon';
import {Pencil, Pin, Checkmark} from '../../../components/Icon/Expensicons';
import MultipleAvatars from '../../../components/MultipleAvatars';
import themeColors from '../../../styles/themes/default';
import Hoverable from '../../../components/Hoverable';
import DisplayNames from '../../../components/DisplayNames';
import IOUBadge from '../../../components/IOUBadge';
import colors from '../../../styles/colors';

const propTypes = {
    /** Background Color of the Option Row */
    backgroundColor: PropTypes.string,

    /** Style for hovered state */
    // eslint-disable-next-line react/forbid-prop-types
    hoverStyle: PropTypes.object,

    /** Option to allow the user to choose from can be type 'report' or 'user' */
    option: optionPropTypes.isRequired,

    /** Whether this option is currently in focus so we can modify its style */
    optionIsFocused: PropTypes.bool.isRequired,

    /** A function that is called when an option is selected. Selected option is passed as a param */
    onSelectRow: PropTypes.func,

    /** A flag to indicate whether to show additional optional states, such as pin and draft icons */
    hideAdditionalOptionStates: PropTypes.bool,

    /** Whether we should show the selected state */
    showSelectedState: PropTypes.bool,

    /** Whether this item is selected */
    isSelected: PropTypes.bool,

    /** Force the text style to be the unread style */
    forceTextUnreadStyle: PropTypes.bool,

    /** Whether to show the title tooltip */
    showTitleTooltip: PropTypes.bool,

    /** Toggle between compact and default view */
    mode: PropTypes.oneOf(['compact', 'default']),
<<<<<<< HEAD
=======

    /* Whether we should display full display names of participants for group chat options.
     * If this is false, then we only display each participant's first name. */
    shouldShowFullDisplayNames: PropTypes.bool.isRequired,

    /** Whether this option should be disabled */
    isDisabled: PropTypes.bool,
>>>>>>> 90539383
};

const defaultProps = {
    backgroundColor: colors.white,
    hoverStyle: styles.sidebarLinkHover,
    hideAdditionalOptionStates: false,
    showSelectedState: false,
    isSelected: false,
    forceTextUnreadStyle: false,
    showTitleTooltip: false,
    mode: 'default',
    onSelectRow: null,
    isDisabled: false,
};

const OptionRow = ({
    backgroundColor,
    hoverStyle,
    option,
    optionIsFocused,
    onSelectRow,
    hideAdditionalOptionStates,
    showSelectedState,
    isSelected,
    forceTextUnreadStyle,
    showTitleTooltip,
    isDisabled,
    mode,
}) => {
    const textStyle = optionIsFocused
        ? styles.sidebarLinkActiveText
        : styles.sidebarLinkText;
    const textUnreadStyle = (option.isUnread || forceTextUnreadStyle)
        ? [textStyle, styles.sidebarLinkTextUnread] : [textStyle];
    const displayNameStyle = mode === 'compact'
        ? [styles.optionDisplayName, textUnreadStyle, styles.optionDisplayNameCompact, styles.mr2]
        : [styles.optionDisplayName, textUnreadStyle];
    const alternateTextStyle = mode === 'compact'
        ? [textStyle, styles.optionAlternateText, styles.optionAlternateTextCompact]
        : [textStyle, styles.optionAlternateText, styles.mt1];
    const contentContainerStyles = mode === 'compact'
        ? [styles.flex1, styles.flexRow, styles.overflowHidden, styles.alignItemsCenter]
        : [styles.flex1];
    const sidebarInnerRowStyle = StyleSheet.flatten(mode === 'compact' ? [
        styles.chatLinkRowPressable,
        styles.flexGrow1,
        styles.optionItemAvatarNameWrapper,
        styles.sidebarInnerRowSmall,
        styles.justifyContentCenter,
    ] : [
        styles.chatLinkRowPressable,
        styles.flexGrow1,
        styles.optionItemAvatarNameWrapper,
        styles.sidebarInnerRow,
        styles.justifyContentCenter,
    ]);
    const hoveredBackgroundColor = hoverStyle && hoverStyle.backgroundColor
        ? hoverStyle.backgroundColor
        : backgroundColor;
    const focusedBackgroundColor = styles.sidebarLinkActive.backgroundColor;
    const isMultipleParticipant = option.participantsList.length > 1;
    const displayNamesWithTooltips = _.map(
        option.participantsList,
        ({displayName, firstName, login}) => ({
            displayName: (isMultipleParticipant ? firstName : displayName) || login,
            tooltip: login,
        }),
    );
    const fullTitle = displayNamesWithTooltips.map(({displayName}) => displayName).join(', ');
    return (
        <Hoverable>
            {hovered => (
                <TouchableOpacity
                    onPress={() => onSelectRow(option)}
                    activeOpacity={0.8}
                    style={[
                        styles.flexRow,
                        styles.alignItemsCenter,
                        styles.justifyContentBetween,
                        styles.sidebarLink,
                        styles.sidebarLinkInner,
                        getBackgroundColorStyle(backgroundColor),
                        optionIsFocused ? styles.sidebarLinkActive : null,
                        hovered && !optionIsFocused ? hoverStyle : null,
                        isDisabled && styles.cursorDisabled,
                    ]}
                >
                    <View style={sidebarInnerRowStyle}>
                        <View
                            style={[
                                styles.flexRow,
                                styles.alignItemsCenter,
                            ]}
                        >
                            {
                                !_.isEmpty(option.icons)
                                && (
                                    <MultipleAvatars
                                        avatarImageURLs={option.icons}
                                        size={mode === 'compact' ? 'small' : 'default'}
                                        secondAvatarStyle={[
                                            getBackgroundAndBorderStyle(backgroundColor),
                                            optionIsFocused
                                                ? getBackgroundAndBorderStyle(focusedBackgroundColor)
                                                : undefined,
                                            hovered && !optionIsFocused
                                                ? getBackgroundAndBorderStyle(hoveredBackgroundColor)
                                                : undefined,
                                        ]}
                                    />
                                )
                            }
                            <View style={contentContainerStyles}>
                                <DisplayNames
                                    fullTitle={fullTitle}
                                    displayNamesWithTooltips={displayNamesWithTooltips}
                                    tooltipEnabled={showTitleTooltip}
                                    numberOfLines={1}
                                    textStyles={displayNameStyle}
                                />
                                {option.alternateText ? (
                                    <Text
                                        style={alternateTextStyle}
                                        numberOfLines={1}
                                    >
                                        {option.alternateText}
                                    </Text>
                                ) : null}
                            </View>
                            {option.descriptiveText ? (
                                <View style={[styles.flexWrap]}>
                                    <Text style={[styles.textLabel]}>
                                        {option.descriptiveText}
                                    </Text>
                                </View>
                            ) : null}
                            {showSelectedState && (
                                <View style={[styles.selectCircle]}>
                                    {isSelected && (
                                        <Icon src={Checkmark} fill={themeColors.iconSuccessFill} />
                                    )}
                                </View>
                            )}
                        </View>
                    </View>
                    {!hideAdditionalOptionStates && (
                        <View style={[styles.flexRow, styles.alignItemsCenter]}>
                            {option.hasDraftComment && (
                                <View style={styles.ml2}>
                                    <Icon src={Pencil} height={16} width={16} />
                                </View>
                            )}
                            {option.hasOutstandingIOU && (
                                <IOUBadge iouReportID={option.iouReportID} />
                            )}
                            {option.isPinned && (
                                <View style={styles.ml2}>
                                    <Icon src={Pin} height={16} width={16} />
                                </View>
                            )}
                        </View>
                    )}
                </TouchableOpacity>
            )}
        </Hoverable>
    );
};

OptionRow.propTypes = propTypes;
OptionRow.defaultProps = defaultProps;
OptionRow.displayName = 'OptionRow';

// It it very important to use React.memo here so SectionList items will not unnecessarily re-render
export default memo(OptionRow, (prevProps, nextProps) => {
    if (prevProps.optionIsFocused !== nextProps.optionIsFocused) {
        return false;
    }

    if (prevProps.isSelected !== nextProps.isSelected) {
        return false;
    }

    if (prevProps.mode !== nextProps.mode) {
        return false;
    }

    if (prevProps.option.isUnread !== nextProps.option.isUnread) {
        return false;
    }

    if (prevProps.option.alternateText !== nextProps.option.alternateText) {
        return false;
    }

    if (prevProps.option.descriptiveText !== nextProps.option.descriptiveText) {
        return false;
    }

    if (prevProps.option.hasDraftComment !== nextProps.option.hasDraftComment) {
        return false;
    }

    if (prevProps.option.isPinned !== nextProps.option.isPinned) {
        return false;
    }

    if (prevProps.option.hasOutstandingIOU !== nextProps.option.hasOutstandingIOU) {
        return false;
    }

    if (!_.isEqual(prevProps.option.icons, nextProps.option.icons)) {
        return false;
    }

    return true;
});<|MERGE_RESOLUTION|>--- conflicted
+++ resolved
@@ -52,16 +52,6 @@
 
     /** Toggle between compact and default view */
     mode: PropTypes.oneOf(['compact', 'default']),
-<<<<<<< HEAD
-=======
-
-    /* Whether we should display full display names of participants for group chat options.
-     * If this is false, then we only display each participant's first name. */
-    shouldShowFullDisplayNames: PropTypes.bool.isRequired,
-
-    /** Whether this option should be disabled */
-    isDisabled: PropTypes.bool,
->>>>>>> 90539383
 };
 
 const defaultProps = {
@@ -74,7 +64,6 @@
     showTitleTooltip: false,
     mode: 'default',
     onSelectRow: null,
-    isDisabled: false,
 };
 
 const OptionRow = ({
@@ -88,8 +77,8 @@
     isSelected,
     forceTextUnreadStyle,
     showTitleTooltip,
-    isDisabled,
     mode,
+    shouldShowFullDisplayNames,
 }) => {
     const textStyle = optionIsFocused
         ? styles.sidebarLinkActiveText
@@ -126,7 +115,7 @@
     const displayNamesWithTooltips = _.map(
         option.participantsList,
         ({displayName, firstName, login}) => ({
-            displayName: (isMultipleParticipant ? firstName : displayName) || login,
+            displayName: (isMultipleParticipant && !shouldShowFullDisplayNames ? firstName : displayName) || login,
             tooltip: login,
         }),
     );
@@ -146,7 +135,6 @@
                         getBackgroundColorStyle(backgroundColor),
                         optionIsFocused ? styles.sidebarLinkActive : null,
                         hovered && !optionIsFocused ? hoverStyle : null,
-                        isDisabled && styles.cursorDisabled,
                     ]}
                 >
                     <View style={sidebarInnerRowStyle}>

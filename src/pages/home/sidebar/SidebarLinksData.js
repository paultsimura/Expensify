--- conflicted
+++ resolved
@@ -1,9 +1,6 @@
 import {deepEqual} from 'fast-equals';
-<<<<<<< HEAD
-=======
 import lodashGet from 'lodash/get';
 import lodashMap from 'lodash/map';
->>>>>>> 9a598e04
 import PropTypes from 'prop-types';
 import React, {useCallback, useEffect, useMemo, useRef} from 'react';
 import {View} from 'react-native';
@@ -35,8 +32,6 @@
     /** List of reports */
     chatReports: PropTypes.objectOf(reportPropTypes),
 
-<<<<<<< HEAD
-=======
     /** All report actions for all reports */
 
     /** Object of report actions for this report */
@@ -55,7 +50,6 @@
         ),
     ),
 
->>>>>>> 9a598e04
     /** Whether the reports are loading. When false it means they are ready to be used. */
     isLoadingApp: PropTypes.bool,
 
@@ -116,11 +110,9 @@
         accountID: '',
     },
     transactionViolations: {},
+    allReportActions: {},
 };
 
-<<<<<<< HEAD
-function SidebarLinksData({isFocused, betas, chatReports, currentReportID, insets, isLoadingApp, onLinkClick, policies, priorityMode, network}) {
-=======
 function SidebarLinksData({
     isFocused,
     allReportActions,
@@ -137,7 +129,6 @@
     session: {accountID},
     transactionViolations,
 }) {
->>>>>>> 9a598e04
     const styles = useThemeStyles();
     const {activeWorkspaceID} = useActiveWorkspace();
     const {translate} = useLocalize();
@@ -151,9 +142,6 @@
     const reportIDsRef = useRef(null);
     const isLoading = isLoadingApp;
     const optionListItems = useMemo(() => {
-<<<<<<< HEAD
-        const reportIDs = SidebarUtils.getOrderedReportIDs(null, chatReports, betas, policies, priorityMode);
-=======
         const reportIDs = SidebarUtils.getOrderedReportIDs(
             null,
             chatReports,
@@ -165,7 +153,6 @@
             activeWorkspaceID,
             policyMemberAccountIDs,
         );
->>>>>>> 9a598e04
 
         if (deepEqual(reportIDsRef.current, reportIDs)) {
             return reportIDsRef.current;
@@ -178,11 +165,7 @@
             reportIDsRef.current = reportIDs;
         }
         return reportIDsRef.current || [];
-<<<<<<< HEAD
-    }, [betas, chatReports, policies, priorityMode, isLoading, network.isOffline]);
-=======
     }, [chatReports, betas, policies, priorityMode, allReportActions, transactionViolations, activeWorkspaceID, policyMemberAccountIDs, isLoading, network.isOffline, prevPriorityMode]);
->>>>>>> 9a598e04
 
     // We need to make sure the current report is in the list of reports, but we do not want
     // to have to re-generate the list every time the currentReportID changes. To do that
@@ -191,12 +174,6 @@
     // case we re-generate the list a 2nd time with the current report included.
     const optionListItemsWithCurrentReport = useMemo(() => {
         if (currentReportID && !_.contains(optionListItems, currentReportID)) {
-<<<<<<< HEAD
-            return SidebarUtils.getOrderedReportIDs(currentReportID, chatReports, betas, policies, priorityMode);
-        }
-        return optionListItems;
-    }, [currentReportID, optionListItems, chatReports, betas, policies, priorityMode]);
-=======
             return SidebarUtils.getOrderedReportIDs(
                 currentReportID,
                 chatReports,
@@ -211,7 +188,6 @@
         }
         return optionListItems;
     }, [currentReportID, optionListItems, chatReports, betas, policies, priorityMode, allReportActions, transactionViolations, activeWorkspaceID, policyMemberAccountIDs]);
->>>>>>> 9a598e04
 
     const currentReportIDRef = useRef(currentReportID);
     currentReportIDRef.current = currentReportID;
@@ -289,8 +265,6 @@
     };
 
 /**
-<<<<<<< HEAD
-=======
  * @param {Object} [reportActions]
  * @returns {Object|undefined}
  */
@@ -314,7 +288,6 @@
     });
 
 /**
->>>>>>> 9a598e04
  * @param {Object} [policy]
  * @returns {Object|undefined}
  */

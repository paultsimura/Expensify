--- conflicted
+++ resolved
@@ -63,11 +63,7 @@
     policies: [],
 };
 
-<<<<<<< HEAD
-function SidebarLinksData({isFocused, allReportActions, betas, chatReports, currentReportID, insets, isLoadingReportData, isSmallScreenWidth, policies, priorityMode}) {
-=======
 function SidebarLinksData({isFocused, allReportActions, betas, chatReports, currentReportID, insets, isLoadingReportData, onLinkClick, policies, priorityMode}) {
->>>>>>> 24aa7c12
     const {translate} = useLocalize();
 
     const reportIDsRef = useRef(null);
@@ -115,6 +111,7 @@
                 isActiveReport={isActiveReport}
                 isLoading={isLoading}
                 optionListItems={optionListItemsWithCurrentReport}
+                onLinkClick={onLinkClick}
             />
         </View>
     );

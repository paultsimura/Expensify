import {deepEqual} from 'fast-equals';
<<<<<<< HEAD
=======
import lodashGet from 'lodash/get';
import lodashMap from 'lodash/map';
>>>>>>> 96b9ff7d
import PropTypes from 'prop-types';
import React, {useCallback, useMemo, useRef} from 'react';
import {View} from 'react-native';
import {withOnyx} from 'react-native-onyx';
import _ from 'underscore';
import networkPropTypes from '@components/networkPropTypes';
import {withNetwork} from '@components/OnyxProvider';
import withCurrentReportID from '@components/withCurrentReportID';
import withNavigationFocus from '@components/withNavigationFocus';
import useLocalize from '@hooks/useLocalize';
import useThemeStyles from '@hooks/useThemeStyles';
import compose from '@libs/compose';
import SidebarUtils from '@libs/SidebarUtils';
import reportPropTypes from '@pages/reportPropTypes';
import CONST from '@src/CONST';
import ONYXKEYS from '@src/ONYXKEYS';
import SidebarLinks, {basePropTypes} from './SidebarLinks';

const propTypes = {
    ...basePropTypes,

    /* Onyx Props */
    /** List of reports */
    chatReports: PropTypes.objectOf(reportPropTypes),

    /** All report actions for all reports */

    /** Object of report actions for this report */
    allReportActions: PropTypes.objectOf(
        PropTypes.arrayOf(
            PropTypes.shape({
                error: PropTypes.string,
                message: PropTypes.arrayOf(
                    PropTypes.shape({
                        moderationDecision: PropTypes.shape({
                            decision: PropTypes.string,
                        }),
                    }),
                ),
            }),
        ),
    ),

    /** Whether the reports are loading. When false it means they are ready to be used. */
    isLoadingApp: PropTypes.bool,

    /** The chat priority mode */
    priorityMode: PropTypes.string,

    /** Beta features list */
    betas: PropTypes.arrayOf(PropTypes.string),

    network: networkPropTypes.isRequired,

    /** The policies which the user has access to */
    // eslint-disable-next-line react/forbid-prop-types
    policies: PropTypes.object,

    /** All of the transaction violations */
    transactionViolations: PropTypes.shape({
        violations: PropTypes.arrayOf(
            PropTypes.shape({
                /** The transaction ID */
                transactionID: PropTypes.number,

                /** The transaction violation type */
                type: PropTypes.string,

                /** The transaction violation message */
                message: PropTypes.string,

                /** The transaction violation data */
                data: PropTypes.shape({
                    /** The transaction violation data field */
                    field: PropTypes.string,

                    /** The transaction violation data value */
                    value: PropTypes.string,
                }),
            }),
        ),
    }),
};

const defaultProps = {
    chatReports: {},
    allReportActions: {},
    isLoadingApp: true,
    priorityMode: CONST.PRIORITY_MODE.DEFAULT,
    betas: [],
    policies: {},
    transactionViolations: {},
};

function SidebarLinksData({isFocused, allReportActions, betas, chatReports, currentReportID, insets, isLoadingApp, onLinkClick, policies, priorityMode, network, transactionViolations}) {
    const styles = useThemeStyles();
    const {translate} = useLocalize();

    const reportIDsRef = useRef(null);
    const isLoading = isLoadingApp;
    const optionListItems = useMemo(() => {
        const reportIDs = SidebarUtils.getOrderedReportIDs(null, chatReports, betas, policies, priorityMode, allReportActions, transactionViolations);

        if (deepEqual(reportIDsRef.current, reportIDs)) {
            return reportIDsRef.current;
        }

        // We need to update existing reports only once while loading because they are updated several times during loading and causes this regression: https://github.com/Expensify/App/issues/24596#issuecomment-1681679531
        // However, if the user is offline, we need to update the reports unconditionally, since the loading of report data might be stuck in this case.
        if (!isLoading || !reportIDsRef.current || network.isOffline) {
            reportIDsRef.current = reportIDs;
        }
        return reportIDsRef.current || [];
    }, [allReportActions, betas, chatReports, policies, priorityMode, isLoading, network.isOffline, transactionViolations]);

    // We need to make sure the current report is in the list of reports, but we do not want
    // to have to re-generate the list every time the currentReportID changes. To do that
    // we first generate the list as if there was no current report, then here we check if
    // the current report is missing from the list, which should very rarely happen. In this
    // case we re-generate the list a 2nd time with the current report included.
    const optionListItemsWithCurrentReport = useMemo(() => {
        if (currentReportID && !_.contains(optionListItems, currentReportID)) {
            return SidebarUtils.getOrderedReportIDs(currentReportID, chatReports, betas, policies, priorityMode, allReportActions, transactionViolations);
        }
        return optionListItems;
    }, [currentReportID, optionListItems, chatReports, betas, policies, priorityMode, allReportActions, transactionViolations]);

    const currentReportIDRef = useRef(currentReportID);
    currentReportIDRef.current = currentReportID;
    const isActiveReport = useCallback((reportID) => currentReportIDRef.current === reportID, []);

    return (
        <View
            accessibilityElementsHidden={!isFocused}
            accessibilityLabel={translate('sidebarScreen.listOfChats')}
            style={[styles.flex1, styles.h100]}
        >
            <SidebarLinks
                // Forwarded props:
                onLinkClick={onLinkClick}
                insets={insets}
                priorityMode={priorityMode}
                // Data props:
                isActiveReport={isActiveReport}
                isLoading={isLoading}
                optionListItems={optionListItemsWithCurrentReport}
            />
        </View>
    );
}

SidebarLinksData.propTypes = propTypes;
SidebarLinksData.defaultProps = defaultProps;
SidebarLinksData.displayName = 'SidebarLinksData';

/**
 * This function (and the few below it), narrow down the data from Onyx to just the properties that we want to trigger a re-render of the component. This helps minimize re-rendering
 * and makes the entire component more performant because it's not re-rendering when a bunch of properties change which aren't ever used in the UI.
 * @param {Object} [report]
 * @returns {Object|undefined}
 */
const chatReportSelector = (report) =>
    report && {
        reportID: report.reportID,
        participantAccountIDs: report.participantAccountIDs,
        hasDraft: report.hasDraft,
        isPinned: report.isPinned,
        isHidden: report.isHidden,
        errorFields: {
            addWorkspaceRoom: report.errorFields && report.errorFields.addWorkspaceRoom,
        },
        lastMessageText: report.lastMessageText,
        lastVisibleActionCreated: report.lastVisibleActionCreated,
        iouReportID: report.iouReportID,
        total: report.total,
        nonReimbursableTotal: report.nonReimbursableTotal,
        hasOutstandingChildRequest: report.hasOutstandingChildRequest,
        isWaitingOnBankAccount: report.isWaitingOnBankAccount,
        statusNum: report.statusNum,
        stateNum: report.stateNum,
        chatType: report.chatType,
        type: report.type,
        policyID: report.policyID,
        visibility: report.visibility,
        lastReadTime: report.lastReadTime,
        // Needed for name sorting:
        reportName: report.reportName,
        policyName: report.policyName,
        oldPolicyName: report.oldPolicyName,
        // Other less obvious properites considered for sorting:
        ownerAccountID: report.ownerAccountID,
        currency: report.currency,
        managerID: report.managerID,
        // Other important less obivous properties for filtering:
        parentReportActionID: report.parentReportActionID,
        parentReportID: report.parentReportID,
        isDeletedParentAction: report.isDeletedParentAction,
    };

/**
 * @param {Object} [reportActions]
 * @returns {Object|undefined}
 */
const reportActionsSelector = (reportActions) =>
    reportActions &&
<<<<<<< HEAD
    _.map(reportActions, (reportAction) => {
        const {reportActionID, parentReportActionID, actionName, errors = []} = reportAction;
        const decision = _.get(reportAction, 'message[0].moderationDecision.decision');
=======
    lodashMap(reportActions, (reportAction) => {
        const {reportActionID, parentReportActionID, actionName, errors = []} = reportAction;
        const decision = lodashGet(reportAction, 'message[0].moderationDecision.decision');
>>>>>>> 96b9ff7d

        return {
            reportActionID,
            parentReportActionID,
            actionName,
            errors,
            message: [
                {
                    moderationDecision: {decision},
                },
            ],
        };
    });

/**
 * @param {Object} [policy]
 * @returns {Object|undefined}
 */
const policySelector = (policy) =>
    policy && {
        type: policy.type,
        name: policy.name,
        avatar: policy.avatar,
    };

export default compose(
    withCurrentReportID,
    withNavigationFocus,
    withNetwork(),
    withOnyx({
        chatReports: {
            key: ONYXKEYS.COLLECTION.REPORT,
            selector: chatReportSelector,
            initialValue: {},
        },
        isLoadingApp: {
            key: ONYXKEYS.IS_LOADING_APP,
        },
        priorityMode: {
            key: ONYXKEYS.NVP_PRIORITY_MODE,
            initialValue: CONST.PRIORITY_MODE.DEFAULT,
        },
        betas: {
            key: ONYXKEYS.BETAS,
            initialValue: [],
        },
        allReportActions: {
            key: ONYXKEYS.COLLECTION.REPORT_ACTIONS,
            selector: reportActionsSelector,
            initialValue: {},
        },
        policies: {
            key: ONYXKEYS.COLLECTION.POLICY,
            selector: policySelector,
            initialValue: {},
        },
        transactionViolations: {
            key: ONYXKEYS.TRANSACTION_VIOLATIONS,
            initialValue: {},
        },
    }),
)(SidebarLinksData);<|MERGE_RESOLUTION|>--- conflicted
+++ resolved
@@ -1,9 +1,6 @@
 import {deepEqual} from 'fast-equals';
-<<<<<<< HEAD
-=======
 import lodashGet from 'lodash/get';
 import lodashMap from 'lodash/map';
->>>>>>> 96b9ff7d
 import PropTypes from 'prop-types';
 import React, {useCallback, useMemo, useRef} from 'react';
 import {View} from 'react-native';
@@ -209,15 +206,9 @@
  */
 const reportActionsSelector = (reportActions) =>
     reportActions &&
-<<<<<<< HEAD
-    _.map(reportActions, (reportAction) => {
-        const {reportActionID, parentReportActionID, actionName, errors = []} = reportAction;
-        const decision = _.get(reportAction, 'message[0].moderationDecision.decision');
-=======
     lodashMap(reportActions, (reportAction) => {
         const {reportActionID, parentReportActionID, actionName, errors = []} = reportAction;
         const decision = lodashGet(reportAction, 'message[0].moderationDecision.decision');
->>>>>>> 96b9ff7d
 
         return {
             reportActionID,

--- conflicted
+++ resolved
@@ -1,14 +1,7 @@
-<<<<<<< HEAD
-import {windowDimensionsPropTypes} from '../../../../components/withWindowDimensions';
-
-const sidebarPropTypes = {
-    ...windowDimensionsPropTypes,
-=======
 import PropTypes from 'prop-types';
 
 const sidebarPropTypes = {
-    /** Callback when onLayout of sidebar is called */
-    onLayout: PropTypes.func,
->>>>>>> 24aa7c12
+    /** Children to wrap (floating button). */
+    children: PropTypes.node.isRequired,
 };
 export default sidebarPropTypes;
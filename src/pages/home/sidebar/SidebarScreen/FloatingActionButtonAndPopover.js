--- conflicted
+++ resolved
@@ -185,53 +185,6 @@
                             text: this.props.translate('sidebarScreen.newGroup'),
                             onSelected: () => Navigation.navigate(ROUTES.NEW_GROUP),
                         },
-<<<<<<< HEAD
-                        ...(Permissions.canUsePolicyRooms(this.props.betas) && workspaces.length ? [
-                            {
-                                icon: Expensicons.Hashtag,
-                                text: this.props.translate('sidebarScreen.newRoom'),
-                                onSelected: () => Navigation.navigate(ROUTES.WORKSPACE_NEW_ROOM),
-                            },
-                        ] : []),
-                        ...(Permissions.canUseIOUSend(this.props.betas) ? [
-                            {
-                                icon: Expensicons.Send,
-                                text: this.props.translate('iou.sendMoney'),
-                                onSelected: () => Navigation.navigate(ROUTES.getMoneyRequestRoute(CONST.IOU.MONEY_REQUEST_TYPE.SEND)),
-                            },
-                        ] : []),
-                        ...(Permissions.canUseIOU(this.props.betas) ? [
-                            {
-                                icon: Expensicons.MoneyCircle,
-                                text: this.props.translate('iou.requestMoney'),
-                                onSelected: () => Navigation.navigate(ROUTES.getMoneyRequestRoute(CONST.IOU.MONEY_REQUEST_TYPE.REQUEST)),
-                            },
-                        ] : []),
-                        ...(Permissions.canUseIOU(this.props.betas) ? [
-                            {
-                                icon: Expensicons.Receipt,
-                                text: this.props.translate('iou.splitBill'),
-                                onSelected: () => Navigation.navigate(ROUTES.getMoneyRequestRoute(CONST.IOU.MONEY_REQUEST_TYPE.SPLIT)),
-                            },
-                        ] : []),
-                        ...(Permissions.canUseTasks(this.props.betas) ? [
-                            {
-                                icon: Expensicons.Task,
-                                text: this.props.translate('newTaskPage.assignTask'),
-                                onSelected: () => Navigation.navigate(ROUTES.NEW_TASK),
-                            },
-                        ] : []),
-                        ...(!this.props.isLoading && !Policy.hasActiveFreePolicy(this.props.allPolicies) ? [
-                            {
-                                icon: Expensicons.NewWorkspace,
-                                iconWidth: 46,
-                                iconHeight: 40,
-                                text: this.props.translate('workspace.new.newWorkspace'),
-                                description: this.props.translate('workspace.new.getTheExpensifyCardAndMore'),
-                                onSelected: () => Policy.createWorkspace(),
-                            },
-                        ] : []),
-=======
                         ...(Permissions.canUsePolicyRooms(this.props.betas) && workspaces.length
                             ? [
                                   {
@@ -246,7 +199,7 @@
                                   {
                                       icon: Expensicons.Send,
                                       text: this.props.translate('iou.sendMoney'),
-                                      onSelected: () => Navigation.navigate(ROUTES.IOU_SEND),
+                                      onSelected: () => Navigation.navigate(ROUTES.getMoneyRequestRoute(CONST.IOU.MONEY_REQUEST_TYPE.SEND)),
                                   },
                               ]
                             : []),
@@ -255,7 +208,7 @@
                                   {
                                       icon: Expensicons.MoneyCircle,
                                       text: this.props.translate('iou.requestMoney'),
-                                      onSelected: () => Navigation.navigate(ROUTES.IOU_REQUEST),
+                                      onSelected: () => Navigation.navigate(ROUTES.getMoneyRequestRoute(CONST.IOU.MONEY_REQUEST_TYPE.REQUEST)),
                                   },
                               ]
                             : []),
@@ -264,7 +217,7 @@
                                   {
                                       icon: Expensicons.Receipt,
                                       text: this.props.translate('iou.splitBill'),
-                                      onSelected: () => Navigation.navigate(ROUTES.IOU_BILL),
+                                      onSelected: () => Navigation.navigate(ROUTES.getMoneyRequestRoute(CONST.IOU.MONEY_REQUEST_TYPE.SPLIT)),
                                   },
                               ]
                             : []),
@@ -289,7 +242,6 @@
                                   },
                               ]
                             : []),
->>>>>>> 9111b904
                     ]}
                 />
                 <FloatingActionButton

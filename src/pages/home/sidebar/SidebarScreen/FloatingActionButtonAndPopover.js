--- conflicted
+++ resolved
@@ -91,11 +91,7 @@
      */
     const didScreenBecomeInactive = useCallback(() => {
         // When any other page is opened over LHN
-        if (!props.isFocused && prevIsFocused) {
-            return true;
-        }
-
-        return false;
+        return !props.isFocused && prevIsFocused;
     }, [props.isFocused, prevIsFocused]);
 
     /**
@@ -106,9 +102,7 @@
             if (!props.isFocused && props.isSmallScreenWidth) {
                 return;
             }
-
             setIsCreateMenuActive(true);
-
             props.onShowCreateMenu();
         },
         // eslint-disable-next-line react-hooks/exhaustive-deps
@@ -169,12 +163,12 @@
         hideCreateMenu();
     }, [didScreenBecomeInactive, hideCreateMenu]);
 
-<<<<<<< HEAD
     useImperativeHandle(props.innerRef, () => ({
         hideCreateMenu() {
             hideCreateMenu();
         },
     }));
+
     // Workspaces are policies with type === 'free'
     const workspaces = _.filter(props.allPolicies, (policy) => policy && policy.type === CONST.POLICY.TYPE.FREE);
 
@@ -215,24 +209,16 @@
                               },
                           ]
                         : []),
-                    ...(Permissions.canUseIOU(props.betas)
-                        ? [
-                              {
-                                  icon: Expensicons.MoneyCircle,
-                                  text: props.translate('iou.requestMoney'),
-                                  onSelected: () => interceptAnonymousUser(() => IOU.startMoneyRequest(CONST.IOU.MONEY_REQUEST_TYPE.REQUEST)),
-                              },
-                          ]
-                        : []),
-                    ...(Permissions.canUseIOU(props.betas)
-                        ? [
-                              {
-                                  icon: Expensicons.Receipt,
-                                  text: props.translate('iou.splitBill'),
-                                  onSelected: () => interceptAnonymousUser(() => IOU.startMoneyRequest(CONST.IOU.MONEY_REQUEST_TYPE.SPLIT)),
-                              },
-                          ]
-                        : []),
+                    {
+                        icon: Expensicons.MoneyCircle,
+                        text: props.translate('iou.requestMoney'),
+                        onSelected: () => interceptAnonymousUser(() => IOU.startMoneyRequest(CONST.IOU.MONEY_REQUEST_TYPE.REQUEST)),
+                    },
+                    {
+                        icon: Expensicons.Receipt,
+                        text: props.translate('iou.splitBill'),
+                        onSelected: () => interceptAnonymousUser(() => IOU.startMoneyRequest(CONST.IOU.MONEY_REQUEST_TYPE.SPLIT)),
+                    },
                     ...(Permissions.canUseTasks(props.betas)
                         ? [
                               {
@@ -264,87 +250,6 @@
             />
         </View>
     );
-=======
-        return (
-            <View>
-                <PopoverMenu
-                    onClose={this.hideCreateMenu}
-                    isVisible={this.state.isCreateMenuActive}
-                    anchorPosition={styles.createMenuPositionSidebar(this.props.windowHeight)}
-                    onItemSelected={this.hideCreateMenu}
-                    fromSidebarMediumScreen={!this.props.isSmallScreenWidth}
-                    menuItems={[
-                        {
-                            icon: Expensicons.ChatBubble,
-                            text: this.props.translate('sidebarScreen.newChat'),
-                            onSelected: () => this.interceptAnonymousUser(() => Navigation.navigate(ROUTES.NEW_CHAT)),
-                        },
-                        {
-                            icon: Expensicons.Users,
-                            text: this.props.translate('sidebarScreen.newGroup'),
-                            onSelected: () => this.interceptAnonymousUser(() => Navigation.navigate(ROUTES.NEW_GROUP)),
-                        },
-                        ...(Permissions.canUsePolicyRooms(this.props.betas) && workspaces.length
-                            ? [
-                                  {
-                                      icon: Expensicons.Hashtag,
-                                      text: this.props.translate('sidebarScreen.newRoom'),
-                                      onSelected: () => this.interceptAnonymousUser(() => Navigation.navigate(ROUTES.WORKSPACE_NEW_ROOM)),
-                                  },
-                              ]
-                            : []),
-                        ...(Permissions.canUseIOUSend(this.props.betas)
-                            ? [
-                                  {
-                                      icon: Expensicons.Send,
-                                      text: this.props.translate('iou.sendMoney'),
-                                      onSelected: () => this.interceptAnonymousUser(() => IOU.startMoneyRequest(CONST.IOU.MONEY_REQUEST_TYPE.SEND)),
-                                  },
-                              ]
-                            : []),
-                        {
-                            icon: Expensicons.MoneyCircle,
-                            text: this.props.translate('iou.requestMoney'),
-                            onSelected: () => this.interceptAnonymousUser(() => IOU.startMoneyRequest(CONST.IOU.MONEY_REQUEST_TYPE.REQUEST)),
-                        },
-                        {
-                            icon: Expensicons.Receipt,
-                            text: this.props.translate('iou.splitBill'),
-                            onSelected: () => this.interceptAnonymousUser(() => IOU.startMoneyRequest(CONST.IOU.MONEY_REQUEST_TYPE.SPLIT)),
-                        },
-                        ...(Permissions.canUseTasks(this.props.betas)
-                            ? [
-                                  {
-                                      icon: Expensicons.Task,
-                                      text: this.props.translate('newTaskPage.assignTask'),
-                                      onSelected: () => this.interceptAnonymousUser(() => Task.clearOutTaskInfoAndNavigate()),
-                                  },
-                              ]
-                            : []),
-                        ...(!this.props.isLoading && !Policy.hasActiveFreePolicy(this.props.allPolicies)
-                            ? [
-                                  {
-                                      icon: Expensicons.NewWorkspace,
-                                      iconWidth: 46,
-                                      iconHeight: 40,
-                                      text: this.props.translate('workspace.new.newWorkspace'),
-                                      description: this.props.translate('workspace.new.getTheExpensifyCardAndMore'),
-                                      onSelected: () => this.interceptAnonymousUser(() => Policy.createWorkspace()),
-                                  },
-                              ]
-                            : []),
-                    ]}
-                />
-                <FloatingActionButton
-                    accessibilityLabel={this.props.translate('sidebarScreen.fabNewChat')}
-                    accessibilityRole={CONST.ACCESSIBILITY_ROLE.BUTTON}
-                    isActive={this.state.isCreateMenuActive}
-                    onPress={this.showCreateMenu}
-                />
-            </View>
-        );
-    }
->>>>>>> 754b6edf
 }
 
 FloatingActionButtonAndPopover.propTypes = propTypes;

import React, {Component} from 'react';
import {View} from 'react-native';
import styles from '../../../../styles/styles';
import SidebarLinks from '../SidebarLinks';
import ScreenWrapper from '../../../../components/ScreenWrapper';
import Navigation from '../../../../libs/Navigation/Navigation';
import ROUTES from '../../../../ROUTES';
import Timing from '../../../../libs/actions/Timing';
import CONST from '../../../../CONST';
import Performance from '../../../../libs/Performance';
import withWindowDimensions, {windowDimensionsPropTypes} from '../../../../components/withWindowDimensions';
import sidebarPropTypes from './sidebarPropTypes';
import * as Browser from '../../../../libs/Browser';

const propTypes = {
    ...sidebarPropTypes,
    ...windowDimensionsPropTypes,
};

class BaseSidebarScreen extends Component {
    constructor(props) {
        super(props);

        this.startTimer = this.startTimer.bind(this);
        this.navigateToSettings = this.navigateToSettings.bind(this);
    }

    componentDidMount() {
        Performance.markStart(CONST.TIMING.SIDEBAR_LOADED);
        Timing.start(CONST.TIMING.SIDEBAR_LOADED, true);
    }

    /**
     * Method called when avatar is clicked
     */
    navigateToSettings() {
        Navigation.navigate(ROUTES.SETTINGS);
    }

    /**
     * Method called when a pinned chat is selected.
     */
    startTimer() {
        Timing.start(CONST.TIMING.SWITCH_REPORT);
        Performance.markStart(CONST.TIMING.SWITCH_REPORT);
    }

    render() {
        return (
            <ScreenWrapper
                includeSafeAreaPaddingBottom={false}
<<<<<<< HEAD
                style={[styles.sidebar]}
                shouldEnableKeyboardAvoidingView={false}
=======
                style={[styles.sidebar, Browser.isMobile() ? styles.userSelectNone : {}]}
>>>>>>> 7c04c2f3
            >
                {({insets}) => (
                    <>
                        <View style={[styles.flex1]}>
                            <SidebarLinks
                                onLinkClick={this.startTimer}
                                insets={insets}
                                onAvatarClick={this.navigateToSettings}
                                isSmallScreenWidth={this.props.isSmallScreenWidth}
                                reportIDFromRoute={this.props.reportIDFromRoute}
                                onLayout={this.props.onLayout}
                            />
                        </View>
                        {this.props.children}
                    </>
                )}
            </ScreenWrapper>
        );
    }
}

BaseSidebarScreen.propTypes = propTypes;

export default withWindowDimensions(BaseSidebarScreen);<|MERGE_RESOLUTION|>--- conflicted
+++ resolved
@@ -49,12 +49,8 @@
         return (
             <ScreenWrapper
                 includeSafeAreaPaddingBottom={false}
-<<<<<<< HEAD
-                style={[styles.sidebar]}
                 shouldEnableKeyboardAvoidingView={false}
-=======
                 style={[styles.sidebar, Browser.isMobile() ? styles.userSelectNone : {}]}
->>>>>>> 7c04c2f3
             >
                 {({insets}) => (
                     <>

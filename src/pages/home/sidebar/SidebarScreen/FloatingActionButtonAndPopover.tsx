--- conflicted
+++ resolved
@@ -44,11 +44,7 @@
     return isFocused || (topmostCentralPane?.name === SCREENS.SEARCH.CENTRAL_PANE && isSmallScreenWidth);
 };
 
-<<<<<<< HEAD
-type PolicySelector = Pick<OnyxTypes.Policy, 'type' | 'role' | 'isPolicyExpenseChatEnabled' | 'pendingAction' | 'avatarURL' | 'name'>;
-=======
-type PolicySelector = Pick<OnyxTypes.Policy, 'type' | 'role' | 'isPolicyExpenseChatEnabled' | 'pendingAction' | 'avatar' | 'name' | 'id'>;
->>>>>>> a7db2260
+type PolicySelector = Pick<OnyxTypes.Policy, 'type' | 'role' | 'isPolicyExpenseChatEnabled' | 'pendingAction' | 'avatarURL' | 'name' | 'id'>;
 
 type FloatingActionButtonAndPopoverOnyxProps = {
     /** The list of policies the user has access to. */

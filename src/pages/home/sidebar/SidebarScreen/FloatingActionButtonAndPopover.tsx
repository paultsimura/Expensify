--- conflicted
+++ resolved
@@ -452,13 +452,9 @@
         quickActionAvatars,
         styles.popoverMenuItem.paddingHorizontal,
         styles.popoverMenuItem.paddingVertical,
-<<<<<<< HEAD
-        styles.quickActionTooltipWrapper,
         styles.pt3,
         styles.pb2,
-=======
         styles.productTrainingTooltipWrapper,
->>>>>>> ff2fc940
         renderProductTrainingTooltip,
         hideProductTrainingTooltip,
         quickAction?.action,

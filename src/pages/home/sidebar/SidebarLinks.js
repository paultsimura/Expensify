--- conflicted
+++ resolved
@@ -24,13 +24,9 @@
 import themeColors from '../../../styles/themes/default';
 import withLocalize, {withLocalizePropTypes} from '../../../components/withLocalize';
 import * as App from '../../../libs/actions/App';
-<<<<<<< HEAD
 import * as ReportUtils from '../../../libs/ReportUtils';
-=======
-import * as ReportUtils from '../../../libs/reportUtils';
 import networkPropTypes from '../../../components/networkPropTypes';
 import {withNetwork} from '../../../components/OnyxProvider';
->>>>>>> 8d6368e3
 
 const propTypes = {
     /** Toggles the navigation menu open and closed */

--- conflicted
+++ resolved
@@ -129,10 +129,9 @@
         if (isCreateMenuOpen || (!isSmallScreenWidth && isActiveReport(option.reportID)) || (isSmallScreenWidth && Navigation.getTopmostReportId())) {
             return;
         }
-<<<<<<< HEAD
-        Navigation.navigate(ROUTES.getReportRoute(option.reportID));
+        Navigation.navigate(ROUTES.REPORT_WITH_ID.getRoute(option.reportID));
         onLinkClick();
-    };
+    }
 
     const viewMode = priorityMode === CONST.PRIORITY_MODE.GSD ? CONST.OPTION_MODE.COMPACT : CONST.OPTION_MODE.DEFAULT;
 
@@ -152,52 +151,6 @@
                     }
                     accessibilityRole={CONST.ACCESSIBILITY_ROLE.TEXT}
                     shouldShowEnvironmentBadge
-=======
-        Navigation.navigate(ROUTES.REPORT_WITH_ID.getRoute(option.reportID));
-        this.props.onLinkClick();
-    }
-
-    render() {
-        const viewMode = this.props.priorityMode === CONST.PRIORITY_MODE.GSD ? CONST.OPTION_MODE.COMPACT : CONST.OPTION_MODE.DEFAULT;
-
-        return (
-            <View style={[styles.flex1, styles.h100]}>
-                <View
-                    style={[styles.flexRow, styles.ph5, styles.pv3, styles.justifyContentBetween, styles.alignItemsCenter]}
-                    dataSet={{dragArea: true}}
-                >
-                    <Header
-                        title={
-                            <LogoComponent
-                                fill={defaultTheme.text}
-                                width={variables.lhnLogoWidth}
-                                height={variables.lhnLogoHeight}
-                            />
-                        }
-                        accessibilityRole={CONST.ACCESSIBILITY_ROLE.TEXT}
-                        shouldShowEnvironmentBadge
-                    />
-                    <Tooltip text={this.props.translate('common.search')}>
-                        <PressableWithoutFeedback
-                            accessibilityLabel={this.props.translate('sidebarScreen.buttonSearch')}
-                            accessibilityRole={CONST.ACCESSIBILITY_ROLE.BUTTON}
-                            style={[styles.flexRow, styles.ph5]}
-                            onPress={Session.checkIfActionIsAllowed(this.showSearchPage)}
-                        >
-                            <Icon src={Expensicons.MagnifyingGlass} />
-                        </PressableWithoutFeedback>
-                    </Tooltip>
-                    <SignInOrAvatarWithOptionalStatus isCreateMenuOpen={this.props.isCreateMenuOpen} />
-                </View>
-
-                <LHNOptionsList
-                    style={[this.props.isLoading ? styles.flexShrink1 : styles.flex1]}
-                    contentContainerStyles={[styles.sidebarListContainer, {paddingBottom: StyleUtils.getSafeAreaMargins(this.props.insets).marginBottom}]}
-                    data={this.props.optionListItems}
-                    onSelectRow={this.showReportPage}
-                    shouldDisableFocusOptions={this.props.isSmallScreenWidth}
-                    optionMode={viewMode}
->>>>>>> 767bdae2
                 />
                 <Tooltip text={translate('common.search')}>
                     <PressableWithoutFeedback

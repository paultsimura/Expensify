import React from 'react';
<<<<<<< HEAD
import {
    Animated,
    View,
    ScrollView,
    TouchableOpacity,
} from 'react-native';
=======
import {View, TouchableOpacity} from 'react-native';
>>>>>>> 376c07b5
import _ from 'underscore';
import PropTypes from 'prop-types';
import {withOnyx} from 'react-native-onyx';
import styles, {getSafeAreaMargins} from '../../../styles/styles';
import ONYXKEYS from '../../../ONYXKEYS';
import ChatSwitcherView from './ChatSwitcherView';
import SafeAreaInsetPropTypes from '../../SafeAreaInsetPropTypes';
import compose from '../../../libs/compose';
import {withRouter} from '../../../libs/Router';
import {redirect} from '../../../libs/actions/App';
import ROUTES from '../../../ROUTES';
import * as ChatSwitcher from '../../../libs/actions/ChatSwitcher';
import Icon from '../../../components/Icon';
import {MagnifyingGlass} from '../../../components/Icon/Expensicons';
import Header from '../../../components/Header';
import HeaderWithCloseButton from '../../../components/HeaderWithCloseButton';
import AvatarWithIndicator from '../../../components/AvatarWithIndicator';
import OptionsList from '../../../components/OptionsList';
import {getSidebarOptions} from '../../../libs/OptionsListUtils';
import {getDefaultAvatar} from '../../../libs/actions/PersonalDetails';

const propTypes = {
    // Toggles the navigation menu open and closed
    onLinkClick: PropTypes.func.isRequired,

    // navigates to settings and hides sidebar
    onAvatarClick: PropTypes.func.isRequired,

    // Safe area insets required for mobile devices margins
    insets: SafeAreaInsetPropTypes.isRequired,

    /* Onyx Props */
    // List of reports
    reports: PropTypes.objectOf(PropTypes.shape({
        reportID: PropTypes.number,
        reportName: PropTypes.string,
        unreadActionCount: PropTypes.number,
    })),

    // List of draft comments. We don't know the shape, since the keys include the report numbers
    draftComments: PropTypes.objectOf(PropTypes.string),

    // Current state of the chat switcher (active of inactive)
    isChatSwitcherActive: PropTypes.bool,

    // List of users' personal details
    personalDetails: PropTypes.objectOf(PropTypes.shape({
        login: PropTypes.string.isRequired,
        avatarURL: PropTypes.string.isRequired,
        displayName: PropTypes.string.isRequired,
    })),

    // The personal details of the person who is logged in
    myPersonalDetails: PropTypes.shape({
        // Display name of the current user from their personal details
        displayName: PropTypes.string,

        // Avatar URL of the current user from their personal details
        avatarURL: PropTypes.string,
    }),

    // Information about the network
    network: PropTypes.shape({
        // Is the network currently offline or not
        isOffline: PropTypes.bool,
    }),

    // Currently viewed reportID
    currentlyViewedReportID: PropTypes.string,
};

const defaultProps = {
    reports: {},
    isChatSwitcherActive: false,
    draftComments: {},
    personalDetails: {},
    myPersonalDetails: {
        avatarURL: getDefaultAvatar(),
    },
    network: null,
    currentlyViewedReportID: '',
};

<<<<<<< HEAD
class SidebarLinks extends React.Component {
    constructor(props) {
        super(props);
        this.chatSwitcherAnimation = new Animated.Value(0);
        this.sidebarAnimation = new Animated.Value(1);
    }

    componentDidUpdate(prevProps) {
        if (prevProps.isChatSwitcherActive !== this.props.isChatSwitcherActive) {
            Animated.timing(this.chatSwitcherAnimation, {
                toValue: this.props.isChatSwitcherActive ? 1 : 0,
                duration: 300,
            }).start();
            Animated.timing(this.sidebarAnimation, {
                toValue: this.props.isChatSwitcherActive ? 0 : 1,
                duration: 300,
            }).start();
        }
    }

    /**
     * Check if the report has a draft comment
     *
     * @param {Number} reportID
     * @returns {Boolean}
     */
    hasComment(reportID) {
        const allComments = get(this.props.comments, `${ONYXKEYS.COLLECTION.REPORT_DRAFT_COMMENT}${reportID}`, '');
        return allComments.length > 0;
    }

    render() {
        const reportIDInUrl = parseInt(this.props.match.params.reportID, 10);
        const sortedReports = lodashOrderby(this.props.reports, [
            'isPinned',
            'reportName',
        ], [
            'desc',
            'asc',
        ]);

        // Filter the reports so that the only reports shown are pinned, unread, have draft
        // comments (but are not the open one), and the one matching the URL
        const reportsToDisplay = _.filter(sortedReports, report => (report.isPinned || (report.unreadActionCount > 0)
                || report.reportID === reportIDInUrl
                || (report.reportID !== reportIDInUrl && this.hasComment(report.reportID))));

        const chatSwitcherStyle = [
            {opacity: this.chatSwitcherAnimation},
            this.props.isChatSwitcherActive
                ? styles.sidebarHeaderActive
                : styles.sidebarHeader,
        ];

        const sidebarAnimation = [
            {opacity: this.sidebarAnimation},
            !this.props.isChatSwitcherActive
                ? styles.sidebarHeaderActive
                : styles.sidebarHeader,
        ];

        return (
            <View style={[styles.flex1, styles.h100, {marginTop: this.props.insets.top}]}>
                <Animated.View
                    style={[chatSwitcherStyle]}
                >
                    {this.props.isChatSwitcherActive && (
                        <>
                            <HeaderWithCloseButton
                                textSize="large"
                                title="Search"
                                onCloseButtonPress={() => ChatSwitcher.hide()}
                                shouldShowBorderBottom={false}
                            />
                            <ChatSwitcherView
                                onLinkClick={this.props.onLinkClick}
                            />
                        </>
                    )}
                </Animated.View>
                <Animated.View
                    style={sidebarAnimation}
                >
                    {!this.props.isChatSwitcherActive && (
                        <>
                            <View style={[
                                styles.flexRow,
                                styles.sidebarHeaderTop,
                                styles.justifyContentBetween,
                                styles.alignItemsCenter,
                            ]}
                            >
                                <Header textSize="large" title="Chats" />
                                <TouchableOpacity
                                    style={[styles.flexRow, styles.sidebarHeaderTop]}
                                    onPress={() => ChatSwitcher.show()}
                                >
                                    <MagnifyingGlassIcon width={20} height={20} />
                                </TouchableOpacity>
                                <AvatarWithIndicator
                                    source={this.props.myPersonalDetails.avatarURL}
                                    isActive={this.props.network && !this.props.network.isOffline}
                                />
                            </View>
                            <ScrollView
                                keyboardShouldPersistTaps="always"
                                style={styles.sidebarListContainer}
                                bounces={false}
                                indicatorStyle="white"
                            >
                                {/* A report will not have a report name if it hasn't been fetched from  */}
                                {/* the server yet so nothing is rendered */}
                                {_.map(reportsToDisplay, (report) => {
                                    const participantDetails = get(report, 'participants.length', 0) === 1
                                        ? get(this.props.personalDetails, report.participants[0], '') : '';
                                    const login = participantDetails ? participantDetails.login : '';
                                    return report.reportName && (
                                        <ChatLinkRow
                                            key={report.reportID}
                                            option={{
                                                text: participantDetails
                                                    ? participantDetails.displayName
                                                    : report.reportName,
                                                alternateText: Str.removeSMSDomain(login),
                                                type: participantDetails ? 'user' : 'report',

                                                // The icon for the row is set when we fetch personal details via
                                                // PersonalDetails.getFromReportParticipants()
                                                icons: report.icons,
                                                login,
                                                reportID: report.reportID,
                                                isUnread: report.unreadActionCount > 0,
                                                hasDraftComment: report.reportID !== reportIDInUrl
                                                    && this.hasComment(report.reportID),
                                            }}
                                            onSelectRow={() => {
                                                redirect(ROUTES.getReportRoute(report.reportID));
                                                this.props.onLinkClick();
                                            }}
                                            optionIsFocused={report.reportID === reportIDInUrl}
                                        />
                                    );
                                })}
                            </ScrollView>
                        </>
                    )}
                </Animated.View>
            </View>
        );
    }
}
=======
const SidebarLinks = (props) => {
    const activeReportID = parseInt(props.currentlyViewedReportID, 10);

    const chatSwitcherStyle = props.isChatSwitcherActive
        ? [styles.sidebarHeader, styles.sidebarHeaderActive]
        : [styles.sidebarHeader];

    const {recentReports} = getSidebarOptions(
        props.reports,
        props.personalDetails,
        props.draftComments,
        activeReportID,
    );

    const sections = [{
        title: '',
        indexOffset: 0,
        data: recentReports,
        shouldShow: true,
    }];
    return (
        <View style={[styles.flex1, styles.h100, {marginTop: props.insets.top}]}>
            <View style={[chatSwitcherStyle]}>
                {props.isChatSwitcherActive && (
                    <ChatSwitcherView
                        onLinkClick={props.onLinkClick}
                    />
                )}
            </View>
            {!props.isChatSwitcherActive && (
                <>
                    <View style={[
                        styles.flexRow,
                        styles.sidebarHeaderTop,
                        styles.justifyContentBetween,
                        styles.alignItemsCenter,
                    ]}
                    >
                        <Header textSize="large" title="Chats" />
                        <TouchableOpacity
                            style={[styles.flexRow, styles.sidebarHeaderTop]}
                            onPress={() => ChatSwitcher.show()}
                        >
                            <Icon src={MagnifyingGlass} />
                        </TouchableOpacity>
                        <TouchableOpacity
                            onPress={props.onAvatarClick}
                        >
                            <AvatarWithIndicator
                                source={props.myPersonalDetails.avatarURL}
                                isActive={props.network && !props.network.isOffline}
                            />
                        </TouchableOpacity>
                    </View>
                    <OptionsList
                        contentContainerStyles={[
                            styles.sidebarListContainer,
                            {paddingBottom: getSafeAreaMargins(props.insets).marginBottom},
                        ]}
                        sections={sections}
                        focusedIndex={_.findIndex(recentReports, (
                            option => option.reportID === activeReportID
                        ))}
                        onSelectRow={(option) => {
                            redirect(ROUTES.getReportRoute(option.reportID));
                            props.onLinkClick();
                        }}
                        hideSectionHeaders
                    />
                </>
            )}
        </View>
    );
};
>>>>>>> 376c07b5

SidebarLinks.propTypes = propTypes;
SidebarLinks.defaultProps = defaultProps;
SidebarLinks.displayName = 'SidebarLinks';

export default compose(
    withRouter,
    withOnyx({
        reports: {
            key: ONYXKEYS.COLLECTION.REPORT,
        },
        draftComments: {
            key: ONYXKEYS.COLLECTION.REPORT_DRAFT_COMMENT,
        },
        personalDetails: {
            key: ONYXKEYS.PERSONAL_DETAILS,
        },
        myPersonalDetails: {
            key: ONYXKEYS.MY_PERSONAL_DETAILS,
        },
        network: {
            key: ONYXKEYS.NETWORK,
        },
        isChatSwitcherActive: {
            key: ONYXKEYS.IS_CHAT_SWITCHER_ACTIVE,
            initWithStoredValues: false,
        },
        currentlyViewedReportID: {
            key: ONYXKEYS.CURRENTLY_VIEWED_REPORTID,
        },
    }),
)(SidebarLinks);<|MERGE_RESOLUTION|>--- conflicted
+++ resolved
@@ -1,14 +1,5 @@
 import React from 'react';
-<<<<<<< HEAD
-import {
-    Animated,
-    View,
-    ScrollView,
-    TouchableOpacity,
-} from 'react-native';
-=======
-import {View, TouchableOpacity} from 'react-native';
->>>>>>> 376c07b5
+import {Animated, View, TouchableOpacity} from 'react-native';
 import _ from 'underscore';
 import PropTypes from 'prop-types';
 import {withOnyx} from 'react-native-onyx';
@@ -92,7 +83,6 @@
     currentlyViewedReportID: '',
 };
 
-<<<<<<< HEAD
 class SidebarLinks extends React.Component {
     constructor(props) {
         super(props);
@@ -113,32 +103,8 @@
         }
     }
 
-    /**
-     * Check if the report has a draft comment
-     *
-     * @param {Number} reportID
-     * @returns {Boolean}
-     */
-    hasComment(reportID) {
-        const allComments = get(this.props.comments, `${ONYXKEYS.COLLECTION.REPORT_DRAFT_COMMENT}${reportID}`, '');
-        return allComments.length > 0;
-    }
-
     render() {
-        const reportIDInUrl = parseInt(this.props.match.params.reportID, 10);
-        const sortedReports = lodashOrderby(this.props.reports, [
-            'isPinned',
-            'reportName',
-        ], [
-            'desc',
-            'asc',
-        ]);
-
-        // Filter the reports so that the only reports shown are pinned, unread, have draft
-        // comments (but are not the open one), and the one matching the URL
-        const reportsToDisplay = _.filter(sortedReports, report => (report.isPinned || (report.unreadActionCount > 0)
-                || report.reportID === reportIDInUrl
-                || (report.reportID !== reportIDInUrl && this.hasComment(report.reportID))));
+        const activeReportID = parseInt(this.props.currentlyViewedReportID, 10);
 
         const chatSwitcherStyle = [
             {opacity: this.chatSwitcherAnimation},
@@ -146,6 +112,20 @@
                 ? styles.sidebarHeaderActive
                 : styles.sidebarHeader,
         ];
+
+        const {recentReports} = getSidebarOptions(
+            this.props.reports,
+            this.props.personalDetails,
+            this.props.draftComments,
+            activeReportID,
+        );
+
+        const sections = [{
+            title: '',
+            indexOffset: 0,
+            data: recentReports,
+            shouldShow: true,
+        }];
 
         const sidebarAnimation = [
             {opacity: this.sidebarAnimation},
@@ -190,53 +170,32 @@
                                     style={[styles.flexRow, styles.sidebarHeaderTop]}
                                     onPress={() => ChatSwitcher.show()}
                                 >
-                                    <MagnifyingGlassIcon width={20} height={20} />
+                                    <Icon src={MagnifyingGlass} />
                                 </TouchableOpacity>
-                                <AvatarWithIndicator
-                                    source={this.props.myPersonalDetails.avatarURL}
-                                    isActive={this.props.network && !this.props.network.isOffline}
-                                />
+                                <TouchableOpacity
+                                    onPress={this.props.onAvatarClick}
+                                >
+                                    <AvatarWithIndicator
+                                        source={this.props.myPersonalDetails.avatarURL}
+                                        isActive={this.props.network && !this.props.network.isOffline}
+                                    />
+                                </TouchableOpacity>
                             </View>
-                            <ScrollView
-                                keyboardShouldPersistTaps="always"
-                                style={styles.sidebarListContainer}
-                                bounces={false}
-                                indicatorStyle="white"
-                            >
-                                {/* A report will not have a report name if it hasn't been fetched from  */}
-                                {/* the server yet so nothing is rendered */}
-                                {_.map(reportsToDisplay, (report) => {
-                                    const participantDetails = get(report, 'participants.length', 0) === 1
-                                        ? get(this.props.personalDetails, report.participants[0], '') : '';
-                                    const login = participantDetails ? participantDetails.login : '';
-                                    return report.reportName && (
-                                        <ChatLinkRow
-                                            key={report.reportID}
-                                            option={{
-                                                text: participantDetails
-                                                    ? participantDetails.displayName
-                                                    : report.reportName,
-                                                alternateText: Str.removeSMSDomain(login),
-                                                type: participantDetails ? 'user' : 'report',
-
-                                                // The icon for the row is set when we fetch personal details via
-                                                // PersonalDetails.getFromReportParticipants()
-                                                icons: report.icons,
-                                                login,
-                                                reportID: report.reportID,
-                                                isUnread: report.unreadActionCount > 0,
-                                                hasDraftComment: report.reportID !== reportIDInUrl
-                                                    && this.hasComment(report.reportID),
-                                            }}
-                                            onSelectRow={() => {
-                                                redirect(ROUTES.getReportRoute(report.reportID));
-                                                this.props.onLinkClick();
-                                            }}
-                                            optionIsFocused={report.reportID === reportIDInUrl}
-                                        />
-                                    );
-                                })}
-                            </ScrollView>
+                            <OptionsList
+                                contentContainerStyles={[
+                                    styles.sidebarListContainer,
+                                    {paddingBottom: getSafeAreaMargins(this.props.insets).marginBottom},
+                                ]}
+                                sections={sections}
+                                focusedIndex={_.findIndex(recentReports, (
+                                    option => option.reportID === activeReportID
+                                ))}
+                                onSelectRow={(option) => {
+                                    redirect(ROUTES.getReportRoute(option.reportID));
+                                    this.props.onLinkClick();
+                                }}
+                                hideSectionHeaders
+                            />
                         </>
                     )}
                 </Animated.View>
@@ -244,86 +203,9 @@
         );
     }
 }
-=======
-const SidebarLinks = (props) => {
-    const activeReportID = parseInt(props.currentlyViewedReportID, 10);
-
-    const chatSwitcherStyle = props.isChatSwitcherActive
-        ? [styles.sidebarHeader, styles.sidebarHeaderActive]
-        : [styles.sidebarHeader];
-
-    const {recentReports} = getSidebarOptions(
-        props.reports,
-        props.personalDetails,
-        props.draftComments,
-        activeReportID,
-    );
-
-    const sections = [{
-        title: '',
-        indexOffset: 0,
-        data: recentReports,
-        shouldShow: true,
-    }];
-    return (
-        <View style={[styles.flex1, styles.h100, {marginTop: props.insets.top}]}>
-            <View style={[chatSwitcherStyle]}>
-                {props.isChatSwitcherActive && (
-                    <ChatSwitcherView
-                        onLinkClick={props.onLinkClick}
-                    />
-                )}
-            </View>
-            {!props.isChatSwitcherActive && (
-                <>
-                    <View style={[
-                        styles.flexRow,
-                        styles.sidebarHeaderTop,
-                        styles.justifyContentBetween,
-                        styles.alignItemsCenter,
-                    ]}
-                    >
-                        <Header textSize="large" title="Chats" />
-                        <TouchableOpacity
-                            style={[styles.flexRow, styles.sidebarHeaderTop]}
-                            onPress={() => ChatSwitcher.show()}
-                        >
-                            <Icon src={MagnifyingGlass} />
-                        </TouchableOpacity>
-                        <TouchableOpacity
-                            onPress={props.onAvatarClick}
-                        >
-                            <AvatarWithIndicator
-                                source={props.myPersonalDetails.avatarURL}
-                                isActive={props.network && !props.network.isOffline}
-                            />
-                        </TouchableOpacity>
-                    </View>
-                    <OptionsList
-                        contentContainerStyles={[
-                            styles.sidebarListContainer,
-                            {paddingBottom: getSafeAreaMargins(props.insets).marginBottom},
-                        ]}
-                        sections={sections}
-                        focusedIndex={_.findIndex(recentReports, (
-                            option => option.reportID === activeReportID
-                        ))}
-                        onSelectRow={(option) => {
-                            redirect(ROUTES.getReportRoute(option.reportID));
-                            props.onLinkClick();
-                        }}
-                        hideSectionHeaders
-                    />
-                </>
-            )}
-        </View>
-    );
-};
->>>>>>> 376c07b5
 
 SidebarLinks.propTypes = propTypes;
 SidebarLinks.defaultProps = defaultProps;
-SidebarLinks.displayName = 'SidebarLinks';
 
 export default compose(
     withRouter,

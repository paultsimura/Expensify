--- conflicted
+++ resolved
@@ -184,33 +184,7 @@
                             <Icon src={Expensicons.MagnifyingGlass} />
                         </PressableWithoutFeedback>
                     </Tooltip>
-<<<<<<< HEAD
-                    <PressableWithoutFeedback
-                        accessibilityLabel={this.props.translate('sidebarScreen.buttonMySettings')}
-                        role={CONST.ACCESSIBILITY_ROLE.BUTTON}
-                        onPress={Session.checkIfActionIsAllowed(this.showSettingsPage)}
-                    >
-                        {Session.isAnonymousUser() ? (
-                            <View style={styles.signInButtonAvatar}>
-                                <Button
-                                    medium
-                                    success
-                                    text={this.props.translate('common.signIn')}
-                                    onPress={() => Session.signOutAndRedirectToSignIn()}
-                                />
-                            </View>
-                        ) : (
-                            <OfflineWithFeedback pendingAction={lodashGet(this.props.currentUserPersonalDetails, 'pendingFields.avatar', null)}>
-                                <AvatarWithIndicator
-                                    source={UserUtils.getAvatar(this.props.currentUserPersonalDetails.avatar, this.props.currentUserPersonalDetails.accountID)}
-                                    tooltipText={this.props.translate('common.settings')}
-                                />
-                            </OfflineWithFeedback>
-                        )}
-                    </PressableWithoutFeedback>
-=======
                     <SignInOrAvatarWithOptionalStatus isCreateMenuOpen={this.props.isCreateMenuOpen} />
->>>>>>> c029dc50
                 </View>
                 {this.props.isLoading ? (
                     <>

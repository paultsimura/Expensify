--- conflicted
+++ resolved
@@ -159,11 +159,7 @@
             <View style={[styles.flex1, styles.h100]}>
                 <View
                     style={[styles.flexRow, styles.ph5, styles.pv3, styles.justifyContentBetween, styles.alignItemsCenter]}
-<<<<<<< HEAD
-                    id="drag-area"
-=======
                     dataSet={{dragArea: true}}
->>>>>>> c3ec03b1
                 >
                     <Header
                         title={

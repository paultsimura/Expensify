--- conflicted
+++ resolved
@@ -40,11 +40,7 @@
     isActiveReport: PropTypes.func.isRequired,
 };
 
-<<<<<<< HEAD
-function SidebarLinks({onLinkClick, insets, optionListItems, isLoading, priorityMode = CONST.PRIORITY_MODE.DEFAULT, isActiveReport, isCreateMenuOpen}) {
-=======
 function SidebarLinks({onLinkClick, insets, optionListItems, isLoading, priorityMode = CONST.PRIORITY_MODE.DEFAULT, isActiveReport, isCreateMenuOpen, activePolicy, reportIDsWithErrors}) {
->>>>>>> 0b447c3f
     const styles = useThemeStyles();
     const StyleUtils = useStyleUtils();
     const modal = useRef({});

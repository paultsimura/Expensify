--- conflicted
+++ resolved
@@ -1,9 +1,5 @@
 /* eslint-disable rulesdir/onyx-props-must-have-default */
-<<<<<<< HEAD
-import React from 'react';
-=======
 import React, {useEffect, useRef, useCallback} from 'react';
->>>>>>> 25f7ac14
 import {View, InteractionManager} from 'react-native';
 import _ from 'underscore';
 import PropTypes from 'prop-types';
@@ -71,17 +67,6 @@
         App.setSidebarLoaded();
         SidebarUtils.setIsSidebarLoadedReady();
 
-<<<<<<< HEAD
-        // Eagerly set the locale on date-fns, it helps navigating to the report screen faster
-        InteractionManager.runAfterInteractions(() => {
-            requestAnimationFrame(() => {
-                this.props.updateLocale();
-            });
-        });
-
-        let modal = {};
-        this.unsubscribeOnyxModal = onyxSubscribe({
-=======
         InteractionManager.runAfterInteractions(() => {
             requestAnimationFrame(() => {
                 updateLocale();
@@ -89,7 +74,6 @@
         });
 
         const unsubscribeOnyxModal = onyxSubscribe({
->>>>>>> 25f7ac14
             key: ONYXKEYS.MODAL,
             callback: (modalArg) => {
                 if (_.isNull(modalArg)) {
@@ -144,60 +128,6 @@
      * @param {Object} option
      * @param {String} option.reportID
      */
-<<<<<<< HEAD
-    showReportPage(option) {
-        // Prevent opening Report page when clicking LHN row quickly after clicking FAB icon
-        // or when clicking the active LHN row on large screens
-        // or when continuously clicking different LHNs, only apply to small screen
-        // since getTopmostReportId always returns on other devices
-        if (this.props.isCreateMenuOpen || option.reportID === Navigation.getTopmostReportId() || (this.props.isSmallScreenWidth && this.props.isActiveReport(option.reportID))) {
-            return;
-        }
-        Navigation.navigate(ROUTES.REPORT_WITH_ID.getRoute(option.reportID));
-        this.props.onLinkClick();
-    }
-
-    render() {
-        const viewMode = this.props.priorityMode === CONST.PRIORITY_MODE.GSD ? CONST.OPTION_MODE.COMPACT : CONST.OPTION_MODE.DEFAULT;
-
-        return (
-            <View style={[styles.flex1, styles.h100]}>
-                <View
-                    style={[styles.flexRow, styles.ph5, styles.pv3, styles.justifyContentBetween, styles.alignItemsCenter]}
-                    dataSet={{dragArea: true}}
-                >
-                    <Header
-                        title={
-                            <LogoComponent
-                                fill={defaultTheme.text}
-                                width={variables.lhnLogoWidth}
-                                height={variables.lhnLogoHeight}
-                            />
-                        }
-                        accessibilityRole={CONST.ACCESSIBILITY_ROLE.TEXT}
-                        shouldShowEnvironmentBadge
-                    />
-                    <Tooltip text={this.props.translate('common.search')}>
-                        <PressableWithoutFeedback
-                            accessibilityLabel={this.props.translate('sidebarScreen.buttonSearch')}
-                            accessibilityRole={CONST.ACCESSIBILITY_ROLE.BUTTON}
-                            style={[styles.flexRow, styles.ph5]}
-                            onPress={Session.checkIfActionIsAllowed(this.showSearchPage)}
-                        >
-                            <Icon src={Expensicons.MagnifyingGlass} />
-                        </PressableWithoutFeedback>
-                    </Tooltip>
-                    <SignInOrAvatarWithOptionalStatus isCreateMenuOpen={this.props.isCreateMenuOpen} />
-                </View>
-
-                <LHNOptionsList
-                    style={[this.props.isLoading ? styles.flexShrink1 : styles.flex1]}
-                    contentContainerStyles={[styles.sidebarListContainer, {paddingBottom: StyleUtils.getSafeAreaMargins(this.props.insets).marginBottom}]}
-                    data={this.props.optionListItems}
-                    onSelectRow={this.showReportPage}
-                    shouldDisableFocusOptions={this.props.isSmallScreenWidth}
-                    optionMode={viewMode}
-=======
     const showReportPage = useCallback(
         (option) => {
             // Prevent opening Report page when clicking LHN row quickly after clicking FAB icon
@@ -232,7 +162,6 @@
                     }
                     accessibilityRole={CONST.ACCESSIBILITY_ROLE.TEXT}
                     shouldShowEnvironmentBadge
->>>>>>> 25f7ac14
                 />
                 <Tooltip text={translate('common.search')}>
                     <PressableWithoutFeedback
@@ -261,13 +190,7 @@
 }
 
 SidebarLinks.propTypes = propTypes;
-<<<<<<< HEAD
-SidebarLinks.defaultProps = defaultProps;
-export default compose(withLocalize, withWindowDimensions)(SidebarLinks);
-
-=======
 SidebarLinks.displayName = 'SidebarLinks';
 
 export default SidebarLinks;
->>>>>>> 25f7ac14
 export {basePropTypes};
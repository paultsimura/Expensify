--- conflicted
+++ resolved
@@ -9,28 +9,15 @@
 import useActiveWorkspace from '@hooks/useActiveWorkspace';
 import useCurrentUserPersonalDetails from '@hooks/useCurrentUserPersonalDetails';
 import useLocalize from '@hooks/useLocalize';
-import {useReportIDs} from '@hooks/useReportIDs';
+import {PolicySelector, policySelector, useReportIDs} from '@hooks/useReportIDs';
 import useThemeStyles from '@hooks/useThemeStyles';
-<<<<<<< HEAD
-import {getPolicyMembersByIdWithoutCurrentUser} from '@libs/PolicyUtils';
-=======
 import {getPolicyEmployeeListByIdWithoutCurrentUser} from '@libs/PolicyUtils';
-import * as ReportUtils from '@libs/ReportUtils';
-import SidebarUtils from '@libs/SidebarUtils';
->>>>>>> 290f4823
 import * as Policy from '@userActions/Policy';
 import CONST from '@src/CONST';
 import ONYXKEYS from '@src/ONYXKEYS';
 import type * as OnyxTypes from '@src/types/onyx';
 import SidebarLinks from './SidebarLinks';
 
-<<<<<<< HEAD
-=======
-type ChatReportSelector = OnyxTypes.Report & {isUnreadWithMention: boolean};
-type PolicySelector = Pick<OnyxTypes.Policy, 'type' | 'name' | 'avatar' | 'employeeList'>;
-type ReportActionsSelector = Array<Pick<OnyxTypes.ReportAction, 'reportActionID' | 'actionName' | 'errors' | 'message' | 'originalMessage'>>;
-
->>>>>>> 290f4823
 type SidebarLinksDataOnyxProps = {
     /** Whether the reports are loading. When false it means they are ready to be used. */
     isLoadingApp: OnyxEntry<boolean>;
@@ -38,25 +25,8 @@
     /** The chat priority mode */
     priorityMode: OnyxEntry<ValueOf<typeof CONST.PRIORITY_MODE>>;
 
-<<<<<<< HEAD
-    /** All policy members */
-    policyMembers: OnyxCollection<OnyxTypes.PolicyMembers>;
-=======
-    /** Beta features list */
-    betas: OnyxEntry<OnyxTypes.Beta[]>;
-
-    /** All report actions for all reports */
-    allReportActions: OnyxCollection<ReportActionsSelector>;
-
     /** The policies which the user has access to */
     policies: OnyxCollection<PolicySelector>;
-
-    /** All of the transaction violations */
-    transactionViolations: OnyxCollection<OnyxTypes.TransactionViolations>;
-
-    /** Drafts of reports */
-    reportsDrafts: OnyxCollection<string>;
->>>>>>> 290f4823
 };
 
 type SidebarLinksDataProps = SidebarLinksDataOnyxProps & {
@@ -67,35 +37,14 @@
     insets: EdgeInsets;
 };
 
-<<<<<<< HEAD
-function SidebarLinksData({insets, isLoadingApp = true, onLinkClick, priorityMode = CONST.PRIORITY_MODE.DEFAULT, policyMembers}: SidebarLinksDataProps) {
-=======
-function SidebarLinksData({
-    allReportActions,
-    betas,
-    chatReports,
-    currentReportID,
-    insets,
-    isLoadingApp = true,
-    onLinkClick,
-    policies,
-    priorityMode = CONST.PRIORITY_MODE.DEFAULT,
-    transactionViolations,
-    reportsDrafts,
-}: SidebarLinksDataProps) {
->>>>>>> 290f4823
+function SidebarLinksData({insets, isLoadingApp = true, onLinkClick, priorityMode = CONST.PRIORITY_MODE.DEFAULT, policies}: SidebarLinksDataProps) {
     const {accountID} = useCurrentUserPersonalDetails();
     const isFocused = useIsFocused();
     const styles = useThemeStyles();
     const {activeWorkspaceID} = useActiveWorkspace();
     const {translate} = useLocalize();
-<<<<<<< HEAD
-    const policyMemberAccountIDs = getPolicyMembersByIdWithoutCurrentUser(policyMembers, activeWorkspaceID, accountID);
-=======
-    const prevPriorityMode = usePrevious(priorityMode);
 
     const policyMemberAccountIDs = getPolicyEmployeeListByIdWithoutCurrentUser(policies, activeWorkspaceID, accountID);
->>>>>>> 290f4823
 
     // eslint-disable-next-line react-hooks/exhaustive-deps
     useEffect(() => Policy.openWorkspace(activeWorkspaceID ?? '', policyMemberAccountIDs), [activeWorkspaceID]);
@@ -131,109 +80,7 @@
 
 SidebarLinksData.displayName = 'SidebarLinksData';
 
-<<<<<<< HEAD
 export default withOnyx<SidebarLinksDataProps, SidebarLinksDataOnyxProps>({
-=======
-/**
- * This function (and the few below it), narrow down the data from Onyx to just the properties that we want to trigger a re-render of the component. This helps minimize re-rendering
- * and makes the entire component more performant because it's not re-rendering when a bunch of properties change which aren't ever used in the UI.
- */
-const chatReportSelector = (report: OnyxEntry<OnyxTypes.Report>): ChatReportSelector =>
-    (report && {
-        reportID: report.reportID,
-        participantAccountIDs: report.participantAccountIDs,
-        isPinned: report.isPinned,
-        isHidden: report.isHidden,
-        notificationPreference: report.notificationPreference,
-        errorFields: {
-            addWorkspaceRoom: report.errorFields?.addWorkspaceRoom,
-        },
-        lastMessageText: report.lastMessageText,
-        lastVisibleActionCreated: report.lastVisibleActionCreated,
-        iouReportID: report.iouReportID,
-        total: report.total,
-        nonReimbursableTotal: report.nonReimbursableTotal,
-        hasOutstandingChildRequest: report.hasOutstandingChildRequest,
-        isWaitingOnBankAccount: report.isWaitingOnBankAccount,
-        statusNum: report.statusNum,
-        stateNum: report.stateNum,
-        chatType: report.chatType,
-        type: report.type,
-        policyID: report.policyID,
-        visibility: report.visibility,
-        lastReadTime: report.lastReadTime,
-        // Needed for name sorting:
-        reportName: report.reportName,
-        policyName: report.policyName,
-        oldPolicyName: report.oldPolicyName,
-        // Other less obvious properites considered for sorting:
-        ownerAccountID: report.ownerAccountID,
-        currency: report.currency,
-        managerID: report.managerID,
-        // Other important less obivous properties for filtering:
-        parentReportActionID: report.parentReportActionID,
-        parentReportID: report.parentReportID,
-        isDeletedParentAction: report.isDeletedParentAction,
-        isUnreadWithMention: ReportUtils.isUnreadWithMention(report),
-    }) as ChatReportSelector;
-
-const reportActionsSelector = (reportActions: OnyxEntry<OnyxTypes.ReportActions>): ReportActionsSelector =>
-    (reportActions &&
-        Object.values(reportActions).map((reportAction) => {
-            const {reportActionID, actionName, errors = [], originalMessage} = reportAction;
-            const decision = reportAction.message?.[0]?.moderationDecision?.decision;
-
-            return {
-                reportActionID,
-                actionName,
-                errors,
-                message: [
-                    {
-                        moderationDecision: {decision},
-                    },
-                ] as Message[],
-                originalMessage,
-            };
-        })) as ReportActionsSelector;
-
-const policySelector = (policy: OnyxEntry<OnyxTypes.Policy>): PolicySelector =>
-    (policy && {
-        type: policy.type,
-        name: policy.name,
-        avatar: policy.avatar,
-        employeeList: policy.employeeList,
-    }) as PolicySelector;
-
-const SidebarLinkDataWithCurrentReportID = withCurrentReportID(
-    /* 
-        While working on audit on the App Start App metric we noticed that by memoizing SidebarLinksData we can avoid 2 additional run of getOrderedReportIDs.
-        With that we can reduce app start up time by ~2s on heavy account.
-        More details - https://github.com/Expensify/App/issues/35234#issuecomment-1926914534
-    */
-    memo(
-        SidebarLinksData,
-        (prevProps, nextProps) =>
-            lodashIsEqual(prevProps.chatReports, nextProps.chatReports) &&
-            lodashIsEqual(prevProps.allReportActions, nextProps.allReportActions) &&
-            prevProps.isLoadingApp === nextProps.isLoadingApp &&
-            prevProps.priorityMode === nextProps.priorityMode &&
-            lodashIsEqual(prevProps.betas, nextProps.betas) &&
-            lodashIsEqual(prevProps.policies, nextProps.policies) &&
-            lodashIsEqual(prevProps.insets, nextProps.insets) &&
-            prevProps.onLinkClick === nextProps.onLinkClick &&
-            lodashIsEqual(prevProps.transactionViolations, nextProps.transactionViolations) &&
-            prevProps.currentReportID === nextProps.currentReportID &&
-            lodashIsEqual(prevProps.reportsDrafts, nextProps.reportsDrafts),
-    ),
-);
-
-export default withOnyx<Omit<SidebarLinksDataProps, 'currentReportID' | 'updateCurrentReportID'>, SidebarLinksDataOnyxProps>({
-    chatReports: {
-        key: ONYXKEYS.COLLECTION.REPORT,
-        selector: chatReportSelector,
-        initialValue: {},
-    },
->>>>>>> 290f4823
     isLoadingApp: {
         key: ONYXKEYS.IS_LOADING_APP,
     },
@@ -241,9 +88,10 @@
         key: ONYXKEYS.NVP_PRIORITY_MODE,
         initialValue: CONST.PRIORITY_MODE.DEFAULT,
     },
-<<<<<<< HEAD
-    policyMembers: {
-        key: ONYXKEYS.COLLECTION.POLICY_MEMBERS,
+    policies: {
+        key: ONYXKEYS.COLLECTION.POLICY,
+        selector: policySelector,
+        initialValue: {},
     },
 })(
     /* 
@@ -260,29 +108,4 @@
             prevProps.onLinkClick === nextProps.onLinkClick &&
             lodashIsEqual(prevProps.policyMembers, nextProps.policyMembers),
     ),
-);
-=======
-    betas: {
-        key: ONYXKEYS.BETAS,
-        initialValue: [],
-    },
-    allReportActions: {
-        key: ONYXKEYS.COLLECTION.REPORT_ACTIONS,
-        selector: reportActionsSelector,
-        initialValue: {},
-    },
-    policies: {
-        key: ONYXKEYS.COLLECTION.POLICY,
-        selector: policySelector,
-        initialValue: {},
-    },
-    transactionViolations: {
-        key: ONYXKEYS.COLLECTION.TRANSACTION_VIOLATIONS,
-        initialValue: {},
-    },
-    reportsDrafts: {
-        key: ONYXKEYS.COLLECTION.REPORT_DRAFT_COMMENT,
-        initialValue: {},
-    },
-})(SidebarLinkDataWithCurrentReportID);
->>>>>>> 290f4823
+);
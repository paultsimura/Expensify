--- conflicted
+++ resolved
@@ -175,12 +175,8 @@
 
     const isReportInRHP = route.name === SCREENS.SEARCH.REPORT_RHP;
     const shouldDisplaySearchRouter = !isReportInRHP || isSmallScreenWidth;
-<<<<<<< HEAD
     const [onboardingPurposeSelected] = useOnyx(ONYXKEYS.ONBOARDING_PURPOSE_SELECTED);
-    const isChatUsedForOnboarding = ReportUtils.isChatUsedForOnboarding(report, onboardingPurposeSelected);
-=======
-    const isChatUsedForOnboarding = isChatUsedForOnboardingReportUtils(report);
->>>>>>> 7b9e55ed
+    const isChatUsedForOnboarding = isChatUsedForOnboardingReportUtils(report, onboardingPurposeSelected);
 
     return (
         <View

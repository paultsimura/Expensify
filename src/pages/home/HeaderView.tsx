--- conflicted
+++ resolved
@@ -290,15 +290,10 @@
                             </PressableWithoutFeedback>
                             <View style={[styles.reportOptions, styles.flexRow, styles.alignItemsCenter]}>
                                 {!shouldUseNarrowLayout && isChatUsedForOnboarding && freeTrialButton}
-<<<<<<< HEAD
                                 {isTaskReport && !shouldUseNarrowLayout && ReportUtils.isOpenTaskReport(report, parentReportAction) && Task.canModifyTask(report, accountID, true) && (
                                     <TaskHeaderActionButton report={report} />
                                 )}
-                                {canJoin && !shouldUseNarrowLayout && joinButton}
-=======
-                                {isTaskReport && !shouldUseNarrowLayout && ReportUtils.isOpenTaskReport(report, parentReportAction) && <TaskHeaderActionButton report={report} />}
                                 {!isParentReportLoading && canJoin && !shouldUseNarrowLayout && joinButton}
->>>>>>> 63636e5e
                             </View>
                             {shouldDisplaySearchRouter && <SearchButton style={styles.ml2} />}
                         </View>

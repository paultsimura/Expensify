--- conflicted
+++ resolved
@@ -78,18 +78,15 @@
     const displayNamesWithTooltips = ReportUtils.getDisplayNamesWithTooltips(participantPersonalDetails, isMultipleParticipant);
     const isChatRoom = ReportUtils.isChatRoom(props.report);
     const isPolicyExpenseChat = ReportUtils.isPolicyExpenseChat(props.report);
-<<<<<<< HEAD
-    let title;
-    if (isChatRoom) {
-        title = props.report.reportName;
-    } else if (isPolicyExpenseChat) {
-        title = Report.getPolicyExpenseChatTitle(props.report);
-    } else {
-        title = _.map(displayNamesWithTooltips, ({displayName}) => displayName).join(', ');
-    }
-=======
+    // let title;
+    // if (isChatRoom) {
+    //     title = props.report.reportName;
+    // } else if (isPolicyExpenseChat) {
+    //     title = Report.getPolicyExpenseChatTitle(props.report);
+    // } else {
+    //     title = _.map(displayNamesWithTooltips, ({displayName}) => displayName).join(', ');
+    // }
     const title = ReportUtils.getReportName(props.report, participantPersonalDetails, props.policies);
->>>>>>> b0b1cbea
 
     const subtitle = ReportUtils.getChatRoomSubtitle(props.report, props.policies);
     const isConcierge = participants.length === 1 && _.contains(participants, CONST.EMAIL.CONCIERGE);

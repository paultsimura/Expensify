import React from 'react';
import {View, Pressable} from 'react-native';
import PropTypes from 'prop-types';
import {withOnyx} from 'react-native-onyx';
import lodashGet from 'lodash.get';
import styles from '../../styles/styles';
import ONYXKEYS from '../../ONYXKEYS';
import themeColors from '../../styles/themes/default';
import Icon from '../../components/Icon';
import {BackArrow, Pin} from '../../components/Icon/Expensicons';
import compose from '../../libs/compose';
import {togglePinnedState} from '../../libs/actions/Report';
import withWindowDimensions, {windowDimensionsPropTypes} from '../../components/withWindowDimensions';
import MultipleAvatars from '../../components/MultipleAvatars';
import Navigation from '../../libs/Navigation/Navigation';
import ROUTES from '../../ROUTES';
import {getReportParticipantsTitle} from '../../libs/reportUtils';
import OptionRowTitle from './sidebar/OptionRowTitle';
import {getPersonalDetailsForLogins} from '../../libs/OptionsListUtils';
import {participantPropTypes} from './sidebar/optionPropTypes';

const propTypes = {
    // Toggles the navigationMenu open and closed
    onNavigationMenuButtonClicked: PropTypes.func.isRequired,

    /* Onyx Props */
    // The report currently being looked at
    report: PropTypes.shape({
        // Name of the report
        reportName: PropTypes.string,

        // List of primarylogins of participants of the report
        participants: PropTypes.arrayOf(PropTypes.string),

        // ID of the report
        reportID: PropTypes.number,

        // Value indicating if the report is pinned or not
        isPinned: PropTypes.bool,
    }),

    // Personal details of all the users
    personalDetails: PropTypes.arrayOf(participantPropTypes).isRequired,

    ...windowDimensionsPropTypes,
};

const defaultProps = {
    report: null,
};

const HeaderView = (props) => {
    const participants = lodashGet(props.report, 'participants', []);
    const reportOption = {
        text: lodashGet(props.report, 'reportName', ''),
        tooltipText: getReportParticipantsTitle(participants),
        participantsList: getPersonalDetailsForLogins(participants, props.personalDetails),
    };

    return (
        <View style={[styles.appContentHeader]} nativeID="drag-area">
            <View style={[styles.appContentHeaderTitle, !props.isSmallScreenWidth && styles.pl5]}>
                {props.isSmallScreenWidth && (
                    <Pressable
<<<<<<< HEAD
                        onPress={() => {
                            const {participants} = props.report;
                            if (participants.length === 1) {
                                Navigation.navigate(ROUTES.getProfileRoute(participants[0]));
                            }
                        }}
                        style={[styles.flexRow, styles.alignItemsCenter]}
                    >
                        <MultipleAvatars avatarImageURLs={props.report.icons} />
                        <Header title={props.report.reportName} />
                    </Pressable>
                    <View style={[styles.reportOptions, styles.flexRow]}>
=======
                        onPress={props.onNavigationMenuButtonClicked}
                        style={[styles.LHNToggle]}
                    >
                        <Icon src={BackArrow} />
                    </Pressable>
                )}
                {props.report && props.report.reportName && (
                    <View
                        style={[
                            styles.flex1,
                            styles.flexRow,
                            styles.alignItemsCenter,
                            styles.justifyContentBetween,
                        ]}
                    >
>>>>>>> 01a04470
                        <Pressable
                            onPress={() => {
                                if (participants.length === 1) {
                                    Navigation.navigate(ROUTES.getProfileRoute(participants[0]));
                                }
                            }}
                        >
                            <MultipleAvatars avatarImageURLs={props.report.icons} />
                        </Pressable>
                        <View style={[styles.flex1, styles.flexRow]}>
                            <OptionRowTitle
                                option={reportOption}
                                tooltipEnabled
                                numberOfLines={2}
                                style={[styles.headerText]}
                            />
                        </View>
                        <View style={[styles.reportOptions, styles.flexRow]}>
                            <Pressable
                                onPress={() => togglePinnedState(props.report)}
                                style={[styles.touchableButtonImage, styles.mr0]}
                            >
                                <Icon src={Pin} fill={props.report.isPinned ? themeColors.heading : themeColors.icon} />
                            </Pressable>
                        </View>
                    </View>
                )}
            </View>
        </View>
    );
};
HeaderView.propTypes = propTypes;
HeaderView.displayName = 'HeaderView';
HeaderView.defaultProps = defaultProps;

export default compose(
    withWindowDimensions,
    withOnyx({
        report: {
            key: ({reportID}) => `${ONYXKEYS.COLLECTION.REPORT}${reportID}`,
        },
        personalDetails: {
            key: ONYXKEYS.PERSONAL_DETAILS,
        },
    }),
)(HeaderView);<|MERGE_RESOLUTION|>--- conflicted
+++ resolved
@@ -62,20 +62,6 @@
             <View style={[styles.appContentHeaderTitle, !props.isSmallScreenWidth && styles.pl5]}>
                 {props.isSmallScreenWidth && (
                     <Pressable
-<<<<<<< HEAD
-                        onPress={() => {
-                            const {participants} = props.report;
-                            if (participants.length === 1) {
-                                Navigation.navigate(ROUTES.getProfileRoute(participants[0]));
-                            }
-                        }}
-                        style={[styles.flexRow, styles.alignItemsCenter]}
-                    >
-                        <MultipleAvatars avatarImageURLs={props.report.icons} />
-                        <Header title={props.report.reportName} />
-                    </Pressable>
-                    <View style={[styles.reportOptions, styles.flexRow]}>
-=======
                         onPress={props.onNavigationMenuButtonClicked}
                         style={[styles.LHNToggle]}
                     >
@@ -91,24 +77,25 @@
                             styles.justifyContentBetween,
                         ]}
                     >
->>>>>>> 01a04470
                         <Pressable
                             onPress={() => {
                                 if (participants.length === 1) {
                                     Navigation.navigate(ROUTES.getProfileRoute(participants[0]));
                                 }
                             }}
+                            style={[styles.flexRow, styles.alignItemsCenter]}
                         >
                             <MultipleAvatars avatarImageURLs={props.report.icons} />
+                            <View style={[styles.flex1, styles.flexRow]}>
+                                <OptionRowTitle
+                                    option={reportOption}
+                                    tooltipEnabled
+                                    numberOfLines={2}
+                                    style={[styles.headerText]}
+                                />
+                            </View>
                         </Pressable>
-                        <View style={[styles.flex1, styles.flexRow]}>
-                            <OptionRowTitle
-                                option={reportOption}
-                                tooltipEnabled
-                                numberOfLines={2}
-                                style={[styles.headerText]}
-                            />
-                        </View>
+
                         <View style={[styles.reportOptions, styles.flexRow]}>
                             <Pressable
                                 onPress={() => togglePinnedState(props.report)}

import lodashGet from 'lodash/get';
import PropTypes from 'prop-types';
import React, {memo, useMemo} from 'react';
import {View} from 'react-native';
import {withOnyx} from 'react-native-onyx';
import _ from 'underscore';
import GoogleMeetIcon from '@assets/images/google-meet.svg';
import ZoomIcon from '@assets/images/zoom-icon.svg';
import DisplayNames from '@components/DisplayNames';
import Icon from '@components/Icon';
import * as Expensicons from '@components/Icon/Expensicons';
import MultipleAvatars from '@components/MultipleAvatars';
import ParentNavigationSubtitle from '@components/ParentNavigationSubtitle';
import participantPropTypes from '@components/participantPropTypes';
import PressableWithoutFeedback from '@components/Pressable/PressableWithoutFeedback';
import ReportHeaderSkeletonView from '@components/ReportHeaderSkeletonView';
import SubscriptAvatar from '@components/SubscriptAvatar';
import TaskHeaderActionButton from '@components/TaskHeaderActionButton';
import Text from '@components/Text';
import ThreeDotsMenu from '@components/ThreeDotsMenu';
import Tooltip from '@components/Tooltip';
import useLocalize from '@hooks/useLocalize';
import useTheme from '@hooks/useTheme';
import useThemeStyles from '@hooks/useThemeStyles';
import useWindowDimensions from '@hooks/useWindowDimensions';
import {getGroupChatName} from '@libs/GroupChatUtils';
import * as HeaderUtils from '@libs/HeaderUtils';
import reportWithoutHasDraftSelector from '@libs/OnyxSelectors/reportWithoutHasDraftSelector';
import * as OptionsListUtils from '@libs/OptionsListUtils';
import * as ReportActionsUtils from '@libs/ReportActionsUtils';
import * as ReportUtils from '@libs/ReportUtils';
import reportPropTypes from '@pages/reportPropTypes';
import * as Link from '@userActions/Link';
import * as Report from '@userActions/Report';
import * as Session from '@userActions/Session';
import * as Task from '@userActions/Task';
import CONST from '@src/CONST';
import ONYXKEYS from '@src/ONYXKEYS';

const propTypes = {
    /** Toggles the navigationMenu open and closed */
    onNavigationMenuButtonClicked: PropTypes.func.isRequired,

    /** The report currently being looked at */
    report: reportPropTypes,

    /** Personal details of all the users */
    personalDetails: PropTypes.objectOf(participantPropTypes),

    /** Onyx Props */
    parentReport: reportPropTypes,

    /** URL to the assigned guide's appointment booking calendar */
    guideCalendarLink: PropTypes.string,

    /** Current user session */
    session: PropTypes.shape({
        accountID: PropTypes.number,
    }),

    /** The policy of root parent report */
    rootParentReportPolicy: PropTypes.shape({
        /** The role of current user */
        role: PropTypes.string,
    }),

    /** The current policy of the report */
    policy: PropTypes.shape({
        /** The policy name */
        name: PropTypes.string,

        /** The URL for the policy avatar */
        avatar: PropTypes.string,
    }),
};

const defaultProps = {
    personalDetails: {},
    report: null,
    guideCalendarLink: null,
    parentReport: {},
    session: {
        accountID: 0,
    },
    policy: {},
    rootParentReportPolicy: {},
};

function HeaderView(props) {
    const {isSmallScreenWidth, windowWidth} = useWindowDimensions();
    const {translate} = useLocalize();
    const theme = useTheme();
    const styles = useThemeStyles();
    const participants = lodashGet(props.report, 'participantAccountIDs', []);
    const participantPersonalDetails = OptionsListUtils.getPersonalDetailsForAccountIDs(participants, props.personalDetails);
    const isMultipleParticipant = participants.length > 1;
    const displayNamesWithTooltips = ReportUtils.getDisplayNamesWithTooltips(participantPersonalDetails, isMultipleParticipant);
    const isChatThread = ReportUtils.isChatThread(props.report);
    const isChatRoom = ReportUtils.isChatRoom(props.report);
    const isPolicyExpenseChat = ReportUtils.isPolicyExpenseChat(props.report);
    const isTaskReport = ReportUtils.isTaskReport(props.report);
    const reportHeaderData = !isTaskReport && !isChatThread && props.report.parentReportID ? props.parentReport : props.report;
    // Use sorted display names for the title for group chats on native small screen widths
    const title = ReportUtils.isGroupChat(props.report) ? getGroupChatName(props.report) : ReportUtils.getReportName(reportHeaderData);
    const subtitle = ReportUtils.getChatRoomSubtitle(reportHeaderData);
    const parentNavigationSubtitleData = ReportUtils.getParentNavigationSubtitle(reportHeaderData);
    const isConcierge = ReportUtils.hasSingleParticipant(props.report) && _.contains(participants, CONST.ACCOUNT_ID.CONCIERGE);
    const isAutomatedExpensifyAccount = ReportUtils.hasSingleParticipant(props.report) && ReportUtils.hasAutomatedExpensifyAccountIDs(participants);
    const parentReportAction = ReportActionsUtils.getParentReportAction(props.report);
    const isCanceledTaskReport = ReportUtils.isCanceledTaskReport(props.report, parentReportAction);
    const lastVisibleMessage = ReportActionsUtils.getLastVisibleMessage(props.report.reportID);
    const isWhisperAction = ReportActionsUtils.isWhisperAction(parentReportAction);
    const isEmptyChat = !props.report.lastMessageText && !props.report.lastMessageTranslationKey && !lastVisibleMessage.lastMessageText && !lastVisibleMessage.lastMessageTranslationKey;
    const isUserCreatedPolicyRoom = ReportUtils.isUserCreatedPolicyRoom(props.report);
    const isPolicyMember = useMemo(() => !_.isEmpty(props.policy), [props.policy]);
    const canLeaveRoom = ReportUtils.canLeaveRoom(props.report, isPolicyMember);
    const isArchivedRoom = ReportUtils.isArchivedRoom(props.report);

    // We hide the button when we are chatting with an automated Expensify account since it's not possible to contact
    // these users via alternative means. It is possible to request a call with Concierge so we leave the option for them.
    const threeDotMenuItems = [];
    if (isTaskReport && !isCanceledTaskReport) {
        const canModifyTask = Task.canModifyTask(props.report, props.session.accountID, lodashGet(props.rootParentReportPolicy, 'role', ''));

        // Task is marked as completed
        if (ReportUtils.isCompletedTaskReport(props.report) && canModifyTask) {
            threeDotMenuItems.push({
                icon: Expensicons.Checkmark,
                text: translate('task.markAsIncomplete'),
                onSelected: Session.checkIfActionIsAllowed(() => Task.reopenTask(props.report)),
            });
        }

        // Task is not closed
        if (props.report.stateNum !== CONST.REPORT.STATE_NUM.SUBMITTED && props.report.statusNum !== CONST.REPORT.STATUS.CLOSED && canModifyTask) {
            threeDotMenuItems.push({
                icon: Expensicons.Trashcan,
                text: translate('common.cancel'),
                onSelected: Session.checkIfActionIsAllowed(() => Task.cancelTask(props.report.reportID, props.report.reportName, props.report.stateNum, props.report.statusNum)),
            });
        }
    }

    if ((isChatThread && !isEmptyChat) || isUserCreatedPolicyRoom || canLeaveRoom) {
        if (!isWhisperAction && props.report.notificationPreference === CONST.REPORT.NOTIFICATION_PREFERENCE.HIDDEN) {
            threeDotMenuItems.push({
                icon: Expensicons.ChatBubbles,
                text: translate('common.join'),
                onSelected: Session.checkIfActionIsAllowed(() =>
                    Report.updateNotificationPreference(props.report.reportID, props.report.notificationPreference, CONST.REPORT.NOTIFICATION_PREFERENCE.ALWAYS, false),
                ),
            });
        } else if ((isChatThread && props.report.notificationPreference.length) || isUserCreatedPolicyRoom || canLeaveRoom) {
            const isWorkspaceMemberLeavingWorkspaceRoom = lodashGet(props.report, 'visibility', '') === CONST.REPORT.VISIBILITY.RESTRICTED && isPolicyMember;
            threeDotMenuItems.push({
                icon: Expensicons.ChatBubbles,
                text: translate('common.leave'),
                onSelected: Session.checkIfActionIsAllowed(() => Report.leaveRoom(props.report.reportID, isWorkspaceMemberLeavingWorkspaceRoom)),
            });
        }
    }

    threeDotMenuItems.push(HeaderUtils.getPinMenuItem(props.report));

    if (isConcierge && props.guideCalendarLink) {
        threeDotMenuItems.push({
            icon: Expensicons.Phone,
            text: translate('videoChatButtonAndMenu.tooltip'),
            onSelected: Session.checkIfActionIsAllowed(() => {
                Link.openExternalLink(props.guideCalendarLink);
            }),
        });
    } else if (!isAutomatedExpensifyAccount && !isTaskReport && !isArchivedRoom) {
        threeDotMenuItems.push({
            icon: ZoomIcon,
            text: translate('videoChatButtonAndMenu.zoom'),
            onSelected: Session.checkIfActionIsAllowed(() => {
                Link.openExternalLink(CONST.NEW_ZOOM_MEETING_URL);
            }),
        });
        threeDotMenuItems.push({
            icon: GoogleMeetIcon,
            text: translate('videoChatButtonAndMenu.googleMeet'),
            onSelected: Session.checkIfActionIsAllowed(() => {
                Link.openExternalLink(CONST.NEW_GOOGLE_MEET_MEETING_URL);
            }),
        });
    }

    const shouldShowThreeDotsButton = !!threeDotMenuItems.length;

    const shouldShowSubscript = ReportUtils.shouldReportShowSubscript(props.report);
    const defaultSubscriptSize = ReportUtils.isExpenseRequest(props.report) ? CONST.AVATAR_SIZE.SMALL_NORMAL : CONST.AVATAR_SIZE.DEFAULT;
    const icons = ReportUtils.getIcons(reportHeaderData, props.personalDetails);
    const brickRoadIndicator = ReportUtils.hasReportNameError(props.report) ? CONST.BRICK_ROAD_INDICATOR_STATUS.ERROR : '';
    const shouldShowBorderBottom = !isTaskReport || !isSmallScreenWidth;
    const shouldDisableDetailPage = ReportUtils.shouldDisableDetailPage(props.report);

    const isLoading = !props.report || !title;

    return (
        <View
            style={[styles.appContentHeader, shouldShowBorderBottom && styles.borderBottom]}
            dataSet={{dragArea: true}}
        >
            <View style={[styles.appContentHeaderTitle, !isSmallScreenWidth && !isLoading && styles.pl5]}>
                {isLoading ? (
                    <ReportHeaderSkeletonView onBackButtonPress={props.onNavigationMenuButtonClicked} />
                ) : (
                    <>
                        {isSmallScreenWidth && (
                            <PressableWithoutFeedback
                                onPress={props.onNavigationMenuButtonClicked}
                                style={[styles.LHNToggle]}
                                accessibilityHint={translate('accessibilityHints.navigateToChatsList')}
                                accessibilityLabel={translate('common.back')}
                                role={CONST.ROLE.BUTTON}
                            >
                                <Tooltip
                                    text={translate('common.back')}
                                    shiftVertical={4}
                                >
                                    <View>
                                        <Icon src={Expensicons.BackArrow} />
                                    </View>
                                </Tooltip>
                            </PressableWithoutFeedback>
                        )}
                        <View style={[styles.flex1, styles.flexRow, styles.alignItemsCenter, styles.justifyContentBetween]}>
                            <PressableWithoutFeedback
                                onPress={() => ReportUtils.navigateToDetailsPage(props.report)}
                                style={[styles.flexRow, styles.alignItemsCenter, styles.flex1]}
                                disabled={shouldDisableDetailPage}
                                accessibilityLabel={title}
                                role={CONST.ROLE.BUTTON}
                            >
                                {shouldShowSubscript ? (
                                    <SubscriptAvatar
                                        mainAvatar={icons[0]}
                                        secondaryAvatar={icons[1]}
                                        size={defaultSubscriptSize}
                                    />
                                ) : (
                                    <MultipleAvatars
                                        icons={icons}
                                        shouldShowTooltip={!isChatRoom || isChatThread}
                                    />
                                )}
                                <View style={[styles.flex1, styles.flexColumn]}>
                                    <DisplayNames
                                        fullTitle={title}
                                        displayNamesWithTooltips={displayNamesWithTooltips}
                                        tooltipEnabled
                                        numberOfLines={1}
                                        textStyles={[styles.headerText, styles.pre]}
                                        shouldUseFullTitle={isChatRoom || isPolicyExpenseChat || isChatThread || isTaskReport}
                                    />
                                    {!_.isEmpty(parentNavigationSubtitleData) && (
                                        <ParentNavigationSubtitle
                                            parentNavigationSubtitleData={parentNavigationSubtitleData}
                                            parentReportID={props.report.parentReportID}
                                            pressableStyles={[styles.alignSelfStart, styles.mw100]}
                                        />
                                    )}
                                    {!_.isEmpty(subtitle) && (
                                        <Text
                                            style={[styles.sidebarLinkText, styles.optionAlternateText, styles.textLabelSupporting]}
                                            numberOfLines={1}
                                        >
                                            {subtitle}
                                        </Text>
                                    )}
                                </View>
                                {brickRoadIndicator === CONST.BRICK_ROAD_INDICATOR_STATUS.ERROR && (
                                    <View style={[styles.alignItemsCenter, styles.justifyContentCenter]}>
                                        <Icon
                                            src={Expensicons.DotIndicator}
                                            fill={theme.danger}
                                        />
                                    </View>
                                )}
                            </PressableWithoutFeedback>
                            <View style={[styles.reportOptions, styles.flexRow, styles.alignItemsCenter]}>
                                {isTaskReport && !isSmallScreenWidth && ReportUtils.isOpenTaskReport(props.report) && <TaskHeaderActionButton report={props.report} />}
                                {shouldShowThreeDotsButton && (
                                    <ThreeDotsMenu
                                        anchorPosition={styles.threeDotsPopoverOffset(windowWidth)}
                                        menuItems={threeDotMenuItems}
                                        shouldSetModalVisibility={false}
                                    />
                                )}
                            </View>
                        </View>
                    </>
                )}
            </View>
        </View>
    );
}
HeaderView.propTypes = propTypes;
HeaderView.displayName = 'HeaderView';
HeaderView.defaultProps = defaultProps;

export default memo(
    withOnyx({
        guideCalendarLink: {
            key: ONYXKEYS.ACCOUNT,
            selector: (account) => (account && account.guideCalendarLink) || null,
            initialValue: null,
        },
        parentReport: {
            key: ({report}) => `${ONYXKEYS.COLLECTION.REPORT}${report.parentReportID || report.reportID}`,
            selector: reportWithoutHasDraftSelector,
        },
        session: {
            key: ONYXKEYS.SESSION,
        },
        policy: {
            key: ({report}) => `${ONYXKEYS.COLLECTION.POLICY}${report ? report.policyID : '0'}`,
            selector: (policy) => _.pick(policy, ['name', 'avatar', 'pendingAction']),
        },
<<<<<<< HEAD
        personalDetails: {
            key: ONYXKEYS.PERSONAL_DETAILS_LIST,
=======
        rootParentReportPolicy: {
            key: ({report}) => {
                const rootParentReport = ReportUtils.getRootParentReport(report);
                return `${ONYXKEYS.COLLECTION.POLICY}${rootParentReport ? rootParentReport.policyID : '0'}`;
            },
            selector: (policy) => _.pick(policy, ['role']),
>>>>>>> 275bd03e
        },
    })(HeaderView),
);<|MERGE_RESOLUTION|>--- conflicted
+++ resolved
@@ -319,17 +319,15 @@
             key: ({report}) => `${ONYXKEYS.COLLECTION.POLICY}${report ? report.policyID : '0'}`,
             selector: (policy) => _.pick(policy, ['name', 'avatar', 'pendingAction']),
         },
-<<<<<<< HEAD
-        personalDetails: {
-            key: ONYXKEYS.PERSONAL_DETAILS_LIST,
-=======
         rootParentReportPolicy: {
             key: ({report}) => {
                 const rootParentReport = ReportUtils.getRootParentReport(report);
                 return `${ONYXKEYS.COLLECTION.POLICY}${rootParentReport ? rootParentReport.policyID : '0'}`;
             },
             selector: (policy) => _.pick(policy, ['role']),
->>>>>>> 275bd03e
+        },
+        personalDetails: {
+            key: ONYXKEYS.PERSONAL_DETAILS_LIST,
         },
     })(HeaderView),
 );
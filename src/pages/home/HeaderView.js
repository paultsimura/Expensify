--- conflicted
+++ resolved
@@ -8,12 +8,9 @@
 import withIon from '../../components/withIon';
 import {withRouter} from '../../libs/Router';
 import LHNToggle from '../../../assets/images/icon-menu-toggle.png';
-<<<<<<< HEAD
 import {getDisplayName} from '../../libs/actions/PersonalDetails';
-=======
 import pinEnabled from '../../../assets/images/pin-enabled.png';
 import pinDisabled from '../../../assets/images/pin-disabled.png';
->>>>>>> b0af579c
 import compose from '../../libs/compose';
 import {togglePinnedState} from '../../libs/actions/Report';
 
@@ -46,8 +43,7 @@
     userTypingStatuses: {},
 };
 
-<<<<<<< HEAD
-class HeaderView extends React.PureComponent {
+class HeaderView extends React.Component {
     /**
      * Retrieves the text to display if users are typing.
      *
@@ -87,13 +83,35 @@
                         </TouchableOpacity>
                     )}
                     {this.props.report && this.props.report.reportName ? (
-                        <View>
-                            <Text numberOfLines={2} style={[styles.navText]}>
-                                {this.props.report.reportName}
-                            </Text>
-                            <Text numberOfLines={1} style={[styles.navSubText]}>
-                                {this.getUsersTypingText()}
-                            </Text>
+                        <View style={[
+                            styles.dFlex,
+                            styles.flexRow,
+                            styles.alignItemsCenter,
+                            styles.flexGrow1,
+                            styles.flexJustifySpaceBetween
+                        ]}
+                        >
+                            <View>
+                                <Text numberOfLines={1} style={[styles.navText]}>
+                                    {this.props.report.reportName}
+                                </Text>
+                                <Text numberOfLines={1} style={[styles.navSubText]}>
+                                    {this.getUsersTypingText()}
+                                </Text>
+                            </View>
+
+                            <View style={[styles.reportOptions, styles.flexRow]}>
+                                <TouchableOpacity
+                                    onPress={() => togglePinnedState(parseInt(this.props.report.reportID, 10))}
+                                    style={[styles.touchableButtonImage, styles.mr0]}
+                                >
+                                    <Image
+                                        resizeMode="contain"
+                                        source={this.props.report.isPinned ? pinEnabled : pinDisabled}
+                                        style={[styles.reportPinIcon]}
+                                    />
+                                </TouchableOpacity>
+                            </View>
                         </View>
                     ) : null}
                 </View>
@@ -101,52 +119,6 @@
         );
     }
 }
-=======
-const HeaderView = props => (
-    <View style={[styles.appContentHeader]}>
-        <View style={[styles.appContentHeaderTitle]}>
-            {props.shouldShowHamburgerButton && (
-                <TouchableOpacity
-                    onPress={props.onHamburgerButtonClicked}
-                    style={[styles.LHNToggle]}
-                >
-                    <Image
-                        resizeMode="contain"
-                        style={[styles.LHNToggleIcon]}
-                        source={LHNToggle}
-                    />
-                </TouchableOpacity>
-            )}
-            {props.report && props.report.reportName ? (
-                <View style={[
-                    styles.dFlex,
-                    styles.flexRow,
-                    styles.alignItemsCenter,
-                    styles.flexGrow1,
-                    styles.flexJustifySpaceBetween
-                ]}
-                >
-                    <Text numberOfLines={2} style={[styles.navText]}>
-                        {props.report.reportName}
-                    </Text>
-                    <View style={[styles.reportOptions, styles.flexRow]}>
-                        <TouchableOpacity
-                            onPress={() => togglePinnedState(parseInt(props.report.reportID, 10))}
-                            style={[styles.touchableButtonImage, styles.mr0]}
-                        >
-                            <Image
-                                resizeMode="contain"
-                                source={props.report.isPinned ? pinEnabled : pinDisabled}
-                                style={[styles.reportPinIcon]}
-                            />
-                        </TouchableOpacity>
-                    </View>
-                </View>
-            ) : null}
-        </View>
-    </View>
-);
->>>>>>> b0af579c
 
 HeaderView.propTypes = propTypes;
 HeaderView.displayName = 'HeaderView';

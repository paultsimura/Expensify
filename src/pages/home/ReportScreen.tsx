import {PortalHost} from '@gorhom/portal';
import {useIsFocused} from '@react-navigation/native';
import type {StackScreenProps} from '@react-navigation/stack';
import lodashIsEqual from 'lodash/isEqual';
import React, {memo, useCallback, useEffect, useLayoutEffect, useMemo, useRef, useState} from 'react';
import type {FlatList, ViewStyle} from 'react-native';
import {InteractionManager, View} from 'react-native';
import type {OnyxCollection, OnyxEntry} from 'react-native-onyx';
import {useOnyx, withOnyx} from 'react-native-onyx';
import Banner from '@components/Banner';
import BlockingView from '@components/BlockingViews/BlockingView';
import FullPageNotFoundView from '@components/BlockingViews/FullPageNotFoundView';
import DragAndDropProvider from '@components/DragAndDrop/Provider';
import * as Illustrations from '@components/Icon/Illustrations';
import MoneyReportHeader from '@components/MoneyReportHeader';
import MoneyRequestHeader from '@components/MoneyRequestHeader';
import OfflineWithFeedback from '@components/OfflineWithFeedback';
import ReportActionsSkeletonView from '@components/ReportActionsSkeletonView';
import ScreenWrapper from '@components/ScreenWrapper';
import TaskHeaderActionButton from '@components/TaskHeaderActionButton';
import type {CurrentReportIDContextValue} from '@components/withCurrentReportID';
import withCurrentReportID from '@components/withCurrentReportID';
import useAppFocusEvent from '@hooks/useAppFocusEvent';
import useDeepCompareRef from '@hooks/useDeepCompareRef';
import useIsReportOpenInRHP from '@hooks/useIsReportOpenInRHP';
import useLocalize from '@hooks/useLocalize';
import useNetwork from '@hooks/useNetwork';
import usePaginatedReportActions from '@hooks/usePaginatedReportActions';
import usePrevious from '@hooks/usePrevious';
import useThemeStyles from '@hooks/useThemeStyles';
import useViewportOffsetTop from '@hooks/useViewportOffsetTop';
import useWindowDimensions from '@hooks/useWindowDimensions';
import Timing from '@libs/actions/Timing';
import Navigation from '@libs/Navigation/Navigation';
import clearReportNotifications from '@libs/Notification/clearReportNotifications';
import Performance from '@libs/Performance';
import * as PersonalDetailsUtils from '@libs/PersonalDetailsUtils';
import * as ReportActionsUtils from '@libs/ReportActionsUtils';
import * as ReportUtils from '@libs/ReportUtils';
import shouldFetchReport from '@libs/shouldFetchReport';
import type {AuthScreensParamList} from '@navigation/types';
import variables from '@styles/variables';
import * as ComposerActions from '@userActions/Composer';
import * as Report from '@userActions/Report';
import CONST from '@src/CONST';
import ONYXKEYS from '@src/ONYXKEYS';
import ROUTES from '@src/ROUTES';
import type SCREENS from '@src/SCREENS';
import type * as OnyxTypes from '@src/types/onyx';
import {isEmptyObject} from '@src/types/utils/EmptyObject';
import isLoadingOnyxValue from '@src/types/utils/isLoadingOnyxValue';
import HeaderView from './HeaderView';
import ReportActionsView from './report/ReportActionsView';
import ReportFooter from './report/ReportFooter';
import type {ActionListContextType, ReactionListRef, ScrollPosition} from './ReportScreenContext';
import {ActionListContext, ReactionListContext} from './ReportScreenContext';

type ReportScreenOnyxProps = {
    /** Tells us if the sidebar has rendered */
    isSidebarLoaded: OnyxEntry<boolean>;

    /** Beta features list */
    betas: OnyxEntry<OnyxTypes.Beta[]>;

    /** The policies which the user has access to */
    policies: OnyxCollection<OnyxTypes.Policy>;

    /** Additional report details */
    reportNameValuePairs: OnyxEntry<OnyxTypes.ReportNameValuePairs>;

    /** The report metadata loading states */
    reportMetadata: OnyxEntry<OnyxTypes.ReportMetadata>;
};

type OnyxHOCProps = {
    /** Onyx function that marks the component ready for hydration */
    markReadyForHydration?: () => void;
};

type ReportScreenNavigationProps = StackScreenProps<AuthScreensParamList, typeof SCREENS.REPORT>;

type ReportScreenProps = OnyxHOCProps & CurrentReportIDContextValue & ReportScreenOnyxProps & ReportScreenNavigationProps;

/** Get the currently viewed report ID as number */
function getReportID(route: ReportScreenNavigationProps['route']): string {
    // The report ID is used in an onyx key. If it's an empty string, onyx will return
    // a collection instead of an individual report.
    return String(route.params?.reportID || 0);
}

/**
 * Check is the report is deleted.
 * We currently use useMemo to memorize every properties of the report
 * so we can't check using isEmpty.
 *
 * @param report
 */
function isEmpty(report: OnyxTypes.Report): boolean {
    if (isEmptyObject(report)) {
        return true;
    }
    return !Object.values(report).some((value) => value !== undefined && value !== '');
}

function getParentReportAction(parentReportActions: OnyxEntry<OnyxTypes.ReportActions>, parentReportActionID: string | undefined): OnyxEntry<OnyxTypes.ReportAction> {
    if (!parentReportActions || !parentReportActionID) {
        return;
    }
    return parentReportActions[parentReportActionID ?? '0'];
}

function ReportScreen({
    betas = [],
    route,
    reportNameValuePairs,
    reportMetadata = {
        isLoadingInitialReportActions: true,
        isLoadingOlderReportActions: false,
        hasLoadingOlderReportActionsError: false,
        isLoadingNewerReportActions: false,
        hasLoadingNewerReportActionsError: false,
    },
    markReadyForHydration,
    policies = {},
    isSidebarLoaded = false,
    currentReportID = '',
    navigation,
}: ReportScreenProps) {
    const styles = useThemeStyles();
    const {translate} = useLocalize();
    const reportIDFromRoute = getReportID(route);
    const reportActionIDFromRoute = route?.params?.reportActionID ?? '';
    const isFocused = useIsFocused();
    const prevIsFocused = usePrevious(isFocused);
    const firstRenderRef = useRef(true);
    const flatListRef = useRef<FlatList>(null);
    const reactionListRef = useRef<ReactionListRef>(null);
    const {isOffline} = useNetwork();
    const isReportOpenInRHP = useIsReportOpenInRHP();
    const {isSmallScreenWidth} = useWindowDimensions();
    const shouldUseNarrowLayout = isSmallScreenWidth || isReportOpenInRHP;

    const [currentUserAccountID = -1] = useOnyx(ONYXKEYS.SESSION, {selector: (value) => value?.accountID});
    const [modal] = useOnyx(ONYXKEYS.MODAL);
    const [isComposerFullSize] = useOnyx(`${ONYXKEYS.COLLECTION.REPORT_IS_COMPOSER_FULL_SIZE}${getReportID(route)}`, {initialValue: false});
    const [accountManagerReportID] = useOnyx(ONYXKEYS.ACCOUNT_MANAGER_REPORT_ID, {initialValue: ''});
    const [userLeavingStatus] = useOnyx(`${ONYXKEYS.COLLECTION.REPORT_USER_IS_LEAVING_ROOM}${getReportID(route)}`, {initialValue: false});
    const [reportOnyx, reportResult] = useOnyx(`${ONYXKEYS.COLLECTION.REPORT}${getReportID(route)}`, {allowStaleData: true});
    // eslint-disable-next-line @typescript-eslint/prefer-nullish-coalescing
    const [parentReportAction] = useOnyx(`${ONYXKEYS.COLLECTION.REPORT_ACTIONS}${reportOnyx?.parentReportID || 0}`, {
        canEvict: false,
        selector: (parentReportActions) => getParentReportAction(parentReportActions, reportOnyx?.parentReportActionID ?? ''),
    });
    const [isLoadingApp] = useOnyx(ONYXKEYS.IS_LOADING_APP);
    const wasLoadingApp = usePrevious(isLoadingApp);
    const finishedLoadingApp = wasLoadingApp && !isLoadingApp;

    const isLoadingReportOnyx = isLoadingOnyxValue(reportResult);
    const permissions = useDeepCompareRef(reportOnyx?.permissions);

    /**
     * Create a lightweight Report so as to keep the re-rendering as light as possible by
     * passing in only the required props.
     *
     * Also, this plays nicely in contrast with Onyx,
     * which creates a new object every time collection changes. Because of this we can't
     * put this into onyx selector as it will be the same.
     */
    const report = useMemo(
        (): OnyxTypes.Report => ({
            lastReadTime: reportOnyx?.lastReadTime,
            reportID: reportOnyx?.reportID ?? '',
            policyID: reportOnyx?.policyID,
            lastVisibleActionCreated: reportOnyx?.lastVisibleActionCreated,
            statusNum: reportOnyx?.statusNum,
            stateNum: reportOnyx?.stateNum,
            writeCapability: reportOnyx?.writeCapability,
            type: reportOnyx?.type,
            errorFields: reportOnyx?.errorFields,
            isPolicyExpenseChat: reportOnyx?.isPolicyExpenseChat,
            parentReportID: reportOnyx?.parentReportID,
            parentReportActionID: reportOnyx?.parentReportActionID,
            chatType: reportOnyx?.chatType,
            pendingFields: reportOnyx?.pendingFields,
            isDeletedParentAction: reportOnyx?.isDeletedParentAction,
            reportName: reportOnyx?.reportName,
            description: reportOnyx?.description,
            managerID: reportOnyx?.managerID,
            total: reportOnyx?.total,
            nonReimbursableTotal: reportOnyx?.nonReimbursableTotal,
            fieldList: reportOnyx?.fieldList,
            ownerAccountID: reportOnyx?.ownerAccountID,
            currency: reportOnyx?.currency,
            unheldTotal: reportOnyx?.unheldTotal,
            participants: reportOnyx?.participants,
            isWaitingOnBankAccount: reportOnyx?.isWaitingOnBankAccount,
            iouReportID: reportOnyx?.iouReportID,
            isOwnPolicyExpenseChat: reportOnyx?.isOwnPolicyExpenseChat,
            notificationPreference: reportOnyx?.notificationPreference,
            isPinned: reportOnyx?.isPinned,
            chatReportID: reportOnyx?.chatReportID,
            visibility: reportOnyx?.visibility,
            oldPolicyName: reportOnyx?.oldPolicyName,
            policyName: reportOnyx?.policyName,
            isOptimisticReport: reportOnyx?.isOptimisticReport,
            lastMentionedTime: reportOnyx?.lastMentionedTime,
            avatarUrl: reportOnyx?.avatarUrl,
            permissions,
            invoiceReceiver: reportOnyx?.invoiceReceiver,
        }),
        [
            reportOnyx?.lastReadTime,
            reportOnyx?.reportID,
            reportOnyx?.policyID,
            reportOnyx?.lastVisibleActionCreated,
            reportOnyx?.statusNum,
            reportOnyx?.stateNum,
            reportOnyx?.writeCapability,
            reportOnyx?.type,
            reportOnyx?.errorFields,
            reportOnyx?.isPolicyExpenseChat,
            reportOnyx?.parentReportID,
            reportOnyx?.parentReportActionID,
            reportOnyx?.chatType,
            reportOnyx?.pendingFields,
            reportOnyx?.isDeletedParentAction,
            reportOnyx?.reportName,
            reportOnyx?.description,
            reportOnyx?.managerID,
            reportOnyx?.total,
            reportOnyx?.nonReimbursableTotal,
            reportOnyx?.fieldList,
            reportOnyx?.ownerAccountID,
            reportOnyx?.currency,
            reportOnyx?.unheldTotal,
            reportOnyx?.participants,
            reportOnyx?.isWaitingOnBankAccount,
            reportOnyx?.iouReportID,
            reportOnyx?.isOwnPolicyExpenseChat,
            reportOnyx?.notificationPreference,
            reportOnyx?.isPinned,
            reportOnyx?.chatReportID,
            reportOnyx?.visibility,
            reportOnyx?.oldPolicyName,
            reportOnyx?.policyName,
            reportOnyx?.isOptimisticReport,
            reportOnyx?.lastMentionedTime,
            reportOnyx?.avatarUrl,
            permissions,
            reportOnyx?.invoiceReceiver,
        ],
    );

    const prevReport = usePrevious(report);
    const prevUserLeavingStatus = usePrevious(userLeavingStatus);
    const [isLinkingToMessage, setIsLinkingToMessage] = useState(!!reportActionIDFromRoute);
    const {reportActions, linkedAction} = usePaginatedReportActions(report.reportID, reportActionIDFromRoute);
    const isLinkedActionDeleted = !!linkedAction && !ReportActionsUtils.shouldReportActionBeVisible(linkedAction, linkedAction.reportActionID);
    const isLinkedActionInaccessibleWhisper =
        !!linkedAction && ReportActionsUtils.isWhisperAction(linkedAction) && !(linkedAction?.whisperedToAccountIDs ?? []).includes(currentUserAccountID);

    // Define here because reportActions are recalculated before mount, allowing data to display faster than useEffect can trigger.
    // If we have cached reportActions, they will be shown immediately.
    // We aim to display a loader first, then fetch relevant reportActions, and finally show them.
    useLayoutEffect(() => {
        setIsLinkingToMessage(!!reportActionIDFromRoute);
    }, [route, reportActionIDFromRoute]);

    const [isBannerVisible, setIsBannerVisible] = useState(true);
    const [scrollPosition, setScrollPosition] = useState<ScrollPosition>({});

    const wasReportAccessibleRef = useRef(false);
    if (firstRenderRef.current) {
        Timing.start(CONST.TIMING.CHAT_RENDER);
        Performance.markStart(CONST.TIMING.CHAT_RENDER);
    }
    const [isComposerFocus, setIsComposerFocus] = useState(false);
    const shouldAdjustScrollView = useMemo(() => isComposerFocus && !modal?.willAlertModalBecomeVisible, [isComposerFocus, modal]);
    const viewportOffsetTop = useViewportOffsetTop(shouldAdjustScrollView);

    const {reportPendingAction, reportErrors} = ReportUtils.getReportOfflinePendingActionAndErrors(report);
    const screenWrapperStyle: ViewStyle[] = [styles.appContent, styles.flex1, {marginTop: viewportOffsetTop}];
    const isEmptyChat = useMemo(() => ReportUtils.isEmptyReport(report), [report]);
    const isOptimisticDelete = report.statusNum === CONST.REPORT.STATUS_NUM.CLOSED;

    // If there's a non-404 error for the report we should show it instead of blocking the screen
    const hasHelpfulErrors = Object.keys(report?.errorFields ?? {}).some((key) => key !== 'notFound');
    const shouldHideReport = !hasHelpfulErrors && !ReportUtils.canAccessReport(report, policies, betas);

    const lastReportAction: OnyxEntry<OnyxTypes.ReportAction> = useMemo(
        () =>
            reportActions.length
                ? [...reportActions, parentReportAction].find((action) => ReportUtils.canEditReportAction(action) && !ReportActionsUtils.isMoneyRequestAction(action))
                : undefined,
        [reportActions, parentReportAction],
    );
    const isSingleTransactionView = ReportUtils.isMoneyRequest(report) || ReportUtils.isTrackExpenseReport(report);
    const policy = policies?.[`${ONYXKEYS.COLLECTION.POLICY}${report.policyID}`];
    const isTopMostReportId = currentReportID === reportIDFromRoute;
    const didSubscribeToReportLeavingEvents = useRef(false);

    useEffect(() => {
        if (!report.reportID || shouldHideReport) {
            wasReportAccessibleRef.current = false;
            return;
        }
        wasReportAccessibleRef.current = true;
    }, [shouldHideReport, report]);

    const onBackButtonPress = useCallback(() => {
        if (isReportOpenInRHP) {
            Navigation.dismissModal();
            return;
        }
        Navigation.goBack(undefined, false, true);
    }, [isReportOpenInRHP]);

    let headerView = (
        <HeaderView
            reportID={reportIDFromRoute}
            onNavigationMenuButtonClicked={onBackButtonPress}
            report={report}
            parentReportAction={parentReportAction}
            shouldUseNarrowLayout={shouldUseNarrowLayout}
        />
    );

    const transactionThreadReportID = useMemo(
        () => ReportActionsUtils.getOneTransactionThreadReportID(report.reportID, reportActions ?? [], isOffline),
        [report.reportID, reportActions, isOffline],
    );

    if (isSingleTransactionView) {
        headerView = (
            <MoneyRequestHeader
                report={report}
                policy={policy}
                parentReportAction={parentReportAction}
                shouldUseNarrowLayout={shouldUseNarrowLayout}
                onBackButtonPress={onBackButtonPress}
            />
        );
    }

    useEffect(() => {
        if (!transactionThreadReportID || !route?.params?.reportActionID) {
            return;
        }
        Navigation.navigate(ROUTES.REPORT_WITH_ID.getRoute(route?.params?.reportID));
    }, [transactionThreadReportID, route?.params?.reportActionID, route?.params?.reportID]);

    if (ReportUtils.isMoneyRequestReport(report) || ReportUtils.isInvoiceReport(report)) {
        headerView = (
            <MoneyReportHeader
                report={report}
                policy={policy}
                transactionThreadReportID={transactionThreadReportID}
                reportActions={reportActions}
                shouldUseNarrowLayout={shouldUseNarrowLayout}
                onBackButtonPress={onBackButtonPress}
            />
        );
    }

    /**
     * When false the ReportActionsView will completely unmount and we will show a loader until it returns true.
     */
    const isCurrentReportLoadedFromOnyx = useMemo((): boolean => {
        // This is necessary so that when we are retrieving the next report data from Onyx the ReportActionsView will remount completely
        const isTransitioning = report && report.reportID !== reportIDFromRoute;
        return reportIDFromRoute !== '' && !!report.reportID && !isTransitioning;
    }, [report, reportIDFromRoute]);

    const isLoading = isLoadingApp ?? (!reportIDFromRoute || (!isSidebarLoaded && !isReportOpenInRHP) || PersonalDetailsUtils.isPersonalDetailsEmpty());
    const shouldShowSkeleton =
        !linkedAction &&
        (isLinkingToMessage ||
            !isCurrentReportLoadedFromOnyx ||
            (reportActions.length === 0 && !!reportMetadata?.isLoadingInitialReportActions) ||
            isLoading ||
            (!!reportActionIDFromRoute && reportMetadata?.isLoadingInitialReportActions));
    const shouldShowReportActionList = isCurrentReportLoadedFromOnyx && !isLoading;
    const currentReportIDFormRoute = route.params?.reportID;

    // eslint-disable-next-line rulesdir/no-negated-variables
    const shouldShowNotFoundPage = useMemo((): boolean => {
        // Wait until we're sure the app is done loading (needs to be a strict equality check since it's undefined initially)
        if (isLoadingApp !== false) {
            return false;
        }

        // If we just finished loading the app, we still need to try fetching the report. Wait until that's done before
        // showing the Not Found page
        if (finishedLoadingApp) {
            return false;
        }

        if (!wasReportAccessibleRef.current && !firstRenderRef.current && !report.reportID && !isOptimisticDelete && !reportMetadata?.isLoadingInitialReportActions && !userLeavingStatus) {
            return true;
        }

        if (shouldHideReport) {
            return true;
        }

        return !!currentReportIDFormRoute && !ReportUtils.isValidReportIDFromPath(currentReportIDFormRoute);
    }, [isLoadingApp, finishedLoadingApp, report.reportID, isOptimisticDelete, reportMetadata?.isLoadingInitialReportActions, userLeavingStatus, shouldHideReport, currentReportIDFormRoute]);

    const fetchReport = useCallback(() => {
        Report.openReport(reportIDFromRoute, reportActionIDFromRoute);
    }, [reportIDFromRoute, reportActionIDFromRoute]);

    useEffect(() => {
        if (!report.reportID) {
            return;
        }

        if (report?.errorFields?.notFound) {
            Report.clearReportNotFoundErrors(report.reportID);
        }
    }, [report?.errorFields?.notFound, report.reportID]);

    useEffect(() => {
        if (!report.reportID || !isFocused) {
            return;
        }
        Report.updateLastVisitTime(report.reportID);
    }, [report.reportID, isFocused]);

    const fetchReportIfNeeded = useCallback(() => {
        // Report ID will be empty when the reports collection is empty.
        // This could happen when we are loading the collection for the first time after logging in.
        if (!ReportUtils.isValidReportIDFromPath(reportIDFromRoute)) {
            return;
        }

        /**
         * Since OpenReport is a write, the response from OpenReport will get dropped while the app is
         * still loading. This usually happens when signing in and deeplinking to a report. Instead,
         * we'll fetch the report after the app finishes loading.
         *
         * This needs to be a strict equality check since isLoadingApp is initially undefined until the
         * value is loaded from Onyx
         */
        if (isLoadingApp !== false) {
            return;
        }

        if (!shouldFetchReport(report)) {
            return;
        }

        fetchReport();
    }, [report, fetchReport, reportIDFromRoute, isLoadingApp]);

    const dismissBanner = useCallback(() => {
        setIsBannerVisible(false);
    }, []);

    const chatWithAccountManager = useCallback(() => {
        Navigation.navigate(ROUTES.REPORT_WITH_ID.getRoute(accountManagerReportID ?? ''));
    }, [accountManagerReportID]);

    // Clear notifications for the current report when it's opened and re-focused
    const clearNotifications = useCallback(() => {
        // Check if this is the top-most ReportScreen since the Navigator preserves multiple at a time
        if (!isTopMostReportId) {
            return;
        }

        clearReportNotifications(report.reportID);
    }, [report.reportID, isTopMostReportId]);

    useEffect(clearNotifications, [clearNotifications]);
    useAppFocusEvent(clearNotifications);

    useEffect(() => {
        Timing.end(CONST.TIMING.CHAT_RENDER);
        Performance.markEnd(CONST.TIMING.CHAT_RENDER);

        const interactionTask = InteractionManager.runAfterInteractions(() => {
            ComposerActions.setShouldShowComposeInput(true);
        });
        return () => {
            interactionTask.cancel();
            if (!didSubscribeToReportLeavingEvents.current) {
                return;
            }

            Report.unsubscribeFromLeavingRoomReportChannel(report.reportID);
        };

        // I'm disabling the warning, as it expects to use exhaustive deps, even though we want this useEffect to run only on the first render.
        // eslint-disable-next-line react-hooks/exhaustive-deps
    }, []);

    useEffect(() => {
        // Call OpenReport only if we are not linking to a message or the report is not available yet
        if (isLoadingReportOnyx || (reportActionIDFromRoute && report.reportID)) {
            return;
        }

        fetchReportIfNeeded();
        // eslint-disable-next-line react-hooks/exhaustive-deps
    }, [isLoadingReportOnyx]);

    // If a user has chosen to leave a thread, and then returns to it (e.g. with the back button), we need to call `openReport` again in order to allow the user to rejoin and to receive real-time updates
    useEffect(() => {
        if (!shouldUseNarrowLayout || !isFocused || prevIsFocused || !ReportUtils.isChatThread(report) || report.notificationPreference !== CONST.REPORT.NOTIFICATION_PREFERENCE.HIDDEN) {
            return;
        }
        Report.openReport(report.reportID);

        // We don't want to run this useEffect every time `report` is changed
        // Excluding shouldUseNarrowLayout from the dependency list to prevent re-triggering on screen resize events.
        // eslint-disable-next-line react-hooks/exhaustive-deps
    }, [prevIsFocused, report.notificationPreference, isFocused]);

    useEffect(() => {
        // We don't want this effect to run on the first render.
        if (firstRenderRef.current) {
            firstRenderRef.current = false;
            return;
        }

        const onyxReportID = report.reportID;
        const prevOnyxReportID = prevReport.reportID;
        const wasReportRemoved = !!prevOnyxReportID && prevOnyxReportID === reportIDFromRoute && !onyxReportID;
        const isRemovalExpectedForReportType =
            isEmpty(report) &&
            (ReportUtils.isMoneyRequest(prevReport) || ReportUtils.isMoneyRequestReport(prevReport) || ReportUtils.isPolicyExpenseChat(prevReport) || ReportUtils.isGroupChat(prevReport));
        const didReportClose = wasReportRemoved && prevReport.statusNum === CONST.REPORT.STATUS_NUM.OPEN && report.statusNum === CONST.REPORT.STATUS_NUM.CLOSED;
        const isTopLevelPolicyRoomWithNoStatus = !report.statusNum && !prevReport.parentReportID && prevReport.chatType === CONST.REPORT.CHAT_TYPE.POLICY_ROOM;
        const isClosedTopLevelPolicyRoom = wasReportRemoved && prevReport.statusNum === CONST.REPORT.STATUS_NUM.OPEN && isTopLevelPolicyRoomWithNoStatus;
        // Navigate to the Concierge chat if the room was removed from another device (e.g. user leaving a room or removed from a room)
        if (
            // non-optimistic case
            (!prevUserLeavingStatus && !!userLeavingStatus) ||
            didReportClose ||
            isRemovalExpectedForReportType ||
            isClosedTopLevelPolicyRoom
        ) {
            // Early return if the report we're passing isn't in a focused state. We only want to navigate to Concierge if the user leaves the room from another device or gets removed from the room while the report is in a focused state.
            // Prevent auto navigation for report in RHP
            if (!isFocused || isReportOpenInRHP) {
                return;
            }
            Navigation.dismissModal();
            if (Navigation.getTopmostReportId() === prevOnyxReportID) {
                Navigation.setShouldPopAllStateOnUP();
                Navigation.goBack(undefined, false, true);
            }
            if (prevReport.parentReportID) {
                // Prevent navigation to the IOU/Expense Report if it is pending deletion.
                if (ReportUtils.isMoneyRequestReportPendingDeletion(prevReport.parentReportID)) {
                    return;
                }
                Navigation.navigate(ROUTES.REPORT_WITH_ID.getRoute(prevReport.parentReportID));
                return;
            }

            Report.navigateToConciergeChat();
            return;
        }

        // If you already have a report open and are deeplinking to a new report on native,
        // the ReportScreen never actually unmounts and the reportID in the route also doesn't change.
        // Therefore, we need to compare if the existing reportID is the same as the one in the route
        // before deciding that we shouldn't call OpenReport.
        if (onyxReportID === prevReport.reportID && (!onyxReportID || onyxReportID === reportIDFromRoute)) {
            return;
        }

        fetchReportIfNeeded();
        ComposerActions.setShouldShowComposeInput(true);
        // eslint-disable-next-line react-hooks/exhaustive-deps
    }, [
        route,
        report,
        // errors,
        fetchReportIfNeeded,
        prevReport.reportID,
        prevUserLeavingStatus,
        userLeavingStatus,
        prevReport.statusNum,
        prevReport.parentReportID,
        prevReport.chatType,
        prevReport,
        reportIDFromRoute,
        isFocused,
    ]);

    useEffect(() => {
        if (!ReportUtils.isValidReportIDFromPath(reportIDFromRoute)) {
            return;
        }
        // Ensures the optimistic report is created successfully
        if (reportIDFromRoute !== report.reportID) {
            return;
        }
        // Ensures subscription event succeeds when the report/workspace room is created optimistically.
        // Check if the optimistic `OpenReport` or `AddWorkspaceRoom` has succeeded by confirming
        // any `pendingFields.createChat` or `pendingFields.addWorkspaceRoom` fields are set to null.
        // Existing reports created will have empty fields for `pendingFields`.
        const didCreateReportSuccessfully = !report.pendingFields || (!report.pendingFields.addWorkspaceRoom && !report.pendingFields.createChat);
        let interactionTask: ReturnType<typeof InteractionManager.runAfterInteractions> | null = null;
        if (!didSubscribeToReportLeavingEvents.current && didCreateReportSuccessfully) {
            interactionTask = InteractionManager.runAfterInteractions(() => {
                Report.subscribeToReportLeavingEvents(reportIDFromRoute);
                didSubscribeToReportLeavingEvents.current = true;
            });
        }
        return () => {
            if (!interactionTask) {
                return;
            }
            interactionTask.cancel();
        };
    }, [report, didSubscribeToReportLeavingEvents, reportIDFromRoute]);

    const onListLayout = useCallback(() => {
        if (!markReadyForHydration) {
            return;
        }

        markReadyForHydration();
        // eslint-disable-next-line react-hooks/exhaustive-deps
    }, []);

    const actionListValue = useMemo((): ActionListContextType => ({flatListRef, scrollPosition, setScrollPosition}), [flatListRef, scrollPosition, setScrollPosition]);

    // This helps in tracking from the moment 'route' triggers useMemo until isLoadingInitialReportActions becomes true. It prevents blinking when loading reportActions from cache.
    useEffect(() => {
        InteractionManager.runAfterInteractions(() => {
            setIsLinkingToMessage(false);
        });
    }, [reportMetadata?.isLoadingInitialReportActions]);

    // If we deeplinked to the report after signing in, we need to fetch the report after the app is done loading
    useEffect(() => {
        if (!finishedLoadingApp) {
            return;
        }

        fetchReportIfNeeded();

        // This should only run once when the app is done loading
        // eslint-disable-next-line react-hooks/exhaustive-deps
    }, [finishedLoadingApp]);

    const navigateToEndOfReport = useCallback(() => {
        Navigation.setParams({reportActionID: ''});
        fetchReport();
    }, [fetchReport]);

    // If user redirects to an inaccessible whisper via a deeplink, on a report they have access to,
    // then we set reportActionID as empty string, so we display them the report and not the "Not found page".
    useEffect(() => {
        if (!isLinkedActionInaccessibleWhisper) {
            return;
        }
        Navigation.isNavigationReady().then(() => {
            Navigation.setParams({reportActionID: ''});
        });
    }, [isLinkedActionInaccessibleWhisper]);

<<<<<<< HEAD
    if ((!isLinkedActionInaccessibleWhisper && isLinkedActionDeleted) ?? (!shouldShowSkeleton && reportActionIDFromRoute && reportActions?.length === 0 && !isLinkingToMessage)) {
=======
    useEffect(() => {
        if (!!report.lastReadTime || !ReportUtils.isTaskReport(report)) {
            return;
        }
        // After creating the task report then navigating to task detail we don't have any report actions and the last read time is empty so We need to update the initial last read time when opening the task report detail.
        Report.readNewestAction(report.reportID);
    }, [report]);

    if ((!isInaccessibleWhisper && isLinkedReportActionDeleted) ?? (!shouldShowSkeleton && reportActionIDFromRoute && reportActions?.length === 0 && !isLinkingToMessage)) {
>>>>>>> b5f62821
        return (
            <BlockingView
                icon={Illustrations.ToddBehindCloud}
                iconWidth={variables.modalTopIconWidth}
                iconHeight={variables.modalTopIconHeight}
                title={translate('notFound.notHere')}
                shouldShowLink
                linkKey="notFound.noAccess"
                onLinkPress={navigateToEndOfReport}
            />
        );
    }

    return (
        <ActionListContext.Provider value={actionListValue}>
            <ReactionListContext.Provider value={reactionListRef}>
                <ScreenWrapper
                    navigation={navigation}
                    style={screenWrapperStyle}
                    shouldEnableKeyboardAvoidingView={isTopMostReportId || isReportOpenInRHP}
                    testID={`report-screen-${report.reportID}`}
                >
                    <FullPageNotFoundView
                        shouldShow={shouldShowNotFoundPage}
                        subtitleKey="notFound.noAccess"
                        shouldShowBackButton={shouldUseNarrowLayout}
                        onBackButtonPress={Navigation.goBack}
                        shouldShowLink={false}
                    >
                        <OfflineWithFeedback
                            pendingAction={reportPendingAction}
                            errors={reportErrors}
                            shouldShowErrorMessages={false}
                            needsOffscreenAlphaCompositing
                        >
                            {headerView}
                            {ReportUtils.isTaskReport(report) && shouldUseNarrowLayout && ReportUtils.isOpenTaskReport(report, parentReportAction) && (
                                <View style={[styles.borderBottom]}>
                                    <View style={[styles.appBG, styles.pl0]}>
                                        <View style={[styles.ph5, styles.pb3]}>
                                            <TaskHeaderActionButton report={report} />
                                        </View>
                                    </View>
                                </View>
                            )}
                        </OfflineWithFeedback>
                        {!!accountManagerReportID && ReportUtils.isConciergeChatReport(report) && isBannerVisible && (
                            <Banner
                                containerStyles={[styles.mh4, styles.mt4, styles.p4, styles.bgDark]}
                                textStyles={[styles.colorReversed]}
                                text={translate('reportActionsView.chatWithAccountManager')}
                                onClose={dismissBanner}
                                onPress={chatWithAccountManager}
                                shouldShowCloseButton
                            />
                        )}
                        <DragAndDropProvider isDisabled={!isCurrentReportLoadedFromOnyx || !ReportUtils.canUserPerformWriteAction(report)}>
                            <View
                                style={[styles.flex1, styles.justifyContentEnd, styles.overflowHidden]}
                                onLayout={onListLayout}
                                testID="report-actions-view-wrapper"
                            >
                                {shouldShowReportActionList && (
                                    <ReportActionsView
                                        reportActions={reportActions}
                                        report={report}
                                        parentReportAction={parentReportAction}
                                        isLoadingInitialReportActions={reportMetadata?.isLoadingInitialReportActions}
                                        isLoadingNewerReportActions={reportMetadata?.isLoadingNewerReportActions}
                                        hasLoadingNewerReportActionsError={reportMetadata?.hasLoadingNewerReportActionsError}
                                        isLoadingOlderReportActions={reportMetadata?.isLoadingOlderReportActions}
                                        hasLoadingOlderReportActionsError={reportMetadata?.hasLoadingOlderReportActionsError}
                                        isReadyForCommentLinking={!shouldShowSkeleton}
                                        transactionThreadReportID={transactionThreadReportID}
                                    />
                                )}

                                {/* Note: The ReportActionsSkeletonView should be allowed to mount even if the initial report actions are not loaded.
                                    If we prevent rendering the report while they are loading then
                                    we'll unnecessarily unmount the ReportActionsView which will clear the new marker lines initial state. */}
                                {shouldShowSkeleton && <ReportActionsSkeletonView />}

                                {isCurrentReportLoadedFromOnyx ? (
                                    <ReportFooter
                                        onComposerFocus={() => setIsComposerFocus(true)}
                                        onComposerBlur={() => setIsComposerFocus(false)}
                                        report={report}
                                        reportMetadata={reportMetadata}
                                        reportNameValuePairs={reportNameValuePairs}
                                        policy={policy}
                                        pendingAction={reportPendingAction}
                                        isComposerFullSize={!!isComposerFullSize}
                                        isEmptyChat={isEmptyChat}
                                        lastReportAction={lastReportAction}
                                    />
                                ) : null}
                            </View>
                            <PortalHost name="suggestions" />
                        </DragAndDropProvider>
                    </FullPageNotFoundView>
                </ScreenWrapper>
            </ReactionListContext.Provider>
        </ActionListContext.Provider>
    );
}

ReportScreen.displayName = 'ReportScreen';

export default withCurrentReportID(
    withOnyx<ReportScreenProps, ReportScreenOnyxProps>(
        {
            isSidebarLoaded: {
                key: ONYXKEYS.IS_SIDEBAR_LOADED,
            },
            reportNameValuePairs: {
                key: ({route}) => `${ONYXKEYS.COLLECTION.REPORT_NAME_VALUE_PAIRS}${getReportID(route)}`,
                allowStaleData: true,
            },
            reportMetadata: {
                key: ({route}) => `${ONYXKEYS.COLLECTION.REPORT_METADATA}${getReportID(route)}`,
                initialValue: {
                    isLoadingInitialReportActions: true,
                    isLoadingOlderReportActions: false,
                    hasLoadingOlderReportActionsError: false,
                    isLoadingNewerReportActions: false,
                    hasLoadingNewerReportActionsError: false,
                },
            },
            betas: {
                key: ONYXKEYS.BETAS,
            },
            policies: {
                key: ONYXKEYS.COLLECTION.POLICY,
                allowStaleData: true,
            },
        },
        true,
    )(
        memo(
            ReportScreen,
            (prevProps, nextProps) =>
                prevProps.isSidebarLoaded === nextProps.isSidebarLoaded &&
                lodashIsEqual(prevProps.reportMetadata, nextProps.reportMetadata) &&
                lodashIsEqual(prevProps.betas, nextProps.betas) &&
                lodashIsEqual(prevProps.policies, nextProps.policies) &&
                prevProps.currentReportID === nextProps.currentReportID &&
                lodashIsEqual(prevProps.route, nextProps.route),
        ),
    ),
);<|MERGE_RESOLUTION|>--- conflicted
+++ resolved
@@ -664,9 +664,6 @@
         });
     }, [isLinkedActionInaccessibleWhisper]);
 
-<<<<<<< HEAD
-    if ((!isLinkedActionInaccessibleWhisper && isLinkedActionDeleted) ?? (!shouldShowSkeleton && reportActionIDFromRoute && reportActions?.length === 0 && !isLinkingToMessage)) {
-=======
     useEffect(() => {
         if (!!report.lastReadTime || !ReportUtils.isTaskReport(report)) {
             return;
@@ -675,8 +672,7 @@
         Report.readNewestAction(report.reportID);
     }, [report]);
 
-    if ((!isInaccessibleWhisper && isLinkedReportActionDeleted) ?? (!shouldShowSkeleton && reportActionIDFromRoute && reportActions?.length === 0 && !isLinkingToMessage)) {
->>>>>>> b5f62821
+    if ((!isLinkedActionInaccessibleWhisper && isLinkedActionDeleted) ?? (!shouldShowSkeleton && reportActionIDFromRoute && reportActions?.length === 0 && !isLinkingToMessage)) {
         return (
             <BlockingView
                 icon={Illustrations.ToddBehindCloud}

import {PortalHost} from '@gorhom/portal';
import {useIsFocused} from '@react-navigation/native';
import type {StackScreenProps} from '@react-navigation/stack';
import lodashIsEqual from 'lodash/isEqual';
import React, {memo, useCallback, useEffect, useMemo, useRef, useState} from 'react';
import type {FlatList, ViewStyle} from 'react-native';
import {InteractionManager, View} from 'react-native';
import type {OnyxEntry} from 'react-native-onyx';
import {useOnyx} from 'react-native-onyx';
import Banner from '@components/Banner';
import FullPageNotFoundView from '@components/BlockingViews/FullPageNotFoundView';
import DragAndDropProvider from '@components/DragAndDrop/Provider';
import MoneyReportHeader from '@components/MoneyReportHeader';
import MoneyRequestHeader from '@components/MoneyRequestHeader';
import OfflineWithFeedback from '@components/OfflineWithFeedback';
import ReportActionsSkeletonView from '@components/ReportActionsSkeletonView';
import ScreenWrapper from '@components/ScreenWrapper';
import TaskHeaderActionButton from '@components/TaskHeaderActionButton';
import type {CurrentReportIDContextValue} from '@components/withCurrentReportID';
import withCurrentReportID from '@components/withCurrentReportID';
import useActiveWorkspace from '@hooks/useActiveWorkspace';
import useAppFocusEvent from '@hooks/useAppFocusEvent';
import useDeepCompareRef from '@hooks/useDeepCompareRef';
import useLocalize from '@hooks/useLocalize';
import useNetwork from '@hooks/useNetwork';
import usePaginatedReportActions from '@hooks/usePaginatedReportActions';
import usePermissions from '@hooks/usePermissions';
import usePrevious from '@hooks/usePrevious';
import useResponsiveLayout from '@hooks/useResponsiveLayout';
import useThemeStyles from '@hooks/useThemeStyles';
import useViewportOffsetTop from '@hooks/useViewportOffsetTop';
import Timing from '@libs/actions/Timing';
import Log from '@libs/Log';
import Navigation from '@libs/Navigation/Navigation';
import clearReportNotifications from '@libs/Notification/clearReportNotifications';
import Performance from '@libs/Performance';
import * as PersonalDetailsUtils from '@libs/PersonalDetailsUtils';
import * as ReportActionsUtils from '@libs/ReportActionsUtils';
import * as ReportUtils from '@libs/ReportUtils';
import shouldFetchReport from '@libs/shouldFetchReport';
import * as ValidationUtils from '@libs/ValidationUtils';
import type {AuthScreensParamList} from '@navigation/types';
import * as ComposerActions from '@userActions/Composer';
import * as Report from '@userActions/Report';
import CONST from '@src/CONST';
import ONYXKEYS from '@src/ONYXKEYS';
import ROUTES from '@src/ROUTES';
import type SCREENS from '@src/SCREENS';
import type * as OnyxTypes from '@src/types/onyx';
import {isEmptyObject} from '@src/types/utils/EmptyObject';
import isLoadingOnyxValue from '@src/types/utils/isLoadingOnyxValue';
import HeaderView from './HeaderView';
import ReportActionsListItemRenderer from './report/ReportActionsListItemRenderer';
import ReportActionsView from './report/ReportActionsView';
import ReportFooter from './report/ReportFooter';
import type {ActionListContextType, ReactionListRef, ScrollPosition} from './ReportScreenContext';
import {ActionListContext, ReactionListContext} from './ReportScreenContext';

type ReportScreenNavigationProps = StackScreenProps<AuthScreensParamList, typeof SCREENS.REPORT>;

type ReportScreenProps = CurrentReportIDContextValue & ReportScreenNavigationProps;

const defaultReportMetadata = {
    isLoadingInitialReportActions: true,
    isLoadingOlderReportActions: false,
    hasLoadingOlderReportActionsError: false,
    isLoadingNewerReportActions: false,
    hasLoadingNewerReportActionsError: false,
};

/** Get the currently viewed report ID as number */
function getReportID(route: ReportScreenNavigationProps['route']): string {
    // The report ID is used in an onyx key. If it's an empty string, onyx will return
    // a collection instead of an individual report.
    return String(route.params?.reportID || 0);
}

/**
 * Check is the report is deleted.
 * We currently use useMemo to memorize every properties of the report
 * so we can't check using isEmpty.
 *
 * @param report
 */
function isEmpty(report: OnyxEntry<OnyxTypes.Report>): boolean {
    if (isEmptyObject(report)) {
        return true;
    }
    return !Object.values(report).some((value) => value !== undefined && value !== '');
}

function getParentReportAction(parentReportActions: OnyxEntry<OnyxTypes.ReportActions>, parentReportActionID: string | undefined): OnyxEntry<OnyxTypes.ReportAction> {
    if (!parentReportActions || !parentReportActionID) {
        return;
    }
    return parentReportActions[parentReportActionID ?? '0'];
}

function ReportScreen({route, currentReportID = '', navigation}: ReportScreenProps) {
    const styles = useThemeStyles();
    const {translate} = useLocalize();
    const reportIDFromRoute = getReportID(route);
    const reportActionIDFromRoute = route?.params?.reportActionID ?? '';
    const isFocused = useIsFocused();
    const prevIsFocused = usePrevious(isFocused);
    const firstRenderRef = useRef(true);
    const flatListRef = useRef<FlatList>(null);
    const {canUseDefaultRooms} = usePermissions();
    const reactionListRef = useRef<ReactionListRef>(null);
    const {isOffline} = useNetwork();
    const {shouldUseNarrowLayout, isInNarrowPaneModal} = useResponsiveLayout();
    const {activeWorkspaceID} = useActiveWorkspace();

    const [modal] = useOnyx(ONYXKEYS.MODAL);
    const [isComposerFullSize] = useOnyx(`${ONYXKEYS.COLLECTION.REPORT_IS_COMPOSER_FULL_SIZE}${reportIDFromRoute}`, {initialValue: false});
    const [accountManagerReportID] = useOnyx(ONYXKEYS.ACCOUNT_MANAGER_REPORT_ID, {initialValue: ''});
    const [userLeavingStatus] = useOnyx(`${ONYXKEYS.COLLECTION.REPORT_USER_IS_LEAVING_ROOM}${reportIDFromRoute}`, {initialValue: false});
    const [reportOnyx, reportResult] = useOnyx(`${ONYXKEYS.COLLECTION.REPORT}${reportIDFromRoute}`, {allowStaleData: true});
    const [reportMetadata = defaultReportMetadata] = useOnyx(`${ONYXKEYS.COLLECTION.REPORT_METADATA}${reportIDFromRoute}`, {initialValue: defaultReportMetadata});
    const [isSidebarLoaded] = useOnyx(ONYXKEYS.IS_SIDEBAR_LOADED, {initialValue: false});
    const [policies] = useOnyx(ONYXKEYS.COLLECTION.POLICY, {allowStaleData: true, initialValue: {}});
    const [betas] = useOnyx(ONYXKEYS.BETAS);
    // eslint-disable-next-line @typescript-eslint/prefer-nullish-coalescing
    const [parentReportAction] = useOnyx(`${ONYXKEYS.COLLECTION.REPORT_ACTIONS}${reportOnyx?.parentReportID || -1}`, {
        canEvict: false,
        selector: (parentReportActions) => getParentReportAction(parentReportActions, reportOnyx?.parentReportActionID ?? ''),
    });
    const [isLoadingApp] = useOnyx(ONYXKEYS.IS_LOADING_APP);
    const [workspaceTooltip] = useOnyx(ONYXKEYS.NVP_WORKSPACE_TOOLTIP);
    const wasLoadingApp = usePrevious(isLoadingApp);
    const finishedLoadingApp = wasLoadingApp && !isLoadingApp;
    const isDeletedParentAction = ReportActionsUtils.isDeletedParentAction(parentReportAction);
    const prevIsDeletedParentAction = usePrevious(isDeletedParentAction);

    const isLoadingReportOnyx = isLoadingOnyxValue(reportResult);
    const permissions = useDeepCompareRef(reportOnyx?.permissions);

    useEffect(() => {
        // Don't update if there is a reportID in the params already
        if (route.params.reportID) {
            const reportActionID = route?.params?.reportActionID;
            const isValidReportActionID = ValidationUtils.isNumeric(reportActionID);
            if (reportActionID && !isValidReportActionID) {
                navigation.setParams({reportActionID: ''});
            }
            return;
        }

        const lastAccessedReportID = ReportUtils.findLastAccessedReport(!canUseDefaultRooms, !!route.params.openOnAdminRoom, activeWorkspaceID)?.reportID;

        // It's possible that reports aren't fully loaded yet
        // in that case the reportID is undefined
        if (!lastAccessedReportID) {
            return;
        }

        Log.info(`[ReportScreen] no reportID found in params, setting it to lastAccessedReportID: ${lastAccessedReportID}`);
        navigation.setParams({reportID: lastAccessedReportID});
    }, [activeWorkspaceID, canUseDefaultRooms, navigation, route, finishedLoadingApp]);

    /**
     * Create a lightweight Report so as to keep the re-rendering as light as possible by
     * passing in only the required props.
     *
     * Also, this plays nicely in contrast with Onyx,
     * which creates a new object every time collection changes. Because of this we can't
     * put this into onyx selector as it will be the same.
     */
    const report = useMemo(
        (): OnyxEntry<OnyxTypes.Report> =>
            reportOnyx && {
                lastReadTime: reportOnyx.lastReadTime,
                reportID: reportOnyx.reportID ?? '',
                policyID: reportOnyx.policyID,
                lastVisibleActionCreated: reportOnyx.lastVisibleActionCreated,
                statusNum: reportOnyx.statusNum,
                stateNum: reportOnyx.stateNum,
                writeCapability: reportOnyx.writeCapability,
                type: reportOnyx.type,
                errorFields: reportOnyx.errorFields,
                isPolicyExpenseChat: reportOnyx.isPolicyExpenseChat,
                parentReportID: reportOnyx.parentReportID,
                parentReportActionID: reportOnyx.parentReportActionID,
                chatType: reportOnyx.chatType,
                pendingFields: reportOnyx.pendingFields,
                isDeletedParentAction: reportOnyx.isDeletedParentAction,
                reportName: reportOnyx.reportName,
                description: reportOnyx.description,
                managerID: reportOnyx.managerID,
                total: reportOnyx.total,
                nonReimbursableTotal: reportOnyx.nonReimbursableTotal,
                fieldList: reportOnyx.fieldList,
                ownerAccountID: reportOnyx.ownerAccountID,
                currency: reportOnyx.currency,
                unheldTotal: reportOnyx.unheldTotal,
                participants: reportOnyx.participants,
                isWaitingOnBankAccount: reportOnyx.isWaitingOnBankAccount,
                iouReportID: reportOnyx.iouReportID,
                isOwnPolicyExpenseChat: reportOnyx.isOwnPolicyExpenseChat,
                isPinned: reportOnyx.isPinned,
                chatReportID: reportOnyx.chatReportID,
                visibility: reportOnyx.visibility,
                oldPolicyName: reportOnyx.oldPolicyName,
                policyName: reportOnyx.policyName,
                // eslint-disable-next-line @typescript-eslint/naming-convention
                private_isArchived: reportOnyx.private_isArchived,
                isOptimisticReport: reportOnyx.isOptimisticReport,
                lastMentionedTime: reportOnyx.lastMentionedTime,
                avatarUrl: reportOnyx.avatarUrl,
                avatarFileName: reportOnyx.avatarFileName,
                permissions,
                invoiceReceiver: reportOnyx.invoiceReceiver,
                policyAvatar: reportOnyx.policyAvatar,
            },
        [reportOnyx, permissions],
    );
    const reportID = report?.reportID;

    const prevReport = usePrevious(report);
    const prevUserLeavingStatus = usePrevious(userLeavingStatus);
    const [isLinkingToMessage, setIsLinkingToMessage] = useState(!!reportActionIDFromRoute);

    const [currentUserAccountID = -1] = useOnyx(ONYXKEYS.SESSION, {selector: (value) => value?.accountID});
    const {reportActions, linkedAction, sortedAllReportActions} = usePaginatedReportActions(reportID, reportActionIDFromRoute);

    const [isBannerVisible, setIsBannerVisible] = useState(true);
    const [scrollPosition, setScrollPosition] = useState<ScrollPosition>({});

    const wasReportAccessibleRef = useRef(false);
    if (firstRenderRef.current) {
        Timing.start(CONST.TIMING.CHAT_RENDER);
        Performance.markStart(CONST.TIMING.CHAT_RENDER);
    }
    const [isComposerFocus, setIsComposerFocus] = useState(false);
    const shouldAdjustScrollView = useMemo(() => isComposerFocus && !modal?.willAlertModalBecomeVisible, [isComposerFocus, modal]);
    const viewportOffsetTop = useViewportOffsetTop(shouldAdjustScrollView);

    const {reportPendingAction, reportErrors} = ReportUtils.getReportOfflinePendingActionAndErrors(report);
    const screenWrapperStyle: ViewStyle[] = [styles.appContent, styles.flex1, {marginTop: viewportOffsetTop}];
<<<<<<< HEAD
    const isOptimisticDelete = report.statusNum === CONST.REPORT.STATUS_NUM.CLOSED;
=======
    const isEmptyChat = useMemo(() => ReportUtils.isEmptyReport(report), [report]);
    const isOptimisticDelete = report?.statusNum === CONST.REPORT.STATUS_NUM.CLOSED;
>>>>>>> 00d2e327
    const indexOfLinkedMessage = useMemo(
        (): number => reportActions.findIndex((obj) => String(obj.reportActionID) === String(reportActionIDFromRoute)),
        [reportActions, reportActionIDFromRoute],
    );

    const isPendingActionExist = !!reportActions.at(0)?.pendingAction;
    const doesCreatedActionExists = useCallback(() => !!sortedAllReportActions?.findLast((action) => ReportActionsUtils.isCreatedAction(action)), [sortedAllReportActions]);
    const isLinkedMessageAvailable = useMemo(() => indexOfLinkedMessage > -1, [indexOfLinkedMessage]);

    // The linked report actions should have at least 15 messages (counting as 1 page) above them to fill the screen.
    // If the count is too high (equal to or exceeds the web pagination size / 50) and there are no cached messages in the report,
    // OpenReport will be called each time the user scrolls up the report a bit, clicks on report preview, and then goes back."
    const isLinkedMessagePageReady = isLinkedMessageAvailable && (reportActions.length - indexOfLinkedMessage >= CONST.REPORT.MIN_INITIAL_REPORT_ACTION_COUNT || doesCreatedActionExists());

    // If there's a non-404 error for the report we should show it instead of blocking the screen
    const hasHelpfulErrors = Object.keys(report?.errorFields ?? {}).some((key) => key !== 'notFound');
    const shouldHideReport = !hasHelpfulErrors && !ReportUtils.canAccessReport(report, policies, betas);

    const transactionThreadReportID = ReportActionsUtils.getOneTransactionThreadReportID(reportID ?? '', reportActions ?? [], isOffline);
    const [transactionThreadReportActions = {}] = useOnyx(`${ONYXKEYS.COLLECTION.REPORT_ACTIONS}${transactionThreadReportID}`);
    const combinedReportActions = ReportActionsUtils.getCombinedReportActions(reportActions, transactionThreadReportID ?? null, Object.values(transactionThreadReportActions));
    const lastReportAction = [...combinedReportActions, parentReportAction].find((action) => ReportUtils.canEditReportAction(action) && !ReportActionsUtils.isMoneyRequestAction(action));
    const isSingleTransactionView = ReportUtils.isMoneyRequest(report) || ReportUtils.isTrackExpenseReport(report);
    const policy = policies?.[`${ONYXKEYS.COLLECTION.POLICY}${report?.policyID ?? '-1'}`];
    const isTopMostReportId = currentReportID === reportIDFromRoute;
    const didSubscribeToReportLeavingEvents = useRef(false);

    useEffect(() => {
        if (!report?.reportID || shouldHideReport) {
            wasReportAccessibleRef.current = false;
            return;
        }
        wasReportAccessibleRef.current = true;
    }, [shouldHideReport, report]);

    const onBackButtonPress = useCallback(() => {
        if (isInNarrowPaneModal) {
            Navigation.dismissModal();
            return;
        }
        Navigation.goBack(undefined, false, true);
    }, [isInNarrowPaneModal]);

    let headerView = report && (
        <HeaderView
            reportID={reportIDFromRoute}
            onNavigationMenuButtonClicked={onBackButtonPress}
            report={report}
            parentReportAction={parentReportAction}
            shouldUseNarrowLayout={shouldUseNarrowLayout}
        />
    );

    if (isSingleTransactionView && report) {
        headerView = (
            <MoneyRequestHeader
                report={report}
                policy={policy}
                parentReportAction={parentReportAction}
                shouldUseNarrowLayout={shouldUseNarrowLayout}
                onBackButtonPress={onBackButtonPress}
            />
        );
    }

    useEffect(() => {
        if (!transactionThreadReportID || !route?.params?.reportActionID || !ReportUtils.isOneTransactionThread(linkedAction?.childReportID ?? '-1', reportID ?? '', linkedAction)) {
            return;
        }
        Navigation.navigate(ROUTES.REPORT_WITH_ID.getRoute(route?.params?.reportID));
    }, [transactionThreadReportID, route?.params?.reportActionID, route?.params?.reportID, linkedAction, reportID]);

    if (report && (ReportUtils.isMoneyRequestReport(report) || ReportUtils.isInvoiceReport(report))) {
        headerView = (
            <MoneyReportHeader
                report={report}
                policy={policy}
                transactionThreadReportID={transactionThreadReportID}
                reportActions={reportActions}
                shouldUseNarrowLayout={shouldUseNarrowLayout}
                onBackButtonPress={onBackButtonPress}
            />
        );
    }

    /**
     * When false the ReportActionsView will completely unmount and we will show a loader until it returns true.
     */
    const isCurrentReportLoadedFromOnyx = useMemo((): boolean => {
        // This is necessary so that when we are retrieving the next report data from Onyx the ReportActionsView will remount completely
        const isTransitioning = report && report?.reportID !== reportIDFromRoute;
        return reportIDFromRoute !== '' && !!report?.reportID && !isTransitioning;
    }, [report, reportIDFromRoute]);

    const isInitialPageReady = isOffline
        ? reportActions.length > 0
        : reportActions.length >= CONST.REPORT.MIN_INITIAL_REPORT_ACTION_COUNT || isPendingActionExist || (doesCreatedActionExists() && reportActions.length > 0);

    const isLinkedActionDeleted = useMemo(() => !!linkedAction && !ReportActionsUtils.shouldReportActionBeVisible(linkedAction, linkedAction.reportActionID), [linkedAction]);
    const prevIsLinkedActionDeleted = usePrevious(linkedAction ? isLinkedActionDeleted : undefined);
    const isLinkedActionInaccessibleWhisper = useMemo(
        () => !!linkedAction && ReportActionsUtils.isWhisperAction(linkedAction) && !(linkedAction?.whisperedToAccountIDs ?? []).includes(currentUserAccountID),
        [currentUserAccountID, linkedAction],
    );

    /**
     * Using logical OR operator because with nullish coalescing operator, when `isLoadingApp` is false, the right hand side of the operator
     * is not evaluated. This causes issues where we have `isLoading` set to false and later set to true and then set to false again.
     * Ideally, `isLoading` should be set initially to true and then set to false. We can achieve this by using logical OR operator.
     */
    // eslint-disable-next-line @typescript-eslint/prefer-nullish-coalescing
    const isLoading = isLoadingApp || !reportIDFromRoute || (!isSidebarLoaded && !isInNarrowPaneModal) || PersonalDetailsUtils.isPersonalDetailsEmpty();

    const shouldShowSkeleton =
        (isLinkingToMessage && !isLinkedMessagePageReady) ||
        (!isLinkingToMessage && !isInitialPageReady) ||
        isEmptyObject(reportOnyx) ||
        isLoadingReportOnyx ||
        !isCurrentReportLoadedFromOnyx ||
        isLoading;

    // eslint-disable-next-line rulesdir/no-negated-variables
    const shouldShowNotFoundLinkedAction =
        (!isLinkedActionInaccessibleWhisper && isLinkedActionDeleted && !!prevIsLinkedActionDeleted) ||
        (shouldShowSkeleton &&
            !reportMetadata.isLoadingInitialReportActions &&
            !!reportActionIDFromRoute &&
            !!sortedAllReportActions &&
            sortedAllReportActions?.length > 0 &&
            reportActions.length === 0 &&
            !isLinkingToMessage);

    const currentReportIDFormRoute = route.params?.reportID;

    // eslint-disable-next-line rulesdir/no-negated-variables
    const shouldShowNotFoundPage = useMemo((): boolean => {
        if (shouldShowNotFoundLinkedAction) {
            return true;
        }

        // Wait until we're sure the app is done loading (needs to be a strict equality check since it's undefined initially)
        if (isLoadingApp !== false) {
            return false;
        }

        // If we just finished loading the app, we still need to try fetching the report. Wait until that's done before
        // showing the Not Found page
        if (finishedLoadingApp) {
            return false;
        }

        if (!wasReportAccessibleRef.current && !firstRenderRef.current && !reportID && !isOptimisticDelete && !reportMetadata?.isLoadingInitialReportActions && !userLeavingStatus) {
            return true;
        }

        if (shouldHideReport) {
            return true;
        }
        return !!currentReportIDFormRoute && !ReportUtils.isValidReportIDFromPath(currentReportIDFormRoute);
    }, [
        shouldShowNotFoundLinkedAction,
        isLoadingApp,
        finishedLoadingApp,
        reportID,
        isOptimisticDelete,
        reportMetadata?.isLoadingInitialReportActions,
        userLeavingStatus,
        shouldHideReport,
        currentReportIDFormRoute,
    ]);

    const fetchReport = useCallback(() => {
        Report.openReport(reportIDFromRoute, reportActionIDFromRoute);
    }, [reportIDFromRoute, reportActionIDFromRoute]);

    useEffect(() => {
        if (!reportID || !isFocused) {
            return;
        }
        Report.updateLastVisitTime(reportID);
    }, [reportID, isFocused]);

    const fetchReportIfNeeded = useCallback(() => {
        // Report ID will be empty when the reports collection is empty.
        // This could happen when we are loading the collection for the first time after logging in.
        if (!ReportUtils.isValidReportIDFromPath(reportIDFromRoute)) {
            return;
        }

        /**
         * Since OpenReport is a write, the response from OpenReport will get dropped while the app is
         * still loading. This usually happens when signing in and deeplinking to a report. Instead,
         * we'll fetch the report after the app finishes loading.
         *
         * This needs to be a strict equality check since isLoadingApp is initially undefined until the
         * value is loaded from Onyx
         */
        if (isLoadingApp !== false) {
            return;
        }

        if (report && !shouldFetchReport(report) && (isInitialPageReady || isLinkedMessagePageReady)) {
            return;
        }

        fetchReport();
    }, [report, fetchReport, reportIDFromRoute, isLoadingApp, isInitialPageReady, isLinkedMessagePageReady]);

    const dismissBanner = useCallback(() => {
        setIsBannerVisible(false);
    }, []);

    const chatWithAccountManager = useCallback(() => {
        Navigation.navigate(ROUTES.REPORT_WITH_ID.getRoute(accountManagerReportID ?? ''));
    }, [accountManagerReportID]);

    // Clear notifications for the current report when it's opened and re-focused
    const clearNotifications = useCallback(() => {
        // Check if this is the top-most ReportScreen since the Navigator preserves multiple at a time
        if (!isTopMostReportId) {
            return;
        }

        clearReportNotifications(reportID ?? '');
    }, [reportID, isTopMostReportId]);

    useEffect(clearNotifications, [clearNotifications]);
    useAppFocusEvent(clearNotifications);

    useEffect(() => {
        Timing.end(CONST.TIMING.CHAT_RENDER);
        Performance.markEnd(CONST.TIMING.CHAT_RENDER);

        const interactionTask = InteractionManager.runAfterInteractions(() => {
            ComposerActions.setShouldShowComposeInput(true);
        });
        return () => {
            interactionTask.cancel();
            if (!didSubscribeToReportLeavingEvents.current) {
                return;
            }

            Report.unsubscribeFromLeavingRoomReportChannel(reportID ?? '');
        };

        // I'm disabling the warning, as it expects to use exhaustive deps, even though we want this useEffect to run only on the first render.
        // eslint-disable-next-line react-compiler/react-compiler, react-hooks/exhaustive-deps
    }, []);

    useEffect(() => {
        // Call OpenReport only if we are not linking to a message or the report is not available yet
        if (isLoadingReportOnyx || reportActionIDFromRoute) {
            return;
        }
        fetchReportIfNeeded();
        // eslint-disable-next-line react-compiler/react-compiler, react-hooks/exhaustive-deps
    }, [isLoadingReportOnyx]);

    useEffect(() => {
        if (isLoadingReportOnyx || !reportActionIDFromRoute || isLinkedMessagePageReady) {
            return;
        }

        // This function is triggered when a user clicks on a link to navigate to a report.
        // For each link click, we retrieve the report data again, even though it may already be cached.
        // There should be only one openReport execution per page start or navigating
        fetchReportIfNeeded();
        // eslint-disable-next-line react-compiler/react-compiler, react-hooks/exhaustive-deps
    }, [route, isLinkedMessagePageReady, isLoadingReportOnyx, reportActionIDFromRoute]);

    // If a user has chosen to leave a thread, and then returns to it (e.g. with the back button), we need to call `openReport` again in order to allow the user to rejoin and to receive real-time updates
    useEffect(() => {
        if (
            !shouldUseNarrowLayout ||
            !isFocused ||
            prevIsFocused ||
            !ReportUtils.isChatThread(report) ||
            ReportUtils.getReportNotificationPreference(report) !== CONST.REPORT.NOTIFICATION_PREFERENCE.HIDDEN ||
            isSingleTransactionView
        ) {
            return;
        }
        Report.openReport(reportID ?? '');

        // We don't want to run this useEffect every time `report` is changed
        // Excluding shouldUseNarrowLayout from the dependency list to prevent re-triggering on screen resize events.
        // eslint-disable-next-line react-compiler/react-compiler, react-hooks/exhaustive-deps
    }, [prevIsFocused, report?.participants, isFocused, isSingleTransactionView, reportID]);

    useEffect(() => {
        // We don't want this effect to run on the first render.
        if (firstRenderRef.current) {
            firstRenderRef.current = false;
            return;
        }

        const onyxReportID = report?.reportID;
        const prevOnyxReportID = prevReport?.reportID;
        const wasReportRemoved = !!prevOnyxReportID && prevOnyxReportID === reportIDFromRoute && !onyxReportID;
        const isRemovalExpectedForReportType =
            isEmpty(report) &&
            (ReportUtils.isMoneyRequest(prevReport) || ReportUtils.isMoneyRequestReport(prevReport) || ReportUtils.isPolicyExpenseChat(prevReport) || ReportUtils.isGroupChat(prevReport));
        const didReportClose = wasReportRemoved && prevReport.statusNum === CONST.REPORT.STATUS_NUM.OPEN && report?.statusNum === CONST.REPORT.STATUS_NUM.CLOSED;
        const isTopLevelPolicyRoomWithNoStatus = !report?.statusNum && !prevReport?.parentReportID && prevReport?.chatType === CONST.REPORT.CHAT_TYPE.POLICY_ROOM;
        const isClosedTopLevelPolicyRoom = wasReportRemoved && prevReport.statusNum === CONST.REPORT.STATUS_NUM.OPEN && isTopLevelPolicyRoomWithNoStatus;
        // Navigate to the Concierge chat if the room was removed from another device (e.g. user leaving a room or removed from a room)
        if (
            // non-optimistic case
            (!prevUserLeavingStatus && !!userLeavingStatus) ||
            didReportClose ||
            isRemovalExpectedForReportType ||
            isClosedTopLevelPolicyRoom ||
            (prevIsDeletedParentAction && !isDeletedParentAction)
        ) {
            // Early return if the report we're passing isn't in a focused state. We only want to navigate to Concierge if the user leaves the room from another device or gets removed from the room while the report is in a focused state.
            // Prevent auto navigation for report in RHP
            if (!isFocused || isInNarrowPaneModal) {
                return;
            }
            Navigation.dismissModal();
            if (Navigation.getTopmostReportId() === prevOnyxReportID) {
                Navigation.setShouldPopAllStateOnUP(true);
                Navigation.goBack(undefined, false, true);
            }
            if (prevReport?.parentReportID) {
                // Prevent navigation to the IOU/Expense Report if it is pending deletion.
                if (ReportUtils.isMoneyRequestReportPendingDeletion(prevReport.parentReportID)) {
                    return;
                }
                Navigation.navigate(ROUTES.REPORT_WITH_ID.getRoute(prevReport.parentReportID));
                return;
            }

            Report.navigateToConciergeChat();
            return;
        }

        // If you already have a report open and are deeplinking to a new report on native,
        // the ReportScreen never actually unmounts and the reportID in the route also doesn't change.
        // Therefore, we need to compare if the existing reportID is the same as the one in the route
        // before deciding that we shouldn't call OpenReport.
        if (onyxReportID === prevReport?.reportID && (!onyxReportID || onyxReportID === reportIDFromRoute)) {
            return;
        }

        fetchReportIfNeeded();
        ComposerActions.setShouldShowComposeInput(true);
        // eslint-disable-next-line react-compiler/react-compiler, react-hooks/exhaustive-deps
    }, [
        route,
        report,
        // errors,
        fetchReportIfNeeded,
        prevReport?.reportID,
        prevUserLeavingStatus,
        userLeavingStatus,
        prevReport?.statusNum,
        prevReport?.parentReportID,
        prevReport?.chatType,
        prevReport,
        reportIDFromRoute,
        isFocused,
        isDeletedParentAction,
        prevIsDeletedParentAction,
    ]);

    useEffect(() => {
        if (!ReportUtils.isValidReportIDFromPath(reportIDFromRoute)) {
            return;
        }
        // Ensures the optimistic report is created successfully
        if (reportIDFromRoute !== report?.reportID) {
            return;
        }
        // Ensures subscription event succeeds when the report/workspace room is created optimistically.
        // Check if the optimistic `OpenReport` or `AddWorkspaceRoom` has succeeded by confirming
        // any `pendingFields.createChat` or `pendingFields.addWorkspaceRoom` fields are set to null.
        // Existing reports created will have empty fields for `pendingFields`.
        const didCreateReportSuccessfully = !report?.pendingFields || (!report?.pendingFields.addWorkspaceRoom && !report?.pendingFields.createChat);
        let interactionTask: ReturnType<typeof InteractionManager.runAfterInteractions> | null = null;
        if (!didSubscribeToReportLeavingEvents.current && didCreateReportSuccessfully) {
            interactionTask = InteractionManager.runAfterInteractions(() => {
                Report.subscribeToReportLeavingEvents(reportIDFromRoute);
                didSubscribeToReportLeavingEvents.current = true;
            });
        }
        return () => {
            if (!interactionTask) {
                return;
            }
            interactionTask.cancel();
        };
    }, [report, didSubscribeToReportLeavingEvents, reportIDFromRoute]);

    const actionListValue = useMemo((): ActionListContextType => ({flatListRef, scrollPosition, setScrollPosition}), [flatListRef, scrollPosition, setScrollPosition]);

    // This helps in tracking from the moment 'route' triggers useMemo until isLoadingInitialReportActions becomes true. It prevents blinking when loading reportActions from cache.
    useEffect(() => {
        InteractionManager.runAfterInteractions(() => {
            setIsLinkingToMessage(false);
        });
    }, [reportMetadata?.isLoadingInitialReportActions]);

    // If we deeplinked to the report after signing in, we need to fetch the report after the app is done loading
    useEffect(() => {
        if (!finishedLoadingApp) {
            return;
        }

        fetchReportIfNeeded();

        // This should only run once when the app is done loading
        // eslint-disable-next-line react-compiler/react-compiler, react-hooks/exhaustive-deps
    }, [finishedLoadingApp]);

    const navigateToEndOfReport = useCallback(() => {
        Navigation.setParams({reportActionID: ''});
        fetchReport();
    }, [fetchReport]);

    useEffect(() => {
        // If the linked action is previously available but now deleted,
        // remove the reportActionID from the params to not link to the deleted action.
        const isLinkedActionBecomesDeleted = prevIsLinkedActionDeleted !== undefined && !prevIsLinkedActionDeleted && isLinkedActionDeleted;
        if (!isLinkedActionBecomesDeleted) {
            return;
        }
        Navigation.setParams({reportActionID: ''});
    }, [prevIsLinkedActionDeleted, isLinkedActionDeleted]);

    // If user redirects to an inaccessible whisper via a deeplink, on a report they have access to,
    // then we set reportActionID as empty string, so we display them the report and not the "Not found page".
    useEffect(() => {
        if (!isLinkedActionInaccessibleWhisper) {
            return;
        }
        Navigation.isNavigationReady().then(() => {
            Navigation.setParams({reportActionID: ''});
        });
    }, [isLinkedActionInaccessibleWhisper]);

    useEffect(() => {
        if (!!report?.lastReadTime || !ReportUtils.isTaskReport(report)) {
            return;
        }
        // After creating the task report then navigating to task detail we don't have any report actions and the last read time is empty so We need to update the initial last read time when opening the task report detail.
        Report.readNewestAction(report?.reportID ?? '');
    }, [report]);
    const mostRecentReportAction = reportActions[0];
    const shouldShowMostRecentReportAction =
        !!mostRecentReportAction &&
        !ReportActionsUtils.isActionOfType(mostRecentReportAction, CONST.REPORT.ACTIONS.TYPE.CREATED) &&
        !ReportActionsUtils.isDeletedAction(mostRecentReportAction);

    const lastRoute = usePrevious(route);
    const lastReportActionIDFromRoute = usePrevious(reportActionIDFromRoute);
    // Define here because reportActions are recalculated before mount, allowing data to display faster than useEffect can trigger.
    // If we have cached reportActions, they will be shown immediately.
    // We aim to display a loader first, then fetch relevant reportActions, and finally show them.
    if ((lastRoute !== route || lastReportActionIDFromRoute !== reportActionIDFromRoute) && isLinkingToMessage !== !!reportActionIDFromRoute) {
        setIsLinkingToMessage(!!reportActionIDFromRoute);
        return null;
    }

    return (
        <ActionListContext.Provider value={actionListValue}>
            <ReactionListContext.Provider value={reactionListRef}>
                <ScreenWrapper
                    navigation={navigation}
                    style={screenWrapperStyle}
                    shouldEnableKeyboardAvoidingView={isTopMostReportId || isInNarrowPaneModal}
                    testID={`report-screen-${reportID ?? ''}`}
                >
                    <FullPageNotFoundView
                        shouldShow={shouldShowNotFoundPage}
                        subtitleKey={shouldShowNotFoundLinkedAction ? '' : 'notFound.noAccess'}
                        shouldShowBackButton={shouldUseNarrowLayout}
                        onBackButtonPress={shouldShowNotFoundLinkedAction ? navigateToEndOfReport : Navigation.goBack}
                        shouldShowLink={shouldShowNotFoundLinkedAction}
                        linkKey="notFound.noAccess"
                        onLinkPress={navigateToEndOfReport}
                    >
                        <OfflineWithFeedback
                            pendingAction={reportPendingAction}
                            errors={reportErrors}
                            shouldShowErrorMessages={false}
                            needsOffscreenAlphaCompositing
                        >
                            {headerView}
                            {report && ReportUtils.isTaskReport(report) && shouldUseNarrowLayout && ReportUtils.isOpenTaskReport(report, parentReportAction) && (
                                <View style={[styles.borderBottom]}>
                                    <View style={[styles.appBG, styles.pl0]}>
                                        <View style={[styles.ph5, styles.pb3]}>
                                            <TaskHeaderActionButton report={report} />
                                        </View>
                                    </View>
                                </View>
                            )}
                        </OfflineWithFeedback>
                        {!!accountManagerReportID && ReportUtils.isConciergeChatReport(report) && isBannerVisible && (
                            <Banner
                                containerStyles={[styles.mh4, styles.mt4, styles.p4, styles.bgDark]}
                                textStyles={[styles.colorReversed]}
                                text={translate('reportActionsView.chatWithAccountManager')}
                                onClose={dismissBanner}
                                onPress={chatWithAccountManager}
                                shouldShowCloseButton
                            />
                        )}
                        <DragAndDropProvider isDisabled={!isCurrentReportLoadedFromOnyx || !ReportUtils.canUserPerformWriteAction(report)}>
                            <View
                                style={[styles.flex1, styles.justifyContentEnd, styles.overflowHidden]}
                                testID="report-actions-view-wrapper"
                            >
                                {!shouldShowSkeleton && report && (
                                    <ReportActionsView
                                        reportActions={reportActions}
                                        report={report}
                                        parentReportAction={parentReportAction}
                                        isLoadingInitialReportActions={reportMetadata?.isLoadingInitialReportActions}
                                        isLoadingNewerReportActions={reportMetadata?.isLoadingNewerReportActions}
                                        hasLoadingNewerReportActionsError={reportMetadata?.hasLoadingNewerReportActionsError}
                                        isLoadingOlderReportActions={reportMetadata?.isLoadingOlderReportActions}
                                        hasLoadingOlderReportActionsError={reportMetadata?.hasLoadingOlderReportActionsError}
                                        transactionThreadReportID={transactionThreadReportID}
                                    />
                                )}

                                {/* Note: The ReportActionsSkeletonView should be allowed to mount even if the initial report actions are not loaded.
                                    If we prevent rendering the report while they are loading then
                                    we'll unnecessarily unmount the ReportActionsView which will clear the new marker lines initial state. */}
                                {shouldShowSkeleton && (
                                    <>
                                        <ReportActionsSkeletonView />
                                        {shouldShowMostRecentReportAction && report && (
                                            <ReportActionsListItemRenderer
                                                reportAction={mostRecentReportAction}
                                                reportActions={reportActions}
                                                parentReportAction={parentReportAction}
                                                parentReportActionForTransactionThread={undefined}
                                                transactionThreadReport={undefined}
                                                index={0}
                                                report={report}
                                                displayAsGroup={false}
                                                shouldHideThreadDividerLine
                                                shouldDisplayNewMarker={false}
                                                shouldDisplayReplyDivider={false}
                                                isFirstVisibleReportAction
                                                shouldUseThreadDividerLine={false}
                                            />
                                        )}
                                    </>
                                )}

                                {isCurrentReportLoadedFromOnyx ? (
                                    <ReportFooter
                                        onComposerFocus={() => setIsComposerFocus(true)}
                                        onComposerBlur={() => setIsComposerFocus(false)}
                                        report={report}
                                        reportMetadata={reportMetadata}
                                        policy={policy}
                                        pendingAction={reportPendingAction}
                                        isComposerFullSize={!!isComposerFullSize}
                                        lastReportAction={lastReportAction}
                                        workspaceTooltip={workspaceTooltip}
                                    />
                                ) : null}
                            </View>
                            <PortalHost name="suggestions" />
                        </DragAndDropProvider>
                    </FullPageNotFoundView>
                </ScreenWrapper>
            </ReactionListContext.Provider>
        </ActionListContext.Provider>
    );
}

ReportScreen.displayName = 'ReportScreen';
export default withCurrentReportID(memo(ReportScreen, (prevProps, nextProps) => prevProps.currentReportID === nextProps.currentReportID && lodashIsEqual(prevProps.route, nextProps.route)));<|MERGE_RESOLUTION|>--- conflicted
+++ resolved
@@ -237,12 +237,7 @@
 
     const {reportPendingAction, reportErrors} = ReportUtils.getReportOfflinePendingActionAndErrors(report);
     const screenWrapperStyle: ViewStyle[] = [styles.appContent, styles.flex1, {marginTop: viewportOffsetTop}];
-<<<<<<< HEAD
-    const isOptimisticDelete = report.statusNum === CONST.REPORT.STATUS_NUM.CLOSED;
-=======
-    const isEmptyChat = useMemo(() => ReportUtils.isEmptyReport(report), [report]);
     const isOptimisticDelete = report?.statusNum === CONST.REPORT.STATUS_NUM.CLOSED;
->>>>>>> 00d2e327
     const indexOfLinkedMessage = useMemo(
         (): number => reportActions.findIndex((obj) => String(obj.reportActionID) === String(reportActionIDFromRoute)),
         [reportActions, reportActionIDFromRoute],

import {useIsFocused} from '@react-navigation/native';
import type {StackScreenProps} from '@react-navigation/stack';
import lodashIsEqual from 'lodash/isEqual';
import React, {memo, useCallback, useEffect, useLayoutEffect, useMemo, useRef, useState} from 'react';
import {InteractionManager, View} from 'react-native';
import type {FlatList, ViewStyle} from 'react-native';
import {withOnyx} from 'react-native-onyx';
import type {OnyxCollection, OnyxEntry} from 'react-native-onyx';
import type {WithOnyxInstanceState} from 'react-native-onyx/dist/types';
import type {LayoutChangeEvent} from 'react-native/Libraries/Types/CoreEventTypes';
import Banner from '@components/Banner';
import BlockingView from '@components/BlockingViews/BlockingView';
import FullPageNotFoundView from '@components/BlockingViews/FullPageNotFoundView';
import DragAndDropProvider from '@components/DragAndDrop/Provider';
import * as Illustrations from '@components/Icon/Illustrations';
import MoneyReportHeader from '@components/MoneyReportHeader';
import MoneyRequestHeader from '@components/MoneyRequestHeader';
import OfflineWithFeedback from '@components/OfflineWithFeedback';
import ReportActionsSkeletonView from '@components/ReportActionsSkeletonView';
import ScreenWrapper from '@components/ScreenWrapper';
import TaskHeaderActionButton from '@components/TaskHeaderActionButton';
import withCurrentReportID from '@components/withCurrentReportID';
import type {CurrentReportIDContextValue} from '@components/withCurrentReportID';
import useAppFocusEvent from '@hooks/useAppFocusEvent';
import useLocalize from '@hooks/useLocalize';
import usePrevious from '@hooks/usePrevious';
import useThemeStyles from '@hooks/useThemeStyles';
import useViewportOffsetTop from '@hooks/useViewportOffsetTop';
import useWindowDimensions from '@hooks/useWindowDimensions';
import Timing from '@libs/actions/Timing';
import * as Browser from '@libs/Browser';
import Navigation from '@libs/Navigation/Navigation';
import clearReportNotifications from '@libs/Notification/clearReportNotifications';
import Performance from '@libs/Performance';
import * as PersonalDetailsUtils from '@libs/PersonalDetailsUtils';
import * as ReportActionsUtils from '@libs/ReportActionsUtils';
import * as ReportUtils from '@libs/ReportUtils';
import shouldFetchReport from '@libs/shouldFetchReport';
import type {CentralPaneNavigatorParamList} from '@navigation/types';
import variables from '@styles/variables';
import * as ComposerActions from '@userActions/Composer';
import * as Report from '@userActions/Report';
import CONST from '@src/CONST';
import ONYXKEYS from '@src/ONYXKEYS';
import ROUTES from '@src/ROUTES';
import type SCREENS from '@src/SCREENS';
import type * as OnyxTypes from '@src/types/onyx';
import {isEmptyObject} from '@src/types/utils/EmptyObject';
import HeaderView from './HeaderView';
import ReportActionsView from './report/ReportActionsView';
import ReportFooter from './report/ReportFooter';
import {ActionListContext, ReactionListContext} from './ReportScreenContext';
import type {ActionListContextType, ReactionListRef, ScrollPosition} from './ReportScreenContext';

type ReportScreenOnyxProps = {
    /** Get modal status */
    modal: OnyxEntry<OnyxTypes.Modal>;

    /** Tells us if the sidebar has rendered */
    isSidebarLoaded: OnyxEntry<boolean>;

    /** Beta features list */
    betas: OnyxEntry<OnyxTypes.Beta[]>;

    /** The policies which the user has access to */
    policies: OnyxCollection<OnyxTypes.Policy>;

    /** The account manager report ID */
    accountManagerReportID: OnyxEntry<string>;

    /** Whether user is leaving the current report */
    userLeavingStatus: OnyxEntry<boolean>;

    /** Whether the composer is full size */
    isComposerFullSize: OnyxEntry<boolean>;

    /** An array containing all report actions related to this report, sorted based on a date criterion */
    sortedAllReportActions: OnyxTypes.ReportAction[];

    /** The report currently being looked at */
    report: OnyxEntry<OnyxTypes.Report>;

    /** The report metadata loading states */
    reportMetadata: OnyxEntry<OnyxTypes.ReportMetadata>;

    /** The report's parentReportAction */
    parentReportAction: OnyxEntry<OnyxTypes.ReportAction>;
};

type OnyxHOCProps = {
    /** Onyx function that marks the component ready for hydration */
    markReadyForHydration?: () => void;
};

type ReportScreenNavigationProps = StackScreenProps<CentralPaneNavigatorParamList, typeof SCREENS.REPORT>;

type ReportScreenProps = OnyxHOCProps & CurrentReportIDContextValue & ReportScreenOnyxProps & ReportScreenNavigationProps;

/** Get the currently viewed report ID as number */
function getReportID(route: ReportScreenNavigationProps['route']): string {
    // The report ID is used in an onyx key. If it's an empty string, onyx will return
    // a collection instead of an individual report.
    return String(route.params?.reportID || 0);
}

/**
 * Check is the report is deleted.
 * We currently use useMemo to memorize every properties of the report
 * so we can't check using isEmpty.
 *
 * @param report
 */
function isEmpty(report: OnyxTypes.Report): boolean {
    if (isEmptyObject(report)) {
        return true;
    }
    return !Object.values(report).some((value) => value !== undefined && value !== '');
}

function ReportScreen({
    betas = [],
    route,
    report: reportProp,
    sortedAllReportActions,
    reportMetadata = {
        isLoadingInitialReportActions: true,
        isLoadingOlderReportActions: false,
        isLoadingNewerReportActions: false,
    },
    parentReportAction,
    accountManagerReportID,
    markReadyForHydration,
    policies = {},
    isSidebarLoaded = false,
    modal,
    isComposerFullSize = false,
    userLeavingStatus = false,
    currentReportID = '',
    navigation,
}: ReportScreenProps) {
    const styles = useThemeStyles();
    const {translate} = useLocalize();
    const {isSmallScreenWidth} = useWindowDimensions();
    const reportIDFromRoute = getReportID(route);
    const reportActionIDFromRoute = route?.params?.reportActionID ?? '';
    const isFocused = useIsFocused();
    const prevIsFocused = usePrevious(isFocused);
    const firstRenderRef = useRef(true);
    const flatListRef = useRef<FlatList>(null);
    const reactionListRef = useRef<ReactionListRef>(null);
    /**
     * Create a lightweight Report so as to keep the re-rendering as light as possible by
     * passing in only the required props.
     *
     * Also, this plays nicely in contrast with Onyx,
     * which creates a new object every time collection changes. Because of this we can't
     * put this into onyx selector as it will be the same.
     */
    const report = useMemo(
        (): OnyxTypes.Report => ({
            lastReadTime: reportProp?.lastReadTime,
            reportID: reportProp?.reportID ?? '',
            policyID: reportProp?.policyID,
            lastVisibleActionCreated: reportProp?.lastVisibleActionCreated,
            statusNum: reportProp?.statusNum,
            stateNum: reportProp?.stateNum,
            writeCapability: reportProp?.writeCapability,
            type: reportProp?.type,
            errorFields: reportProp?.errorFields,
            isPolicyExpenseChat: reportProp?.isPolicyExpenseChat,
            parentReportID: reportProp?.parentReportID,
            parentReportActionID: reportProp?.parentReportActionID,
            chatType: reportProp?.chatType,
            pendingFields: reportProp?.pendingFields,
            isDeletedParentAction: reportProp?.isDeletedParentAction,
            reportName: reportProp?.reportName,
            description: reportProp?.description,
            managerID: reportProp?.managerID,
            total: reportProp?.total,
            nonReimbursableTotal: reportProp?.nonReimbursableTotal,
            fieldList: reportProp?.fieldList,
            ownerAccountID: reportProp?.ownerAccountID,
            currency: reportProp?.currency,
            participantAccountIDs: reportProp?.participantAccountIDs,
            isWaitingOnBankAccount: reportProp?.isWaitingOnBankAccount,
            iouReportID: reportProp?.iouReportID,
            isOwnPolicyExpenseChat: reportProp?.isOwnPolicyExpenseChat,
            notificationPreference: reportProp?.notificationPreference,
            isPinned: reportProp?.isPinned,
            chatReportID: reportProp?.chatReportID,
            visibility: reportProp?.visibility,
            oldPolicyName: reportProp?.oldPolicyName,
            policyName: reportProp?.policyName,
            isOptimisticReport: reportProp?.isOptimisticReport,
            lastMentionedTime: reportProp?.lastMentionedTime,
        }),
        [
            reportProp?.lastReadTime,
            reportProp?.reportID,
            reportProp?.policyID,
            reportProp?.lastVisibleActionCreated,
            reportProp?.statusNum,
            reportProp?.stateNum,
            reportProp?.writeCapability,
            reportProp?.type,
            reportProp?.errorFields,
            reportProp?.isPolicyExpenseChat,
            reportProp?.parentReportID,
            reportProp?.parentReportActionID,
            reportProp?.chatType,
            reportProp?.pendingFields,
            reportProp?.isDeletedParentAction,
            reportProp?.reportName,
            reportProp?.description,
            reportProp?.managerID,
            reportProp?.total,
            reportProp?.nonReimbursableTotal,
            reportProp?.fieldList,
            reportProp?.ownerAccountID,
            reportProp?.currency,
            reportProp?.participantAccountIDs,
            reportProp?.isWaitingOnBankAccount,
            reportProp?.iouReportID,
            reportProp?.isOwnPolicyExpenseChat,
            reportProp?.notificationPreference,
            reportProp?.isPinned,
            reportProp?.chatReportID,
            reportProp?.visibility,
            reportProp?.oldPolicyName,
            reportProp?.policyName,
            reportProp?.isOptimisticReport,
            reportProp?.lastMentionedTime,
        ],
    );

    const prevReport = usePrevious(report);
    const prevUserLeavingStatus = usePrevious(userLeavingStatus);
    const [isLinkingToMessage, setIsLinkingToMessage] = useState(!!reportActionIDFromRoute);
    const reportActions = useMemo(() => {
        if (!sortedAllReportActions.length) {
            return [];
        }
        const currentRangeOfReportActions = ReportActionsUtils.getContinuousReportActionChain(sortedAllReportActions, reportActionIDFromRoute);
        return currentRangeOfReportActions;
    }, [reportActionIDFromRoute, sortedAllReportActions]);

    // Define here because reportActions are recalculated before mount, allowing data to display faster than useEffect can trigger.
    // If we have cached reportActions, they will be shown immediately.
    // We aim to display a loader first, then fetch relevant reportActions, and finally show them.
    useLayoutEffect(() => {
        setIsLinkingToMessage(!!reportActionIDFromRoute);
    }, [route, reportActionIDFromRoute]);

    const [isBannerVisible, setIsBannerVisible] = useState(true);
    const [listHeight, setListHeight] = useState(0);
    const [scrollPosition, setScrollPosition] = useState<ScrollPosition>({});

    const wasReportAccessibleRef = useRef(false);
    if (firstRenderRef.current) {
        Timing.start(CONST.TIMING.CHAT_RENDER);
        Performance.markStart(CONST.TIMING.CHAT_RENDER);
    }
    const [isComposerFocus, setIsComposerFocus] = useState(false);
    const viewportOffsetTop = useViewportOffsetTop(Browser.isMobileSafari() && isComposerFocus && !modal?.willAlertModalBecomeVisible);

    const {reportPendingAction, reportErrors} = ReportUtils.getReportOfflinePendingActionAndErrors(report);
    const screenWrapperStyle: ViewStyle[] = [styles.appContent, styles.flex1, {marginTop: viewportOffsetTop}];
    const isEmptyChat = useMemo((): boolean => reportActions.length === 0, [reportActions]);
    const isOptimisticDelete = report.statusNum === CONST.REPORT.STATUS_NUM.CLOSED;

    // If there's a non-404 error for the report we should show it instead of blocking the screen
    const hasHelpfulErrors = Object.keys(report?.errorFields ?? {}).some((key) => key !== 'notFound');
    const shouldHideReport = !hasHelpfulErrors && !ReportUtils.canAccessReport(report, policies, betas);

    const lastReportAction: OnyxEntry<OnyxTypes.ReportAction> = useMemo(
        () =>
            reportActions.length
                ? [...reportActions, parentReportAction].find((action) => ReportUtils.canEditReportAction(action) && !ReportActionsUtils.isMoneyRequestAction(action)) ?? null
                : null,
        [reportActions, parentReportAction],
    );
    const isSingleTransactionView = ReportUtils.isMoneyRequest(report) || ReportUtils.isTrackExpenseReport(report);
    const policy = policies?.[`${ONYXKEYS.COLLECTION.POLICY}${report.policyID}`] ?? null;
    const isTopMostReportId = currentReportID === reportIDFromRoute;
    const didSubscribeToReportLeavingEvents = useRef(false);

    useEffect(() => {
        if (!report.reportID || shouldHideReport) {
            wasReportAccessibleRef.current = false;
            return;
        }
        wasReportAccessibleRef.current = true;
    }, [shouldHideReport, report]);

    const goBack = useCallback(() => {
        Navigation.goBack(undefined, false, true);
    }, []);

    let headerView = (
        <HeaderView
            reportID={reportIDFromRoute}
            onNavigationMenuButtonClicked={goBack}
            report={report}
            parentReportAction={parentReportAction}
        />
    );

    if (isSingleTransactionView) {
        headerView = (
            <MoneyRequestHeader
                report={report}
                policy={policy}
                parentReportAction={parentReportAction}
            />
        );
    }

    if (ReportUtils.isMoneyRequestReport(report)) {
        headerView = (
            <MoneyReportHeader
                report={report}
                policy={policy}
            />
        );
    }

    /**
     * When false the ReportActionsView will completely unmount and we will show a loader until it returns true.
     */
    const isCurrentReportLoadedFromOnyx = useMemo((): boolean => {
        // This is necessary so that when we are retrieving the next report data from Onyx the ReportActionsView will remount completely
        const isTransitioning = report && report.reportID !== reportIDFromRoute;
        return reportIDFromRoute !== '' && !!report.reportID && !isTransitioning;
    }, [report, reportIDFromRoute]);

    const isLoading = !ReportUtils.isValidReportIDFromPath(reportIDFromRoute) || !isSidebarLoaded || PersonalDetailsUtils.isPersonalDetailsEmpty();
    const shouldShowSkeleton =
        isLinkingToMessage ||
        !isCurrentReportLoadedFromOnyx ||
        (reportActions.length === 0 && !!reportMetadata?.isLoadingInitialReportActions) ||
        isLoading ||
        (!!reportActionIDFromRoute && reportMetadata?.isLoadingInitialReportActions);
    const shouldShowReportActionList = isCurrentReportLoadedFromOnyx && !isLoading;
    // eslint-disable-next-line rulesdir/no-negated-variables
    const shouldShowNotFoundPage = useMemo(
        (): boolean =>
            !shouldShowSkeleton &&
            ((!wasReportAccessibleRef.current &&
                !firstRenderRef.current &&
                !report.reportID &&
                !isOptimisticDelete &&
                !reportMetadata?.isLoadingInitialReportActions &&
                !userLeavingStatus) ||
                shouldHideReport ||
                (!!reportIDFromRoute && !ReportUtils.isValidReportIDFromPath(reportIDFromRoute))),
        [shouldShowSkeleton, report.reportID, isOptimisticDelete, reportMetadata?.isLoadingInitialReportActions, userLeavingStatus, shouldHideReport, reportIDFromRoute],
    );

    const fetchReport = useCallback(() => {
        Report.openReport(reportIDFromRoute, reportActionIDFromRoute);
    }, [reportIDFromRoute, reportActionIDFromRoute]);

    useEffect(() => {
        if (!report.reportID || !isFocused) {
            return;
        }
        Report.updateLastVisitTime(report.reportID);
    }, [report.reportID, isFocused]);

    const fetchReportIfNeeded = useCallback(() => {
        // Report ID will be empty when the reports collection is empty.
        // This could happen when we are loading the collection for the first time after logging in.
        if (!ReportUtils.isValidReportIDFromPath(reportIDFromRoute)) {
            return;
        }

        // It is possible that we may not have the report object yet in Onyx yet e.g. we navigated to a URL for an accessible report that
        // is not stored locally yet. If report.reportID exists, then the report has been stored locally and nothing more needs to be done.
        // If it doesn't exist, then we fetch the report from the API.
        if (report.reportID && report.reportID === reportIDFromRoute && !reportMetadata?.isLoadingInitialReportActions) {
            return;
        }

        if (!shouldFetchReport(report)) {
            return;
        }

        fetchReport();
    }, [report, reportMetadata?.isLoadingInitialReportActions, fetchReport, reportIDFromRoute]);

    const dismissBanner = useCallback(() => {
        setIsBannerVisible(false);
    }, []);

    const chatWithAccountManager = useCallback(() => {
        Navigation.navigate(ROUTES.REPORT_WITH_ID.getRoute(accountManagerReportID ?? ''));
    }, [accountManagerReportID]);

    // Clear notifications for the current report when it's opened and re-focused
    const clearNotifications = useCallback(() => {
        // Check if this is the top-most ReportScreen since the Navigator preserves multiple at a time
        if (!isTopMostReportId) {
            return;
        }

        clearReportNotifications(report.reportID);
    }, [report.reportID, isTopMostReportId]);

    useEffect(clearNotifications, [clearNotifications]);
    useAppFocusEvent(clearNotifications);

    useEffect(() => {
        Timing.end(CONST.TIMING.CHAT_RENDER);
        Performance.markEnd(CONST.TIMING.CHAT_RENDER);

        fetchReportIfNeeded();
        const interactionTask = InteractionManager.runAfterInteractions(() => {
            ComposerActions.setShouldShowComposeInput(true);
        });
        return () => {
            interactionTask.cancel();
            if (!didSubscribeToReportLeavingEvents.current) {
                return;
            }

            Report.unsubscribeFromLeavingRoomReportChannel(report.reportID);
        };

        // I'm disabling the warning, as it expects to use exhaustive deps, even though we want this useEffect to run only on the first render.
        // eslint-disable-next-line react-hooks/exhaustive-deps
    }, []);

    // If a user has chosen to leave a thread, and then returns to it (e.g. with the back button), we need to call `openReport` again in order to allow the user to rejoin and to receive real-time updates
    useEffect(() => {
        if (!isFocused || prevIsFocused || !ReportUtils.isChatThread(report) || report.notificationPreference !== CONST.REPORT.NOTIFICATION_PREFERENCE.HIDDEN) {
            return;
        }
        Report.openReport(report.reportID);

        // We don't want to run this useEffect every time `report` is changed
        // eslint-disable-next-line react-hooks/exhaustive-deps
    }, [prevIsFocused, report.notificationPreference, isFocused]);

    useEffect(() => {
        // We don't want this effect to run on the first render.
        if (firstRenderRef.current) {
            firstRenderRef.current = false;
            return;
        }

        const onyxReportID = report.reportID;
        const prevOnyxReportID = prevReport.reportID;

        // Navigate to the Concierge chat if the room was removed from another device (e.g. user leaving a room or removed from a room)
        if (
            // non-optimistic case
            (!prevUserLeavingStatus && !!userLeavingStatus) ||
            // optimistic case
            (!!prevOnyxReportID &&
                prevOnyxReportID === reportIDFromRoute &&
                !onyxReportID &&
                prevReport.statusNum === CONST.REPORT.STATUS_NUM.OPEN &&
                (report.statusNum === CONST.REPORT.STATUS_NUM.CLOSED || (!report.statusNum && !prevReport.parentReportID && prevReport.chatType === CONST.REPORT.CHAT_TYPE.POLICY_ROOM))) ||
            ((ReportUtils.isMoneyRequest(prevReport) || ReportUtils.isMoneyRequestReport(prevReport) || ReportUtils.isPolicyExpenseChat(prevReport)) && isEmpty(report))
        ) {
            Navigation.dismissModal();
            if (Navigation.getTopmostReportId() === prevOnyxReportID) {
                Navigation.setShouldPopAllStateOnUP();
                Navigation.goBack(undefined, false, true);
            }
            if (prevReport.parentReportID) {
                // Prevent navigation to the Money Request Report if it is pending deletion.
                const parentReport = ReportUtils.getReport(prevReport.parentReportID);
                if (ReportUtils.isMoneyRequestReportPendingDeletion(parentReport)) {
                    return;
                }
                Navigation.navigate(ROUTES.REPORT_WITH_ID.getRoute(prevReport.parentReportID));
                return;
            }
            Report.navigateToConciergeChat();
            return;
        }

        // If you already have a report open and are deeplinking to a new report on native,
        // the ReportScreen never actually unmounts and the reportID in the route also doesn't change.
        // Therefore, we need to compare if the existing reportID is the same as the one in the route
        // before deciding that we shouldn't call OpenReport.
        if (onyxReportID === prevReport.reportID && (!onyxReportID || onyxReportID === reportIDFromRoute)) {
            return;
        }

        fetchReportIfNeeded();
        ComposerActions.setShouldShowComposeInput(true);
    }, [
        route,
        report,
        // errors,
        fetchReportIfNeeded,
        prevReport.reportID,
        prevUserLeavingStatus,
        userLeavingStatus,
        prevReport.statusNum,
        prevReport.parentReportID,
        prevReport.chatType,
        prevReport,
        reportIDFromRoute,
    ]);

    useEffect(() => {
        if (!ReportUtils.isValidReportIDFromPath(reportIDFromRoute)) {
            return;
        }
        // Ensures the optimistic report is created successfully
        if (reportIDFromRoute !== report.reportID) {
            return;
        }
        // Ensures subscription event succeeds when the report/workspace room is created optimistically.
        // Check if the optimistic `OpenReport` or `AddWorkspaceRoom` has succeeded by confirming
        // any `pendingFields.createChat` or `pendingFields.addWorkspaceRoom` fields are set to null.
        // Existing reports created will have empty fields for `pendingFields`.
        const didCreateReportSuccessfully = !report.pendingFields || (!report.pendingFields.addWorkspaceRoom && !report.pendingFields.createChat);
        let interactionTask: ReturnType<typeof InteractionManager.runAfterInteractions> | null = null;
        if (!didSubscribeToReportLeavingEvents.current && didCreateReportSuccessfully) {
            interactionTask = InteractionManager.runAfterInteractions(() => {
                Report.subscribeToReportLeavingEvents(reportIDFromRoute);
                didSubscribeToReportLeavingEvents.current = true;
            });
        }
        return () => {
            if (!interactionTask) {
                return;
            }
            interactionTask.cancel();
        };
    }, [report, didSubscribeToReportLeavingEvents, reportIDFromRoute]);

    const onListLayout = useCallback((event: LayoutChangeEvent) => {
        setListHeight((prev) => event.nativeEvent?.layout?.height ?? prev);
        if (!markReadyForHydration) {
            return;
        }

        markReadyForHydration();
        // eslint-disable-next-line react-hooks/exhaustive-deps
    }, []);

    const actionListValue = useMemo((): ActionListContextType => ({flatListRef, scrollPosition, setScrollPosition}), [flatListRef, scrollPosition, setScrollPosition]);

    // This helps in tracking from the moment 'route' triggers useMemo until isLoadingInitialReportActions becomes true. It prevents blinking when loading reportActions from cache.
    useEffect(() => {
        InteractionManager.runAfterInteractions(() => {
            setIsLinkingToMessage(false);
        });
    }, [reportMetadata?.isLoadingInitialReportActions]);

    const navigateToEndOfReport = useCallback(() => {
        Navigation.setParams({reportActionID: ''});
        fetchReport();
    }, [fetchReport]);

    const isLinkedReportActionDeleted = useMemo(() => {
        if (!reportActionIDFromRoute || !sortedAllReportActions) {
            return false;
        }
        const action = sortedAllReportActions.find((item) => item.reportActionID === reportActionIDFromRoute);
        return action && ReportActionsUtils.isDeletedAction(action);
    }, [reportActionIDFromRoute, sortedAllReportActions]);

    if (isLinkedReportActionDeleted ?? (!shouldShowSkeleton && reportActionIDFromRoute && reportActions?.length === 0 && !isLinkingToMessage)) {
        return (
            <BlockingView
                icon={Illustrations.ToddBehindCloud}
                iconWidth={variables.modalTopIconWidth}
                iconHeight={variables.modalTopIconHeight}
                title={translate('notFound.notHere')}
                shouldShowLink
                linkKey="notFound.noAccess"
                onLinkPress={navigateToEndOfReport}
            />
        );
    }

    return (
        <ActionListContext.Provider value={actionListValue}>
            <ReactionListContext.Provider value={reactionListRef}>
                <ScreenWrapper
                    navigation={navigation}
                    style={screenWrapperStyle}
                    shouldEnableKeyboardAvoidingView={isTopMostReportId}
                    testID={ReportScreen.displayName}
                >
                    <FullPageNotFoundView
                        shouldShow={shouldShowNotFoundPage}
                        subtitleKey="notFound.noAccess"
                        shouldShowBackButton={isSmallScreenWidth}
                        onBackButtonPress={Navigation.goBack}
                        shouldShowLink={false}
                    >
                        <OfflineWithFeedback
                            pendingAction={reportPendingAction}
                            errors={reportErrors}
                            shouldShowErrorMessages={false}
                            needsOffscreenAlphaCompositing
                        >
                            {headerView}
                            {ReportUtils.isTaskReport(report) && isSmallScreenWidth && ReportUtils.isOpenTaskReport(report, parentReportAction) && (
                                <View style={[styles.borderBottom]}>
                                    <View style={[styles.appBG, styles.pl0]}>
                                        <View style={[styles.ph5, styles.pb3]}>
                                            <TaskHeaderActionButton report={report} />
                                        </View>
                                    </View>
                                </View>
                            )}
                        </OfflineWithFeedback>
                        {!!accountManagerReportID && ReportUtils.isConciergeChatReport(report) && isBannerVisible && (
                            <Banner
                                containerStyles={[styles.mh4, styles.mt4, styles.p4, styles.bgDark]}
                                textStyles={[styles.colorReversed]}
                                text={translate('reportActionsView.chatWithAccountManager')}
                                onClose={dismissBanner}
                                onPress={chatWithAccountManager}
                                shouldShowCloseButton
                            />
                        )}
                        <DragAndDropProvider isDisabled={!isCurrentReportLoadedFromOnyx || !ReportUtils.canUserPerformWriteAction(report)}>
                            <View
                                style={[styles.flex1, styles.justifyContentEnd, styles.overflowHidden]}
                                onLayout={onListLayout}
                            >
                                {shouldShowReportActionList && (
                                    <ReportActionsView
                                        reportActions={reportActions}
                                        report={report}
                                        parentReportAction={parentReportAction}
                                        isLoadingInitialReportActions={reportMetadata?.isLoadingInitialReportActions}
                                        isLoadingNewerReportActions={reportMetadata?.isLoadingNewerReportActions}
                                        isLoadingOlderReportActions={reportMetadata?.isLoadingOlderReportActions}
                                        isReadyForCommentLinking={!shouldShowSkeleton}
                                    />
                                )}

                                {/* Note: The ReportActionsSkeletonView should be allowed to mount even if the initial report actions are not loaded.
                                    If we prevent rendering the report while they are loading then
                                    we'll unnecessarily unmount the ReportActionsView which will clear the new marker lines initial state. */}
                                {shouldShowSkeleton && <ReportActionsSkeletonView />}

                                {isCurrentReportLoadedFromOnyx ? (
                                    <ReportFooter
                                        onComposerFocus={() => setIsComposerFocus(true)}
                                        onComposerBlur={() => setIsComposerFocus(false)}
                                        report={report}
                                        pendingAction={reportPendingAction}
                                        isComposerFullSize={!!isComposerFullSize}
                                        listHeight={listHeight}
                                        isEmptyChat={isEmptyChat}
                                        lastReportAction={lastReportAction}
                                    />
                                ) : null}
                            </View>
                        </DragAndDropProvider>
                    </FullPageNotFoundView>
                </ScreenWrapper>
            </ReactionListContext.Provider>
        </ActionListContext.Provider>
    );
}

ReportScreen.displayName = 'ReportScreen';

<<<<<<< HEAD
export default withViewportOffsetTop(
    withCurrentReportID(
        withOnyx<ReportScreenProps, ReportScreenOnyxProps>(
            {
                isSidebarLoaded: {
                    key: ONYXKEYS.IS_SIDEBAR_LOADED,
                },
                sortedAllReportActions: {
                    key: ({route}) => `${ONYXKEYS.COLLECTION.REPORT_ACTIONS}${getReportID(route)}`,
                    canEvict: false,
                    selector: (allReportActions: OnyxEntry<OnyxTypes.ReportActions>) => ReportActionsUtils.getSortedReportActionsForDisplay(allReportActions, true),
                },
                report: {
                    key: ({route}) => `${ONYXKEYS.COLLECTION.REPORT}${getReportID(route)}`,
                    allowStaleData: true,
                },
                reportMetadata: {
                    key: ({route}) => `${ONYXKEYS.COLLECTION.REPORT_METADATA}${getReportID(route)}`,
                    initialValue: {
                        isLoadingInitialReportActions: true,
                        isLoadingOlderReportActions: false,
                        isLoadingNewerReportActions: false,
                    },
                },
                isComposerFullSize: {
                    key: ({route}) => `${ONYXKEYS.COLLECTION.REPORT_IS_COMPOSER_FULL_SIZE}${getReportID(route)}`,
                    initialValue: false,
                },
                betas: {
                    key: ONYXKEYS.BETAS,
                },
                policies: {
                    key: ONYXKEYS.COLLECTION.POLICY,
                    allowStaleData: true,
                },
                accountManagerReportID: {
                    key: ONYXKEYS.ACCOUNT_MANAGER_REPORT_ID,
                    initialValue: null,
                },
                userLeavingStatus: {
                    key: ({route}) => `${ONYXKEYS.COLLECTION.REPORT_USER_IS_LEAVING_ROOM}${getReportID(route)}`,
                    initialValue: false,
=======
export default withCurrentReportID(
    withOnyx<ReportScreenProps, ReportScreenOnyxProps>(
        {
            modal: {
                key: ONYXKEYS.MODAL,
            },
            isSidebarLoaded: {
                key: ONYXKEYS.IS_SIDEBAR_LOADED,
            },
            sortedAllReportActions: {
                key: ({route}) => `${ONYXKEYS.COLLECTION.REPORT_ACTIONS}${getReportID(route)}`,
                canEvict: false,
                selector: (allReportActions: OnyxEntry<OnyxTypes.ReportActions>) => ReportActionsUtils.getSortedReportActionsForDisplay(allReportActions, true),
            },
            report: {
                key: ({route}) => `${ONYXKEYS.COLLECTION.REPORT}${getReportID(route)}`,
                allowStaleData: true,
                selector: reportWithoutHasDraftSelector,
            },
            reportMetadata: {
                key: ({route}) => `${ONYXKEYS.COLLECTION.REPORT_METADATA}${getReportID(route)}`,
                initialValue: {
                    isLoadingInitialReportActions: true,
                    isLoadingOlderReportActions: false,
                    isLoadingNewerReportActions: false,
>>>>>>> 4001bf34
                },
            },
            isComposerFullSize: {
                key: ({route}) => `${ONYXKEYS.COLLECTION.REPORT_IS_COMPOSER_FULL_SIZE}${getReportID(route)}`,
                initialValue: false,
            },
            betas: {
                key: ONYXKEYS.BETAS,
            },
            policies: {
                key: ONYXKEYS.COLLECTION.POLICY,
                allowStaleData: true,
            },
            accountManagerReportID: {
                key: ONYXKEYS.ACCOUNT_MANAGER_REPORT_ID,
                initialValue: null,
            },
            userLeavingStatus: {
                key: ({route}) => `${ONYXKEYS.COLLECTION.REPORT_USER_IS_LEAVING_ROOM}${getReportID(route)}`,
                initialValue: false,
            },
            parentReportAction: {
                key: ({report}) => `${ONYXKEYS.COLLECTION.REPORT_ACTIONS}${report ? report.parentReportID : 0}`,
                selector: (parentReportActions: OnyxEntry<OnyxTypes.ReportActions>, props: WithOnyxInstanceState<ReportScreenOnyxProps>): OnyxEntry<OnyxTypes.ReportAction> => {
                    const parentReportActionID = props?.report?.parentReportActionID;
                    if (!parentReportActionID) {
                        return null;
                    }
                    return parentReportActions?.[parentReportActionID] ?? null;
                },
                canEvict: false,
            },
        },
        true,
    )(
        memo(
            ReportScreen,
            (prevProps, nextProps) =>
                prevProps.isSidebarLoaded === nextProps.isSidebarLoaded &&
                lodashIsEqual(prevProps.sortedAllReportActions, nextProps.sortedAllReportActions) &&
                lodashIsEqual(prevProps.reportMetadata, nextProps.reportMetadata) &&
                prevProps.isComposerFullSize === nextProps.isComposerFullSize &&
                lodashIsEqual(prevProps.betas, nextProps.betas) &&
                lodashIsEqual(prevProps.policies, nextProps.policies) &&
                prevProps.accountManagerReportID === nextProps.accountManagerReportID &&
                prevProps.userLeavingStatus === nextProps.userLeavingStatus &&
                prevProps.currentReportID === nextProps.currentReportID &&
                lodashIsEqual(prevProps.modal, nextProps.modal) &&
                lodashIsEqual(prevProps.parentReportAction, nextProps.parentReportAction) &&
                lodashIsEqual(prevProps.route, nextProps.route) &&
                lodashIsEqual(prevProps.report, nextProps.report),
        ),
    ),
);<|MERGE_RESOLUTION|>--- conflicted
+++ resolved
@@ -668,50 +668,6 @@
 
 ReportScreen.displayName = 'ReportScreen';
 
-<<<<<<< HEAD
-export default withViewportOffsetTop(
-    withCurrentReportID(
-        withOnyx<ReportScreenProps, ReportScreenOnyxProps>(
-            {
-                isSidebarLoaded: {
-                    key: ONYXKEYS.IS_SIDEBAR_LOADED,
-                },
-                sortedAllReportActions: {
-                    key: ({route}) => `${ONYXKEYS.COLLECTION.REPORT_ACTIONS}${getReportID(route)}`,
-                    canEvict: false,
-                    selector: (allReportActions: OnyxEntry<OnyxTypes.ReportActions>) => ReportActionsUtils.getSortedReportActionsForDisplay(allReportActions, true),
-                },
-                report: {
-                    key: ({route}) => `${ONYXKEYS.COLLECTION.REPORT}${getReportID(route)}`,
-                    allowStaleData: true,
-                },
-                reportMetadata: {
-                    key: ({route}) => `${ONYXKEYS.COLLECTION.REPORT_METADATA}${getReportID(route)}`,
-                    initialValue: {
-                        isLoadingInitialReportActions: true,
-                        isLoadingOlderReportActions: false,
-                        isLoadingNewerReportActions: false,
-                    },
-                },
-                isComposerFullSize: {
-                    key: ({route}) => `${ONYXKEYS.COLLECTION.REPORT_IS_COMPOSER_FULL_SIZE}${getReportID(route)}`,
-                    initialValue: false,
-                },
-                betas: {
-                    key: ONYXKEYS.BETAS,
-                },
-                policies: {
-                    key: ONYXKEYS.COLLECTION.POLICY,
-                    allowStaleData: true,
-                },
-                accountManagerReportID: {
-                    key: ONYXKEYS.ACCOUNT_MANAGER_REPORT_ID,
-                    initialValue: null,
-                },
-                userLeavingStatus: {
-                    key: ({route}) => `${ONYXKEYS.COLLECTION.REPORT_USER_IS_LEAVING_ROOM}${getReportID(route)}`,
-                    initialValue: false,
-=======
 export default withCurrentReportID(
     withOnyx<ReportScreenProps, ReportScreenOnyxProps>(
         {
@@ -729,7 +685,6 @@
             report: {
                 key: ({route}) => `${ONYXKEYS.COLLECTION.REPORT}${getReportID(route)}`,
                 allowStaleData: true,
-                selector: reportWithoutHasDraftSelector,
             },
             reportMetadata: {
                 key: ({route}) => `${ONYXKEYS.COLLECTION.REPORT_METADATA}${getReportID(route)}`,
@@ -737,7 +692,6 @@
                     isLoadingInitialReportActions: true,
                     isLoadingOlderReportActions: false,
                     isLoadingNewerReportActions: false,
->>>>>>> 4001bf34
                 },
             },
             isComposerFullSize: {

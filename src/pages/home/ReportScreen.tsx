--- conflicted
+++ resolved
@@ -421,13 +421,11 @@
         return reportIDFromRoute !== '' && !!report.reportID && !isTransitioning;
     }, [report, reportIDFromRoute]);
 
-<<<<<<< HEAD
     const isInitialPageReady = isOffline
         ? reportActions.length > 0
         : reportActions.length > CONST.REPORT.INITIAL_REPORT_ACTION_COUNT_TO_DISPLAY || isPendingActionExist || (doesCreatedActionExists() && reportActions.length > 0);
     const isLoading = isLoadingApp ?? (!reportIDFromRoute || (!isSidebarLoaded && !isReportOpenInRHP) || PersonalDetailsUtils.isPersonalDetailsEmpty());
 
-=======
     /**
      * Using logical OR operator because with nullish coalescing operator, when `isLoadingApp` is false, the right hand side of the operator
      * is not evaluated. This causes issues where we have `isLoading` set to false and later set to true and then set to false again.
@@ -435,15 +433,13 @@
      */
     // eslint-disable-next-line @typescript-eslint/prefer-nullish-coalescing
     const isLoading = isLoadingApp || !reportIDFromRoute || (!isSidebarLoaded && !isReportOpenInRHP) || PersonalDetailsUtils.isPersonalDetailsEmpty();
->>>>>>> 15e67a0d
     const shouldShowSkeleton =
         (isLinkingToMessage && !isLinkedMessagePageReady) ||
         !isInitialPageReady ||
         isLoadingReportOnyx ||
         !isCurrentReportLoadedFromOnyx ||
         isLoading ||
-        (!!reportActionIDFromRoute && !!reportMetadata?.isLoadingInitialReportActions) ||
-        !reportIDFromRoute;
+        (!!reportActionIDFromRoute && !!reportMetadata?.isLoadingInitialReportActions);
 
     const currentReportIDFormRoute = route.params?.reportID;
 

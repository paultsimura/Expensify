import {PortalHost} from '@gorhom/portal';
import {useIsFocused} from '@react-navigation/native';
import type {StackScreenProps} from '@react-navigation/stack';
import lodashIsEqual from 'lodash/isEqual';
import React, {memo, useCallback, useEffect, useLayoutEffect, useMemo, useRef, useState} from 'react';
import type {FlatList, ViewStyle} from 'react-native';
import {InteractionManager, View} from 'react-native';
import type {OnyxCollection, OnyxEntry} from 'react-native-onyx';
import {useOnyx, withOnyx} from 'react-native-onyx';
import Banner from '@components/Banner';
import BlockingView from '@components/BlockingViews/BlockingView';
import FullPageNotFoundView from '@components/BlockingViews/FullPageNotFoundView';
import DragAndDropProvider from '@components/DragAndDrop/Provider';
import * as Illustrations from '@components/Icon/Illustrations';
import MoneyReportHeader from '@components/MoneyReportHeader';
import MoneyRequestHeader from '@components/MoneyRequestHeader';
import OfflineWithFeedback from '@components/OfflineWithFeedback';
import ReportActionsSkeletonView from '@components/ReportActionsSkeletonView';
import ScreenWrapper from '@components/ScreenWrapper';
import TaskHeaderActionButton from '@components/TaskHeaderActionButton';
import type {CurrentReportIDContextValue} from '@components/withCurrentReportID';
import withCurrentReportID from '@components/withCurrentReportID';
import useAppFocusEvent from '@hooks/useAppFocusEvent';
import useDeepCompareRef from '@hooks/useDeepCompareRef';
<<<<<<< HEAD
=======
import useIsReportOpenInRHP from '@hooks/useIsReportOpenInRHP';
import useLastAccessedReportID from '@hooks/useLastAccessedReportID';
>>>>>>> 51dd814b
import useLocalize from '@hooks/useLocalize';
import useNetwork from '@hooks/useNetwork';
import usePrevious from '@hooks/usePrevious';
import useResponsiveLayout from '@hooks/useResponsiveLayout';
import useThemeStyles from '@hooks/useThemeStyles';
import useViewportOffsetTop from '@hooks/useViewportOffsetTop';
import {getCurrentUserAccountID} from '@libs/actions/Report';
import Timing from '@libs/actions/Timing';
import Log from '@libs/Log';
import Navigation from '@libs/Navigation/Navigation';
import clearReportNotifications from '@libs/Notification/clearReportNotifications';
import PaginationUtils from '@libs/PaginationUtils';
import Performance from '@libs/Performance';
import * as PersonalDetailsUtils from '@libs/PersonalDetailsUtils';
import * as ReportActionsUtils from '@libs/ReportActionsUtils';
import * as ReportUtils from '@libs/ReportUtils';
import shouldFetchReport from '@libs/shouldFetchReport';
import * as ValidationUtils from '@libs/ValidationUtils';
import type {AuthScreensParamList} from '@navigation/types';
import variables from '@styles/variables';
import * as ComposerActions from '@userActions/Composer';
import * as Report from '@userActions/Report';
import CONST from '@src/CONST';
import ONYXKEYS from '@src/ONYXKEYS';
import ROUTES from '@src/ROUTES';
import type SCREENS from '@src/SCREENS';
import type * as OnyxTypes from '@src/types/onyx';
import {isEmptyObject} from '@src/types/utils/EmptyObject';
import isLoadingOnyxValue from '@src/types/utils/isLoadingOnyxValue';
import HeaderView from './HeaderView';
import ReportActionsView from './report/ReportActionsView';
import ReportFooter from './report/ReportFooter';
import type {ActionListContextType, ReactionListRef, ScrollPosition} from './ReportScreenContext';
import {ActionListContext, ReactionListContext} from './ReportScreenContext';

type ReportScreenOnyxProps = {
    /** Tells us if the sidebar has rendered */
    isSidebarLoaded: OnyxEntry<boolean>;

    /** Beta features list */
    betas: OnyxEntry<OnyxTypes.Beta[]>;

    /** The policies which the user has access to */
    policies: OnyxCollection<OnyxTypes.Policy>;

    /** An array containing all report actions related to this report, sorted based on a date criterion */
    sortedAllReportActions: OnyxTypes.ReportAction[];

    /** Pagination data for sortedAllReportActions */
    reportActionPages: OnyxEntry<OnyxTypes.Pages>;

    /** Additional report details */
    reportNameValuePairs: OnyxEntry<OnyxTypes.ReportNameValuePairs>;

    /** The report metadata loading states */
    reportMetadata: OnyxEntry<OnyxTypes.ReportMetadata>;
};

type OnyxHOCProps = {
    /** Onyx function that marks the component ready for hydration */
    markReadyForHydration?: () => void;
};

type ReportScreenNavigationProps = StackScreenProps<AuthScreensParamList, typeof SCREENS.REPORT>;

type ReportScreenProps = OnyxHOCProps & CurrentReportIDContextValue & ReportScreenOnyxProps & ReportScreenNavigationProps;

/** Get the currently viewed report ID as number */
function getReportID(route: ReportScreenNavigationProps['route']): string {
    // The report ID is used in an onyx key. If it's an empty string, onyx will return
    // a collection instead of an individual report.
    return String(route.params?.reportID || 0);
}

/**
 * Check is the report is deleted.
 * We currently use useMemo to memorize every properties of the report
 * so we can't check using isEmpty.
 *
 * @param report
 */
function isEmpty(report: OnyxTypes.Report): boolean {
    if (isEmptyObject(report)) {
        return true;
    }
    return !Object.values(report).some((value) => value !== undefined && value !== '');
}

function getParentReportAction(parentReportActions: OnyxEntry<OnyxTypes.ReportActions>, parentReportActionID: string | undefined): OnyxEntry<OnyxTypes.ReportAction> {
    if (!parentReportActions || !parentReportActionID) {
        return;
    }
    return parentReportActions[parentReportActionID ?? '0'];
}

function ReportScreen({
    betas = [],
    route,
    reportNameValuePairs,
    sortedAllReportActions,
    reportActionPages,
    reportMetadata = {
        isLoadingInitialReportActions: true,
        isLoadingOlderReportActions: false,
        hasLoadingOlderReportActionsError: false,
        isLoadingNewerReportActions: false,
        hasLoadingNewerReportActionsError: false,
    },
    markReadyForHydration,
    policies = {},
    isSidebarLoaded = false,
    currentReportID = '',
    navigation,
}: ReportScreenProps) {
    const styles = useThemeStyles();
    const {translate} = useLocalize();
    const reportIDFromRoute = getReportID(route);
    const reportActionIDFromRoute = route?.params?.reportActionID ?? '';
    const isFocused = useIsFocused();
    const prevIsFocused = usePrevious(isFocused);
    const firstRenderRef = useRef(true);
    const flatListRef = useRef<FlatList>(null);
    const reactionListRef = useRef<ReactionListRef>(null);
    const {isOffline} = useNetwork();
    const {shouldUseNarrowLayout, isInNarrowPaneModal} = useResponsiveLayout();

    const [modal] = useOnyx(ONYXKEYS.MODAL);
    const [isComposerFullSize] = useOnyx(`${ONYXKEYS.COLLECTION.REPORT_IS_COMPOSER_FULL_SIZE}${getReportID(route)}`, {initialValue: false});
    const [accountManagerReportID] = useOnyx(ONYXKEYS.ACCOUNT_MANAGER_REPORT_ID, {initialValue: ''});
    const [userLeavingStatus] = useOnyx(`${ONYXKEYS.COLLECTION.REPORT_USER_IS_LEAVING_ROOM}${getReportID(route)}`, {initialValue: false});
    const [reportOnyx, reportResult] = useOnyx(`${ONYXKEYS.COLLECTION.REPORT}${getReportID(route)}`, {allowStaleData: true});
    // eslint-disable-next-line @typescript-eslint/prefer-nullish-coalescing
    const [parentReportAction] = useOnyx(`${ONYXKEYS.COLLECTION.REPORT_ACTIONS}${reportOnyx?.parentReportID || 0}`, {
        canEvict: false,
        selector: (parentReportActions) => getParentReportAction(parentReportActions, reportOnyx?.parentReportActionID ?? ''),
    });
    const [isLoadingApp] = useOnyx(ONYXKEYS.IS_LOADING_APP);
    const wasLoadingApp = usePrevious(isLoadingApp);
    const finishedLoadingApp = wasLoadingApp && !isLoadingApp;

    const isLoadingReportOnyx = isLoadingOnyxValue(reportResult);
    const permissions = useDeepCompareRef(reportOnyx?.permissions);

    // Check if there's a reportID in the route. If not, set it to the last accessed reportID
    const lastAccessedReportID = useLastAccessedReportID(!!route.params.openOnAdminRoom);
    useEffect(() => {
        // Don't update if there is a reportID in the params already
        if (route.params.reportID) {
            const reportActionID = route?.params?.reportActionID;
            const isValidReportActionID = ValidationUtils.isNumeric(reportActionID);
            if (reportActionID && !isValidReportActionID) {
                navigation.setParams({reportActionID: ''});
            }
            return;
        }

        // It's possible that reports aren't fully loaded yet
        // in that case the reportID is undefined
        if (!lastAccessedReportID) {
            return;
        }

        Log.info(`[ReportScreen] no reportID found in params, setting it to lastAccessedReportID: ${lastAccessedReportID}`);
        navigation.setParams({reportID: lastAccessedReportID});
    }, [lastAccessedReportID, navigation, route]);

    /**
     * Create a lightweight Report so as to keep the re-rendering as light as possible by
     * passing in only the required props.
     *
     * Also, this plays nicely in contrast with Onyx,
     * which creates a new object every time collection changes. Because of this we can't
     * put this into onyx selector as it will be the same.
     */
    const report = useMemo(
        (): OnyxTypes.Report => ({
            lastReadTime: reportOnyx?.lastReadTime,
            reportID: reportOnyx?.reportID ?? '',
            policyID: reportOnyx?.policyID,
            lastVisibleActionCreated: reportOnyx?.lastVisibleActionCreated,
            statusNum: reportOnyx?.statusNum,
            stateNum: reportOnyx?.stateNum,
            writeCapability: reportOnyx?.writeCapability,
            type: reportOnyx?.type,
            errorFields: reportOnyx?.errorFields,
            isPolicyExpenseChat: reportOnyx?.isPolicyExpenseChat,
            parentReportID: reportOnyx?.parentReportID,
            parentReportActionID: reportOnyx?.parentReportActionID,
            chatType: reportOnyx?.chatType,
            pendingFields: reportOnyx?.pendingFields,
            isDeletedParentAction: reportOnyx?.isDeletedParentAction,
            reportName: reportOnyx?.reportName,
            description: reportOnyx?.description,
            managerID: reportOnyx?.managerID,
            total: reportOnyx?.total,
            nonReimbursableTotal: reportOnyx?.nonReimbursableTotal,
            fieldList: reportOnyx?.fieldList,
            ownerAccountID: reportOnyx?.ownerAccountID,
            currency: reportOnyx?.currency,
            unheldTotal: reportOnyx?.unheldTotal,
            participants: reportOnyx?.participants,
            isWaitingOnBankAccount: reportOnyx?.isWaitingOnBankAccount,
            iouReportID: reportOnyx?.iouReportID,
            isOwnPolicyExpenseChat: reportOnyx?.isOwnPolicyExpenseChat,
            notificationPreference: reportOnyx?.notificationPreference,
            isPinned: reportOnyx?.isPinned,
            chatReportID: reportOnyx?.chatReportID,
            visibility: reportOnyx?.visibility,
            oldPolicyName: reportOnyx?.oldPolicyName,
            policyName: reportOnyx?.policyName,
            isOptimisticReport: reportOnyx?.isOptimisticReport,
            lastMentionedTime: reportOnyx?.lastMentionedTime,
            avatarUrl: reportOnyx?.avatarUrl,
            permissions,
            invoiceReceiver: reportOnyx?.invoiceReceiver,
        }),
        [
            reportOnyx?.lastReadTime,
            reportOnyx?.reportID,
            reportOnyx?.policyID,
            reportOnyx?.lastVisibleActionCreated,
            reportOnyx?.statusNum,
            reportOnyx?.stateNum,
            reportOnyx?.writeCapability,
            reportOnyx?.type,
            reportOnyx?.errorFields,
            reportOnyx?.isPolicyExpenseChat,
            reportOnyx?.parentReportID,
            reportOnyx?.parentReportActionID,
            reportOnyx?.chatType,
            reportOnyx?.pendingFields,
            reportOnyx?.isDeletedParentAction,
            reportOnyx?.reportName,
            reportOnyx?.description,
            reportOnyx?.managerID,
            reportOnyx?.total,
            reportOnyx?.nonReimbursableTotal,
            reportOnyx?.fieldList,
            reportOnyx?.ownerAccountID,
            reportOnyx?.currency,
            reportOnyx?.unheldTotal,
            reportOnyx?.participants,
            reportOnyx?.isWaitingOnBankAccount,
            reportOnyx?.iouReportID,
            reportOnyx?.isOwnPolicyExpenseChat,
            reportOnyx?.notificationPreference,
            reportOnyx?.isPinned,
            reportOnyx?.chatReportID,
            reportOnyx?.visibility,
            reportOnyx?.oldPolicyName,
            reportOnyx?.policyName,
            reportOnyx?.isOptimisticReport,
            reportOnyx?.lastMentionedTime,
            reportOnyx?.avatarUrl,
            permissions,
            reportOnyx?.invoiceReceiver,
        ],
    );

    const prevReport = usePrevious(report);
    const prevUserLeavingStatus = usePrevious(userLeavingStatus);
    const [isLinkingToMessage, setIsLinkingToMessage] = useState(!!reportActionIDFromRoute);
    const reportActions = useMemo(() => {
        if (!sortedAllReportActions.length) {
            return [];
        }
        return PaginationUtils.getContinuousChain(sortedAllReportActions, reportActionPages ?? [], (reportAction) => reportAction.reportActionID, reportActionIDFromRoute);
    }, [reportActionIDFromRoute, sortedAllReportActions, reportActionPages]);

    // Define here because reportActions are recalculated before mount, allowing data to display faster than useEffect can trigger.
    // If we have cached reportActions, they will be shown immediately.
    // We aim to display a loader first, then fetch relevant reportActions, and finally show them.
    useLayoutEffect(() => {
        setIsLinkingToMessage(!!reportActionIDFromRoute);
    }, [route, reportActionIDFromRoute]);

    const [isBannerVisible, setIsBannerVisible] = useState(true);
    const [scrollPosition, setScrollPosition] = useState<ScrollPosition>({});

    const wasReportAccessibleRef = useRef(false);
    if (firstRenderRef.current) {
        Timing.start(CONST.TIMING.CHAT_RENDER);
        Performance.markStart(CONST.TIMING.CHAT_RENDER);
    }
    const [isComposerFocus, setIsComposerFocus] = useState(false);
    const shouldAdjustScrollView = useMemo(() => isComposerFocus && !modal?.willAlertModalBecomeVisible, [isComposerFocus, modal]);
    const viewportOffsetTop = useViewportOffsetTop(shouldAdjustScrollView);

    const {reportPendingAction, reportErrors} = ReportUtils.getReportOfflinePendingActionAndErrors(report);
    const screenWrapperStyle: ViewStyle[] = [styles.appContent, styles.flex1, {marginTop: viewportOffsetTop}];
    const isEmptyChat = useMemo(() => ReportUtils.isEmptyReport(report), [report]);
    const isOptimisticDelete = report.statusNum === CONST.REPORT.STATUS_NUM.CLOSED;
    const isLinkedMessageAvailable = useMemo(
        (): boolean => sortedAllReportActions.findIndex((obj) => String(obj.reportActionID) === String(reportActionIDFromRoute)) > -1,
        [sortedAllReportActions, reportActionIDFromRoute],
    );

    // If there's a non-404 error for the report we should show it instead of blocking the screen
    const hasHelpfulErrors = Object.keys(report?.errorFields ?? {}).some((key) => key !== 'notFound');
    const shouldHideReport = !hasHelpfulErrors && !ReportUtils.canAccessReport(report, policies, betas);

    const lastReportAction: OnyxEntry<OnyxTypes.ReportAction> = useMemo(
        () =>
            reportActions.length
                ? [...reportActions, parentReportAction].find((action) => ReportUtils.canEditReportAction(action) && !ReportActionsUtils.isMoneyRequestAction(action))
                : undefined,
        [reportActions, parentReportAction],
    );
    const isSingleTransactionView = ReportUtils.isMoneyRequest(report) || ReportUtils.isTrackExpenseReport(report);
    const policy = policies?.[`${ONYXKEYS.COLLECTION.POLICY}${report.policyID}`];
    const isTopMostReportId = currentReportID === reportIDFromRoute;
    const didSubscribeToReportLeavingEvents = useRef(false);

    useEffect(() => {
        if (!report.reportID || shouldHideReport) {
            wasReportAccessibleRef.current = false;
            return;
        }
        wasReportAccessibleRef.current = true;
    }, [shouldHideReport, report]);

    const onBackButtonPress = useCallback(() => {
        if (isInNarrowPaneModal) {
            Navigation.dismissModal();
            return;
        }
        Navigation.goBack(undefined, false, true);
    }, [isInNarrowPaneModal]);

    let headerView = (
        <HeaderView
            reportID={reportIDFromRoute}
            onNavigationMenuButtonClicked={onBackButtonPress}
            report={report}
            parentReportAction={parentReportAction}
            shouldUseNarrowLayout={shouldUseNarrowLayout}
        />
    );

    const transactionThreadReportID = useMemo(
        () => ReportActionsUtils.getOneTransactionThreadReportID(report.reportID, reportActions ?? [], isOffline),
        [report.reportID, reportActions, isOffline],
    );

    if (isSingleTransactionView) {
        headerView = (
            <MoneyRequestHeader
                report={report}
                policy={policy}
                parentReportAction={parentReportAction}
                shouldUseNarrowLayout={shouldUseNarrowLayout}
                onBackButtonPress={onBackButtonPress}
            />
        );
    }

    useEffect(() => {
        if (!transactionThreadReportID || !route?.params?.reportActionID) {
            return;
        }
        Navigation.navigate(ROUTES.REPORT_WITH_ID.getRoute(route?.params?.reportID));
    }, [transactionThreadReportID, route?.params?.reportActionID, route?.params?.reportID]);

    if (ReportUtils.isMoneyRequestReport(report) || ReportUtils.isInvoiceReport(report)) {
        headerView = (
            <MoneyReportHeader
                report={report}
                policy={policy}
                transactionThreadReportID={transactionThreadReportID}
                reportActions={reportActions}
                shouldUseNarrowLayout={shouldUseNarrowLayout}
                onBackButtonPress={onBackButtonPress}
            />
        );
    }

    /**
     * When false the ReportActionsView will completely unmount and we will show a loader until it returns true.
     */
    const isCurrentReportLoadedFromOnyx = useMemo((): boolean => {
        // This is necessary so that when we are retrieving the next report data from Onyx the ReportActionsView will remount completely
        const isTransitioning = report && report.reportID !== reportIDFromRoute;
        return reportIDFromRoute !== '' && !!report.reportID && !isTransitioning;
    }, [report, reportIDFromRoute]);

<<<<<<< HEAD
    const isLoading = isLoadingApp ?? (!reportIDFromRoute || (!isSidebarLoaded && !isInNarrowPaneModal) || PersonalDetailsUtils.isPersonalDetailsEmpty());
=======
    /**
     * Using logical OR operator because with nullish coalescing operator, when `isLoadingApp` is false, the right hand side of the operator
     * is not evaluated. This causes issues where we have `isLoading` set to false and later set to true and then set to false again.
     * Ideally, `isLoading` should be set initially to true and then set to false. We can achieve this by using logical OR operator.
     */
    // eslint-disable-next-line @typescript-eslint/prefer-nullish-coalescing
    const isLoading = isLoadingApp || !reportIDFromRoute || (!isSidebarLoaded && !isReportOpenInRHP) || PersonalDetailsUtils.isPersonalDetailsEmpty();
>>>>>>> 51dd814b
    const shouldShowSkeleton =
        !isLinkedMessageAvailable &&
        (isLinkingToMessage ||
            !isCurrentReportLoadedFromOnyx ||
            (reportActions.length === 0 && !!reportMetadata?.isLoadingInitialReportActions) ||
            isLoading ||
            (!!reportActionIDFromRoute && reportMetadata?.isLoadingInitialReportActions));
    const shouldShowReportActionList = isCurrentReportLoadedFromOnyx && !isLoading;
    const currentReportIDFormRoute = route.params?.reportID;

    // eslint-disable-next-line rulesdir/no-negated-variables
    const shouldShowNotFoundPage = useMemo((): boolean => {
        // Wait until we're sure the app is done loading (needs to be a strict equality check since it's undefined initially)
        if (isLoadingApp !== false) {
            return false;
        }

        // If we just finished loading the app, we still need to try fetching the report. Wait until that's done before
        // showing the Not Found page
        if (finishedLoadingApp) {
            return false;
        }

        if (!wasReportAccessibleRef.current && !firstRenderRef.current && !report.reportID && !isOptimisticDelete && !reportMetadata?.isLoadingInitialReportActions && !userLeavingStatus) {
            return true;
        }

        if (shouldHideReport) {
            return true;
        }

        return !!currentReportIDFormRoute && !ReportUtils.isValidReportIDFromPath(currentReportIDFormRoute);
    }, [isLoadingApp, finishedLoadingApp, report.reportID, isOptimisticDelete, reportMetadata?.isLoadingInitialReportActions, userLeavingStatus, shouldHideReport, currentReportIDFormRoute]);

    const fetchReport = useCallback(() => {
        Report.openReport(reportIDFromRoute, reportActionIDFromRoute);
    }, [reportIDFromRoute, reportActionIDFromRoute]);

    useEffect(() => {
        if (!report.reportID || !isFocused) {
            return;
        }
        Report.updateLastVisitTime(report.reportID);
    }, [report.reportID, isFocused]);

    const fetchReportIfNeeded = useCallback(() => {
        // Report ID will be empty when the reports collection is empty.
        // This could happen when we are loading the collection for the first time after logging in.
        if (!ReportUtils.isValidReportIDFromPath(reportIDFromRoute)) {
            return;
        }

        /**
         * Since OpenReport is a write, the response from OpenReport will get dropped while the app is
         * still loading. This usually happens when signing in and deeplinking to a report. Instead,
         * we'll fetch the report after the app finishes loading.
         *
         * This needs to be a strict equality check since isLoadingApp is initially undefined until the
         * value is loaded from Onyx
         */
        if (isLoadingApp !== false) {
            return;
        }

        if (!shouldFetchReport(report)) {
            return;
        }

        fetchReport();
    }, [report, fetchReport, reportIDFromRoute, isLoadingApp]);

    const dismissBanner = useCallback(() => {
        setIsBannerVisible(false);
    }, []);

    const chatWithAccountManager = useCallback(() => {
        Navigation.navigate(ROUTES.REPORT_WITH_ID.getRoute(accountManagerReportID ?? ''));
    }, [accountManagerReportID]);

    // Clear notifications for the current report when it's opened and re-focused
    const clearNotifications = useCallback(() => {
        // Check if this is the top-most ReportScreen since the Navigator preserves multiple at a time
        if (!isTopMostReportId) {
            return;
        }

        clearReportNotifications(report.reportID);
    }, [report.reportID, isTopMostReportId]);

    useEffect(clearNotifications, [clearNotifications]);
    useAppFocusEvent(clearNotifications);

    useEffect(() => {
        Timing.end(CONST.TIMING.CHAT_RENDER);
        Performance.markEnd(CONST.TIMING.CHAT_RENDER);

        const interactionTask = InteractionManager.runAfterInteractions(() => {
            ComposerActions.setShouldShowComposeInput(true);
        });
        return () => {
            interactionTask.cancel();
            if (!didSubscribeToReportLeavingEvents.current) {
                return;
            }

            Report.unsubscribeFromLeavingRoomReportChannel(report.reportID);
        };

        // I'm disabling the warning, as it expects to use exhaustive deps, even though we want this useEffect to run only on the first render.
        // eslint-disable-next-line react-hooks/exhaustive-deps
    }, []);

    useEffect(() => {
        // Call OpenReport only if we are not linking to a message or the report is not available yet
        if (isLoadingReportOnyx || (reportActionIDFromRoute && report.reportID)) {
            return;
        }

        fetchReportIfNeeded();
        // eslint-disable-next-line react-hooks/exhaustive-deps
    }, [isLoadingReportOnyx]);

    // If a user has chosen to leave a thread, and then returns to it (e.g. with the back button), we need to call `openReport` again in order to allow the user to rejoin and to receive real-time updates
    useEffect(() => {
        if (!shouldUseNarrowLayout || !isFocused || prevIsFocused || !ReportUtils.isChatThread(report) || report.notificationPreference !== CONST.REPORT.NOTIFICATION_PREFERENCE.HIDDEN) {
            return;
        }
        Report.openReport(report.reportID);

        // We don't want to run this useEffect every time `report` is changed
        // Excluding shouldUseNarrowLayout from the dependency list to prevent re-triggering on screen resize events.
        // eslint-disable-next-line react-hooks/exhaustive-deps
    }, [prevIsFocused, report.notificationPreference, isFocused]);

    useEffect(() => {
        // We don't want this effect to run on the first render.
        if (firstRenderRef.current) {
            firstRenderRef.current = false;
            return;
        }

        const onyxReportID = report.reportID;
        const prevOnyxReportID = prevReport.reportID;
        const wasReportRemoved = !!prevOnyxReportID && prevOnyxReportID === reportIDFromRoute && !onyxReportID;
        const isRemovalExpectedForReportType =
            isEmpty(report) &&
            (ReportUtils.isMoneyRequest(prevReport) || ReportUtils.isMoneyRequestReport(prevReport) || ReportUtils.isPolicyExpenseChat(prevReport) || ReportUtils.isGroupChat(prevReport));
        const didReportClose = wasReportRemoved && prevReport.statusNum === CONST.REPORT.STATUS_NUM.OPEN && report.statusNum === CONST.REPORT.STATUS_NUM.CLOSED;
        const isTopLevelPolicyRoomWithNoStatus = !report.statusNum && !prevReport.parentReportID && prevReport.chatType === CONST.REPORT.CHAT_TYPE.POLICY_ROOM;
        const isClosedTopLevelPolicyRoom = wasReportRemoved && prevReport.statusNum === CONST.REPORT.STATUS_NUM.OPEN && isTopLevelPolicyRoomWithNoStatus;
        // Navigate to the Concierge chat if the room was removed from another device (e.g. user leaving a room or removed from a room)
        if (
            // non-optimistic case
            (!prevUserLeavingStatus && !!userLeavingStatus) ||
            didReportClose ||
            isRemovalExpectedForReportType ||
            isClosedTopLevelPolicyRoom
        ) {
            // Early return if the report we're passing isn't in a focused state. We only want to navigate to Concierge if the user leaves the room from another device or gets removed from the room while the report is in a focused state.
            // Prevent auto navigation for report in RHP
            if (!isFocused || isInNarrowPaneModal) {
                return;
            }
            Navigation.dismissModal();
            if (Navigation.getTopmostReportId() === prevOnyxReportID) {
                Navigation.setShouldPopAllStateOnUP();
                Navigation.goBack(undefined, false, true);
            }
            if (prevReport.parentReportID) {
                // Prevent navigation to the IOU/Expense Report if it is pending deletion.
                if (ReportUtils.isMoneyRequestReportPendingDeletion(prevReport.parentReportID)) {
                    return;
                }
                Navigation.navigate(ROUTES.REPORT_WITH_ID.getRoute(prevReport.parentReportID));
                return;
            }

            Report.navigateToConciergeChat();
            return;
        }

        // If you already have a report open and are deeplinking to a new report on native,
        // the ReportScreen never actually unmounts and the reportID in the route also doesn't change.
        // Therefore, we need to compare if the existing reportID is the same as the one in the route
        // before deciding that we shouldn't call OpenReport.
        if (onyxReportID === prevReport.reportID && (!onyxReportID || onyxReportID === reportIDFromRoute)) {
            return;
        }

        fetchReportIfNeeded();
        ComposerActions.setShouldShowComposeInput(true);
        // eslint-disable-next-line react-hooks/exhaustive-deps
    }, [
        route,
        report,
        // errors,
        fetchReportIfNeeded,
        prevReport.reportID,
        prevUserLeavingStatus,
        userLeavingStatus,
        prevReport.statusNum,
        prevReport.parentReportID,
        prevReport.chatType,
        prevReport,
        reportIDFromRoute,
        isFocused,
    ]);

    useEffect(() => {
        if (!ReportUtils.isValidReportIDFromPath(reportIDFromRoute)) {
            return;
        }
        // Ensures the optimistic report is created successfully
        if (reportIDFromRoute !== report.reportID) {
            return;
        }
        // Ensures subscription event succeeds when the report/workspace room is created optimistically.
        // Check if the optimistic `OpenReport` or `AddWorkspaceRoom` has succeeded by confirming
        // any `pendingFields.createChat` or `pendingFields.addWorkspaceRoom` fields are set to null.
        // Existing reports created will have empty fields for `pendingFields`.
        const didCreateReportSuccessfully = !report.pendingFields || (!report.pendingFields.addWorkspaceRoom && !report.pendingFields.createChat);
        let interactionTask: ReturnType<typeof InteractionManager.runAfterInteractions> | null = null;
        if (!didSubscribeToReportLeavingEvents.current && didCreateReportSuccessfully) {
            interactionTask = InteractionManager.runAfterInteractions(() => {
                Report.subscribeToReportLeavingEvents(reportIDFromRoute);
                didSubscribeToReportLeavingEvents.current = true;
            });
        }
        return () => {
            if (!interactionTask) {
                return;
            }
            interactionTask.cancel();
        };
    }, [report, didSubscribeToReportLeavingEvents, reportIDFromRoute]);

    const onListLayout = useCallback(() => {
        if (!markReadyForHydration) {
            return;
        }

        markReadyForHydration();
        // eslint-disable-next-line react-hooks/exhaustive-deps
    }, []);

    const actionListValue = useMemo((): ActionListContextType => ({flatListRef, scrollPosition, setScrollPosition}), [flatListRef, scrollPosition, setScrollPosition]);

    // This helps in tracking from the moment 'route' triggers useMemo until isLoadingInitialReportActions becomes true. It prevents blinking when loading reportActions from cache.
    useEffect(() => {
        InteractionManager.runAfterInteractions(() => {
            setIsLinkingToMessage(false);
        });
    }, [reportMetadata?.isLoadingInitialReportActions]);

    // If we deeplinked to the report after signing in, we need to fetch the report after the app is done loading
    useEffect(() => {
        if (!finishedLoadingApp) {
            return;
        }

        fetchReportIfNeeded();

        // This should only run once when the app is done loading
        // eslint-disable-next-line react-hooks/exhaustive-deps
    }, [finishedLoadingApp]);

    const navigateToEndOfReport = useCallback(() => {
        Navigation.setParams({reportActionID: ''});
        fetchReport();
    }, [fetchReport]);

    const {isLinkedReportActionDeleted, isInaccessibleWhisper} = useMemo(() => {
        const currentUserAccountID = getCurrentUserAccountID();
        if (!reportActionIDFromRoute || !sortedAllReportActions) {
            return {isLinkedReportActionDeleted: false, isInaccessibleWhisper: false};
        }
        const action = sortedAllReportActions.find((item) => item.reportActionID === reportActionIDFromRoute);
        return {
            isLinkedReportActionDeleted: action && !ReportActionsUtils.shouldReportActionBeVisible(action, action.reportActionID),
            isInaccessibleWhisper: action && ReportActionsUtils.isWhisperAction(action) && !(action?.whisperedToAccountIDs ?? []).includes(currentUserAccountID),
        };
    }, [reportActionIDFromRoute, sortedAllReportActions]);

    // If user redirects to an inaccessible whisper via a deeplink, on a report they have access to,
    // then we set reportActionID as empty string, so we display them the report and not the "Not found page".
    useEffect(() => {
        if (!isInaccessibleWhisper) {
            return;
        }
        Navigation.isNavigationReady().then(() => {
            Navigation.setParams({reportActionID: ''});
        });
    }, [isInaccessibleWhisper]);

    useEffect(() => {
        if (!!report.lastReadTime || !ReportUtils.isTaskReport(report)) {
            return;
        }
        // After creating the task report then navigating to task detail we don't have any report actions and the last read time is empty so We need to update the initial last read time when opening the task report detail.
        Report.readNewestAction(report.reportID);
    }, [report]);

    if ((!isInaccessibleWhisper && isLinkedReportActionDeleted) ?? (!shouldShowSkeleton && reportActionIDFromRoute && reportActions?.length === 0 && !isLinkingToMessage)) {
        return (
            <BlockingView
                icon={Illustrations.ToddBehindCloud}
                iconWidth={variables.modalTopIconWidth}
                iconHeight={variables.modalTopIconHeight}
                title={translate('notFound.notHere')}
                shouldShowLink
                linkKey="notFound.noAccess"
                onLinkPress={navigateToEndOfReport}
            />
        );
    }

    return (
        <ActionListContext.Provider value={actionListValue}>
            <ReactionListContext.Provider value={reactionListRef}>
                <ScreenWrapper
                    navigation={navigation}
                    style={screenWrapperStyle}
<<<<<<< HEAD
                    shouldEnableKeyboardAvoidingView={isTopMostReportId || isInNarrowPaneModal}
                    testID={ReportScreen.displayName}
=======
                    shouldEnableKeyboardAvoidingView={isTopMostReportId || isReportOpenInRHP}
                    testID={`report-screen-${report.reportID}`}
>>>>>>> 51dd814b
                >
                    <FullPageNotFoundView
                        shouldShow={shouldShowNotFoundPage}
                        subtitleKey="notFound.noAccess"
                        shouldShowBackButton={shouldUseNarrowLayout}
                        onBackButtonPress={Navigation.goBack}
                        shouldShowLink={false}
                    >
                        <OfflineWithFeedback
                            pendingAction={reportPendingAction}
                            errors={reportErrors}
                            shouldShowErrorMessages={false}
                            needsOffscreenAlphaCompositing
                        >
                            {headerView}
                            {ReportUtils.isTaskReport(report) && shouldUseNarrowLayout && ReportUtils.isOpenTaskReport(report, parentReportAction) && (
                                <View style={[styles.borderBottom]}>
                                    <View style={[styles.appBG, styles.pl0]}>
                                        <View style={[styles.ph5, styles.pb3]}>
                                            <TaskHeaderActionButton report={report} />
                                        </View>
                                    </View>
                                </View>
                            )}
                        </OfflineWithFeedback>
                        {!!accountManagerReportID && ReportUtils.isConciergeChatReport(report) && isBannerVisible && (
                            <Banner
                                containerStyles={[styles.mh4, styles.mt4, styles.p4, styles.bgDark]}
                                textStyles={[styles.colorReversed]}
                                text={translate('reportActionsView.chatWithAccountManager')}
                                onClose={dismissBanner}
                                onPress={chatWithAccountManager}
                                shouldShowCloseButton
                            />
                        )}
                        <DragAndDropProvider isDisabled={!isCurrentReportLoadedFromOnyx || !ReportUtils.canUserPerformWriteAction(report)}>
                            <View
                                style={[styles.flex1, styles.justifyContentEnd, styles.overflowHidden]}
                                onLayout={onListLayout}
                                testID="report-actions-view-wrapper"
                            >
                                {shouldShowReportActionList && (
                                    <ReportActionsView
                                        reportActions={reportActions}
                                        report={report}
                                        parentReportAction={parentReportAction}
                                        isLoadingInitialReportActions={reportMetadata?.isLoadingInitialReportActions}
                                        isLoadingNewerReportActions={reportMetadata?.isLoadingNewerReportActions}
                                        hasLoadingNewerReportActionsError={reportMetadata?.hasLoadingNewerReportActionsError}
                                        isLoadingOlderReportActions={reportMetadata?.isLoadingOlderReportActions}
                                        hasLoadingOlderReportActionsError={reportMetadata?.hasLoadingOlderReportActionsError}
                                        isReadyForCommentLinking={!shouldShowSkeleton}
                                        transactionThreadReportID={transactionThreadReportID}
                                    />
                                )}

                                {/* Note: The ReportActionsSkeletonView should be allowed to mount even if the initial report actions are not loaded.
                                    If we prevent rendering the report while they are loading then
                                    we'll unnecessarily unmount the ReportActionsView which will clear the new marker lines initial state. */}
                                {shouldShowSkeleton && <ReportActionsSkeletonView />}

                                {isCurrentReportLoadedFromOnyx ? (
                                    <ReportFooter
                                        onComposerFocus={() => setIsComposerFocus(true)}
                                        onComposerBlur={() => setIsComposerFocus(false)}
                                        report={report}
                                        reportMetadata={reportMetadata}
                                        reportNameValuePairs={reportNameValuePairs}
                                        policy={policy}
                                        pendingAction={reportPendingAction}
                                        isComposerFullSize={!!isComposerFullSize}
                                        isEmptyChat={isEmptyChat}
                                        lastReportAction={lastReportAction}
                                    />
                                ) : null}
                            </View>
                            <PortalHost name="suggestions" />
                        </DragAndDropProvider>
                    </FullPageNotFoundView>
                </ScreenWrapper>
            </ReactionListContext.Provider>
        </ActionListContext.Provider>
    );
}

ReportScreen.displayName = 'ReportScreen';

export default withCurrentReportID(
    withOnyx<ReportScreenProps, ReportScreenOnyxProps>(
        {
            isSidebarLoaded: {
                key: ONYXKEYS.IS_SIDEBAR_LOADED,
            },
            sortedAllReportActions: {
                key: ({route}) => `${ONYXKEYS.COLLECTION.REPORT_ACTIONS}${getReportID(route)}`,
                canEvict: false,
                selector: (allReportActions: OnyxEntry<OnyxTypes.ReportActions>) => ReportActionsUtils.getSortedReportActionsForDisplay(allReportActions, true),
            },
            reportActionPages: {
                key: ({route}) => `${ONYXKEYS.COLLECTION.REPORT_ACTIONS_PAGES}${getReportID(route)}`,
            },
            reportNameValuePairs: {
                key: ({route}) => `${ONYXKEYS.COLLECTION.REPORT_NAME_VALUE_PAIRS}${getReportID(route)}`,
                allowStaleData: true,
            },
            reportMetadata: {
                key: ({route}) => `${ONYXKEYS.COLLECTION.REPORT_METADATA}${getReportID(route)}`,
                initialValue: {
                    isLoadingInitialReportActions: true,
                    isLoadingOlderReportActions: false,
                    hasLoadingOlderReportActionsError: false,
                    isLoadingNewerReportActions: false,
                    hasLoadingNewerReportActionsError: false,
                },
            },
            betas: {
                key: ONYXKEYS.BETAS,
            },
            policies: {
                key: ONYXKEYS.COLLECTION.POLICY,
                allowStaleData: true,
            },
        },
        true,
    )(
        memo(
            ReportScreen,
            (prevProps, nextProps) =>
                prevProps.isSidebarLoaded === nextProps.isSidebarLoaded &&
                lodashIsEqual(prevProps.sortedAllReportActions, nextProps.sortedAllReportActions) &&
                lodashIsEqual(prevProps.reportMetadata, nextProps.reportMetadata) &&
                lodashIsEqual(prevProps.betas, nextProps.betas) &&
                lodashIsEqual(prevProps.policies, nextProps.policies) &&
                prevProps.currentReportID === nextProps.currentReportID &&
                lodashIsEqual(prevProps.route, nextProps.route),
        ),
    ),
);<|MERGE_RESOLUTION|>--- conflicted
+++ resolved
@@ -22,11 +22,7 @@
 import withCurrentReportID from '@components/withCurrentReportID';
 import useAppFocusEvent from '@hooks/useAppFocusEvent';
 import useDeepCompareRef from '@hooks/useDeepCompareRef';
-<<<<<<< HEAD
-=======
-import useIsReportOpenInRHP from '@hooks/useIsReportOpenInRHP';
 import useLastAccessedReportID from '@hooks/useLastAccessedReportID';
->>>>>>> 51dd814b
 import useLocalize from '@hooks/useLocalize';
 import useNetwork from '@hooks/useNetwork';
 import usePrevious from '@hooks/usePrevious';
@@ -412,17 +408,13 @@
         return reportIDFromRoute !== '' && !!report.reportID && !isTransitioning;
     }, [report, reportIDFromRoute]);
 
-<<<<<<< HEAD
-    const isLoading = isLoadingApp ?? (!reportIDFromRoute || (!isSidebarLoaded && !isInNarrowPaneModal) || PersonalDetailsUtils.isPersonalDetailsEmpty());
-=======
     /**
      * Using logical OR operator because with nullish coalescing operator, when `isLoadingApp` is false, the right hand side of the operator
      * is not evaluated. This causes issues where we have `isLoading` set to false and later set to true and then set to false again.
      * Ideally, `isLoading` should be set initially to true and then set to false. We can achieve this by using logical OR operator.
      */
     // eslint-disable-next-line @typescript-eslint/prefer-nullish-coalescing
-    const isLoading = isLoadingApp || !reportIDFromRoute || (!isSidebarLoaded && !isReportOpenInRHP) || PersonalDetailsUtils.isPersonalDetailsEmpty();
->>>>>>> 51dd814b
+    const isLoading = isLoadingApp || !reportIDFromRoute || (!isSidebarLoaded && !isInNarrowPaneModal) || PersonalDetailsUtils.isPersonalDetailsEmpty();
     const shouldShowSkeleton =
         !isLinkedMessageAvailable &&
         (isLinkingToMessage ||
@@ -745,13 +737,8 @@
                 <ScreenWrapper
                     navigation={navigation}
                     style={screenWrapperStyle}
-<<<<<<< HEAD
                     shouldEnableKeyboardAvoidingView={isTopMostReportId || isInNarrowPaneModal}
-                    testID={ReportScreen.displayName}
-=======
-                    shouldEnableKeyboardAvoidingView={isTopMostReportId || isReportOpenInRHP}
                     testID={`report-screen-${report.reportID}`}
->>>>>>> 51dd814b
                 >
                     <FullPageNotFoundView
                         shouldShow={shouldShowNotFoundPage}

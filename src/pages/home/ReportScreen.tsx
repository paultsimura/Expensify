import {useIsFocused} from '@react-navigation/native';
import type {StackScreenProps} from '@react-navigation/stack';
import lodashIsEqual from 'lodash/isEqual';
import React, {memo, useCallback, useEffect, useLayoutEffect, useMemo, useRef, useState} from 'react';
import type {FlatList, ViewStyle} from 'react-native';
import {InteractionManager, View} from 'react-native';
import type {OnyxCollection, OnyxEntry} from 'react-native-onyx';
import {useOnyx, withOnyx} from 'react-native-onyx';
import type {LayoutChangeEvent} from 'react-native/Libraries/Types/CoreEventTypes';
import Banner from '@components/Banner';
import BlockingView from '@components/BlockingViews/BlockingView';
import FullPageNotFoundView from '@components/BlockingViews/FullPageNotFoundView';
import DragAndDropProvider from '@components/DragAndDrop/Provider';
import * as Illustrations from '@components/Icon/Illustrations';
import MoneyReportHeader from '@components/MoneyReportHeader';
import MoneyRequestHeader from '@components/MoneyRequestHeader';
import OfflineWithFeedback from '@components/OfflineWithFeedback';
import ReportActionsSkeletonView from '@components/ReportActionsSkeletonView';
import ScreenWrapper from '@components/ScreenWrapper';
import TaskHeaderActionButton from '@components/TaskHeaderActionButton';
import type {CurrentReportIDContextValue} from '@components/withCurrentReportID';
import withCurrentReportID from '@components/withCurrentReportID';
import useAppFocusEvent from '@hooks/useAppFocusEvent';
import useIsReportOpenInRHP from '@hooks/useIsReportOpenInRHP';
import useLocalize from '@hooks/useLocalize';
import useNetwork from '@hooks/useNetwork';
import usePrevious from '@hooks/usePrevious';
import useThemeStyles from '@hooks/useThemeStyles';
import useViewportOffsetTop from '@hooks/useViewportOffsetTop';
import useWindowDimensions from '@hooks/useWindowDimensions';
import Timing from '@libs/actions/Timing';
import Log from '@libs/Log';
import Navigation from '@libs/Navigation/Navigation';
import clearReportNotifications from '@libs/Notification/clearReportNotifications';
import Performance from '@libs/Performance';
import * as PersonalDetailsUtils from '@libs/PersonalDetailsUtils';
import * as ReportActionsUtils from '@libs/ReportActionsUtils';
import * as ReportUtils from '@libs/ReportUtils';
import shouldFetchReport from '@libs/shouldFetchReport';
import type {CentralPaneNavigatorParamList} from '@navigation/types';
import variables from '@styles/variables';
import * as ComposerActions from '@userActions/Composer';
import * as Report from '@userActions/Report';
import CONST from '@src/CONST';
import ONYXKEYS from '@src/ONYXKEYS';
import ROUTES from '@src/ROUTES';
import type SCREENS from '@src/SCREENS';
import type * as OnyxTypes from '@src/types/onyx';
import {isEmptyObject} from '@src/types/utils/EmptyObject';
import HeaderView from './HeaderView';
import ReportActionsView from './report/ReportActionsView';
import ReportFooter from './report/ReportFooter';
import type {ActionListContextType, ReactionListRef, ScrollPosition} from './ReportScreenContext';
import {ActionListContext, ReactionListContext} from './ReportScreenContext';

type ReportScreenOnyxProps = {
    /** Tells us if the sidebar has rendered */
    isSidebarLoaded: OnyxEntry<boolean>;

    /** Beta features list */
    betas: OnyxEntry<OnyxTypes.Beta[]>;

    /** The policies which the user has access to */
    policies: OnyxCollection<OnyxTypes.Policy>;

    /** An array containing all report actions related to this report, sorted based on a date criterion */
    sortedAllReportActions: OnyxTypes.ReportAction[];

<<<<<<< HEAD
=======
    /** The report currently being looked at */
    report: OnyxEntry<OnyxTypes.Report>;

    reportNameValuePairs: OnyxEntry<OnyxTypes.ReportNameValuePairs>;

>>>>>>> b9287394
    /** The report metadata loading states */
    reportMetadata: OnyxEntry<OnyxTypes.ReportMetadata>;
};

type OnyxHOCProps = {
    /** Onyx function that marks the component ready for hydration */
    markReadyForHydration?: () => void;
};

type ReportScreenNavigationProps = StackScreenProps<CentralPaneNavigatorParamList, typeof SCREENS.REPORT>;

type ReportScreenProps = OnyxHOCProps & CurrentReportIDContextValue & ReportScreenOnyxProps & ReportScreenNavigationProps;

/** Get the currently viewed report ID as number */
function getReportID(route: ReportScreenNavigationProps['route']): string {
    // The report ID is used in an onyx key. If it's an empty string, onyx will return
    // a collection instead of an individual report.
    return String(route.params?.reportID || 0);
}

/**
 * Check is the report is deleted.
 * We currently use useMemo to memorize every properties of the report
 * so we can't check using isEmpty.
 *
 * @param report
 */
function isEmpty(report: OnyxTypes.Report): boolean {
    if (isEmptyObject(report)) {
        return true;
    }
    return !Object.values(report).some((value) => value !== undefined && value !== '');
}

function getParentReportAction(parentReportActions: OnyxEntry<OnyxTypes.ReportActions>, parentReportActionID: string | undefined): OnyxEntry<OnyxTypes.ReportAction> {
    if (!parentReportActions || !parentReportActionID) {
        return null;
    }
    return parentReportActions[parentReportActionID ?? '0'];
}

function ReportScreen({
    betas = [],
    route,
<<<<<<< HEAD
=======
    report: reportProp,
    reportNameValuePairs,
>>>>>>> b9287394
    sortedAllReportActions,
    reportMetadata = {
        isLoadingInitialReportActions: true,
        isLoadingOlderReportActions: false,
        hasLoadingOlderReportActionsError: false,
        isLoadingNewerReportActions: false,
        hasLoadingNewerReportActionsError: false,
    },
    markReadyForHydration,
    policies = {},
    isSidebarLoaded = false,
    currentReportID = '',
    navigation,
}: ReportScreenProps) {
    const styles = useThemeStyles();
    const {translate} = useLocalize();
    const reportIDFromRoute = getReportID(route);
    const reportActionIDFromRoute = route?.params?.reportActionID ?? '';
    const isFocused = useIsFocused();
    const prevIsFocused = usePrevious(isFocused);
    const firstRenderRef = useRef(true);
    const flatListRef = useRef<FlatList>(null);
    const reactionListRef = useRef<ReactionListRef>(null);
    const {isOffline} = useNetwork();
    const isReportOpenInRHP = useIsReportOpenInRHP();
    const {isSmallScreenWidth} = useWindowDimensions();
    const shouldUseNarrowLayout = isSmallScreenWidth || isReportOpenInRHP;

    const [modal] = useOnyx(ONYXKEYS.MODAL);
    const [isComposerFullSize] = useOnyx(`${ONYXKEYS.COLLECTION.REPORT_IS_COMPOSER_FULL_SIZE}${getReportID(route)}`, {initialValue: false});
    const [accountManagerReportID] = useOnyx(ONYXKEYS.ACCOUNT_MANAGER_REPORT_ID, {initialValue: null});
    const [userLeavingStatus] = useOnyx(`${ONYXKEYS.COLLECTION.REPORT_USER_IS_LEAVING_ROOM}${getReportID(route)}`, {initialValue: false});
    const [reportOnyx, reportResult] = useOnyx(`${ONYXKEYS.COLLECTION.REPORT}${getReportID(route)}`, {allowStaleData: true});
    // eslint-disable-next-line @typescript-eslint/prefer-nullish-coalescing
    const [parentReportAction] = useOnyx(`${ONYXKEYS.COLLECTION.REPORT_ACTIONS}${reportOnyx?.parentReportID || 0}`, {
        canEvict: false,
        selector: (parentReportActions) => getParentReportAction(parentReportActions, reportOnyx?.parentReportActionID ?? ''),
    });

    /**
     * Create a lightweight Report so as to keep the re-rendering as light as possible by
     * passing in only the required props.
     *
     * Also, this plays nicely in contrast with Onyx,
     * which creates a new object every time collection changes. Because of this we can't
     * put this into onyx selector as it will be the same.
     */
    const report = useMemo(
        (): OnyxTypes.Report => ({
<<<<<<< HEAD
            lastReadTime: reportOnyx?.lastReadTime,
            reportID: reportOnyx?.reportID ?? '',
            policyID: reportOnyx?.policyID,
            lastVisibleActionCreated: reportOnyx?.lastVisibleActionCreated,
            statusNum: reportOnyx?.statusNum,
            stateNum: reportOnyx?.stateNum,
            writeCapability: reportOnyx?.writeCapability,
            type: reportOnyx?.type,
            errorFields: reportOnyx?.errorFields,
            isPolicyExpenseChat: reportOnyx?.isPolicyExpenseChat,
            parentReportID: reportOnyx?.parentReportID,
            parentReportActionID: reportOnyx?.parentReportActionID,
            chatType: reportOnyx?.chatType,
            pendingFields: reportOnyx?.pendingFields,
            isDeletedParentAction: reportOnyx?.isDeletedParentAction,
            reportName: reportOnyx?.reportName,
            description: reportOnyx?.description,
            managerID: reportOnyx?.managerID,
            total: reportOnyx?.total,
            nonReimbursableTotal: reportOnyx?.nonReimbursableTotal,
            fieldList: reportOnyx?.fieldList,
            ownerAccountID: reportOnyx?.ownerAccountID,
            currency: reportOnyx?.currency,
            unheldTotal: reportOnyx?.unheldTotal,
            participantAccountIDs: reportOnyx?.participantAccountIDs,
            isWaitingOnBankAccount: reportOnyx?.isWaitingOnBankAccount,
            iouReportID: reportOnyx?.iouReportID,
            isOwnPolicyExpenseChat: reportOnyx?.isOwnPolicyExpenseChat,
            notificationPreference: reportOnyx?.notificationPreference,
            isPinned: reportOnyx?.isPinned,
            chatReportID: reportOnyx?.chatReportID,
            visibility: reportOnyx?.visibility,
            oldPolicyName: reportOnyx?.oldPolicyName,
            policyName: reportOnyx?.policyName,
            isOptimisticReport: reportOnyx?.isOptimisticReport,
            lastMentionedTime: reportOnyx?.lastMentionedTime,
            avatarUrl: reportOnyx?.avatarUrl,
            permissions: reportOnyx?.permissions,
            invoiceReceiver: reportOnyx?.invoiceReceiver,
        }),
        [
            reportOnyx?.lastReadTime,
            reportOnyx?.reportID,
            reportOnyx?.policyID,
            reportOnyx?.lastVisibleActionCreated,
            reportOnyx?.statusNum,
            reportOnyx?.stateNum,
            reportOnyx?.writeCapability,
            reportOnyx?.type,
            reportOnyx?.errorFields,
            reportOnyx?.isPolicyExpenseChat,
            reportOnyx?.parentReportID,
            reportOnyx?.parentReportActionID,
            reportOnyx?.chatType,
            reportOnyx?.pendingFields,
            reportOnyx?.isDeletedParentAction,
            reportOnyx?.reportName,
            reportOnyx?.description,
            reportOnyx?.managerID,
            reportOnyx?.total,
            reportOnyx?.nonReimbursableTotal,
            reportOnyx?.fieldList,
            reportOnyx?.ownerAccountID,
            reportOnyx?.currency,
            reportOnyx?.unheldTotal,
            reportOnyx?.participantAccountIDs,
            reportOnyx?.isWaitingOnBankAccount,
            reportOnyx?.iouReportID,
            reportOnyx?.isOwnPolicyExpenseChat,
            reportOnyx?.notificationPreference,
            reportOnyx?.isPinned,
            reportOnyx?.chatReportID,
            reportOnyx?.visibility,
            reportOnyx?.oldPolicyName,
            reportOnyx?.policyName,
            reportOnyx?.isOptimisticReport,
            reportOnyx?.lastMentionedTime,
            reportOnyx?.avatarUrl,
            reportOnyx?.permissions,
            reportOnyx?.invoiceReceiver,
=======
            lastReadTime: reportProp?.lastReadTime,
            reportID: reportProp?.reportID ?? '',
            policyID: reportProp?.policyID,
            lastVisibleActionCreated: reportProp?.lastVisibleActionCreated,
            statusNum: reportProp?.statusNum,
            stateNum: reportProp?.stateNum,
            writeCapability: reportProp?.writeCapability,
            type: reportProp?.type,
            errorFields: reportProp?.errorFields,
            isPolicyExpenseChat: reportProp?.isPolicyExpenseChat,
            parentReportID: reportProp?.parentReportID,
            parentReportActionID: reportProp?.parentReportActionID,
            chatType: reportProp?.chatType,
            pendingFields: reportProp?.pendingFields,
            isDeletedParentAction: reportProp?.isDeletedParentAction,
            reportName: reportProp?.reportName,
            description: reportProp?.description,
            managerID: reportProp?.managerID,
            total: reportProp?.total,
            nonReimbursableTotal: reportProp?.nonReimbursableTotal,
            fieldList: reportProp?.fieldList,
            ownerAccountID: reportProp?.ownerAccountID,
            currency: reportProp?.currency,
            unheldTotal: reportProp?.unheldTotal,
            participants: reportProp?.participants,
            isWaitingOnBankAccount: reportProp?.isWaitingOnBankAccount,
            iouReportID: reportProp?.iouReportID,
            isOwnPolicyExpenseChat: reportProp?.isOwnPolicyExpenseChat,
            notificationPreference: reportProp?.notificationPreference,
            isPinned: reportProp?.isPinned,
            chatReportID: reportProp?.chatReportID,
            visibility: reportProp?.visibility,
            oldPolicyName: reportProp?.oldPolicyName,
            policyName: reportProp?.policyName,
            isOptimisticReport: reportProp?.isOptimisticReport,
            lastMentionedTime: reportProp?.lastMentionedTime,
            avatarUrl: reportProp?.avatarUrl,
            permissions: reportProp?.permissions,
            invoiceReceiver: reportProp?.invoiceReceiver,
        }),
        [
            reportProp?.lastReadTime,
            reportProp?.reportID,
            reportProp?.policyID,
            reportProp?.lastVisibleActionCreated,
            reportProp?.statusNum,
            reportProp?.stateNum,
            reportProp?.writeCapability,
            reportProp?.type,
            reportProp?.errorFields,
            reportProp?.isPolicyExpenseChat,
            reportProp?.parentReportID,
            reportProp?.parentReportActionID,
            reportProp?.chatType,
            reportProp?.pendingFields,
            reportProp?.isDeletedParentAction,
            reportProp?.reportName,
            reportProp?.description,
            reportProp?.managerID,
            reportProp?.total,
            reportProp?.nonReimbursableTotal,
            reportProp?.fieldList,
            reportProp?.ownerAccountID,
            reportProp?.currency,
            reportProp?.unheldTotal,
            reportProp?.participants,
            reportProp?.isWaitingOnBankAccount,
            reportProp?.iouReportID,
            reportProp?.isOwnPolicyExpenseChat,
            reportProp?.notificationPreference,
            reportProp?.isPinned,
            reportProp?.chatReportID,
            reportProp?.visibility,
            reportProp?.oldPolicyName,
            reportProp?.policyName,
            reportProp?.isOptimisticReport,
            reportProp?.lastMentionedTime,
            reportProp?.avatarUrl,
            reportProp?.permissions,
            reportProp?.invoiceReceiver,
>>>>>>> b9287394
        ],
    );

    const prevReport = usePrevious(report);
    const prevUserLeavingStatus = usePrevious(userLeavingStatus);
    const [isLinkingToMessage, setIsLinkingToMessage] = useState(!!reportActionIDFromRoute);
    const reportActions = useMemo(() => {
        if (!sortedAllReportActions.length) {
            return [];
        }
        return ReportActionsUtils.getContinuousReportActionChain(sortedAllReportActions, reportActionIDFromRoute);
    }, [reportActionIDFromRoute, sortedAllReportActions]);

    // Define here because reportActions are recalculated before mount, allowing data to display faster than useEffect can trigger.
    // If we have cached reportActions, they will be shown immediately.
    // We aim to display a loader first, then fetch relevant reportActions, and finally show them.
    useLayoutEffect(() => {
        setIsLinkingToMessage(!!reportActionIDFromRoute);
    }, [route, reportActionIDFromRoute]);

    const [isBannerVisible, setIsBannerVisible] = useState(true);
    const [listHeight, setListHeight] = useState(0);
    const [scrollPosition, setScrollPosition] = useState<ScrollPosition>({});

    const wasReportAccessibleRef = useRef(false);
    if (firstRenderRef.current) {
        Timing.start(CONST.TIMING.CHAT_RENDER);
        Performance.markStart(CONST.TIMING.CHAT_RENDER);
    }
    const [isComposerFocus, setIsComposerFocus] = useState(false);
    const shouldAdjustScrollView = useMemo(() => isComposerFocus && !modal?.willAlertModalBecomeVisible, [isComposerFocus, modal]);
    const viewportOffsetTop = useViewportOffsetTop(shouldAdjustScrollView);

    const {reportPendingAction, reportErrors} = ReportUtils.getReportOfflinePendingActionAndErrors(report);
    const screenWrapperStyle: ViewStyle[] = [styles.appContent, styles.flex1, {marginTop: viewportOffsetTop}];
    const isEmptyChat = useMemo((): boolean => reportActions.length === 0, [reportActions]);
    const isOptimisticDelete = report.statusNum === CONST.REPORT.STATUS_NUM.CLOSED;
    const isLinkedMessageAvailable = useMemo(
        (): boolean => sortedAllReportActions.findIndex((obj) => String(obj.reportActionID) === String(reportActionIDFromRoute)) > -1,
        [sortedAllReportActions, reportActionIDFromRoute],
    );

    // If there's a non-404 error for the report we should show it instead of blocking the screen
    const hasHelpfulErrors = Object.keys(report?.errorFields ?? {}).some((key) => key !== 'notFound');
    const shouldHideReport = !hasHelpfulErrors && !ReportUtils.canAccessReport(report, policies, betas);

    const lastReportAction: OnyxEntry<OnyxTypes.ReportAction> = useMemo(
        () =>
            reportActions.length
                ? [...reportActions, parentReportAction].find((action) => ReportUtils.canEditReportAction(action) && !ReportActionsUtils.isMoneyRequestAction(action)) ?? null
                : null,
        [reportActions, parentReportAction],
    );
    const isSingleTransactionView = ReportUtils.isMoneyRequest(report) || ReportUtils.isTrackExpenseReport(report);
    const policy = policies?.[`${ONYXKEYS.COLLECTION.POLICY}${report.policyID}`] ?? null;
    const isTopMostReportId = currentReportID === reportIDFromRoute;
    const didSubscribeToReportLeavingEvents = useRef(false);

    useEffect(() => {
        if (!report.reportID || shouldHideReport) {
            wasReportAccessibleRef.current = false;
            return;
        }
        wasReportAccessibleRef.current = true;
    }, [shouldHideReport, report]);

    const onBackButtonPress = useCallback(() => {
        if (isReportOpenInRHP) {
            Navigation.dismissModal();
            return;
        }
        Navigation.goBack(undefined, false, true);
    }, [isReportOpenInRHP]);

    let headerView = (
        <HeaderView
            reportID={reportIDFromRoute}
            onNavigationMenuButtonClicked={onBackButtonPress}
            report={report}
            parentReportAction={parentReportAction}
            shouldUseNarrowLayout={shouldUseNarrowLayout}
        />
    );

    if (isSingleTransactionView) {
        headerView = (
            <MoneyRequestHeader
                report={report}
                policy={policy}
                parentReportAction={parentReportAction}
                shouldUseNarrowLayout={shouldUseNarrowLayout}
                onBackButtonPress={onBackButtonPress}
            />
        );
    }

    const transactionThreadReportID = useMemo(
        () => ReportActionsUtils.getOneTransactionThreadReportID(report.reportID, reportActions ?? [], false, isOffline),
        [report.reportID, reportActions, isOffline],
    );

    useEffect(() => {
        if (!transactionThreadReportID || !route.params.reportActionID) {
            return;
        }
        Navigation.navigate(ROUTES.REPORT_WITH_ID.getRoute(route.params.reportID));
    }, [transactionThreadReportID, route.params.reportActionID, route.params.reportID]);

    if (ReportUtils.isMoneyRequestReport(report) || ReportUtils.isInvoiceReport(report)) {
        headerView = (
            <MoneyReportHeader
                report={report}
                policy={policy}
                transactionThreadReportID={transactionThreadReportID}
                reportActions={reportActions}
                shouldUseNarrowLayout={shouldUseNarrowLayout}
                onBackButtonPress={onBackButtonPress}
            />
        );
    }

    /**
     * When false the ReportActionsView will completely unmount and we will show a loader until it returns true.
     */
    const isCurrentReportLoadedFromOnyx = useMemo((): boolean => {
        // This is necessary so that when we are retrieving the next report data from Onyx the ReportActionsView will remount completely
        const isTransitioning = report && report.reportID !== reportIDFromRoute;
        return reportIDFromRoute !== '' && !!report.reportID && !isTransitioning;
    }, [report, reportIDFromRoute]);

    const isLoading = !reportIDFromRoute || (!isSidebarLoaded && !isReportOpenInRHP) || PersonalDetailsUtils.isPersonalDetailsEmpty();
    const shouldShowSkeleton =
        !isLinkedMessageAvailable &&
        (isLinkingToMessage ||
            !isCurrentReportLoadedFromOnyx ||
            (reportActions.length === 0 && !!reportMetadata?.isLoadingInitialReportActions) ||
            isLoading ||
            (!!reportActionIDFromRoute && reportMetadata?.isLoadingInitialReportActions));
    const shouldShowReportActionList = isCurrentReportLoadedFromOnyx && !isLoading;
    const currentReportIDFormRoute = route.params?.reportID;
    // eslint-disable-next-line rulesdir/no-negated-variables
    const shouldShowNotFoundPage = useMemo(
        (): boolean =>
            (!wasReportAccessibleRef.current && !firstRenderRef.current && !report.reportID && !isOptimisticDelete && !reportMetadata?.isLoadingInitialReportActions && !userLeavingStatus) ||
            shouldHideReport ||
            (!!currentReportIDFormRoute && !ReportUtils.isValidReportIDFromPath(currentReportIDFormRoute)),
        [report.reportID, isOptimisticDelete, reportMetadata?.isLoadingInitialReportActions, userLeavingStatus, shouldHideReport, currentReportIDFormRoute],
    );

    const fetchReport = useCallback(() => {
        Report.openReport(reportIDFromRoute, reportActionIDFromRoute);
    }, [reportIDFromRoute, reportActionIDFromRoute]);

    useEffect(() => {
        if (!report.reportID) {
            return;
        }

        if (report?.errorFields?.notFound) {
            Report.clearReportNotFoundErrors(report.reportID);
        }
    }, [report?.errorFields?.notFound, report.reportID]);

    useEffect(() => {
        if (!report.reportID || !isFocused) {
            return;
        }
        Report.updateLastVisitTime(report.reportID);
    }, [report.reportID, isFocused]);

    const fetchReportIfNeeded = useCallback(() => {
        // Report ID will be empty when the reports collection is empty.
        // This could happen when we are loading the collection for the first time after logging in.
        if (!ReportUtils.isValidReportIDFromPath(reportIDFromRoute)) {
            return;
        }

        if (!shouldFetchReport(report)) {
            return;
        }

        fetchReport();
    }, [report, fetchReport, reportIDFromRoute]);

    const dismissBanner = useCallback(() => {
        setIsBannerVisible(false);
    }, []);

    const chatWithAccountManager = useCallback(() => {
        Navigation.navigate(ROUTES.REPORT_WITH_ID.getRoute(accountManagerReportID ?? ''));
    }, [accountManagerReportID]);

    // Clear notifications for the current report when it's opened and re-focused
    const clearNotifications = useCallback(() => {
        // Check if this is the top-most ReportScreen since the Navigator preserves multiple at a time
        if (!isTopMostReportId) {
            return;
        }

        clearReportNotifications(report.reportID);
    }, [report.reportID, isTopMostReportId]);

    useEffect(clearNotifications, [clearNotifications]);
    useAppFocusEvent(clearNotifications);

    useEffect(() => {
        Timing.end(CONST.TIMING.CHAT_RENDER);
        Performance.markEnd(CONST.TIMING.CHAT_RENDER);

<<<<<<< HEAD
=======
        // Call OpenReport only if we are not linking to a message or the report is not available yet
        if (!reportActionIDFromRoute || !report.reportID) {
            fetchReportIfNeeded();
        }
>>>>>>> b9287394
        const interactionTask = InteractionManager.runAfterInteractions(() => {
            ComposerActions.setShouldShowComposeInput(true);
        });
        return () => {
            interactionTask.cancel();
            if (!didSubscribeToReportLeavingEvents.current) {
                return;
            }

            Report.unsubscribeFromLeavingRoomReportChannel(report.reportID);
        };

        // I'm disabling the warning, as it expects to use exhaustive deps, even though we want this useEffect to run only on the first render.
        // eslint-disable-next-line react-hooks/exhaustive-deps
    }, []);

    useEffect(() => {
        if (reportResult.status === 'loading') {
            return;
        }
        fetchReportIfNeeded();
        // eslint-disable-next-line react-hooks/exhaustive-deps
    }, [reportResult.status]);

    // If a user has chosen to leave a thread, and then returns to it (e.g. with the back button), we need to call `openReport` again in order to allow the user to rejoin and to receive real-time updates
    useEffect(() => {
        if (!shouldUseNarrowLayout || !isFocused || prevIsFocused || !ReportUtils.isChatThread(report) || report.notificationPreference !== CONST.REPORT.NOTIFICATION_PREFERENCE.HIDDEN) {
            return;
        }
        Report.openReport(report.reportID);

        // We don't want to run this useEffect every time `report` is changed
        // Excluding shouldUseNarrowLayout from the dependency list to prevent re-triggering on screen resize events.
        // eslint-disable-next-line react-hooks/exhaustive-deps
    }, [prevIsFocused, report.notificationPreference, isFocused]);

    useEffect(() => {
        // We don't want this effect to run on the first render.
        if (firstRenderRef.current) {
            firstRenderRef.current = false;
            return;
        }

        const onyxReportID = report.reportID;
        const prevOnyxReportID = prevReport.reportID;
        const wasReportRemoved = !!prevOnyxReportID && prevOnyxReportID === reportIDFromRoute && !onyxReportID;
        const isRemovalExpectedForReportType =
            isEmpty(report) &&
            (ReportUtils.isMoneyRequest(prevReport) || ReportUtils.isMoneyRequestReport(prevReport) || ReportUtils.isPolicyExpenseChat(prevReport) || ReportUtils.isGroupChat(prevReport));
        const didReportClose = wasReportRemoved && prevReport.statusNum === CONST.REPORT.STATUS_NUM.OPEN && report.statusNum === CONST.REPORT.STATUS_NUM.CLOSED;
        const isTopLevelPolicyRoomWithNoStatus = !report.statusNum && !prevReport.parentReportID && prevReport.chatType === CONST.REPORT.CHAT_TYPE.POLICY_ROOM;
        const isClosedTopLevelPolicyRoom = wasReportRemoved && prevReport.statusNum === CONST.REPORT.STATUS_NUM.OPEN && isTopLevelPolicyRoomWithNoStatus;

        // Navigate to the Concierge chat if the room was removed from another device (e.g. user leaving a room or removed from a room)
        if (
            // non-optimistic case
            (!prevUserLeavingStatus && !!userLeavingStatus) ||
            didReportClose ||
            isRemovalExpectedForReportType ||
            isClosedTopLevelPolicyRoom
        ) {
            Navigation.dismissModal();
            if (Navigation.getTopmostReportId() === prevOnyxReportID) {
                Navigation.setShouldPopAllStateOnUP();
                Navigation.goBack(undefined, false, true);
            }
            if (prevReport.parentReportID) {
                // Prevent navigation to the IOU/Expense Report if it is pending deletion.
                const parentReport = ReportUtils.getReport(prevReport.parentReportID);
                if (ReportUtils.isMoneyRequestReportPendingDeletion(parentReport)) {
                    return;
                }
                Navigation.navigate(ROUTES.REPORT_WITH_ID.getRoute(prevReport.parentReportID));
                return;
            }
            Report.navigateToConciergeChat();
            return;
        }

        // If you already have a report open and are deeplinking to a new report on native,
        // the ReportScreen never actually unmounts and the reportID in the route also doesn't change.
        // Therefore, we need to compare if the existing reportID is the same as the one in the route
        // before deciding that we shouldn't call OpenReport.
        if (onyxReportID === prevReport.reportID && (!onyxReportID || onyxReportID === reportIDFromRoute)) {
            return;
        }

        fetchReportIfNeeded();
        ComposerActions.setShouldShowComposeInput(true);
    }, [
        route,
        report,
        // errors,
        fetchReportIfNeeded,
        prevReport.reportID,
        prevUserLeavingStatus,
        userLeavingStatus,
        prevReport.statusNum,
        prevReport.parentReportID,
        prevReport.chatType,
        prevReport,
        reportIDFromRoute,
    ]);

    useEffect(() => {
        if (!ReportUtils.isValidReportIDFromPath(reportIDFromRoute)) {
            return;
        }
        // Ensures the optimistic report is created successfully
        if (reportIDFromRoute !== report.reportID) {
            return;
        }
        // Ensures subscription event succeeds when the report/workspace room is created optimistically.
        // Check if the optimistic `OpenReport` or `AddWorkspaceRoom` has succeeded by confirming
        // any `pendingFields.createChat` or `pendingFields.addWorkspaceRoom` fields are set to null.
        // Existing reports created will have empty fields for `pendingFields`.
        const didCreateReportSuccessfully = !report.pendingFields || (!report.pendingFields.addWorkspaceRoom && !report.pendingFields.createChat);
        let interactionTask: ReturnType<typeof InteractionManager.runAfterInteractions> | null = null;
        if (!didSubscribeToReportLeavingEvents.current && didCreateReportSuccessfully) {
            interactionTask = InteractionManager.runAfterInteractions(() => {
                Report.subscribeToReportLeavingEvents(reportIDFromRoute);
                didSubscribeToReportLeavingEvents.current = true;
            });
        }
        return () => {
            if (!interactionTask) {
                return;
            }
            interactionTask.cancel();
        };
    }, [report, didSubscribeToReportLeavingEvents, reportIDFromRoute]);

    const onListLayout = useCallback((event: LayoutChangeEvent) => {
        setListHeight((prev) => event.nativeEvent?.layout?.height ?? prev);
        if (!markReadyForHydration) {
            return;
        }

        markReadyForHydration();
        // eslint-disable-next-line react-hooks/exhaustive-deps
    }, []);

    const actionListValue = useMemo((): ActionListContextType => ({flatListRef, scrollPosition, setScrollPosition}), [flatListRef, scrollPosition, setScrollPosition]);

    // This helps in tracking from the moment 'route' triggers useMemo until isLoadingInitialReportActions becomes true. It prevents blinking when loading reportActions from cache.
    useEffect(() => {
        InteractionManager.runAfterInteractions(() => {
            setIsLinkingToMessage(false);
        });
    }, [reportMetadata?.isLoadingInitialReportActions]);

    const navigateToEndOfReport = useCallback(() => {
        Navigation.setParams({reportActionID: ''});
        fetchReport();
    }, [fetchReport]);

    const isLinkedReportActionDeleted = useMemo(() => {
        if (!reportActionIDFromRoute || !sortedAllReportActions) {
            return false;
        }
        const action = sortedAllReportActions.find((item) => item.reportActionID === reportActionIDFromRoute);
        return action && !ReportActionsUtils.shouldReportActionBeVisible(action, action.reportActionID);
    }, [reportActionIDFromRoute, sortedAllReportActions]);

    if (isLinkedReportActionDeleted ?? (!shouldShowSkeleton && reportActionIDFromRoute && reportActions?.length === 0 && !isLinkingToMessage)) {
        return (
            <BlockingView
                icon={Illustrations.ToddBehindCloud}
                iconWidth={variables.modalTopIconWidth}
                iconHeight={variables.modalTopIconHeight}
                title={translate('notFound.notHere')}
                shouldShowLink
                linkKey="notFound.noAccess"
                onLinkPress={navigateToEndOfReport}
            />
        );
    }

    Log.client(
        `[ReportScreen] Debug render state - ${JSON.stringify({
            reportMetadata,
            shouldShowReportActionList,
            isLoading,
            shouldShowSkeleton,
            isCurrentReportLoadedFromOnyx,
            reportID: report.reportID,
            reportIDFromRoute,
        })}`,
    );

    return (
        <ActionListContext.Provider value={actionListValue}>
            <ReactionListContext.Provider value={reactionListRef}>
                <ScreenWrapper
                    navigation={navigation}
                    style={screenWrapperStyle}
                    shouldEnableKeyboardAvoidingView={isTopMostReportId}
                    testID={ReportScreen.displayName}
                >
                    <FullPageNotFoundView
                        shouldShow={shouldShowNotFoundPage}
                        subtitleKey="notFound.noAccess"
                        shouldShowBackButton={shouldUseNarrowLayout}
                        onBackButtonPress={Navigation.goBack}
                        shouldShowLink={false}
                    >
                        <OfflineWithFeedback
                            pendingAction={reportPendingAction}
                            errors={reportErrors}
                            shouldShowErrorMessages={false}
                            needsOffscreenAlphaCompositing
                        >
                            {headerView}
                            {ReportUtils.isTaskReport(report) && shouldUseNarrowLayout && ReportUtils.isOpenTaskReport(report, parentReportAction) && (
                                <View style={[styles.borderBottom]}>
                                    <View style={[styles.appBG, styles.pl0]}>
                                        <View style={[styles.ph5, styles.pb3]}>
                                            <TaskHeaderActionButton report={report} />
                                        </View>
                                    </View>
                                </View>
                            )}
                        </OfflineWithFeedback>
                        {!!accountManagerReportID && ReportUtils.isConciergeChatReport(report) && isBannerVisible && (
                            <Banner
                                containerStyles={[styles.mh4, styles.mt4, styles.p4, styles.bgDark]}
                                textStyles={[styles.colorReversed]}
                                text={translate('reportActionsView.chatWithAccountManager')}
                                onClose={dismissBanner}
                                onPress={chatWithAccountManager}
                                shouldShowCloseButton
                            />
                        )}
                        <DragAndDropProvider isDisabled={!isCurrentReportLoadedFromOnyx || !ReportUtils.canUserPerformWriteAction(report)}>
                            <View
                                style={[styles.flex1, styles.justifyContentEnd, styles.overflowHidden]}
                                onLayout={onListLayout}
                            >
                                {shouldShowReportActionList && (
                                    <ReportActionsView
                                        reportActions={reportActions}
                                        report={report}
                                        parentReportAction={parentReportAction}
                                        isLoadingInitialReportActions={reportMetadata?.isLoadingInitialReportActions}
                                        isLoadingNewerReportActions={reportMetadata?.isLoadingNewerReportActions}
                                        hasLoadingNewerReportActionsError={reportMetadata?.hasLoadingNewerReportActionsError}
                                        isLoadingOlderReportActions={reportMetadata?.isLoadingOlderReportActions}
                                        hasLoadingOlderReportActionsError={reportMetadata?.hasLoadingOlderReportActionsError}
                                        isReadyForCommentLinking={!shouldShowSkeleton}
                                        transactionThreadReportID={transactionThreadReportID}
                                    />
                                )}

                                {/* Note: The ReportActionsSkeletonView should be allowed to mount even if the initial report actions are not loaded.
                                    If we prevent rendering the report while they are loading then
                                    we'll unnecessarily unmount the ReportActionsView which will clear the new marker lines initial state. */}
                                {shouldShowSkeleton && <ReportActionsSkeletonView />}

                                {isCurrentReportLoadedFromOnyx ? (
                                    <ReportFooter
                                        onComposerFocus={() => setIsComposerFocus(true)}
                                        onComposerBlur={() => setIsComposerFocus(false)}
                                        report={report}
                                        reportNameValuePairs={reportNameValuePairs}
                                        pendingAction={reportPendingAction}
                                        isComposerFullSize={!!isComposerFullSize}
                                        listHeight={listHeight}
                                        isEmptyChat={isEmptyChat}
                                        lastReportAction={lastReportAction}
                                    />
                                ) : null}
                            </View>
                        </DragAndDropProvider>
                    </FullPageNotFoundView>
                </ScreenWrapper>
            </ReactionListContext.Provider>
        </ActionListContext.Provider>
    );
}

ReportScreen.displayName = 'ReportScreen';

export default withCurrentReportID(
    withOnyx<ReportScreenProps, ReportScreenOnyxProps>(
        {
            isSidebarLoaded: {
                key: ONYXKEYS.IS_SIDEBAR_LOADED,
            },
            sortedAllReportActions: {
                key: ({route}) => `${ONYXKEYS.COLLECTION.REPORT_ACTIONS}${getReportID(route)}`,
                canEvict: false,
                selector: (allReportActions: OnyxEntry<OnyxTypes.ReportActions>) => ReportActionsUtils.getSortedReportActionsForDisplay(allReportActions, true),
            },
<<<<<<< HEAD
=======
            report: {
                key: ({route}) => `${ONYXKEYS.COLLECTION.REPORT}${getReportID(route)}`,
                allowStaleData: true,
            },
            reportNameValuePairs: {
                key: ({route}) => `${ONYXKEYS.COLLECTION.REPORT_NAME_VALUE_PAIRS}${getReportID(route)}`,
                allowStaleData: true,
            },
>>>>>>> b9287394
            reportMetadata: {
                key: ({route}) => `${ONYXKEYS.COLLECTION.REPORT_METADATA}${getReportID(route)}`,
                initialValue: {
                    isLoadingInitialReportActions: true,
                    isLoadingOlderReportActions: false,
                    hasLoadingOlderReportActionsError: false,
                    isLoadingNewerReportActions: false,
                    hasLoadingNewerReportActionsError: false,
                },
            },
            betas: {
                key: ONYXKEYS.BETAS,
            },
            policies: {
                key: ONYXKEYS.COLLECTION.POLICY,
                allowStaleData: true,
            },
        },
        true,
    )(
        memo(
            ReportScreen,
            (prevProps, nextProps) =>
                prevProps.isSidebarLoaded === nextProps.isSidebarLoaded &&
                lodashIsEqual(prevProps.sortedAllReportActions, nextProps.sortedAllReportActions) &&
                lodashIsEqual(prevProps.reportMetadata, nextProps.reportMetadata) &&
                lodashIsEqual(prevProps.betas, nextProps.betas) &&
                lodashIsEqual(prevProps.policies, nextProps.policies) &&
                prevProps.currentReportID === nextProps.currentReportID &&
                lodashIsEqual(prevProps.route, nextProps.route),
        ),
    ),
);<|MERGE_RESOLUTION|>--- conflicted
+++ resolved
@@ -66,14 +66,8 @@
     /** An array containing all report actions related to this report, sorted based on a date criterion */
     sortedAllReportActions: OnyxTypes.ReportAction[];
 
-<<<<<<< HEAD
-=======
-    /** The report currently being looked at */
-    report: OnyxEntry<OnyxTypes.Report>;
-
     reportNameValuePairs: OnyxEntry<OnyxTypes.ReportNameValuePairs>;
 
->>>>>>> b9287394
     /** The report metadata loading states */
     reportMetadata: OnyxEntry<OnyxTypes.ReportMetadata>;
 };
@@ -118,11 +112,7 @@
 function ReportScreen({
     betas = [],
     route,
-<<<<<<< HEAD
-=======
-    report: reportProp,
     reportNameValuePairs,
->>>>>>> b9287394
     sortedAllReportActions,
     reportMetadata = {
         isLoadingInitialReportActions: true,
@@ -172,7 +162,6 @@
      */
     const report = useMemo(
         (): OnyxTypes.Report => ({
-<<<<<<< HEAD
             lastReadTime: reportOnyx?.lastReadTime,
             reportID: reportOnyx?.reportID ?? '',
             policyID: reportOnyx?.policyID,
@@ -197,7 +186,7 @@
             ownerAccountID: reportOnyx?.ownerAccountID,
             currency: reportOnyx?.currency,
             unheldTotal: reportOnyx?.unheldTotal,
-            participantAccountIDs: reportOnyx?.participantAccountIDs,
+            participants: reportOnyx?.participants,
             isWaitingOnBankAccount: reportOnyx?.isWaitingOnBankAccount,
             iouReportID: reportOnyx?.iouReportID,
             isOwnPolicyExpenseChat: reportOnyx?.isOwnPolicyExpenseChat,
@@ -238,7 +227,7 @@
             reportOnyx?.ownerAccountID,
             reportOnyx?.currency,
             reportOnyx?.unheldTotal,
-            reportOnyx?.participantAccountIDs,
+            reportOnyx?.participants,
             reportOnyx?.isWaitingOnBankAccount,
             reportOnyx?.iouReportID,
             reportOnyx?.isOwnPolicyExpenseChat,
@@ -253,88 +242,6 @@
             reportOnyx?.avatarUrl,
             reportOnyx?.permissions,
             reportOnyx?.invoiceReceiver,
-=======
-            lastReadTime: reportProp?.lastReadTime,
-            reportID: reportProp?.reportID ?? '',
-            policyID: reportProp?.policyID,
-            lastVisibleActionCreated: reportProp?.lastVisibleActionCreated,
-            statusNum: reportProp?.statusNum,
-            stateNum: reportProp?.stateNum,
-            writeCapability: reportProp?.writeCapability,
-            type: reportProp?.type,
-            errorFields: reportProp?.errorFields,
-            isPolicyExpenseChat: reportProp?.isPolicyExpenseChat,
-            parentReportID: reportProp?.parentReportID,
-            parentReportActionID: reportProp?.parentReportActionID,
-            chatType: reportProp?.chatType,
-            pendingFields: reportProp?.pendingFields,
-            isDeletedParentAction: reportProp?.isDeletedParentAction,
-            reportName: reportProp?.reportName,
-            description: reportProp?.description,
-            managerID: reportProp?.managerID,
-            total: reportProp?.total,
-            nonReimbursableTotal: reportProp?.nonReimbursableTotal,
-            fieldList: reportProp?.fieldList,
-            ownerAccountID: reportProp?.ownerAccountID,
-            currency: reportProp?.currency,
-            unheldTotal: reportProp?.unheldTotal,
-            participants: reportProp?.participants,
-            isWaitingOnBankAccount: reportProp?.isWaitingOnBankAccount,
-            iouReportID: reportProp?.iouReportID,
-            isOwnPolicyExpenseChat: reportProp?.isOwnPolicyExpenseChat,
-            notificationPreference: reportProp?.notificationPreference,
-            isPinned: reportProp?.isPinned,
-            chatReportID: reportProp?.chatReportID,
-            visibility: reportProp?.visibility,
-            oldPolicyName: reportProp?.oldPolicyName,
-            policyName: reportProp?.policyName,
-            isOptimisticReport: reportProp?.isOptimisticReport,
-            lastMentionedTime: reportProp?.lastMentionedTime,
-            avatarUrl: reportProp?.avatarUrl,
-            permissions: reportProp?.permissions,
-            invoiceReceiver: reportProp?.invoiceReceiver,
-        }),
-        [
-            reportProp?.lastReadTime,
-            reportProp?.reportID,
-            reportProp?.policyID,
-            reportProp?.lastVisibleActionCreated,
-            reportProp?.statusNum,
-            reportProp?.stateNum,
-            reportProp?.writeCapability,
-            reportProp?.type,
-            reportProp?.errorFields,
-            reportProp?.isPolicyExpenseChat,
-            reportProp?.parentReportID,
-            reportProp?.parentReportActionID,
-            reportProp?.chatType,
-            reportProp?.pendingFields,
-            reportProp?.isDeletedParentAction,
-            reportProp?.reportName,
-            reportProp?.description,
-            reportProp?.managerID,
-            reportProp?.total,
-            reportProp?.nonReimbursableTotal,
-            reportProp?.fieldList,
-            reportProp?.ownerAccountID,
-            reportProp?.currency,
-            reportProp?.unheldTotal,
-            reportProp?.participants,
-            reportProp?.isWaitingOnBankAccount,
-            reportProp?.iouReportID,
-            reportProp?.isOwnPolicyExpenseChat,
-            reportProp?.notificationPreference,
-            reportProp?.isPinned,
-            reportProp?.chatReportID,
-            reportProp?.visibility,
-            reportProp?.oldPolicyName,
-            reportProp?.policyName,
-            reportProp?.isOptimisticReport,
-            reportProp?.lastMentionedTime,
-            reportProp?.avatarUrl,
-            reportProp?.permissions,
-            reportProp?.invoiceReceiver,
->>>>>>> b9287394
         ],
     );
 
@@ -544,13 +451,10 @@
         Timing.end(CONST.TIMING.CHAT_RENDER);
         Performance.markEnd(CONST.TIMING.CHAT_RENDER);
 
-<<<<<<< HEAD
-=======
         // Call OpenReport only if we are not linking to a message or the report is not available yet
         if (!reportActionIDFromRoute || !report.reportID) {
             fetchReportIfNeeded();
         }
->>>>>>> b9287394
         const interactionTask = InteractionManager.runAfterInteractions(() => {
             ComposerActions.setShouldShowComposeInput(true);
         });
@@ -568,9 +472,11 @@
     }, []);
 
     useEffect(() => {
-        if (reportResult.status === 'loading') {
-            return;
-        }
+        // Call OpenReport only if we are not linking to a message or the report is not available yet
+        if (reportResult.status === 'loading' || (reportActionIDFromRoute && report.reportID)) {
+            return;
+        }
+
         fetchReportIfNeeded();
         // eslint-disable-next-line react-hooks/exhaustive-deps
     }, [reportResult.status]);
@@ -844,17 +750,10 @@
                 canEvict: false,
                 selector: (allReportActions: OnyxEntry<OnyxTypes.ReportActions>) => ReportActionsUtils.getSortedReportActionsForDisplay(allReportActions, true),
             },
-<<<<<<< HEAD
-=======
-            report: {
-                key: ({route}) => `${ONYXKEYS.COLLECTION.REPORT}${getReportID(route)}`,
-                allowStaleData: true,
-            },
             reportNameValuePairs: {
                 key: ({route}) => `${ONYXKEYS.COLLECTION.REPORT_NAME_VALUE_PAIRS}${getReportID(route)}`,
                 allowStaleData: true,
             },
->>>>>>> b9287394
             reportMetadata: {
                 key: ({route}) => `${ONYXKEYS.COLLECTION.REPORT_METADATA}${getReportID(route)}`,
                 initialValue: {

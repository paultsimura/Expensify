--- conflicted
+++ resolved
@@ -53,14 +53,10 @@
 import {ActionListContext, ReactionListContext} from './ReportScreenContext';
 import type {ActionListContextType, ReactionListRef, ScrollPosition} from './ReportScreenContext';
 
-<<<<<<< HEAD
 type ReportScreenOnyxPropsWithoutParentReportAction = {
-=======
-type ReportScreenOnyxProps = {
     /** Get modal status */
     modal: OnyxEntry<OnyxTypes.Modal>;
 
->>>>>>> c94be6a6
     /** Tells us if the sidebar has rendered */
     isSidebarLoaded: OnyxEntry<boolean>;
 
@@ -96,12 +92,7 @@
 
 type ReportScreenNavigationProps = StackScreenProps<CentralPaneNavigatorParamList, typeof SCREENS.REPORT>;
 
-<<<<<<< HEAD
-type ReportScreenPropsWithoutParentReportAction = OnyxHOCProps &
-    CurrentReportIDContextValue &
-    ViewportOffsetTopProps &
-    ReportScreenOnyxPropsWithoutParentReportAction &
-    ReportScreenNavigationProps;
+type ReportScreenPropsWithoutParentReportAction = OnyxHOCProps & CurrentReportIDContextValue & ReportScreenOnyxPropsWithoutParentReportAction & ReportScreenNavigationProps;
 
 type ReportScreenParentReportActionOnyxProps = {
     /** The report's parentReportActions */
@@ -109,9 +100,6 @@
 };
 
 type ReportScreenProps = ReportScreenPropsWithoutParentReportAction & ReportScreenParentReportActionOnyxProps;
-=======
-type ReportScreenProps = OnyxHOCProps & CurrentReportIDContextValue & ReportScreenOnyxProps & ReportScreenNavigationProps;
->>>>>>> c94be6a6
 
 /** Get the currently viewed report ID as number */
 function getReportID(route: ReportScreenNavigationProps['route']): string {
@@ -687,83 +675,8 @@
 
 ReportScreen.displayName = 'ReportScreen';
 
-<<<<<<< HEAD
-export default withViewportOffsetTop(
-    withCurrentReportID(
-        withOnyx<ReportScreenPropsWithoutParentReportAction, ReportScreenOnyxPropsWithoutParentReportAction>(
-            {
-                isSidebarLoaded: {
-                    key: ONYXKEYS.IS_SIDEBAR_LOADED,
-                },
-                sortedAllReportActions: {
-                    key: ({route}) => `${ONYXKEYS.COLLECTION.REPORT_ACTIONS}${getReportID(route)}`,
-                    canEvict: false,
-                    selector: (allReportActions: OnyxEntry<OnyxTypes.ReportActions>) => ReportActionsUtils.getSortedReportActionsForDisplay(allReportActions, true),
-                },
-                report: {
-                    key: ({route}) => `${ONYXKEYS.COLLECTION.REPORT}${getReportID(route)}`,
-                    allowStaleData: true,
-                    selector: reportWithoutHasDraftSelector,
-                },
-                reportMetadata: {
-                    key: ({route}) => `${ONYXKEYS.COLLECTION.REPORT_METADATA}${getReportID(route)}`,
-                    initialValue: {
-                        isLoadingInitialReportActions: true,
-                        isLoadingOlderReportActions: false,
-                        isLoadingNewerReportActions: false,
-                    },
-                },
-                isComposerFullSize: {
-                    key: ({route}) => `${ONYXKEYS.COLLECTION.REPORT_IS_COMPOSER_FULL_SIZE}${getReportID(route)}`,
-                    initialValue: false,
-                },
-                betas: {
-                    key: ONYXKEYS.BETAS,
-                },
-                policies: {
-                    key: ONYXKEYS.COLLECTION.POLICY,
-                    allowStaleData: true,
-                },
-                accountManagerReportID: {
-                    key: ONYXKEYS.ACCOUNT_MANAGER_REPORT_ID,
-                    initialValue: null,
-                },
-                userLeavingStatus: {
-                    key: ({route}) => `${ONYXKEYS.COLLECTION.REPORT_USER_IS_LEAVING_ROOM}${getReportID(route)}`,
-                    initialValue: false,
-                },
-            },
-            true,
-        )(
-            withOnyx<ReportScreenProps, ReportScreenParentReportActionOnyxProps>({
-                parentReportActions: {
-                    key: ({report}) => `${ONYXKEYS.COLLECTION.REPORT_ACTIONS}${report ? report.parentReportID : 0}`,
-                    canEvict: false,
-                },
-            })(
-                memo(ReportScreen, (prevProps, nextProps) => {
-                    const prevParentReportAction = getParentReportAction(prevProps.parentReportActions, prevProps.report?.parentReportActionID);
-                    const nextParentReportAction = getParentReportAction(nextProps.parentReportActions, nextProps.report?.parentReportActionID);
-                    return (
-                        prevProps.isSidebarLoaded === nextProps.isSidebarLoaded &&
-                        lodashIsEqual(prevProps.sortedAllReportActions, nextProps.sortedAllReportActions) &&
-                        lodashIsEqual(prevProps.reportMetadata, nextProps.reportMetadata) &&
-                        prevProps.isComposerFullSize === nextProps.isComposerFullSize &&
-                        lodashIsEqual(prevProps.betas, nextProps.betas) &&
-                        lodashIsEqual(prevProps.policies, nextProps.policies) &&
-                        prevProps.accountManagerReportID === nextProps.accountManagerReportID &&
-                        prevProps.userLeavingStatus === nextProps.userLeavingStatus &&
-                        prevProps.currentReportID === nextProps.currentReportID &&
-                        prevProps.viewportOffsetTop === nextProps.viewportOffsetTop &&
-                        lodashIsEqual(prevParentReportAction, nextParentReportAction) &&
-                        lodashIsEqual(prevProps.route, nextProps.route) &&
-                        lodashIsEqual(prevProps.report, nextProps.report)
-                    );
-                }),
-            ),
-=======
 export default withCurrentReportID(
-    withOnyx<ReportScreenProps, ReportScreenOnyxProps>(
+    withOnyx<ReportScreenPropsWithoutParentReportAction, ReportScreenOnyxPropsWithoutParentReportAction>(
         {
             modal: {
                 key: ONYXKEYS.MODAL,
@@ -808,37 +721,34 @@
                 key: ({route}) => `${ONYXKEYS.COLLECTION.REPORT_USER_IS_LEAVING_ROOM}${getReportID(route)}`,
                 initialValue: false,
             },
-            parentReportAction: {
-                key: ({report}) => `${ONYXKEYS.COLLECTION.REPORT_ACTIONS}${report ? report.parentReportID : 0}`,
-                selector: (parentReportActions: OnyxEntry<OnyxTypes.ReportActions>, props: WithOnyxInstanceState<ReportScreenOnyxProps>): OnyxEntry<OnyxTypes.ReportAction> => {
-                    const parentReportActionID = props?.report?.parentReportActionID;
-                    if (!parentReportActionID) {
-                        return null;
-                    }
-                    return parentReportActions?.[parentReportActionID] ?? null;
-                },
-                canEvict: false,
-            },
         },
         true,
     )(
-        memo(
-            ReportScreen,
-            (prevProps, nextProps) =>
-                prevProps.isSidebarLoaded === nextProps.isSidebarLoaded &&
-                lodashIsEqual(prevProps.sortedAllReportActions, nextProps.sortedAllReportActions) &&
-                lodashIsEqual(prevProps.reportMetadata, nextProps.reportMetadata) &&
-                prevProps.isComposerFullSize === nextProps.isComposerFullSize &&
-                lodashIsEqual(prevProps.betas, nextProps.betas) &&
-                lodashIsEqual(prevProps.policies, nextProps.policies) &&
-                prevProps.accountManagerReportID === nextProps.accountManagerReportID &&
-                prevProps.userLeavingStatus === nextProps.userLeavingStatus &&
-                prevProps.currentReportID === nextProps.currentReportID &&
-                lodashIsEqual(prevProps.modal, nextProps.modal) &&
-                lodashIsEqual(prevProps.parentReportAction, nextProps.parentReportAction) &&
-                lodashIsEqual(prevProps.route, nextProps.route) &&
-                lodashIsEqual(prevProps.report, nextProps.report),
->>>>>>> c94be6a6
+        withOnyx<ReportScreenProps, ReportScreenParentReportActionOnyxProps>({
+            parentReportActions: {
+                key: ({report}) => `${ONYXKEYS.COLLECTION.REPORT_ACTIONS}${report ? report.parentReportID : 0}`,
+                canEvict: false,
+            },
+        })(
+            memo(ReportScreen, (prevProps, nextProps) => {
+                const prevParentReportAction = getParentReportAction(prevProps.parentReportActions, prevProps.report?.parentReportActionID);
+                const nextParentReportAction = getParentReportAction(nextProps.parentReportActions, nextProps.report?.parentReportActionID);
+                return (
+                    prevProps.isSidebarLoaded === nextProps.isSidebarLoaded &&
+                    lodashIsEqual(prevProps.sortedAllReportActions, nextProps.sortedAllReportActions) &&
+                    lodashIsEqual(prevProps.reportMetadata, nextProps.reportMetadata) &&
+                    prevProps.isComposerFullSize === nextProps.isComposerFullSize &&
+                    lodashIsEqual(prevProps.betas, nextProps.betas) &&
+                    lodashIsEqual(prevProps.policies, nextProps.policies) &&
+                    prevProps.accountManagerReportID === nextProps.accountManagerReportID &&
+                    prevProps.userLeavingStatus === nextProps.userLeavingStatus &&
+                    prevProps.currentReportID === nextProps.currentReportID &&
+                    lodashIsEqual(prevProps.modal, nextProps.modal) &&
+                    lodashIsEqual(prevParentReportAction, nextParentReportAction) &&
+                    lodashIsEqual(prevProps.route, nextProps.route) &&
+                    lodashIsEqual(prevProps.report, nextProps.report)
+                );
+            }),
         ),
     ),
 );
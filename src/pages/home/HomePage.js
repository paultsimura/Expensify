--- conflicted
+++ resolved
@@ -323,14 +323,6 @@
                                     >
                                         <SettingsPage />
                                     </RightDockedModal>
-<<<<<<< HEAD
-                                    <RightDockedModal
-                                        title="New Group"
-                                        isVisible={this.props.currentURL === ROUTES.NEW_GROUP}
-                                    >
-                                        <NewGroupPage />
-                                    </RightDockedModal>
-=======
                                     {this.props.currentURL === ROUTES.NEW_GROUP && (
                                         <RightDockedModal
                                             title="New Group"
@@ -347,7 +339,6 @@
                                             <NewChatPage />
                                         </RightDockedModal>
                                     )}
->>>>>>> bd2bf9ec
                                     <Main />
                                 </View>
                             </Route>

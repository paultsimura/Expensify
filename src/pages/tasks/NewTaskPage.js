import React, {useEffect} from 'react';
import {View} from 'react-native';
import {withOnyx} from 'react-native-onyx';
import PropTypes from 'prop-types';
import lodashGet from 'lodash/get';
import withLocalize, {withLocalizePropTypes} from '../../components/withLocalize';
import compose from '../../libs/compose';
import HeaderWithBackButton from '../../components/HeaderWithBackButton';
import Navigation from '../../libs/Navigation/Navigation';
import ScreenWrapper from '../../components/ScreenWrapper';
import styles from '../../styles/styles';
import ONYXKEYS from '../../ONYXKEYS';
import Permissions from '../../libs/Permissions';
import ROUTES from '../../ROUTES';
import TaskSelectorLink from '../../components/TaskSelectorLink';
import reportPropTypes from '../reportPropTypes';
import * as TaskUtils from '../../libs/actions/Task';
import FormAlertWithSubmitButton from '../../components/FormAlertWithSubmitButton';

const propTypes = {
    /** Task Creation Data */
    task: PropTypes.shape({
        assignee: PropTypes.string,
        shareDestination: PropTypes.string,
        title: PropTypes.string,
        description: PropTypes.string,
        parentReportID: PropTypes.string,
    }),

    /** Beta features list */
    betas: PropTypes.arrayOf(PropTypes.string),

    /** All of the personal details for everyone */
    personalDetails: PropTypes.objectOf(
        PropTypes.shape({
            /** Display name of the person */
            displayName: PropTypes.string,

            /** Avatar URL of the person */
            avatar: PropTypes.string,

            /** Login of the person */
            login: PropTypes.string,
        }),
    ),

    /** Current user session */
    session: PropTypes.shape({
        email: PropTypes.string.isRequired,
    }),

    /** All reports shared with the user */
    reports: PropTypes.objectOf(reportPropTypes),

    ...withLocalizePropTypes,
};

const defaultProps = {
    betas: [],
    task: {},
    personalDetails: {},
    reports: {},
    session: {},
};

const NewTaskPage = (props) => {
    const [assignee, setAssignee] = React.useState({});
    const [shareDestination, setShareDestination] = React.useState({});
    const [submitError, setSubmitError] = React.useState(false);
    const [errorMessage, setErrorMessage] = React.useState(props.translate('newTaskPage.confirmError'));
    const [parentReport, setParentReport] = React.useState({});

    useEffect(() => {
        setSubmitError(false);

        // If we have an assignee, we want to set the assignee data
        // If there's an issue with the assignee chosen, we want to notify the user
        if (props.task.assignee) {
            const assigneeDetails = lodashGet(props.personalDetails, props.task.assignee);
            if (!assigneeDetails) {
                setSubmitError(true);
                return setErrorMessage(props.translate('newTaskPage.assigneeError'));
            }
            const displayDetails = TaskUtils.getAssignee(assigneeDetails);
            setAssignee(displayDetails);
        }

        // We only set the parentReportID if we are creating a task from a report
        // this allows us to go ahead and set that report as the share destination
        // and disable the share destination selector
        if (props.task.parentReportID) {
            TaskUtils.setShareDestinationValue(props.task.parentReportID);
        }

        // If we have a share destination, we want to set the parent report and
        // the share destination data
        if (props.task.shareDestination) {
            setParentReport(lodashGet(props.reports, `report_${props.task.shareDestination}`, {}));
            const displayDetails = TaskUtils.getShareDestination(props.task.shareDestination, props.reports, props.personalDetails);
            setShareDestination(displayDetails);
        }
    }, [props]);

    // On submit, we want to call the createTask function and wait to validate
    // the response
    function onSubmit() {
        if (!props.task.title || !props.task.shareDestination) {
            setSubmitError(true);
            return;
        }

        TaskUtils.createTaskAndNavigate(props.session.email, parentReport.reportID, props.task.title, props.task.description, props.task.assignee);
    }

    if (!Permissions.canUseTasks(props.betas)) {
        Navigation.dismissModal();
        return null;
    }

    return (
<<<<<<< HEAD
        <ScreenWrapper includeSafeAreaPaddingBottom={false}>
            <HeaderWithBackButton
=======
        <ScreenWrapper>
            <HeaderWithCloseButton
>>>>>>> c98a5c85
                title={props.translate('newTaskPage.confirmTask')}
                onBackButtonPress={() => Navigation.goBack()}
            />
            <View style={[styles.mt5, styles.ph5, styles.containerWithSpaceBetween]}>
                <View>
                    <View style={styles.mb5}>
                        <TaskSelectorLink
                            text={props.task.title}
                            onPress={() => Navigation.navigate(ROUTES.NEW_TASK_TITLE)}
                            label="newTaskPage.title"
                        />
                    </View>
                    <View style={styles.mb5}>
                        <TaskSelectorLink
                            text={props.task.description}
                            onPress={() => Navigation.navigate(ROUTES.NEW_TASK_DESCRIPTION)}
                            label="newTaskPage.description"
                        />
                    </View>
                    <View style={styles.mb5}>
                        <TaskSelectorLink
                            icons={assignee.icons}
                            text={assignee.displayName}
                            alternateText={assignee.subtitle}
                            onPress={() => Navigation.navigate(ROUTES.NEW_TASK_ASSIGNEE)}
                            label="newTaskPage.assignee"
                        />
                    </View>
                    <View style={styles.mb5}>
                        <TaskSelectorLink
                            icons={shareDestination.icons}
                            text={shareDestination.displayName}
                            alternateText={shareDestination.subtitle}
                            onPress={() => Navigation.navigate(ROUTES.NEW_TASK_SHARE_DESTINATION)}
                            label="newTaskPage.shareSomewhere"
                            isShareDestination
                            disabled={Boolean(props.task.parentReportID)}
                        />
                    </View>
                </View>
                <FormAlertWithSubmitButton
                    isAlertVisible={submitError}
                    message={errorMessage}
                    onSubmit={() => onSubmit()}
                    enabledWhenOffline
                    buttonText={props.translate('newTaskPage.confirmTask')}
                    containerStyles={[styles.mh0, styles.mt5, styles.flex1]}
                />
            </View>
        </ScreenWrapper>
    );
};

NewTaskPage.displayName = 'NewTaskPage';
NewTaskPage.propTypes = propTypes;
NewTaskPage.defaultProps = defaultProps;

export default compose(
    withOnyx({
        betas: {
            key: ONYXKEYS.BETAS,
        },
        task: {
            key: ONYXKEYS.TASK,
        },
        reports: {
            key: ONYXKEYS.COLLECTION.REPORT,
        },
        personalDetails: {
            key: ONYXKEYS.PERSONAL_DETAILS,
        },
        session: {
            key: ONYXKEYS.SESSION,
        },
    }),
    withLocalize,
)(NewTaskPage);<|MERGE_RESOLUTION|>--- conflicted
+++ resolved
@@ -118,13 +118,8 @@
     }
 
     return (
-<<<<<<< HEAD
-        <ScreenWrapper includeSafeAreaPaddingBottom={false}>
+        <ScreenWrapper>
             <HeaderWithBackButton
-=======
-        <ScreenWrapper>
-            <HeaderWithCloseButton
->>>>>>> c98a5c85
                 title={props.translate('newTaskPage.confirmTask')}
                 onBackButtonPress={() => Navigation.goBack()}
             />

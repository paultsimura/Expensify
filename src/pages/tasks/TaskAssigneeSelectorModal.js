--- conflicted
+++ resolved
@@ -183,11 +183,7 @@
             // This would cause the app to crash, so we need to make sure we have a DM thread
             TaskUtils.setAssigneeValue(option.login, option.accountID, props.task.shareDestination, OptionsListUtils.isCurrentUser(option));
             // Pass through the selected assignee
-<<<<<<< HEAD
-            TaskUtils.editTaskAndNavigate(props.task.report, props.session.email, props.session.accountID, '', '', option.login, option.accountID);
-=======
-            TaskUtils.editTaskAndNavigate(props.task.report, props.session.email, {assignee: option.login});
->>>>>>> 93957f0e
+            TaskUtils.editTaskAndNavigate(props.task.report, props.session.email, props.session.accountID, {assignee: option.login, assigneeAccountID: option.accountID});
         }
     };
 

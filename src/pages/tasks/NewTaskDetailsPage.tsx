import type {StackScreenProps} from '@react-navigation/stack';
import ExpensiMark from 'expensify-common/lib/ExpensiMark';
import React, {useEffect, useState} from 'react';
import {View} from 'react-native';
import {withOnyx} from 'react-native-onyx';
import type {OnyxEntry} from 'react-native-onyx';
import FormProvider from '@components/Form/FormProvider';
import InputWrapper from '@components/Form/InputWrapper';
import type {FormInputErrors, FormOnyxValues} from '@components/Form/types';
import HeaderWithBackButton from '@components/HeaderWithBackButton';
import ScreenWrapper from '@components/ScreenWrapper';
import TextInput from '@components/TextInput';
import useAutoFocusInput from '@hooks/useAutoFocusInput';
import useLocalize from '@hooks/useLocalize';
import useThemeStyles from '@hooks/useThemeStyles';
import * as ErrorUtils from '@libs/ErrorUtils';
import Navigation from '@libs/Navigation/Navigation';
import type {NewTaskNavigatorParamList} from '@libs/Navigation/types';
import {parseHtmlToMarkdown} from '@libs/OnyxAwareParser';
import playSound, {SOUNDS} from '@libs/Sound';
import variables from '@styles/variables';
import * as TaskActions from '@userActions/Task';
import CONST from '@src/CONST';
import ONYXKEYS from '@src/ONYXKEYS';
import ROUTES from '@src/ROUTES';
import type SCREENS from '@src/SCREENS';
import INPUT_IDS from '@src/types/form/NewTaskForm';
import type {Task} from '@src/types/onyx';

type NewTaskDetailsPageOnyxProps = {
    /** Task Creation Data */
    task: OnyxEntry<Task>;
};

type NewTaskDetailsPageProps = NewTaskDetailsPageOnyxProps & StackScreenProps<NewTaskNavigatorParamList, typeof SCREENS.NEW_TASK.DETAILS>;

const parser = new ExpensiMark();

function NewTaskDetailsPage({task}: NewTaskDetailsPageProps) {
    const styles = useThemeStyles();
    const {translate} = useLocalize();
    const [taskTitle, setTaskTitle] = useState(task?.title ?? '');
    const [taskDescription, setTaskDescription] = useState(task?.description ?? '');

    const {inputCallbackRef} = useAutoFocusInput();

    const skipConfirmation = task?.skipConfirmation && task?.assigneeAccountID && task?.parentReportID;
    const buttonText = skipConfirmation ? translate('newTaskPage.assignTask') : translate('common.next');

    useEffect(() => {
        setTaskTitle(task?.title ?? '');
        setTaskDescription(parseHtmlToMarkdown(parser.replace(task?.description ?? '')));
    }, [task]);

    const validate = (values: FormOnyxValues<typeof ONYXKEYS.FORMS.NEW_TASK_FORM>): FormInputErrors<typeof ONYXKEYS.FORMS.NEW_TASK_FORM> => {
        const errors = {};

        if (!values.taskTitle) {
            // We error if the user doesn't enter a task name
            ErrorUtils.addErrorMessage(errors, 'taskTitle', 'newTaskPage.pleaseEnterTaskName');
        } else if (values.taskTitle.length > CONST.TITLE_CHARACTER_LIMIT) {
            ErrorUtils.addErrorMessage(errors, 'taskTitle', ['common.error.characterLimitExceedCounter', {length: values.taskTitle.length, limit: CONST.TITLE_CHARACTER_LIMIT}]);
        }
        if (values.taskDescription.length > CONST.DESCRIPTION_LIMIT) {
            ErrorUtils.addErrorMessage(errors, 'taskDescription', ['common.error.characterLimitExceedCounter', {length: values.taskDescription.length, limit: CONST.DESCRIPTION_LIMIT}]);
        }

        return errors;
    };

    // On submit, we want to call the assignTask function and wait to validate
    // the response
    const onSubmit = (values: FormOnyxValues<typeof ONYXKEYS.FORMS.NEW_TASK_FORM>) => {
        TaskActions.setDetailsValue(values.taskTitle, values.taskDescription);

        if (skipConfirmation) {
            TaskActions.setShareDestinationValue(task?.parentReportID ?? '');
            playSound(SOUNDS.DONE);
            TaskActions.createTaskAndNavigate(
                task?.parentReportID ?? '',
                values.taskTitle,
                values.taskDescription ?? '',
                task?.assignee ?? '',
                task.assigneeAccountID,
                task.assigneeChatReport,
            );
        } else {
            Navigation.navigate(ROUTES.NEW_TASK);
        }
    };

    return (
        <ScreenWrapper
            includeSafeAreaPaddingBottom={false}
            shouldEnableMaxHeight
            testID={NewTaskDetailsPage.displayName}
        >
            <HeaderWithBackButton
                title={translate('newTaskPage.assignTask')}
                onCloseButtonPress={() => TaskActions.dismissModalAndClearOutTaskInfo()}
                shouldShowBackButton
                onBackButtonPress={() => TaskActions.dismissModalAndClearOutTaskInfo()}
            />
            <FormProvider
                formID={ONYXKEYS.FORMS.NEW_TASK_FORM}
                submitButtonText={buttonText}
                style={[styles.mh5, styles.flexGrow1]}
                validate={validate}
                onSubmit={onSubmit}
                enabledWhenOffline
            >
                <View style={styles.mb5}>
                    <InputWrapper
                        InputComponent={TextInput}
                        ref={inputCallbackRef}
                        valueType="string"
                        role={CONST.ROLE.PRESENTATION}
                        inputID={INPUT_IDS.TASK_TITLE}
                        label={translate('task.title')}
                        accessibilityLabel={translate('task.title')}
                        value={taskTitle}
                        onValueChange={setTaskTitle}
                        autoCorrect={false}
                    />
                </View>
                <View style={styles.mb5}>
                    <InputWrapper
                        valueType="string"
                        InputComponent={TextInput}
                        role={CONST.ROLE.PRESENTATION}
                        inputID={INPUT_IDS.TASK_DESCRIPTION}
                        label={translate('newTaskPage.descriptionOptional')}
                        accessibilityLabel={translate('newTaskPage.descriptionOptional')}
                        autoGrowHeight
                        maxAutoGrowHeight={variables.textInputAutoGrowMaxHeight}
                        shouldSubmitForm
<<<<<<< HEAD
                        containerStyles={styles.autoGrowHeightMultilineInput}
                        defaultValue={parseHtmlToMarkdown(parser.replace(taskDescription))}
=======
                        defaultValue={parser.htmlToMarkdown(parser.replace(taskDescription))}
>>>>>>> 951c7b38
                        value={taskDescription}
                        onValueChange={setTaskDescription}
                        isMarkdownEnabled
                    />
                </View>
            </FormProvider>
        </ScreenWrapper>
    );
}

NewTaskDetailsPage.displayName = 'NewTaskDetailsPage';

export default withOnyx<NewTaskDetailsPageProps, NewTaskDetailsPageOnyxProps>({
    task: {
        key: ONYXKEYS.TASK,
    },
})(NewTaskDetailsPage);<|MERGE_RESOLUTION|>--- conflicted
+++ resolved
@@ -134,12 +134,7 @@
                         autoGrowHeight
                         maxAutoGrowHeight={variables.textInputAutoGrowMaxHeight}
                         shouldSubmitForm
-<<<<<<< HEAD
-                        containerStyles={styles.autoGrowHeightMultilineInput}
                         defaultValue={parseHtmlToMarkdown(parser.replace(taskDescription))}
-=======
-                        defaultValue={parser.htmlToMarkdown(parser.replace(taskDescription))}
->>>>>>> 951c7b38
                         value={taskDescription}
                         onValueChange={setTaskDescription}
                         isMarkdownEnabled

import React, {useCallback, useRef} from 'react';
import PropTypes from 'prop-types';
import {View} from 'react-native';
import {withOnyx} from 'react-native-onyx';
import ScreenWrapper from '../../components/ScreenWrapper';
import HeaderWithBackButton from '../../components/HeaderWithBackButton';
import withLocalize, {withLocalizePropTypes} from '../../components/withLocalize';
import Form from '../../components/Form';
import ONYXKEYS from '../../ONYXKEYS';
import TextInput from '../../components/TextInput';
import styles from '../../styles/styles';
import compose from '../../libs/compose';
import reportPropTypes from '../reportPropTypes';
import * as TaskUtils from '../../libs/actions/Task';

const propTypes = {
    /** Current user session */
    session: PropTypes.shape({
        email: PropTypes.string.isRequired,
    }),

    /** Task Report Info */
    task: PropTypes.shape({
        /** Title of the Task */
        report: reportPropTypes,
    }),

    /* Onyx Props */
    ...withLocalizePropTypes,
};

const defaultProps = {
    session: {},
    task: {},
};

function TaskDescriptionPage(props) {
    const validate = useCallback(() => ({}), []);

    const submit = useCallback(
        (values) => {
            // Set the description of the report in the store and then call TaskUtils.editTaskReport
            // to update the description of the report on the server
<<<<<<< HEAD
            TaskUtils.editTaskAndNavigate(props.task.report, props.session.email, props.session.accountID, '', values.description, '');
=======
            TaskUtils.editTaskAndNavigate(props.task.report, props.session.email, {description: values.description});
>>>>>>> 93957f0e
        },
        [props],
    );

    const inputRef = useRef(null);

    return (
        <ScreenWrapper
            includeSafeAreaPaddingBottom={false}
            onEntryTransitionEnd={() => inputRef.current && inputRef.current.focus()}
        >
            <HeaderWithBackButton title={props.translate('newTaskPage.task')} />
            <Form
                style={[styles.flexGrow1, styles.ph5]}
                formID={ONYXKEYS.FORMS.EDIT_TASK_FORM}
                validate={validate}
                onSubmit={submit}
                submitButtonText={props.translate('common.save')}
                enabledWhenOffline
            >
                <View style={[styles.mb4]}>
                    <TextInput
                        inputID="description"
                        name="description"
                        label={props.translate('newTaskPage.descriptionOptional')}
                        defaultValue={(props.task.report && props.task.report.description) || ''}
                        ref={(el) => (inputRef.current = el)}
                    />
                </View>
            </Form>
        </ScreenWrapper>
    );
}

TaskDescriptionPage.propTypes = propTypes;
TaskDescriptionPage.defaultProps = defaultProps;

export default compose(
    withLocalize,
    withOnyx({
        session: {
            key: ONYXKEYS.SESSION,
        },
        task: {
            key: ONYXKEYS.TASK,
        },
    }),
)(TaskDescriptionPage);<|MERGE_RESOLUTION|>--- conflicted
+++ resolved
@@ -41,11 +41,7 @@
         (values) => {
             // Set the description of the report in the store and then call TaskUtils.editTaskReport
             // to update the description of the report on the server
-<<<<<<< HEAD
-            TaskUtils.editTaskAndNavigate(props.task.report, props.session.email, props.session.accountID, '', values.description, '');
-=======
-            TaskUtils.editTaskAndNavigate(props.task.report, props.session.email, {description: values.description});
->>>>>>> 93957f0e
+            TaskUtils.editTaskAndNavigate(props.task.report, props.session.email, props.session.accountID, {description: values.description});
         },
         [props],
     );

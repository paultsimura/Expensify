/* eslint-disable es/no-optional-chaining */
import type {RouteProp} from '@react-navigation/native';
import {useRoute} from '@react-navigation/native';
import React, {useCallback, useEffect, useMemo, useState} from 'react';
import {View} from 'react-native';
import {useOnyx, withOnyx} from 'react-native-onyx';
import type {OnyxCollection, OnyxEntry} from 'react-native-onyx';
import FullPageNotFoundView from '@components/BlockingViews/FullPageNotFoundView';
import HeaderWithBackButton from '@components/HeaderWithBackButton';
import {useBetas, useSession} from '@components/OnyxProvider';
import {useOptionsList} from '@components/OptionListContextProvider';
import ScreenWrapper from '@components/ScreenWrapper';
import SelectionList from '@components/SelectionList';
import type {ListItem} from '@components/SelectionList/types';
import UserListItem from '@components/SelectionList/UserListItem';
import withCurrentUserPersonalDetails from '@components/withCurrentUserPersonalDetails';
import type {WithCurrentUserPersonalDetailsProps} from '@components/withCurrentUserPersonalDetails';
import withNavigationTransitionEnd from '@components/withNavigationTransitionEnd';
import type {WithNavigationTransitionEndProps} from '@components/withNavigationTransitionEnd';
import useCurrentUserPersonalDetails from '@hooks/useCurrentUserPersonalDetails';
import useDebouncedState from '@hooks/useDebouncedState';
import useLocalize from '@hooks/useLocalize';
import useThemeStyles from '@hooks/useThemeStyles';
import * as ReportActions from '@libs/actions/Report';
import {READ_COMMANDS} from '@libs/API/types';
import HttpUtils from '@libs/HttpUtils';
import Navigation from '@libs/Navigation/Navigation';
import * as OptionsListUtils from '@libs/OptionsListUtils';
import * as ReportUtils from '@libs/ReportUtils';
import type {TaskDetailsNavigatorParamList} from '@navigation/types';
import * as TaskActions from '@userActions/Task';
import CONST from '@src/CONST';
import ONYXKEYS from '@src/ONYXKEYS';
import ROUTES from '@src/ROUTES';
import type SCREENS from '@src/SCREENS';
import type {Report, Task} from '@src/types/onyx';

type TaskAssigneeSelectorModalOnyxProps = {
    /** All reports shared with the user */
    reports: OnyxCollection<Report>;

    /** Grab the Share destination of the Task */
    task: OnyxEntry<Task>;
};

type TaskAssigneeSelectorModalProps = TaskAssigneeSelectorModalOnyxProps & WithCurrentUserPersonalDetailsProps & WithNavigationTransitionEndProps;

function useOptions() {
    const betas = useBetas();
    const [isLoading, setIsLoading] = useState(true);
    const [searchValue, debouncedSearchValue, setSearchValue] = useDebouncedState('');
    const {options: optionsList, areOptionsInitialized} = useOptionsList();

    const defaultOptions = useMemo(() => {
        const {recentReports, personalDetails, userToInvite, currentUserOption} = OptionsListUtils.getFilteredOptions(
            optionsList.reports,
            optionsList.personalDetails,
            betas,
            '',
            [],
            CONST.EXPENSIFY_EMAILS,
            false,
            true,
            false,
            {},
            [],
            false,
            {},
            [],
            true,
        );

<<<<<<< HEAD
        const headerMessage = OptionsListUtils.getHeaderMessage((recentReports?.length || 0) + (personalDetails?.length || 0) !== 0 || Boolean(currentUserOption), Boolean(userToInvite), '');
=======
        const headerMessage = OptionsListUtils.getHeaderMessage(
            (recentReports?.length || 0) + (personalDetails?.length || 0) !== 0 || !!currentUserOption,
            !!userToInvite,
            debouncedSearchValue,
        );
>>>>>>> 57e5d0e7

        if (isLoading) {
            setIsLoading(false);
        }

        return {
            userToInvite,
            recentReports,
            personalDetails,
            currentUserOption,
            headerMessage,
            categoryOptions: [],
            tagOptions: [],
            taxRatesOptions: [],
        };
    }, [optionsList.reports, optionsList.personalDetails, betas, isLoading]);

    const options = useMemo(() => {
        if (debouncedSearchValue.trim() === '') {
            return defaultOptions;
        }
        const filteredOptions = OptionsListUtils.filterOptions(defaultOptions, debouncedSearchValue.trim(), {excludeLogins: CONST.EXPENSIFY_EMAILS});
        const headerMessage = OptionsListUtils.getHeaderMessage(
            (filteredOptions.recentReports?.length || 0) + (filteredOptions.personalDetails?.length || 0) !== 0 || Boolean(filteredOptions.currentUserOption),
            Boolean(filteredOptions.userToInvite),
            debouncedSearchValue,
        );

        return {
            ...filteredOptions,
            headerMessage,
        };
    }, [debouncedSearchValue, defaultOptions]);

    return {...options, searchValue, debouncedSearchValue, setSearchValue, areOptionsInitialized};
}

function TaskAssigneeSelectorModal({reports, task}: TaskAssigneeSelectorModalProps) {
    const styles = useThemeStyles();
    const route = useRoute<RouteProp<TaskDetailsNavigatorParamList, typeof SCREENS.TASK.ASSIGNEE>>();
    const {translate} = useLocalize();
    const session = useSession();
    const [isSearchingForReports] = useOnyx(ONYXKEYS.IS_SEARCHING_FOR_REPORTS, {initWithStoredValues: false});
    const currentUserPersonalDetails = useCurrentUserPersonalDetails();
    const {userToInvite, recentReports, personalDetails, currentUserOption, searchValue, debouncedSearchValue, setSearchValue, headerMessage, areOptionsInitialized} = useOptions();

    const report: OnyxEntry<Report> = useMemo(() => {
        if (!route.params?.reportID) {
            return;
        }
        if (report && !ReportUtils.isTaskReport(report)) {
            Navigation.isNavigationReady().then(() => {
                Navigation.dismissModal(report.reportID);
            });
        }
        return reports?.[`${ONYXKEYS.COLLECTION.REPORT}${route.params?.reportID}`];
    }, [reports, route]);

    const sections = useMemo(() => {
        const sectionsList = [];

        if (currentUserOption) {
            sectionsList.push({
                title: translate('newTaskPage.assignMe'),
                data: [currentUserOption],
                shouldShow: true,
            });
        }

        sectionsList.push({
            title: translate('common.recents'),
            data: recentReports,
            shouldShow: recentReports?.length > 0,
        });

        sectionsList.push({
            title: translate('common.contacts'),
            data: personalDetails,
            shouldShow: personalDetails?.length > 0,
        });

        if (userToInvite) {
            sectionsList.push({
                title: '',
                data: [userToInvite],
                shouldShow: true,
            });
        }

        return sectionsList.map((section) => ({
            ...section,
            data: section.data.map((option) => ({
                ...option,
                text: option.text ?? '',
                alternateText: option.alternateText ?? undefined,
                keyForList: option.keyForList ?? '',
                isDisabled: option.isDisabled ?? undefined,
                login: option.login ?? undefined,
                shouldShowSubscript: option.shouldShowSubscript ?? undefined,
            })),
        }));
    }, [currentUserOption, personalDetails, recentReports, translate, userToInvite]);

    const selectReport = useCallback(
        (option: ListItem) => {
            HttpUtils.cancelPendingRequests(READ_COMMANDS.SEARCH_FOR_REPORTS);
            if (!option) {
                return;
            }

            // Check to see if we're editing a task and if so, update the assignee
            if (report) {
                if (option.accountID !== report.managerID) {
                    const assigneeChatReport = TaskActions.setAssigneeValue(
                        option?.login ?? '',
                        option?.accountID ?? -1,
                        report.reportID,
                        undefined, // passing null as report because for editing task the report will be task details report page not the actual report where task was created
                        OptionsListUtils.isCurrentUser({...option, accountID: option?.accountID ?? -1, login: option?.login ?? ''}),
                    );

                    // Pass through the selected assignee
                    TaskActions.editTaskAssignee(report, session?.accountID ?? -1, option?.login ?? '', option?.accountID, assigneeChatReport);
                }
                Navigation.dismissModal(report.reportID);
                // If there's no report, we're creating a new task
            } else if (option.accountID) {
                TaskActions.setAssigneeValue(
                    option?.login ?? '',
                    option.accountID,
                    task?.shareDestination ?? '',
                    undefined, // passing null as report is null in this condition
                    OptionsListUtils.isCurrentUser({...option, accountID: option?.accountID ?? -1, login: option?.login ?? undefined}),
                );
                Navigation.goBack(ROUTES.NEW_TASK);
            }
        },
        [session?.accountID, task?.shareDestination, report],
    );

    const handleBackButtonPress = useCallback(() => (route.params?.reportID ? Navigation.dismissModal() : Navigation.goBack(ROUTES.NEW_TASK)), [route.params]);

    const isOpen = ReportUtils.isOpenTaskReport(report);
    const canModifyTask = TaskActions.canModifyTask(report, currentUserPersonalDetails.accountID);
    const isTaskNonEditable = ReportUtils.isTaskReport(report) && (!canModifyTask || !isOpen);

    useEffect(() => {
        ReportActions.searchInServer(debouncedSearchValue);
    }, [debouncedSearchValue]);

    return (
        <ScreenWrapper
            includeSafeAreaPaddingBottom={false}
            testID={TaskAssigneeSelectorModal.displayName}
        >
            <FullPageNotFoundView shouldShow={isTaskNonEditable}>
                <HeaderWithBackButton
                    title={translate('task.assignee')}
                    onBackButtonPress={handleBackButtonPress}
                />
                <View style={[styles.flex1, styles.w100, styles.pRelative]}>
                    <SelectionList
                        sections={areOptionsInitialized ? sections : []}
                        ListItem={UserListItem}
                        onSelectRow={selectReport}
                        shouldDebounceRowSelect
                        onChangeText={setSearchValue}
                        textInputValue={searchValue}
                        headerMessage={headerMessage}
                        textInputLabel={translate('selectionList.nameEmailOrPhoneNumber')}
                        showLoadingPlaceholder={!areOptionsInitialized}
                        isLoadingNewOptions={!!isSearchingForReports}
                    />
                </View>
            </FullPageNotFoundView>
        </ScreenWrapper>
    );
}

TaskAssigneeSelectorModal.displayName = 'TaskAssigneeSelectorModal';

const TaskAssigneeSelectorModalWithOnyx = withOnyx<TaskAssigneeSelectorModalProps, TaskAssigneeSelectorModalOnyxProps>({
    reports: {
        key: ONYXKEYS.COLLECTION.REPORT,
    },
    task: {
        key: ONYXKEYS.TASK,
    },
})(TaskAssigneeSelectorModal);

export default withNavigationTransitionEnd(withCurrentUserPersonalDetails(TaskAssigneeSelectorModalWithOnyx));<|MERGE_RESOLUTION|>--- conflicted
+++ resolved
@@ -70,15 +70,7 @@
             true,
         );
 
-<<<<<<< HEAD
-        const headerMessage = OptionsListUtils.getHeaderMessage((recentReports?.length || 0) + (personalDetails?.length || 0) !== 0 || Boolean(currentUserOption), Boolean(userToInvite), '');
-=======
-        const headerMessage = OptionsListUtils.getHeaderMessage(
-            (recentReports?.length || 0) + (personalDetails?.length || 0) !== 0 || !!currentUserOption,
-            !!userToInvite,
-            debouncedSearchValue,
-        );
->>>>>>> 57e5d0e7
+        const headerMessage = OptionsListUtils.getHeaderMessage((recentReports?.length || 0) + (personalDetails?.length || 0) !== 0 || !!currentUserOption, !!userToInvite, '');
 
         if (isLoading) {
             setIsLoading(false);
@@ -102,8 +94,8 @@
         }
         const filteredOptions = OptionsListUtils.filterOptions(defaultOptions, debouncedSearchValue.trim(), {excludeLogins: CONST.EXPENSIFY_EMAILS});
         const headerMessage = OptionsListUtils.getHeaderMessage(
-            (filteredOptions.recentReports?.length || 0) + (filteredOptions.personalDetails?.length || 0) !== 0 || Boolean(filteredOptions.currentUserOption),
-            Boolean(filteredOptions.userToInvite),
+            (filteredOptions.recentReports?.length || 0) + (filteredOptions.personalDetails?.length || 0) !== 0 || !!filteredOptions.currentUserOption,
+            !!filteredOptions.userToInvite,
             debouncedSearchValue,
         );
 

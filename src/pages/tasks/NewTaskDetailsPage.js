import React, {useEffect, useRef, useState} from 'react';
import {View} from 'react-native';
import {withOnyx} from 'react-native-onyx';
import PropTypes from 'prop-types';
import withLocalize, {withLocalizePropTypes} from '../../components/withLocalize';
import compose from '../../libs/compose';
import HeaderWithBackButton from '../../components/HeaderWithBackButton';
import Navigation from '../../libs/Navigation/Navigation';
import ScreenWrapper from '../../components/ScreenWrapper';
import styles from '../../styles/styles';
import ONYXKEYS from '../../ONYXKEYS';
import * as ErrorUtils from '../../libs/ErrorUtils';
import Form from '../../components/Form';
import TextInput from '../../components/TextInput';
import Permissions from '../../libs/Permissions';
import ROUTES from '../../ROUTES';
import * as TaskUtils from '../../libs/actions/Task';

const propTypes = {
    /** Beta features list */
    betas: PropTypes.arrayOf(PropTypes.string),

    /** Task title and description data */
    task: PropTypes.shape({
        title: PropTypes.string,
        description: PropTypes.string,
    }),

    ...withLocalizePropTypes,
};

const defaultProps = {
    betas: [],
    task: {},
};

const NewTaskPage = (props) => {
    const inputRef = useRef();
    const [taskTitle, setTaskTitle] = useState(props.task.title);
    const [taskDescription, setTaskDescription] = useState(props.task.description || '');

    useEffect(() => {
        setTaskTitle(props.task.title);
        setTaskDescription(props.task.description || '');
    }, [props.task]);

    /**
     * @param {Object} values - form input values passed by the Form component
     * @returns {Boolean}
     */
    function validate(values) {
        const errors = {};

        if (!values.taskTitle) {
            // We error if the user doesn't enter a task name
            ErrorUtils.addErrorMessage(errors, 'taskTitle', props.translate('newTaskPage.pleaseEnterTaskName'));
        }

        return errors;
    }

    // On submit, we want to call the assignTask function and wait to validate
    // the response
    function onSubmit(values) {
        TaskUtils.setDetailsValue(values.taskTitle, values.taskDescription);
        Navigation.navigate(ROUTES.NEW_TASK);
    }

    if (!Permissions.canUseTasks(props.betas)) {
        Navigation.dismissModal();
        return null;
    }
    return (
        <ScreenWrapper
            onEntryTransitionEnd={() => inputRef.current && inputRef.current.focus()}
            includeSafeAreaPaddingBottom={false}
        >
<<<<<<< HEAD
            <HeaderWithBackButton title={props.translate('newTaskPage.assignTask')} />
=======
            <HeaderWithCloseButton
                title={props.translate('newTaskPage.assignTask')}
                onCloseButtonPress={() => TaskUtils.dismissModalAndClearOutTaskInfo()}
                shouldShowBackButton
                onBackButtonPress={() => TaskUtils.dismissModalAndClearOutTaskInfo()}
            />
>>>>>>> 08b1bf6a
            <Form
                formID={ONYXKEYS.FORMS.NEW_TASK_FORM}
                submitButtonText={props.translate('common.next')}
                style={[styles.mh5, styles.mt5, styles.flexGrow1]}
                validate={(values) => validate(values)}
                onSubmit={(values) => onSubmit(values)}
                enabledWhenOffline
            >
                <View style={styles.mb5}>
                    <TextInput
                        ref={(el) => (inputRef.current = el)}
                        inputID="taskTitle"
                        label={props.translate('newTaskPage.title')}
                        value={taskTitle}
                        onValueChange={(value) => setTaskTitle(value)}
                    />
                </View>
                <View style={styles.mb5}>
                    <TextInput
                        inputID="taskDescription"
                        label={props.translate('newTaskPage.descriptionOptional')}
                        value={taskDescription}
                        onValueChange={(value) => setTaskDescription(value)}
                    />
                </View>
            </Form>
        </ScreenWrapper>
    );
};

NewTaskPage.displayName = 'NewTaskPage';
NewTaskPage.propTypes = propTypes;
NewTaskPage.defaultProps = defaultProps;

export default compose(
    withOnyx({
        betas: {
            key: ONYXKEYS.BETAS,
        },
        task: {
            key: ONYXKEYS.TASK,
        },
    }),
    withLocalize,
)(NewTaskPage);<|MERGE_RESOLUTION|>--- conflicted
+++ resolved
@@ -75,16 +75,12 @@
             onEntryTransitionEnd={() => inputRef.current && inputRef.current.focus()}
             includeSafeAreaPaddingBottom={false}
         >
-<<<<<<< HEAD
-            <HeaderWithBackButton title={props.translate('newTaskPage.assignTask')} />
-=======
-            <HeaderWithCloseButton
+            <HeaderWithBackButton
                 title={props.translate('newTaskPage.assignTask')}
                 onCloseButtonPress={() => TaskUtils.dismissModalAndClearOutTaskInfo()}
                 shouldShowBackButton
                 onBackButtonPress={() => TaskUtils.dismissModalAndClearOutTaskInfo()}
             />
->>>>>>> 08b1bf6a
             <Form
                 formID={ONYXKEYS.FORMS.NEW_TASK_FORM}
                 submitButtonText={props.translate('common.next')}

--- conflicted
+++ resolved
@@ -4,7 +4,7 @@
 import FullPageNotFoundView from '@components/BlockingViews/FullPageNotFoundView';
 import HeaderWithBackButton from '@components/HeaderWithBackButton';
 import ScreenWrapper from '@components/ScreenWrapper';
-import MultipleSelectionPicker from '@components/SearchMultipleSelectionPicker';
+import SearchMultipleSelectionPicker from '@components/SearchMultipleSelectionPicker';
 import useLocalize from '@hooks/useLocalize';
 import useThemeStyles from '@hooks/useThemeStyles';
 import Navigation from '@libs/Navigation/Navigation';
@@ -51,29 +51,12 @@
                         Navigation.goBack(ROUTES.SEARCH_ADVANCED_FILTERS);
                     }}
                 />
-<<<<<<< HEAD
-                <View style={[styles.flex1]}>
-                    <MultipleSelectionPicker
+                <View style={[styles.flex1, styles.pb5]}>
+                    <SearchMultipleSelectionPicker
                         pickerTitle={translate('common.category')}
                         items={categoryNames}
                         initiallySelectedItems={selectedCategories}
                         onSaveSelection={onSaveSelection}
-=======
-                <View style={[styles.flex1, styles.pb5]}>
-                    <SelectionList
-                        sections={sections}
-                        textInputValue={searchTerm}
-                        onChangeText={setSearchTerm}
-                        textInputLabel={translate('common.search')}
-                        onSelectRow={updateNewCategories}
-                        headerMessage={noResultsFound ? translate('common.noResultsFound') : undefined}
-                        footerContent={footerContent}
-                        shouldStopPropagation
-                        showLoadingPlaceholder={!noResultsFound}
-                        shouldShowTooltips
-                        canSelectMultiple
-                        ListItem={SelectableListItem}
->>>>>>> f7e265a6
                     />
                 </View>
             </FullPageNotFoundView>

--- conflicted
+++ resolved
@@ -27,13 +27,8 @@
 };
 function SearchPageBottomTab() {
     const {translate} = useLocalize();
-<<<<<<< HEAD
     const {shouldUseNarrowLayout} = useResponsiveLayout();
-    const activeBottomTabRoute = useActiveBottomTabRoute();
-=======
-    const {isSmallScreenWidth} = useWindowDimensions();
     const activeCentralPaneRoute = useActiveCentralPaneRoute();
->>>>>>> 4f2ebcdc
     const styles = useThemeStyles();
     const [isMobileSelectionModeActive, setIsMobileSelectionModeActive] = useState(false);
 

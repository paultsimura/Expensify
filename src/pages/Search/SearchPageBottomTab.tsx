--- conflicted
+++ resolved
@@ -7,12 +7,8 @@
 import ScreenWrapper from '@components/ScreenWrapper';
 import Search from '@components/Search';
 import {useSearchContext} from '@components/Search/SearchContext';
-<<<<<<< HEAD
 import SearchPageHeader from '@components/Search/SearchPageHeader/SearchPageHeader';
 import SearchStatusBar from '@components/Search/SearchPageHeader/SearchStatusBar';
-=======
-import SearchStatusBar from '@components/Search/SearchStatusBar';
->>>>>>> 4bf233e7
 import useActiveCentralPaneRoute from '@hooks/useActiveCentralPaneRoute';
 import useLocalize from '@hooks/useLocalize';
 import useResponsiveLayout from '@hooks/useResponsiveLayout';
@@ -43,10 +39,7 @@
     const styles = useThemeStyles();
     const StyleUtils = useStyleUtils();
     const [selectionMode] = useOnyx(ONYXKEYS.MOBILE_SELECTION_MODE);
-<<<<<<< HEAD
     const [searchRouterListVisible, setSearchRouterListVisible] = useState(false);
-    const {clearSelectedTransactions} = useSearchContext();
-=======
     const {clearSelectedTransactions} = useSearchContext();
 
     const handleBackButtonPress = useCallback(() => {
@@ -58,7 +51,6 @@
     }, [selectionMode, clearSelectedTransactions]);
 
     useHandleBackButton(handleBackButtonPress);
->>>>>>> 4bf233e7
 
     const scrollOffset = useSharedValue(0);
     const topBarOffset = useSharedValue<number>(StyleUtils.searchHeaderDefaultOffset);

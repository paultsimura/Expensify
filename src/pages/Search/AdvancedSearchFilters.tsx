import {Str} from 'expensify-common';
import React, {useMemo} from 'react';
import {View} from 'react-native';
import {useOnyx} from 'react-native-onyx';
import FormAlertWithSubmitButton from '@components/FormAlertWithSubmitButton';
import type {LocaleContextProps} from '@components/LocaleContextProvider';
import MenuItemWithTopDescription from '@components/MenuItemWithTopDescription';
import ScrollView from '@components/ScrollView';
import type {AdvancedFiltersKeys} from '@components/Search/types';
import useLocalize from '@hooks/useLocalize';
import useSingleExecution from '@hooks/useSingleExecution';
import useThemeStyles from '@hooks/useThemeStyles';
import useWaitForNavigation from '@hooks/useWaitForNavigation';
import Navigation from '@libs/Navigation/Navigation';
import * as SearchUtils from '@libs/SearchUtils';
import * as SearchActions from '@userActions/Search';
import CONST from '@src/CONST';
import ONYXKEYS from '@src/ONYXKEYS';
import ROUTES from '@src/ROUTES';
import type {SearchAdvancedFiltersForm} from '@src/types/form';
import type {CardList} from '@src/types/onyx';

function getFilterDisplayTitle(filters: Partial<SearchAdvancedFiltersForm>, fieldName: AdvancedFiltersKeys, translate: LocaleContextProps['translate']) {
    if (fieldName === CONST.SEARCH.SYNTAX_FILTER_KEYS.DATE) {
        // the value of date filter is a combination of dateBefore + dateAfter values
        const {dateAfter, dateBefore} = filters;
        let dateValue = '';
        if (dateBefore) {
            dateValue = translate('search.filters.date.before', dateBefore);
        }
        if (dateBefore && dateAfter) {
            dateValue += ', ';
        }
        if (dateAfter) {
            dateValue += translate('search.filters.date.after', dateAfter);
        }

        return dateValue;
    }

    if ((fieldName === CONST.SEARCH.SYNTAX_FILTER_KEYS.CATEGORY || fieldName === CONST.SEARCH.SYNTAX_FILTER_KEYS.CURRENCY) && filters[fieldName]) {
        const filterArray = filters[fieldName] ?? [];
        return filterArray.join(', ');
    }

    if (fieldName === CONST.SEARCH.SYNTAX_FILTER_KEYS.DESCRIPTION) {
        return filters[fieldName];
    }
    if (fieldName === CONST.SEARCH.SYNTAX_FILTER_KEYS.CARD_ID && filters[fieldName]) {
        const cards = filters[fieldName] ?? [];
        return cards.join(', ');
    }

    // Todo Once all Advanced filters are implemented this line can be cleaned up. See: https://github.com/Expensify/App/issues/45026
    // @ts-expect-error this property access is temporarily an error, because not every SYNTAX_FILTER_KEYS is handled by form.
    // When all filters are updated here: src/types/form/SearchAdvancedFiltersForm.ts this line comment + type cast can be removed.
    const filterValue = filters[fieldName] as string;
    return filterValue ? Str.recapitalize(filterValue) : undefined;
}

function getFilterCardDisplayTitle(filters: Partial<SearchAdvancedFiltersForm>, cards: CardList) {
    const filterValue = filters[CONST.SEARCH.SYNTAX_FILTER_KEYS.CARD_ID];
    return filterValue
        ? Object.values(cards)
              .filter((card) => filterValue.includes(card.cardID.toString()))
              .map((card) => card.bank)
              .join(', ')
        : undefined;
}

function AdvancedSearchFilters() {
    const {translate} = useLocalize();
    const styles = useThemeStyles();
    const {singleExecution} = useSingleExecution();
    const waitForNavigate = useWaitForNavigation();

    const [searchAdvancedFilters = {}] = useOnyx(ONYXKEYS.FORMS.SEARCH_ADVANCED_FILTERS_FORM);
    const [cardList = {}] = useOnyx(ONYXKEYS.CARD_LIST);

    const advancedFilters = useMemo(
        () => [
            {
                title: getFilterDisplayTitle(searchAdvancedFilters, CONST.SEARCH.SYNTAX_ROOT_KEYS.TYPE, translate),
                description: 'common.type' as const,
                route: ROUTES.SEARCH_ADVANCED_FILTERS_TYPE,
            },
            {
                title: getFilterDisplayTitle(searchAdvancedFilters, CONST.SEARCH.SYNTAX_ROOT_KEYS.STATUS, translate),
                description: 'search.filters.status' as const,
                route: ROUTES.SEARCH_ADVANCED_FILTERS_STATUS,
            },
            {
                title: getFilterDisplayTitle(searchAdvancedFilters, CONST.SEARCH.SYNTAX_FILTER_KEYS.DATE, translate),
                description: 'common.date' as const,
                route: ROUTES.SEARCH_ADVANCED_FILTERS_DATE,
            },
            {
                title: getFilterDisplayTitle(searchAdvancedFilters, CONST.SEARCH.SYNTAX_FILTER_KEYS.CURRENCY, translate),
                description: 'common.currency' as const,
                route: ROUTES.SEARCH_ADVANCED_FILTERS_CURRENCY,
            },
            {
                title: getFilterDisplayTitle(searchAdvancedFilters, CONST.SEARCH.SYNTAX_FILTER_KEYS.MERCHANT, translate),
                description: 'common.merchant' as const,
                route: ROUTES.SEARCH_ADVANCED_FILTERS_MERCHANT,
            },
            {
                title: getFilterDisplayTitle(searchAdvancedFilters, CONST.SEARCH.SYNTAX_FILTER_KEYS.DESCRIPTION, translate),
                description: 'common.description' as const,
                route: ROUTES.SEARCH_ADVANCED_FILTERS_DESCRIPTION,
            },
            {
                title: getFilterDisplayTitle(searchAdvancedFilters, CONST.SEARCH.SYNTAX_FILTER_KEYS.REPORT_ID, translate),
                description: 'common.reportID' as const,
                route: ROUTES.SEARCH_ADVANCED_FILTERS_REPORT_ID,
            },
            {
                title: getFilterDisplayTitle(searchAdvancedFilters, CONST.SEARCH.SYNTAX_FILTER_KEYS.CATEGORY, translate),
                description: 'common.category' as const,
                route: ROUTES.SEARCH_ADVANCED_FILTERS_CATEGORY,
            },
            {
<<<<<<< HEAD
                title: getFilterDisplayTitle(searchAdvancedFilters, CONST.SEARCH.SYNTAX_FILTER_KEYS.TAX_RATE, translate),
                description: 'workspace.taxes.taxRate' as const,
                route: ROUTES.SEARCH_ADVANCED_FILTERS_TAX_RATE,
            },
            {
                title: getFilterDisplayTitle(searchAdvancedFilters, CONST.SEARCH.SYNTAX_FILTER_KEYS.EXPENSE_TYPE, translate),
                description: 'search.expenseTypes' as const,
                route: ROUTES.SEARCH_ADVANCED_FILTERS_EXPENSE_TYPE,
            },
            {
                title: getFilterDisplayTitle(searchAdvancedFilters, CONST.SEARCH.SYNTAX_FILTER_KEYS.TAG, translate),
                description: 'common.tag' as const,
                route: ROUTES.SEARCH_ADVANCED_FILTERS_TAG,
=======
                title: getFilterCardDisplayTitle(searchAdvancedFilters, cardList),
                description: 'common.card' as const,
                route: ROUTES.SEARCH_ADVANCED_FILTERS_CARD,
                shouldHide: Object.keys(cardList).length === 0,
>>>>>>> f7e265a6
            },
        ],
        [searchAdvancedFilters, translate, cardList],
    );

    const onFormSubmit = () => {
        const query = SearchUtils.buildQueryStringFromFilters(searchAdvancedFilters);
        SearchActions.clearAdvancedFilters();
        Navigation.navigate(
            ROUTES.SEARCH_CENTRAL_PANE.getRoute({
                query,
                isCustomQuery: true,
            }),
        );
    };

    return (
        <ScrollView contentContainerStyle={[styles.flexGrow1, styles.justifyContentBetween]}>
            <View>
                {advancedFilters.map((item) => {
                    const onPress = singleExecution(waitForNavigate(() => Navigation.navigate(item.route)));
                    if (item.shouldHide) {
                        return undefined;
                    }
                    return (
                        <MenuItemWithTopDescription
                            key={item.description}
                            title={item.title}
                            description={translate(item.description)}
                            shouldShowRightIcon
                            onPress={onPress}
                        />
                    );
                })}
            </View>
            <FormAlertWithSubmitButton
                buttonText={translate('search.viewResults')}
                containerStyles={[styles.m4, styles.mb5]}
                onSubmit={onFormSubmit}
                enabledWhenOffline
            />
        </ScrollView>
    );
}

AdvancedSearchFilters.displayName = 'AdvancedSearchFilters';

export default AdvancedSearchFilters;<|MERGE_RESOLUTION|>--- conflicted
+++ resolved
@@ -120,7 +120,12 @@
                 route: ROUTES.SEARCH_ADVANCED_FILTERS_CATEGORY,
             },
             {
-<<<<<<< HEAD
+                title: getFilterCardDisplayTitle(searchAdvancedFilters, cardList),
+                description: 'common.card' as const,
+                route: ROUTES.SEARCH_ADVANCED_FILTERS_CARD,
+                shouldHide: Object.keys(cardList).length === 0,
+            },
+            {
                 title: getFilterDisplayTitle(searchAdvancedFilters, CONST.SEARCH.SYNTAX_FILTER_KEYS.TAX_RATE, translate),
                 description: 'workspace.taxes.taxRate' as const,
                 route: ROUTES.SEARCH_ADVANCED_FILTERS_TAX_RATE,
@@ -134,12 +139,6 @@
                 title: getFilterDisplayTitle(searchAdvancedFilters, CONST.SEARCH.SYNTAX_FILTER_KEYS.TAG, translate),
                 description: 'common.tag' as const,
                 route: ROUTES.SEARCH_ADVANCED_FILTERS_TAG,
-=======
-                title: getFilterCardDisplayTitle(searchAdvancedFilters, cardList),
-                description: 'common.card' as const,
-                route: ROUTES.SEARCH_ADVANCED_FILTERS_CARD,
-                shouldHide: Object.keys(cardList).length === 0,
->>>>>>> f7e265a6
             },
         ],
         [searchAdvancedFilters, translate, cardList],

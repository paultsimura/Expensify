import React, {useMemo} from 'react';
import {View} from 'react-native';
import type {ValueOf} from 'react-native-gesture-handler/lib/typescript/typeUtils';
import type {OnyxCollection} from 'react-native-onyx';
import {useOnyx} from 'react-native-onyx';
import Button from '@components/Button';
import FormAlertWithSubmitButton from '@components/FormAlertWithSubmitButton';
import type {LocaleContextProps} from '@components/LocaleContextProvider';
import MenuItemWithTopDescription from '@components/MenuItemWithTopDescription';
import {usePersonalDetails} from '@components/OnyxProvider';
import ScrollView from '@components/ScrollView';
import type {AdvancedFiltersKeys, SearchQueryJSON} from '@components/Search/types';
import useLocalize from '@hooks/useLocalize';
import useSingleExecution from '@hooks/useSingleExecution';
import useThemeStyles from '@hooks/useThemeStyles';
import useWaitForNavigation from '@hooks/useWaitForNavigation';
import {convertToDisplayStringWithoutCurrency} from '@libs/CurrencyUtils';
import localeCompare from '@libs/LocaleCompare';
import Navigation from '@libs/Navigation/Navigation';
import * as PersonalDetailsUtils from '@libs/PersonalDetailsUtils';
import {getAllTaxRates} from '@libs/PolicyUtils';
import * as ReportUtils from '@libs/ReportUtils';
import * as SearchUtils from '@libs/SearchUtils';
import * as SearchActions from '@userActions/Search';
import CONST from '@src/CONST';
import ONYXKEYS from '@src/ONYXKEYS';
import ROUTES from '@src/ROUTES';
import type {SearchAdvancedFiltersForm} from '@src/types/form';
import type {CardList, PersonalDetailsList, Report} from '@src/types/onyx';
import {isEmptyObject} from '@src/types/utils/EmptyObject';

const baseFilterConfig = {
    date: {
        getTitle: getFilterDisplayTitle,
        description: 'common.date' as const,
        route: ROUTES.SEARCH_ADVANCED_FILTERS_DATE,
    },
    currency: {
        getTitle: getFilterDisplayTitle,
        description: 'common.currency' as const,
        route: ROUTES.SEARCH_ADVANCED_FILTERS_CURRENCY,
    },
    merchant: {
        getTitle: getFilterDisplayTitle,
        description: 'common.merchant' as const,
        route: ROUTES.SEARCH_ADVANCED_FILTERS_MERCHANT,
    },
    description: {
        getTitle: getFilterDisplayTitle,
        description: 'common.description' as const,
        route: ROUTES.SEARCH_ADVANCED_FILTERS_DESCRIPTION,
    },
    reportID: {
        getTitle: getFilterDisplayTitle,
        description: 'common.reportID' as const,
        route: ROUTES.SEARCH_ADVANCED_FILTERS_REPORT_ID,
    },
    amount: {
        getTitle: getFilterDisplayTitle,
        description: 'common.total' as const,
        route: ROUTES.SEARCH_ADVANCED_FILTERS_AMOUNT,
    },
    category: {
        getTitle: getFilterDisplayTitle,
        description: 'common.category' as const,
        route: ROUTES.SEARCH_ADVANCED_FILTERS_CATEGORY,
    },
    keyword: {
        getTitle: getFilterDisplayTitle,
        description: 'search.filters.hasKeywords' as const,
        route: ROUTES.SEARCH_ADVANCED_FILTERS_KEYWORD,
    },
    cardID: {
        getTitle: getFilterCardDisplayTitle,
        description: 'common.card' as const,
        route: ROUTES.SEARCH_ADVANCED_FILTERS_CARD,
    },
    taxRate: {
        getTitle: getFilterTaxRateDisplayTitle,
        description: 'workspace.taxes.taxRate' as const,
        route: ROUTES.SEARCH_ADVANCED_FILTERS_TAX_RATE,
    },
    expenseType: {
        getTitle: getFilterExpenseDisplayTitle,
        description: 'search.expenseType' as const,
        route: ROUTES.SEARCH_ADVANCED_FILTERS_EXPENSE_TYPE,
    },
    tag: {
        getTitle: getFilterDisplayTitle,
        description: 'common.tag' as const,
        route: ROUTES.SEARCH_ADVANCED_FILTERS_TAG,
    },
    from: {
        getTitle: getFilterParticipantDisplayTitle,
        description: 'common.from' as const,
        route: ROUTES.SEARCH_ADVANCED_FILTERS_FROM,
    },
    to: {
        getTitle: getFilterParticipantDisplayTitle,
        description: 'common.to' as const,
        route: ROUTES.SEARCH_ADVANCED_FILTERS_TO,
    },
    in: {
        getTitle: getFilterInDisplayTitle,
        description: 'common.in' as const,
        route: ROUTES.SEARCH_ADVANCED_FILTERS_IN,
    },
};

const typeFiltersKeys: Record<string, Array<ValueOf<typeof CONST.SEARCH.SYNTAX_FILTER_KEYS>>> = {
    [CONST.SEARCH.DATA_TYPES.EXPENSE]: ['date', 'currency', 'merchant', 'description', 'reportID', 'amount', 'category', 'keyword', 'taxRate', 'expenseType', 'tag', 'from', 'to', 'cardID'],
    [CONST.SEARCH.DATA_TYPES.INVOICE]: ['date', 'currency', 'merchant', 'description', 'reportID', 'amount', 'category', 'keyword', 'taxRate', 'tag', 'from', 'to', 'cardID'],
    [CONST.SEARCH.DATA_TYPES.TRIP]: ['date', 'currency', 'merchant', 'description', 'reportID', 'amount', 'category', 'keyword', 'taxRate', 'tag', 'from', 'to', 'cardID'],
    [CONST.SEARCH.DATA_TYPES.CHAT]: ['date', 'keyword', 'from', 'in'],
};

function getFilterCardDisplayTitle(filters: Partial<SearchAdvancedFiltersForm>, cards: CardList) {
    const filterValue = filters[CONST.SEARCH.SYNTAX_FILTER_KEYS.CARD_ID];
    return filterValue
        ? Object.values(cards)
              .filter((card) => filterValue.includes(card.cardID.toString()))
              .map((card) => card.bank)
              .join(', ')
        : undefined;
}

function getFilterParticipantDisplayTitle(accountIDs: string[], personalDetails: PersonalDetailsList) {
    const selectedPersonalDetails = accountIDs.map((id) => personalDetails[id]);

    return selectedPersonalDetails
        .map((personalDetail) => {
            if (!personalDetail) {
                return '';
            }

            return PersonalDetailsUtils.createDisplayName(personalDetail.login ?? '', personalDetail);
        })
        .join(', ');
}

function getFilterDisplayTitle(filters: Partial<SearchAdvancedFiltersForm>, fieldName: AdvancedFiltersKeys, translate: LocaleContextProps['translate']) {
    if (fieldName === CONST.SEARCH.SYNTAX_FILTER_KEYS.DATE) {
        // the value of date filter is a combination of dateBefore + dateAfter values
        const {dateAfter, dateBefore} = filters;
        let dateValue = '';
        if (dateBefore) {
            dateValue = translate('search.filters.date.before', {date: dateBefore});
        }
        if (dateBefore && dateAfter) {
            dateValue += ', ';
        }
        if (dateAfter) {
            dateValue += translate('search.filters.date.after', {date: dateAfter});
        }

        return dateValue;
    }

    if (fieldName === CONST.SEARCH.SYNTAX_FILTER_KEYS.AMOUNT) {
        const {lessThan, greaterThan} = filters;
        if (lessThan && greaterThan) {
            return translate('search.filters.amount.between', {
<<<<<<< HEAD
                greaterThan: convertToDisplayStringWithoutCurrency(Number(greaterThan)),
                lessThan: convertToDisplayStringWithoutCurrency(Number(lessThan)),
=======
                lessThan: convertToDisplayStringWithoutCurrency(Number(lessThan)),
                greaterThan: convertToDisplayStringWithoutCurrency(Number(greaterThan)),
>>>>>>> 33818a90
            });
        }
        if (lessThan) {
            return translate('search.filters.amount.lessThan', {amount: convertToDisplayStringWithoutCurrency(Number(lessThan))});
        }
        if (greaterThan) {
            return translate('search.filters.amount.greaterThan', {amount: convertToDisplayStringWithoutCurrency(Number(greaterThan))});
        }
        // Will never happen
        return;
    }

    if (
        (fieldName === CONST.SEARCH.SYNTAX_FILTER_KEYS.CATEGORY || fieldName === CONST.SEARCH.SYNTAX_FILTER_KEYS.CURRENCY || fieldName === CONST.SEARCH.SYNTAX_FILTER_KEYS.TAG) &&
        filters[fieldName]
    ) {
        const filterArray = filters[fieldName] ?? [];
        return filterArray.sort(localeCompare).join(', ');
    }

    if (fieldName === CONST.SEARCH.SYNTAX_FILTER_KEYS.DESCRIPTION) {
        return filters[fieldName];
    }

    const filterValue = filters[fieldName];
    return Array.isArray(filterValue) ? filterValue.join(', ') : filterValue;
}

function getFilterTaxRateDisplayTitle(filters: Partial<SearchAdvancedFiltersForm>, taxRates: Record<string, string[]>) {
    const selectedTaxRateKeys = filters[CONST.SEARCH.SYNTAX_FILTER_KEYS.TAX_RATE];
    if (!selectedTaxRateKeys) {
        return undefined;
    }

    const result: string[] = [];
    Object.entries(taxRates).forEach(([taxRateName, taxRateKeys]) => {
        if (!taxRateKeys.some((taxRateKey) => selectedTaxRateKeys.includes(taxRateKey)) || result.includes(taxRateName)) {
            return;
        }
        result.push(taxRateName);
    });

    return result.join(', ');
}

function getFilterExpenseDisplayTitle(filters: Partial<SearchAdvancedFiltersForm>, translate: LocaleContextProps['translate']) {
    const filterValue = filters[CONST.SEARCH.SYNTAX_FILTER_KEYS.EXPENSE_TYPE];
    return filterValue
        ? Object.values(CONST.SEARCH.TRANSACTION_TYPE)
              .filter((expenseType) => filterValue.includes(expenseType))
              .map((expenseType) => translate(SearchUtils.getExpenseTypeTranslationKey(expenseType)))
              .join(', ')
        : undefined;
}

function getFilterInDisplayTitle(filters: Partial<SearchAdvancedFiltersForm>, translate: LocaleContextProps['translate'], reports?: OnyxCollection<Report>) {
    return filters.in ? filters.in.map((id) => ReportUtils.getReportName(reports?.[`${ONYXKEYS.COLLECTION.REPORT}${id}`])).join(', ') : undefined;
}
function AdvancedSearchFilters() {
    const {translate} = useLocalize();
    const styles = useThemeStyles();
    const {singleExecution} = useSingleExecution();
    const waitForNavigate = useWaitForNavigation();
    const [reports] = useOnyx(ONYXKEYS.COLLECTION.REPORT);
    const [savedSearches] = useOnyx(ONYXKEYS.SAVED_SEARCHES);
    const [searchAdvancedFilters = {} as SearchAdvancedFiltersForm] = useOnyx(ONYXKEYS.FORMS.SEARCH_ADVANCED_FILTERS_FORM);
    const [cardList = {}] = useOnyx(ONYXKEYS.CARD_LIST);
    const taxRates = getAllTaxRates();
    const personalDetails = usePersonalDetails();
    const currentType = searchAdvancedFilters?.type ?? CONST.SEARCH.DATA_TYPES.EXPENSE;

    const queryString = useMemo(() => SearchUtils.buildQueryStringFromFilterFormValues(searchAdvancedFilters) || '', [searchAdvancedFilters]);
    const queryJSON = useMemo(() => SearchUtils.buildSearchQueryJSON(queryString || SearchUtils.buildCannedSearchQuery()) ?? ({} as SearchQueryJSON), [queryString]);

    const applyFiltersAndNavigate = () => {
        SearchActions.clearAllFilters();
        Navigation.dismissModal();
        Navigation.navigate(
            ROUTES.SEARCH_CENTRAL_PANE.getRoute({
                query: queryString,
            }),
        );
    };

    const onSaveSearch = () => {
        const savedSearchKeys = Object.keys(savedSearches ?? {});
        if (savedSearches && savedSearchKeys.includes(String(queryJSON.hash))) {
            // If the search is already saved, return early to prevent unnecessary API calls
            Navigation.dismissModal();
            return;
        }

        if (isEmptyObject(savedSearches)) {
            SearchActions.showSavedSearchRenameTooltip();
        }

        SearchActions.saveSearch({
            queryJSON,
        });

        applyFiltersAndNavigate();
    };

    const filters = typeFiltersKeys[currentType].map((key) => {
        const onPress = singleExecution(waitForNavigate(() => Navigation.navigate(baseFilterConfig[key].route)));
        let filterTitle;
        if (
            key === CONST.SEARCH.SYNTAX_FILTER_KEYS.DATE ||
            key === CONST.SEARCH.SYNTAX_FILTER_KEYS.AMOUNT ||
            key === CONST.SEARCH.SYNTAX_FILTER_KEYS.CURRENCY ||
            key === CONST.SEARCH.SYNTAX_FILTER_KEYS.CATEGORY ||
            key === CONST.SEARCH.SYNTAX_FILTER_KEYS.DESCRIPTION ||
            key === CONST.SEARCH.SYNTAX_FILTER_KEYS.MERCHANT ||
            key === CONST.SEARCH.SYNTAX_FILTER_KEYS.REPORT_ID ||
            key === CONST.SEARCH.SYNTAX_FILTER_KEYS.KEYWORD ||
            key === CONST.SEARCH.SYNTAX_FILTER_KEYS.TAG
        ) {
            filterTitle = baseFilterConfig[key].getTitle(searchAdvancedFilters, key, translate);
        } else if (key === CONST.SEARCH.SYNTAX_FILTER_KEYS.CARD_ID) {
            if (Object.keys(cardList).length === 0) {
                return undefined;
            }
            filterTitle = baseFilterConfig[key].getTitle(searchAdvancedFilters, cardList);
        } else if (key === CONST.SEARCH.SYNTAX_FILTER_KEYS.TAX_RATE) {
            filterTitle = baseFilterConfig[key].getTitle(searchAdvancedFilters, taxRates);
        } else if (key === CONST.SEARCH.SYNTAX_FILTER_KEYS.EXPENSE_TYPE) {
            filterTitle = baseFilterConfig[key].getTitle(searchAdvancedFilters, translate);
        } else if (key === CONST.SEARCH.SYNTAX_FILTER_KEYS.FROM || key === CONST.SEARCH.SYNTAX_FILTER_KEYS.TO) {
            filterTitle = baseFilterConfig[key].getTitle(searchAdvancedFilters[key] ?? [], personalDetails);
        } else if (key === CONST.SEARCH.SYNTAX_FILTER_KEYS.IN) {
            filterTitle = baseFilterConfig[key].getTitle(searchAdvancedFilters, translate, reports);
        }
        return {
            key,
            title: filterTitle,
            description: translate(baseFilterConfig[key].description),
            onPress,
        };
    });

    return (
        <>
            <ScrollView contentContainerStyle={[styles.flexGrow1, styles.justifyContentBetween]}>
                <View>
                    {filters.map((filter) => {
                        if (filter === undefined) {
                            return undefined;
                        }
                        return (
                            <MenuItemWithTopDescription
                                key={filter.description}
                                title={filter.title}
                                titleStyle={styles.flex1}
                                description={filter.description}
                                shouldShowRightIcon
                                onPress={filter.onPress}
                            />
                        );
                    })}
                </View>
            </ScrollView>

            {!SearchUtils.isCannedSearchQuery(queryJSON) && (
                <Button
                    text={translate('search.saveSearch')}
                    onPress={onSaveSearch}
                    style={[styles.mh4, styles.mt4]}
                    large
                />
            )}
            <FormAlertWithSubmitButton
                buttonText={translate('search.viewResults')}
                containerStyles={[styles.m4, styles.mb5]}
                onSubmit={applyFiltersAndNavigate}
                enabledWhenOffline
            />
        </>
    );
}

AdvancedSearchFilters.displayName = 'AdvancedSearchFilters';

export default AdvancedSearchFilters;<|MERGE_RESOLUTION|>--- conflicted
+++ resolved
@@ -160,13 +160,8 @@
         const {lessThan, greaterThan} = filters;
         if (lessThan && greaterThan) {
             return translate('search.filters.amount.between', {
-<<<<<<< HEAD
-                greaterThan: convertToDisplayStringWithoutCurrency(Number(greaterThan)),
-                lessThan: convertToDisplayStringWithoutCurrency(Number(lessThan)),
-=======
                 lessThan: convertToDisplayStringWithoutCurrency(Number(lessThan)),
                 greaterThan: convertToDisplayStringWithoutCurrency(Number(greaterThan)),
->>>>>>> 33818a90
             });
         }
         if (lessThan) {

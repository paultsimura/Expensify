import React, {useMemo, useState} from 'react';
import {Linking, View} from 'react-native';
import {useOnyx} from 'react-native-onyx';
import DotIndicatorMessage from '@components/DotIndicatorMessage';
import EmptyStateComponent from '@components/EmptyStateComponent';
import type {FeatureListItem} from '@components/FeatureList';
import * as Illustrations from '@components/Icon/Illustrations';
import LottieAnimations from '@components/LottieAnimations';
import MenuItem from '@components/MenuItem';
import SearchRowSkeleton from '@components/Skeletons/SearchRowSkeleton';
import Text from '@components/Text';
import TextLink from '@components/TextLink';
import useEnvironment from '@hooks/useEnvironment';
import useLocalize from '@hooks/useLocalize';
import useStyleUtils from '@hooks/useStyleUtils';
import useTheme from '@hooks/useTheme';
import useThemeStyles from '@hooks/useThemeStyles';
import interceptAnonymousUser from '@libs/interceptAnonymousUser';
import * as ReportUtils from '@libs/ReportUtils';
import {getNavatticURL} from '@libs/TourUtils';
import * as TripsResevationUtils from '@libs/TripReservationUtils';
import variables from '@styles/variables';
import * as IOU from '@userActions/IOU';
import * as Link from '@userActions/Link';
import CONST from '@src/CONST';
import ONYXKEYS from '@src/ONYXKEYS';
import type {SearchDataTypes} from '@src/types/onyx/SearchResults';

type EmptySearchViewProps = {
    type: SearchDataTypes;
    hasNoExpensesCreatedYet?: boolean;
};

const tripsFeatures: FeatureListItem[] = [
    {
        icon: Illustrations.PiggyBank,
        translationKey: 'travel.features.saveMoney',
    },
    {
        icon: Illustrations.Alert,
        translationKey: 'travel.features.alerts',
    },
];

function EmptySearchView({type, hasNoExpensesCreatedYet = false}: EmptySearchViewProps) {
    const theme = useTheme();
    const StyleUtils = useStyleUtils();
    const {translate} = useLocalize();
    const styles = useThemeStyles();

    const [ctaErrorMessage, setCtaErrorMessage] = useState('');

    const subtitleComponent = useMemo(() => {
        return (
            <>
                <Text style={[styles.textSupporting, styles.textNormal]}>
                    {translate('travel.subtitle')}{' '}
                    <TextLink
                        onPress={() => {
                            Linking.openURL(CONST.BOOK_TRAVEL_DEMO_URL);
                        }}
                    >
                        {translate('travel.bookADemo')}
                    </TextLink>
                    {translate('travel.toLearnMore')}
                </Text>
                <View style={[styles.flex1, styles.flexRow, styles.flexWrap, styles.rowGap4, styles.pt4, styles.pl1]}>
                    {tripsFeatures.map((tripsFeature) => (
                        <View
                            key={tripsFeature.translationKey}
                            style={styles.w100}
                        >
                            <MenuItem
                                title={translate(tripsFeature.translationKey)}
                                icon={tripsFeature.icon}
                                iconWidth={variables.menuIconSize}
                                iconHeight={variables.menuIconSize}
                                interactive={false}
                                displayInDefaultIconColor
                                wrapperStyle={[styles.p0, styles.cursorAuto]}
                                containerStyle={[styles.m0, styles.wAuto]}
                                numberOfLinesTitle={0}
                            />
                        </View>
                    ))}
                </View>
                {!!ctaErrorMessage && (
                    <DotIndicatorMessage
                        style={styles.mt1}
                        messages={{error: ctaErrorMessage}}
                        type="error"
                    />
                )}
            </>
        );
    }, [styles, translate, ctaErrorMessage]);

    const [onboardingPurpose] = useOnyx(ONYXKEYS.NVP_INTRO_SELECTED, {selector: (introSelected) => introSelected?.choice});
    const {environment} = useEnvironment();
    const navatticURL = getNavatticURL(environment, onboardingPurpose);

    const content = useMemo(() => {
        switch (type) {
            case CONST.SEARCH.DATA_TYPES.TRIP:
                return {
                    headerMedia: LottieAnimations.TripsEmptyState,
                    headerStyles: StyleUtils.getBackgroundColorStyle(theme.travelBG),
                    headerContentStyles: StyleUtils.getWidthAndHeightStyle(375, 240),
                    title: translate('travel.title'),
                    titleStyles: {...styles.textAlignLeft},
                    subtitle: subtitleComponent,
                    buttons: [
                        {
                            buttonText: translate('search.searchResults.emptyTripResults.buttonText'),
                            buttonAction: () => TripsResevationUtils.bookATrip(translate, setCtaErrorMessage, ctaErrorMessage),
                            success: true,
                        },
                    ],
                };
            case CONST.SEARCH.DATA_TYPES.EXPENSE:
<<<<<<< HEAD
                if (hasNoExpensesCreatedYet) {
                    return {
                        headerMedia: LottieAnimations.GenericEmptyState,
                        headerStyles: [StyleUtils.getBackgroundColorStyle(theme.emptyFolderBG)],
                        title: translate('search.searchResults.emptyExpenseResults.title'),
                        subtitle: translate('search.searchResults.emptyExpenseResults.subtitle'),
                        buttons: [
                            {buttonText: translate('emptySearchView.takeATour'), buttonAction: () => Link.openExternalLink(navatticLink)},
                            {
                                buttonText: translate('iou.createExpense'),
                                buttonAction: () => interceptAnonymousUser(() => IOU.startMoneyRequest(CONST.IOU.TYPE.CREATE, ReportUtils.generateReportID())),
                                success: true,
                            },
                        ],
                        headerContentStyles: styles.emptyStateFolderWebStyles,
                    };
                }
            // We want to display the default nothing to show message if the user has expenses created
            // but the current search filter result is empty.
            // eslint-disable-next-line no-fallthrough
=======
                return {
                    headerMedia: LottieAnimations.GenericEmptyState,
                    headerStyles: [StyleUtils.getBackgroundColorStyle(theme.emptyFolderBG)],
                    title: translate('search.searchResults.emptyExpenseResults.title'),
                    subtitle: translate('search.searchResults.emptyExpenseResults.subtitle'),
                    buttons: [
                        {buttonText: translate('emptySearchView.takeATour'), buttonAction: () => Link.openExternalLink(navatticURL)},
                        {
                            buttonText: translate('iou.createExpense'),
                            buttonAction: () => interceptAnonymousUser(() => IOU.startMoneyRequest(CONST.IOU.TYPE.CREATE, ReportUtils.generateReportID())),
                            success: true,
                        },
                    ],
                    headerContentStyles: styles.emptyStateFolderWebStyles,
                };
>>>>>>> cd3f30f7
            case CONST.SEARCH.DATA_TYPES.CHAT:
            case CONST.SEARCH.DATA_TYPES.INVOICE:
            default:
                return {
                    headerMedia: LottieAnimations.GenericEmptyState,
                    headerStyles: [StyleUtils.getBackgroundColorStyle(theme.emptyFolderBG)],
                    title: translate('search.searchResults.emptyResults.title'),
                    subtitle: translate('search.searchResults.emptyResults.subtitle'),
                    headerContentStyles: styles.emptyStateFolderWebStyles,
                };
        }
<<<<<<< HEAD
    }, [type, StyleUtils, translate, theme, styles, subtitleComponent, ctaErrorMessage, navatticLink, hasNoExpensesCreatedYet]);
=======
    }, [type, StyleUtils, translate, theme, styles, subtitleComponent, ctaErrorMessage, navatticURL]);
>>>>>>> cd3f30f7

    return (
        <EmptyStateComponent
            SkeletonComponent={SearchRowSkeleton}
            headerMediaType={CONST.EMPTY_STATE_MEDIA.ANIMATION}
            headerMedia={content.headerMedia}
            headerStyles={[content.headerStyles, styles.emptyStateCardIllustrationContainer]}
            title={content.title}
            titleStyles={content.titleStyles}
            subtitle={content.subtitle}
            buttons={content.buttons}
            headerContentStyles={[styles.h100, styles.w100, content.headerContentStyles]}
            lottieWebViewStyles={styles.emptyStateFolderWebStyles}
        />
    );
}

EmptySearchView.displayName = 'EmptySearchView';

export default EmptySearchView;<|MERGE_RESOLUTION|>--- conflicted
+++ resolved
@@ -118,7 +118,6 @@
                     ],
                 };
             case CONST.SEARCH.DATA_TYPES.EXPENSE:
-<<<<<<< HEAD
                 if (hasNoExpensesCreatedYet) {
                     return {
                         headerMedia: LottieAnimations.GenericEmptyState,
@@ -126,7 +125,7 @@
                         title: translate('search.searchResults.emptyExpenseResults.title'),
                         subtitle: translate('search.searchResults.emptyExpenseResults.subtitle'),
                         buttons: [
-                            {buttonText: translate('emptySearchView.takeATour'), buttonAction: () => Link.openExternalLink(navatticLink)},
+                            {buttonText: translate('emptySearchView.takeATour'), buttonAction: () => Link.openExternalLink(navatticURL)},
                             {
                                 buttonText: translate('iou.createExpense'),
                                 buttonAction: () => interceptAnonymousUser(() => IOU.startMoneyRequest(CONST.IOU.TYPE.CREATE, ReportUtils.generateReportID())),
@@ -139,23 +138,6 @@
             // We want to display the default nothing to show message if the user has expenses created
             // but the current search filter result is empty.
             // eslint-disable-next-line no-fallthrough
-=======
-                return {
-                    headerMedia: LottieAnimations.GenericEmptyState,
-                    headerStyles: [StyleUtils.getBackgroundColorStyle(theme.emptyFolderBG)],
-                    title: translate('search.searchResults.emptyExpenseResults.title'),
-                    subtitle: translate('search.searchResults.emptyExpenseResults.subtitle'),
-                    buttons: [
-                        {buttonText: translate('emptySearchView.takeATour'), buttonAction: () => Link.openExternalLink(navatticURL)},
-                        {
-                            buttonText: translate('iou.createExpense'),
-                            buttonAction: () => interceptAnonymousUser(() => IOU.startMoneyRequest(CONST.IOU.TYPE.CREATE, ReportUtils.generateReportID())),
-                            success: true,
-                        },
-                    ],
-                    headerContentStyles: styles.emptyStateFolderWebStyles,
-                };
->>>>>>> cd3f30f7
             case CONST.SEARCH.DATA_TYPES.CHAT:
             case CONST.SEARCH.DATA_TYPES.INVOICE:
             default:
@@ -167,11 +149,7 @@
                     headerContentStyles: styles.emptyStateFolderWebStyles,
                 };
         }
-<<<<<<< HEAD
-    }, [type, StyleUtils, translate, theme, styles, subtitleComponent, ctaErrorMessage, navatticLink, hasNoExpensesCreatedYet]);
-=======
-    }, [type, StyleUtils, translate, theme, styles, subtitleComponent, ctaErrorMessage, navatticURL]);
->>>>>>> cd3f30f7
+    }, [type, StyleUtils, translate, theme, styles, subtitleComponent, ctaErrorMessage, navatticURL, hasNoExpensesCreatedYet]);
 
     return (
         <EmptyStateComponent

--- conflicted
+++ resolved
@@ -127,7 +127,6 @@
                     ],
                 };
             case CONST.SEARCH.DATA_TYPES.EXPENSE:
-<<<<<<< HEAD
                 if (hasNoFilterApplied) {
                     return {
                         headerMedia: LottieAnimations.GenericEmptyState,
@@ -138,7 +137,14 @@
                             {buttonText: translate('emptySearchView.takeATour'), buttonAction: () => Link.openExternalLink(navatticURL)},
                             {
                                 buttonText: translate('iou.createExpense'),
-                                buttonAction: () => interceptAnonymousUser(() => IOU.startMoneyRequest(CONST.IOU.TYPE.CREATE, ReportUtils.generateReportID())),
+                                buttonAction: () =>
+                                    interceptAnonymousUser(() => {
+                                        if (shouldRedirectToExpensifyClassic) {
+                                            setModalVisible(true);
+                                            return;
+                                        }
+                                        IOU.startMoneyRequest(CONST.IOU.TYPE.CREATE, ReportUtils.generateReportID());
+                                    }),
                                 success: true,
                             },
                         ],
@@ -147,31 +153,6 @@
                 }
             // We want to display the default nothing to show message if there is any filter applied.
             // eslint-disable-next-line no-fallthrough
-=======
-                return {
-                    headerMedia: LottieAnimations.GenericEmptyState,
-                    headerStyles: [StyleUtils.getBackgroundColorStyle(theme.emptyFolderBG)],
-                    title: translate('search.searchResults.emptyExpenseResults.title'),
-                    subtitle: translate('search.searchResults.emptyExpenseResults.subtitle'),
-                    buttons: [
-                        {buttonText: translate('emptySearchView.takeATour'), buttonAction: () => Link.openExternalLink(navatticURL)},
-                        {
-                            buttonText: translate('iou.createExpense'),
-                            buttonAction: () =>
-                                interceptAnonymousUser(() => {
-                                    if (shouldRedirectToExpensifyClassic) {
-                                        setModalVisible(true);
-                                        return;
-                                    }
-                                    IOU.startMoneyRequest(CONST.IOU.TYPE.CREATE, ReportUtils.generateReportID());
-                                }),
-                            success: true,
-                        },
-                    ],
-                    headerContentStyles: styles.emptyStateFolderWebStyles,
-                };
-            case CONST.SEARCH.DATA_TYPES.CHAT:
->>>>>>> 14ca237e
             case CONST.SEARCH.DATA_TYPES.INVOICE:
                 if (hasNoFilterApplied) {
                     return {
@@ -201,9 +182,6 @@
                     headerContentStyles: styles.emptyStateFolderWebStyles,
                 };
         }
-<<<<<<< HEAD
-    }, [type, StyleUtils, translate, theme, styles, subtitleComponent, ctaErrorMessage, navatticURL, hasNoFilterApplied]);
-=======
     }, [
         type,
         StyleUtils,
@@ -216,8 +194,8 @@
         ctaErrorMessage,
         navatticURL,
         shouldRedirectToExpensifyClassic,
+        hasNoFilterApplied,
     ]);
->>>>>>> 14ca237e
 
     return (
         <>

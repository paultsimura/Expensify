--- conflicted
+++ resolved
@@ -136,11 +136,9 @@
                     lottieWebViewStyles: {backgroundColor: theme.travelBG, ...styles.emptyStateFolderWebStyles},
                 };
             case CONST.SEARCH.DATA_TYPES.EXPENSE:
-<<<<<<< HEAD
                 if (hasNoFilterApplied) {
                     return {
                         headerMedia: LottieAnimations.GenericEmptyState,
-                        headerStyles: [StyleUtils.getBackgroundColorStyle(theme.emptyFolderBG)],
                         title: translate('search.searchResults.emptyExpenseResults.title'),
                         subtitle: translate('search.searchResults.emptyExpenseResults.subtitle'),
                         buttons: [
@@ -169,52 +167,16 @@
                                 success: true,
                             },
                         ],
-                        headerContentStyles: styles.emptyStateFolderWebStyles,
+                        headerContentStyles: [styles.emptyStateFolderWebStyles, StyleUtils.getBackgroundColorStyle(theme.emptyFolderBG)],
+                        lottieWebViewStyles: {backgroundColor: theme.emptyFolderBG, ...styles.emptyStateFolderWebStyles},
                     };
                 }
             // We want to display the default nothing to show message if there is any filter applied.
             // eslint-disable-next-line no-fallthrough
-=======
-                return {
-                    headerMedia: LottieAnimations.GenericEmptyState,
-                    title: translate('search.searchResults.emptyExpenseResults.title'),
-                    subtitle: translate('search.searchResults.emptyExpenseResults.subtitle'),
-                    buttons: [
-                        ...(!hasSeenTour
-                            ? [
-                                  {
-                                      buttonText: translate('emptySearchView.takeATour'),
-                                      buttonAction: () => {
-                                          Link.openExternalLink(navatticURL);
-                                          Welcome.setSelfTourViewed();
-                                          Task.completeTask(viewTourTaskReport);
-                                      },
-                                  },
-                              ]
-                            : []),
-                        {
-                            buttonText: translate('iou.createExpense'),
-                            buttonAction: () =>
-                                interceptAnonymousUser(() => {
-                                    if (shouldRedirectToExpensifyClassic) {
-                                        setModalVisible(true);
-                                        return;
-                                    }
-                                    IOU.startMoneyRequest(CONST.IOU.TYPE.CREATE, ReportUtils.generateReportID());
-                                }),
-                            success: true,
-                        },
-                    ],
-                    headerContentStyles: [styles.emptyStateFolderWebStyles, StyleUtils.getBackgroundColorStyle(theme.emptyFolderBG)],
-                    lottieWebViewStyles: {backgroundColor: theme.emptyFolderBG, ...styles.emptyStateFolderWebStyles},
-                };
-            case CONST.SEARCH.DATA_TYPES.CHAT:
->>>>>>> 48b80f65
             case CONST.SEARCH.DATA_TYPES.INVOICE:
                 if (hasNoFilterApplied) {
                     return {
                         headerMedia: LottieAnimations.GenericEmptyState,
-                        headerStyles: [StyleUtils.getBackgroundColorStyle(theme.emptyFolderBG)],
                         title: translate('search.searchResults.emptyInvoiceResults.title'),
                         subtitle: translate('search.searchResults.emptyInvoiceResults.subtitle'),
                         buttons: [
@@ -243,7 +205,8 @@
                                 success: true,
                             },
                         ],
-                        headerContentStyles: styles.emptyStateFolderWebStyles,
+                        headerContentStyles: [styles.emptyStateFolderWebStyles, StyleUtils.getBackgroundColorStyle(theme.emptyFolderBG)],
+                        lottieWebViewStyles: {backgroundColor: theme.emptyFolderBG, ...styles.emptyStateFolderWebStyles},
                     };
                 }
             // eslint-disable-next-line no-fallthrough
@@ -269,14 +232,9 @@
         hasSeenTour,
         ctaErrorMessage,
         navatticURL,
-<<<<<<< HEAD
         shouldRedirectToExpensifyClassic,
         hasNoFilterApplied,
-        hasSeenTour,
-=======
->>>>>>> 48b80f65
         viewTourTaskReport,
-        shouldRedirectToExpensifyClassic,
     ]);
 
     return (

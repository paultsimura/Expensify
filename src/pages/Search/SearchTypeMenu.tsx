import React, {useCallback, useEffect, useState} from 'react';
import {View} from 'react-native';
<<<<<<< HEAD
import type {TextStyle, ViewStyle} from 'react-native';
import {useOnyx} from 'react-native-onyx';
import type {MenuItemBaseProps} from '@components/MenuItem';
import MenuItem from '@components/MenuItem';
import MenuItemList from '@components/MenuItemList';
import type {MenuItemWithLink} from '@components/MenuItemList';
import ScrollView from '@components/ScrollView';
=======
import {useOnyx} from 'react-native-onyx';
import MenuItem from '@components/MenuItem';
import {usePersonalDetails} from '@components/OnyxProvider';
>>>>>>> 336e4782
import type {SearchQueryJSON} from '@components/Search/types';
import Text from '@components/Text';
import ThreeDotsMenu from '@components/ThreeDotsMenu';
import useDeleteSavedSearch from '@hooks/useDeleteSavedSearch';
import useLocalize from '@hooks/useLocalize';
import useResponsiveLayout from '@hooks/useResponsiveLayout';
import useSingleExecution from '@hooks/useSingleExecution';
import useThemeStyles from '@hooks/useThemeStyles';
import * as SearchActions from '@libs/actions/Search';
import Navigation from '@libs/Navigation/Navigation';
import {getAllTaxRates} from '@libs/PolicyUtils';
import * as SearchUtils from '@libs/SearchUtils';
import variables from '@styles/variables';
import * as Expensicons from '@src/components/Icon/Expensicons';
import CONST from '@src/CONST';
import ONYXKEYS from '@src/ONYXKEYS';
import type {Route} from '@src/ROUTES';
import ROUTES from '@src/ROUTES';
import type {SearchDataTypes} from '@src/types/onyx/SearchResults';
import type IconAsset from '@src/types/utils/IconAsset';
import SearchTypeMenuNarrow from './SearchTypeMenuNarrow';

type SavedSearchMenuItem = MenuItemBaseProps & {
    key: string;
    hash: string;
    query: string;
    styles: Array<ViewStyle | TextStyle>;
};

type SearchTypeMenuProps = {
    queryJSON: SearchQueryJSON;
};

type SearchTypeMenuItem = {
    title: string;
    type: SearchDataTypes;
    icon: IconAsset;
    route?: Route;
};

function SearchTypeMenu({queryJSON}: SearchTypeMenuProps) {
    const {type, hash} = queryJSON;
    const styles = useThemeStyles();
    const {shouldUseNarrowLayout} = useResponsiveLayout();
    const {singleExecution} = useSingleExecution();
    const {translate} = useLocalize();
<<<<<<< HEAD
    const [savedSearches] = useOnyx(ONYXKEYS.SAVED_SEARCHES);
    const {showDeleteModal, DeleteConfirmModal} = useDeleteSavedSearch();
    const [prevSavedSearchesLength, setPrevSavedSearchesLength] = useState(0);

    useEffect(() => {
        setPrevSavedSearchesLength(Object.keys(savedSearches ?? {}).length);
    }, [savedSearches]);
=======
    const personalDetails = usePersonalDetails();
    const [reports] = useOnyx(ONYXKEYS.COLLECTION.REPORT);
    const taxRates = getAllTaxRates();
    const [cardList = {}] = useOnyx(ONYXKEYS.CARD_LIST);
>>>>>>> 336e4782

    const typeMenuItems: SearchTypeMenuItem[] = [
        {
            title: translate('common.expenses'),
            type: CONST.SEARCH.DATA_TYPES.EXPENSE,
            icon: Expensicons.Receipt,
            route: ROUTES.SEARCH_CENTRAL_PANE.getRoute({query: SearchUtils.buildCannedSearchQuery()}),
        },
        {
            title: translate('common.chats'),
            type: CONST.SEARCH.DATA_TYPES.CHAT,
            icon: Expensicons.ChatBubbles,
            route: ROUTES.SEARCH_CENTRAL_PANE.getRoute({query: SearchUtils.buildCannedSearchQuery(CONST.SEARCH.DATA_TYPES.CHAT, CONST.SEARCH.STATUS.TRIP.ALL)}),
        },
        {
            title: translate('workspace.common.invoices'),
            type: CONST.SEARCH.DATA_TYPES.INVOICE,
            icon: Expensicons.InvoiceGeneric,
            route: ROUTES.SEARCH_CENTRAL_PANE.getRoute({query: SearchUtils.buildCannedSearchQuery(CONST.SEARCH.DATA_TYPES.INVOICE, CONST.SEARCH.STATUS.INVOICE.ALL)}),
        },
        {
            title: translate('travel.trips'),
            type: CONST.SEARCH.DATA_TYPES.TRIP,
            icon: Expensicons.Suitcase,
            route: ROUTES.SEARCH_CENTRAL_PANE.getRoute({query: SearchUtils.buildCannedSearchQuery(CONST.SEARCH.DATA_TYPES.TRIP, CONST.SEARCH.STATUS.TRIP.ALL)}),
        },
    ];

    const getOverflowMenu = useCallback(
        (itemName: string, itemHash: number, itemQuery: string) => SearchUtils.getOverflowMenu(itemName, itemHash, itemQuery, showDeleteModal),
        [showDeleteModal],
    );

    const createSavedSearchMenuItem = useCallback(
        (item: {name: string; query: string}, key: string, isNarrow: boolean) => {
            const baseMenuItem: SavedSearchMenuItem = {
                key: item.name,
                title: item.name,
                hash: key,
                query: item.query,
                shouldShowRightComponent: true,
                focused: Number(key) === hash,
                onPress: () => {
                    Navigation.navigate(ROUTES.SEARCH_CENTRAL_PANE.getRoute({query: item?.query ?? ''}));
                },
                rightComponent: (
                    <ThreeDotsMenu
                        menuItems={getOverflowMenu(item.name, Number(key), item.query)}
                        anchorPosition={{horizontal: 0, vertical: 380}}
                        anchorAlignment={{
                            horizontal: CONST.MODAL.ANCHOR_ORIGIN_HORIZONTAL.RIGHT,
                            vertical: CONST.MODAL.ANCHOR_ORIGIN_VERTICAL.TOP,
                        }}
                    />
                ),
                styles: [styles.alignItemsCenter],
            };

            if (!isNarrow) {
                return {
                    ...baseMenuItem,
                    shouldRenderTooltip: Object.keys(savedSearches ?? {}).length === 1 && prevSavedSearchesLength === 0,
                    tooltipAnchorAlignment: {
                        horizontal: CONST.MODAL.ANCHOR_ORIGIN_HORIZONTAL.RIGHT,
                        vertical: CONST.MODAL.ANCHOR_ORIGIN_VERTICAL.BOTTOM,
                    },
                    tooltipShiftHorizontal: -32,
                    tooltipShiftVertical: 15,
                    tooltipWrapperStyle: [styles.bgPaleGreen, styles.mh4, styles.pv2],
                    renderTooltipContent: () => (
                        <View style={[styles.flexRow, styles.alignItemsCenter]}>
                            <Expensicons.Lightbulb
                                width={16}
                                height={16}
                                fill={styles.colorGreenSuccess.color}
                            />
                            <Text style={[styles.ml1, styles.textLabel]}>{translate('search.saveSearchTooltipText')}</Text>
                        </View>
                    ),
                };
            }

            return baseMenuItem;
        },
        [hash, savedSearches, styles, getOverflowMenu, prevSavedSearchesLength, translate],
    );

    const savedSearchesMenuItems = () => {
        if (!savedSearches) {
            return [];
        }
        return Object.entries(savedSearches).map(([key, item]) => createSavedSearchMenuItem(item, key, shouldUseNarrowLayout));
    };

    const renderSavedSearchesSection = useCallback(
        (menuItems: MenuItemWithLink[]) => (
            <View style={[styles.pb4, styles.mh3, styles.mt3]}>
                <Text style={[styles.sectionTitle, styles.pb1]}>{translate('search.savedSearchesMenuItemTitle')}</Text>
                <MenuItemList
                    menuItems={menuItems}
                    wrapperStyle={styles.sectionMenuItem}
                    icon={Expensicons.Bookmark}
                    iconWidth={variables.iconSizeNormal}
                    iconHeight={variables.iconSizeNormal}
                    shouldUseSingleExecution
                    isPaneMenu
                />
            </View>
        ),
        [styles, translate],
    );

    const isCannedQuery = SearchUtils.isCannedSearchQuery(queryJSON);
    const activeItemIndex = isCannedQuery ? typeMenuItems.findIndex((item) => item.type === type) : -1;

    if (shouldUseNarrowLayout) {
        const title = isCannedQuery ? undefined : SearchUtils.getSearchHeaderTitle(queryJSON, personalDetails, cardList, reports, taxRates);

        return (
            <SearchTypeMenuNarrow
                typeMenuItems={typeMenuItems}
                activeItemIndex={activeItemIndex}
                queryJSON={queryJSON}
                title={title}
                savedSearchesMenuItems={savedSearchesMenuItems()}
            />
        );
    }

    return (
<<<<<<< HEAD
        <>
            <View style={[styles.pb4, styles.mh3, styles.mt3]}>
                {typeMenuItems.map((item, index) => {
                    const onPress = singleExecution(() => Navigation.navigate(item.route));

                    return (
                        <MenuItem
                            key={item.title}
                            disabled={false}
                            interactive
                            title={item.title}
                            icon={item.icon}
                            iconWidth={variables.iconSizeNormal}
                            iconHeight={variables.iconSizeNormal}
                            wrapperStyle={styles.sectionMenuItem}
                            focused={index === activeItemIndex}
                            hoverAndPressStyle={styles.hoveredComponentBG}
                            onPress={onPress}
                            isPaneMenu
                        />
                    );
                })}
            </View>
            <ScrollView>{savedSearches && renderSavedSearchesSection(savedSearchesMenuItems())}</ScrollView>
            <DeleteConfirmModal />
        </>
=======
        <View style={[styles.pb4, styles.mh3, styles.mt3]}>
            {typeMenuItems.map((item, index) => {
                const onPress = singleExecution(() => {
                    SearchActions.clearAllFilters();
                    Navigation.navigate(item.route);
                });

                return (
                    <MenuItem
                        key={item.title}
                        disabled={false}
                        interactive
                        title={item.title}
                        icon={item.icon}
                        iconWidth={variables.iconSizeNormal}
                        iconHeight={variables.iconSizeNormal}
                        wrapperStyle={styles.sectionMenuItem}
                        focused={index === activeItemIndex}
                        hoverAndPressStyle={styles.hoveredComponentBG}
                        onPress={onPress}
                        isPaneMenu
                    />
                );
            })}
        </View>
>>>>>>> 336e4782
    );
}

SearchTypeMenu.displayName = 'SearchTypeMenu';

export default SearchTypeMenu;
export type {SearchTypeMenuItem};<|MERGE_RESOLUTION|>--- conflicted
+++ resolved
@@ -1,18 +1,13 @@
 import React, {useCallback, useEffect, useState} from 'react';
 import {View} from 'react-native';
-<<<<<<< HEAD
 import type {TextStyle, ViewStyle} from 'react-native';
+import type {MenuItemBaseProps} from '@components/MenuItem';
 import {useOnyx} from 'react-native-onyx';
-import type {MenuItemBaseProps} from '@components/MenuItem';
 import MenuItem from '@components/MenuItem';
 import MenuItemList from '@components/MenuItemList';
 import type {MenuItemWithLink} from '@components/MenuItemList';
 import ScrollView from '@components/ScrollView';
-=======
-import {useOnyx} from 'react-native-onyx';
-import MenuItem from '@components/MenuItem';
 import {usePersonalDetails} from '@components/OnyxProvider';
->>>>>>> 336e4782
 import type {SearchQueryJSON} from '@components/Search/types';
 import Text from '@components/Text';
 import ThreeDotsMenu from '@components/ThreeDotsMenu';
@@ -59,7 +54,6 @@
     const {shouldUseNarrowLayout} = useResponsiveLayout();
     const {singleExecution} = useSingleExecution();
     const {translate} = useLocalize();
-<<<<<<< HEAD
     const [savedSearches] = useOnyx(ONYXKEYS.SAVED_SEARCHES);
     const {showDeleteModal, DeleteConfirmModal} = useDeleteSavedSearch();
     const [prevSavedSearchesLength, setPrevSavedSearchesLength] = useState(0);
@@ -67,12 +61,10 @@
     useEffect(() => {
         setPrevSavedSearchesLength(Object.keys(savedSearches ?? {}).length);
     }, [savedSearches]);
-=======
     const personalDetails = usePersonalDetails();
     const [reports] = useOnyx(ONYXKEYS.COLLECTION.REPORT);
     const taxRates = getAllTaxRates();
     const [cardList = {}] = useOnyx(ONYXKEYS.CARD_LIST);
->>>>>>> 336e4782
 
     const typeMenuItems: SearchTypeMenuItem[] = [
         {
@@ -203,11 +195,12 @@
     }
 
     return (
-<<<<<<< HEAD
-        <>
-            <View style={[styles.pb4, styles.mh3, styles.mt3]}>
-                {typeMenuItems.map((item, index) => {
-                    const onPress = singleExecution(() => Navigation.navigate(item.route));
+        <View style={[styles.pb4, styles.mh3, styles.mt3]}>
+            {typeMenuItems.map((item, index) => {
+                const onPress = singleExecution(() => {
+                    SearchActions.clearAllFilters();
+                    Navigation.navigate(item.route);
+                });
 
                     return (
                         <MenuItem
@@ -230,33 +223,6 @@
             <ScrollView>{savedSearches && renderSavedSearchesSection(savedSearchesMenuItems())}</ScrollView>
             <DeleteConfirmModal />
         </>
-=======
-        <View style={[styles.pb4, styles.mh3, styles.mt3]}>
-            {typeMenuItems.map((item, index) => {
-                const onPress = singleExecution(() => {
-                    SearchActions.clearAllFilters();
-                    Navigation.navigate(item.route);
-                });
-
-                return (
-                    <MenuItem
-                        key={item.title}
-                        disabled={false}
-                        interactive
-                        title={item.title}
-                        icon={item.icon}
-                        iconWidth={variables.iconSizeNormal}
-                        iconHeight={variables.iconSizeNormal}
-                        wrapperStyle={styles.sectionMenuItem}
-                        focused={index === activeItemIndex}
-                        hoverAndPressStyle={styles.hoveredComponentBG}
-                        onPress={onPress}
-                        isPaneMenu
-                    />
-                );
-            })}
-        </View>
->>>>>>> 336e4782
     );
 }
 

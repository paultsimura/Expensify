--- conflicted
+++ resolved
@@ -12,12 +12,8 @@
 import useThemeStyles from '@hooks/useThemeStyles';
 import Navigation from '@libs/Navigation/Navigation';
 import type {AuthScreensParamList} from '@libs/Navigation/types';
-<<<<<<< HEAD
-import * as SearchUtils from '@libs/SearchUtils';
+import * as SearchQueryUtils from '@libs/SearchQueryUtils';
 import CONST from '@src/CONST';
-=======
-import * as SearchQueryUtils from '@libs/SearchQueryUtils';
->>>>>>> 12233119
 import ROUTES from '@src/ROUTES';
 import type SCREENS from '@src/SCREENS';
 

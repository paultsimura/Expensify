--- conflicted
+++ resolved
@@ -8,15 +8,10 @@
 import TopBar from '@components/Navigation/TopBar';
 import ScreenWrapper from '@components/ScreenWrapper';
 import Search from '@components/Search';
-<<<<<<< HEAD
+import {useSearchContext} from '@components/Search/SearchContext';
 import SearchPageHeader from '@components/Search/SearchPageHeader/SearchPageHeader';
 import SearchStatusBar from '@components/Search/SearchPageHeader/SearchStatusBar';
-=======
-import {useSearchContext} from '@components/Search/SearchContext';
-import SearchPageHeader from '@components/Search/SearchPageHeader';
-import SearchStatusBar from '@components/Search/SearchStatusBar';
 import useLocalize from '@hooks/useLocalize';
->>>>>>> 4c1919e9
 import useResponsiveLayout from '@hooks/useResponsiveLayout';
 import useThemeStyles from '@hooks/useThemeStyles';
 import {turnOffMobileSelectionMode} from '@libs/actions/MobileSelectionMode';
@@ -46,7 +41,7 @@
         return {queryJSON: parsedQuery, policyID: extractedPolicyID};
     }, [q]);
 
-    const handleOnBackButtonPress = () => Navigation.goBack(ROUTES.SEARCH_CENTRAL_PANE.getRoute({query: buildCannedSearchQuery()}));
+    const handleOnBackButtonPress = () => Navigation.goBack(ROUTES.SEARCH_ROOT.getRoute({query: buildCannedSearchQuery()}));
     const {clearSelectedTransactions} = useSearchContext();
 
     const isSearchNameModified = name === q;
@@ -83,10 +78,7 @@
                                         breadcrumbLabel={translate('common.search')}
                                         shouldDisplaySearch={false}
                                     />
-                                    <SearchTypeMenu
-                                        queryJSON={queryJSON}
-                                        searchName={searchName}
-                                    />
+                                    <SearchTypeMenu queryJSON={queryJSON} />
                                 </View>
                             ) : (
                                 <HeaderWithBackButton

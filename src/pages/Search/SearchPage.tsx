// eslint-disable-next-line import/extensions, prettier/prettier
import type {StackScreenProps} from '@react-navigation/stack';
import React, {useMemo} from 'react';
import {View} from 'react-native';
import FullPageNotFoundView from '@components/BlockingViews/FullPageNotFoundView';
import HeaderWithBackButton from '@components/HeaderWithBackButton';
import ScreenWrapper from '@components/ScreenWrapper';
import Search from '@components/Search';
import {useSearchContext} from '@components/Search/SearchContext';
import SearchPageHeader from '@components/Search/SearchPageHeader';
import SearchStatusBar from '@components/Search/SearchStatusBar';
import useLocalize from '@hooks/useLocalize';
import useResponsiveLayout from '@hooks/useResponsiveLayout';
import useThemeStyles from '@hooks/useThemeStyles';
import {turnOffMobileSelectionMode} from '@libs/actions/MobileSelectionMode';
import BottomTabBar from '@libs/Navigation/AppNavigator/createCustomBottomTabNavigator/BottomTabBar';
import TopBar from '@libs/Navigation/AppNavigator/createCustomBottomTabNavigator/TopBar';
import Navigation from '@libs/Navigation/Navigation';
import type {AuthScreensParamList} from '@libs/Navigation/types';
import * as SearchQueryUtils from '@libs/SearchQueryUtils';
import ROUTES from '@src/ROUTES';
import SCREENS from '@src/SCREENS';
import SearchPageBottomTab from './SearchPageBottomTab';
import SearchTypeMenu from './SearchTypeMenu';

type SearchPageProps = StackScreenProps<AuthScreensParamList, typeof SCREENS.SEARCH.CENTRAL_PANE>;

function SearchPage({route}: SearchPageProps) {
    const {translate} = useLocalize();
    const {shouldUseNarrowLayout} = useResponsiveLayout();
    const styles = useThemeStyles();

    const {q, name} = route.params;

    const {queryJSON, policyID} = useMemo(() => {
        const parsedQuery = SearchQueryUtils.buildSearchQueryJSON(q);
        const extractedPolicyID = parsedQuery && SearchQueryUtils.getPolicyIDFromSearchQuery(parsedQuery);

        return {queryJSON: parsedQuery, policyID: extractedPolicyID};
    }, [q]);

    const handleOnBackButtonPress = () => Navigation.goBack(ROUTES.SEARCH_CENTRAL_PANE.getRoute({query: SearchQueryUtils.buildCannedSearchQuery()}));
    const {clearSelectedTransactions} = useSearchContext();

    const isSearchNameModified = name === q;
    const searchName = isSearchNameModified ? undefined : name;

    // On small screens this page is not displayed, the configuration is in the file: src/libs/Navigation/AppNavigator/createCustomStackNavigator/index.tsx
    // To avoid calling hooks in the Search component when this page isn't visible, we return null here.
    if (shouldUseNarrowLayout) {
        return (
            <SearchPageBottomTab
                queryJSON={queryJSON}
                policyID={policyID}
                searchName={searchName}
            />
        );
    }

    return (
        <FullPageNotFoundView
            shouldForceFullScreen
            shouldShow={!queryJSON}
            onBackButtonPress={handleOnBackButtonPress}
            shouldShowLink={false}
        >
<<<<<<< HEAD
            {queryJSON && (
                <View style={styles.searchSplitContainer}>
                    <View style={styles.searchSidebar}>
                        {/* {!selectionMode?.isEnabled && queryJSON ? ( */}
                        {queryJSON ? (
                            <View>
                                <TopBar
                                    activeWorkspaceID={policyID}
                                    breadcrumbLabel={translate('common.search')}
                                    shouldDisplaySearch={false}
                                />
                                <SearchTypeMenu
                                    queryJSON={queryJSON}
                                    searchName={searchName}
                                />
                            </View>
                        ) : (
                            <HeaderWithBackButton
                                title={translate('common.selectMultiple')}
                                onBackButtonPress={() => {
                                    clearSelectedTransactions();
                                    turnOffMobileSelectionMode();
                                }}
                            />
                        )}
                        <BottomTabBar selectedTab={SCREENS.SEARCH.CENTRAL_PANE} />
                    </View>
                    <ScreenWrapper
                        testID={Search.displayName}
                        shouldShowOfflineIndicatorInWideScreen
                        offlineIndicatorStyle={styles.mtAuto}
                    >
=======
            <FullPageNotFoundView
                shouldForceFullScreen
                shouldShow={!queryJSON}
                onBackButtonPress={handleOnBackButtonPress}
                shouldShowLink={false}
            >
                {!!queryJSON && (
                    <>
>>>>>>> e7532e97
                        <SearchPageHeader
                            queryJSON={queryJSON}
                            hash={queryJSON.hash}
                        />
                        <SearchStatusBar queryJSON={queryJSON} />
                        <Search queryJSON={queryJSON} />
                    </ScreenWrapper>
                </View>
            )}
        </FullPageNotFoundView>
    );
}

SearchPage.displayName = 'SearchPage';
SearchPage.whyDidYouRender = true;

export default SearchPage;<|MERGE_RESOLUTION|>--- conflicted
+++ resolved
@@ -64,8 +64,7 @@
             onBackButtonPress={handleOnBackButtonPress}
             shouldShowLink={false}
         >
-<<<<<<< HEAD
-            {queryJSON && (
+            {!!queryJSON && (
                 <View style={styles.searchSplitContainer}>
                     <View style={styles.searchSidebar}>
                         {/* {!selectionMode?.isEnabled && queryJSON ? ( */}
@@ -97,16 +96,6 @@
                         shouldShowOfflineIndicatorInWideScreen
                         offlineIndicatorStyle={styles.mtAuto}
                     >
-=======
-            <FullPageNotFoundView
-                shouldForceFullScreen
-                shouldShow={!queryJSON}
-                onBackButtonPress={handleOnBackButtonPress}
-                shouldShowLink={false}
-            >
-                {!!queryJSON && (
-                    <>
->>>>>>> e7532e97
                         <SearchPageHeader
                             queryJSON={queryJSON}
                             hash={queryJSON.hash}

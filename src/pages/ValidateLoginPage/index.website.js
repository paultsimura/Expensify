--- conflicted
+++ resolved
@@ -3,21 +3,12 @@
 import {withOnyx} from 'react-native-onyx';
 import lodashGet from 'lodash/get';
 import {propTypes as validateLinkPropTypes, defaultProps as validateLinkDefaultProps} from './validateLinkPropTypes';
-<<<<<<< HEAD
-import compose from '../../libs/compose';
-=======
 import * as User from '../../libs/actions/User';
->>>>>>> b9508b61
 import FullScreenLoadingIndicator from '../../components/FullscreenLoadingIndicator';
 import ValidateCodeModal from '../../components/ValidateCode/ValidateCodeModal';
 import ONYXKEYS from '../../ONYXKEYS';
 import * as Session from '../../libs/actions/Session';
-<<<<<<< HEAD
-import withLocalize, {withLocalizePropTypes} from '../../components/withLocalize';
-=======
-import usePermissions from '../../hooks/usePermissions';
 import useLocalize from '../../hooks/useLocalize';
->>>>>>> b9508b61
 import ExpiredValidateCodeModal from '../../components/ValidateCode/ExpiredValidateCodeModal';
 import Navigation from '../../libs/Navigation/Navigation';
 import ROUTES from '../../ROUTES';
@@ -59,16 +50,7 @@
     account: {},
 };
 
-<<<<<<< HEAD
-class ValidateLoginPage extends Component {
-    componentDidMount() {
-        const login = lodashGet(this.props, 'credentials.login', null);
-        const isSignedIn = Boolean(lodashGet(this.props, 'session.authToken', null));
-        const cachedAutoAuthState = lodashGet(this.props, 'session.autoAuthState', null);
-        if (!login && isSignedIn && (cachedAutoAuthState === CONST.AUTO_AUTH_STATE.SIGNING_IN || cachedAutoAuthState === CONST.AUTO_AUTH_STATE.JUST_SIGNED_IN)) {
-=======
 function ValidateLoginPage(props) {
-    const {canUsePasswordlessLogins} = usePermissions();
     const {preferredLocale} = useLocalize();
     const login = lodashGet(props, 'credentials.login', null);
     const autoAuthState = lodashGet(props, 'session.autoAuthState', CONST.AUTO_AUTH_STATE.NOT_STARTED);
@@ -79,15 +61,13 @@
     const cachedAccountID = lodashGet(props, 'credentials.accountID', null);
 
     useEffect(() => {
-        // A fresh session will not have credentials.login and user permission betas available.
-        // In that case, we directly allow users to go through password less flow
-        if (login && !canUsePasswordlessLogins) {
+        // A fresh session will not have credentials.login
+        if (login) {
             User.validateLogin(accountID, validateCode);
             return;
         }
 
         if (!login && isSignedIn && (autoAuthState === CONST.AUTO_AUTH_STATE.SIGNING_IN || autoAuthState === CONST.AUTO_AUTH_STATE.JUST_SIGNED_IN)) {
->>>>>>> b9508b61
             // The user clicked the option to sign in the current tab
             Navigation.navigate(ROUTES.REPORT);
             return;
@@ -132,19 +112,8 @@
 ValidateLoginPage.displayName = 'ValidateLoginPage';
 ValidateLoginPage.propTypes = propTypes;
 
-<<<<<<< HEAD
-export default compose(
-    withLocalize,
-    withOnyx({
-        account: {key: ONYXKEYS.ACCOUNT},
-        credentials: {key: ONYXKEYS.CREDENTIALS},
-        session: {key: ONYXKEYS.SESSION},
-    }),
-)(ValidateLoginPage);
-=======
 export default withOnyx({
     account: {key: ONYXKEYS.ACCOUNT},
     credentials: {key: ONYXKEYS.CREDENTIALS},
     session: {key: ONYXKEYS.SESSION},
-})(ValidateLoginPage);
->>>>>>> b9508b61
+})(ValidateLoginPage);
--- conflicted
+++ resolved
@@ -92,17 +92,10 @@
             return;
         }
 
-<<<<<<< HEAD
         debouncedUpdateOptions();
         // Ignoring the rule intentionally, we want to run the code only when search Value changes to prevent additional runs.
         // eslint-disable-next-line react-hooks/exhaustive-deps
     }, [searchValue]);
-=======
-    onChangeText(searchValue = '') {
-        Report.searchInServer(searchValue);
-        this.setState({searchValue}, this.debouncedUpdateOptions);
-    }
->>>>>>> af91f95e
 
     /**
      * Returns the sections needed for the OptionsSelector
@@ -148,6 +141,7 @@
     };
 
     const onChangeText = (value = '') => {
+        Report.searchInServer(searchValue);
         setSearchValue(value);
     };
 

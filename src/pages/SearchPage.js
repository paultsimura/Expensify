--- conflicted
+++ resolved
@@ -135,44 +135,6 @@
             Boolean(this.state.userToInvite),
         );
         return (
-<<<<<<< HEAD
-            <>
-                <HeaderGap />
-                <HeaderWithCloseButton
-                    title="Search"
-                    onCloseButtonPress={redirectToLastReport}
-                />
-                <View style={[styles.flex1, styles.w100]}>
-                    <OptionsSelector
-                        sections={sections}
-                        value={this.state.searchValue}
-                        onSelectRow={this.selectReport}
-                        onChangeText={(searchValue = '') => {
-                            const {
-                                recentReports,
-                                personalDetails,
-                                userToInvite,
-                            } = getSearchOptions(
-                                this.props.reports,
-                                this.props.personalDetails,
-                                searchValue,
-                            );
-                            this.setState({
-                                searchValue,
-                                userToInvite,
-                                recentReports,
-                                personalDetails,
-                            });
-                        }}
-                        headerMessage={headerMessage}
-                        hideSectionHeaders
-                        hideAdditionalOptionStates
-                        showTitleTooltip
-                    />
-                </View>
-                <KeyboardSpacer />
-            </>
-=======
             <ScreenWrapper>
                 {() => (
                     <>
@@ -205,13 +167,13 @@
                                 headerMessage={headerMessage}
                                 hideSectionHeaders
                                 hideAdditionalOptionStates
+                                showTitleTooltip
                             />
                         </View>
                         <KeyboardSpacer />
                     </>
                 )}
             </ScreenWrapper>
->>>>>>> 2c40f2f4
         );
     }
 }

--- conflicted
+++ resolved
@@ -60,11 +60,7 @@
         .map((accountID, index) => {
             const userPersonalDetail = lodashGet(personalDetails, accountID, {displayName: personalDetails.displayName || translate('common.hidden'), avatar: ''});
             const userLogin = LocalePhoneNumber.formatPhoneNumber(userPersonalDetail.login || '') || translate('common.hidden');
-<<<<<<< HEAD
-            const displayName = PersonalDetailsUtils.getDisplayNameOrDefault(userPersonalDetail);
-=======
             const displayName = PersonalDetailsUtils.getDisplayNameOrDefault(userPersonalDetail.displayName);
->>>>>>> aa1d87ca
 
             return {
                 alternateText: userLogin,

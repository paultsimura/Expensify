--- conflicted
+++ resolved
@@ -6,11 +6,8 @@
 import {useOnyx} from 'react-native-onyx';
 import FullPageNotFoundView from '@components/BlockingViews/FullPageNotFoundView';
 import Button from '@components/Button';
-<<<<<<< HEAD
+import FixedFooter from '@components/FixedFooter';
 import FullScreenLoadingIndicator from '@components/FullscreenLoadingIndicator';
-=======
-import FixedFooter from '@components/FixedFooter';
->>>>>>> ab4b8ae3
 import HeaderWithBackButton from '@components/HeaderWithBackButton';
 import MoneyRequestView from '@components/ReportActionItem/MoneyRequestView';
 import ScreenWrapper from '@components/ScreenWrapper';
@@ -83,40 +80,8 @@
             testID={Confirmation.displayName}
             shouldShowOfflineIndicator
         >
-<<<<<<< HEAD
-            <FullPageNotFoundView shouldShow={shouldShowNotFoundPage}>
-                <HeaderWithBackButton title={translate('iou.reviewDuplicates')} />
-                <ScrollView style={styles.mb3}>
-                    <View style={[styles.ph5, styles.pb8]}>
-                        <Text
-                            family="EXP_NEW_KANSAS_MEDIUM"
-                            fontSize={variables.fontSizeLarge}
-                            style={styles.pb5}
-                        >
-                            {translate('violations.confirmDetails')}
-                        </Text>
-                        <Text>{translate('violations.confirmDuplicatesInfo')}</Text>
-                    </View>
-                    {/* We need that provider here becuase MoneyRequestView component require that */}
-                    <ShowContextMenuContext.Provider value={contextValue}>
-                        <MoneyRequestView
-                            report={report}
-                            shouldShowAnimatedBackground={false}
-                            readonly
-                            updatedTransaction={transaction as OnyxEntry<Transaction>}
-                        />
-                    </ShowContextMenuContext.Provider>
-                    <Button
-                        text={translate('common.confirm')}
-                        success
-                        style={[styles.ph5, styles.mt2]}
-                        onPress={mergeDuplicates}
-                    />
-                </ScrollView>
-            </FullPageNotFoundView>
-=======
             {({safeAreaPaddingBottomStyle}) => (
-                <FullPageNotFoundView shouldShow={!reviewDuplicates}>
+                <FullPageNotFoundView shouldShow={shouldShowNotFoundPage}>
                     <View style={[styles.flex1, safeAreaPaddingBottomStyle]}>
                         <HeaderWithBackButton title={translate('iou.reviewDuplicates')} />
                         <ScrollView>
@@ -151,7 +116,6 @@
                     </View>
                 </FullPageNotFoundView>
             )}
->>>>>>> ab4b8ae3
         </ScreenWrapper>
     );
 }

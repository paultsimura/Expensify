--- conflicted
+++ resolved
@@ -35,12 +35,8 @@
 function Confirmation() {
     const styles = useThemeStyles();
     const {translate} = useLocalize();
-<<<<<<< HEAD
+    const currentUserPersonalDetails = useCurrentUserPersonalDetails();
     const route = useRoute<PlatformStackRouteProp<TransactionDuplicateNavigatorParamList, typeof SCREENS.TRANSACTION_DUPLICATE.REVIEW>>();
-=======
-    const currentUserPersonalDetails = useCurrentUserPersonalDetails();
-    const route = useRoute<RouteProp<TransactionDuplicateNavigatorParamList, typeof SCREENS.TRANSACTION_DUPLICATE.REVIEW>>();
->>>>>>> 3047c1ba
     const [reviewDuplicates, reviewDuplicatesResult] = useOnyx(ONYXKEYS.REVIEW_DUPLICATES);
     const transaction = useMemo(() => TransactionUtils.buildNewTransactionAfterReviewingDuplicates(reviewDuplicates), [reviewDuplicates]);
     const transactionID = TransactionUtils.getTransactionID(route.params.threadReportID ?? '');

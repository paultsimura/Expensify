--- conflicted
+++ resolved
@@ -72,11 +72,7 @@
 
     const defaultOptions = useMemo(() => {
         if (!areOptionsInitialized) {
-<<<<<<< HEAD
-            return {recentReports: [], personalDetails: [], userToInvite: null, currentUserOption: null, tagOptions: [], taxRatesOptions: []};
-=======
-            return {recentReports: [], personalDetails: [], userToInvite: null, currentUserOption: null, categoryOptions: []};
->>>>>>> e8ac6d4c
+            return {recentReports: [], personalDetails: [], userToInvite: null, currentUserOption: null};
         }
 
         const inviteOptions = OptionsListUtils.getMemberInviteOptions(options.personalDetails, betas ?? [], '', excludedUsers);
@@ -99,12 +95,6 @@
             selectedOptions: newSelectedOptions,
             recentReports: [],
             currentUserOption: null,
-<<<<<<< HEAD
-            tagOptions: [],
-            taxRatesOptions: [],
-=======
-            categoryOptions: [],
->>>>>>> e8ac6d4c
         };
     }, [areOptionsInitialized, betas, excludedUsers, options.personalDetails, selectedOptions]);
 

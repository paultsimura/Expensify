--- conflicted
+++ resolved
@@ -81,7 +81,7 @@
         const accountID = Number(route.params?.accountID ?? 0);
         const reportID = ReportUtils.getChatByParticipants(session?.accountID ? [accountID, session.accountID] : [], reports)?.reportID ?? '';
 
-        if ((!!session && Number(session?.accountID) === accountID) || SessionActions.isAnonymousUser() || !reportID) {
+        if ((Boolean(session) && Number(session?.accountID) === accountID) || SessionActions.isAnonymousUser() || !reportID) {
             return `${ONYXKEYS.COLLECTION.REPORT}0` as const;
         }
         return `${ONYXKEYS.COLLECTION.REPORT}${reportID}` as const;
@@ -114,13 +114,8 @@
     const phoneNumber = getPhoneNumber(details);
     const phoneOrEmail = isSMSLogin ? getPhoneNumber(details) : login;
 
-<<<<<<< HEAD
-    const hasMinimumDetails = !isEmptyObject(details.avatar);
-    const isLoading = !!personalDetailsMetadata?.[accountID]?.isLoading || isEmptyObject(details);
-=======
     const hasAvatar = Boolean(details.avatar);
     const isLoading = Boolean(personalDetailsMetadata?.[accountID]?.isLoading) || isEmptyObject(details);
->>>>>>> d91979f5
 
     const statusEmojiCode = details?.status?.emojiCode ?? '';
     const statusText = details?.status?.text ?? '';
@@ -175,25 +170,11 @@
                                     style={[styles.textHeadline, styles.pre, styles.mb6, styles.w100, styles.textAlignCenter]}
                                     numberOfLines={1}
                                 >
-<<<<<<< HEAD
-                                    <OfflineWithFeedback pendingAction={details?.pendingFields?.avatar}>
-                                        <Avatar
-                                            containerStyles={[styles.avatarXLarge, styles.mb3]}
-                                            imageStyles={[styles.avatarXLarge]}
-                                            source={UserUtils.getAvatar(avatar, accountID)}
-                                            size={CONST.AVATAR_SIZE.XLARGE}
-                                            fallbackIcon={fallbackIcon}
-                                        />
-                                    </OfflineWithFeedback>
-                                </PressableWithoutFocus>
-                                {!!displayName && (
-=======
                                     {displayName}
                                 </Text>
                             )}
                             {hasStatus && (
                                 <View style={[styles.mb6, styles.detailsPageSectionContainer, styles.mw100]}>
->>>>>>> d91979f5
                                     <Text
                                         style={[styles.textLabelSupporting, styles.mb1]}
                                         numberOfLines={1}

import React from 'react';
import {
    Image, Text, TextInput, View,
} from 'react-native';
import {withOnyx} from 'react-native-onyx';
import PropTypes from 'prop-types';
import _ from 'underscore';
import styles from '../../../styles/styles';
import themeColors from '../../../styles/themes/default';
import ButtonWithLoader from '../../../components/ButtonWithLoader';
import {fetchAccountDetails} from '../../../libs/actions/Session';
import welcomeScreenshot from '../../../../assets/images/welcome-screenshot.png';
import ONYXKEYS from '../../../ONYXKEYS';

const propTypes = {
    /* Onyx Props */

    // The details about the account that the user is signing in with
    account: PropTypes.shape({
        // An error message to display to the user
        error: PropTypes.string,

        // Whether or not a sign on form is loading (being submitted)
        loading: PropTypes.bool,
    }),
};

const defaultProps = {
    account: {},
};

class LoginFormNarrow extends React.Component {
    constructor(props) {
        super(props);

        this.validateAndSubmitForm = this.validateAndSubmitForm.bind(this);

        this.state = {
            formError: false,
            login: '',
        };
    }

    /**
     * Check that all the form fields are valid, then trigger the submit callback
     */
    validateAndSubmitForm() {
        if (!this.state.login.trim()) {
            this.setState({formError: 'Please enter an email or phone number'});
            return;
        }

        this.setState({
            formError: null,
        });

        // Check if this login has an account associated with it or not
        fetchAccountDetails(this.state.login);
    }

    render() {
        return (
            <View style={[styles.loginFormContainer]}>
                <View style={[styles.mb4]}>
                    <Text style={[styles.formLabel]}>Enter your phone or email:</Text>
                    <TextInput
                        style={[styles.textInput]}
                        value={this.state.login}
                        autoCompleteType="email"
                        textContentType="username"
                        onChangeText={text => this.setState({login: text})}
                        onSubmitEditing={this.validateAndSubmitForm}
                        autoCapitalize="none"
<<<<<<< HEAD
                        placeholder="Email or phone"
                        placeholderTextColor={themeColors.placeholderText}
=======
                        placeholder="Phone or Email"
                        placeholderTextColor={themeColors.textSupporting}
>>>>>>> b015f335
                    />
                </View>
                <View>
                    <ButtonWithLoader
                        text="Continue"
                        isLoading={this.props.account.loading}
                        onClick={this.validateAndSubmitForm}
                    />
                </View>

                {this.state.formError && (
                    <Text style={[styles.formError]}>
                        {this.state.formError}
                    </Text>
                )}

                {!_.isEmpty(this.props.account.error) && (
                    <Text style={[styles.formError]}>
                        {this.props.account.error}
                    </Text>
                )}

                <View style={[styles.mt5, styles.mb5]}>
                    <Image
                        resizeMode="contain"
                        style={[styles.signinWelcomeScreenshot]}
                        source={welcomeScreenshot}
                    />
                </View>

                <View>
                    <Text style={[styles.textLabel, styles.textStrong, styles.mb1]}>
                        With Expensify.cash, chat and payments are the same thing.
                    </Text>
                    <Text style={[styles.textLabel]}>
                        Money talks. And now that chat and payments are in one place, it&apos;s also easy.
                        {' '}
                        Your payments get to you as fast as you can get your point across.
                    </Text>
                </View>
            </View>
        );
    }
}

LoginFormNarrow.propTypes = propTypes;
LoginFormNarrow.defaultProps = defaultProps;

export default withOnyx({
    account: {key: ONYXKEYS.ACCOUNT},
})(LoginFormNarrow);<|MERGE_RESOLUTION|>--- conflicted
+++ resolved
@@ -71,13 +71,8 @@
                         onChangeText={text => this.setState({login: text})}
                         onSubmitEditing={this.validateAndSubmitForm}
                         autoCapitalize="none"
-<<<<<<< HEAD
-                        placeholder="Email or phone"
+                        placeholder="Phone or Email"
                         placeholderTextColor={themeColors.placeholderText}
-=======
-                        placeholder="Phone or Email"
-                        placeholderTextColor={themeColors.textSupporting}
->>>>>>> b015f335
                     />
                 </View>
                 <View>

--- conflicted
+++ resolved
@@ -223,11 +223,7 @@
                     </View>
                 )}
 
-<<<<<<< HEAD
-                {Boolean(this.props.account) && !_.isEmpty(this.props.account.errors) && (
-=======
                 {hasServerError && (
->>>>>>> f5991465
                     <FormHelpMessage message={ErrorUtils.getLatestErrorMessage(this.props.account)} />
                 )}
                 <View>

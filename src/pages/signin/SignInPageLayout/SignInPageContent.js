--- conflicted
+++ resolved
@@ -46,22 +46,11 @@
             {/* This empty view creates margin on the top of the sign in form which will shrink and grow depending on if the keyboard is open or not */}
             <View style={[styles.flexGrow1, styles.signInPageContentTopSpacer]} />
 
-<<<<<<< HEAD
-            <View style={[styles.flexGrow2, styles.signInPageWelcomeTextContainer]}>
-=======
             <View style={[styles.flexGrow2, styles.mb8]}>
->>>>>>> 92aaf8e5
                 <SignInPageForm style={[styles.alignSelfStretch]}>
                     <View style={[props.isSmallScreenWidth ? styles.mb8 : styles.mb15, props.isSmallScreenWidth ? styles.alignItemsCenter : styles.alignSelfStart]}>
                         <ExpensifyWordmark />
                     </View>
-<<<<<<< HEAD
-                    {props.shouldShowWelcomeText && (
-                    <View>
-                        <Text style={[styles.mv5, styles.textLabel, styles.h3]}>
-                            {props.welcomeText}
-                        </Text>
-=======
                     <View style={[styles.signInPageWelcomeTextContainer]}>
                         {(props.shouldShowWelcomeHeader && props.welcomeHeader) ? (
                             <Text style={[
@@ -80,7 +69,6 @@
                                 {props.welcomeText}
                             </Text>
                         ) : null}
->>>>>>> 92aaf8e5
                     </View>
                     {props.children}
                 </SignInPageForm>

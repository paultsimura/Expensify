import React, {Component} from 'react';
import PropTypes from 'prop-types';
import {withOnyx} from 'react-native-onyx';
import lodashGet from 'lodash/get';
import Str from 'expensify-common/lib/str';
import {SafeAreaView} from 'react-native-safe-area-context';
import ONYXKEYS from '../../ONYXKEYS';
import styles from '../../styles/styles';
import compose from '../../libs/compose';
import SignInPageLayout from './SignInPageLayout';
import LoginForm from './LoginForm';
import PasswordForm from './PasswordForm';
import ValidateCodeForm from './ValidateCodeForm';
import ResendValidationForm from './ResendValidationForm';
import withLocalize, {withLocalizePropTypes} from '../../components/withLocalize';
import Performance from '../../libs/Performance';
import * as App from '../../libs/actions/App';
import Permissions from '../../libs/Permissions';
import UnlinkLoginForm from './UnlinkLoginForm';
import withWindowDimensions, {windowDimensionsPropTypes} from '../../components/withWindowDimensions';
import * as Localize from '../../libs/Localize';

const propTypes = {
    /* Onyx Props */

    /** The details about the account that the user is signing in with */
    account: PropTypes.shape({
        /** Error to display when there is an account error returned */
        errors: PropTypes.objectOf(PropTypes.string),

        /** Whether the account is validated */
        validated: PropTypes.bool,

        /** The primaryLogin associated with the account */
        primaryLogin: PropTypes.string,
    }),

    /** List of betas available to current user */
    betas: PropTypes.arrayOf(PropTypes.string),

    /** The credentials of the person signing in */
    credentials: PropTypes.shape({
        login: PropTypes.string,
        password: PropTypes.string,
        twoFactorAuthCode: PropTypes.string,
    }),

    ...withLocalizePropTypes,

    ...windowDimensionsPropTypes,
};

const defaultProps = {
    account: {},
    betas: [],
    credentials: {},
};

class SignInPage extends Component {
    componentDidMount() {
        Performance.measureTTI();

        App.setLocale(Localize.getDevicePreferredLocale());
    }

    render() {
        // Show the login form if
        // - A login has not been entered yet
        // - AND a validateCode has not been cached with sign in link
        const showLoginForm = !this.props.credentials.login && !this.props.credentials.validateCode;

        // Show the unlink form if
        // - A login has been entered
        // - AND the login is not the primary login
        // - AND the login is not validated
        const showUnlinkLoginForm =
            this.props.credentials.login && this.props.account.primaryLogin && this.props.account.primaryLogin !== this.props.credentials.login && !this.props.account.validated;

        // Show the old password form if
        // - A login has been entered
        // - AND an account exists and is validated for this login
        // - AND a password hasn't been entered yet
        // - AND haven't forgotten password
        // - AND the login isn't an unvalidated secondary login
        // - AND the user is NOT on the passwordless beta
        const showPasswordForm =
            Boolean(this.props.credentials.login) &&
            this.props.account.validated &&
            !this.props.credentials.password &&
            !this.props.account.forgotPassword &&
<<<<<<< HEAD
=======
            !showUnlinkLoginForm &&
>>>>>>> 6d17cc80
            !Permissions.canUsePasswordlessLogins(this.props.betas);

        // Show the new magic code / validate code form if
        // - A login has been entered or a validateCode has been cached from sign in link
        // - AND the login isn't an unvalidated secondary login
        // - AND the user is on the 'passwordless' beta
<<<<<<< HEAD
        const showValidateCodeForm = (this.props.credentials.login || this.props.credentials.validateCode) && Permissions.canUsePasswordlessLogins(this.props.betas);
=======
        const showValidateCodeForm = (this.props.credentials.login || this.props.credentials.validateCode) && !showUnlinkLoginForm && Permissions.canUsePasswordlessLogins(this.props.betas);
>>>>>>> 6d17cc80

        // Show the resend validation link form if
        // - A login has been entered
        // - AND is not validated or password is forgotten
        // - AND the login isn't an unvalidated secondary login
        // - AND user is not on 'passwordless' beta
        const showResendValidationForm =
<<<<<<< HEAD
            Boolean(this.props.credentials.login) && (!this.props.account.validated || this.props.account.forgotPassword) && !Permissions.canUsePasswordlessLogins(this.props.betas);
=======
            Boolean(this.props.credentials.login) &&
            (!this.props.account.validated || this.props.account.forgotPassword) &&
            !showUnlinkLoginForm &&
            !Permissions.canUsePasswordlessLogins(this.props.betas);
>>>>>>> 6d17cc80

        let welcomeHeader = '';
        let welcomeText = '';
        if (showValidateCodeForm) {
            if (this.props.account.requiresTwoFactorAuth) {
                // We will only know this after a user signs in successfully, without their 2FA code
                welcomeHeader = this.props.isSmallScreenWidth ? '' : this.props.translate('welcomeText.welcomeBack');
                welcomeText = this.props.translate('validateCodeForm.enterAuthenticatorCode');
            } else {
                const userLogin = Str.removeSMSDomain(lodashGet(this.props, 'credentials.login', ''));

                // replacing spaces with "hard spaces" to prevent breaking the number
                const userLoginToDisplay = Str.isSMSLogin(userLogin) ? this.props.formatPhoneNumber(userLogin).replace(/ /g, '\u00A0') : userLogin;
                if (this.props.account.validated) {
                    welcomeHeader = this.props.isSmallScreenWidth ? '' : this.props.translate('welcomeText.welcomeBack');
                    welcomeText = this.props.isSmallScreenWidth
                        ? `${this.props.translate('welcomeText.welcomeBack')} ${this.props.translate('welcomeText.welcomeEnterMagicCode', {login: userLoginToDisplay})}`
                        : this.props.translate('welcomeText.welcomeEnterMagicCode', {login: userLoginToDisplay});
                } else {
                    welcomeHeader = this.props.isSmallScreenWidth ? '' : this.props.translate('welcomeText.welcome');
                    welcomeText = this.props.isSmallScreenWidth
                        ? `${this.props.translate('welcomeText.welcome')} ${this.props.translate('welcomeText.newFaceEnterMagicCode', {login: userLoginToDisplay})}`
                        : this.props.translate('welcomeText.newFaceEnterMagicCode', {login: userLoginToDisplay});
                }
            }
        } else if (showPasswordForm) {
            welcomeHeader = this.props.isSmallScreenWidth ? '' : this.props.translate('welcomeText.welcomeBack');
            welcomeText = this.props.isSmallScreenWidth
                ? `${this.props.translate('welcomeText.welcomeBack')} ${this.props.translate('welcomeText.enterPassword')}`
                : this.props.translate('welcomeText.enterPassword');
        } else if (showUnlinkLoginForm) {
            welcomeHeader = this.props.isSmallScreenWidth ? this.props.translate('login.hero.header') : this.props.translate('welcomeText.welcomeBack');
        } else if (!showResendValidationForm) {
            welcomeHeader = this.props.isSmallScreenWidth ? this.props.translate('login.hero.header') : this.props.translate('welcomeText.getStarted');
            welcomeText = this.props.isSmallScreenWidth ? this.props.translate('welcomeText.getStarted') : '';
        }

        return (
            <SafeAreaView style={[styles.signInPage]}>
                <SignInPageLayout
                    welcomeHeader={welcomeHeader}
                    welcomeText={welcomeText}
<<<<<<< HEAD
                    shouldShowWelcomeHeader={showLoginForm || showPasswordForm || showValidateCodeForm || !showResendValidationForm || !this.props.isSmallScreenWidth}
                    shouldShowWelcomeText={showLoginForm || showPasswordForm || showValidateCodeForm || !showResendValidationForm}
=======
                    shouldShowWelcomeHeader={showLoginForm || showPasswordForm || showValidateCodeForm || showUnlinkLoginForm || !this.props.isSmallScreenWidth}
                    shouldShowWelcomeText={showLoginForm || showPasswordForm || showValidateCodeForm}
>>>>>>> 6d17cc80
                >
                    {/* LoginForm and PasswordForm must use the isVisible prop. This keeps them mounted, but visually hidden
                    so that password managers can access the values. Conditionally rendering these components will break this feature. */}
                    <LoginForm
                        isVisible={showLoginForm}
                        blurOnSubmit={this.props.account.validated === false}
                    />
                    {showValidateCodeForm ? <ValidateCodeForm isVisible={showValidateCodeForm} /> : <PasswordForm isVisible={showPasswordForm} />}
                    {showResendValidationForm && <ResendValidationForm />}
                    {showUnlinkLoginForm && <UnlinkLoginForm />}
                </SignInPageLayout>
            </SafeAreaView>
        );
    }
}

SignInPage.propTypes = propTypes;
SignInPage.defaultProps = defaultProps;

export default compose(
    withLocalize,
    withWindowDimensions,
    withOnyx({
        account: {key: ONYXKEYS.ACCOUNT},
        betas: {key: ONYXKEYS.BETAS},
        credentials: {key: ONYXKEYS.CREDENTIALS},
    }),
)(SignInPage);<|MERGE_RESOLUTION|>--- conflicted
+++ resolved
@@ -88,21 +88,14 @@
             this.props.account.validated &&
             !this.props.credentials.password &&
             !this.props.account.forgotPassword &&
-<<<<<<< HEAD
-=======
             !showUnlinkLoginForm &&
->>>>>>> 6d17cc80
             !Permissions.canUsePasswordlessLogins(this.props.betas);
 
         // Show the new magic code / validate code form if
         // - A login has been entered or a validateCode has been cached from sign in link
         // - AND the login isn't an unvalidated secondary login
         // - AND the user is on the 'passwordless' beta
-<<<<<<< HEAD
-        const showValidateCodeForm = (this.props.credentials.login || this.props.credentials.validateCode) && Permissions.canUsePasswordlessLogins(this.props.betas);
-=======
         const showValidateCodeForm = (this.props.credentials.login || this.props.credentials.validateCode) && !showUnlinkLoginForm && Permissions.canUsePasswordlessLogins(this.props.betas);
->>>>>>> 6d17cc80
 
         // Show the resend validation link form if
         // - A login has been entered
@@ -110,14 +103,10 @@
         // - AND the login isn't an unvalidated secondary login
         // - AND user is not on 'passwordless' beta
         const showResendValidationForm =
-<<<<<<< HEAD
-            Boolean(this.props.credentials.login) && (!this.props.account.validated || this.props.account.forgotPassword) && !Permissions.canUsePasswordlessLogins(this.props.betas);
-=======
             Boolean(this.props.credentials.login) &&
             (!this.props.account.validated || this.props.account.forgotPassword) &&
             !showUnlinkLoginForm &&
             !Permissions.canUsePasswordlessLogins(this.props.betas);
->>>>>>> 6d17cc80
 
         let welcomeHeader = '';
         let welcomeText = '';
@@ -160,13 +149,8 @@
                 <SignInPageLayout
                     welcomeHeader={welcomeHeader}
                     welcomeText={welcomeText}
-<<<<<<< HEAD
-                    shouldShowWelcomeHeader={showLoginForm || showPasswordForm || showValidateCodeForm || !showResendValidationForm || !this.props.isSmallScreenWidth}
-                    shouldShowWelcomeText={showLoginForm || showPasswordForm || showValidateCodeForm || !showResendValidationForm}
-=======
                     shouldShowWelcomeHeader={showLoginForm || showPasswordForm || showValidateCodeForm || showUnlinkLoginForm || !this.props.isSmallScreenWidth}
                     shouldShowWelcomeText={showLoginForm || showPasswordForm || showValidateCodeForm}
->>>>>>> 6d17cc80
                 >
                     {/* LoginForm and PasswordForm must use the isVisible prop. This keeps them mounted, but visually hidden
                     so that password managers can access the values. Conditionally rendering these components will break this feature. */}

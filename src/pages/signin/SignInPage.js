--- conflicted
+++ resolved
@@ -85,49 +85,31 @@
         // - AND haven't forgotten password
         // - AND the login isn't an unvalidated secondary login
         // - AND the user is NOT on the passwordless beta
-<<<<<<< HEAD
-        const showPasswordForm =
-            Boolean(this.props.credentials.login) &&
-            this.props.account.validated &&
-            !this.props.credentials.password &&
-            !this.props.account.forgotPassword &&
-            !Permissions.canUsePasswordlessLogins(this.props.betas);
-=======
         const showPasswordForm = Boolean(this.props.credentials.login)
             && this.props.account.validated
             && !this.props.credentials.password
             && !this.props.account.forgotPassword
             && !showUnlinkLoginForm
             && !Permissions.canUsePasswordlessLogins(this.props.betas);
->>>>>>> cc78a083
 
         // Show the new magic code / validate code form if
         // - A login has been entered or a validateCode has been cached from sign in link
         // - AND the login isn't an unvalidated secondary login
         // - AND the user is on the 'passwordless' beta
-<<<<<<< HEAD
-        const showValidateCodeForm = (this.props.credentials.login || this.props.credentials.validateCode) && Permissions.canUsePasswordlessLogins(this.props.betas);
-=======
         const showValidateCodeForm = (this.props.credentials.login
             || this.props.credentials.validateCode)
             && !showUnlinkLoginForm
             && Permissions.canUsePasswordlessLogins(this.props.betas);
->>>>>>> cc78a083
 
         // Show the resend validation link form if
         // - A login has been entered
         // - AND is not validated or password is forgotten
         // - AND the login isn't an unvalidated secondary login
         // - AND user is not on 'passwordless' beta
-<<<<<<< HEAD
-        const showResendValidationForm =
-            Boolean(this.props.credentials.login) && (!this.props.account.validated || this.props.account.forgotPassword) && !Permissions.canUsePasswordlessLogins(this.props.betas);
-=======
         const showResendValidationForm = Boolean(this.props.credentials.login)
             && (!this.props.account.validated || this.props.account.forgotPassword)
             && !showUnlinkLoginForm
             && !Permissions.canUsePasswordlessLogins(this.props.betas);
->>>>>>> cc78a083
 
         let welcomeHeader = '';
         let welcomeText = '';
@@ -170,21 +152,17 @@
                 <SignInPageLayout
                     welcomeHeader={welcomeHeader}
                     welcomeText={welcomeText}
-<<<<<<< HEAD
-                    shouldShowWelcomeHeader={showLoginForm || showPasswordForm || showValidateCodeForm || !showResendValidationForm || !this.props.isSmallScreenWidth}
-                    shouldShowWelcomeText={showLoginForm || showPasswordForm || showValidateCodeForm || !showResendValidationForm}
-=======
                     shouldShowWelcomeHeader={(showLoginForm || showPasswordForm || showValidateCodeForm || showUnlinkLoginForm) || !this.props.isSmallScreenWidth}
                     shouldShowWelcomeText={showLoginForm || showPasswordForm || showValidateCodeForm}
->>>>>>> cc78a083
                 >
                     {/* LoginForm and PasswordForm must use the isVisible prop. This keeps them mounted, but visually hidden
                     so that password managers can access the values. Conditionally rendering these components will break this feature. */}
-                    <LoginForm
-                        isVisible={showLoginForm}
-                        blurOnSubmit={this.props.account.validated === false}
-                    />
-                    {showValidateCodeForm ? <ValidateCodeForm isVisible={showValidateCodeForm} /> : <PasswordForm isVisible={showPasswordForm} />}
+                    <LoginForm isVisible={showLoginForm} blurOnSubmit={this.props.account.validated === false} />
+                    {showValidateCodeForm ? (
+                        <ValidateCodeForm isVisible={showValidateCodeForm} />
+                    ) : (
+                        <PasswordForm isVisible={showPasswordForm} />
+                    )}
                     {showResendValidationForm && <ResendValidationForm />}
                     {showUnlinkLoginForm && <UnlinkLoginForm />}
                 </SignInPageLayout>

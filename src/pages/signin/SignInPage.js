import React, {useEffect} from 'react';
import PropTypes from 'prop-types';
import _ from 'underscore';
import {withOnyx} from 'react-native-onyx';
import {View} from 'react-native';
import Str from 'expensify-common/lib/str';
import {useSafeAreaInsets} from 'react-native-safe-area-context';
import ONYXKEYS from '../../ONYXKEYS';
import styles from '../../styles/styles';
import SignInPageLayout from './SignInPageLayout';
import LoginForm from './LoginForm';
import ValidateCodeForm from './ValidateCodeForm';
import Performance from '../../libs/Performance';
import * as App from '../../libs/actions/App';
import UnlinkLoginForm from './UnlinkLoginForm';
import EmailDeliveryFailurePage from './EmailDeliveryFailurePage';
import * as Localize from '../../libs/Localize';
import * as StyleUtils from '../../styles/StyleUtils';
import useLocalize from '../../hooks/useLocalize';
import useWindowDimensions from '../../hooks/useWindowDimensions';
import Log from '../../libs/Log';

const propTypes = {
    /** The details about the account that the user is signing in with */
    account: PropTypes.shape({
        /** Error to display when there is an account error returned */
        errors: PropTypes.objectOf(PropTypes.string),

        /** Whether the account is validated */
        validated: PropTypes.bool,

        /** The primaryLogin associated with the account */
        primaryLogin: PropTypes.string,

        /** Does this account require 2FA? */
        requiresTwoFactorAuth: PropTypes.bool,

        /** Is this account having trouble receiving emails */
        hasEmailDeliveryFailure: PropTypes.bool,
    }),

    /** The credentials of the person signing in */
    credentials: PropTypes.shape({
        login: PropTypes.string,
        twoFactorAuthCode: PropTypes.string,
        validateCode: PropTypes.string,
    }),
};

const defaultProps = {
    account: {},
    credentials: {},
};

/**
 * @param {Boolean} hasLogin
 * @param {Boolean} hasValidateCode
 * @param {Boolean} isPrimaryLogin
 * @param {Boolean} isAccountValidated
<<<<<<< HEAD
 * @returns {Object}
 */
function getRenderOptions({hasLogin, hasValidateCode, hasAccount, isPrimaryLogin, isAccountValidated}) {
    const shouldShowLoginForm = !hasLogin && !hasValidateCode;
    const isUnvalidatedSecondaryLogin = hasLogin && !isPrimaryLogin && !isAccountValidated;
    const shouldShowValidateCodeForm = hasAccount && (hasLogin || hasValidateCode) && !isUnvalidatedSecondaryLogin;
    const shouldShowWelcomeHeader = shouldShowLoginForm || shouldShowValidateCodeForm || isUnvalidatedSecondaryLogin;
    const shouldShowWelcomeText = shouldShowLoginForm || shouldShowValidateCodeForm;
=======
 * @param {Boolean} didForgetPassword
 * @param {Boolean} canUsePasswordlessLogins
 * @param {Boolean} hasEmailDeliveryFailure
 * @returns {Object}
 */
function getRenderOptions({hasLogin, hasPassword, hasValidateCode, hasAccount, isPrimaryLogin, isAccountValidated, didForgetPassword, canUsePasswordlessLogins, hasEmailDeliveryFailure}) {
    const shouldShowLoginForm = !hasLogin && !hasValidateCode;
    const shouldShowEmailDeliveryFailurePage = hasLogin && hasEmailDeliveryFailure;
    const isUnvalidatedSecondaryLogin = hasLogin && !isPrimaryLogin && !isAccountValidated && !shouldShowEmailDeliveryFailurePage;
    const shouldShowPasswordForm =
        hasLogin && isAccountValidated && !hasPassword && !didForgetPassword && !isUnvalidatedSecondaryLogin && !canUsePasswordlessLogins && !shouldShowEmailDeliveryFailurePage;
    const shouldShowValidateCodeForm = hasAccount && (hasLogin || hasValidateCode) && !isUnvalidatedSecondaryLogin && canUsePasswordlessLogins && !shouldShowEmailDeliveryFailurePage;
    const shouldShowResendValidationForm =
        hasLogin && (!isAccountValidated || didForgetPassword) && !isUnvalidatedSecondaryLogin && !canUsePasswordlessLogins && !shouldShowEmailDeliveryFailurePage;
    const shouldShowWelcomeHeader = shouldShowLoginForm || shouldShowPasswordForm || shouldShowValidateCodeForm || isUnvalidatedSecondaryLogin || shouldShowEmailDeliveryFailurePage;
    const shouldShowWelcomeText = shouldShowLoginForm || shouldShowPasswordForm || shouldShowValidateCodeForm;
>>>>>>> 754b6edf
    return {
        shouldShowLoginForm,
        shouldShowEmailDeliveryFailurePage,
        shouldShowUnlinkLoginForm: isUnvalidatedSecondaryLogin,
        shouldShowValidateCodeForm,
        shouldShowWelcomeHeader,
        shouldShowWelcomeText,
    };
}

function SignInPage({credentials, account}) {
    const {translate, formatPhoneNumber} = useLocalize();
    const {isSmallScreenWidth} = useWindowDimensions();
    const safeAreaInsets = useSafeAreaInsets();

    useEffect(() => Performance.measureTTI(), []);
    useEffect(() => {
        App.setLocale(Localize.getDevicePreferredLocale());
    }, []);

<<<<<<< HEAD
    const {shouldShowLoginForm, shouldShowUnlinkLoginForm, shouldShowValidateCodeForm, shouldShowWelcomeHeader, shouldShowWelcomeText} = getRenderOptions({
=======
    const {
        shouldShowLoginForm,
        shouldShowEmailDeliveryFailurePage,
        shouldShowUnlinkLoginForm,
        shouldShowPasswordForm,
        shouldShowValidateCodeForm,
        shouldShowResendValidationForm,
        shouldShowWelcomeHeader,
        shouldShowWelcomeText,
    } = getRenderOptions({
>>>>>>> 754b6edf
        hasLogin: Boolean(credentials.login),
        hasValidateCode: Boolean(credentials.validateCode),
        hasAccount: !_.isEmpty(account),
        isPrimaryLogin: !account.primaryLogin || account.primaryLogin === credentials.login,
        isAccountValidated: Boolean(account.validated),
<<<<<<< HEAD
=======
        didForgetPassword: Boolean(account.forgotPassword),
        canUsePasswordlessLogins,
        hasEmailDeliveryFailure: Boolean(account.hasEmailDeliveryFailure),
>>>>>>> 754b6edf
    });

    let welcomeHeader;
    let welcomeText;
<<<<<<< HEAD
    if (shouldShowLoginForm) {
        welcomeHeader = isSmallScreenWidth ? translate('login.hero.header') : translate('welcomeText.getStarted');
        welcomeText = isSmallScreenWidth ? translate('welcomeText.getStarted') : '';
    } else if (shouldShowValidateCodeForm) {
=======
    if (shouldShowValidateCodeForm || shouldShowResendValidationForm) {
>>>>>>> 754b6edf
        if (account.requiresTwoFactorAuth) {
            // We will only know this after a user signs in successfully, without their 2FA code
            welcomeHeader = isSmallScreenWidth ? '' : translate('welcomeText.welcomeBack');
            welcomeText = translate('validateCodeForm.enterAuthenticatorCode');
        } else {
            const userLogin = Str.removeSMSDomain(credentials.login || '');

            // replacing spaces with "hard spaces" to prevent breaking the number
            const userLoginToDisplay = Str.isSMSLogin(userLogin) ? formatPhoneNumber(userLogin).replace(/ /g, '\u00A0') : userLogin;
            if (account.validated) {
                welcomeHeader = isSmallScreenWidth ? '' : translate('welcomeText.welcomeBack');
                welcomeText = isSmallScreenWidth
                    ? `${translate('welcomeText.welcomeBack')} ${translate('welcomeText.welcomeEnterMagicCode', {login: userLoginToDisplay})}`
                    : translate('welcomeText.welcomeEnterMagicCode', {login: userLoginToDisplay});
            } else {
                welcomeHeader = isSmallScreenWidth ? '' : translate('welcomeText.welcome');
                welcomeText = isSmallScreenWidth
                    ? `${translate('welcomeText.welcome')} ${translate('welcomeText.newFaceEnterMagicCode', {login: userLoginToDisplay})}`
                    : translate('welcomeText.newFaceEnterMagicCode', {login: userLoginToDisplay});
            }
        }
<<<<<<< HEAD
    } else if (shouldShowUnlinkLoginForm) {
        welcomeHeader = isSmallScreenWidth ? translate('login.hero.header') : translate('welcomeText.welcomeBack');
=======
    } else if (shouldShowPasswordForm) {
        welcomeHeader = isSmallScreenWidth ? '' : translate('welcomeText.welcomeBack');
        welcomeText = isSmallScreenWidth ? `${translate('welcomeText.welcomeBack')} ${translate('welcomeText.enterPassword')}` : translate('welcomeText.enterPassword');
    } else if (shouldShowUnlinkLoginForm || shouldShowEmailDeliveryFailurePage) {
        welcomeHeader = isSmallScreenWidth ? translate('login.hero.header') : translate('welcomeText.welcomeBack');

        // Don't show any welcome text if we're showing the user the email delivery failed view
        if (shouldShowEmailDeliveryFailurePage) {
            welcomeText = '';
        }
    } else if (!shouldShowResendValidationForm) {
        welcomeHeader = isSmallScreenWidth ? translate('login.hero.header') : translate('welcomeText.getStarted');
        welcomeText = isSmallScreenWidth ? translate('welcomeText.getStarted') : '';
>>>>>>> 754b6edf
    } else {
        Log.warn('SignInPage in unexpected state!');
    }

    return (
        <View style={[styles.signInPage, StyleUtils.getSafeAreaPadding(safeAreaInsets, 1)]}>
            <SignInPageLayout
                welcomeHeader={welcomeHeader}
                welcomeText={welcomeText}
                shouldShowWelcomeHeader={shouldShowWelcomeHeader || !isSmallScreenWidth}
                shouldShowWelcomeText={shouldShowWelcomeText}
            >
                {/* LoginForm must use the isVisible prop. This keeps it mounted, but visually hidden
                    so that password managers can access the values. Conditionally rendering this component will break this feature. */}
                <LoginForm
                    isVisible={shouldShowLoginForm}
                    blurOnSubmit={account.validated === false}
                />
                {shouldShowValidateCodeForm && <ValidateCodeForm isVisible={shouldShowValidateCodeForm} />}
                {shouldShowUnlinkLoginForm && <UnlinkLoginForm />}
                {shouldShowEmailDeliveryFailurePage && <EmailDeliveryFailurePage />}
            </SignInPageLayout>
        </View>
    );
}

SignInPage.propTypes = propTypes;
SignInPage.defaultProps = defaultProps;
SignInPage.displayName = 'SignInPage';

export default withOnyx({
    account: {key: ONYXKEYS.ACCOUNT},
    credentials: {key: ONYXKEYS.CREDENTIALS},
})(SignInPage);<|MERGE_RESOLUTION|>--- conflicted
+++ resolved
@@ -57,33 +57,16 @@
  * @param {Boolean} hasValidateCode
  * @param {Boolean} isPrimaryLogin
  * @param {Boolean} isAccountValidated
-<<<<<<< HEAD
+ * @param {Boolean} hasEmailDeliveryFailure
  * @returns {Object}
  */
-function getRenderOptions({hasLogin, hasValidateCode, hasAccount, isPrimaryLogin, isAccountValidated}) {
+function getRenderOptions({hasLogin, hasValidateCode, hasAccount, isPrimaryLogin, isAccountValidated, hasEmailDeliveryFailure}) {
     const shouldShowLoginForm = !hasLogin && !hasValidateCode;
+    const shouldShowEmailDeliveryFailurePage = hasLogin && hasEmailDeliveryFailure;
     const isUnvalidatedSecondaryLogin = hasLogin && !isPrimaryLogin && !isAccountValidated;
     const shouldShowValidateCodeForm = hasAccount && (hasLogin || hasValidateCode) && !isUnvalidatedSecondaryLogin;
     const shouldShowWelcomeHeader = shouldShowLoginForm || shouldShowValidateCodeForm || isUnvalidatedSecondaryLogin;
     const shouldShowWelcomeText = shouldShowLoginForm || shouldShowValidateCodeForm;
-=======
- * @param {Boolean} didForgetPassword
- * @param {Boolean} canUsePasswordlessLogins
- * @param {Boolean} hasEmailDeliveryFailure
- * @returns {Object}
- */
-function getRenderOptions({hasLogin, hasPassword, hasValidateCode, hasAccount, isPrimaryLogin, isAccountValidated, didForgetPassword, canUsePasswordlessLogins, hasEmailDeliveryFailure}) {
-    const shouldShowLoginForm = !hasLogin && !hasValidateCode;
-    const shouldShowEmailDeliveryFailurePage = hasLogin && hasEmailDeliveryFailure;
-    const isUnvalidatedSecondaryLogin = hasLogin && !isPrimaryLogin && !isAccountValidated && !shouldShowEmailDeliveryFailurePage;
-    const shouldShowPasswordForm =
-        hasLogin && isAccountValidated && !hasPassword && !didForgetPassword && !isUnvalidatedSecondaryLogin && !canUsePasswordlessLogins && !shouldShowEmailDeliveryFailurePage;
-    const shouldShowValidateCodeForm = hasAccount && (hasLogin || hasValidateCode) && !isUnvalidatedSecondaryLogin && canUsePasswordlessLogins && !shouldShowEmailDeliveryFailurePage;
-    const shouldShowResendValidationForm =
-        hasLogin && (!isAccountValidated || didForgetPassword) && !isUnvalidatedSecondaryLogin && !canUsePasswordlessLogins && !shouldShowEmailDeliveryFailurePage;
-    const shouldShowWelcomeHeader = shouldShowLoginForm || shouldShowPasswordForm || shouldShowValidateCodeForm || isUnvalidatedSecondaryLogin || shouldShowEmailDeliveryFailurePage;
-    const shouldShowWelcomeText = shouldShowLoginForm || shouldShowPasswordForm || shouldShowValidateCodeForm;
->>>>>>> 754b6edf
     return {
         shouldShowLoginForm,
         shouldShowEmailDeliveryFailurePage,
@@ -104,43 +87,21 @@
         App.setLocale(Localize.getDevicePreferredLocale());
     }, []);
 
-<<<<<<< HEAD
-    const {shouldShowLoginForm, shouldShowUnlinkLoginForm, shouldShowValidateCodeForm, shouldShowWelcomeHeader, shouldShowWelcomeText} = getRenderOptions({
-=======
-    const {
-        shouldShowLoginForm,
-        shouldShowEmailDeliveryFailurePage,
-        shouldShowUnlinkLoginForm,
-        shouldShowPasswordForm,
-        shouldShowValidateCodeForm,
-        shouldShowResendValidationForm,
-        shouldShowWelcomeHeader,
-        shouldShowWelcomeText,
-    } = getRenderOptions({
->>>>>>> 754b6edf
+    const {shouldShowLoginForm, shouldShowEmailDeliveryFailurePage, shouldShowUnlinkLoginForm, shouldShowValidateCodeForm, shouldShowWelcomeHeader, shouldShowWelcomeText} = getRenderOptions({
         hasLogin: Boolean(credentials.login),
         hasValidateCode: Boolean(credentials.validateCode),
         hasAccount: !_.isEmpty(account),
         isPrimaryLogin: !account.primaryLogin || account.primaryLogin === credentials.login,
         isAccountValidated: Boolean(account.validated),
-<<<<<<< HEAD
-=======
-        didForgetPassword: Boolean(account.forgotPassword),
-        canUsePasswordlessLogins,
         hasEmailDeliveryFailure: Boolean(account.hasEmailDeliveryFailure),
->>>>>>> 754b6edf
     });
 
     let welcomeHeader;
     let welcomeText;
-<<<<<<< HEAD
     if (shouldShowLoginForm) {
         welcomeHeader = isSmallScreenWidth ? translate('login.hero.header') : translate('welcomeText.getStarted');
         welcomeText = isSmallScreenWidth ? translate('welcomeText.getStarted') : '';
     } else if (shouldShowValidateCodeForm) {
-=======
-    if (shouldShowValidateCodeForm || shouldShowResendValidationForm) {
->>>>>>> 754b6edf
         if (account.requiresTwoFactorAuth) {
             // We will only know this after a user signs in successfully, without their 2FA code
             welcomeHeader = isSmallScreenWidth ? '' : translate('welcomeText.welcomeBack');
@@ -162,13 +123,6 @@
                     : translate('welcomeText.newFaceEnterMagicCode', {login: userLoginToDisplay});
             }
         }
-<<<<<<< HEAD
-    } else if (shouldShowUnlinkLoginForm) {
-        welcomeHeader = isSmallScreenWidth ? translate('login.hero.header') : translate('welcomeText.welcomeBack');
-=======
-    } else if (shouldShowPasswordForm) {
-        welcomeHeader = isSmallScreenWidth ? '' : translate('welcomeText.welcomeBack');
-        welcomeText = isSmallScreenWidth ? `${translate('welcomeText.welcomeBack')} ${translate('welcomeText.enterPassword')}` : translate('welcomeText.enterPassword');
     } else if (shouldShowUnlinkLoginForm || shouldShowEmailDeliveryFailurePage) {
         welcomeHeader = isSmallScreenWidth ? translate('login.hero.header') : translate('welcomeText.welcomeBack');
 
@@ -176,10 +130,6 @@
         if (shouldShowEmailDeliveryFailurePage) {
             welcomeText = '';
         }
-    } else if (!shouldShowResendValidationForm) {
-        welcomeHeader = isSmallScreenWidth ? translate('login.hero.header') : translate('welcomeText.getStarted');
-        welcomeText = isSmallScreenWidth ? translate('welcomeText.getStarted') : '';
->>>>>>> 754b6edf
     } else {
         Log.warn('SignInPage in unexpected state!');
     }

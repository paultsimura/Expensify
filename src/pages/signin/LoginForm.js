import React from 'react';
<<<<<<< HEAD
import {View} from 'react-native';
=======
import {TextInput, View} from 'react-native';
>>>>>>> 96de1bc1
import {withOnyx} from 'react-native-onyx';
import PropTypes from 'prop-types';
import _ from 'underscore';
import styles from '../../styles/styles';
import themeColors from '../../styles/themes/default';
import Button from '../../components/Button';
import Text from '../../components/Text';
import {fetchAccountDetails} from '../../libs/actions/Session';
import ONYXKEYS from '../../ONYXKEYS';
import withWindowDimensions, {windowDimensionsPropTypes} from '../../components/withWindowDimensions';
import compose from '../../libs/compose';
import canFocusInputOnScreenFocus from '../../libs/canFocusInputOnScreenFocus';
import withLocalize, {withLocalizePropTypes} from '../../components/withLocalize';
import getEmailKeyboardType from '../../libs/getEmailKeyboardType';
import ExpensiTextInput from '../../components/ExpensiTextInput';

const propTypes = {
    /* Onyx Props */

    /** The details about the account that the user is signing in with */
    account: PropTypes.shape({
        /** An error message to display to the user */
        error: PropTypes.string,

        /** Success message to display when necessary */
        success: PropTypes.string,

        /** Whether or not a sign on form is loading (being submitted) */
        loading: PropTypes.bool,
    }),

    ...windowDimensionsPropTypes,

    ...withLocalizePropTypes,
};

const defaultProps = {
    account: {},
};

class LoginForm extends React.Component {
    constructor(props) {
        super(props);

        this.validateAndSubmitForm = this.validateAndSubmitForm.bind(this);

        this.state = {
            formError: false,
            login: '',
        };
    }

    /**
     * Check that all the form fields are valid, then trigger the submit callback
     */
    validateAndSubmitForm() {
        if (!this.state.login.trim()) {
            this.setState({formError: this.props.translate('loginForm.pleaseEnterEmailOrPhoneNumber')});
            return;
        }

        this.setState({
            formError: null,
        });

        // Check if this login has an account associated with it or not
        fetchAccountDetails(this.state.login);
    }

    render() {
        return (
            <>
<<<<<<< HEAD
                <View style={[styles.mb4]}>
                    <ExpensiTextInput
                        label={this.props.translate('loginForm.enterYourPhoneOrEmail')}
=======
                <View style={[styles.mt3]}>
                    <Text style={[styles.formLabel]}>{this.props.translate('loginForm.enterYourPhoneOrEmail')}</Text>
                    <TextInput
                        style={[styles.textInput]}
>>>>>>> 96de1bc1
                        value={this.state.login}
                        autoCompleteType="email"
                        textContentType="username"
                        onChangeText={text => this.setState({login: text})}
                        onSubmitEditing={this.validateAndSubmitForm}
                        autoCapitalize="none"
                        autoCorrect={false}
                        keyboardType={getEmailKeyboardType()}
                        placeholder={this.props.translate('loginForm.phoneOrEmail')}
                        placeholderTextColor={themeColors.placeholderText}
                        autoFocus={canFocusInputOnScreenFocus()}
                    />
                </View>
                <View style={[styles.mt5]}>
                    <Button
                        success
                        text={this.props.translate('common.continue')}
                        isLoading={this.props.account.loading}
                        onPress={this.validateAndSubmitForm}
                    />
                </View>

                {this.state.formError && (
                    <Text style={[styles.formError]}>
                        {this.state.formError}
                    </Text>
                )}

                {!_.isEmpty(this.props.account.error) && (
                    <Text style={[styles.formError]}>
                        {this.props.account.error}
                    </Text>
                )}
                {!_.isEmpty(this.props.account.success) && (
                    <Text style={[styles.formSuccess]}>
                        {this.props.account.success}
                    </Text>
                )}
            </>
        );
    }
}

LoginForm.propTypes = propTypes;
LoginForm.defaultProps = defaultProps;

export default compose(
    withOnyx({
        account: {key: ONYXKEYS.ACCOUNT},
    }),
    withWindowDimensions,
    withLocalize,
)(LoginForm);<|MERGE_RESOLUTION|>--- conflicted
+++ resolved
@@ -1,9 +1,5 @@
 import React from 'react';
-<<<<<<< HEAD
 import {View} from 'react-native';
-=======
-import {TextInput, View} from 'react-native';
->>>>>>> 96de1bc1
 import {withOnyx} from 'react-native-onyx';
 import PropTypes from 'prop-types';
 import _ from 'underscore';
@@ -76,16 +72,9 @@
     render() {
         return (
             <>
-<<<<<<< HEAD
-                <View style={[styles.mb4]}>
+                <View style={[styles.mt3]}>
                     <ExpensiTextInput
                         label={this.props.translate('loginForm.enterYourPhoneOrEmail')}
-=======
-                <View style={[styles.mt3]}>
-                    <Text style={[styles.formLabel]}>{this.props.translate('loginForm.enterYourPhoneOrEmail')}</Text>
-                    <TextInput
-                        style={[styles.textInput]}
->>>>>>> 96de1bc1
                         value={this.state.login}
                         autoCompleteType="email"
                         textContentType="username"

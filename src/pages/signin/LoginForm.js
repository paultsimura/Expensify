--- conflicted
+++ resolved
@@ -105,13 +105,9 @@
                         value={this.state.login}
                         autoCompleteType="username"
                         textContentType="username"
-<<<<<<< HEAD
                         nativeID="username"
                         name="username"
-                        onChangeText={text => this.setState({login: text})}
-=======
                         onChangeText={this.onTextInput}
->>>>>>> b12eb5f9
                         onSubmitEditing={this.validateAndSubmitForm}
                         autoCapitalize="none"
                         autoCorrect={false}

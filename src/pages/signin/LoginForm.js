--- conflicted
+++ resolved
@@ -128,68 +128,6 @@
         setFormError(null);
 
         // Check if this login has an account associated with it or not
-<<<<<<< HEAD
-        Session.beginSignIn(parsedPhoneNumber.possible ? parsedPhoneNumber.number.e164 : login);
-    }
-
-    render() {
-        const formErrorText = this.state.formError ? this.props.translate(this.state.formError) : '';
-        const serverErrorText = ErrorUtils.getLatestErrorMessage(this.props.account);
-        const hasError = !_.isEmpty(serverErrorText);
-        return (
-            <>
-                <View
-                    accessibilityLabel={this.props.translate('loginForm.loginForm')}
-                    style={[styles.mt3]}
-                >
-                    <TextInput
-                        ref={(el) => (this.input = el)}
-                        label={this.props.translate('loginForm.phoneOrEmail')}
-                        accessibilityLabel={this.props.translate('loginForm.phoneOrEmail')}
-                        accessibilityRole={CONST.ACCESSIBILITY_ROLE.TEXT}
-                        value={this.state.login}
-                        autoCompleteType="username"
-                        textContentType="username"
-                        nativeID="username"
-                        name="username"
-                        onChangeText={this.onTextInput}
-                        onSubmitEditing={this.validateAndSubmitForm}
-                        autoCapitalize="none"
-                        autoCorrect={false}
-                        keyboardType={CONST.KEYBOARD_TYPE.EMAIL_ADDRESS}
-                        errorText={formErrorText}
-                        hasError={hasError}
-                    />
-                </View>
-                {!_.isEmpty(this.props.account.success) && <Text style={[styles.formSuccess]}>{this.props.account.success}</Text>}
-                {!_.isEmpty(this.props.closeAccount.success || this.props.account.message) && (
-                    // DotIndicatorMessage mostly expects onyxData errors, so we need to mock an object so that the messages looks similar to prop.account.errors
-                    <DotIndicatorMessage
-                        style={[styles.mv2]}
-                        type="success"
-                        messages={{0: this.props.closeAccount.success || this.props.account.message}}
-                    />
-                )}
-                {
-                    // We need to unmount the submit button when the component is not visible so that the Enter button
-                    // key handler gets unsubscribed and does not conflict with the Password Form
-                    this.props.isVisible && (
-                        <View style={[styles.mt5]}>
-                            <FormAlertWithSubmitButton
-                                buttonText={this.props.translate('common.continue')}
-                                isLoading={this.props.account.isLoading && this.props.account.loadingForm === CONST.FORMS.LOGIN_FORM}
-                                onSubmit={this.validateAndSubmitForm}
-                                message={serverErrorText}
-                                isAlertVisible={!_.isEmpty(serverErrorText)}
-                                containerStyles={[styles.mh0]}
-                            />
-                        </View>
-                    )
-                }
-            </>
-        );
-    }
-=======
         Session.beginSignIn(parsedPhoneNumber.possible ? parsedPhoneNumber.number.e164 : loginTrim);
     }, [login, props.closeAccount, props.network, setFormError]);
 
@@ -225,6 +163,8 @@
                 <TextInput
                     ref={input}
                     label={translate('loginForm.phoneOrEmail')}
+                    accessibilityLabel={translate('loginForm.phoneOrEmail')}
+                    accessibilityRole={CONST.ACCESSIBILITY_ROLE.TEXT}
                     value={login}
                     autoCompleteType="username"
                     textContentType="username"
@@ -266,7 +206,6 @@
             }
         </>
     );
->>>>>>> fc15d9be
 }
 
 LoginForm.propTypes = propTypes;

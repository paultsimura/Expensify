import React, {useCallback, useEffect, useRef, useState} from 'react';
import {useOnyx} from 'react-native-onyx';
import WebView from 'react-native-webview';
import type {WebViewNativeEvent} from 'react-native-webview/lib/WebViewTypes';
import FullPageOfflineBlockingView from '@components/BlockingViews/FullPageOfflineBlockingView';
import HeaderWithBackButton from '@components/HeaderWithBackButton';
import SAMLLoadingIndicator from '@components/SAMLLoadingIndicator';
import ScreenWrapper from '@components/ScreenWrapper';
import useLocalize from '@hooks/useLocalize';
import getPlatform from '@libs/getPlatform';
import getUAForWebView from '@libs/getUAForWebView';
import Log from '@libs/Log';
import {fetchSAMLUrl} from '@libs/LoginUtils';
import Navigation from '@libs/Navigation/Navigation';
import * as Session from '@userActions/Session';
import CONFIG from '@src/CONFIG';
import ONYXKEYS from '@src/ONYXKEYS';
import ROUTES from '@src/ROUTES';

function SAMLSignInPage() {
    const [account] = useOnyx(ONYXKEYS.ACCOUNT);
    const [credentials] = useOnyx(ONYXKEYS.CREDENTIALS);
    const [showNavigation, shouldShowNavigation] = useState(true);
    const [SAMLUrl, setSAMLUrl] = useState('');
    const webViewRef = useRef<WebView>(null);
    const {translate} = useLocalize();

    useEffect(() => {
<<<<<<< HEAD
        // If we don't have a valid login to pass here, direct the user back to a clean sign in state to try again
        if (!credentials?.login) {
            Session.clearSignInData();
            Session.setAccountError(translate('common.error.email'));
            Navigation.goBack(ROUTES.HOME);
            return;
        }

        // If we've already gotten a url back to log into the user's IdP, then don't re-fetch it
=======
        // If we've already gotten a url back to log into the user's Identity Provider (IdP), then don't re-fetch it
>>>>>>> 72d735d8
        if (SAMLUrl) {
            return;
        }

        const body = new FormData();
        body.append('email', credentials.login);
        body.append('referer', CONFIG.EXPENSIFY.EXPENSIFY_CASH_REFERER);
        body.append('platform', getPlatform());
        fetchSAMLUrl(body).then((response) => {
            if (!response || !response.url) {
                return;
            }
            setSAMLUrl(response.url);
        });
    }, [credentials?.login, SAMLUrl]);

    /**
     * Handles in-app navigation once we get a response back from Expensify
     */
    const handleNavigationStateChange = useCallback(
        ({url}: WebViewNativeEvent) => {
            // If we've gotten a callback then remove the option to navigate back to the sign-in page
            if (url.includes('loginCallback')) {
                shouldShowNavigation(false);
            }

            const searchParams = new URLSearchParams(new URL(url).search);
            const shortLivedAuthToken = searchParams.get('shortLivedAuthToken');
            if (!account?.isLoading && credentials?.login && !!shortLivedAuthToken) {
                Log.info('SAMLSignInPage - Successfully received shortLivedAuthToken. Signing in...');
                Session.signInWithShortLivedAuthToken(shortLivedAuthToken);
            }

            // If the login attempt is unsuccessful, set the error message for the account and redirect to sign in page
            if (searchParams.has('error')) {
                Session.clearSignInData();
                Session.setAccountError(searchParams.get('error') ?? '');

                Navigation.isNavigationReady().then(() => {
                    // We must call goBack() to remove the /transition route from history
                    Navigation.goBack();
                    Navigation.navigate(ROUTES.HOME);
                });
            }
        },
        [credentials?.login, shouldShowNavigation, account?.isLoading],
    );

    return (
        <ScreenWrapper
            shouldShowOfflineIndicator={false}
            includeSafeAreaPaddingBottom={false}
            testID={SAMLSignInPage.displayName}
        >
            {showNavigation && (
                <HeaderWithBackButton
                    title=""
                    onBackButtonPress={() => {
                        setSAMLUrl('');
                        Session.clearSignInData();
                        Navigation.isNavigationReady().then(() => {
                            Navigation.goBack();
                        });
                    }}
                />
            )}
            <FullPageOfflineBlockingView>
                {!!SAMLUrl && (
                    <WebView
                        ref={webViewRef}
                        originWhitelist={['https://*']}
                        source={{uri: SAMLUrl}}
                        userAgent={getUAForWebView()}
                        incognito // 'incognito' prop required for Android, issue here https://github.com/react-native-webview/react-native-webview/issues/1352
                        startInLoadingState
                        renderLoading={() => <SAMLLoadingIndicator />}
                        onNavigationStateChange={handleNavigationStateChange}
                    />
                )}
            </FullPageOfflineBlockingView>
        </ScreenWrapper>
    );
}

SAMLSignInPage.displayName = 'SAMLSignInPage';

export default SAMLSignInPage;<|MERGE_RESOLUTION|>--- conflicted
+++ resolved
@@ -26,7 +26,6 @@
     const {translate} = useLocalize();
 
     useEffect(() => {
-<<<<<<< HEAD
         // If we don't have a valid login to pass here, direct the user back to a clean sign in state to try again
         if (!credentials?.login) {
             Session.clearSignInData();
@@ -35,10 +34,7 @@
             return;
         }
 
-        // If we've already gotten a url back to log into the user's IdP, then don't re-fetch it
-=======
         // If we've already gotten a url back to log into the user's Identity Provider (IdP), then don't re-fetch it
->>>>>>> 72d735d8
         if (SAMLUrl) {
             return;
         }

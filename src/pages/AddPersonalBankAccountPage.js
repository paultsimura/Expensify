--- conflicted
+++ resolved
@@ -88,35 +88,6 @@
                     onBackButtonPress={Navigation.goBack}
                 />
                 {shouldShowSuccess ? (
-<<<<<<< HEAD
-                    <>
-                        <View style={[styles.pageWrapper, styles.flex1, styles.flexColumn, styles.alignItemsCenter, styles.justifyContentCenter]}>
-                            <Icon
-                                src={Illustrations.TadaBlue}
-                                height={100}
-                                width={100}
-                                fill={defaultTheme.iconSuccessFill}
-                            />
-                            <View style={[styles.ph5]}>
-                                <Text style={[styles.mt5, styles.h1, styles.textAlignCenter, styles.headlineFont, styles.textXLarge]}>
-                                    {this.props.translate('addPersonalBankAccountPage.successTitle')}
-                                </Text>
-                                <Text style={[styles.mt3, styles.textAlignCenter]}>
-                                    {this.props.translate('addPersonalBankAccountPage.successMessage')}
-                                </Text>
-                            </View>
-                        </View>
-                        <FixedFooter>
-                            <Button
-                                text={this.props.translate('common.continue')}
-                                onPress={() => Navigation.navigate(ROUTES.SETTINGS_PAYMENTS)}
-                                style={[styles.mt4]}
-                                iconStyles={[styles.mr5]}
-                                success
-                            />
-                        </FixedFooter>
-                    </>
-=======
                     <ConfirmationPage
                         heading={this.props.translate('addPersonalBankAccountPage.successTitle')}
                         description={this.props.translate('addPersonalBankAccountPage.successMessage')}
@@ -124,7 +95,6 @@
                         buttonText={this.props.translate('common.continue')}
                         onButtonPress={() => Navigation.navigate(ROUTES.SETTINGS_PAYMENTS)}
                     />
->>>>>>> 7f276b6d
                 ) : (
                     <Form
                         formID={ONYXKEYS.PERSONAL_BANK_ACCOUNT}

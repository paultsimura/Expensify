--- conflicted
+++ resolved
@@ -69,14 +69,9 @@
                         <TextInput
                             inputID="welcomeMessage"
                             label={props.translate('welcomeMessagePage.welcomeMessage')}
-<<<<<<< HEAD
                             accessibilityLabel={props.translate('welcomeMessagePage.welcomeMessage')}
                             accessibilityRole={CONST.ACCESSIBILITY_ROLE.TEXT}
-                            multiline
-                            numberOfLines={10}
-=======
                             autoGrowHeight
->>>>>>> e5f00f86
                             maxLength={CONST.MAX_COMMENT_LENGTH}
                             ref={(el) => (welcomeMessageInputRef.current = el)}
                             value={welcomeMessage}

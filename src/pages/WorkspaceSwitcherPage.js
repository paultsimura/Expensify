--- conflicted
+++ resolved
@@ -11,11 +11,11 @@
 import OptionsSelector from '@components/OptionsSelector';
 import PressableWithFeedback from '@components/Pressable/PressableWithFeedback';
 import Text from '@components/Text';
+import useActiveWorkspace from '@hooks/useActiveWorkspace';
 import useAutoFocusInput from '@hooks/useAutoFocusInput';
 import useLocalize from '@hooks/useLocalize';
 import useNetwork from '@hooks/useNetwork';
 import useTheme from '@hooks/useTheme';
-import useActiveWorkspace from '@hooks/useActiveWorkspace';
 import useThemeStyles from '@hooks/useThemeStyles';
 import Navigation from '@libs/Navigation/Navigation';
 import * as PolicyUtils from '@libs/PolicyUtils';
@@ -104,25 +104,17 @@
 
     const selectPolicy = useCallback((option) => {
         const policyID = option.policyID;
-<<<<<<< HEAD
         const pathPrefix = policyID ? `w/${policyID}/` : '';
-        Policy.selectWorkspace(policyID);
-=======
-
->>>>>>> e77d1a09
+
         if (policyID) {
             setSelectedOption(option);
         } else {
             setSelectedOption(undefined);
         }
-<<<<<<< HEAD
-        Navigation.navigate(`${pathPrefix}${ROUTES.HOME}`);
-=======
         // Temporary: This will be handled in custom navigation function that also puts policyID in BottomTabNavigator state
         setActiveWorkspaceID(policyID);
         Navigation.goBack();
-        Navigation.navigate(ROUTES.HOME);
->>>>>>> e77d1a09
+        Navigation.navigate(`${pathPrefix}${ROUTES.HOME}`);
     }, []);
 
     const onChangeText = useCallback((newSearchTerm) => {

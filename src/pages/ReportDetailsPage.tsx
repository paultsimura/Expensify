--- conflicted
+++ resolved
@@ -304,15 +304,7 @@
     const canDeleteRequest = isActionOwner && (canDeleteTransaction(moneyRequestReport) || isSelfDMTrackExpenseReport) && !isDeletedParentAction;
     const shouldShowDeleteButton = shouldShowTaskDeleteButton || canDeleteRequest;
 
-<<<<<<< HEAD
-    const canUnapproveRequest =
-        ReportUtils.isExpenseReport(report) &&
-        (ReportUtils.isReportManager(report) || isPolicyAdmin) &&
-        ReportUtils.isReportApproved({reportOrID: report}) &&
-        !PolicyUtils.isSubmitAndClose(policy);
-=======
-    const canUnapproveRequest = isExpenseReportUtil(report) && (isReportManagerUtil(report) || isPolicyAdmin) && isReportApprovedUtil(report) && !isSubmitAndClose(policy);
->>>>>>> 77469350
+    const canUnapproveRequest = isExpenseReportUtil(report) && (isReportManagerUtil(report) || isPolicyAdmin) && isReportApprovedUtil({reportOrID: report}) && !isSubmitAndClose(policy);
 
     useEffect(() => {
         if (canDeleteRequest) {
@@ -362,11 +354,7 @@
     const shouldShowLeaveButton = canLeaveChat(report, policy);
     const shouldShowGoToWorkspace = shouldShowPolicy(policy, false, session?.email) && !policy?.isJoinRequestPending;
 
-<<<<<<< HEAD
-    const reportName = ReportUtils.getReportName({report});
-=======
-    const reportName = getReportName(report);
->>>>>>> 77469350
+    const reportName = getReportName({report});
 
     const additionalRoomDetails =
         (isPolicyExpenseChat && !!report?.isOwnPolicyExpenseChat) || isExpenseReportUtil(report) || isPolicyExpenseChat || isInvoiceRoom

--- conflicted
+++ resolved
@@ -65,11 +65,7 @@
     const {translate} = useLocalize();
     const {isOffline} = useNetwork();
     const styles = useThemeStyles();
-<<<<<<< HEAD
-=======
-    const route = useRoute();
     const [isLastMemberLeavingGroupModalVisible, setIsLastMemberLeavingGroupModalVisible] = useState(false);
->>>>>>> 432c2e70
     const policy = useMemo(() => policies?.[`${ONYXKEYS.COLLECTION.POLICY}${report?.policyID ?? ''}`], [policies, report?.policyID]);
     const isPolicyAdmin = useMemo(() => PolicyUtils.isPolicyAdmin(policy ?? null), [policy]);
     const isPolicyEmployee = useMemo(() => PolicyUtils.isPolicyEmployee(report?.policyID ?? '', policies), [report?.policyID, policies]);

import {Str} from 'expensify-common';
import React, {useCallback, useEffect, useMemo, useRef, useState} from 'react';
import {View} from 'react-native';
import type {OnyxEntry} from 'react-native-onyx';
import {useOnyx} from 'react-native-onyx';
import type {ValueOf} from 'type-fest';
import AvatarWithImagePicker from '@components/AvatarWithImagePicker';
import FullPageNotFoundView from '@components/BlockingViews/FullPageNotFoundView';
import DecisionModal from '@components/DecisionModal';
import DelegateNoAccessModal from '@components/DelegateNoAccessModal';
import DisplayNames from '@components/DisplayNames';
import HeaderWithBackButton from '@components/HeaderWithBackButton';
import MentionReportContext from '@components/HTMLEngineProvider/HTMLRenderers/MentionReportRenderer/MentionReportContext';
import * as Expensicons from '@components/Icon/Expensicons';
import MenuItem from '@components/MenuItem';
import MenuItemWithTopDescription from '@components/MenuItemWithTopDescription';
import MultipleAvatars from '@components/MultipleAvatars';
import OfflineWithFeedback from '@components/OfflineWithFeedback';
import ParentNavigationSubtitle from '@components/ParentNavigationSubtitle';
import PressableWithoutFeedback from '@components/Pressable/PressableWithoutFeedback';
import type {PromotedAction} from '@components/PromotedActionsBar';
import PromotedActionsBar, {PromotedActions} from '@components/PromotedActionsBar';
import RoomHeaderAvatars from '@components/RoomHeaderAvatars';
import ScreenWrapper from '@components/ScreenWrapper';
import ScrollView from '@components/ScrollView';
import {useSearchContext} from '@components/Search/SearchContext';
import Text from '@components/Text';
import useDelegateUserDetails from '@hooks/useDelegateUserDetails';
import useLocalize from '@hooks/useLocalize';
import useNetwork from '@hooks/useNetwork';
import usePaginatedReportActions from '@hooks/usePaginatedReportActions';
import useResponsiveLayout from '@hooks/useResponsiveLayout';
import useThemeStyles from '@hooks/useThemeStyles';
import * as ReportActions from '@libs/actions/Report';
import Navigation from '@libs/Navigation/Navigation';
import type {PlatformStackScreenProps} from '@libs/Navigation/PlatformStackNavigation/types';
import type {ReportDetailsNavigatorParamList} from '@libs/Navigation/types';
import * as OptionsListUtils from '@libs/OptionsListUtils';
import * as PolicyUtils from '@libs/PolicyUtils';
import * as ReportActionsUtils from '@libs/ReportActionsUtils';
import * as ReportUtils from '@libs/ReportUtils';
import StringUtils from '@libs/StringUtils';
import {getAllReportTransactions} from '@libs/TransactionUtils';
import * as IOU from '@userActions/IOU';
import * as Report from '@userActions/Report';
import * as Session from '@userActions/Session';
import * as Task from '@userActions/Task';
import ConfirmModal from '@src/components/ConfirmModal';
import CONST from '@src/CONST';
import type {TranslationPaths} from '@src/languages/types';
import ONYXKEYS from '@src/ONYXKEYS';
import type {Route} from '@src/ROUTES';
import ROUTES from '@src/ROUTES';
import type SCREENS from '@src/SCREENS';
import type * as OnyxTypes from '@src/types/onyx';
import type DeepValueOf from '@src/types/utils/DeepValueOf';
import {isEmptyObject} from '@src/types/utils/EmptyObject';
import type IconAsset from '@src/types/utils/IconAsset';
import type {WithReportOrNotFoundProps} from './home/report/withReportOrNotFound';
import withReportOrNotFound from './home/report/withReportOrNotFound';

type ReportDetailsPageMenuItem = {
    key: DeepValueOf<typeof CONST.REPORT_DETAILS_MENU_ITEM>;
    translationKey: TranslationPaths;
    icon: IconAsset;
    isAnonymousAction: boolean;
    action: () => void;
    brickRoadIndicator?: ValueOf<typeof CONST.BRICK_ROAD_INDICATOR_STATUS>;
    subtitle?: number;
    shouldShowRightIcon?: boolean;
};

type ReportDetailsPageProps = WithReportOrNotFoundProps & PlatformStackScreenProps<ReportDetailsNavigatorParamList, typeof SCREENS.REPORT_DETAILS.ROOT>;

const CASES = {
    DEFAULT: 'default',
    MONEY_REQUEST: 'money_request',
    MONEY_REPORT: 'money_report',
};

type CaseID = ValueOf<typeof CASES>;

function ReportDetailsPage({policies, report, route, reportMetadata}: ReportDetailsPageProps) {
    const {translate} = useLocalize();
    const {isOffline} = useNetwork();
    const styles = useThemeStyles();
    const backTo = route.params.backTo;

    // The app would crash due to subscribing to the entire report collection if parentReportID is an empty string. So we should have a fallback ID here.
    /* eslint-disable @typescript-eslint/prefer-nullish-coalescing */
    const [parentReport] = useOnyx(`${ONYXKEYS.COLLECTION.REPORT}${report.parentReportID || CONST.DEFAULT_NUMBER_ID}`);
    const [reportNameValuePairs] = useOnyx(`${ONYXKEYS.COLLECTION.REPORT_NAME_VALUE_PAIRS}${report?.reportID || CONST.DEFAULT_NUMBER_ID}`);
    const [parentReportNameValuePairs] = useOnyx(`${ONYXKEYS.COLLECTION.REPORT_NAME_VALUE_PAIRS}${report?.parentReportID || CONST.DEFAULT_NUMBER_ID}`);
    /* eslint-enable @typescript-eslint/prefer-nullish-coalescing */
    const {reportActions} = usePaginatedReportActions(report.reportID);
    const {currentSearchHash} = useSearchContext();

    // We need to use isSmallScreenWidth instead of shouldUseNarrowLayout to apply the correct modal type for the decision modal
    // eslint-disable-next-line rulesdir/prefer-shouldUseNarrowLayout-instead-of-isSmallScreenWidth
    const {isSmallScreenWidth} = useResponsiveLayout();

    const transactionThreadReportID = useMemo(
        () => ReportActionsUtils.getOneTransactionThreadReportID(report.reportID, reportActions ?? [], isOffline),
        [report.reportID, reportActions, isOffline],
    );

    const [transactionThreadReport] = useOnyx(`${ONYXKEYS.COLLECTION.REPORT}${transactionThreadReportID}`);
    const [isDebugModeEnabled] = useOnyx(ONYXKEYS.USER, {selector: (user) => !!user?.isDebugModeEnabled});
    const [personalDetails] = useOnyx(ONYXKEYS.PERSONAL_DETAILS_LIST);
    const [session] = useOnyx(ONYXKEYS.SESSION);
    const [transactions] = useOnyx(ONYXKEYS.COLLECTION.TRANSACTION);

    const [isLastMemberLeavingGroupModalVisible, setIsLastMemberLeavingGroupModalVisible] = useState(false);
    const [isDeleteModalVisible, setIsDeleteModalVisible] = useState(false);
    const [isUnapproveModalVisible, setIsUnapproveModalVisible] = useState(false);
    const [isConfirmModalVisible, setIsConfirmModalVisible] = useState(false);
    const [offlineModalVisible, setOfflineModalVisible] = useState(false);
    const [downloadErrorModalVisible, setDownloadErrorModalVisible] = useState(false);
    const policy = useMemo(() => policies?.[`${ONYXKEYS.COLLECTION.POLICY}${report?.policyID}`], [policies, report?.policyID]);
    const isPolicyAdmin = useMemo(() => PolicyUtils.isPolicyAdmin(policy), [policy]);
    const isPolicyEmployee = useMemo(() => PolicyUtils.isPolicyEmployee(report?.policyID, policies), [report?.policyID, policies]);
    const isPolicyExpenseChat = useMemo(() => ReportUtils.isPolicyExpenseChat(report), [report]);
    const shouldUseFullTitle = useMemo(() => ReportUtils.shouldUseFullTitleToDisplay(report), [report]);
    const isChatRoom = useMemo(() => ReportUtils.isChatRoom(report), [report]);
    const isUserCreatedPolicyRoom = useMemo(() => ReportUtils.isUserCreatedPolicyRoom(report), [report]);
    const isDefaultRoom = useMemo(() => ReportUtils.isDefaultRoom(report), [report]);
    const isChatThread = useMemo(() => ReportUtils.isChatThread(report), [report]);
<<<<<<< HEAD
    const isArchivedRoom = useMemo(() => ReportUtils.isArchivedRoom(reportNameValuePairs), [reportNameValuePairs]);
=======
    const isArchivedRoom = useMemo(() => ReportUtils.isArchivedNonExpenseReport(report, reportNameValuePairs), [report, reportNameValuePairs]);
>>>>>>> 92e5d458
    const isMoneyRequestReport = useMemo(() => ReportUtils.isMoneyRequestReport(report), [report]);
    const isMoneyRequest = useMemo(() => ReportUtils.isMoneyRequest(report), [report]);
    const isInvoiceReport = useMemo(() => ReportUtils.isInvoiceReport(report), [report]);
    const isInvoiceRoom = useMemo(() => ReportUtils.isInvoiceRoom(report), [report]);
    const isTaskReport = useMemo(() => ReportUtils.isTaskReport(report), [report]);
    const isSelfDM = useMemo(() => ReportUtils.isSelfDM(report), [report]);
    const isTrackExpenseReport = ReportUtils.isTrackExpenseReport(report);
    const parentReportAction = ReportActionsUtils.getReportAction(report?.parentReportID, report?.parentReportActionID);
    const isCanceledTaskReport = ReportUtils.isCanceledTaskReport(report, parentReportAction);
    const canEditReportDescription = useMemo(() => ReportUtils.canEditReportDescription(report, policy), [report, policy]);
    const shouldShowReportDescription = isChatRoom && (canEditReportDescription || report.description !== '');
    const isExpenseReport = isMoneyRequestReport || isInvoiceReport || isMoneyRequest;
    const isSingleTransactionView = isMoneyRequest || isTrackExpenseReport;
    const isSelfDMTrackExpenseReport = isTrackExpenseReport && ReportUtils.isSelfDM(parentReport);
    const shouldDisableRename = useMemo(() => ReportUtils.shouldDisableRename(report), [report]);
    const parentNavigationSubtitleData = ReportUtils.getParentNavigationSubtitle(report);
    // eslint-disable-next-line react-compiler/react-compiler, react-hooks/exhaustive-deps -- policy is a dependency because `getChatRoomSubtitle` calls `getPolicyName` which in turn retrieves the value from the `policy` value stored in Onyx
    const chatRoomSubtitle = useMemo(() => {
        const subtitle = ReportUtils.getChatRoomSubtitle(report);

        if (subtitle) {
            return subtitle;
        }

        return '';
    }, [report]);
    const isSystemChat = useMemo(() => ReportUtils.isSystemChat(report), [report]);
    const isGroupChat = useMemo(() => ReportUtils.isGroupChat(report), [report]);
    const isRootGroupChat = useMemo(() => ReportUtils.isRootGroupChat(report), [report]);
    const isThread = useMemo(() => ReportUtils.isThread(report), [report]);
    const shouldOpenRoomMembersPage = isUserCreatedPolicyRoom || isChatThread || (isPolicyExpenseChat && isPolicyAdmin);
    const participants = useMemo(() => {
        return ReportUtils.getParticipantsList(report, personalDetails, shouldOpenRoomMembersPage);
    }, [report, personalDetails, shouldOpenRoomMembersPage]);
    const connectedIntegration = PolicyUtils.getConnectedIntegration(policy);

    const transactionIDList = useMemo(() => {
        if (!isMoneyRequestReport) {
            return [];
        }
        return getAllReportTransactions(report.reportID, transactions).map((transaction) => transaction.transactionID);
    }, [isMoneyRequestReport, report.reportID, transactions]);

    // Get the active chat members by filtering out the pending members with delete action
    const activeChatMembers = participants.flatMap((accountID) => {
        const pendingMember = reportMetadata?.pendingChatMembers?.findLast((member) => member.accountID === accountID.toString());
        const detail = personalDetails?.[accountID];
        if (!detail) {
            return [];
        }
        return !pendingMember || pendingMember.pendingAction !== CONST.RED_BRICK_ROAD_PENDING_ACTION.DELETE ? accountID : [];
    });

    const caseID = useMemo((): CaseID => {
        // 3. MoneyReportHeader
        if (isMoneyRequestReport || isInvoiceReport) {
            return CASES.MONEY_REPORT;
        }
        // 2. MoneyRequestHeader
        if (isSingleTransactionView) {
            return CASES.MONEY_REQUEST;
        }
        // 1. HeaderView
        return CASES.DEFAULT;
    }, [isInvoiceReport, isMoneyRequestReport, isSingleTransactionView]);
    const isPrivateNotesFetchTriggered = reportMetadata?.isLoadingPrivateNotes !== undefined;

    const requestParentReportAction = useMemo(() => {
        // 2. MoneyReport case
        if (caseID === CASES.MONEY_REPORT) {
            if (!reportActions || !transactionThreadReport?.parentReportActionID) {
                return undefined;
            }
            return reportActions.find((action) => action.reportActionID === transactionThreadReport.parentReportActionID);
        }
        return parentReportAction;
    }, [caseID, parentReportAction, reportActions, transactionThreadReport?.parentReportActionID]);

    const isActionOwner =
        typeof requestParentReportAction?.actorAccountID === 'number' && typeof session?.accountID === 'number' && requestParentReportAction.actorAccountID === session?.accountID;
    const isDeletedParentAction = ReportActionsUtils.isDeletedAction(requestParentReportAction);

    const moneyRequestReport: OnyxEntry<OnyxTypes.Report> = useMemo(() => {
        if (caseID === CASES.MONEY_REQUEST) {
            return parentReport;
        }
        return report;
    }, [caseID, parentReport, report]);

    const moneyRequestAction = transactionThreadReportID ? requestParentReportAction : parentReportAction;

    const canModifyTask = Task.canModifyTask(report, session?.accountID ?? CONST.DEFAULT_NUMBER_ID);
    const canActionTask = Task.canActionTask(report, session?.accountID ?? CONST.DEFAULT_NUMBER_ID);
    const shouldShowTaskDeleteButton =
        isTaskReport &&
        !isCanceledTaskReport &&
        ReportUtils.canWriteInReport(report) &&
        report.stateNum !== CONST.REPORT.STATE_NUM.APPROVED &&
        !ReportUtils.isClosedReport(report) &&
        canModifyTask &&
        canActionTask;
    const canDeleteRequest = isActionOwner && (ReportUtils.canDeleteTransaction(moneyRequestReport) || isSelfDMTrackExpenseReport) && !isDeletedParentAction;
    const shouldShowDeleteButton = shouldShowTaskDeleteButton || canDeleteRequest;

    const canUnapproveRequest =
        ReportUtils.isExpenseReport(report) && (ReportUtils.isReportManager(report) || isPolicyAdmin) && ReportUtils.isReportApproved(report) && !PolicyUtils.isSubmitAndClose(policy);

    useEffect(() => {
        if (canDeleteRequest) {
            return;
        }

        setIsDeleteModalVisible(false);
    }, [canDeleteRequest]);

    useEffect(() => {
        // Do not fetch private notes if isLoadingPrivateNotes is already defined, or if the network is offline, or if the report is a self DM.
        if (isPrivateNotesFetchTriggered || isOffline || isSelfDM) {
            return;
        }

        Report.getReportPrivateNote(report?.reportID);
    }, [report?.reportID, isOffline, isPrivateNotesFetchTriggered, isSelfDM]);

    const leaveChat = useCallback(() => {
        Navigation.dismissModal();
        Navigation.isNavigationReady().then(() => {
            if (isRootGroupChat) {
                Report.leaveGroupChat(report.reportID);
                return;
            }
            const isWorkspaceMemberLeavingWorkspaceRoom = (report.visibility === CONST.REPORT.VISIBILITY.RESTRICTED || isPolicyExpenseChat) && isPolicyEmployee;
            Report.leaveRoom(report.reportID, isWorkspaceMemberLeavingWorkspaceRoom);
        });
    }, [isPolicyEmployee, isPolicyExpenseChat, isRootGroupChat, report.reportID, report.visibility]);

    const [moneyRequestReportActions] = useOnyx(`${ONYXKEYS.COLLECTION.REPORT_ACTIONS}${moneyRequestReport?.reportID}`);
    const isMoneyRequestExported = ReportUtils.isExported(moneyRequestReportActions);
    const {isDelegateAccessRestricted} = useDelegateUserDetails();
    const [isNoDelegateAccessMenuVisible, setIsNoDelegateAccessMenuVisible] = useState(false);

    const unapproveExpenseReportOrShowModal = useCallback(() => {
        if (isDelegateAccessRestricted) {
            setIsNoDelegateAccessMenuVisible(true);
        } else if (isMoneyRequestExported) {
            setIsUnapproveModalVisible(true);
            return;
        }
        Navigation.dismissModal();
        IOU.unapproveExpenseReport(moneyRequestReport);
    }, [isMoneyRequestExported, moneyRequestReport, isDelegateAccessRestricted]);

    const shouldShowLeaveButton = ReportUtils.canLeaveChat(report, policy);
    const shouldShowGoToWorkspace = PolicyUtils.shouldShowPolicy(policy, false, session?.email) && !policy?.isJoinRequestPending;

    const reportName = ReportUtils.getReportName(report);

    const additionalRoomDetails =
        (isPolicyExpenseChat && !!report?.isOwnPolicyExpenseChat) || ReportUtils.isExpenseReport(report) || isPolicyExpenseChat || isInvoiceRoom
            ? chatRoomSubtitle
            : `${translate('threads.in')} ${chatRoomSubtitle}`;

    let roomDescription;
    if (caseID === CASES.MONEY_REQUEST) {
        roomDescription = translate('common.name');
    } else if (isGroupChat) {
        roomDescription = translate('groupConfirmPage.groupName');
    } else {
        roomDescription = translate('newRoomPage.roomName');
    }

    const shouldShowNotificationPref = !isMoneyRequestReport && !ReportUtils.isHiddenForCurrentUser(report);
    const shouldShowWriteCapability = !isMoneyRequestReport;
    const shouldShowMenuItem = shouldShowNotificationPref || shouldShowWriteCapability || (!!report?.visibility && report.chatType !== CONST.REPORT.CHAT_TYPE.INVOICE);

    const isPayer = ReportUtils.isPayer(session, moneyRequestReport);
    const isSettled = ReportUtils.isSettled(moneyRequestReport?.reportID);

    const shouldShowCancelPaymentButton = caseID === CASES.MONEY_REPORT && isPayer && isSettled && ReportUtils.isExpenseReport(moneyRequestReport);
    const [chatReport] = useOnyx(`${ONYXKEYS.COLLECTION.REPORT}${moneyRequestReport?.chatReportID}`);

    const iouTransactionID = ReportActionsUtils.isMoneyRequestAction(requestParentReportAction) ? ReportActionsUtils.getOriginalMessage(requestParentReportAction)?.IOUTransactionID : '';

    const cancelPayment = useCallback(() => {
        if (!chatReport) {
            return;
        }

        IOU.cancelPayment(moneyRequestReport, chatReport);
        setIsConfirmModalVisible(false);
    }, [moneyRequestReport, chatReport]);

    const menuItems: ReportDetailsPageMenuItem[] = useMemo(() => {
        const items: ReportDetailsPageMenuItem[] = [];

        if (isSelfDM) {
            return [];
        }

        if (isArchivedRoom) {
            return items;
        }

        // The Members page is only shown when:
        // - The report is a thread in a chat report
        // - The report is not a user created room with participants to show i.e. DM, Group Chat, etc
        // - The report is a user created room and the room and the current user is a workspace member i.e. non-workspace members should not see this option.
        if (
            (isGroupChat ||
                (isDefaultRoom && isChatThread && isPolicyEmployee) ||
                (!isUserCreatedPolicyRoom && participants.length) ||
                (isUserCreatedPolicyRoom && (isPolicyEmployee || (isChatThread && !ReportUtils.isPublicRoom(report))))) &&
            !ReportUtils.isConciergeChatReport(report) &&
            !isSystemChat
        ) {
            items.push({
                key: CONST.REPORT_DETAILS_MENU_ITEM.MEMBERS,
                translationKey: 'common.members',
                icon: Expensicons.Users,
                subtitle: activeChatMembers.length,
                isAnonymousAction: false,
                shouldShowRightIcon: true,
                action: () => {
                    if (shouldOpenRoomMembersPage) {
                        Navigation.navigate(ROUTES.ROOM_MEMBERS.getRoute(report?.reportID, backTo));
                    } else {
                        Navigation.navigate(ROUTES.REPORT_PARTICIPANTS.getRoute(report?.reportID, backTo));
                    }
                },
            });
        } else if ((isUserCreatedPolicyRoom && (!participants.length || !isPolicyEmployee)) || ((isDefaultRoom || isPolicyExpenseChat) && isChatThread && !isPolicyEmployee)) {
            items.push({
                key: CONST.REPORT_DETAILS_MENU_ITEM.INVITE,
                translationKey: 'common.invite',
                icon: Expensicons.Users,
                isAnonymousAction: false,
                shouldShowRightIcon: true,
                action: () => {
                    Navigation.navigate(ROUTES.ROOM_INVITE.getRoute(report?.reportID));
                },
            });
        }

        if (shouldShowMenuItem) {
            items.push({
                key: CONST.REPORT_DETAILS_MENU_ITEM.SETTINGS,
                translationKey: 'common.settings',
                icon: Expensicons.Gear,
                isAnonymousAction: false,
                shouldShowRightIcon: true,
                action: () => {
                    Navigation.navigate(ROUTES.REPORT_SETTINGS.getRoute(report?.reportID, backTo));
                },
            });
        }

        if (isTrackExpenseReport && !isDeletedParentAction) {
            const actionReportID = ReportUtils.getOriginalReportID(report.reportID, parentReportAction);
            const whisperAction = ReportActionsUtils.getTrackExpenseActionableWhisper(iouTransactionID, moneyRequestReport?.reportID);
            const actionableWhisperReportActionID = whisperAction?.reportActionID;
            items.push({
                key: CONST.REPORT_DETAILS_MENU_ITEM.SETTINGS,
                translationKey: 'actionableMentionTrackExpense.submit',
                icon: Expensicons.Send,
                isAnonymousAction: false,
                shouldShowRightIcon: true,
                action: () => {
                    ReportUtils.createDraftTransactionAndNavigateToParticipantSelector(iouTransactionID, actionReportID, CONST.IOU.ACTION.SUBMIT, actionableWhisperReportActionID);
                },
            });
            items.push({
                key: CONST.REPORT_DETAILS_MENU_ITEM.SETTINGS,
                translationKey: 'actionableMentionTrackExpense.categorize',
                icon: Expensicons.Folder,
                isAnonymousAction: false,
                shouldShowRightIcon: true,
                action: () => {
                    ReportUtils.createDraftTransactionAndNavigateToParticipantSelector(iouTransactionID, actionReportID, CONST.IOU.ACTION.CATEGORIZE, actionableWhisperReportActionID);
                },
            });
            items.push({
                key: CONST.REPORT_DETAILS_MENU_ITEM.SETTINGS,
                translationKey: 'actionableMentionTrackExpense.share',
                icon: Expensicons.UserPlus,
                isAnonymousAction: false,
                shouldShowRightIcon: true,
                action: () => {
                    ReportUtils.createDraftTransactionAndNavigateToParticipantSelector(iouTransactionID, actionReportID, CONST.IOU.ACTION.SHARE, actionableWhisperReportActionID);
                },
            });
        }

        // Prevent displaying private notes option for threads and task reports
        if (!isChatThread && !isMoneyRequestReport && !isInvoiceReport && !isTaskReport) {
            items.push({
                key: CONST.REPORT_DETAILS_MENU_ITEM.PRIVATE_NOTES,
                translationKey: 'privateNotes.title',
                icon: Expensicons.Pencil,
                isAnonymousAction: false,
                shouldShowRightIcon: true,
                action: () => ReportUtils.navigateToPrivateNotes(report, session, backTo),
                brickRoadIndicator: Report.hasErrorInPrivateNotes(report) ? CONST.BRICK_ROAD_INDICATOR_STATUS.ERROR : undefined,
            });
        }

        // Show actions related to Task Reports
        if (isTaskReport && !isCanceledTaskReport) {
            if (ReportUtils.isCompletedTaskReport(report) && canModifyTask && canActionTask) {
                items.push({
                    key: CONST.REPORT_DETAILS_MENU_ITEM.MARK_AS_INCOMPLETE,
                    icon: Expensicons.Checkmark,
                    translationKey: 'task.markAsIncomplete',
                    isAnonymousAction: false,
                    action: Session.checkIfActionIsAllowed(() => {
                        Navigation.dismissModal();
                        Task.reopenTask(report);
                    }),
                });
            }
        }

        if (shouldShowCancelPaymentButton) {
            items.push({
                key: CONST.REPORT_DETAILS_MENU_ITEM.CANCEL_PAYMENT,
                icon: Expensicons.Trashcan,
                translationKey: 'iou.cancelPayment',
                isAnonymousAction: false,
                action: () => setIsConfirmModalVisible(true),
            });
        }

        if (isMoneyRequestReport) {
            items.push({
                key: CONST.REPORT_DETAILS_MENU_ITEM.DOWNLOAD,
                translationKey: 'common.download',
                icon: Expensicons.Download,
                isAnonymousAction: false,
                action: () => {
                    if (isOffline) {
                        setOfflineModalVisible(true);
                        return;
                    }

                    ReportActions.exportReportToCSV({reportID: report.reportID, transactionIDList}, () => {
                        setDownloadErrorModalVisible(true);
                    });
                },
            });
        }

        if (policy && connectedIntegration && isPolicyAdmin && !isSingleTransactionView && isExpenseReport) {
            items.push({
                key: CONST.REPORT_DETAILS_MENU_ITEM.EXPORT,
                translationKey: 'common.export',
                icon: Expensicons.Upload,
                isAnonymousAction: false,
                action: () => {
                    Navigation.navigate(ROUTES.REPORT_WITH_ID_DETAILS_EXPORT.getRoute(report?.reportID, connectedIntegration, backTo));
                },
            });
        }

        if (canUnapproveRequest) {
            items.push({
                key: CONST.REPORT_DETAILS_MENU_ITEM.UNAPPROVE,
                icon: Expensicons.CircularArrowBackwards,
                translationKey: 'iou.unapprove',
                isAnonymousAction: false,
                action: () => unapproveExpenseReportOrShowModal(),
            });
        }

        if (shouldShowGoToWorkspace) {
            items.push({
                key: CONST.REPORT_DETAILS_MENU_ITEM.GO_TO_WORKSPACE,
                translationKey: 'workspace.common.goToWorkspace',
                icon: Expensicons.Building,
                action: () => {
                    if (!report?.policyID) {
                        return;
                    }
                    if (isSmallScreenWidth) {
                        Navigation.navigate(ROUTES.WORKSPACE_INITIAL.getRoute(report?.policyID));
                        return;
                    }
                    Navigation.navigate(ROUTES.WORKSPACE_PROFILE.getRoute(report?.policyID));
                },
                isAnonymousAction: false,
                shouldShowRightIcon: true,
            });
        }

        if (shouldShowLeaveButton) {
            items.push({
                key: CONST.REPORT_DETAILS_MENU_ITEM.LEAVE_ROOM,
                translationKey: 'common.leave',
                icon: Expensicons.Exit,
                isAnonymousAction: true,
                action: () => {
                    if (ReportUtils.getParticipantsAccountIDsForDisplay(report, false, true).length === 1 && isRootGroupChat) {
                        setIsLastMemberLeavingGroupModalVisible(true);
                        return;
                    }

                    leaveChat();
                },
            });
        }

        if (report?.reportID && isDebugModeEnabled) {
            items.push({
                key: CONST.REPORT_DETAILS_MENU_ITEM.DEBUG,
                translationKey: 'debug.debug',
                icon: Expensicons.Bug,
                action: () => Navigation.navigate(ROUTES.DEBUG_REPORT.getRoute(report.reportID)),
                isAnonymousAction: true,
                shouldShowRightIcon: true,
            });
        }

        return items;
    }, [
        isSelfDM,
        isArchivedRoom,
        isGroupChat,
        isDefaultRoom,
        isChatThread,
        isPolicyEmployee,
        isUserCreatedPolicyRoom,
        participants.length,
        report,
        isSystemChat,
        isPolicyExpenseChat,
        shouldShowMenuItem,
        isTrackExpenseReport,
        isDeletedParentAction,
        isMoneyRequestReport,
        isInvoiceReport,
        isTaskReport,
        isCanceledTaskReport,
        shouldShowCancelPaymentButton,
        shouldShowLeaveButton,
        policy,
        connectedIntegration,
        isPolicyAdmin,
        isSingleTransactionView,
        isExpenseReport,
        canUnapproveRequest,
        isDebugModeEnabled,
        shouldShowGoToWorkspace,
        activeChatMembers.length,
        shouldOpenRoomMembersPage,
        backTo,
        parentReportAction,
        iouTransactionID,
        moneyRequestReport?.reportID,
        session,
        canModifyTask,
        canActionTask,
        isRootGroupChat,
        leaveChat,
        isOffline,
        transactionIDList,
        unapproveExpenseReportOrShowModal,
        isSmallScreenWidth,
    ]);

    const displayNamesWithTooltips = useMemo(() => {
        const hasMultipleParticipants = participants.length > 1;
        return ReportUtils.getDisplayNamesWithTooltips(OptionsListUtils.getPersonalDetailsForAccountIDs(participants, personalDetails), hasMultipleParticipants);
    }, [participants, personalDetails]);

    const icons = useMemo(() => ReportUtils.getIcons(report, personalDetails, null, '', -1, policy), [report, personalDetails, policy]);

    const chatRoomSubtitleText = chatRoomSubtitle ? (
        <DisplayNames
            fullTitle={chatRoomSubtitle}
            tooltipEnabled
            numberOfLines={1}
            textStyles={[styles.sidebarLinkText, styles.textLabelSupporting, styles.pre, styles.mt1, styles.textAlignCenter]}
            shouldUseFullTitle
        />
    ) : null;

    const connectedIntegrationName = connectedIntegration ? translate('workspace.accounting.connectionName', {connectionName: connectedIntegration}) : '';
    const unapproveWarningText = (
        <Text>
            <Text style={[styles.textStrong, styles.noWrap]}>{translate('iou.headsUp')}</Text>{' '}
            <Text>{translate('iou.unapproveWithIntegrationWarning', {accountingIntegration: connectedIntegrationName})}</Text>
        </Text>
    );

    const renderedAvatar = useMemo(() => {
        if (isMoneyRequestReport || isInvoiceReport) {
            return (
                <View style={styles.mb3}>
                    <MultipleAvatars
                        icons={icons}
                        size={CONST.AVATAR_SIZE.LARGE}
                    />
                </View>
            );
        }
        if (isGroupChat && !isThread) {
            return (
                <AvatarWithImagePicker
                    source={icons.at(0)?.source}
                    avatarID={icons.at(0)?.id}
                    isUsingDefaultAvatar={!report.avatarUrl}
                    size={CONST.AVATAR_SIZE.XLARGE}
                    avatarStyle={styles.avatarXLarge}
                    onViewPhotoPress={() => Navigation.navigate(ROUTES.REPORT_AVATAR.getRoute(report.reportID))}
                    onImageRemoved={() => {
                        // Calling this without a file will remove the avatar
                        Report.updateGroupChatAvatar(report.reportID);
                    }}
                    onImageSelected={(file) => Report.updateGroupChatAvatar(report.reportID, file)}
                    editIcon={Expensicons.Camera}
                    editIconStyle={styles.smallEditIconAccount}
                    pendingAction={report.pendingFields?.avatar ?? undefined}
                    errors={report.errorFields?.avatar ?? null}
                    errorRowStyles={styles.mt6}
                    onErrorClose={() => Report.clearAvatarErrors(report.reportID)}
                    shouldUseStyleUtilityForAnchorPosition
                    style={[styles.w100, styles.mb3]}
                />
            );
        }
        return (
            <View style={styles.mb3}>
                <RoomHeaderAvatars
                    icons={icons}
                    reportID={report?.reportID}
                />
            </View>
        );
    }, [report, icons, isMoneyRequestReport, isInvoiceReport, isGroupChat, isThread, styles]);

    const canHoldUnholdReportAction = ReportUtils.canHoldUnholdReportAction(moneyRequestAction);
    const shouldShowHoldAction =
        caseID !== CASES.DEFAULT &&
        (canHoldUnholdReportAction.canHoldRequest || canHoldUnholdReportAction.canUnholdRequest) &&
<<<<<<< HEAD
        !ReportUtils.isArchivedRoom(transactionThreadReportID ? reportNameValuePairs : parentReportNameValuePairs);

=======
        !ReportUtils.isArchivedNonExpenseReport(transactionThreadReportID ? report : parentReport, parentReportNameValuePairs);
>>>>>>> 92e5d458
    const canJoin = ReportUtils.canJoinChat(report, parentReportAction, policy);

    const promotedActions = useMemo(() => {
        const result: PromotedAction[] = [];

        if (canJoin) {
            result.push(PromotedActions.join(report));
        }

        if (isExpenseReport && shouldShowHoldAction) {
            result.push(
                PromotedActions.hold({
                    isTextHold: canHoldUnholdReportAction.canHoldRequest,
                    reportAction: moneyRequestAction,
                    reportID: transactionThreadReportID ? report.reportID : moneyRequestAction?.childReportID,
                    isDelegateAccessRestricted,
                    setIsNoDelegateAccessMenuVisible,
                    currentSearchHash,
                }),
            );
        }

        if (report) {
            result.push(PromotedActions.pin(report));
        }

        result.push(PromotedActions.share(report, backTo));

        return result;
    }, [
        report,
        moneyRequestAction,
        currentSearchHash,
        canJoin,
        isExpenseReport,
        shouldShowHoldAction,
        canHoldUnholdReportAction.canHoldRequest,
        transactionThreadReportID,
        isDelegateAccessRestricted,
        backTo,
    ]);

    const nameSectionExpenseIOU = (
        <View style={[styles.reportDetailsRoomInfo, styles.mw100]}>
            {shouldDisableRename && (
                <>
                    <View style={[styles.alignSelfCenter, styles.w100, styles.mt1]}>
                        <DisplayNames
                            fullTitle={reportName}
                            displayNamesWithTooltips={displayNamesWithTooltips}
                            tooltipEnabled
                            numberOfLines={isChatRoom && !isChatThread ? 0 : 1}
                            textStyles={[styles.textHeadline, styles.textAlignCenter, isChatRoom && !isChatThread ? undefined : styles.pre]}
                            shouldUseFullTitle={shouldUseFullTitle}
                        />
                    </View>
                    {isPolicyAdmin ? (
                        <PressableWithoutFeedback
                            style={[styles.w100]}
                            disabled={policy?.pendingAction === CONST.RED_BRICK_ROAD_PENDING_ACTION.DELETE}
                            role={CONST.ROLE.BUTTON}
                            accessibilityLabel={chatRoomSubtitle}
                            accessible
                            onPress={() => {
                                let policyID = report?.policyID;

                                if (!policyID) {
                                    policyID = '';
                                }

                                Navigation.navigate(ROUTES.WORKSPACE_INITIAL.getRoute(policyID));
                            }}
                        >
                            {chatRoomSubtitleText}
                        </PressableWithoutFeedback>
                    ) : (
                        chatRoomSubtitleText
                    )}
                </>
            )}
            {!isEmptyObject(parentNavigationSubtitleData) && (isMoneyRequestReport || isInvoiceReport || isMoneyRequest || isTaskReport) && (
                <ParentNavigationSubtitle
                    parentNavigationSubtitleData={parentNavigationSubtitleData}
                    parentReportID={report?.parentReportID}
                    parentReportActionID={report?.parentReportActionID}
                    pressableStyles={[styles.mt1, styles.mw100]}
                />
            )}
        </View>
    );

    const nameSectionGroupWorkspace = (
        <OfflineWithFeedback
            pendingAction={report?.pendingFields?.reportName}
            errors={report?.errorFields?.reportName}
            errorRowStyles={[styles.ph5]}
            onClose={() => Report.clearPolicyRoomNameErrors(report?.reportID)}
        >
            <View style={[styles.flex1, !shouldDisableRename && styles.mt3]}>
                <MenuItemWithTopDescription
                    shouldShowRightIcon={!shouldDisableRename}
                    interactive={!shouldDisableRename}
                    title={StringUtils.lineBreaksToSpaces(reportName)}
                    titleStyle={styles.newKansasLarge}
                    titleContainerStyle={shouldDisableRename && styles.alignItemsCenter}
                    shouldCheckActionAllowedOnPress={false}
                    description={!shouldDisableRename ? roomDescription : ''}
                    furtherDetails={chatRoomSubtitle && !isGroupChat ? additionalRoomDetails : ''}
                    onPress={() => Navigation.navigate(ROUTES.REPORT_SETTINGS_NAME.getRoute(report.reportID, backTo))}
                    numberOfLinesTitle={isThread ? 2 : 0}
                    shouldBreakWord
                />
            </View>
        </OfflineWithFeedback>
    );

    const titleField = useMemo<OnyxTypes.PolicyReportField | undefined>((): OnyxTypes.PolicyReportField | undefined => {
        const fields = ReportUtils.getAvailableReportFields(report, Object.values(policy?.fieldList ?? {}));
        return fields.find((reportField) => ReportUtils.isReportFieldOfTypeTitle(reportField));
    }, [report, policy?.fieldList]);
    const fieldKey = ReportUtils.getReportFieldKey(titleField?.fieldID);
    const isFieldDisabled = ReportUtils.isReportFieldDisabled(report, titleField, policy);

    const shouldShowTitleField = caseID !== CASES.MONEY_REQUEST && !isFieldDisabled && ReportUtils.isAdminOwnerApproverOrReportOwner(report, policy);

    const nameSectionFurtherDetailsContent = (
        <ParentNavigationSubtitle
            parentNavigationSubtitleData={parentNavigationSubtitleData}
            parentReportID={report?.parentReportID}
            parentReportActionID={report?.parentReportActionID}
            pressableStyles={[styles.mt1, styles.mw100]}
        />
    );

    const nameSectionTitleField = !!titleField && (
        <OfflineWithFeedback
            pendingAction={report.pendingFields?.[fieldKey as keyof typeof report.pendingFields] ?? report.pendingFields?.reportName}
            errors={report.errorFields?.[fieldKey] ?? report.errorFields?.reportName}
            errorRowStyles={styles.ph5}
            key={`menuItem-${fieldKey}`}
            onClose={() => {
                if (report.errorFields?.reportName) {
                    Report.clearPolicyRoomNameErrors(report.reportID);
                }
                Report.clearReportFieldKeyErrors(report.reportID, fieldKey);
            }}
        >
            <View style={[styles.flex1]}>
                <MenuItemWithTopDescription
                    shouldShowRightIcon={!isFieldDisabled}
                    interactive={!isFieldDisabled}
                    title={reportName}
                    titleStyle={styles.newKansasLarge}
                    shouldCheckActionAllowedOnPress={false}
                    description={Str.UCFirst(titleField.name)}
                    onPress={() => {
                        let policyID = report.policyID;

                        if (!policyID) {
                            policyID = '';
                        }

                        Navigation.navigate(ROUTES.EDIT_REPORT_FIELD_REQUEST.getRoute(report.reportID, policyID, titleField.fieldID, backTo));
                    }}
                    furtherDetailsComponent={nameSectionFurtherDetailsContent}
                />
            </View>
        </OfflineWithFeedback>
    );

    const deleteTransaction = useCallback(() => {
        if (caseID === CASES.DEFAULT) {
            Task.deleteTask(report);
            return;
        }

        if (!requestParentReportAction) {
            return;
        }

        const isTrackExpense = ReportActionsUtils.isTrackExpenseAction(requestParentReportAction);

        if (isTrackExpense) {
            IOU.deleteTrackExpense(moneyRequestReport?.reportID, iouTransactionID, requestParentReportAction, isSingleTransactionView);
        } else {
            IOU.deleteMoneyRequest(iouTransactionID, requestParentReportAction, isSingleTransactionView);
        }
    }, [caseID, iouTransactionID, isSingleTransactionView, moneyRequestReport?.reportID, report, requestParentReportAction]);

    // A flag to indicate whether the user chose to delete the transaction or not
    const isTransactionDeleted = useRef<boolean>(false);

    useEffect(() => {
        return () => {
            // Perform the actual deletion after the details page is unmounted. This prevents the [Deleted ...] text from briefly appearing when dismissing the modal.
            if (!isTransactionDeleted.current) {
                return;
            }

            deleteTransaction();
        };
    }, [deleteTransaction]);

    // Where to navigate back to after deleting the transaction and its report.
    const navigateToTargetUrl = useCallback(() => {
        // If transaction was not deleted (i.e. Cancel was clicked), do nothing
        // which only dismiss the delete confirmation modal
        if (!isTransactionDeleted.current) {
            return;
        }

        let urlToNavigateBack: string | undefined;

        // Only proceed with navigation logic if transaction was actually deleted
        if (!isEmptyObject(requestParentReportAction)) {
            const isTrackExpense = ReportActionsUtils.isTrackExpenseAction(requestParentReportAction);
            if (isTrackExpense) {
                urlToNavigateBack = IOU.getNavigationUrlAfterTrackExpenseDelete(moneyRequestReport?.reportID, iouTransactionID, requestParentReportAction, isSingleTransactionView);
            } else {
                urlToNavigateBack = IOU.getNavigationUrlOnMoneyRequestDelete(iouTransactionID, requestParentReportAction, isSingleTransactionView);
            }
        }

        if (!urlToNavigateBack) {
            Navigation.dismissModal();
        } else {
            Report.setDeleteTransactionNavigateBackUrl(urlToNavigateBack);
            ReportUtils.navigateBackOnDeleteTransaction(urlToNavigateBack as Route, true);
        }
    }, [iouTransactionID, requestParentReportAction, isSingleTransactionView, isTransactionDeleted, moneyRequestReport?.reportID]);

    const mentionReportContextValue = useMemo(() => ({currentReportID: report.reportID, exactlyMatch: true}), [report.reportID]);

    return (
        <ScreenWrapper testID={ReportDetailsPage.displayName}>
            <FullPageNotFoundView shouldShow={isEmptyObject(report)}>
                <HeaderWithBackButton
                    title={translate('common.details')}
                    onBackButtonPress={() => Navigation.goBack(backTo)}
                />
                <ScrollView style={[styles.flex1]}>
                    <View style={[styles.reportDetailsTitleContainer, styles.pb0]}>
                        {renderedAvatar}
                        {isExpenseReport && (!shouldShowTitleField || !titleField) && nameSectionExpenseIOU}
                    </View>

                    {isExpenseReport && shouldShowTitleField && titleField && nameSectionTitleField}

                    {!isExpenseReport && nameSectionGroupWorkspace}

                    {shouldShowReportDescription && (
                        <OfflineWithFeedback pendingAction={report.pendingFields?.description}>
                            <MentionReportContext.Provider value={mentionReportContextValue}>
                                <MenuItemWithTopDescription
                                    shouldShowRightIcon
                                    interactive
                                    title={ReportUtils.getReportDescription(report)}
                                    shouldRenderAsHTML
                                    shouldTruncateTitle
                                    characterLimit={100}
                                    shouldCheckActionAllowedOnPress={false}
                                    description={translate('reportDescriptionPage.roomDescription')}
                                    onPress={() => Navigation.navigate(ROUTES.REPORT_DESCRIPTION.getRoute(report.reportID, Navigation.getActiveRoute()))}
                                />
                            </MentionReportContext.Provider>
                        </OfflineWithFeedback>
                    )}

                    <PromotedActionsBar
                        containerStyle={styles.mt5}
                        promotedActions={promotedActions}
                    />

                    {menuItems.map((item) => (
                        <MenuItem
                            key={item.key}
                            title={translate(item.translationKey)}
                            subtitle={item.subtitle}
                            icon={item.icon}
                            onPress={item.action}
                            isAnonymousAction={item.isAnonymousAction}
                            shouldShowRightIcon={item.shouldShowRightIcon}
                            brickRoadIndicator={item.brickRoadIndicator}
                        />
                    ))}

                    {shouldShowDeleteButton && (
                        <MenuItem
                            key={CONST.REPORT_DETAILS_MENU_ITEM.DELETE}
                            icon={Expensicons.Trashcan}
                            title={caseID === CASES.DEFAULT ? translate('common.delete') : translate('reportActionContextMenu.deleteAction', {action: requestParentReportAction})}
                            onPress={() => setIsDeleteModalVisible(true)}
                        />
                    )}
                </ScrollView>
                <ConfirmModal
                    danger
                    title={translate('groupChat.lastMemberTitle')}
                    isVisible={isLastMemberLeavingGroupModalVisible}
                    onConfirm={() => {
                        setIsLastMemberLeavingGroupModalVisible(false);
                        leaveChat();
                    }}
                    onCancel={() => setIsLastMemberLeavingGroupModalVisible(false)}
                    prompt={translate('groupChat.lastMemberWarning')}
                    confirmText={translate('common.leave')}
                    cancelText={translate('common.cancel')}
                />
                <ConfirmModal
                    title={translate('iou.cancelPayment')}
                    isVisible={isConfirmModalVisible}
                    onConfirm={cancelPayment}
                    onCancel={() => setIsConfirmModalVisible(false)}
                    prompt={translate('iou.cancelPaymentConfirmation')}
                    confirmText={translate('iou.cancelPayment')}
                    cancelText={translate('common.dismiss')}
                    danger
                    shouldEnableNewFocusManagement
                />
                <ConfirmModal
                    title={caseID === CASES.DEFAULT ? translate('task.deleteTask') : translate('iou.deleteExpense', {count: 1})}
                    isVisible={isDeleteModalVisible}
                    onConfirm={() => {
                        setIsDeleteModalVisible(false);
                        isTransactionDeleted.current = true;
                    }}
                    onCancel={() => setIsDeleteModalVisible(false)}
                    prompt={caseID === CASES.DEFAULT ? translate('task.deleteConfirmation') : translate('iou.deleteConfirmation', {count: 1})}
                    confirmText={translate('common.delete')}
                    cancelText={translate('common.cancel')}
                    danger
                    shouldEnableNewFocusManagement
                    onModalHide={navigateToTargetUrl}
                />
                <DelegateNoAccessModal
                    isNoDelegateAccessMenuVisible={isNoDelegateAccessMenuVisible}
                    onClose={() => setIsNoDelegateAccessMenuVisible(false)}
                />
                <ConfirmModal
                    title={translate('iou.unapproveReport')}
                    isVisible={isUnapproveModalVisible}
                    danger
                    confirmText={translate('iou.unapproveReport')}
                    onConfirm={() => {
                        setIsUnapproveModalVisible(false);
                        Navigation.dismissModal();
                        IOU.unapproveExpenseReport(moneyRequestReport);
                    }}
                    cancelText={translate('common.cancel')}
                    onCancel={() => setIsUnapproveModalVisible(false)}
                    prompt={unapproveWarningText}
                />
                <DecisionModal
                    title={translate('common.youAppearToBeOffline')}
                    prompt={translate('common.offlinePrompt')}
                    isSmallScreenWidth={isSmallScreenWidth}
                    onSecondOptionSubmit={() => setOfflineModalVisible(false)}
                    secondOptionText={translate('common.buttonConfirm')}
                    isVisible={offlineModalVisible}
                    onClose={() => setOfflineModalVisible(false)}
                />
                <DecisionModal
                    title={translate('common.downloadFailedTitle')}
                    prompt={translate('common.downloadFailedDescription')}
                    isSmallScreenWidth={isSmallScreenWidth}
                    onSecondOptionSubmit={() => setDownloadErrorModalVisible(false)}
                    secondOptionText={translate('common.buttonConfirm')}
                    isVisible={downloadErrorModalVisible}
                    onClose={() => setDownloadErrorModalVisible(false)}
                />
            </FullPageNotFoundView>
        </ScreenWrapper>
    );
}

ReportDetailsPage.displayName = 'ReportDetailsPage';

export default withReportOrNotFound()(ReportDetailsPage);<|MERGE_RESOLUTION|>--- conflicted
+++ resolved
@@ -125,11 +125,7 @@
     const isUserCreatedPolicyRoom = useMemo(() => ReportUtils.isUserCreatedPolicyRoom(report), [report]);
     const isDefaultRoom = useMemo(() => ReportUtils.isDefaultRoom(report), [report]);
     const isChatThread = useMemo(() => ReportUtils.isChatThread(report), [report]);
-<<<<<<< HEAD
-    const isArchivedRoom = useMemo(() => ReportUtils.isArchivedRoom(reportNameValuePairs), [reportNameValuePairs]);
-=======
     const isArchivedRoom = useMemo(() => ReportUtils.isArchivedNonExpenseReport(report, reportNameValuePairs), [report, reportNameValuePairs]);
->>>>>>> 92e5d458
     const isMoneyRequestReport = useMemo(() => ReportUtils.isMoneyRequestReport(report), [report]);
     const isMoneyRequest = useMemo(() => ReportUtils.isMoneyRequest(report), [report]);
     const isInvoiceReport = useMemo(() => ReportUtils.isInvoiceReport(report), [report]);
@@ -672,12 +668,7 @@
     const shouldShowHoldAction =
         caseID !== CASES.DEFAULT &&
         (canHoldUnholdReportAction.canHoldRequest || canHoldUnholdReportAction.canUnholdRequest) &&
-<<<<<<< HEAD
-        !ReportUtils.isArchivedRoom(transactionThreadReportID ? reportNameValuePairs : parentReportNameValuePairs);
-
-=======
-        !ReportUtils.isArchivedNonExpenseReport(transactionThreadReportID ? report : parentReport, parentReportNameValuePairs);
->>>>>>> 92e5d458
+        !ReportUtils.isArchivedNonExpenseReport(transactionThreadReportID ? report : parentReport, transactionThreadReportID ? reportNameValuePairs : parentReportNameValuePairs);
     const canJoin = ReportUtils.canJoinChat(report, parentReportAction, policy);
 
     const promotedActions = useMemo(() => {

--- conflicted
+++ resolved
@@ -111,11 +111,7 @@
     const isUserCreatedPolicyRoom = useMemo(() => ReportUtils.isUserCreatedPolicyRoom(report), [report]);
     const isDefaultRoom = useMemo(() => ReportUtils.isDefaultRoom(report), [report]);
     const isChatThread = useMemo(() => ReportUtils.isChatThread(report), [report]);
-<<<<<<< HEAD
-    const isArchivedRoom = useMemo(() => ReportUtils.isArchivedRoom(report, reportNameValuePairs), [report]);
-=======
     const isArchivedRoom = useMemo(() => ReportUtils.isArchivedRoom(report, reportNameValuePairs), [report, reportNameValuePairs]);
->>>>>>> fa738c64
     const isMoneyRequestReport = useMemo(() => ReportUtils.isMoneyRequestReport(report), [report]);
     const isMoneyRequest = useMemo(() => ReportUtils.isMoneyRequest(report), [report]);
     const isInvoiceReport = useMemo(() => ReportUtils.isInvoiceReport(report), [report]);

--- conflicted
+++ resolved
@@ -74,11 +74,7 @@
 
 type CaseID = ValueOf<typeof CASES>;
 
-<<<<<<< HEAD
-function ReportDetailsPage({policies, report, session, personalDetails, route}: ReportDetailsPageProps) {
-=======
-function ReportDetailsPage({policies, report}: ReportDetailsPageProps) {
->>>>>>> f7a4aa13
+function ReportDetailsPage({policies, report, route}: ReportDetailsPageProps) {
     const {translate} = useLocalize();
     const {isOffline} = useNetwork();
     const styles = useThemeStyles();

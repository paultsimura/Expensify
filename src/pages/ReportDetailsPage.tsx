--- conflicted
+++ resolved
@@ -80,14 +80,10 @@
     const {translate} = useLocalize();
     const {isOffline} = useNetwork();
     const styles = useThemeStyles();
-<<<<<<< HEAD
-    const [parentReport] = useOnyx(`${ONYXKEYS.COLLECTION.REPORT}${report.parentReportID ?? '-1'}`);
-
-=======
     // The app would crash due to subscribing to the entire report collection if parentReportID is an empty string. So we should have a fallback ID here.
     // eslint-disable-next-line @typescript-eslint/prefer-nullish-coalescing
     const [parentReport] = useOnyx(`${ONYXKEYS.COLLECTION.REPORT}${report.parentReportID || '-1'}`);
->>>>>>> fe32d975
+
     const {reportActions} = usePaginatedReportActions(report.reportID);
 
     const transactionThreadReportID = useMemo(

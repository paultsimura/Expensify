--- conflicted
+++ resolved
@@ -86,20 +86,19 @@
             CURRENCY_NEEDED: 'currencyNeeded',
             TRADE_VOLUME: 'tradeVolume',
             ANNUAL_VOLUME: 'annualVolume',
-<<<<<<< HEAD
-=======
+            OWNS_MORE_THAN_25_PERCENT: 'ownsMoreThan25Percent',
+            ANY_INDIVIDUAL_OWN_25_PERCENT_OR_MORE: 'anyIndividualOwn25PercentOrMore',
+            BENEFICIAL_OWNERS: 'beneficialOwners',
+            ENTITY_CHART: 'entityChart',
             FUND_DESTINATION_COUNTRIES: 'fundDestinationCountries',
             FUND_SOURCE_COUNTRIES: 'fundSourceCountries',
             COMPANY_DIRECTORS_FULL_NAME: 'companyDirectorsFullName',
             COMPANY_DIRECTORS_JOB_TITLE: 'companyDirectorsJobTitle',
             COMPANY_DIRECTORS_OCCUPATION: 'companyDirectorsOccupation',
->>>>>>> 96858676
             OWNS_MORE_THAN_25_PERCENT: 'ownsMoreThan25Percent',
             ANY_INDIVIDUAL_OWN_25_PERCENT_OR_MORE: 'anyIndividualOwn25PercentOrMore',
             BENEFICIAL_OWNERS: 'beneficialOwners',
             ENTITY_CHART: 'entityChart',
-<<<<<<< HEAD
-=======
             SIGNER_FULL_NAME: 'signerFullName',
             SIGNER_DATE_OF_BIRTH: 'signerDateOfBirth',
             SIGNER_JOB_TITLE: 'signerJobTitle',
@@ -124,7 +123,6 @@
             AGREE_TO_TERMS_AND_CONDITIONS: 'agreeToTermsAndConditions',
             CONSENT_TO_PRIVACY_NOTICE: 'consentToPrivacyNotice',
             AUTHORIZED_TO_BIND_CLIENT_TO_AGREEMENT: 'authorizedToBindClientToAgreement',
->>>>>>> 96858676
         },
     },
 } as const;
@@ -277,12 +275,18 @@
     /** Annual volume */
     [INPUT_IDS.ADDITIONAL_DATA.CORPAY.ANNUAL_VOLUME]: string;
 
-<<<<<<< HEAD
     /** Current user owns more than 25 percent of company */
     [INPUT_IDS.ADDITIONAL_DATA.CORPAY.OWNS_MORE_THAN_25_PERCENT]: boolean;
 
     /** Any individual owns 25 percent or more of company */
-=======
+    [INPUT_IDS.ADDITIONAL_DATA.CORPAY.ANY_INDIVIDUAL_OWN_25_PERCENT_OR_MORE]: boolean;
+
+    /** Beneficial owners */
+    [INPUT_IDS.ADDITIONAL_DATA.CORPAY.BENEFICIAL_OWNERS]: string;
+
+    /** Entity chart */
+    [INPUT_IDS.ADDITIONAL_DATA.CORPAY.ENTITY_CHART]: FileObject[];
+
     /** Fund destination countries */
     [INPUT_IDS.ADDITIONAL_DATA.CORPAY.FUND_DESTINATION_COUNTRIES]: string;
 
@@ -299,7 +303,6 @@
     [INPUT_IDS.ADDITIONAL_DATA.CORPAY.COMPANY_DIRECTORS_OCCUPATION]: string;
 
     /** Owns more than 25 percent */
->>>>>>> 96858676
     [INPUT_IDS.ADDITIONAL_DATA.CORPAY.ANY_INDIVIDUAL_OWN_25_PERCENT_OR_MORE]: boolean;
 
     /** Beneficial owners */
@@ -307,8 +310,6 @@
 
     /** Entity chart */
     [INPUT_IDS.ADDITIONAL_DATA.CORPAY.ENTITY_CHART]: FileObject[];
-<<<<<<< HEAD
-=======
 
     /** Signer full name */
     [INPUT_IDS.ADDITIONAL_DATA.CORPAY.SIGNER_FULL_NAME]: string;
@@ -381,7 +382,6 @@
 
     /** Authorized to bind client to agreement */
     [INPUT_IDS.ADDITIONAL_DATA.CORPAY.AUTHORIZED_TO_BIND_CLIENT_TO_AGREEMENT]: boolean;
->>>>>>> 96858676
 };
 
 type ReimbursementAccountForm = ReimbursementAccountFormExtraProps &

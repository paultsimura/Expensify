import type {FileObject} from '@components/AttachmentModal';
import type {Country} from '@src/CONST';
import type DeepValueOf from '@src/types/utils/DeepValueOf';
import type Form from './Form';

const INPUT_IDS = {
    BANK_INFO_STEP: {
        ROUTING_NUMBER: 'routingNumber',
        ACCOUNT_NUMBER: 'accountNumber',
        PLAID_MASK: 'mask',
        IS_SAVINGS: 'isSavings',
        BANK_NAME: 'bankName',
        PLAID_ACCOUNT_ID: 'plaidAccountID',
        PLAID_ACCESS_TOKEN: 'plaidAccessToken',
        SELECTED_PLAID_ACCOUNT_ID: 'selectedPlaidAccountID',
    },
    PERSONAL_INFO_STEP: {
        FIRST_NAME: 'firstName',
        LAST_NAME: 'lastName',
        DOB: 'dob',
        SSN_LAST_4: 'ssnLast4',
        STREET: 'requestorAddressStreet',
        CITY: 'requestorAddressCity',
        STATE: 'requestorAddressState',
        ZIP_CODE: 'requestorAddressZipCode',
        IS_ONFIDO_SETUP_COMPLETE: 'isOnfidoSetupComplete',
    },
    BUSINESS_INFO_STEP: {
        COMPANY_NAME: 'companyName',
        COMPANY_TAX_ID: 'companyTaxID',
        COMPANY_WEBSITE: 'website',
        COMPANY_PHONE: 'companyPhone',
        STREET: 'addressStreet',
        CITY: 'addressCity',
        STATE: 'addressState',
        ZIP_CODE: 'addressZipCode',
        INCORPORATION_TYPE: 'incorporationType',
        INCORPORATION_DATE: 'incorporationDate',
        INCORPORATION_STATE: 'incorporationState',
        HAS_NO_CONNECTION_TO_CANNABIS: 'hasNoConnectionToCannabis',
    },
    COMPLETE_VERIFICATION: {
        IS_AUTHORIZED_TO_USE_BANK_ACCOUNT: 'isAuthorizedToUseBankAccount',
        CERTIFY_TRUE_INFORMATION: 'certifyTrueInformation',
        ACCEPT_TERMS_AND_CONDITIONS: 'acceptTermsAndConditions',
    },
    BENEFICIAL_OWNER_INFO_STEP: {
        OWNS_MORE_THAN_25_PERCENT: 'ownsMoreThan25Percent',
        HAS_OTHER_BENEFICIAL_OWNERS: 'hasOtherBeneficialOwners',
        BENEFICIAL_OWNERS: 'beneficialOwners',
    },
    AMOUNT1: 'amount1',
    AMOUNT2: 'amount2',
    AMOUNT3: 'amount3',
    ADDITIONAL_DATA: {
        ACCOUNT_HOLDER_NAME: 'accountHolderName',
        ADDRESS_STREET: 'addressStreet',
        ADDRESS_CITY: 'addressCity',
        ADDRESS_STATE: 'addressState',
        ADDRESS_ZIP_CODE: 'addressZipCode',
        ACCOUNT_HOLDER_COUNTRY: 'accountHolderCountry',
        COUNTRY: 'country',
        CORPAY: {
<<<<<<< HEAD
            SWIFT_CODE: 'swiftCode',
            BANK_NAME: 'bankName',
            BANK_CITY: 'bankCity',
            BANK_ADDRESS_LINE_1: 'bankAddress',
=======
            ACCOUNT_HOLDER_COUNTRY: 'accountHolderCountry',
>>>>>>> 512ae9f1
            BANK_STATEMENT: 'bankStatement',
            COMPANY_NAME: 'companyName',
            COMPANY_STREET: 'companyStreet',
            COMPANY_CITY: 'companyCity',
            COMPANY_STATE: 'companyState',
            COMPANY_ZIP_CODE: 'companyZipCode',
            COMPANY_COUNTRY: 'companyCountry',
            BUSINESS_CONTACT_NUMBER: 'businessContactNumber',
            BUSINESS_CONFIRMATION_EMAIL: 'businessConfirmationEmail',
            FORMATION_INCORPORATION_COUNTRY_CODE: 'formationIncorporationCountryCode',
            FORMATION_INCORPORATION_STATE: 'formationIncorporationState',
            BUSINESS_REGISTRATION_INCORPORATION_NUMBER: 'businessRegistrationIncorporationNumber',
            COUNTRY_CODE: 'countryCode',
            TAX_ID_EIN_NUMBER: 'taxIDEINNumber',
            BUSINESS_CATEGORY: 'natureOfBusiness',
            APPLICANT_TYPE_ID: 'applicantTypeID',
            PURPOSE_OF_TRANSACTION_ID: 'purposeOfTransactionID',
            CURRENCY_NEEDED: 'currencyNeeded',
            TRADE_VOLUME: 'tradeVolume',
            ANNUAL_VOLUME: 'annualVolume',
            FUND_DESTINATION_COUNTRIES: 'fundDestinationCountries',
            FUND_SOURCE_COUNTRIES: 'fundSourceCountries',
            COMPANY_DIRECTORS_FULL_NAME: 'companyDirectorsFullName',
            COMPANY_DIRECTORS_JOB_TITLE: 'companyDirectorsJobTitle',
            COMPANY_DIRECTORS_OCCUPATION: 'companyDirectorsOccupation',
            OWNS_MORE_THAN_25_PERCENT: 'ownsMoreThan25Percent',
            ANY_INDIVIDUAL_OWN_25_PERCENT_OR_MORE: 'anyIndividualOwn25PercentOrMore',
            BENEFICIAL_OWNERS: 'beneficialOwners',
            ENTITY_CHART: 'entityChart',
            SIGNER_FULL_NAME: 'signerFullName',
            SIGNER_DATE_OF_BIRTH: 'signerDateOfBirth',
            SIGNER_JOB_TITLE: 'signerJobTitle',
            SIGNER_EMAIL: 'signerEmail',
            SIGNER_COMPLETE_RESIDENTIAL_ADDRESS: 'signerCompleteResidentialAddress',
            SECOND_SIGNER_FULL_NAME: 'secondSignerFullName',
            SECOND_SIGNER_DATE_OF_BIRTH: 'secondSignerDateOfBirth',
            SECOND_SIGNER_JOB_TITLE: 'secondSignerJobTitle',
            SECOND_SIGNER_EMAIL: 'secondSignerEmail',
            SECOND_SIGNER_COMPLETE_RESIDENTIAL_ADDRESS: 'secondSignerCompleteResidentialAddress',
            SIGNER_PROOF_OF_DIRECTOR: 'signerProofOfDirector',
            SIGNER_COPY_OF_ID: 'signerCopyOfID',
            SIGNER_ADDRESS_PROOF: 'signerAddressProof',
            SIGNER_TAX_ID: 'signerTaxID',
            SIGNER_PDS_AND_FSG: 'signerPDSAndFSG',
            SECOND_SIGNER_PROOF_OF_DIRECTOR: 'secondSignerProofOfDirector',
            SECOND_SIGNER_COPY_OF_ID: 'secondSignerCopyOfID',
            SECOND_SIGNER_ADDRESS_PROOF: 'secondSignerAddressProof',
            SECOND_SIGNER_TAX_ID: 'secondSignerTaxID',
            SECOND_SIGNER_PDS_AND_FSG: 'secondSignerPDSAndFSG',
            PROVIDE_TRUTHFUL_INFORMATION: 'provideTruthfulInformation',
            AGREE_TO_TERMS_AND_CONDITIONS: 'agreeToTermsAndConditions',
            CONSENT_TO_PRIVACY_NOTICE: 'consentToPrivacyNotice',
            AUTHORIZED_TO_BIND_CLIENT_TO_AGREEMENT: 'authorizedToBindClientToAgreement',
        },
    },
} as const;

type InputID = DeepValueOf<typeof INPUT_IDS>;

type BeneficialOwnersStepBaseProps = {
    [INPUT_IDS.BENEFICIAL_OWNER_INFO_STEP.OWNS_MORE_THAN_25_PERCENT]: boolean;
    [INPUT_IDS.BENEFICIAL_OWNER_INFO_STEP.HAS_OTHER_BENEFICIAL_OWNERS]: boolean;
    [INPUT_IDS.BENEFICIAL_OWNER_INFO_STEP.BENEFICIAL_OWNERS]: string;
};

// BeneficialOwnerDraftData is saved under dynamic key which consists of prefix, beneficial owner ID and input key
type BeneficialOwnerDataKey = `beneficialOwner_${string}_${string}`;
type ReimbursementAccountFormExtraProps = BeneficialOwnersStepExtraProps & {bankAccountID?: number};

type BeneficialOwnersStepExtraProps = {
    [key: BeneficialOwnerDataKey]: string;
    beneficialOwnerKeys?: string[];
};

type BeneficialOwnersStepProps = BeneficialOwnersStepBaseProps & BeneficialOwnersStepExtraProps;

type BankAccountStepProps = {
    [INPUT_IDS.BANK_INFO_STEP.ACCOUNT_NUMBER]: string;
    [INPUT_IDS.BANK_INFO_STEP.ROUTING_NUMBER]: string;
    [INPUT_IDS.BANK_INFO_STEP.PLAID_ACCOUNT_ID]: string;
    [INPUT_IDS.BANK_INFO_STEP.PLAID_MASK]: string;
};

type CompanyStepProps = {
    [INPUT_IDS.BUSINESS_INFO_STEP.COMPANY_NAME]: string;
    [INPUT_IDS.BUSINESS_INFO_STEP.STREET]: string;
    [INPUT_IDS.BUSINESS_INFO_STEP.CITY]: string;
    [INPUT_IDS.BUSINESS_INFO_STEP.STATE]: string;
    [INPUT_IDS.BUSINESS_INFO_STEP.ZIP_CODE]: string;
    [INPUT_IDS.BUSINESS_INFO_STEP.COMPANY_PHONE]: string;
    [INPUT_IDS.BUSINESS_INFO_STEP.COMPANY_WEBSITE]: string;
    [INPUT_IDS.BUSINESS_INFO_STEP.COMPANY_TAX_ID]: string;
    [INPUT_IDS.BUSINESS_INFO_STEP.INCORPORATION_TYPE]: string;
    [INPUT_IDS.BUSINESS_INFO_STEP.INCORPORATION_DATE]: string;
    [INPUT_IDS.BUSINESS_INFO_STEP.INCORPORATION_STATE]: string;
    [INPUT_IDS.BUSINESS_INFO_STEP.HAS_NO_CONNECTION_TO_CANNABIS]: boolean;
};

type RequestorStepProps = {
    [INPUT_IDS.PERSONAL_INFO_STEP.FIRST_NAME]: string;
    [INPUT_IDS.PERSONAL_INFO_STEP.LAST_NAME]: string;
    [INPUT_IDS.PERSONAL_INFO_STEP.STREET]: string;
    [INPUT_IDS.PERSONAL_INFO_STEP.CITY]: string;
    [INPUT_IDS.PERSONAL_INFO_STEP.STATE]: string;
    [INPUT_IDS.PERSONAL_INFO_STEP.ZIP_CODE]: string;
    [INPUT_IDS.PERSONAL_INFO_STEP.DOB]: string;
    [INPUT_IDS.PERSONAL_INFO_STEP.SSN_LAST_4]: string;
    [INPUT_IDS.PERSONAL_INFO_STEP.IS_ONFIDO_SETUP_COMPLETE]: boolean;
};

type ACHContractStepProps = {
    [INPUT_IDS.COMPLETE_VERIFICATION.ACCEPT_TERMS_AND_CONDITIONS]: boolean;
    [INPUT_IDS.COMPLETE_VERIFICATION.CERTIFY_TRUE_INFORMATION]: boolean;
    [INPUT_IDS.COMPLETE_VERIFICATION.IS_AUTHORIZED_TO_USE_BANK_ACCOUNT]: boolean;
};

type ReimbursementAccountProps = {
    [INPUT_IDS.BANK_INFO_STEP.IS_SAVINGS]: boolean;
    [INPUT_IDS.BANK_INFO_STEP.BANK_NAME]: string;
    [INPUT_IDS.BANK_INFO_STEP.PLAID_ACCESS_TOKEN]: string;
    [INPUT_IDS.BANK_INFO_STEP.SELECTED_PLAID_ACCOUNT_ID]: string;
    [INPUT_IDS.AMOUNT1]: string;
    [INPUT_IDS.AMOUNT2]: string;
    [INPUT_IDS.AMOUNT3]: string;
};

/** Additional props for non-USD reimbursement account */
type NonUSDReimbursementAccountAdditionalProps = {
    /** Country of the reimbursement account */
    [INPUT_IDS.ADDITIONAL_DATA.COUNTRY]: Country | '';
    /** Country of the account holder */
    [INPUT_IDS.ADDITIONAL_DATA.CORPAY.ACCOUNT_HOLDER_COUNTRY]: Country | '';

    /** Bank statement file */
    [INPUT_IDS.ADDITIONAL_DATA.CORPAY.BANK_STATEMENT]: FileObject[];

    /** SWIFT code */
    [INPUT_IDS.ADDITIONAL_DATA.CORPAY.SWIFT_CODE]: string;

    /** Bank name */
    [INPUT_IDS.ADDITIONAL_DATA.CORPAY.BANK_NAME]: string;

    /** Bank city */
    [INPUT_IDS.ADDITIONAL_DATA.CORPAY.BANK_CITY]: string;

    /** Bank address line 1 */
    [INPUT_IDS.ADDITIONAL_DATA.CORPAY.BANK_ADDRESS_LINE_1]: string;

    /** Bank statement */
    [INPUT_IDS.ADDITIONAL_DATA.CORPAY.BANK_STATEMENT]: string;

    /** Company name */
    [INPUT_IDS.ADDITIONAL_DATA.CORPAY.COMPANY_NAME]: string;

    /** Company street */
    [INPUT_IDS.ADDITIONAL_DATA.CORPAY.COMPANY_STREET]: string;

    /** Company city */
    [INPUT_IDS.ADDITIONAL_DATA.CORPAY.COMPANY_CITY]: string;

    /** Company state */
    [INPUT_IDS.ADDITIONAL_DATA.CORPAY.COMPANY_STATE]: string;

    /** Company zip code */
    [INPUT_IDS.ADDITIONAL_DATA.CORPAY.COMPANY_ZIP_CODE]: string;

    /** Company country */
    [INPUT_IDS.ADDITIONAL_DATA.CORPAY.COMPANY_COUNTRY]: Country | '';

    /** Business contact number */
    [INPUT_IDS.ADDITIONAL_DATA.CORPAY.BUSINESS_CONTACT_NUMBER]: string;

    /** Business confirmation email */
    [INPUT_IDS.ADDITIONAL_DATA.CORPAY.BUSINESS_CONFIRMATION_EMAIL]: string;

    /** Formation incorporation country code */
    [INPUT_IDS.ADDITIONAL_DATA.CORPAY.FORMATION_INCORPORATION_COUNTRY_CODE]: string;

    /** Formation incorporation state */
    [INPUT_IDS.ADDITIONAL_DATA.CORPAY.FORMATION_INCORPORATION_STATE]: string;

    /** Business registration incorporation number */
    [INPUT_IDS.ADDITIONAL_DATA.CORPAY.BUSINESS_REGISTRATION_INCORPORATION_NUMBER]: string;

    /** Country code */
    [INPUT_IDS.ADDITIONAL_DATA.CORPAY.COUNTRY_CODE]: string;

    /** Tax ID EIN number */
    [INPUT_IDS.ADDITIONAL_DATA.CORPAY.TAX_ID_EIN_NUMBER]: string;

    /** Business category */
    [INPUT_IDS.ADDITIONAL_DATA.CORPAY.BUSINESS_CATEGORY]: string;

    /** Applicant type ID */
    [INPUT_IDS.ADDITIONAL_DATA.CORPAY.APPLICANT_TYPE_ID]: string;

    /** Purpose of transaction ID */
    [INPUT_IDS.ADDITIONAL_DATA.CORPAY.PURPOSE_OF_TRANSACTION_ID]: string;

    /** Currency needed */
    [INPUT_IDS.ADDITIONAL_DATA.CORPAY.CURRENCY_NEEDED]: string;

    /** Trade volume */
    [INPUT_IDS.ADDITIONAL_DATA.CORPAY.TRADE_VOLUME]: string;

    /** Annual volume */
    [INPUT_IDS.ADDITIONAL_DATA.CORPAY.ANNUAL_VOLUME]: string;

    /** Fund destination countries */
    [INPUT_IDS.ADDITIONAL_DATA.CORPAY.FUND_DESTINATION_COUNTRIES]: string;

    /** Fund source countries */
    [INPUT_IDS.ADDITIONAL_DATA.CORPAY.FUND_SOURCE_COUNTRIES]: string;

    /** Company directors full name */
    [INPUT_IDS.ADDITIONAL_DATA.CORPAY.COMPANY_DIRECTORS_FULL_NAME]: string;

    /** Company directors job title */
    [INPUT_IDS.ADDITIONAL_DATA.CORPAY.COMPANY_DIRECTORS_JOB_TITLE]: string;

    /** Company directors occupation */
    [INPUT_IDS.ADDITIONAL_DATA.CORPAY.COMPANY_DIRECTORS_OCCUPATION]: string;

    /** Owns more than 25 percent */
    [INPUT_IDS.ADDITIONAL_DATA.CORPAY.ANY_INDIVIDUAL_OWN_25_PERCENT_OR_MORE]: boolean;

    /** Beneficial owners */
    [INPUT_IDS.ADDITIONAL_DATA.CORPAY.BENEFICIAL_OWNERS]: string;

    /** Entity chart */
    [INPUT_IDS.ADDITIONAL_DATA.CORPAY.ENTITY_CHART]: FileObject[];

    /** Signer full name */
    [INPUT_IDS.ADDITIONAL_DATA.CORPAY.SIGNER_FULL_NAME]: string;

    /** Signer date of birth */
    [INPUT_IDS.ADDITIONAL_DATA.CORPAY.SIGNER_DATE_OF_BIRTH]: string;

    /** Signer job title */
    [INPUT_IDS.ADDITIONAL_DATA.CORPAY.SIGNER_JOB_TITLE]: string;

    /** Signer email */
    [INPUT_IDS.ADDITIONAL_DATA.CORPAY.SIGNER_EMAIL]: string;

    /** Signer complete residential address */
    [INPUT_IDS.ADDITIONAL_DATA.CORPAY.SIGNER_COMPLETE_RESIDENTIAL_ADDRESS]: string;

    /** Second signer full name */
    [INPUT_IDS.ADDITIONAL_DATA.CORPAY.SECOND_SIGNER_FULL_NAME]: string;

    /** Second signer date of birth */
    [INPUT_IDS.ADDITIONAL_DATA.CORPAY.SECOND_SIGNER_DATE_OF_BIRTH]: string;

    /** Second signer job title */
    [INPUT_IDS.ADDITIONAL_DATA.CORPAY.SECOND_SIGNER_JOB_TITLE]: string;

    /** Second signer email */
    [INPUT_IDS.ADDITIONAL_DATA.CORPAY.SECOND_SIGNER_EMAIL]: string;

    /** Second signer complete residential address */
    [INPUT_IDS.ADDITIONAL_DATA.CORPAY.SECOND_SIGNER_COMPLETE_RESIDENTIAL_ADDRESS]: string;

    /** Signer proof of director */
    [INPUT_IDS.ADDITIONAL_DATA.CORPAY.SIGNER_PROOF_OF_DIRECTOR]: FileObject[];

    /** Signer copy of ID */
    [INPUT_IDS.ADDITIONAL_DATA.CORPAY.SIGNER_COPY_OF_ID]: FileObject[];

    /** Signer address proof */
    [INPUT_IDS.ADDITIONAL_DATA.CORPAY.SIGNER_ADDRESS_PROOF]: FileObject[];

    /** Signer tax ID */
    [INPUT_IDS.ADDITIONAL_DATA.CORPAY.SIGNER_TAX_ID]: string;

    /** Signer PDS and FSG */
    [INPUT_IDS.ADDITIONAL_DATA.CORPAY.SIGNER_PDS_AND_FSG]: string;

    /** Second signer proof of director */
    [INPUT_IDS.ADDITIONAL_DATA.CORPAY.SECOND_SIGNER_PROOF_OF_DIRECTOR]: FileObject[];

    /** Second signer copy of ID */
    [INPUT_IDS.ADDITIONAL_DATA.CORPAY.SECOND_SIGNER_COPY_OF_ID]: FileObject[];

    /** Second signer address proof */
    [INPUT_IDS.ADDITIONAL_DATA.CORPAY.SECOND_SIGNER_ADDRESS_PROOF]: FileObject[];

    /** Second signer tax ID */
    [INPUT_IDS.ADDITIONAL_DATA.CORPAY.SECOND_SIGNER_TAX_ID]: string;

    /** Second signer PDS and FSG */
    [INPUT_IDS.ADDITIONAL_DATA.CORPAY.SECOND_SIGNER_PDS_AND_FSG]: string;

    /** Provide truthful information */
    [INPUT_IDS.ADDITIONAL_DATA.CORPAY.PROVIDE_TRUTHFUL_INFORMATION]: boolean;

    /** Agree to terms and conditions */
    [INPUT_IDS.ADDITIONAL_DATA.CORPAY.AGREE_TO_TERMS_AND_CONDITIONS]: boolean;

    /** Consent to privacy notice */
    [INPUT_IDS.ADDITIONAL_DATA.CORPAY.CONSENT_TO_PRIVACY_NOTICE]: boolean;

    /** Authorized to bind client to agreement */
    [INPUT_IDS.ADDITIONAL_DATA.CORPAY.AUTHORIZED_TO_BIND_CLIENT_TO_AGREEMENT]: boolean;
};

type ReimbursementAccountForm = ReimbursementAccountFormExtraProps &
    Form<
        InputID,
        // @ts-expect-error TODO: fix it - I have no idea why it is complaining here
        BeneficialOwnersStepBaseProps &
            BankAccountStepProps &
            CompanyStepProps &
            RequestorStepProps &
            ACHContractStepProps &
            ReimbursementAccountProps &
            NonUSDReimbursementAccountAdditionalProps
    >;

export type {
    ReimbursementAccountForm,
    BeneficialOwnerDataKey,
    BankAccountStepProps,
    CompanyStepProps,
    RequestorStepProps,
    BeneficialOwnersStepProps,
    ACHContractStepProps,
    ReimbursementAccountProps,
    NonUSDReimbursementAccountAdditionalProps,
    InputID,
};
export default INPUT_IDS;<|MERGE_RESOLUTION|>--- conflicted
+++ resolved
@@ -61,14 +61,11 @@
         ACCOUNT_HOLDER_COUNTRY: 'accountHolderCountry',
         COUNTRY: 'country',
         CORPAY: {
-<<<<<<< HEAD
+            ACCOUNT_HOLDER_COUNTRY: 'accountHolderCountry',
             SWIFT_CODE: 'swiftCode',
             BANK_NAME: 'bankName',
             BANK_CITY: 'bankCity',
             BANK_ADDRESS_LINE_1: 'bankAddress',
-=======
-            ACCOUNT_HOLDER_COUNTRY: 'accountHolderCountry',
->>>>>>> 512ae9f1
             BANK_STATEMENT: 'bankStatement',
             COMPANY_NAME: 'companyName',
             COMPANY_STREET: 'companyStreet',
@@ -202,23 +199,20 @@
     /** Country of the account holder */
     [INPUT_IDS.ADDITIONAL_DATA.CORPAY.ACCOUNT_HOLDER_COUNTRY]: Country | '';
 
+    /** SWIFT code */
+    [INPUT_IDS.ADDITIONAL_DATA.CORPAY.SWIFT_CODE]: string;
+
+    /** Bank name */
+    [INPUT_IDS.ADDITIONAL_DATA.CORPAY.BANK_NAME]: string;
+
+    /** Bank city */
+    [INPUT_IDS.ADDITIONAL_DATA.CORPAY.BANK_CITY]: string;
+
+    /** Bank address line 1 */
+    [INPUT_IDS.ADDITIONAL_DATA.CORPAY.BANK_ADDRESS_LINE_1]: string;
+
     /** Bank statement file */
     [INPUT_IDS.ADDITIONAL_DATA.CORPAY.BANK_STATEMENT]: FileObject[];
-
-    /** SWIFT code */
-    [INPUT_IDS.ADDITIONAL_DATA.CORPAY.SWIFT_CODE]: string;
-
-    /** Bank name */
-    [INPUT_IDS.ADDITIONAL_DATA.CORPAY.BANK_NAME]: string;
-
-    /** Bank city */
-    [INPUT_IDS.ADDITIONAL_DATA.CORPAY.BANK_CITY]: string;
-
-    /** Bank address line 1 */
-    [INPUT_IDS.ADDITIONAL_DATA.CORPAY.BANK_ADDRESS_LINE_1]: string;
-
-    /** Bank statement */
-    [INPUT_IDS.ADDITIONAL_DATA.CORPAY.BANK_STATEMENT]: string;
 
     /** Company name */
     [INPUT_IDS.ADDITIONAL_DATA.CORPAY.COMPANY_NAME]: string;

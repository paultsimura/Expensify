import type {ValueOf} from 'type-fest';
import type Form from './Form';

const INPUT_IDS = {
    REASON_FOR_LEAVING: 'reasonForLeaving',
    PHONE_OR_EMAIL: 'phoneOrEmail',
    SUCCESS: 'success',
} as const;

<<<<<<< HEAD
type InputIDs = ValueOf<typeof INPUT_IDS>;

type CloseAccountForm = Form<
    InputIDs,
    {
        [INPUT_IDS.REASON_FOR_LEAVING]: string;
        [INPUT_IDS.PHONE_OR_EMAIL]: string;
    }
>;
=======
type CloseAccountForm = Form<{
    [INPUT_IDS.REASON_FOR_LEAVING]: string;
    [INPUT_IDS.PHONE_OR_EMAIL]: string;
    [INPUT_IDS.SUCCESS]: string;
}>;
>>>>>>> 5e1879c6

export type {CloseAccountForm};
export default INPUT_IDS;<|MERGE_RESOLUTION|>--- conflicted
+++ resolved
@@ -7,7 +7,6 @@
     SUCCESS: 'success',
 } as const;
 
-<<<<<<< HEAD
 type InputIDs = ValueOf<typeof INPUT_IDS>;
 
 type CloseAccountForm = Form<
@@ -15,15 +14,9 @@
     {
         [INPUT_IDS.REASON_FOR_LEAVING]: string;
         [INPUT_IDS.PHONE_OR_EMAIL]: string;
+        [INPUT_IDS.SUCCESS]: string;
     }
 >;
-=======
-type CloseAccountForm = Form<{
-    [INPUT_IDS.REASON_FOR_LEAVING]: string;
-    [INPUT_IDS.PHONE_OR_EMAIL]: string;
-    [INPUT_IDS.SUCCESS]: string;
-}>;
->>>>>>> 5e1879c6
 
 export type {CloseAccountForm};
 export default INPUT_IDS;
import type {ValueOf} from 'type-fest';
import type CONST from '@src/CONST';
import type * as OnyxCommon from './OnyxCommon';

type Unit = 'mi' | 'km';

type Rate = {
    name?: string;
    rate?: number;
    currency?: string;
    customUnitRateID?: string;
    errors?: OnyxCommon.Errors;
    pendingAction?: string;
};

type Attributes = {
    unit: Unit;
};

type CustomUnit = {
    name: string;
    customUnitID: string;
    attributes: Attributes;
    rates: Record<string, Rate>;
    pendingAction?: string;
    errors?: OnyxCommon.Errors;
};

type Policy = {
    /** The ID of the policy */
    id: string;

    /** The name of the policy */
    name: string;

    /** The current user's role in the policy */
    role: ValueOf<typeof CONST.POLICY.ROLE>;

    /** The policy type */
    type: ValueOf<typeof CONST.POLICY.TYPE>;

    /** The email of the policy owner */
    owner: string;

    /** The accountID of the policy owner */
    ownerAccountID?: number;

    /** The output currency for the policy */
    outputCurrency: string;

    /** The URL for the policy avatar */
    avatar?: string;

    /** Error objects keyed by field name containing errors keyed by microtime */
    errorFields?: OnyxCommon.ErrorFields;

    /** Indicates the type of change made to the policy that hasn't been synced with the server yet  */
    pendingAction?: OnyxCommon.PendingAction;

    /** A list of errors keyed by microtime */
    errors?: OnyxCommon.Errors;

    /** Whether this policy was loaded from a policy summary, or loaded completely with all of its values */
    isFromFullPolicy?: boolean;

    /** When this policy was last modified */
    lastModified?: string;

    /** The custom units data for this policy */
    customUnits?: Record<string, CustomUnit>;

    /** Whether chat rooms can be created and used on this policy. Enabled manually by CQ/JS snippet. Always true for free policies. */
    areChatRoomsEnabled: boolean;

    /** Whether policy expense chats can be created and used on this policy. Enabled manually by CQ/JS snippet. Always true for free policies. */
    isPolicyExpenseChatEnabled: boolean;

    /** Whether the auto reporting is enabled */
    autoReporting?: boolean;

    /** The scheduled submit frequency set up on the this policy */
    autoReportingFrequency?: ValueOf<typeof CONST.POLICY.AUTO_REPORTING_FREQUENCIES>;

    /** Whether the scheduled submit is enabled */
    isHarvestingEnabled?: boolean;

    /** The accountID of manager who the employee submits their expenses to on paid policies */
    submitsTo?: number;

    /** The employee list of the policy */
    employeeList?: [];

<<<<<<< HEAD
    /** A list of disabled fields */
    disabledFields?: Record<string, boolean>;
=======
    /** Whether to leave the calling account as an admin on the policy */
    makeMeAdmin?: boolean;

    /** Pending fields for the policy */
    pendingFields?: Record<string, unknown>;

    /** Original file name which is used for the policy avatar */
    originalFileName?: string;

    /** Alert message for the policy */
    alertMessage?: string;

    /** Informative messages about which policy members were added with primary logins when invited with their secondary login */
    primaryLoginsInvited?: Record<string, string>;
>>>>>>> 4da7fdab
};

export default Policy;

export type {Unit, CustomUnit};<|MERGE_RESOLUTION|>--- conflicted
+++ resolved
@@ -90,10 +90,6 @@
     /** The employee list of the policy */
     employeeList?: [];
 
-<<<<<<< HEAD
-    /** A list of disabled fields */
-    disabledFields?: Record<string, boolean>;
-=======
     /** Whether to leave the calling account as an admin on the policy */
     makeMeAdmin?: boolean;
 
@@ -108,7 +104,9 @@
 
     /** Informative messages about which policy members were added with primary logins when invited with their secondary login */
     primaryLoginsInvited?: Record<string, string>;
->>>>>>> 4da7fdab
+
+    /** A list of disabled fields */
+    disabledFields?: Record<string, boolean>;
 };
 
 export default Policy;

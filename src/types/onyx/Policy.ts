--- conflicted
+++ resolved
@@ -20,14 +20,7 @@
     enabled?: boolean;
     errors?: OnyxCommon.Errors;
     errorFields?: OnyxCommon.ErrorFields;
-<<<<<<< HEAD
-    attributes?: {
-        taxClaimablePercentage?: number;
-        taxRateExternalID?: string;
-    };
-=======
     attributes?: TaxRateAttributes;
->>>>>>> a3d1dd16
 }>;
 
 type Attributes = {

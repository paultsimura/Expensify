--- conflicted
+++ resolved
@@ -85,15 +85,12 @@
 
     /** Whether the scheduled submit is enabled */
     isHarvestingEnabled?: boolean;
-<<<<<<< HEAD
-=======
 
     /** Whether the scheduled submit is enabled */
     isPreventSelfApprovalEnabled?: boolean;
 
     /** When the monthly scheduled submit should happen */
     autoReportingOffset?: AutoReportingOffset;
->>>>>>> b542031f
 
     /** The accountID of manager who the employee submits their expenses to on paid policies */
     submitsTo?: number;

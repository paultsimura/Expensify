--- conflicted
+++ resolved
@@ -69,16 +69,8 @@
         /** When this policy was last modified */
         lastModified?: string;
 
-<<<<<<< HEAD
         /** The custom units data for this policy */
         customUnits?: Record<string, CustomUnit>;
-
-        /** Whether chat rooms can be created and used on this policy. Enabled manually by CQ/JS snippet. Always true for free policies. */
-        areChatRoomsEnabled: boolean;
-=======
-    /** Whether policy expense chats can be created and used on this policy. Enabled manually by CQ/JS snippet. Always true for free policies. */
-    isPolicyExpenseChatEnabled: boolean;
->>>>>>> 25e6a005
 
         /** Whether policy expense chats can be created and used on this policy. Enabled manually by CQ/JS snippet. Always true for free policies. */
         isPolicyExpenseChatEnabled: boolean;
@@ -127,16 +119,11 @@
         /** Informative messages about which policy members were added with primary logins when invited with their secondary login */
         primaryLoginsInvited?: Record<string, string>;
 
-<<<<<<< HEAD
+        /** Whether policy is updating */
+        isPolicyUpdating?: boolean;
+
         /** The approval mode set up on this policy */
         approvalMode?: ValueOf<typeof CONST.POLICY.APPROVAL_MODE>;
-=======
-    /** Whether policy is updating */
-    isPolicyUpdating?: boolean;
-
-    /** The approval mode set up on this policy */
-    approvalMode?: ValueOf<typeof CONST.POLICY.APPROVAL_MODE>;
->>>>>>> 25e6a005
 
         /** Whether transactions should be billable by default */
         defaultBillable?: boolean;
@@ -156,23 +143,17 @@
         /** Whether the workspace has multiple levels of tags enabled */
         hasMultipleTagLists?: boolean;
 
-<<<<<<< HEAD
         /** When tax tracking is enabled */
         isTaxTrackingEnabled?: boolean;
+
+        /** ReportID of the admins room for this workspace */
+        chatReportIDAdmins?: number;
+
+        /** ReportID of the announce room for this workspace */
+        chatReportIDAnnounce?: number;
     },
     'generalSettings' | 'addWorkspaceRoom'
 >;
-=======
-    /** When tax tracking is enabled */
-    isTaxTrackingEnabled?: boolean;
-
-    /** ReportID of the admins room for this workspace */
-    chatReportIDAdmins?: number;
-
-    /** ReportID of the announce room for this workspace */
-    chatReportIDAnnounce?: number;
-};
->>>>>>> 25e6a005
 
 export default Policy;
 

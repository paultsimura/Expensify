import type {ValueOf} from 'type-fest';
import type CONST from '@src/CONST';
import type * as OnyxCommon from './OnyxCommon';

type Unit = 'mi' | 'km';

type Rate = OnyxCommon.OnyxValueWithOfflineFeedback<{
    name?: string;
    rate?: number;
    currency?: string;
    customUnitRateID?: string;
    errors?: OnyxCommon.Errors;
}>;

type Attributes = {
    unit: Unit;
};

type CustomUnit = OnyxCommon.OnyxValueWithOfflineFeedback<{
    name: string;
    customUnitID: string;
    attributes: Attributes;
    rates: Record<string, Rate>;
    errors?: OnyxCommon.Errors;
}>;

type DisabledFields = {
    defaultBillable?: boolean;
    reimbursable?: boolean;
};

type AutoReportingOffset = number | ValueOf<typeof CONST.POLICY.AUTO_REPORTING_OFFSET>;

type Policy = OnyxCommon.OnyxValueWithOfflineFeedback<
    {
        /** The ID of the policy */
        id: string;

        /** The name of the policy */
        name: string;

        /** The current user's role in the policy */
        role: ValueOf<typeof CONST.POLICY.ROLE>;

        /** The policy type */
        type: ValueOf<typeof CONST.POLICY.TYPE>;

        /** The email of the policy owner */
        owner: string;

        /** The accountID of the policy owner */
        ownerAccountID?: number;

        /** The output currency for the policy */
        outputCurrency: string;

        /** The URL for the policy avatar */
        avatar?: string;

        /** Error objects keyed by field name containing errors keyed by microtime */
        errorFields?: OnyxCommon.ErrorFields;

        /** A list of errors keyed by microtime */
        errors?: OnyxCommon.Errors;

        /** Whether this policy was loaded from a policy summary, or loaded completely with all of its values */
        isFromFullPolicy?: boolean;

        /** When this policy was last modified */
        lastModified?: string;

        /** The custom units data for this policy */
        customUnits?: Record<string, CustomUnit>;

        /** Whether chat rooms can be created and used on this policy. Enabled manually by CQ/JS snippet. Always true for free policies. */
        areChatRoomsEnabled: boolean;

        /** Whether policy expense chats can be created and used on this policy. Enabled manually by CQ/JS snippet. Always true for free policies. */
        isPolicyExpenseChatEnabled: boolean;

        /** Whether the auto reporting is enabled */
        autoReporting?: boolean;

        /** The scheduled submit frequency set up on the this policy */
        autoReportingFrequency?: ValueOf<typeof CONST.POLICY.AUTO_REPORTING_FREQUENCIES>;

        /** Whether the scheduled submit is enabled */
        isHarvestingEnabled?: boolean;

        /** Whether the scheduled submit is enabled */
        isPreventSelfApprovalEnabled?: boolean;

        /** When the monthly scheduled submit should happen */
        autoReportingOffset?: AutoReportingOffset;

        /** The accountID of manager who the employee submits their expenses to on paid policies */
        submitsTo?: number;

        /** The employee list of the policy */
        employeeList?: [];

        /** The reimbursement choice for policy */
        reimbursementChoice?: ValueOf<typeof CONST.POLICY.REIMBURSEMENT_CHOICES>;

        /** The maximum report total allowed to trigger auto reimbursement. */
        autoReimbursementLimit?: number;

        /** Whether to leave the calling account as an admin on the policy */
        makeMeAdmin?: boolean;

        /** Original file name which is used for the policy avatar */
        originalFileName?: string;

        /** Alert message for the policy */
        alertMessage?: string;

        /** Informative messages about which policy members were added with primary logins when invited with their secondary login */
        primaryLoginsInvited?: Record<string, string>;

<<<<<<< HEAD
        /** The approval mode set up on this policy */
        approvalMode?: ValueOf<typeof CONST.POLICY.APPROVAL_MODE>;
    },
    'generalSettings' | 'addWorkspaceRoom'
>;
=======
    /** Alert message for the policy */
    alertMessage?: string;

    /** Informative messages about which policy members were added with primary logins when invited with their secondary login */
    primaryLoginsInvited?: Record<string, string>;

    /** The approval mode set up on this policy */
    approvalMode?: ValueOf<typeof CONST.POLICY.APPROVAL_MODE>;

    /** Whether transactions should be billable by default */
    defaultBillable?: boolean;

    /** The workspace description */
    description?: string;

    /** List of field names that are disabled */
    disabledFields?: DisabledFields;

    /** Whether new transactions need to be tagged */
    requiresTag?: boolean;

    /** Whether new transactions need to be categorized */
    requiresCategory?: boolean;

    /** Whether the workspace has multiple levels of tags enabled */
    hasMultipleTagLists?: boolean;

    /** When tax tracking is enabled */
    isTaxTrackingEnabled?: boolean;
};
>>>>>>> ff6b1349

export default Policy;

export type {Unit, CustomUnit};<|MERGE_RESOLUTION|>--- conflicted
+++ resolved
@@ -117,44 +117,32 @@
         /** Informative messages about which policy members were added with primary logins when invited with their secondary login */
         primaryLoginsInvited?: Record<string, string>;
 
-<<<<<<< HEAD
         /** The approval mode set up on this policy */
         approvalMode?: ValueOf<typeof CONST.POLICY.APPROVAL_MODE>;
+
+        /** Whether transactions should be billable by default */
+        defaultBillable?: boolean;
+
+        /** The workspace description */
+        description?: string;
+
+        /** List of field names that are disabled */
+        disabledFields?: DisabledFields;
+
+        /** Whether new transactions need to be tagged */
+        requiresTag?: boolean;
+
+        /** Whether new transactions need to be categorized */
+        requiresCategory?: boolean;
+
+        /** Whether the workspace has multiple levels of tags enabled */
+        hasMultipleTagLists?: boolean;
+
+        /** When tax tracking is enabled */
+        isTaxTrackingEnabled?: boolean;
     },
     'generalSettings' | 'addWorkspaceRoom'
 >;
-=======
-    /** Alert message for the policy */
-    alertMessage?: string;
-
-    /** Informative messages about which policy members were added with primary logins when invited with their secondary login */
-    primaryLoginsInvited?: Record<string, string>;
-
-    /** The approval mode set up on this policy */
-    approvalMode?: ValueOf<typeof CONST.POLICY.APPROVAL_MODE>;
-
-    /** Whether transactions should be billable by default */
-    defaultBillable?: boolean;
-
-    /** The workspace description */
-    description?: string;
-
-    /** List of field names that are disabled */
-    disabledFields?: DisabledFields;
-
-    /** Whether new transactions need to be tagged */
-    requiresTag?: boolean;
-
-    /** Whether new transactions need to be categorized */
-    requiresCategory?: boolean;
-
-    /** Whether the workspace has multiple levels of tags enabled */
-    hasMultipleTagLists?: boolean;
-
-    /** When tax tracking is enabled */
-    isTaxTrackingEnabled?: boolean;
-};
->>>>>>> ff6b1349
 
 export default Policy;
 

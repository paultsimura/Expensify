--- conflicted
+++ resolved
@@ -78,18 +78,8 @@
         /** Whether the auto reporting is enabled */
         autoReporting?: boolean;
 
-<<<<<<< HEAD
         /** The scheduled submit frequency set up on this policy */
         autoReportingFrequency?: ValueOf<typeof CONST.POLICY.AUTO_REPORTING_FREQUENCIES>;
-
-        /** @deprecated Whether the scheduled submit is enabled */
-        isHarvestingEnabled?: boolean;
-=======
-    /** Whether the scheduled submit is enabled */
-    harvesting?: {
-        enabled: boolean;
-    };
->>>>>>> 7defd029
 
         /** Whether the scheduled submit is enabled */
         harvesting?: {

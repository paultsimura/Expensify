import type {ValueOf} from 'type-fest';
import type CONST from '@src/CONST';
import type * as OnyxCommon from './OnyxCommon';

type Unit = 'mi' | 'km';

type Rate = OnyxCommon.OnyxValueWithOfflineFeedback<{
    name?: string;
    rate?: number;
    currency?: string;
    customUnitRateID?: string;
    errors?: OnyxCommon.Errors;
    enabled?: boolean;
}>;

type Attributes = {
    unit: Unit;
};

<<<<<<< HEAD
type MileageRate = {
    unit: Unit;
    currency: string;
    customUnitRateID?: string;
    rate?: number;
    name?: string;
};

=======
>>>>>>> 0c098039
type CustomUnit = OnyxCommon.OnyxValueWithOfflineFeedback<{
    name: string;
    customUnitID: string;
    attributes: Attributes;
    rates: Record<string, Rate>;
    defaultCategory?: string;
    enabled?: boolean;
    errors?: OnyxCommon.Errors;
}>;

type DisabledFields = {
    defaultBillable?: boolean;
    reimbursable?: boolean;
};

type TaxRate = {
    /** Name of the a tax rate. */
    name: string;

    /** The value of the tax rate as percentage. */
    value: string;

    /** The code associated with the tax rate. */
    code: string;

    /** This contains the tax name and tax value as one name */
    modifiedName: string;

    /** Indicates if the tax rate is disabled. */
    isDisabled?: boolean;
};

type TaxRates = Record<string, TaxRate>;

type TaxRatesWithDefault = {
    /** Name of the tax */
    name: string;

    /** Default policy tax code */
    defaultExternalID: string;

    /** Default value of taxes */
    defaultValue: string;

    /** Default foreign policy tax code */
    foreignTaxDefault: string;

    /** List of tax names and values */
    taxes: TaxRates;
};

// These types are for the Integration connections for a policy (eg. Quickbooks, Xero, etc).
// This data is not yet used in the codebase which is why it is given a very generic type, but the data is being put into Onyx for future use.
// Once the data is being used, these types should be defined appropriately.
type ConnectionLastSync = Record<string, unknown>;
type ConnectionData = Record<string, unknown>;
type ConnectionConfig = Record<string, unknown>;
type Connection = {
    lastSync?: ConnectionLastSync;
    data: ConnectionData;
    config: ConnectionConfig;
};

type AutoReportingOffset = number | ValueOf<typeof CONST.POLICY.AUTO_REPORTING_OFFSET>;

type Policy = OnyxCommon.OnyxValueWithOfflineFeedback<
    {
        /** The ID of the policy */
        id: string;

        /** The name of the policy */
        name: string;

        /** The current user's role in the policy */
        role: ValueOf<typeof CONST.POLICY.ROLE>;

        /** The policy type */
        type: ValueOf<typeof CONST.POLICY.TYPE>;

        /** The email of the policy owner */
        owner: string;

        /** The accountID of the policy owner */
        ownerAccountID?: number;

        /** The output currency for the policy */
        outputCurrency: string;

        /** The URL for the policy avatar */
        avatar?: string;

        /** Error objects keyed by field name containing errors keyed by microtime */
        errorFields?: OnyxCommon.ErrorFields;

        /** A list of errors keyed by microtime */
        errors?: OnyxCommon.Errors;

        /** Whether this policy was loaded from a policy summary, or loaded completely with all of its values */
        isFromFullPolicy?: boolean;

        /** When this policy was last modified */
        lastModified?: string;

        /** The custom units data for this policy */
        customUnits?: Record<string, CustomUnit>;

        /** Whether policy expense chats can be created and used on this policy. Enabled manually by CQ/JS snippet. Always true for free policies. */
        isPolicyExpenseChatEnabled: boolean;

        /** Whether the auto reporting is enabled */
        autoReporting?: boolean;

        /** The scheduled submit frequency set up on this policy */
        autoReportingFrequency?: ValueOf<typeof CONST.POLICY.AUTO_REPORTING_FREQUENCIES>;

        /** Whether the scheduled submit is enabled */
        harvesting?: {
            enabled: boolean;
        };

        /** @deprecated Whether the scheduled submit is enabled */
        isPreventSelfApprovalEnabled?: boolean;

        /** Whether the self approval or submitting is enabled */
        preventSelfApprovalEnabled?: boolean;

        /** When the monthly scheduled submit should happen */
        autoReportingOffset?: AutoReportingOffset;

        /** The accountID of manager who the employee submits their expenses to on paid policies */
        submitsTo?: number;

        /** The employee list of the policy */
        employeeList?: [];

        /** The reimbursement choice for policy */
        reimbursementChoice?: ValueOf<typeof CONST.POLICY.REIMBURSEMENT_CHOICES>;

        /** The maximum report total allowed to trigger auto reimbursement. */
        autoReimbursementLimit?: number;

        /** Whether to leave the calling account as an admin on the policy */
        makeMeAdmin?: boolean;

        /** Original file name which is used for the policy avatar */
        originalFileName?: string;

        /** Alert message for the policy */
        alertMessage?: string;

        /** Informative messages about which policy members were added with primary logins when invited with their secondary login */
        primaryLoginsInvited?: Record<string, string>;

        /** Whether policy is updating */
        isPolicyUpdating?: boolean;

        /** The approver of the policy */
        approver?: string;

        /** The approval mode set up on this policy */
        approvalMode?: ValueOf<typeof CONST.POLICY.APPROVAL_MODE>;

        /** Whether the auto approval is enabled */
        isAutoApprovalEnabled?: boolean;

        /** Whether transactions should be billable by default */
        defaultBillable?: boolean;

        /** The workspace description */
        description?: string;

        /** List of field names that are disabled */
        disabledFields?: DisabledFields;

        /** Whether new transactions need to be tagged */
        requiresTag?: boolean;

        /** Whether new transactions need to be categorized */
        requiresCategory?: boolean;

        /** Whether the workspace has multiple levels of tags enabled */
        hasMultipleTagLists?: boolean;

        /**
         * Whether or not the policy has tax tracking enabled
         *
         * @deprecated - use tax.trackingEnabled instead
         */
        isTaxTrackingEnabled?: boolean;

        /** Whether or not the policy has tax tracking enabled */
        tax?: {
            trackingEnabled: boolean;
        };

        /** Collection of tax rates attached to a policy */
        taxRates?: TaxRatesWithDefault;

        /** ReportID of the admins room for this workspace */
        chatReportIDAdmins?: number;

        /** ReportID of the announce room for this workspace */
        chatReportIDAnnounce?: number;

        /** All the integration connections attached to the policy */
        connections?: Record<string, Connection>;

        /** Whether the Categories feature is enabled */
        areCategoriesEnabled?: boolean;

        /** Whether the Tags feature is enabled */
        areTagsEnabled?: boolean;

        /** Whether the Distance Rates feature is enabled */
        areDistanceRatesEnabled?: boolean;

        /** Whether the workflows feature is enabled */
        areWorkflowsEnabled?: boolean;

        /** Whether the Report Fields feature is enabled */
        areReportFieldsEnabled?: boolean;

        /** Whether the Connections feature is enabled */
        areConnectionsEnabled?: boolean;
    },
    'generalSettings' | 'addWorkspaceRoom'
>;

export default Policy;

export type {Unit, CustomUnit, Attributes, Rate, TaxRate, TaxRates, TaxRatesWithDefault};<|MERGE_RESOLUTION|>--- conflicted
+++ resolved
@@ -17,17 +17,6 @@
     unit: Unit;
 };
 
-<<<<<<< HEAD
-type MileageRate = {
-    unit: Unit;
-    currency: string;
-    customUnitRateID?: string;
-    rate?: number;
-    name?: string;
-};
-
-=======
->>>>>>> 0c098039
 type CustomUnit = OnyxCommon.OnyxValueWithOfflineFeedback<{
     name: string;
     customUnitID: string;

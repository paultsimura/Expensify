import type {ValueOf} from 'type-fest';
import type CONST from '@src/CONST';
import type * as OnyxCommon from './OnyxCommon';

type Unit = 'mi' | 'km';

type Rate = {
    name: string;
    rate: number;
    currency: string;
};

type CustomUnit = {
    customUnitID?: string;
    name?: string;
    attributes: {
        unit: Unit;
    };
    rates?: Record<string, Rate>;
};

type Policy = {
    /** The ID of the policy */
    id: string;

    /** The name of the policy */
    name: string;

    /** The current user's role in the policy */
    role: ValueOf<typeof CONST.POLICY.ROLE>;

    /** The policy type */
    type: ValueOf<typeof CONST.POLICY.TYPE>;

    /** The email of the policy owner */
    owner: string;

    /** The accountID of the policy owner */
    ownerAccountID: number;

    /** The output currency for the policy */
    outputCurrency: string;

    /** The URL for the policy avatar */
    avatar?: string;

    /** Error objects keyed by field name containing errors keyed by microtime */
    errorFields?: OnyxCommon.ErrorFields;

    /** Indicates the type of change made to the policy that hasn't been synced with the server yet  */
    pendingAction?: OnyxCommon.PendingAction;

    /** A list of errors keyed by microtime */
    errors: OnyxCommon.Errors;

    /** Whether this policy was loaded from a policy summary, or loaded completely with all of its values */
    isFromFullPolicy?: boolean;

    /** When this policy was last modified */
    lastModified?: string;

    /** The custom units data for this policy */
    customUnits?: Record<string, CustomUnit>;

<<<<<<< HEAD
    /** Whether chat rooms can be created and used on this policy. Enabled manually by CQ/JS snippet. Always true for free policies. */
    areChatRoomsEnabled: boolean;

    /** Is Tax tracking Enabled */
    isTaxTrackingEnabled?: boolean;

=======
>>>>>>> a4bdebe9
    /** Whether policy expense chats can be created and used on this policy. Enabled manually by CQ/JS snippet. Always true for free policies. */
    isPolicyExpenseChatEnabled: boolean;

    /** Whether the auto reporting is enabled */
    autoReporting: boolean;

    /** The scheduled submit frequency set up on the this policy */
    autoReportingFrequency: ValueOf<typeof CONST.POLICY.AUTO_REPORTING_FREQUENCIES>;

    /** Whether the scheduled submit is enabled */
    isHarvestingEnabled: boolean;

    /** The accountID of manager who the employee submits their expenses to on paid policies */
    submitsTo?: number;

    /** The employee list of the policy */
    employeeList?: [];
};

export default Policy;

export type {Unit};<|MERGE_RESOLUTION|>--- conflicted
+++ resolved
@@ -62,15 +62,9 @@
     /** The custom units data for this policy */
     customUnits?: Record<string, CustomUnit>;
 
-<<<<<<< HEAD
-    /** Whether chat rooms can be created and used on this policy. Enabled manually by CQ/JS snippet. Always true for free policies. */
-    areChatRoomsEnabled: boolean;
-
     /** Is Tax tracking Enabled */
     isTaxTrackingEnabled?: boolean;
 
-=======
->>>>>>> a4bdebe9
     /** Whether policy expense chats can be created and used on this policy. Enabled manually by CQ/JS snippet. Always true for free policies. */
     isPolicyExpenseChatEnabled: boolean;
 

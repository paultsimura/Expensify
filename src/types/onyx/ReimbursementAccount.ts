--- conflicted
+++ resolved
@@ -230,12 +230,9 @@
     /** Whether we are loading the data via the API */
     isLoading?: boolean;
 
-<<<<<<< HEAD
-=======
     /** Whether we create corpay bank account */
     isCreateCorpayBankAccount?: boolean;
 
->>>>>>> c3cd9c60
     /** Where the request is successful */
     isSuccess?: boolean;
 

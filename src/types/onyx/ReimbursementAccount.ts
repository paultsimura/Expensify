--- conflicted
+++ resolved
@@ -57,7 +57,9 @@
     /** Company annual volume */
     [INPUT_IDS.ADDITIONAL_DATA.CORPAY.ANNUAL_VOLUME]: string;
 
-<<<<<<< HEAD
+    /** Bank statement */
+    [INPUT_IDS.ADDITIONAL_DATA.CORPAY.BANK_STATEMENT]: FileObject[];
+
     /** Is user also an owner */
     [INPUT_IDS.ADDITIONAL_DATA.CORPAY.OWNS_MORE_THAN_25_PERCENT]: boolean;
 
@@ -69,10 +71,6 @@
 
     /** Entity chart files */
     [INPUT_IDS.ADDITIONAL_DATA.CORPAY.ENTITY_CHART]?: FileObject[];
-=======
-    /** Bank statement */
-    [INPUT_IDS.ADDITIONAL_DATA.CORPAY.BANK_STATEMENT]: FileObject[];
->>>>>>> 512ae9f1
 };
 
 /** Additional data where details of the non-USD reimbursements account are stored */

import type {ValueOf} from 'type-fest';
<<<<<<< HEAD
import type TransactionListItem from '@components/SelectionList/TransactionListItem';
import type {TransactionListItemType} from '@components/SelectionList/types';
=======
import type ReportListItem from '@components/SelectionList/Search/ReportListItem';
import type TransactionListItem from '@components/SelectionList/Search/TransactionListItem';
import type {ReportListItemType, TransactionListItemType} from '@components/SelectionList/types';
>>>>>>> ff7ba40d
import type CONST from '@src/CONST';

type SearchDataTypes = ValueOf<typeof CONST.SEARCH_DATA_TYPES>;

type ListItemType<T extends SearchDataTypes> = T extends typeof CONST.SEARCH_DATA_TYPES.TRANSACTION
    ? typeof TransactionListItem
    : T extends typeof CONST.SEARCH_DATA_TYPES.REPORT
    ? typeof ReportListItem
    : never;

<<<<<<< HEAD
type SectionsType<T extends SearchDataTypes> = T extends typeof CONST.SEARCH_DATA_TYPES.TRANSACTION ? TransactionListItemType[] : never;
=======
type SectionsType<T extends SearchDataTypes> = T extends typeof CONST.SEARCH_DATA_TYPES.TRANSACTION
    ? TransactionListItemType[]
    : T extends typeof CONST.SEARCH_DATA_TYPES.REPORT
    ? ReportListItemType[]
    : never;
>>>>>>> ff7ba40d

type SearchTypeToItemMap = {
    [K in SearchDataTypes]: {
        listItem: ListItemType<K>;
        getSections: (data: SearchResults['data']) => SectionsType<K>;
    };
};

type SearchResultsInfo = {
    offset: number;
    type: string;
    hasMoreResults: boolean;
    isLoading: boolean;
};

type SearchPersonalDetails = {
    accountID: number;
    avatar: string;
    displayName?: string;
    login?: string;
};

type SearchPolicyDetails = {
    id: string;
    avatarURL: string;
    name: string;
};

type SearchReport = {
    /** The ID of the report */
    reportID?: string;

    /** The name of the report */
    reportName?: string;

    /** The report total amount */
    total?: number;

    /** The report currency */
    currency?: string;

    /** The action that can be performed for the report */
    action?: string;
};

type SearchTransaction = {
    /** The ID of the transaction */
    transactionID: string;

    /** The transaction created date */
    created: string;

    /** The edited transaction created date */
    modifiedCreated: string;

    /** The transaction amount */
    amount: number;

    /** The edited transaction amount */
    modifiedAmount: number;

    /** The transaction currency */
    currency: string;

    /** The edited transaction currency */
    modifiedCurrency: string;

    /** The transaction merchant */
    merchant: string;

    /** The edited transaction merchant */
    modifiedMerchant: string;

    /** The receipt object */
    receipt?: {source?: string};

    /** The transaction tag */
    tag: string;

    /** The transaction description */
    comment: {comment: string};

    /** The transaction category */
    category: string;

    /** The type of request */
    type: ValueOf<typeof CONST.SEARCH_TRANSACTION_TYPE>;

    /** The type of report the transaction is associated with */
    reportType: string;

    /** The ID of the policy the transaction is associated with */
    policyID: string;

    /** The ID of the parent of the transaction */
    parentTransactionID?: string;

    /** If the transaction has an Ereceipt */
    hasEReceipt?: boolean;

    /** The transaction description */
    description: string;

    /** The transaction sender ID */
    accountID: number;

    /** The transaction recipient ID */
    managerID: number;

    /** If the transaction has a Ereceipt */
    hasViolation: boolean;

    /** The transaction tax amount */
    taxAmount?: number;

    /** The ID of the report the transaction is associated with */
    reportID: string;

    /** The report ID of the transaction thread associated with the transaction */
    transactionThreadReportID: string;

    /** The action that can be performed for the transaction */
    action: string;

    /** The MCC Group associated with the transaction */
    mccGroup?: ValueOf<typeof CONST.MCC_GROUPS>;

    /** The modified MCC Group associated with the transaction */
    modifiedMCCGroup?: ValueOf<typeof CONST.MCC_GROUPS>;
};

type SearchAccountDetails = Partial<SearchPolicyDetails & SearchPersonalDetails>;

type SearchTransactionType = ValueOf<typeof CONST.SEARCH_TRANSACTION_TYPE>;

type SearchQuery = ValueOf<typeof CONST.TAB_SEARCH>;

type SearchResults = {
    search: SearchResultsInfo;
    data: Record<string, SearchTransaction & Record<string, SearchPersonalDetails>> & Record<string, SearchPolicyDetails> & Record<string, SearchReport>;
};

export default SearchResults;

export type {SearchQuery, SearchTransaction, SearchTransactionType, SearchPersonalDetails, SearchPolicyDetails, SearchAccountDetails, SearchDataTypes, SearchTypeToItemMap, SearchReport};<|MERGE_RESOLUTION|>--- conflicted
+++ resolved
@@ -1,12 +1,8 @@
 import type {ValueOf} from 'type-fest';
-<<<<<<< HEAD
-import type TransactionListItem from '@components/SelectionList/TransactionListItem';
-import type {TransactionListItemType} from '@components/SelectionList/types';
-=======
 import type ReportListItem from '@components/SelectionList/Search/ReportListItem';
 import type TransactionListItem from '@components/SelectionList/Search/TransactionListItem';
 import type {ReportListItemType, TransactionListItemType} from '@components/SelectionList/types';
->>>>>>> ff7ba40d
+import type {SearchColumnType, SortOrder} from '@libs/SearchUtils';
 import type CONST from '@src/CONST';
 
 type SearchDataTypes = ValueOf<typeof CONST.SEARCH_DATA_TYPES>;
@@ -17,20 +13,17 @@
     ? typeof ReportListItem
     : never;
 
-<<<<<<< HEAD
-type SectionsType<T extends SearchDataTypes> = T extends typeof CONST.SEARCH_DATA_TYPES.TRANSACTION ? TransactionListItemType[] : never;
-=======
 type SectionsType<T extends SearchDataTypes> = T extends typeof CONST.SEARCH_DATA_TYPES.TRANSACTION
     ? TransactionListItemType[]
     : T extends typeof CONST.SEARCH_DATA_TYPES.REPORT
     ? ReportListItemType[]
     : never;
->>>>>>> ff7ba40d
 
 type SearchTypeToItemMap = {
     [K in SearchDataTypes]: {
         listItem: ListItemType<K>;
         getSections: (data: SearchResults['data']) => SectionsType<K>;
+        getSortedSections: (data: SectionsType<K>, sortBy?: SearchColumnType, sortOrder?: SortOrder) => SectionsType<K>;
     };
 };
 
@@ -170,4 +163,15 @@
 
 export default SearchResults;
 
-export type {SearchQuery, SearchTransaction, SearchTransactionType, SearchPersonalDetails, SearchPolicyDetails, SearchAccountDetails, SearchDataTypes, SearchTypeToItemMap, SearchReport};+export type {
+    SearchQuery,
+    SearchTransaction,
+    SearchTransactionType,
+    SearchPersonalDetails,
+    SearchPolicyDetails,
+    SearchAccountDetails,
+    SearchDataTypes,
+    SearchTypeToItemMap,
+    SearchReport,
+    SectionsType,
+};
import {OnyxUpdate} from 'react-native-onyx';

type Response = {
    previousUpdateID?: number | string;
    lastUpdateID?: number | string;
    jsonCode?: number | string;
    onyxData?: OnyxUpdate[];
    requestID?: string;
<<<<<<< HEAD
    shouldPauseQueue?: boolean;

    authToken: string;
    encryptedAuthToken: string;
=======
    message?: string;
>>>>>>> 41ddd742
};

export default Response;<|MERGE_RESOLUTION|>--- conflicted
+++ resolved
@@ -6,14 +6,10 @@
     jsonCode?: number | string;
     onyxData?: OnyxUpdate[];
     requestID?: string;
-<<<<<<< HEAD
     shouldPauseQueue?: boolean;
-
     authToken: string;
     encryptedAuthToken: string;
-=======
     message?: string;
->>>>>>> 41ddd742
 };
 
 export default Response;
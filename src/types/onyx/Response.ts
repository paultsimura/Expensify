--- conflicted
+++ resolved
@@ -69,16 +69,14 @@
     // eslint-disable-next-line @typescript-eslint/naming-convention
     shared_secret?: string;
 
-<<<<<<< HEAD
     /** Setup Url */
     setupUrl?: string;
-=======
+
     /** The accountID of the user */
     accountID?: number;
 
     /** The email of the user */
     email?: string;
->>>>>>> 99f280b0
 };
 
 export default Response;
import type * as OnyxCommon from './OnyxCommon';
import type PersonalBankAccount from './PersonalBankAccount';

type FormValueType = string | boolean | Date | OnyxCommon.Errors;

type BaseForm = {
    /** Controls the loading state of the form */
    isLoading?: boolean;

    /** Server side errors keyed by microtime */
    errors?: OnyxCommon.Errors | null;

    /** Field-specific server side errors keyed by microtime */
    errorFields?: OnyxCommon.ErrorFields | null;
};

type Form<TFormValues extends Record<string, FormValueType> = Record<string, FormValueType>> = TFormValues & BaseForm;

type AddDebitCardForm = Form<{
    /** Whether the form has been submitted */
    setupComplete: boolean;
}>;

type DateOfBirthForm = Form<{
    /** Date of birth */
    dob?: string;
}>;

type DisplayNameForm = Form<{
    firstName: string;
    lastName: string;
}>;

type NewRoomForm = Form<{
    roomName?: string;
    welcomeMessage?: string;
    policyID?: string;
    writeCapability?: string;
    visibility?: string;
}>;

type IKnowATeacherForm = Form<{
    firstName: string;
    lastName: string;
    partnerUserID: string;
}>;

type IntroSchoolPrincipalForm = Form<{
    firstName: string;
    lastName: string;
    partnerUserID: string;
}>;

type PrivateNotesForm = Form<{
    privateNotes: string;
}>;

type PersonalBankAccountForm = Form<PersonalBankAccount>;

<<<<<<< HEAD
type WorkspaceSettingsForm = Form<{
    name: string;
}>;
=======
type ReportFieldEditForm = Form<Record<string, string>>;
>>>>>>> b6363778

export default Form;

export type {
    AddDebitCardForm,
    DateOfBirthForm,
    PrivateNotesForm,
    DisplayNameForm,
    FormValueType,
    NewRoomForm,
    BaseForm,
    IKnowATeacherForm,
    IntroSchoolPrincipalForm,
    PersonalBankAccountForm,
<<<<<<< HEAD
    WorkspaceSettingsForm,
=======
    ReportFieldEditForm,
>>>>>>> b6363778
};<|MERGE_RESOLUTION|>--- conflicted
+++ resolved
@@ -57,13 +57,11 @@
 
 type PersonalBankAccountForm = Form<PersonalBankAccount>;
 
-<<<<<<< HEAD
 type WorkspaceSettingsForm = Form<{
     name: string;
 }>;
-=======
+
 type ReportFieldEditForm = Form<Record<string, string>>;
->>>>>>> b6363778
 
 export default Form;
 
@@ -78,9 +76,6 @@
     IKnowATeacherForm,
     IntroSchoolPrincipalForm,
     PersonalBankAccountForm,
-<<<<<<< HEAD
     WorkspaceSettingsForm,
-=======
     ReportFieldEditForm,
->>>>>>> b6363778
 };
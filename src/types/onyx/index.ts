--- conflicted
+++ resolved
@@ -10,26 +10,6 @@
 import type Currency from './Currency';
 import type CustomStatusDraft from './CustomStatusDraft';
 import type Download from './Download';
-<<<<<<< HEAD
-import type {
-    AddDebitCardForm,
-    CloseAccountForm,
-    DateOfBirthForm,
-    DisplayNameForm,
-    GetPhysicalCardForm,
-    IKnowATeacherForm,
-    IntroSchoolPrincipalForm,
-    NewRoomForm,
-    PrivateNotesForm,
-    ReimbursementAccountForm,
-    ReportFieldEditForm,
-    RoomNameForm,
-    WorkspaceDescriptionForm,
-    WorkspaceSettingsForm,
-} from './Form';
-import type Form from './Form';
-=======
->>>>>>> 00fc955b
 import type FrequentlyUsedEmoji from './FrequentlyUsedEmoji';
 import type {FundList} from './Fund';
 import type Fund from './Fund';
@@ -166,11 +146,4 @@
     RecentlyUsedReportFields,
     LastPaymentMethod,
     InvitedEmailsToAccountIDs,
-<<<<<<< HEAD
-    PrivateNotesForm,
-    ReportFieldEditForm,
-    RoomNameForm,
-    WorkspaceDescriptionForm,
-=======
->>>>>>> 00fc955b
 };
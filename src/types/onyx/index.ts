--- conflicted
+++ resolved
@@ -9,10 +9,8 @@
 import type Currency from './Currency';
 import type CustomStatusDraft from './CustomStatusDraft';
 import type Download from './Download';
-<<<<<<< HEAD
-import type {AddDebitCardForm, AddressForm, DateOfBirthForm, DisplayNameForm, IKnowATeacherForm, IntroSchoolPrincipalForm, NewRoomForm, PrivateNotesForm} from './Form';
-=======
 import type {
+    AddressForm,
     AddDebitCardForm,
     CloseAccountForm,
     DateOfBirthForm,
@@ -25,7 +23,6 @@
     RoomNameForm,
     WorkspaceSettingsForm,
 } from './Form';
->>>>>>> ff23077a
 import type Form from './Form';
 import type FrequentlyUsedEmoji from './FrequentlyUsedEmoji';
 import type {FundList} from './Fund';

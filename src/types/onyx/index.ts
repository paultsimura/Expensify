--- conflicted
+++ resolved
@@ -9,9 +9,6 @@
 import type Currency from './Currency';
 import type CustomStatusDraft from './CustomStatusDraft';
 import type Download from './Download';
-<<<<<<< HEAD
-import type {AddDebitCardForm, DateOfBirthForm, DisplayNameForm, IKnowATeacherForm, IntroSchoolPrincipalForm, NewRoomForm, PrivateNotesForm, RateUnitForm, ReportFieldEditForm} from './Form';
-=======
 import type {
     AddDebitCardForm,
     DateOfBirthForm,
@@ -20,10 +17,10 @@
     IntroSchoolPrincipalForm,
     NewRoomForm,
     PrivateNotesForm,
+    RateUnitForm,
     ReportFieldEditForm,
     WorkspaceSettingsForm,
 } from './Form';
->>>>>>> d5eba656
 import type Form from './Form';
 import type FrequentlyUsedEmoji from './FrequentlyUsedEmoji';
 import type {FundList} from './Fund';

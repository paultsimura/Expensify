--- conflicted
+++ resolved
@@ -10,26 +10,6 @@
 import type Currency from './Currency';
 import type CustomStatusDraft from './CustomStatusDraft';
 import type Download from './Download';
-<<<<<<< HEAD
-import type {
-    AddDebitCardForm,
-    CloseAccountForm,
-    DateOfBirthForm,
-    DisplayNameForm,
-    GetPhysicalCardForm,
-    IKnowATeacherForm,
-    IntroSchoolPrincipalForm,
-    NewRoomForm,
-    PrivateNotesForm,
-    ReimbursementAccountForm,
-    ReportFieldEditForm,
-    RoomNameForm,
-    WorkspaceDescriptionForm,
-    WorkspaceSettingsForm,
-} from './Form';
-import type Form from './Form';
-=======
->>>>>>> 2e3840f2
 import type FrequentlyUsedEmoji from './FrequentlyUsedEmoji';
 import type {FundList} from './Fund';
 import type Fund from './Fund';
@@ -160,11 +140,6 @@
     WalletTerms,
     WalletTransfer,
     WorkspaceRateAndUnit,
-<<<<<<< HEAD
-    WorkspaceSettingsForm,
-    WorkspaceDescriptionForm,
-=======
->>>>>>> 2e3840f2
     ReportUserIsTyping,
     PolicyReportField,
     PolicyReportFields,

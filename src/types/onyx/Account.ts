import type {ValueOf} from 'type-fest';
import type CONST from '@src/CONST';
import type DismissedReferralBanners from './DismissedReferralBanners';
import type * as OnyxCommon from './OnyxCommon';

/** Two factor authentication steps */
type TwoFactorAuthStep = ValueOf<typeof CONST.TWO_FACTOR_AUTH_STEPS> | '';

/** Model of user account */
type Account = {
    /** Whether SAML is enabled for the current account */
    isSAMLEnabled?: boolean;

    /** Whether SAML is required for the current account */
    isSAMLRequired?: boolean;

    /** Is this account having trouble receiving emails? */
    hasEmailDeliveryFailure?: boolean;

    /** URL to the assigned guide's appointment booking calendar */
    guideCalendarLink?: string;

    /** User recovery codes for setting up 2-FA */
    recoveryCodes?: string;

    /** Secret key to enable 2FA within the authenticator app */
    twoFactorAuthSecretKey?: string;

    /** Whether this account has 2FA enabled or not */
    requiresTwoFactorAuth?: boolean;

    /** Whether the account is validated */
    validated?: boolean;

    /** The primaryLogin associated with the account */
    primaryLogin?: string;

    /** The message to be displayed when code requested */
    message?: string;

    /** Form that is being loaded */
    loadingForm?: ValueOf<typeof CONST.FORMS>;

    /** Whether the user forgot their password */
    forgotPassword?: boolean;

    /** Whether the account exists */
    accountExists?: boolean;

    /** Is the account / domain under domain control? */
    domainControlled?: boolean;

    /** Whether the validation code has expired */
    validateCodeExpired?: boolean;

    /** Whether a sign is loading */
    isLoading?: boolean;

    /** Authentication failure errors */
    errors?: OnyxCommon.Errors | null;

    /** Authentication success message */
    success?: string;

    /** Whether the two factor authentication codes were copied */
    codesAreCopied?: boolean;

    /** Current two factor authentication step */
    twoFactorAuthStep?: TwoFactorAuthStep;

    /** Referral banners that the user dismissed */
    dismissedReferralBanners?: DismissedReferralBanners;

    /** Indicates whether the user is an approved accountant */
    isApprovedAccountant?: boolean;

    /** Indicates whether the user is a client of an approved accountant */
    isApprovedAccountantClient?: boolean;

    /** Indicates whether the user can downgrade current subscription plan */
    canDowngrade?: boolean;

<<<<<<< HEAD
    /** Indicates whether the user can downgrade current subscription plan */
    isEligibleForRefund?: boolean;
=======
    /** Indicates whether the user has at least one previous purchase */
    hasPurchases?: boolean;
>>>>>>> 57e5d0e7
};

export default Account;
export type {TwoFactorAuthStep};<|MERGE_RESOLUTION|>--- conflicted
+++ resolved
@@ -80,13 +80,11 @@
     /** Indicates whether the user can downgrade current subscription plan */
     canDowngrade?: boolean;
 
-<<<<<<< HEAD
     /** Indicates whether the user can downgrade current subscription plan */
     isEligibleForRefund?: boolean;
-=======
+
     /** Indicates whether the user has at least one previous purchase */
     hasPurchases?: boolean;
->>>>>>> 57e5d0e7
 };
 
 export default Account;

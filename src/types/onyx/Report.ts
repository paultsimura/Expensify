import type {ValueOf} from 'type-fest';
import type CONST from '@src/CONST';
import type ONYXKEYS from '@src/ONYXKEYS';
import type CollectionDataSet from '@src/types/utils/CollectionDataSet';
import type * as OnyxCommon from './OnyxCommon';
import type PersonalDetails from './PersonalDetails';
import type {PolicyReportField} from './Policy';

/** Preference that defines how regular the chat notifications are sent to the user */
type NotificationPreference = ValueOf<typeof CONST.REPORT.NOTIFICATION_PREFERENCE>;

/** Defines who's able to write messages in the chat */
type WriteCapability = ValueOf<typeof CONST.REPORT.WRITE_CAPABILITIES>;

/** Defines which users have access to the chat */
type RoomVisibility = ValueOf<typeof CONST.REPORT.VISIBILITY>;

/** Model of report private note */
type Note = OnyxCommon.OnyxValueWithOfflineFeedback<{
    /** Content of the note */
    note: string;

    /** Collection of errors to show to the user */
    errors?: OnyxCommon.Errors;
}>;

/** The pending member of report */
type PendingChatMember = {
    /** Account ID of the pending member */
    accountID: string;

    /** Action to be applied to the pending member of report */
    pendingAction: OnyxCommon.PendingAction;
};

/** Report participant properties */
type Participant = OnyxCommon.OnyxValueWithOfflineFeedback<{
    /** Whether the participant is visible in the report */
    hidden?: boolean;

    /** What is the role of the participant in the report */
    role?: 'admin' | 'member';
}>;

/** Types of invoice receivers in a report */
type InvoiceReceiver =
    | {
          /** An individual */
          type: typeof CONST.REPORT.INVOICE_RECEIVER_TYPE.INDIVIDUAL;

          /** Account ID of the user */
          accountID: number;
      }
    | {
          /** A business */
          type: typeof CONST.REPORT.INVOICE_RECEIVER_TYPE.BUSINESS;

          /** ID of the policy */
          policyID: string;
      };

/** Record of report participants, indexed by their accountID */
type Participants = Record<number, Participant>;

/** Model of report data */
type Report = OnyxCommon.OnyxValueWithOfflineFeedback<
    {
        /** The URL of the Group Chat report custom avatar */
        avatarUrl?: string;

        /** The specific type of chat */
        chatType?: ValueOf<typeof CONST.REPORT.CHAT_TYPE>;

        /** Whether the report has a child that is an outstanding expense that is awaiting action from the current user */
        hasOutstandingChildRequest?: boolean;

        /** List of icons for report participants */
        icons?: OnyxCommon.Icon[];

        /** Whether the user is not an admin of policyExpenseChat chat */
        isOwnPolicyExpenseChat?: boolean;

        /** Whether the report is policyExpenseChat */
        isPolicyExpenseChat?: boolean;

        /** Indicates if the report is pinned to the LHN or not */
        isPinned?: boolean;

        /** The text of the last message on the report */
        lastMessageText?: string;

        /** The timestamp of the last message on the report */
        lastMessageTimestamp?: number;

        /** The time of the last message on the report */
        lastVisibleActionCreated?: string;

        /** The time of the last read of the report */
        lastReadCreated?: string;

        /** The time when user read the last message */
        lastReadTime?: string;

        /** The sequence number of the last report visit */
        lastReadSequenceNumber?: number;

        /** The time of the last mention of the report */
        lastMentionedTime?: string | null;

        /** The current user's notification preference for this report */
        notificationPreference?: NotificationPreference;

        /** The policy name to use */
        policyName?: string | null;

        /** The policy name to use for an archived report */
        oldPolicyName?: string;

        /** Whether the report has parent access */
        hasParentAccess?: boolean;

        /** Description of the report */
        description?: string;

        /** Whether the parent action was deleted */
        isDeletedParentAction?: boolean;

        /** Linked policy's ID */
        policyID?: string;

        /** Name of the report */
        reportName?: string;

        /** ID of the report */
        reportID: string;

        /** ID of the report action */
        reportActionID?: string;

        /** ID of the chat report */
        chatReportID?: string;

        /** The state that the report is currently in */
        stateNum?: ValueOf<typeof CONST.REPORT.STATE_NUM>;

        /** The status of the current report */
        statusNum?: ValueOf<typeof CONST.REPORT.STATUS_NUM>;

        /** Which user role is capable of posting messages on the report */
        writeCapability?: WriteCapability;

        /** The report type */
        type?: string;

        /** If the admin room should be opened */
        openOnAdminRoom?: boolean;

        /** The report visibility */
        visibility?: RoomVisibility;

        /** Report cached total */
        cachedTotal?: string;

        /** Invoice room receiver data */
        invoiceReceiver?: InvoiceReceiver;

        /** Translation key of the last message in the report */
        lastMessageTranslationKey?: string;

        /** ID of the parent report of the current report, if it exists */
        parentReportID?: string;

        /** ID of the parent report action of the current report, if it exists */
        parentReportActionID?: string;

        /** Whether the current report is optimistic */
        isOptimisticReport?: boolean;

        /** Account ID of the report manager */
        managerID?: number;

        /** When was the last visible action last modified */
        lastVisibleActionLastModified?: string;

        /** Display name of the report, shown in options and mentions */
        displayName?: string;

        /** HTML content of the last message in the report */
        lastMessageHtml?: string;

        /** Account ID of the user that sent the last message */
        lastActorAccountID?: number;

        /** The type of the last action */
        lastActionType?: ValueOf<typeof CONST.REPORT.ACTIONS.TYPE>;

        /** Account ID of the report owner */
        ownerAccountID?: number;

        /** E-mail of the report owner */
        ownerEmail?: string;

        /** Collection of report participants, indexed by their accountID */
        participants?: Participants;
<<<<<<< HEAD

        /** Collection of report participants account IDs */
        participantAccountIDs?: number[];

        /** Collection of visible chat members account IDs  */
        visibleChatMemberAccountIDs?: number[];

        /** For expense reports, this is the total amount approved */
=======
>>>>>>> f9abf1e4
        total?: number;

        /** For expense reports, this is the total amount requested */
        unheldTotal?: number;

        /** For expense reports, this is the currency of the expense */
        currency?: string;

        /** Collection of errors to be shown to the user */
        errors?: OnyxCommon.Errors;

        /** TODO: Doesn't exist in the app */
        managerEmail?: string;

        /** TODO: Doesn't exist in the app */
        parentReportActionIDs?: number[];

        /** Collection of errors that exist in report fields */
        errorFields?: OnyxCommon.ErrorFields;

        /** Whether the report is waiting on a bank account */
        isWaitingOnBankAccount?: boolean;

        /** Whether the report is cancelled */
        isCancelledIOU?: boolean;

        /** Whether the last message was deleted */
        isLastMessageDeletedParentAction?: boolean;

        /** The ID of the IOU report */
        iouReportID?: string;

        /** Total amount of money owed for IOU report */
        iouReportAmount?: number;

        /** The ID of the preexisting report (it is possible that we optimistically created a Report for which a report already exists) */
        preexistingReportID?: string;

        /** If the report contains nonreimbursable expenses, send the nonreimbursable total */
        nonReimbursableTotal?: number;

        /** Whether the report is hidden from options list */
        isHidden?: boolean;

        /** Whether the report is a chat room */
        isChatRoom?: boolean;

        /** Collection of participants personal details */
        participantsList?: PersonalDetails[];

        /** Text to be displayed in options list, which matches reportName by default */
        text?: string;

        /** TODO: Doesn't exist in the app */
        updateReportInLHN?: boolean;

        /** Collection of participant private notes, indexed by their accountID */
        privateNotes?: Record<number, Note>;

        /** Whether participants private notes are being currently loaded */
        isLoadingPrivateNotes?: boolean;

        /** Whether the report is currently selected in the options list */
        selected?: boolean;

        /** Pending members of the report */
        pendingChatMembers?: PendingChatMember[];

        /** The ID of the single transaction thread report associated with this report, if one exists */
        transactionThreadReportID?: string;

        /** Collection of policy report fields, indexed by their fieldID */
        fieldList?: Record<string, PolicyReportField>;

        /** Collection of report permissions granted to the current user */
        permissions?: Array<ValueOf<typeof CONST.REPORT.PERMISSIONS>>;
    },
    PolicyReportField['fieldID']
>;

/** Collection of reports, indexed by report_{reportID} */
type ReportCollectionDataSet = CollectionDataSet<typeof ONYXKEYS.COLLECTION.REPORT>;

export default Report;

export type {NotificationPreference, RoomVisibility, WriteCapability, Note, ReportCollectionDataSet, PendingChatMember, Participant, Participants};<|MERGE_RESOLUTION|>--- conflicted
+++ resolved
@@ -202,17 +202,8 @@
 
         /** Collection of report participants, indexed by their accountID */
         participants?: Participants;
-<<<<<<< HEAD
-
-        /** Collection of report participants account IDs */
-        participantAccountIDs?: number[];
-
-        /** Collection of visible chat members account IDs  */
-        visibleChatMemberAccountIDs?: number[];
 
         /** For expense reports, this is the total amount approved */
-=======
->>>>>>> f9abf1e4
         total?: number;
 
         /** For expense reports, this is the total amount requested */

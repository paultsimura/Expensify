import type {ValueOf} from 'type-fest';
import type CONST from '@src/CONST';
import type ONYXKEYS from '@src/ONYXKEYS';
import type CollectionDataSet from '@src/types/utils/CollectionDataSet';
import type * as OnyxCommon from './OnyxCommon';
import type PersonalDetails from './PersonalDetails';
import type {PolicyReportField} from './Policy';

/** Preference that defines how regular the chat notifications are sent to the user */
type NotificationPreference = ValueOf<typeof CONST.REPORT.NOTIFICATION_PREFERENCE>;

/** Defines who's able to write messages in the chat */
type WriteCapability = ValueOf<typeof CONST.REPORT.WRITE_CAPABILITIES>;

/** Defines which users have access to the chat */
type RoomVisibility = ValueOf<typeof CONST.REPORT.VISIBILITY>;

/** Model of report private note */
type Note = OnyxCommon.OnyxValueWithOfflineFeedback<{
    /** Content of the note */
    note: string;

    /** Collection of errors to show to the user */
    errors?: OnyxCommon.Errors;
}>;

/** The pending member of report */
type PendingChatMember = {
    /** Account ID of the pending member */
    accountID: string;

    /** Action to be applied to the pending member of report */
    pendingAction: OnyxCommon.PendingAction;

    /** Collection of errors to show to the user */
    errors?: OnyxCommon.Errors;
};

/** Report participant properties */
type Participant = OnyxCommon.OnyxValueWithOfflineFeedback<{
    /** Whether the participant is hidden */
    hidden?: boolean;

    /** Whether the participant is visible in the report */
    notificationPreference: NotificationPreference;

    /** What is the role of the participant in the report */
    role?: ValueOf<typeof CONST.REPORT.ROLE>;
}>;

/** Types of invoice receivers in a report */
type InvoiceReceiver =
    | {
          /** An individual */
          type: typeof CONST.REPORT.INVOICE_RECEIVER_TYPE.INDIVIDUAL;

          /** Account ID of the user */
          accountID: number;
      }
    | {
          /** A business */
          type: typeof CONST.REPORT.INVOICE_RECEIVER_TYPE.BUSINESS;

          /** ID of the policy */
          policyID: string;
      };

/** Record of report participants, indexed by their accountID */
type Participants = Record<number, Participant>;

/** Model of report data */
type Report = OnyxCommon.OnyxValueWithOfflineFeedback<{
    /** The URL of the Group Chat report custom avatar */
    avatarUrl?: string;

    /** The filename of the avatar */
    avatarFileName?: string;

    /** The specific type of chat */
    chatType?: ValueOf<typeof CONST.REPORT.CHAT_TYPE>;

    /** Whether the report has a child that is an outstanding expense that is awaiting action from the current user */
    hasOutstandingChildRequest?: boolean;

    /** Whether the report has a child task that is awaiting action from the current user */
    hasOutstandingChildTask?: boolean;

<<<<<<< HEAD
    /** List of icons for report participants */
    icons?: OnyxCommon.Icon[];

    /** Whether the user is not an admin of policyExpenseChat chat */
    isOwnPolicyExpenseChat?: boolean;
=======
        /** Whether the user is not an admin of policyExpenseChat chat */
        isOwnPolicyExpenseChat?: boolean;
>>>>>>> 346bb370

    /** Whether the report is policyExpenseChat */
    isPolicyExpenseChat?: boolean;

    /** Indicates if the report is pinned to the LHN or not */
    isPinned?: boolean;

    /** The text of the last message on the report */
    lastMessageText?: string;

<<<<<<< HEAD
    /** The timestamp of the last message on the report */
    lastMessageTimestamp?: number;

    /** The time of the last message on the report */
    lastVisibleActionCreated?: string;

    /** The time of the last read of the report */
    lastReadCreated?: string;

    /** The time when user read the last message */
    lastReadTime?: string;
=======
        /** The time of the last message on the report */
        lastVisibleActionCreated?: string;

        /** The time when user read the last message */
        lastReadTime?: string;
>>>>>>> 346bb370

    /** The sequence number of the last report visit */
    lastReadSequenceNumber?: number;

    /** The time of the last mention of the report */
    lastMentionedTime?: string | null;

    /** The policy avatar to use, if any */
    policyAvatar?: string | null;

    /** The policy name to use */
    policyName?: string | null;

    /** The policy name to use for an archived report */
    oldPolicyName?: string;

    /** Whether the report has parent access */
    hasParentAccess?: boolean;

    /** Description of the report */
    description?: string;

    /** Whether the parent action was deleted */
    isDeletedParentAction?: boolean;

    /** Linked policy's ID */
    policyID?: string;

    /** Name of the report */
    reportName?: string;

    /** ID of the report */
    reportID: string;

    /** ID of the report action */
    reportActionID?: string;

    /** ID of the chat report */
    chatReportID?: string;

    /** The state that the report is currently in */
    stateNum?: ValueOf<typeof CONST.REPORT.STATE_NUM>;

    /** The status of the current report */
    statusNum?: ValueOf<typeof CONST.REPORT.STATUS_NUM>;

    /** Which user role is capable of posting messages on the report */
    writeCapability?: WriteCapability;

    /** The report type */
    type?: string;

<<<<<<< HEAD
    /** If the admin room should be opened */
    openOnAdminRoom?: boolean;

    /** The report visibility */
    visibility?: RoomVisibility;
=======
        /** The report visibility */
        visibility?: RoomVisibility;
>>>>>>> 346bb370

    /** Report cached total */
    cachedTotal?: string;

    /** Invoice room receiver data */
    invoiceReceiver?: InvoiceReceiver;

    /** Translation key of the last message in the report */
    lastMessageTranslationKey?: string;

    /** ID of the parent report of the current report, if it exists */
    parentReportID?: string;

    /** ID of the parent report action of the current report, if it exists */
    parentReportActionID?: string;

    /** Whether the current report is optimistic */
    isOptimisticReport?: boolean;

    /** Account ID of the report manager */
    managerID?: number;

    /** When was the last visible action last modified */
    lastVisibleActionLastModified?: string;

    /** Display name of the report, shown in options and mentions */
    displayName?: string;

    /** HTML content of the last message in the report */
    lastMessageHtml?: string;

    /** Account ID of the user that sent the last message */
    lastActorAccountID?: number;

    /** The type of the last action */
    lastActionType?: ValueOf<typeof CONST.REPORT.ACTIONS.TYPE>;

    /** Account ID of the report owner */
    ownerAccountID?: number;

    /** E-mail of the report owner */
    ownerEmail?: string;

    /** Collection of report participants, indexed by their accountID */
    participants?: Participants;

    /** For expense reports, this is the total amount approved */
    total?: number;

    /** For expense reports, this is the total amount requested */
    unheldTotal?: number;

    /** For expense reports, this is the currency of the expense */
    currency?: string;

    /** Collection of errors to be shown to the user */
    errors?: OnyxCommon.Errors;

    /** Collection of errors that exist in report fields */
    errorFields?: OnyxCommon.ErrorFields;

    /** Whether the report is waiting on a bank account */
    isWaitingOnBankAccount?: boolean;

    /** Whether the report is cancelled */
    isCancelledIOU?: boolean;

<<<<<<< HEAD
    /** Whether the last message was deleted */
    isLastMessageDeletedParentAction?: boolean;

    /** The ID of the IOU report */
    iouReportID?: string;

    /** Total amount of money owed for IOU report */
    iouReportAmount?: number;

    /** The ID of the preexisting report (it is possible that we optimistically created a Report for which a report already exists) */
    preexistingReportID?: string;
=======
        /** The ID of the IOU report */
        iouReportID?: string;

        /** The ID of the preexisting report (it is possible that we optimistically created a Report for which a report already exists) */
        preexistingReportID?: string;
>>>>>>> 346bb370

    /** If the report contains nonreimbursable expenses, send the nonreimbursable total */
    nonReimbursableTotal?: number;

    /** Whether the report is hidden from options list */
    isHidden?: boolean;

    /** Whether the report is a chat room */
    isChatRoom?: boolean;

    /** Collection of participants personal details */
    participantsList?: PersonalDetails[];

    /** Text to be displayed in options list, which matches reportName by default */
    text?: string;

    /** Collection of participant private notes, indexed by their accountID */
    privateNotes?: Record<number, Note>;

    /** Whether participants private notes are being currently loaded */
    isLoadingPrivateNotes?: boolean;

    /** Whether the report is currently selected in the options list */
    selected?: boolean;

    /** Pending members of the report */
    pendingChatMembers?: PendingChatMember[];

    /** The ID of the single transaction thread report associated with this report, if one exists */
    transactionThreadReportID?: string;

    /** Collection of policy report fields, indexed by their fieldID */
    fieldList?: Record<string, PolicyReportField>;

    /** Collection of report permissions granted to the current user */
    permissions?: Array<ValueOf<typeof CONST.REPORT.PERMISSIONS>>;

    /** The trip data for a trip room */
    tripData?: {
        /** The start date of a trip */
        startDate: string;

        /** The end date of a trip */
        endDate: string;

        /** The trip ID in spotnana */
        tripID: string;
    };

    /** Whether the report is archived */
    // eslint-disable-next-line @typescript-eslint/naming-convention
    private_isArchived?: string;

<<<<<<< HEAD
    /** Participant account id's */
    participantAccountIDs?: number[];

    /** Visible chat member account id's */
    visibleChatMemberAccountIDs?: number[];
}>;
=======
        /** Participant account id's */
        participantAccountIDs?: number[];
    },
    PolicyReportField['fieldID']
>;
>>>>>>> 346bb370

/** Collection of reports, indexed by report_{reportID} */
type ReportCollectionDataSet = CollectionDataSet<typeof ONYXKEYS.COLLECTION.REPORT>;

export default Report;

export type {NotificationPreference, RoomVisibility, WriteCapability, Note, ReportCollectionDataSet, PendingChatMember, Participant, Participants};<|MERGE_RESOLUTION|>--- conflicted
+++ resolved
@@ -69,276 +69,245 @@
 type Participants = Record<number, Participant>;
 
 /** Model of report data */
-type Report = OnyxCommon.OnyxValueWithOfflineFeedback<{
-    /** The URL of the Group Chat report custom avatar */
-    avatarUrl?: string;
-
-    /** The filename of the avatar */
-    avatarFileName?: string;
-
-    /** The specific type of chat */
-    chatType?: ValueOf<typeof CONST.REPORT.CHAT_TYPE>;
-
-    /** Whether the report has a child that is an outstanding expense that is awaiting action from the current user */
-    hasOutstandingChildRequest?: boolean;
-
-    /** Whether the report has a child task that is awaiting action from the current user */
-    hasOutstandingChildTask?: boolean;
-
-<<<<<<< HEAD
-    /** List of icons for report participants */
-    icons?: OnyxCommon.Icon[];
-
-    /** Whether the user is not an admin of policyExpenseChat chat */
-    isOwnPolicyExpenseChat?: boolean;
-=======
+type Report = OnyxCommon.OnyxValueWithOfflineFeedback<
+    {
+        /** The URL of the Group Chat report custom avatar */
+        avatarUrl?: string;
+
+        /** The filename of the avatar */
+        avatarFileName?: string;
+
+        /** The specific type of chat */
+        chatType?: ValueOf<typeof CONST.REPORT.CHAT_TYPE>;
+
+        /** Whether the report has a child that is an outstanding expense that is awaiting action from the current user */
+        hasOutstandingChildRequest?: boolean;
+
+        /** Whether the report has a child task that is awaiting action from the current user */
+        hasOutstandingChildTask?: boolean;
+
+        /** List of icons for report participants */
+        icons?: OnyxCommon.Icon[];
+
         /** Whether the user is not an admin of policyExpenseChat chat */
         isOwnPolicyExpenseChat?: boolean;
->>>>>>> 346bb370
-
-    /** Whether the report is policyExpenseChat */
-    isPolicyExpenseChat?: boolean;
-
-    /** Indicates if the report is pinned to the LHN or not */
-    isPinned?: boolean;
-
-    /** The text of the last message on the report */
-    lastMessageText?: string;
-
-<<<<<<< HEAD
-    /** The timestamp of the last message on the report */
-    lastMessageTimestamp?: number;
-
-    /** The time of the last message on the report */
-    lastVisibleActionCreated?: string;
-
-    /** The time of the last read of the report */
-    lastReadCreated?: string;
-
-    /** The time when user read the last message */
-    lastReadTime?: string;
-=======
+
+        /** Whether the report is policyExpenseChat */
+        isPolicyExpenseChat?: boolean;
+
+        /** Indicates if the report is pinned to the LHN or not */
+        isPinned?: boolean;
+
+        /** The text of the last message on the report */
+        lastMessageText?: string;
+
+        /** The timestamp of the last message on the report */
+        lastMessageTimestamp?: number;
+
         /** The time of the last message on the report */
         lastVisibleActionCreated?: string;
 
+        /** The time of the last read of the report */
+        lastReadCreated?: string;
+
         /** The time when user read the last message */
         lastReadTime?: string;
->>>>>>> 346bb370
-
-    /** The sequence number of the last report visit */
-    lastReadSequenceNumber?: number;
-
-    /** The time of the last mention of the report */
-    lastMentionedTime?: string | null;
-
-    /** The policy avatar to use, if any */
-    policyAvatar?: string | null;
-
-    /** The policy name to use */
-    policyName?: string | null;
-
-    /** The policy name to use for an archived report */
-    oldPolicyName?: string;
-
-    /** Whether the report has parent access */
-    hasParentAccess?: boolean;
-
-    /** Description of the report */
-    description?: string;
-
-    /** Whether the parent action was deleted */
-    isDeletedParentAction?: boolean;
-
-    /** Linked policy's ID */
-    policyID?: string;
-
-    /** Name of the report */
-    reportName?: string;
-
-    /** ID of the report */
-    reportID: string;
-
-    /** ID of the report action */
-    reportActionID?: string;
-
-    /** ID of the chat report */
-    chatReportID?: string;
-
-    /** The state that the report is currently in */
-    stateNum?: ValueOf<typeof CONST.REPORT.STATE_NUM>;
-
-    /** The status of the current report */
-    statusNum?: ValueOf<typeof CONST.REPORT.STATUS_NUM>;
-
-    /** Which user role is capable of posting messages on the report */
-    writeCapability?: WriteCapability;
-
-    /** The report type */
-    type?: string;
-
-<<<<<<< HEAD
-    /** If the admin room should be opened */
-    openOnAdminRoom?: boolean;
-
-    /** The report visibility */
-    visibility?: RoomVisibility;
-=======
+
+        /** The sequence number of the last report visit */
+        lastReadSequenceNumber?: number;
+
+        /** The time of the last mention of the report */
+        lastMentionedTime?: string | null;
+
+        /** The policy avatar to use, if any */
+        policyAvatar?: string | null;
+
+        /** The policy name to use */
+        policyName?: string | null;
+
+        /** The policy name to use for an archived report */
+        oldPolicyName?: string;
+
+        /** Whether the report has parent access */
+        hasParentAccess?: boolean;
+
+        /** Description of the report */
+        description?: string;
+
+        /** Whether the parent action was deleted */
+        isDeletedParentAction?: boolean;
+
+        /** Linked policy's ID */
+        policyID?: string;
+
+        /** Name of the report */
+        reportName?: string;
+
+        /** ID of the report */
+        reportID: string;
+
+        /** ID of the report action */
+        reportActionID?: string;
+
+        /** ID of the chat report */
+        chatReportID?: string;
+
+        /** The state that the report is currently in */
+        stateNum?: ValueOf<typeof CONST.REPORT.STATE_NUM>;
+
+        /** The status of the current report */
+        statusNum?: ValueOf<typeof CONST.REPORT.STATUS_NUM>;
+
+        /** Which user role is capable of posting messages on the report */
+        writeCapability?: WriteCapability;
+
+        /** The report type */
+        type?: string;
+
+        /** If the admin room should be opened */
+        openOnAdminRoom?: boolean;
+
         /** The report visibility */
         visibility?: RoomVisibility;
->>>>>>> 346bb370
-
-    /** Report cached total */
-    cachedTotal?: string;
-
-    /** Invoice room receiver data */
-    invoiceReceiver?: InvoiceReceiver;
-
-    /** Translation key of the last message in the report */
-    lastMessageTranslationKey?: string;
-
-    /** ID of the parent report of the current report, if it exists */
-    parentReportID?: string;
-
-    /** ID of the parent report action of the current report, if it exists */
-    parentReportActionID?: string;
-
-    /** Whether the current report is optimistic */
-    isOptimisticReport?: boolean;
-
-    /** Account ID of the report manager */
-    managerID?: number;
-
-    /** When was the last visible action last modified */
-    lastVisibleActionLastModified?: string;
-
-    /** Display name of the report, shown in options and mentions */
-    displayName?: string;
-
-    /** HTML content of the last message in the report */
-    lastMessageHtml?: string;
-
-    /** Account ID of the user that sent the last message */
-    lastActorAccountID?: number;
-
-    /** The type of the last action */
-    lastActionType?: ValueOf<typeof CONST.REPORT.ACTIONS.TYPE>;
-
-    /** Account ID of the report owner */
-    ownerAccountID?: number;
-
-    /** E-mail of the report owner */
-    ownerEmail?: string;
-
-    /** Collection of report participants, indexed by their accountID */
-    participants?: Participants;
-
-    /** For expense reports, this is the total amount approved */
-    total?: number;
-
-    /** For expense reports, this is the total amount requested */
-    unheldTotal?: number;
-
-    /** For expense reports, this is the currency of the expense */
-    currency?: string;
-
-    /** Collection of errors to be shown to the user */
-    errors?: OnyxCommon.Errors;
-
-    /** Collection of errors that exist in report fields */
-    errorFields?: OnyxCommon.ErrorFields;
-
-    /** Whether the report is waiting on a bank account */
-    isWaitingOnBankAccount?: boolean;
-
-    /** Whether the report is cancelled */
-    isCancelledIOU?: boolean;
-
-<<<<<<< HEAD
-    /** Whether the last message was deleted */
-    isLastMessageDeletedParentAction?: boolean;
-
-    /** The ID of the IOU report */
-    iouReportID?: string;
-
-    /** Total amount of money owed for IOU report */
-    iouReportAmount?: number;
-
-    /** The ID of the preexisting report (it is possible that we optimistically created a Report for which a report already exists) */
-    preexistingReportID?: string;
-=======
+
+        /** Report cached total */
+        cachedTotal?: string;
+
+        /** Invoice room receiver data */
+        invoiceReceiver?: InvoiceReceiver;
+
+        /** Translation key of the last message in the report */
+        lastMessageTranslationKey?: string;
+
+        /** ID of the parent report of the current report, if it exists */
+        parentReportID?: string;
+
+        /** ID of the parent report action of the current report, if it exists */
+        parentReportActionID?: string;
+
+        /** Whether the current report is optimistic */
+        isOptimisticReport?: boolean;
+
+        /** Account ID of the report manager */
+        managerID?: number;
+
+        /** When was the last visible action last modified */
+        lastVisibleActionLastModified?: string;
+
+        /** Display name of the report, shown in options and mentions */
+        displayName?: string;
+
+        /** HTML content of the last message in the report */
+        lastMessageHtml?: string;
+
+        /** Account ID of the user that sent the last message */
+        lastActorAccountID?: number;
+
+        /** The type of the last action */
+        lastActionType?: ValueOf<typeof CONST.REPORT.ACTIONS.TYPE>;
+
+        /** Account ID of the report owner */
+        ownerAccountID?: number;
+
+        /** E-mail of the report owner */
+        ownerEmail?: string;
+
+        /** Collection of report participants, indexed by their accountID */
+        participants?: Participants;
+
+        /** For expense reports, this is the total amount approved */
+        total?: number;
+
+        /** For expense reports, this is the total amount requested */
+        unheldTotal?: number;
+
+        /** For expense reports, this is the currency of the expense */
+        currency?: string;
+
+        /** Collection of errors to be shown to the user */
+        errors?: OnyxCommon.Errors;
+
+        /** Collection of errors that exist in report fields */
+        errorFields?: OnyxCommon.ErrorFields;
+
+        /** Whether the report is waiting on a bank account */
+        isWaitingOnBankAccount?: boolean;
+
+        /** Whether the report is cancelled */
+        isCancelledIOU?: boolean;
+
+        /** Whether the last message was deleted */
+        isLastMessageDeletedParentAction?: boolean;
+
         /** The ID of the IOU report */
         iouReportID?: string;
 
+        /** Total amount of money owed for IOU report */
+        iouReportAmount?: number;
+
         /** The ID of the preexisting report (it is possible that we optimistically created a Report for which a report already exists) */
         preexistingReportID?: string;
->>>>>>> 346bb370
-
-    /** If the report contains nonreimbursable expenses, send the nonreimbursable total */
-    nonReimbursableTotal?: number;
-
-    /** Whether the report is hidden from options list */
-    isHidden?: boolean;
-
-    /** Whether the report is a chat room */
-    isChatRoom?: boolean;
-
-    /** Collection of participants personal details */
-    participantsList?: PersonalDetails[];
-
-    /** Text to be displayed in options list, which matches reportName by default */
-    text?: string;
-
-    /** Collection of participant private notes, indexed by their accountID */
-    privateNotes?: Record<number, Note>;
-
-    /** Whether participants private notes are being currently loaded */
-    isLoadingPrivateNotes?: boolean;
-
-    /** Whether the report is currently selected in the options list */
-    selected?: boolean;
-
-    /** Pending members of the report */
-    pendingChatMembers?: PendingChatMember[];
-
-    /** The ID of the single transaction thread report associated with this report, if one exists */
-    transactionThreadReportID?: string;
-
-    /** Collection of policy report fields, indexed by their fieldID */
-    fieldList?: Record<string, PolicyReportField>;
-
-    /** Collection of report permissions granted to the current user */
-    permissions?: Array<ValueOf<typeof CONST.REPORT.PERMISSIONS>>;
-
-    /** The trip data for a trip room */
-    tripData?: {
-        /** The start date of a trip */
-        startDate: string;
-
-        /** The end date of a trip */
-        endDate: string;
-
-        /** The trip ID in spotnana */
-        tripID: string;
-    };
-
-    /** Whether the report is archived */
-    // eslint-disable-next-line @typescript-eslint/naming-convention
-    private_isArchived?: string;
-
-<<<<<<< HEAD
-    /** Participant account id's */
-    participantAccountIDs?: number[];
-
-    /** Visible chat member account id's */
-    visibleChatMemberAccountIDs?: number[];
-}>;
-=======
+
+        /** If the report contains nonreimbursable expenses, send the nonreimbursable total */
+        nonReimbursableTotal?: number;
+
+        /** Whether the report is hidden from options list */
+        isHidden?: boolean;
+
+        /** Whether the report is a chat room */
+        isChatRoom?: boolean;
+
+        /** Collection of participants personal details */
+        participantsList?: PersonalDetails[];
+
+        /** Text to be displayed in options list, which matches reportName by default */
+        text?: string;
+
+        /** Collection of participant private notes, indexed by their accountID */
+        privateNotes?: Record<number, Note>;
+
+        /** Whether participants private notes are being currently loaded */
+        isLoadingPrivateNotes?: boolean;
+
+        /** Whether the report is currently selected in the options list */
+        selected?: boolean;
+
+        /** Pending members of the report */
+        pendingChatMembers?: PendingChatMember[];
+
+        /** The ID of the single transaction thread report associated with this report, if one exists */
+        transactionThreadReportID?: string;
+
+        /** Collection of policy report fields, indexed by their fieldID */
+        fieldList?: Record<string, PolicyReportField>;
+
+        /** Collection of report permissions granted to the current user */
+        permissions?: Array<ValueOf<typeof CONST.REPORT.PERMISSIONS>>;
+
+        /** The trip data for a trip room */
+        tripData?: {
+            /** The start date of a trip */
+            startDate: string;
+
+            /** The end date of a trip */
+            endDate: string;
+
+            /** The trip ID in spotnana */
+            tripID: string;
+        };
+
+        /** Whether the report is archived */
+        // eslint-disable-next-line @typescript-eslint/naming-convention
+        private_isArchived?: string;
+
         /** Participant account id's */
         participantAccountIDs?: number[];
+
+        /** Visible chat member account id's */
+        visibleChatMemberAccountIDs?: number[];
     },
-    PolicyReportField['fieldID']
+    'addWorkspaceRoom' | 'avatar' | 'createChat'
 >;
->>>>>>> 346bb370
 
 /** Collection of reports, indexed by report_{reportID} */
 type ReportCollectionDataSet = CollectionDataSet<typeof ONYXKEYS.COLLECTION.REPORT>;

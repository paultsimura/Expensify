--- conflicted
+++ resolved
@@ -68,16 +68,11 @@
         /** The current user's notification preference for this report */
         notificationPreference?: NotificationPreference;
 
-<<<<<<< HEAD
-    /** The policy avatar to use, if any */
-    policyAvatar?: string | null;
+        /** The policy avatar to use, if any */
+        policyAvatar?: string | null;
 
-    /** The policy name to use */
-    policyName?: string | null;
-=======
         /** The policy name to use */
         policyName?: string | null;
->>>>>>> b5003f9a
 
         /** The policy name to use for an archived report */
         oldPolicyName?: string;

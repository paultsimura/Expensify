--- conflicted
+++ resolved
@@ -9,13 +9,9 @@
 
 type ErrorFields<TKey extends string = string> = Record<TKey, Errors | null | undefined>;
 
-<<<<<<< HEAD
 type Error = string | MaybePhraseKey;
 
-type Errors = Record<string, Error>;
-=======
-type Errors = Record<string, string | null>;
->>>>>>> a1b15956
+type Errors = Record<string, Error | null>;
 
 type AvatarType = typeof CONST.ICON_TYPE_AVATAR | typeof CONST.ICON_TYPE_WORKSPACE;
 

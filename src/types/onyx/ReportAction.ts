import type {Spread, ValueOf} from 'type-fest';
import type {FileObject} from '@components/AttachmentModal';
import type {AvatarSource} from '@libs/UserUtils';
import type CONST from '@src/CONST';
import type ONYXKEYS from '@src/ONYXKEYS';
import type CollectionDataSet from '@src/types/utils/CollectionDataSet';
<<<<<<< HEAD
import type {EmptyObject} from '@src/types/utils/EmptyObject';
import type OldDotAction from './OldDotAction';
=======
>>>>>>> 060160e8
import type * as OnyxCommon from './OnyxCommon';
import type OriginalMessage from './OriginalMessage';
import type {Decision} from './OriginalMessage';
import type {NotificationPreference} from './Report';
import type ReportActionName from './ReportActionName';
import type {Receipt} from './Transaction';

/** Model of report action message */
type Message = {
    /** The type of the action item fragment. Used to render a corresponding component */
    type: string;

    /** The text content of the fragment. */
    text: string;

    /** The html content of the fragment. */
    html?: string;

    /** Used to apply additional styling. Style refers to a predetermined constant and not a class name. e.g. 'normal'
     * or 'strong'
     */
    style?: string;

    /** ID of a report */
    reportID?: string;

    /** ID of a policy */
    policyID?: string;

    /** The target of a link fragment e.g. '_blank' */
    target?: string;

    /** The destination of a link fragment e.g. 'https://www.expensify.com' */
    href?: string;

    /** An additional avatar url - not the main avatar url but used within a message. */
    iconUrl?: string;

    /** Fragment edited flag */
    isEdited?: boolean;

    /** Whether thread's parent message is deleted or not */
    isDeletedParentAction?: boolean;

    /** Whether the pending transaction was reversed and didn't post to the card */
    isReversedTransaction?: boolean;

    /** Collection of accountIDs of users mentioned in message */
    whisperedTo?: number[];

    /** In situations where moderation is required, this is the moderator decision data */
    moderationDecision?: Decision;

    /** Key to translate the message */
    translationKey?: string;

    /** ID of a task report */
    taskReportID?: string;

    /** Reason of payment cancellation */
    cancellationReason?: string;

    /** ID of an expense report */
    expenseReportID?: string;

    /** Amount of an expense */
    amount?: number;

    /** Currency of an expense */
    currency?: string;

    /** resolution for actionable mention whisper */
    resolution?: ValueOf<typeof CONST.REPORT.ACTIONABLE_MENTION_WHISPER_RESOLUTION> | ValueOf<typeof CONST.REPORT.ACTIONABLE_REPORT_MENTION_WHISPER_RESOLUTION> | null;

    /** The time this report action was deleted */
    deleted?: string;
};

/** Model of image */
type ImageMetadata = {
    /**  The height of the image. */
    height?: number;

    /**  The width of the image. */
    width?: number;

    /**  The URL of the image. */
    url?: string;

    /**  The type of the image. */
    type?: string;
};

/** Model of link */
type LinkMetadata = {
    /**  The URL of the link. */
    url?: string;

    /**  A description of the link. */
    description?: string;

    /**  The title of the link. */
    title?: string;

    /**  The publisher of the link. */
    publisher?: string;

    /**  The image associated with the link. */
    image?: ImageMetadata;

    /**  The provider logo associated with the link. */
    logo?: ImageMetadata;
};

/** Model of report action person */
type Person = {
    /** Type of the message to display */
    type?: string;

    /** Style applied to the message */
    style?: string;

    /** Content of the message to display which corresponds to the user display name */
    text?: string;
};

/** Main properties of report action */
type ReportActionBase = OnyxCommon.OnyxValueWithOfflineFeedback<{
    /** The ID of the reportAction. It is the string representation of the a 64-bit integer. */
    reportActionID: string;

    /** @deprecated Used in old report actions before migration. Replaced by reportActionID. */
    sequenceNumber?: number;

    /** The ID of the previous reportAction on the report. It is a string represenation of a 64-bit integer (or null for CREATED actions). */
    previousReportActionID?: string;

    /** The name (or type) of the action */
    actionName: ReportActionName;

    /** Account ID of the actor that created the action */
    actorAccountID?: number;

    /** The account of the last message's actor */
    actor?: string;

    /** Person who created the action */
    person?: Person[];

    /** ISO-formatted datetime */
    created: string;

    /** Whether we have received a response back from the server */
    isLoading?: boolean;

    /** Avatar data to display on the report action */
    avatar?: AvatarSource;

    /** TODO: Not enough context */
    automatic?: boolean;

    /** TODO: Not enough context */
    shouldShow?: boolean;

    /** The ID of childReport */
    childReportID?: string;

    /** Name of child report */
    childReportName?: string;

    /** Type of child report  */
    childType?: string;

    /** The user's ID */
    accountID?: number;

    /** Account IDs of the oldest four participants, useful to determine which avatars to display in threads */
    childOldestFourAccountIDs?: string;

    /** How many participants commented in the report */
    childCommenterCount?: number;

    /** Timestamp of the most recent reply */
    childLastVisibleActionCreated?: string;

    /** Number of thread replies */
    childVisibleActionCount?: number;

    /** Report ID of the parent report, if there's one */
    parentReportID?: string;

    /** In task reports this is account ID of the user assigned to the task */
    childManagerAccountID?: number;

    /** The owner account ID of the child report action */
    childOwnerAccountID?: number;

    /** The status of the child report */
    childStatusNum?: ValueOf<typeof CONST.REPORT.STATUS_NUM>;

    /** Report action child status name */
    childStateNum?: ValueOf<typeof CONST.REPORT.STATE_NUM>;

    /** Content of the last money request comment, used in report preview */
    childLastMoneyRequestComment?: string;

    /** Account ID of the last actor */
    childLastActorAccountID?: number;

    /** Amount of money requests */
    childMoneyRequestCount?: number;

    /** Whether the report action is the first one */
    isFirstItem?: boolean;

    /** Informations about attachments of report action */
    attachmentInfo?: FileObject;

    /** Receipt tied to report action */
    receipt?: Receipt;

    /** ISO-formatted datetime */
    lastModified?: string;

    /** The accountID of the copilot who took this action on behalf of the user */
    delegateAccountID?: number;

    /** Server side errors keyed by microtime */
    errors?: OnyxCommon.Errors | OnyxCommon.ErrorFields;

    /** Error associated with the report action */
    error?: string;

    /** Whether the report action is attachment */
    isAttachment?: boolean;

    /** Recent receipt transaction IDs keyed by reportID */
    childRecentReceiptTransactionIDs?: Record<string, string>;

    /** ReportID of the report action */
    reportID?: string;

    /** Metadata of the link */
    linkMetadata?: LinkMetadata[];

    /** The current user's notification preference for this report's child */
    childReportNotificationPreference?: NotificationPreference;

    /** We manually add this field while sorting to detect the end of the list */
    isNewestReportAction?: boolean;

    /** Flag for checking if data is from optimistic data */
    isOptimisticAction?: boolean;

    /** The admins's ID */
    adminAccountID?: number;

    /** These are the account IDs to whom a message was whispered. It is used to check if a specific user should be displayed a whisper message or not. */
    whisperedToAccountIDs?: number[];
}>;

/**
 *
 */
type OldDotReportAction = ReportActionBase &
    OldDotAction & {
        /**
         *
         */
        message?: (OriginalMessage<T> & Message) | Array<Message | undefined>;
    };

/**
 *
 */
type ReportAction<T extends ReportActionName = ReportActionName> = ReportActionBase & {
    /** @deprecated Used in old report actions before migration. Replaced by using getOriginalMessage function. */
    originalMessage?: OriginalMessage<T>;

    /** report action message */
    message?: (OriginalMessage<T> & Message) | Array<Message | undefined>;

    /** report action message */
    previousMessage?: (OriginalMessage<T> & Message) | Array<Message | undefined>;
};

/** */
type ReportActionChangeLog = ReportAction<ValueOf<Spread<typeof CONST.REPORT.ACTIONS.TYPE.POLICY_CHANGE_LOG, typeof CONST.REPORT.ACTIONS.TYPE.ROOM_CHANGE_LOG>>>;

/** Record of report actions, indexed by report action ID */
type ReportActions = Record<string, ReportAction>;

/** Collection of mock report actions, indexed by reportActions_${reportID} */
type ReportActionsCollectionDataSet = CollectionDataSet<typeof ONYXKEYS.COLLECTION.REPORT_ACTIONS>;

export default ReportAction;
export type {ReportActions, Message, LinkMetadata, OriginalMessage, ReportActionsCollectionDataSet, ReportActionChangeLog, OldDotReportAction};<|MERGE_RESOLUTION|>--- conflicted
+++ resolved
@@ -4,11 +4,7 @@
 import type CONST from '@src/CONST';
 import type ONYXKEYS from '@src/ONYXKEYS';
 import type CollectionDataSet from '@src/types/utils/CollectionDataSet';
-<<<<<<< HEAD
-import type {EmptyObject} from '@src/types/utils/EmptyObject';
 import type OldDotAction from './OldDotAction';
-=======
->>>>>>> 060160e8
 import type * as OnyxCommon from './OnyxCommon';
 import type OriginalMessage from './OriginalMessage';
 import type {Decision} from './OriginalMessage';

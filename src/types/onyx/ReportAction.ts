import type {ValueOf} from 'type-fest';
import type {FileObject} from '@components/AttachmentModal';
import type {AvatarSource} from '@libs/UserUtils';
import type CONST from '@src/CONST';
import type ONYXKEYS from '@src/ONYXKEYS';
import type CollectionDataSet from '@src/types/utils/CollectionDataSet';
import type {EmptyObject} from '@src/types/utils/EmptyObject';
import type * as OnyxCommon from './OnyxCommon';
import type {Decision, OriginalMessageModifiedExpense, OriginalMessageReportPreview, Reaction} from './OriginalMessage';
import type OriginalMessage from './OriginalMessage';
import type {NotificationPreference} from './Report';
import type {Receipt} from './Transaction';

<<<<<<< HEAD
/** Model of report action message */
=======
type ReportActionMessageJSON = {
    whisperedTo?: number[];
};

>>>>>>> f9abf1e4
type Message = {
    /** The type of the action item fragment. Used to render a corresponding component */
    type: string;

    /** The text content of the fragment. */
    text: string;

    /** The html content of the fragment. */
    html?: string;

    /** Used to apply additional styling. Style refers to a predetermined constant and not a class name. e.g. 'normal'
     * or 'strong'
     */
    style?: string;

    /** ID of a report */
    reportID?: string;

    /** ID of a policy */
    policyID?: string;

    /** The target of a link fragment e.g. '_blank' */
    target?: string;

    /** The destination of a link fragment e.g. 'https://www.expensify.com' */
    href?: string;

    /** An additional avatar url - not the main avatar url but used within a message. */
    iconUrl?: string;

    /** Fragment edited flag */
    isEdited?: boolean;

    /** Whether thread's parent message is deleted or not */
    isDeletedParentAction?: boolean;

    /** Whether the pending transaction was reversed and didn't post to the card */
    isReversedTransaction?: boolean;

    /** TODO: Only used in tests */
    whisperedTo?: number[];

    /** TODO: Only used in tests */
    reactions?: Reaction[];

    /** In situations where moderation is required, this is the moderator decision data */
    moderationDecision?: Decision;

    /** Key to translate the message */
    translationKey?: string;

    /** ID of a task report */
    taskReportID?: string;

    /** Reason of payment cancellation */
    cancellationReason?: string;

    /** ID of an expense report */
    expenseReportID?: string;

    /** Amount of an expense */
    amount?: number;

    /** Currency of an expense */
    currency?: string;

    /** resolution for actionable mention whisper */
    resolution?: ValueOf<typeof CONST.REPORT.ACTIONABLE_MENTION_WHISPER_RESOLUTION> | ValueOf<typeof CONST.REPORT.ACTIONABLE_REPORT_MENTION_WHISPER_RESOLUTION> | null;

    /** The time this report action was deleted */
    deleted?: string;
};

/** Model of image */
type ImageMetadata = {
    /**  The height of the image. */
    height?: number;

    /**  The width of the image. */
    width?: number;

    /**  The URL of the image. */
    url?: string;

    /**  The type of the image. */
    type?: string;
};

/** Model of link */
type LinkMetadata = {
    /**  The URL of the link. */
    url?: string;

    /**  A description of the link. */
    description?: string;

    /**  The title of the link. */
    title?: string;

    /**  The publisher of the link. */
    publisher?: string;

    /**  The image associated with the link. */
    image?: ImageMetadata;

    /**  The provider logo associated with the link. */
    logo?: ImageMetadata;
};

/** Model of report action person */
type Person = {
    /** Type of the message to display */
    type?: string;

    /** Style applied to the message */
    style?: string;

    /** Content of the message to display which corresponds to the user display name */
    text?: string;
};

/** Main properties of report action */
type ReportActionBase = OnyxCommon.OnyxValueWithOfflineFeedback<{
    /** The ID of the reportAction. It is the string representation of the a 64-bit integer. */
    reportActionID: string;

    /** @deprecated Used in old report actions before migration. Replaced by reportActionID. */
    sequenceNumber?: number;

    /** The ID of the previous reportAction on the report. It is a string represenation of a 64-bit integer (or null for CREATED actions). */
    previousReportActionID?: string;

    /** Account ID of the actor that created the action */
    actorAccountID?: number;

    /** The account of the last message's actor */
    actor?: string;

    /** Person who created the action */
    person?: Person[];

    /** ISO-formatted datetime */
    created: string;

    /** report action message */
    message?: Array<Message | undefined>;

    /** report action message */
    previousMessage?: Array<Message | undefined>;

    /** Whether we have received a response back from the server */
    isLoading?: boolean;

<<<<<<< HEAD
    /** accountIDs of the people to which the whisper was sent to (if any). Returns empty array if it is not a whisper */
    whisperedToAccountIDs?: number[];

    /** Avatar data to display on the report action */
=======
>>>>>>> f9abf1e4
    avatar?: AvatarSource;

    /** TODO: not enough context, seems to be used in tests only */
    automatic?: boolean;

    /** TODO: Not enough context, seems to be used in tests only */
    shouldShow?: boolean;

    /** The ID of childReport */
    childReportID?: string;

    /** Name of child report */
    childReportName?: string;

    /** Type of child report  */
    childType?: string;

    /** The user's ID */
    accountID?: number;

    /** TODO: Doesn't exist in the app */
    childOldestFourEmails?: string;

    /** Account IDs of the oldest four participants, useful to determine which avatars to display in threads */
    childOldestFourAccountIDs?: string;

    /** TODO: Not enough context, but I think this represents how many participants are in the thread */
    childCommenterCount?: number;

    /** Timestamp of the most recent reply */
    childLastVisibleActionCreated?: string;

    /** Number of thread replies */
    childVisibleActionCount?: number;

    /** Report ID of the parent report, if there's one */
    parentReportID?: string;

    /** In task reports this is account ID of the user assigned to the task */
    childManagerAccountID?: number;

    /** The status of the child report */
    childStatusNum?: ValueOf<typeof CONST.REPORT.STATUS_NUM>;

    /** Report action child status name */
    childStateNum?: ValueOf<typeof CONST.REPORT.STATE_NUM>;

    /** TODO: Doesn't exist in the app */
    childLastReceiptTransactionIDs?: string;

    /** Content of the last money request comment, used in report preview */
    childLastMoneyRequestComment?: string;

    /** Account ID of the last actor */
    childLastActorAccountID?: number;

    /** TODO: Only used in tests */
    timestamp?: number;

    /** TODO: Only used in tests */
    reportActionTimestamp?: number;

    /** Amount of money requests */
    childMoneyRequestCount?: number;

    /** TODO: Seems to be used only on tests */
    isFirstItem?: boolean;

    /** Informations about attachments of report action */
    attachmentInfo?: FileObject | EmptyObject;

    /** Receipt tied to report action */
    receipt?: Receipt;

    /** ISO-formatted datetime */
    lastModified?: string;

    /** The accountID of the copilot who took this action on behalf of the user */
    delegateAccountID?: number;

    /** Server side errors keyed by microtime */
    errors?: OnyxCommon.Errors | OnyxCommon.ErrorFields;

    /** Error associated with the report action */
    error?: string;

    /** Whether the report action is attachment */
    isAttachment?: boolean;

    /** Recent receipt transaction IDs keyed by reportID */
    childRecentReceiptTransactionIDs?: Record<string, string>;

    /** ReportID of the report action */
    reportID?: string;

    /** Metadata of the link */
    linkMetadata?: LinkMetadata[];

    /** The current user's notification preference for this report's child */
    childReportNotificationPreference?: NotificationPreference;

    /** We manually add this field while sorting to detect the end of the list */
    isNewestReportAction?: boolean;

    /** Flag for checking if data is from optimistic data */
    isOptimisticAction?: boolean;

    /** The admins's ID */
    adminAccountID?: number;
}>;

/** Model of report action */
type ReportAction = ReportActionBase & OriginalMessage;
type ReportPreviewAction = ReportActionBase & OriginalMessageReportPreview;
type ModifiedExpenseAction = ReportActionBase & OriginalMessageModifiedExpense;

/** Record of report actions, indexed by report action ID */
type ReportActions = Record<string, ReportAction>;

/** Collection of mock report actions, indexed by reportActions_${reportID} */
type ReportActionsCollectionDataSet = CollectionDataSet<typeof ONYXKEYS.COLLECTION.REPORT_ACTIONS>;

export default ReportAction;
export type {ReportActions, ReportActionBase, Message, LinkMetadata, OriginalMessage, ReportActionsCollectionDataSet, ReportPreviewAction, ModifiedExpenseAction, ReportActionMessageJSON};<|MERGE_RESOLUTION|>--- conflicted
+++ resolved
@@ -11,14 +11,11 @@
 import type {NotificationPreference} from './Report';
 import type {Receipt} from './Transaction';
 
-<<<<<<< HEAD
-/** Model of report action message */
-=======
 type ReportActionMessageJSON = {
     whisperedTo?: number[];
 };
 
->>>>>>> f9abf1e4
+/** Model of report action message */
 type Message = {
     /** The type of the action item fragment. Used to render a corresponding component */
     type: string;
@@ -172,13 +169,7 @@
     /** Whether we have received a response back from the server */
     isLoading?: boolean;
 
-<<<<<<< HEAD
-    /** accountIDs of the people to which the whisper was sent to (if any). Returns empty array if it is not a whisper */
-    whisperedToAccountIDs?: number[];
-
     /** Avatar data to display on the report action */
-=======
->>>>>>> f9abf1e4
     avatar?: AvatarSource;
 
     /** TODO: not enough context, seems to be used in tests only */

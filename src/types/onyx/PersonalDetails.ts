type Timezone = {
    /** Value of selected timezone */
    selected?: string;

    /** Whether timezone is automatically set */
    automatic?: boolean;
};

type PersonalDetails = {
    /** ID of the current user from their personal details */
    accountID: number;

    /** First name of the current user from their personal details */
    firstName?: string;

    /** Last name of the current user from their personal details */
    lastName?: string;

    /** Display name of the current user from their personal details */
    displayName: string;

    /** Is current user validated */
    validated?: boolean;

    /** Phone number of the current user from their personal details   */
    phoneNumber?: string;

    /** Avatar URL of the current user from their personal details */
    avatar: string;

    /** Flag to set when Avatar uploading */
    avatarUploading?: boolean;

    /** Login of the current user from their personal details */
    login?: string;

    /** Pronouns of the current user from their personal details */
    pronouns?: string;

    /** Local currency for the user */
    localCurrencyCode?: string;

    /** Timezone of the current user from their personal details */
<<<<<<< HEAD
    timezone?: {
        /** Value of selected timezone */
        selected?: string;

        /** Whether timezone is automatically set */
        automatic?: boolean;
    };

    status?: string;
=======
    timezone?: Timezone;
>>>>>>> b29d6828
};

export type {Timezone};

export default PersonalDetails;<|MERGE_RESOLUTION|>--- conflicted
+++ resolved
@@ -41,19 +41,9 @@
     localCurrencyCode?: string;
 
     /** Timezone of the current user from their personal details */
-<<<<<<< HEAD
-    timezone?: {
-        /** Value of selected timezone */
-        selected?: string;
-
-        /** Whether timezone is automatically set */
-        automatic?: boolean;
-    };
+    timezone?: Timezone;
 
     status?: string;
-=======
-    timezone?: Timezone;
->>>>>>> b29d6828
 };
 
 export type {Timezone};

import type {AvatarSource} from '@libs/UserUtils';
import type TIMEZONES from '@src/TIMEZONES';
import type * as OnyxCommon from './OnyxCommon';
import type Report from './Report';

type SelectedTimezone = (typeof TIMEZONES)[number];

type Timezone = {
    /** Value of selected timezone */
    selected?: SelectedTimezone;

    /** Whether timezone is automatically set */
    automatic?: boolean;
};

type Status = {
    /** The emoji code of the status */
    emojiCode: string;

    /** The text of the draft status */
    text?: string;

    /** The timestamp of when the status should be cleared */
    clearAfter: string; // ISO 8601 format;
};

type PersonalDetails = OnyxCommon.OnyxValueWithOfflineFeedback<{
    /** ID of the current user from their personal details */
    accountID: number;

    /** First name of the current user from their personal details */
    firstName?: string;

    /** Last name of the current user from their personal details */
    lastName?: string;

    /** Display name of the current user from their personal details */
    displayName?: string;

    /** Is current user validated */
    validated?: boolean;

    /** Phone number of the current user from their personal details   */
    phoneNumber?: string;

    /** Avatar URL of the current user from their personal details */
    avatar?: AvatarSource;

    /** Avatar thumbnail URL of the current user from their personal details */
    avatarThumbnail?: string;

    originalFileName?: string;

    /** Flag to set when Avatar uploading */
    avatarUploading?: boolean;

    /** Login of the current user from their personal details */
    login?: string;

    /** Pronouns of the current user from their personal details */
    pronouns?: string;

    /** Local currency for the user */
    localCurrencyCode?: string;

    /** Timezone of the current user from their personal details */
    timezone?: Timezone;

    /** Flag for checking if data is from optimistic data */
    isOptimisticPersonalDetail?: boolean;

    /** Whether we are loading the data via the API */
    isLoading?: boolean;

    /** Field-specific server side errors keyed by microtime */
    errorFields?: OnyxCommon.ErrorFields<'avatar'>;

    /** A fallback avatar icon to display when there is an error on loading avatar from remote URL. */
    fallbackIcon?: string;

    /** Status of the current user from their personal details */
    status?: Status;
<<<<<<< HEAD

    /** Chat report with assignee of task */
    assigneeChatReport?: Report;
};
=======
}>;
>>>>>>> cfa0ae37

type PersonalDetailsList = Record<string, PersonalDetails | null>;

export default PersonalDetails;

export type {Timezone, Status, SelectedTimezone, PersonalDetailsList};<|MERGE_RESOLUTION|>--- conflicted
+++ resolved
@@ -80,14 +80,10 @@
 
     /** Status of the current user from their personal details */
     status?: Status;
-<<<<<<< HEAD
 
     /** Chat report with assignee of task */
     assigneeChatReport?: Report;
-};
-=======
 }>;
->>>>>>> cfa0ae37
 
 type PersonalDetailsList = Record<string, PersonalDetails | null>;
 

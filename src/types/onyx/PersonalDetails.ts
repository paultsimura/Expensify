<<<<<<< HEAD
import {SvgProps} from 'react-native-svg';
=======
import * as OnyxCommon from './OnyxCommon';
>>>>>>> a1a0f389

type Timezone = {
    /** Value of selected timezone */
    selected?: string;

    /** Whether timezone is automatically set */
    automatic?: boolean;
};

type PersonalDetails = {
    /** ID of the current user from their personal details */
    accountID: number;

    /** First name of the current user from their personal details */
    firstName?: string;

    /** Last name of the current user from their personal details */
    lastName?: string;

    /** Display name of the current user from their personal details */
    displayName: string;

    /** Is current user validated */
    validated?: boolean;

    /** Phone number of the current user from their personal details   */
    phoneNumber?: string;

    /** Avatar URL of the current user from their personal details */
    avatar: string | React.FC<SvgProps>;

    /** Avatar thumbnail URL of the current user from their personal details */
    avatarThumbnail?: string;

    originalFileName?: string;

    /** Flag to set when Avatar uploading */
    avatarUploading?: boolean;

    /** Login of the current user from their personal details */
    login?: string;

    /** Pronouns of the current user from their personal details */
    pronouns?: string;

    /** Local currency for the user */
    localCurrencyCode?: string;

    /** Timezone of the current user from their personal details */
    timezone?: Timezone;

<<<<<<< HEAD
    /** Flag for checking if data is from optimistic data */
    isOptimisticPersonalDetail?: boolean;

    fallbackIcon?: string;

=======
    /** Whether we are loading the data via the API */
    isLoading?: boolean;

    /** Field-specific server side errors keyed by microtime */
    errorFields?: OnyxCommon.ErrorFields<'avatar'>;

    /** Field-specific pending states for offline UI status */
    pendingFields?: OnyxCommon.PendingFields<'avatar' | 'originalFileName'>;

    /** A fallback avatar icon to display when there is an error on loading avatar from remote URL. */
    fallbackIcon?: string;
>>>>>>> a1a0f389
    /** Status of the current user from their personal details */

    status?: string;
};

export default PersonalDetails;
export type {Timezone};<|MERGE_RESOLUTION|>--- conflicted
+++ resolved
@@ -1,8 +1,5 @@
-<<<<<<< HEAD
 import {SvgProps} from 'react-native-svg';
-=======
 import * as OnyxCommon from './OnyxCommon';
->>>>>>> a1a0f389
 
 type Timezone = {
     /** Value of selected timezone */
@@ -54,13 +51,9 @@
     /** Timezone of the current user from their personal details */
     timezone?: Timezone;
 
-<<<<<<< HEAD
     /** Flag for checking if data is from optimistic data */
     isOptimisticPersonalDetail?: boolean;
 
-    fallbackIcon?: string;
-
-=======
     /** Whether we are loading the data via the API */
     isLoading?: boolean;
 
@@ -72,9 +65,8 @@
 
     /** A fallback avatar icon to display when there is an error on loading avatar from remote URL. */
     fallbackIcon?: string;
->>>>>>> a1a0f389
+
     /** Status of the current user from their personal details */
-
     status?: string;
 };
 

<<<<<<< HEAD
import TIMEZONES from '@src/TIMEZONES';

type SelectedTimezone = (typeof TIMEZONES)[number];
=======
import * as OnyxCommon from './OnyxCommon';
>>>>>>> da2c79e5

type Timezone = {
    /** Value of selected timezone */
    selected?: SelectedTimezone;

    /** Whether timezone is automatically set */
    automatic?: boolean;
};

type PersonalDetails = {
    /** ID of the current user from their personal details */
    accountID: number;

    /** First name of the current user from their personal details */
    firstName?: string;

    /** Last name of the current user from their personal details */
    lastName?: string;

    /** Display name of the current user from their personal details */
    displayName: string;

    /** Is current user validated */
    validated?: boolean;

    /** Phone number of the current user from their personal details   */
    phoneNumber?: string;

    /** Avatar URL of the current user from their personal details */
    avatar: string;

    /** Avatar thumbnail URL of the current user from their personal details */
    avatarThumbnail?: string;

    originalFileName?: string;

    /** Flag to set when Avatar uploading */
    avatarUploading?: boolean;

    /** Login of the current user from their personal details */
    login?: string;

    /** Pronouns of the current user from their personal details */
    pronouns?: string;

    /** Local currency for the user */
    localCurrencyCode?: string;

    /** Timezone of the current user from their personal details */
    timezone?: Timezone;

    /** Whether we are loading the data via the API */
    isLoading?: boolean;

    /** Field-specific server side errors keyed by microtime */
    errorFields?: OnyxCommon.ErrorFields<'avatar'>;

    /** Field-specific pending states for offline UI status */
    pendingFields?: OnyxCommon.PendingFields<'avatar' | 'originalFileName'>;

    /** A fallback avatar icon to display when there is an error on loading avatar from remote URL. */
    fallbackIcon?: string;
    /** Status of the current user from their personal details */

    status?: string;
};

<<<<<<< HEAD
export type {Timezone, SelectedTimezone};

export default PersonalDetails;
=======
export default PersonalDetails;
export type {Timezone};
>>>>>>> da2c79e5
<|MERGE_RESOLUTION|>--- conflicted
+++ resolved
@@ -1,10 +1,7 @@
-<<<<<<< HEAD
 import TIMEZONES from '@src/TIMEZONES';
+import * as OnyxCommon from './OnyxCommon';
 
 type SelectedTimezone = (typeof TIMEZONES)[number];
-=======
-import * as OnyxCommon from './OnyxCommon';
->>>>>>> da2c79e5
 
 type Timezone = {
     /** Value of selected timezone */
@@ -72,11 +69,6 @@
     status?: string;
 };
 
-<<<<<<< HEAD
-export type {Timezone, SelectedTimezone};
+export default PersonalDetails;
 
-export default PersonalDetails;
-=======
-export default PersonalDetails;
-export type {Timezone};
->>>>>>> da2c79e5
+export type {Timezone, SelectedTimezone};
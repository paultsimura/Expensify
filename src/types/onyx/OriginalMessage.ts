--- conflicted
+++ resolved
@@ -282,9 +282,6 @@
     OriginalMessageIOU,
     OriginalMessageCreated,
     OriginalMessageAddComment,
-<<<<<<< HEAD
-    OriginalMessageActionableMentionWhisper
-=======
-    OriginalMessageReimbursementDequeued,
->>>>>>> 8ad250cc
+    OriginalMessageActionableMentionWhisper,
+    OriginalMessageReimbursementDequeued
 };
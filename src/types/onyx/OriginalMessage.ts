import type {ValueOf} from 'type-fest';
import type CONST from '@src/CONST';
import type DeepValueOf from '@src/types/utils/DeepValueOf';

type PaymentMethodType = DeepValueOf<typeof CONST.IOU.PAYMENT_TYPE>;

type ActionName = DeepValueOf<typeof CONST.REPORT.ACTIONS.TYPE>;
type OriginalMessageActionName =
    | 'ADDCOMMENT'
    | 'APPROVED'
    | 'CHRONOSOOOLIST'
    | 'CLOSED'
    | 'CREATED'
    | 'IOU'
    | 'MODIFIEDEXPENSE'
    | 'REIMBURSEMENTQUEUED'
    | 'RENAMED'
    | 'REPORTPREVIEW'
    | 'SUBMITTED'
    | 'TASKCANCELLED'
    | 'TASKCOMPLETED'
    | 'TASKEDITED'
    | 'TASKREOPENED'
    | 'ACTIONABLEMENTIONWHISPER'
    | ValueOf<typeof CONST.REPORT.ACTIONS.TYPE.POLICYCHANGELOG>;
type OriginalMessageApproved = {
    actionName: typeof CONST.REPORT.ACTIONS.TYPE.APPROVED;
    originalMessage: unknown;
};
type OriginalMessageSource = 'Chronos' | 'email' | 'ios' | 'android' | 'web' | '';

type IOUDetails = {
    amount: number;
    comment?: string;
    currency: string;
};

type IOUMessage = {
    /** The ID of the iou transaction */
    IOUTransactionID?: string;
    IOUReportID?: string;
    amount: number;
    comment?: string;
    currency: string;
    lastModified?: string;
    participantAccountIDs?: number[];
    type: ValueOf<typeof CONST.IOU.REPORT_ACTION_TYPE>;
    paymentType?: PaymentMethodType;
    /** Only exists when we are sending money */
    IOUDetails?: IOUDetails;
};

type OriginalMessageIOU = {
    actionName: typeof CONST.REPORT.ACTIONS.TYPE.IOU;
    originalMessage: IOUMessage;
};

type FlagSeverityName = ValueOf<
    Pick<
        typeof CONST.MODERATION,
        'FLAG_SEVERITY_SPAM' | 'FLAG_SEVERITY_INCONSIDERATE' | 'FLAG_SEVERITY_INTIMIDATION' | 'FLAG_SEVERITY_BULLYING' | 'FLAG_SEVERITY_HARASSMENT' | 'FLAG_SEVERITY_ASSAULT'
    >
>;
type FlagSeverity = {
    accountID: number;
    timestamp: string;
};

type DecisionName = ValueOf<
    Pick<
        typeof CONST.MODERATION,
        'MODERATOR_DECISION_PENDING' | 'MODERATOR_DECISION_PENDING_HIDE' | 'MODERATOR_DECISION_PENDING_REMOVE' | 'MODERATOR_DECISION_APPROVED' | 'MODERATOR_DECISION_HIDDEN'
    >
>;
type Decision = {
    decision: DecisionName;
    timestamp?: string;
};

type User = {
    accountID: number;
    skinTone: number;
};

type Reaction = {
    emoji: string;
    users: User[];
};

type Closed = {
    policyName: string;
    reason: ValueOf<typeof CONST.REPORT.ARCHIVE_REASON>;
    lastModified?: string;
    newAccountID?: number;
    oldAccountID?: number;
};

type OriginalMessageAddComment = {
    actionName: typeof CONST.REPORT.ACTIONS.TYPE.ADDCOMMENT;
    originalMessage: {
        html: string;
        source?: OriginalMessageSource;
        lastModified?: string;
        taskReportID?: string;
        edits?: string[];
        childReportID?: string;
        isDeletedParentAction?: boolean;
        flags?: Record<FlagSeverityName, FlagSeverity[]>;
        moderationDecisions?: Decision[];
        whisperedTo: number[];
        reactions?: Reaction[];
    };
};

type OriginalMessageActionableMentionWhisper = {
    actionName: typeof CONST.REPORT.ACTIONS.TYPE.ACTIONABLEMENTIONWHISPER;
    originalMessage: {
        inviteeAccountIDs: number[];
        inviteeEmails: string;
        lastModified: string;
        reportID: number;
        resolution?: ValueOf<typeof CONST.REPORT.ACTIONABLE_MENTION_WHISPER_RESOLUTION> | null;
        whisperedTo?: number[];
    };
};

type OriginalMessageSubmitted = {
    actionName: typeof CONST.REPORT.ACTIONS.TYPE.SUBMITTED;
    originalMessage: unknown;
};

type OriginalMessageClosed = {
    actionName: typeof CONST.REPORT.ACTIONS.TYPE.CLOSED;
    originalMessage: Closed;
};

type OriginalMessageCreated = {
    actionName: typeof CONST.REPORT.ACTIONS.TYPE.CREATED;
    originalMessage?: unknown;
};

type OriginalMessageRenamed = {
    actionName: typeof CONST.REPORT.ACTIONS.TYPE.RENAMED;
    originalMessage: {
        html: string;
        lastModified: string;
        oldName: string;
        newName: string;
    };
};

type ChronosOOOTimestamp = {
    date: string;
    timezone: string;
    // eslint-disable-next-line @typescript-eslint/naming-convention
    timezone_type: number;
};

type ChangeLog = {
    targetAccountIDs?: number[];
    roomName?: string;
    reportID?: number;
};

type ChronosOOOEvent = {
    id: string;
    lengthInDays: number;
    summary: string;
    start: ChronosOOOTimestamp;
    end: ChronosOOOTimestamp;
};

type OriginalMessageChronosOOOList = {
    actionName: typeof CONST.REPORT.ACTIONS.TYPE.CHRONOSOOOLIST;
    originalMessage: {
        edits: string[];
        events: ChronosOOOEvent[];
        html: string;
        lastModified: string;
    };
};

type OriginalMessageReportPreview = {
    actionName: typeof CONST.REPORT.ACTIONS.TYPE.REPORTPREVIEW;
    originalMessage: {
        linkedReportID: string;
        lastModified?: string;
    };
};

type OriginalMessagePolicyChangeLog = {
    actionName: ValueOf<typeof CONST.REPORT.ACTIONS.TYPE.POLICYCHANGELOG>;
    originalMessage: ChangeLog;
};

type OriginalMessageRoomChangeLog = {
    actionName: ValueOf<typeof CONST.REPORT.ACTIONS.TYPE.ROOMCHANGELOG>;
    originalMessage: ChangeLog;
};

type OriginalMessagePolicyTask = {
    actionName:
        | typeof CONST.REPORT.ACTIONS.TYPE.TASKEDITED
        | typeof CONST.REPORT.ACTIONS.TYPE.TASKCANCELLED
        | typeof CONST.REPORT.ACTIONS.TYPE.TASKCOMPLETED
        | typeof CONST.REPORT.ACTIONS.TYPE.TASKREOPENED
        | typeof CONST.REPORT.ACTIONS.TYPE.MODIFIEDEXPENSE;
    originalMessage: unknown;
};

type OriginalMessageModifiedExpense = {
    actionName: typeof CONST.REPORT.ACTIONS.TYPE.MODIFIEDEXPENSE;
    originalMessage: {
        oldMerchant?: string;
        merchant?: string;
        oldCurrency?: string;
        currency?: string;
        oldAmount?: number;
        amount?: number;
        oldComment?: string;
        newComment?: string;
        oldCreated?: string;
        created?: string;
        oldCategory?: string;
        category?: string;
        oldTag?: string;
        tag?: string;
        oldBillable?: string;
        billable?: string;
    };
};

type OriginalMessageReimbursementQueued = {
    actionName: typeof CONST.REPORT.ACTIONS.TYPE.REIMBURSEMENTQUEUED;
    originalMessage: unknown;
};

type OriginalMessageReimbursementDequeued = {
    actionName: typeof CONST.REPORT.ACTIONS.TYPE.REIMBURSEMENTDEQUEUED;
    originalMessage: {
        expenseReportID: string;
    };
};

type OriginalMessageMoved = {
    actionName: typeof CONST.REPORT.ACTIONS.TYPE.MOVED;
    originalMessage: {
        fromPolicyID: string;
        toPolicyID: string;
        newParentReportID: string;
        movedReportID: string;
    };
};

type OriginalMessage =
    | OriginalMessageApproved
    | OriginalMessageIOU
    | OriginalMessageAddComment
    | OriginalMessageActionableMentionWhisper
    | OriginalMessageSubmitted
    | OriginalMessageClosed
    | OriginalMessageCreated
    | OriginalMessageRenamed
    | OriginalMessageChronosOOOList
    | OriginalMessageReportPreview
    | OriginalMessageRoomChangeLog
    | OriginalMessagePolicyChangeLog
    | OriginalMessagePolicyTask
    | OriginalMessageModifiedExpense
    | OriginalMessageReimbursementQueued
    | OriginalMessageReimbursementDequeued
    | OriginalMessageMoved;

export default OriginalMessage;
export type {
    ChronosOOOEvent,
    Decision,
    Reaction,
    ActionName,
    IOUMessage,
    Closed,
    OriginalMessageActionName,
    ChangeLog,
    OriginalMessageIOU,
    OriginalMessageCreated,
    OriginalMessageAddComment,
<<<<<<< HEAD
    OriginalMessageActionableMentionWhisper,
=======
    OriginalMessageChronosOOOList,
>>>>>>> 2d2ea113
    OriginalMessageSource,
    OriginalMessageReimbursementDequeued,
    PaymentMethodType,
};<|MERGE_RESOLUTION|>--- conflicted
+++ resolved
@@ -284,11 +284,8 @@
     OriginalMessageIOU,
     OriginalMessageCreated,
     OriginalMessageAddComment,
-<<<<<<< HEAD
     OriginalMessageActionableMentionWhisper,
-=======
     OriginalMessageChronosOOOList,
->>>>>>> 2d2ea113
     OriginalMessageSource,
     OriginalMessageReimbursementDequeued,
     PaymentMethodType,

import type * as OnyxCommon from './OnyxCommon';

/** Model of additional report details */
type ReportNameValuePairs = OnyxCommon.OnyxValueWithOfflineFeedback<{
    /** Whether the report is an archived room */
<<<<<<< HEAD
    isArchived?: boolean;

    /** Whether the report is an archived room */
    // eslint-disable-next-line @typescript-eslint/naming-convention
    private_isArchived?: boolean;
=======
    // eslint-disable-next-line @typescript-eslint/naming-convention
    private_isArchived: boolean;
>>>>>>> 77d95c54
}>;

export default ReportNameValuePairs;<|MERGE_RESOLUTION|>--- conflicted
+++ resolved
@@ -3,16 +3,8 @@
 /** Model of additional report details */
 type ReportNameValuePairs = OnyxCommon.OnyxValueWithOfflineFeedback<{
     /** Whether the report is an archived room */
-<<<<<<< HEAD
-    isArchived?: boolean;
-
-    /** Whether the report is an archived room */
-    // eslint-disable-next-line @typescript-eslint/naming-convention
-    private_isArchived?: boolean;
-=======
     // eslint-disable-next-line @typescript-eslint/naming-convention
     private_isArchived: boolean;
->>>>>>> 77d95c54
 }>;
 
 export default ReportNameValuePairs;
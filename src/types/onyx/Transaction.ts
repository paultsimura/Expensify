--- conflicted
+++ resolved
@@ -49,13 +49,11 @@
 
 type Routes = Record<string, Route>;
 
-<<<<<<< HEAD
 type TransactionPendingFieldsKey = keyof Transaction | keyof Comment;
-=======
+
 type ReceiptError = {error?: string; source: string; filename: string};
 
 type ReceiptErrors = Record<string, ReceiptError>;
->>>>>>> fc523dc2
 
 type Transaction = {
     amount: number;
@@ -105,8 +103,4 @@
 };
 
 export default Transaction;
-<<<<<<< HEAD
-export type {WaypointCollection, Comment, Receipt, Waypoint, TransactionPendingFieldsKey};
-=======
-export type {WaypointCollection, Comment, Receipt, Waypoint, ReceiptError};
->>>>>>> fc523dc2
+export type {WaypointCollection, Comment, Receipt, Waypoint, ReceiptError, TransactionPendingFieldsKey};
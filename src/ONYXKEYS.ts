import type {ValueOf} from 'type-fest';
import type CONST from './CONST';
import type * as FormTypes from './types/form';
import type * as OnyxTypes from './types/onyx';
import type Onboarding from './types/onyx/Onboarding';
import type AssertTypesEqual from './types/utils/AssertTypesEqual';
import type DeepValueOf from './types/utils/DeepValueOf';

/**
 * This is a file containing constants for all the top level keys in our store
 */
const ONYXKEYS = {
    /** Holds information about the users account that is logging in */
    ACCOUNT: 'account',

    /** Holds the reportID for the report between the user and their account manager */
    ACCOUNT_MANAGER_REPORT_ID: 'accountManagerReportID',

    /** Holds an array of client IDs which is used for multi-tabs on web in order to know
     * which tab is the leader, and which ones are the followers */
    ACTIVE_CLIENTS: 'activeClients',

    /** A unique ID for the device */
    DEVICE_ID: 'deviceID',

    /** Boolean flag set whenever the sidebar has loaded */
    IS_SIDEBAR_LOADED: 'isSidebarLoaded',

    /** Boolean flag set whenever we are searching for reports in the server */
    IS_SEARCHING_FOR_REPORTS: 'isSearchingForReports',

    /** Note: These are Persisted Requests - not all requests in the main queue as the key name might lead one to believe */
    PERSISTED_REQUESTS: 'networkRequestQueue',

    /** Stores current date */
    CURRENT_DATE: 'currentDate',

    /** Credentials to authenticate the user */
    CREDENTIALS: 'credentials',
    STASHED_CREDENTIALS: 'stashedCredentials',

    /** Keeps track if there is modal currently visible or not */
    MODAL: 'modal',

    /** Has information about the network status (offline/online) */
    NETWORK: 'network',

    // draft status
    CUSTOM_STATUS_DRAFT: 'customStatusDraft',

    // keep edit message focus state
    INPUT_FOCUSED: 'inputFocused',

    /** Contains all the personalDetails the user has access to, keyed by accountID */
    PERSONAL_DETAILS_LIST: 'personalDetailsList',

    /** Contains all the private personal details of the user */
    PRIVATE_PERSONAL_DETAILS: 'private_personalDetails',

    /**
     * PERSONAL_DETAILS_METADATA is a perf optimization used to hold loading states of each entry in PERSONAL_DETAILS_LIST.
     * A lot of components are connected to the PERSONAL_DETAILS_LIST entity and do not care about the loading state.
     * Setting the loading state directly on the personal details entry caused a lot of unnecessary re-renders.
     */
    PERSONAL_DETAILS_METADATA: 'personalDetailsMetadata',

    /** Contains all the info for Tasks */
    TASK: 'task',

    /**
     * Contains all the info for Workspace Rate and Unit while editing.
     *
     * Note: This is not under the COLLECTION key as we can edit rate and unit
     * for one workspace only at a time. And we don't need to store
     * rates and units for different workspaces at the same time. */
    WORKSPACE_RATE_AND_UNIT: 'workspaceRateAndUnit',

    /** Contains a list of all currencies available to the user - user can
     * select a currency based on the list */
    CURRENCY_LIST: 'currencyList',

    /** Indicates whether an update is available and ready to be installed. */
    UPDATE_AVAILABLE: 'updateAvailable',

    /** Indicates that a request to join a screen share with a GuidesPlus agent was received */
    SCREEN_SHARE_REQUEST: 'screenShareRequest',

    /** Saves the current country code which is displayed when the user types a phone number without
     *  an international code */
    COUNTRY_CODE: 'countryCode',

    /**  The 'country' field in this code represents the return country based on the user's IP address.
     * It is expected to provide a two-letter country code such as US for United States, and so on. */
    COUNTRY: 'country',

    /** Contains all the users settings for the Settings page and sub pages */
    USER: 'user',

    /** Contains latitude and longitude of user's last known location */
    USER_LOCATION: 'userLocation',

    /** Contains metadata (partner, login, validation date) for all of the user's logins */
    LOGIN_LIST: 'loginList',

    /** Information about the current session (authToken, accountID, email, loading, error) */
    SESSION: 'session',
    STASHED_SESSION: 'stashedSession',
    BETAS: 'betas',

    /** NVP keys */

    /** Boolean flag only true when first set */
    NVP_IS_FIRST_TIME_NEW_EXPENSIFY_USER: 'nvp_isFirstTimeNewExpensifyUser',

    /** This NVP contains information about whether the onboarding flow was completed or not */
    NVP_ONBOARDING: 'nvp_onboarding',

    /** This NVP contains data associated with HybridApp */
    NVP_TRYNEWDOT: 'nvp_tryNewDot',

    /** Contains the user preference for the LHN priority mode */
    NVP_PRIORITY_MODE: 'nvp_priorityMode',

    /** Contains the users's block expiration (if they have one) */
    NVP_BLOCKED_FROM_CONCIERGE: 'nvp_private_blockedFromConcierge',

    /** Whether the user is blocked from chat */
    NVP_BLOCKED_FROM_CHAT: 'nvp_private_blockedFromChat',

    /** A unique identifier that each user has that's used to send notifications */
    NVP_PRIVATE_PUSH_NOTIFICATION_ID: 'nvp_private_pushNotificationID',

    /** The NVP with the last payment method used per policy */
    NVP_LAST_PAYMENT_METHOD: 'nvp_private_lastPaymentMethod',

    /** This NVP holds to most recent waypoints that a person has used when creating a distance expense */
    NVP_RECENT_WAYPOINTS: 'nvp_expensify_recentWaypoints',

    /** This NVP contains the choice that the user made on the engagement modal */
    NVP_INTRO_SELECTED: 'nvp_introSelected',

    /** This NVP contains the active policyID */
    NVP_ACTIVE_POLICY_ID: 'nvp_expensify_activePolicyID',

    /** This NVP contains the referral banners the user dismissed */
    NVP_DISMISSED_REFERRAL_BANNERS: 'nvp_dismissedReferralBanners',

    /** This NVP contains the training modals the user denied showing again */
    NVP_HAS_SEEN_TRACK_TRAINING: 'nvp_hasSeenTrackTraining',

    /** Indicates which locale should be used */
    NVP_PREFERRED_LOCALE: 'nvp_preferredLocale',

    /** Whether the user has tried focus mode yet */
    NVP_TRY_FOCUS_MODE: 'nvp_tryFocusMode',

    /** Whether the user has dismissed the hold educational interstitial */
    NVP_DISMISSED_HOLD_USE_EXPLANATION: 'nvp_dismissedHoldUseExplanation',

    /** Whether the user has seen HybridApp explanation modal */
    NVP_SEEN_NEW_USER_MODAL: 'nvp_seen_new_user_modal',
    /** Store the state of the subscription */
    NVP_PRIVATE_SUBSCRIPTION: 'nvp_private_subscription',

    /** Store the stripe id status */
    NVP_PRIVATE_STRIPE_CUSTOMER_ID: 'nvp_private_stripeCustomerID',

    /** Store the billing dispute status */
    NVP_PRIVATE_BILLING_DISPUTE_PENDING: 'nvp_private_billingDisputePending',

    /** Store the billing status */
    NVP_PRIVATE_BILLING_STATUS: 'nvp_private_billingStatus',

    /** Store preferred skintone for emoji */
    PREFERRED_EMOJI_SKIN_TONE: 'nvp_expensify_preferredEmojiSkinTone',

    /** Store frequently used emojis for this user */
    FREQUENTLY_USED_EMOJIS: 'nvp_expensify_frequentlyUsedEmojis',

    /** The NVP with the last distance rate used per policy */
    NVP_LAST_SELECTED_DISTANCE_RATES: 'nvp_expensify_lastSelectedDistanceRates',

    /** The NVP with the last action taken (for the Quick Action Button) */
    NVP_QUICK_ACTION_GLOBAL_CREATE: 'nvp_quickActionGlobalCreate',

    /** The NVP containing all information necessary to connect with Spontana */
    NVP_TRAVEL_SETTINGS: 'nvp_travelSettings',

    /** The start date (yyyy-MM-dd HH:mm:ss) of the workspace owner’s free trial period. */
    NVP_FIRST_DAY_FREE_TRIAL: 'nvp_private_firstDayFreeTrial',

    /** The end date (yyyy-MM-dd HH:mm:ss) of the workspace owner’s free trial period. */
    NVP_LAST_DAY_FREE_TRIAL: 'nvp_private_lastDayFreeTrial',

    /** ID associated with the payment card added by the user. */
    NVP_BILLING_FUND_ID: 'nvp_expensify_billingFundID',

    /** The amount owed by the workspace’s owner. */
    NVP_PRIVATE_AMOUNT_OWED: 'nvp_private_amountOwed',

    /** The end date (epoch timestamp) of the workspace owner’s grace period after the free trial ends. */
    NVP_PRIVATE_OWNER_BILLING_GRACE_PERIOD_END: 'nvp_private_billingGracePeriodEnd',

    /** Does this user have push notifications enabled for this device? */
    PUSH_NOTIFICATIONS_ENABLED: 'pushNotificationsEnabled',

    /** Plaid data (access tokens, bank accounts ...) */
    PLAID_DATA: 'plaidData',

    /** If we disabled Plaid because of too many attempts */
    IS_PLAID_DISABLED: 'isPlaidDisabled',

    /** Token needed to initialize Plaid link */
    PLAID_LINK_TOKEN: 'plaidLinkToken',

    /** Capture Plaid event  */
    PLAID_CURRENT_EVENT: 'plaidCurrentEvent',

    /** Token needed to initialize Onfido */
    ONFIDO_TOKEN: 'onfidoToken',
    ONFIDO_APPLICANT_ID: 'onfidoApplicantID',

    /** User's Expensify Wallet */
    USER_WALLET: 'userWallet',

    /** User's metadata that will be used to segmentation */
    USER_METADATA: 'userMetadata',

    /** Object containing Onfido SDK Token + applicantID */
    WALLET_ONFIDO: 'walletOnfido',

    /** Stores information about additional details form entry */
    WALLET_ADDITIONAL_DETAILS: 'walletAdditionalDetails',

    /** Object containing Wallet terms step state */
    WALLET_TERMS: 'walletTerms',

    /** The user's bank accounts */
    BANK_ACCOUNT_LIST: 'bankAccountList',

    /** The user's payment and P2P cards */
    FUND_LIST: 'fundList',

    /** The user's cash card and imported cards (including the Expensify Card) */
    CARD_LIST: 'cardList',

    /** Boolean flag used to display the focus mode notification */
    FOCUS_MODE_NOTIFICATION: 'focusModeNotification',

    /** Stores information about the user's saved statements */
    WALLET_STATEMENT: 'walletStatement',

    /** Stores information about the active personal bank account being set up */
    PERSONAL_BANK_ACCOUNT: 'personalBankAccount',

    /** Stores information about the active reimbursement account being set up */
    REIMBURSEMENT_ACCOUNT: 'reimbursementAccount',

    /** Stores Workspace ID that will be tied to reimbursement account during setup */
    REIMBURSEMENT_ACCOUNT_WORKSPACE_ID: 'reimbursementAccountWorkspaceID',

    /** Set when we are loading payment methods */
    IS_LOADING_PAYMENT_METHODS: 'isLoadingPaymentMethods',

    /** Is report data loading? */
    IS_LOADING_REPORT_DATA: 'isLoadingReportData',

    /** Is report data loading? */
    IS_LOADING_APP: 'isLoadingApp',

    /** Is the user in the process of switching to OldDot? */
    IS_SWITCHING_TO_OLD_DOT: 'isSwitchingToOldDot',

    /** Is the test tools modal open? */
    IS_TEST_TOOLS_MODAL_OPEN: 'isTestToolsModalOpen',

    /** Is app in profiling mode */
    APP_PROFILING_IN_PROGRESS: 'isProfilingInProgress',

    /** Stores information about active wallet transfer amount, selectedAccountID, status, etc */
    WALLET_TRANSFER: 'walletTransfer',

    /** The policyID of the last workspace whose settings were accessed by the user */
    LAST_ACCESSED_WORKSPACE_POLICY_ID: 'lastAccessedWorkspacePolicyID',

    /** Whether we should show the compose input or not */
    SHOULD_SHOW_COMPOSE_INPUT: 'shouldShowComposeInput',

    /** Is app in beta version */
    IS_BETA: 'isBeta',

    /** Whether we're checking if the room is public or not */
    IS_CHECKING_PUBLIC_ROOM: 'isCheckingPublicRoom',

    /** A map of the user's security group IDs they belong to in specific domains */
    MY_DOMAIN_SECURITY_GROUPS: 'myDomainSecurityGroups',

    /** Report ID of the last report the user viewed as anonymous user */
    LAST_OPENED_PUBLIC_ROOM_ID: 'lastOpenedPublicRoomID',

    // The theme setting set by the user in preferences.
    // This can be either "light", "dark" or "system"
    PREFERRED_THEME: 'preferredTheme',

    // Information about the onyx updates IDs that were received from the server
    ONYX_UPDATES_FROM_SERVER: 'onyxUpdatesFromServer',

    // The last update ID that was applied to the client
    ONYX_UPDATES_LAST_UPDATE_ID_APPLIED_TO_CLIENT: 'OnyxUpdatesLastUpdateIDAppliedToClient',

    // The access token to be used with the Mapbox library
    MAPBOX_ACCESS_TOKEN: 'mapboxAccessToken',

    // Max area supported for HTML <canvas> element
    MAX_CANVAS_AREA: 'maxCanvasArea',

    // Max height supported for HTML <canvas> element
    MAX_CANVAS_HEIGHT: 'maxCanvasHeight',

    /** Onboarding Purpose selected by the user during Onboarding flow */
    ONBOARDING_PURPOSE_SELECTED: 'onboardingPurposeSelected',

    /** Onboarding error message to be displayed to the user */
    ONBOARDING_ERROR_MESSAGE: 'onboardingErrorMessage',

    /** Onboarding policyID selected by the user during Onboarding flow */
    ONBOARDING_POLICY_ID: 'onboardingPolicyID',

    /** Onboarding Purpose selected by the user during Onboarding flow */
    ONBOARDING_ADMINS_CHAT_REPORT_ID: 'onboardingAdminsChatReportID',

    // Max width supported for HTML <canvas> element
    MAX_CANVAS_WIDTH: 'maxCanvasWidth',

    // Stores last visited path
    LAST_VISITED_PATH: 'lastVisitedPath',

    // Stores the recently used report fields
    RECENTLY_USED_REPORT_FIELDS: 'recentlyUsedReportFields',

    /** Indicates whether an forced upgrade is required */
    UPDATE_REQUIRED: 'updateRequired',

    /** Indicates whether an forced reset is required. Used in emergency situations where we must completely erase the Onyx data in the client because it is in a bad state. This will clear Oynx data without signing the user out. */
    RESET_REQUIRED: 'resetRequired',

    /** Stores the logs of the app for debugging purposes */
    LOGS: 'logs',

    /** Indicates whether we should store logs or not */
    SHOULD_STORE_LOGS: 'shouldStoreLogs',

    /** Indicates whether we should mask fragile user data while exporting onyx state or not */
    SHOULD_MASK_ONYX_STATE: 'shouldMaskOnyxState',

    /** Stores new group chat draft */
    NEW_GROUP_CHAT_DRAFT: 'newGroupChatDraft',

    // Paths of PDF file that has been cached during one session
    CACHED_PDF_PATHS: 'cachedPDFPaths',

    /** Stores iframe link to verify 3DS flow for subscription */
    VERIFY_3DS_SUBSCRIPTION: 'verify3dsSubscription',

    /** Holds the checks used while transferring the ownership of the workspace */
    POLICY_OWNERSHIP_CHANGE_CHECKS: 'policyOwnershipChangeChecks',

    // These statuses below are in separate keys on purpose - it allows us to have different behaviours of the banner based on the status

    /** Indicates whether ClearOutstandingBalance failed */
    SUBSCRIPTION_RETRY_BILLING_STATUS_FAILED: 'subscriptionRetryBillingStatusFailed',

    /** Indicates whether ClearOutstandingBalance was successful */
    SUBSCRIPTION_RETRY_BILLING_STATUS_SUCCESSFUL: 'subscriptionRetryBillingStatusSuccessful',

    /** Indicates whether ClearOutstandingBalance is pending */
    SUBSCRIPTION_RETRY_BILLING_STATUS_PENDING: 'subscriptionRetryBillingStatusPending',

    /** Stores info during review duplicates flow */
    REVIEW_DUPLICATES: 'reviewDuplicates',

    /** Stores the last export method for policy */
    LAST_EXPORT_METHOD: 'lastExportMethod',

    /** Stores the information about the state of issuing a new card */
    ISSUE_NEW_EXPENSIFY_CARD: 'issueNewExpensifyCard',

<<<<<<< HEAD
    /** Stores the information if mobile selection mode is active */
    MOBILE_SELECTION_MODE: 'mobileSelectionMode',
=======
    NVP_PRIVATE_CANCELLATION_DETAILS: 'nvp_private_cancellationDetails',
>>>>>>> b0f810df

    /** Collection Keys */
    COLLECTION: {
        DOWNLOAD: 'download_',
        POLICY: 'policy_',
        POLICY_DRAFTS: 'policyDrafts_',
        POLICY_JOIN_MEMBER: 'policyJoinMember_',
        POLICY_CATEGORIES: 'policyCategories_',
        POLICY_CATEGORIES_DRAFT: 'policyCategoriesDraft_',
        POLICY_RECENTLY_USED_CATEGORIES: 'policyRecentlyUsedCategories_',
        POLICY_TAGS: 'policyTags_',
        POLICY_RECENTLY_USED_TAGS: 'nvp_recentlyUsedTags_',
        // Whether the policy's connection data was attempted to be fetched in
        // the current user session. As this state only exists client-side, it
        // should not be included as part of the policy object. The policy
        // object should mirror the data as it's stored in the database.
        POLICY_HAS_CONNECTIONS_DATA_BEEN_FETCHED: 'policyHasConnectionsDataBeenFetched_',
        OLD_POLICY_RECENTLY_USED_TAGS: 'policyRecentlyUsedTags_',
        POLICY_CONNECTION_SYNC_PROGRESS: 'policyConnectionSyncProgress_',
        WORKSPACE_INVITE_MEMBERS_DRAFT: 'workspaceInviteMembersDraft_',
        WORKSPACE_INVITE_MESSAGE_DRAFT: 'workspaceInviteMessageDraft_',
        REPORT: 'report_',
        REPORT_NAME_VALUE_PAIRS: 'reportNameValuePairs_',
        REPORT_DRAFT: 'reportDraft_',
        // REPORT_METADATA is a perf optimization used to hold loading states (isLoadingInitialReportActions, isLoadingOlderReportActions, isLoadingNewerReportActions).
        // A lot of components are connected to the Report entity and do not care about the actions. Setting the loading state
        // directly on the report caused a lot of unnecessary re-renders
        REPORT_METADATA: 'reportMetadata_',
        REPORT_ACTIONS: 'reportActions_',
        REPORT_ACTIONS_DRAFTS: 'reportActionsDrafts_',
        REPORT_ACTIONS_PAGES: 'reportActionsPages_',
        REPORT_ACTIONS_REACTIONS: 'reportActionsReactions_',
        REPORT_DRAFT_COMMENT: 'reportDraftComment_',
        REPORT_IS_COMPOSER_FULL_SIZE: 'reportIsComposerFullSize_',
        REPORT_USER_IS_TYPING: 'reportUserIsTyping_',
        REPORT_USER_IS_LEAVING_ROOM: 'reportUserIsLeavingRoom_',
        REPORT_VIOLATIONS: 'reportViolations_',
        SECURITY_GROUP: 'securityGroup_',
        TRANSACTION: 'transactions_',
        TRANSACTION_VIOLATIONS: 'transactionViolations_',
        TRANSACTION_DRAFT: 'transactionsDraft_',
        SKIP_CONFIRMATION: 'skipConfirmation_',
        TRANSACTION_BACKUP: 'transactionsBackup_',
        SPLIT_TRANSACTION_DRAFT: 'splitTransactionDraft_',
        PRIVATE_NOTES_DRAFT: 'privateNotesDraft_',
        NEXT_STEP: 'reportNextStep_',

        // Manual expense tab selector
        SELECTED_TAB: 'selectedTab_',

        /** This is deprecated, but needed for a migration, so we still need to include it here so that it will be initialized in Onyx.init */
        DEPRECATED_POLICY_MEMBER_LIST: 'policyMemberList_',

        // Search Page related
        SNAPSHOT: 'snapshot_',

        // Shared NVPs
        /** Collection of objects where each object represents the owner of the workspace that is past due billing AND the user is a member of. */
        SHARED_NVP_PRIVATE_USER_BILLING_GRACE_PERIOD_END: 'sharedNVP_private_billingGracePeriodEnd_',

        /** Expensify cards settings */
        SHARED_NVP_PRIVATE_EXPENSIFY_CARD_SETTINGS: 'sharedNVP_private_expensifyCardSettings_',

        /**
         * Stores the card list for a given fundID and feed in the format: card_<fundID>_<bankName>
         * So for example: card_12345_Expensify Card
         */
        WORKSPACE_CARDS_LIST: 'card_',

        /** Stores which connection is set up to use Continuous Reconciliation */
        SHARED_NVP_EXPENSIFY_CARD_CONTINUOUS_RECONCILIATION_CONNECTION: 'sharedNVP_expensifyCard_continuousReconciliationConnection_',

        /** The value that indicates whether Continuous Reconciliation should be used on the domain */
        SHARED_NVP_EXPENSIFY_CARD_USE_CONTINUOUS_RECONCILIATION: 'sharedNVP_expensifyCard_useContinuousReconciliation_',
    },

    /** List of Form ids */
    FORMS: {
        ADD_PAYMENT_CARD_FORM: 'addPaymentCardForm',
        ADD_PAYMENT_CARD_FORM_DRAFT: 'addPaymentCardFormDraft',
        WORKSPACE_SETTINGS_FORM: 'workspaceSettingsForm',
        WORKSPACE_CATEGORY_FORM: 'workspaceCategoryForm',
        WORKSPACE_CATEGORY_FORM_DRAFT: 'workspaceCategoryFormDraft',
        WORKSPACE_TAG_FORM: 'workspaceTagForm',
        WORKSPACE_TAG_FORM_DRAFT: 'workspaceTagFormDraft',
        WORKSPACE_SETTINGS_FORM_DRAFT: 'workspaceSettingsFormDraft',
        WORKSPACE_DESCRIPTION_FORM: 'workspaceDescriptionForm',
        WORKSPACE_DESCRIPTION_FORM_DRAFT: 'workspaceDescriptionFormDraft',
        WORKSPACE_RATE_AND_UNIT_FORM: 'workspaceRateAndUnitForm',
        WORKSPACE_RATE_AND_UNIT_FORM_DRAFT: 'workspaceRateAndUnitFormDraft',
        WORKSPACE_TAX_CUSTOM_NAME: 'workspaceTaxCustomName',
        WORKSPACE_TAX_CUSTOM_NAME_DRAFT: 'workspaceTaxCustomNameDraft',
        WORKSPACE_REPORT_FIELDS_FORM: 'workspaceReportFieldForm',
        WORKSPACE_REPORT_FIELDS_FORM_DRAFT: 'workspaceReportFieldFormDraft',
        POLICY_CREATE_DISTANCE_RATE_FORM: 'policyCreateDistanceRateForm',
        POLICY_CREATE_DISTANCE_RATE_FORM_DRAFT: 'policyCreateDistanceRateFormDraft',
        POLICY_DISTANCE_RATE_EDIT_FORM: 'policyDistanceRateEditForm',
        POLICY_DISTANCE_RATE_TAX_RECLAIMABLE_ON_EDIT_FORM: 'policyDistanceRateTaxReclaimableOnEditForm',
        POLICY_DISTANCE_RATE_TAX_RECLAIMABLE_ON_EDIT_FORM_DRAFT: 'policyDistanceRateTaxReclaimableOnEditFormDraft',
        POLICY_DISTANCE_RATE_EDIT_FORM_DRAFT: 'policyDistanceRateEditFormDraft',
        CLOSE_ACCOUNT_FORM: 'closeAccount',
        CLOSE_ACCOUNT_FORM_DRAFT: 'closeAccountDraft',
        PROFILE_SETTINGS_FORM: 'profileSettingsForm',
        PROFILE_SETTINGS_FORM_DRAFT: 'profileSettingsFormDraft',
        DISPLAY_NAME_FORM: 'displayNameForm',
        DISPLAY_NAME_FORM_DRAFT: 'displayNameFormDraft',
        ONBOARDING_PERSONAL_DETAILS_FORM: 'onboardingPersonalDetailsForm',
        ONBOARDING_PERSONAL_DETAILS_FORM_DRAFT: 'onboardingPersonalDetailsFormDraft',
        ONBOARDING_PERSONAL_WORK: 'onboardingWorkForm',
        ONBOARDING_PERSONAL_WORK_DRAFT: 'onboardingWorkFormDraft',
        ROOM_NAME_FORM: 'roomNameForm',
        ROOM_NAME_FORM_DRAFT: 'roomNameFormDraft',
        REPORT_DESCRIPTION_FORM: 'reportDescriptionForm',
        REPORT_DESCRIPTION_FORM_DRAFT: 'reportDescriptionFormDraft',
        LEGAL_NAME_FORM: 'legalNameForm',
        LEGAL_NAME_FORM_DRAFT: 'legalNameFormDraft',
        WORKSPACE_INVITE_MESSAGE_FORM: 'workspaceInviteMessageForm',
        WORKSPACE_INVITE_MESSAGE_FORM_DRAFT: 'workspaceInviteMessageFormDraft',
        DATE_OF_BIRTH_FORM: 'dateOfBirthForm',
        DATE_OF_BIRTH_FORM_DRAFT: 'dateOfBirthFormDraft',
        HOME_ADDRESS_FORM: 'homeAddressForm',
        HOME_ADDRESS_FORM_DRAFT: 'homeAddressFormDraft',
        NEW_ROOM_FORM: 'newRoomForm',
        NEW_ROOM_FORM_DRAFT: 'newRoomFormDraft',
        ROOM_SETTINGS_FORM: 'roomSettingsForm',
        ROOM_SETTINGS_FORM_DRAFT: 'roomSettingsFormDraft',
        NEW_TASK_FORM: 'newTaskForm',
        NEW_TASK_FORM_DRAFT: 'newTaskFormDraft',
        EDIT_TASK_FORM: 'editTaskForm',
        EDIT_TASK_FORM_DRAFT: 'editTaskFormDraft',
        MONEY_REQUEST_DESCRIPTION_FORM: 'moneyRequestDescriptionForm',
        MONEY_REQUEST_DESCRIPTION_FORM_DRAFT: 'moneyRequestDescriptionFormDraft',
        MONEY_REQUEST_MERCHANT_FORM: 'moneyRequestMerchantForm',
        MONEY_REQUEST_MERCHANT_FORM_DRAFT: 'moneyRequestMerchantFormDraft',
        MONEY_REQUEST_AMOUNT_FORM: 'moneyRequestAmountForm',
        MONEY_REQUEST_AMOUNT_FORM_DRAFT: 'moneyRequestAmountFormDraft',
        MONEY_REQUEST_DATE_FORM: 'moneyRequestCreatedForm',
        MONEY_REQUEST_DATE_FORM_DRAFT: 'moneyRequestCreatedFormDraft',
        MONEY_REQUEST_HOLD_FORM: 'moneyHoldReasonForm',
        MONEY_REQUEST_HOLD_FORM_DRAFT: 'moneyHoldReasonFormDraft',
        NEW_CONTACT_METHOD_FORM: 'newContactMethodForm',
        NEW_CONTACT_METHOD_FORM_DRAFT: 'newContactMethodFormDraft',
        WAYPOINT_FORM: 'waypointForm',
        WAYPOINT_FORM_DRAFT: 'waypointFormDraft',
        SETTINGS_STATUS_SET_FORM: 'settingsStatusSetForm',
        SETTINGS_STATUS_SET_FORM_DRAFT: 'settingsStatusSetFormDraft',
        SETTINGS_STATUS_SET_CLEAR_AFTER_FORM: 'settingsStatusSetClearAfterForm',
        SETTINGS_STATUS_SET_CLEAR_AFTER_FORM_DRAFT: 'settingsStatusSetClearAfterFormDraft',
        SETTINGS_STATUS_CLEAR_DATE_FORM: 'settingsStatusClearDateForm',
        SETTINGS_STATUS_CLEAR_DATE_FORM_DRAFT: 'settingsStatusClearDateFormDraft',
        CHANGE_BILLING_CURRENCY_FORM: 'changeBillingCurrencyForm',
        CHANGE_BILLING_CURRENCY_FORM_DRAFT: 'changeBillingCurrencyFormDraft',
        PRIVATE_NOTES_FORM: 'privateNotesForm',
        PRIVATE_NOTES_FORM_DRAFT: 'privateNotesFormDraft',
        I_KNOW_A_TEACHER_FORM: 'iKnowTeacherForm',
        I_KNOW_A_TEACHER_FORM_DRAFT: 'iKnowTeacherFormDraft',
        INTRO_SCHOOL_PRINCIPAL_FORM: 'introSchoolPrincipalForm',
        INTRO_SCHOOL_PRINCIPAL_FORM_DRAFT: 'introSchoolPrincipalFormDraft',
        REPORT_PHYSICAL_CARD_FORM: 'requestPhysicalCardForm',
        REPORT_PHYSICAL_CARD_FORM_DRAFT: 'requestPhysicalCardFormDraft',
        REPORT_VIRTUAL_CARD_FRAUD: 'reportVirtualCardFraudForm',
        REPORT_VIRTUAL_CARD_FRAUD_DRAFT: 'reportVirtualCardFraudFormDraft',
        GET_PHYSICAL_CARD_FORM: 'getPhysicalCardForm',
        GET_PHYSICAL_CARD_FORM_DRAFT: 'getPhysicalCardFormDraft',
        REPORT_FIELDS_EDIT_FORM: 'reportFieldsEditForm',
        REPORT_FIELDS_EDIT_FORM_DRAFT: 'reportFieldsEditFormDraft',
        REIMBURSEMENT_ACCOUNT_FORM: 'reimbursementAccount',
        REIMBURSEMENT_ACCOUNT_FORM_DRAFT: 'reimbursementAccountDraft',
        PERSONAL_BANK_ACCOUNT_FORM: 'personalBankAccount',
        PERSONAL_BANK_ACCOUNT_FORM_DRAFT: 'personalBankAccountDraft',
        EXIT_SURVEY_REASON_FORM: 'exitSurveyReasonForm',
        EXIT_SURVEY_REASON_FORM_DRAFT: 'exitSurveyReasonFormDraft',
        EXIT_SURVEY_RESPONSE_FORM: 'exitSurveyResponseForm',
        EXIT_SURVEY_RESPONSE_FORM_DRAFT: 'exitSurveyResponseFormDraft',
        WALLET_ADDITIONAL_DETAILS: 'walletAdditionalDetails',
        WALLET_ADDITIONAL_DETAILS_DRAFT: 'walletAdditionalDetailsDraft',
        POLICY_TAG_NAME_FORM: 'policyTagNameForm',
        POLICY_TAG_NAME_FORM_DRAFT: 'policyTagNameFormDraft',
        WORKSPACE_NEW_TAX_FORM: 'workspaceNewTaxForm',
        WORKSPACE_NEW_TAX_FORM_DRAFT: 'workspaceNewTaxFormDraft',
        WORKSPACE_TAX_NAME_FORM: 'workspaceTaxNameForm',
        WORKSPACE_TAX_CODE_FORM: 'workspaceTaxCodeForm',
        WORKSPACE_TAX_CODE_FORM_DRAFT: 'workspaceTaxCodeFormDraft',
        WORKSPACE_TAX_NAME_FORM_DRAFT: 'workspaceTaxNameFormDraft',
        WORKSPACE_TAX_VALUE_FORM: 'workspaceTaxValueForm',
        WORKSPACE_TAX_VALUE_FORM_DRAFT: 'workspaceTaxValueFormDraft',
        NEW_CHAT_NAME_FORM: 'newChatNameForm',
        NEW_CHAT_NAME_FORM_DRAFT: 'newChatNameFormDraft',
        SUBSCRIPTION_SIZE_FORM: 'subscriptionSizeForm',
        SUBSCRIPTION_SIZE_FORM_DRAFT: 'subscriptionSizeFormDraft',
        ISSUE_NEW_EXPENSIFY_CARD_FORM: 'issueNewExpensifyCard',
        ISSUE_NEW_EXPENSIFY_CARD_FORM_DRAFT: 'issueNewExpensifyCardDraft',
        EDIT_EXPENSIFY_CARD_NAME_FORM: 'editExpensifyCardName',
        EDIT_EXPENSIFY_CARD_NAME_DRAFT_FORM: 'editExpensifyCardNameDraft',
        EDIT_EXPENSIFY_CARD_LIMIT_FORM: 'editExpensifyCardLimit',
        EDIT_EXPENSIFY_CARD_LIMIT_DRAFT_FORM: 'editExpensifyCardLimitDraft',
        SAGE_INTACCT_CREDENTIALS_FORM: 'sageIntacctCredentialsForm',
        SAGE_INTACCT_CREDENTIALS_FORM_DRAFT: 'sageIntacctCredentialsFormDraft',
        NETSUITE_CUSTOM_FIELD_FORM: 'netSuiteCustomFieldForm',
        NETSUITE_CUSTOM_FIELD_FORM_DRAFT: 'netSuiteCustomFieldFormDraft',
        NETSUITE_CUSTOM_SEGMENT_ADD_FORM: 'netSuiteCustomSegmentAddForm',
        NETSUITE_CUSTOM_SEGMENT_ADD_FORM_DRAFT: 'netSuiteCustomSegmentAddFormDraft',
        NETSUITE_CUSTOM_LIST_ADD_FORM: 'netSuiteCustomListAddForm',
        NETSUITE_CUSTOM_LIST_ADD_FORM_DRAFT: 'netSuiteCustomListAddFormDraft',
        NETSUITE_TOKEN_INPUT_FORM: 'netsuiteTokenInputForm',
        NETSUITE_TOKEN_INPUT_FORM_DRAFT: 'netsuiteTokenInputFormDraft',
        NETSUITE_CUSTOM_FORM_ID_FORM: 'netsuiteCustomFormIDForm',
        NETSUITE_CUSTOM_FORM_ID_FORM_DRAFT: 'netsuiteCustomFormIDFormDraft',
        SAGE_INTACCT_DIMENSION_TYPE_FORM: 'sageIntacctDimensionTypeForm',
        SAGE_INTACCT_DIMENSION_TYPE_FORM_DRAFT: 'sageIntacctDimensionTypeFormDraft',
        SEARCH_ADVANCED_FILTERS_FORM: 'searchAdvancedFiltersForm',
        SEARCH_ADVANCED_FILTERS_FORM_DRAFT: 'searchAdvancedFiltersFormDraft',
    },
} as const;

type AllOnyxKeys = DeepValueOf<typeof ONYXKEYS>;

type OnyxFormValuesMapping = {
    [ONYXKEYS.FORMS.ADD_PAYMENT_CARD_FORM]: FormTypes.AddPaymentCardForm;
    [ONYXKEYS.FORMS.WORKSPACE_SETTINGS_FORM]: FormTypes.WorkspaceSettingsForm;
    [ONYXKEYS.FORMS.WORKSPACE_CATEGORY_FORM]: FormTypes.WorkspaceCategoryForm;
    [ONYXKEYS.FORMS.WORKSPACE_TAG_FORM]: FormTypes.WorkspaceTagForm;
    [ONYXKEYS.FORMS.WORKSPACE_RATE_AND_UNIT_FORM]: FormTypes.WorkspaceRateAndUnitForm;
    [ONYXKEYS.FORMS.WORKSPACE_TAX_CUSTOM_NAME]: FormTypes.WorkspaceTaxCustomName;
    [ONYXKEYS.FORMS.WORKSPACE_REPORT_FIELDS_FORM]: FormTypes.WorkspaceReportFieldForm;
    [ONYXKEYS.FORMS.CLOSE_ACCOUNT_FORM]: FormTypes.CloseAccountForm;
    [ONYXKEYS.FORMS.PROFILE_SETTINGS_FORM]: FormTypes.ProfileSettingsForm;
    [ONYXKEYS.FORMS.DISPLAY_NAME_FORM]: FormTypes.DisplayNameForm;
    [ONYXKEYS.FORMS.ONBOARDING_PERSONAL_DETAILS_FORM]: FormTypes.DisplayNameForm;
    [ONYXKEYS.FORMS.ONBOARDING_PERSONAL_WORK]: FormTypes.WorkForm;
    [ONYXKEYS.FORMS.ROOM_NAME_FORM]: FormTypes.RoomNameForm;
    [ONYXKEYS.FORMS.REPORT_DESCRIPTION_FORM]: FormTypes.ReportDescriptionForm;
    [ONYXKEYS.FORMS.LEGAL_NAME_FORM]: FormTypes.LegalNameForm;
    [ONYXKEYS.FORMS.WORKSPACE_INVITE_MESSAGE_FORM]: FormTypes.WorkspaceInviteMessageForm;
    [ONYXKEYS.FORMS.DATE_OF_BIRTH_FORM]: FormTypes.DateOfBirthForm;
    [ONYXKEYS.FORMS.HOME_ADDRESS_FORM]: FormTypes.HomeAddressForm;
    [ONYXKEYS.FORMS.NEW_ROOM_FORM]: FormTypes.NewRoomForm;
    [ONYXKEYS.FORMS.ROOM_SETTINGS_FORM]: FormTypes.RoomSettingsForm;
    [ONYXKEYS.FORMS.NEW_TASK_FORM]: FormTypes.NewTaskForm;
    [ONYXKEYS.FORMS.EDIT_TASK_FORM]: FormTypes.EditTaskForm;
    [ONYXKEYS.FORMS.EXIT_SURVEY_REASON_FORM]: FormTypes.ExitSurveyReasonForm;
    [ONYXKEYS.FORMS.EXIT_SURVEY_RESPONSE_FORM]: FormTypes.ExitSurveyResponseForm;
    [ONYXKEYS.FORMS.MONEY_REQUEST_DESCRIPTION_FORM]: FormTypes.MoneyRequestDescriptionForm;
    [ONYXKEYS.FORMS.MONEY_REQUEST_MERCHANT_FORM]: FormTypes.MoneyRequestMerchantForm;
    [ONYXKEYS.FORMS.MONEY_REQUEST_AMOUNT_FORM]: FormTypes.MoneyRequestAmountForm;
    [ONYXKEYS.FORMS.MONEY_REQUEST_DATE_FORM]: FormTypes.MoneyRequestDateForm;
    [ONYXKEYS.FORMS.MONEY_REQUEST_HOLD_FORM]: FormTypes.MoneyRequestHoldReasonForm;
    [ONYXKEYS.FORMS.NEW_CONTACT_METHOD_FORM]: FormTypes.NewContactMethodForm;
    [ONYXKEYS.FORMS.WAYPOINT_FORM]: FormTypes.WaypointForm;
    [ONYXKEYS.FORMS.SETTINGS_STATUS_SET_FORM]: FormTypes.SettingsStatusSetForm;
    [ONYXKEYS.FORMS.SETTINGS_STATUS_CLEAR_DATE_FORM]: FormTypes.SettingsStatusClearDateForm;
    [ONYXKEYS.FORMS.CHANGE_BILLING_CURRENCY_FORM]: FormTypes.ChangeBillingCurrencyForm;
    [ONYXKEYS.FORMS.SETTINGS_STATUS_SET_CLEAR_AFTER_FORM]: FormTypes.SettingsStatusSetClearAfterForm;
    [ONYXKEYS.FORMS.PRIVATE_NOTES_FORM]: FormTypes.PrivateNotesForm;
    [ONYXKEYS.FORMS.I_KNOW_A_TEACHER_FORM]: FormTypes.IKnowTeacherForm;
    [ONYXKEYS.FORMS.INTRO_SCHOOL_PRINCIPAL_FORM]: FormTypes.IntroSchoolPrincipalForm;
    [ONYXKEYS.FORMS.REPORT_VIRTUAL_CARD_FRAUD]: FormTypes.ReportVirtualCardFraudForm;
    [ONYXKEYS.FORMS.REPORT_PHYSICAL_CARD_FORM]: FormTypes.ReportPhysicalCardForm;
    [ONYXKEYS.FORMS.GET_PHYSICAL_CARD_FORM]: FormTypes.GetPhysicalCardForm;
    [ONYXKEYS.FORMS.REPORT_FIELDS_EDIT_FORM]: FormTypes.ReportFieldsEditForm;
    [ONYXKEYS.FORMS.REIMBURSEMENT_ACCOUNT_FORM]: FormTypes.ReimbursementAccountForm;
    [ONYXKEYS.FORMS.PERSONAL_BANK_ACCOUNT_FORM]: FormTypes.PersonalBankAccountForm;
    [ONYXKEYS.FORMS.WORKSPACE_DESCRIPTION_FORM]: FormTypes.WorkspaceDescriptionForm;
    [ONYXKEYS.FORMS.WALLET_ADDITIONAL_DETAILS]: FormTypes.AdditionalDetailStepForm;
    [ONYXKEYS.FORMS.POLICY_TAG_NAME_FORM]: FormTypes.PolicyTagNameForm;
    [ONYXKEYS.FORMS.WORKSPACE_NEW_TAX_FORM]: FormTypes.WorkspaceNewTaxForm;
    [ONYXKEYS.FORMS.POLICY_CREATE_DISTANCE_RATE_FORM]: FormTypes.PolicyCreateDistanceRateForm;
    [ONYXKEYS.FORMS.POLICY_DISTANCE_RATE_EDIT_FORM]: FormTypes.PolicyDistanceRateEditForm;
    [ONYXKEYS.FORMS.POLICY_DISTANCE_RATE_TAX_RECLAIMABLE_ON_EDIT_FORM]: FormTypes.PolicyDistanceRateTaxReclaimableOnEditForm;
    [ONYXKEYS.FORMS.WORKSPACE_TAX_NAME_FORM]: FormTypes.WorkspaceTaxNameForm;
    [ONYXKEYS.FORMS.WORKSPACE_TAX_CODE_FORM]: FormTypes.WorkspaceTaxCodeForm;
    [ONYXKEYS.FORMS.WORKSPACE_TAX_VALUE_FORM]: FormTypes.WorkspaceTaxValueForm;
    [ONYXKEYS.FORMS.NEW_CHAT_NAME_FORM]: FormTypes.NewChatNameForm;
    [ONYXKEYS.FORMS.SUBSCRIPTION_SIZE_FORM]: FormTypes.SubscriptionSizeForm;
    [ONYXKEYS.FORMS.ISSUE_NEW_EXPENSIFY_CARD_FORM]: FormTypes.IssueNewExpensifyCardForm;
    [ONYXKEYS.FORMS.EDIT_EXPENSIFY_CARD_NAME_FORM]: FormTypes.EditExpensifyCardNameForm;
    [ONYXKEYS.FORMS.EDIT_EXPENSIFY_CARD_LIMIT_FORM]: FormTypes.EditExpensifyCardLimitForm;
    [ONYXKEYS.FORMS.SAGE_INTACCT_CREDENTIALS_FORM]: FormTypes.SageIntactCredentialsForm;
    [ONYXKEYS.FORMS.NETSUITE_CUSTOM_FIELD_FORM]: FormTypes.NetSuiteCustomFieldForm;
    [ONYXKEYS.FORMS.NETSUITE_CUSTOM_LIST_ADD_FORM]: FormTypes.NetSuiteCustomFieldForm;
    [ONYXKEYS.FORMS.NETSUITE_CUSTOM_SEGMENT_ADD_FORM]: FormTypes.NetSuiteCustomFieldForm;
    [ONYXKEYS.FORMS.NETSUITE_TOKEN_INPUT_FORM]: FormTypes.NetSuiteTokenInputForm;
    [ONYXKEYS.FORMS.NETSUITE_CUSTOM_FORM_ID_FORM]: FormTypes.NetSuiteCustomFormIDForm;
    [ONYXKEYS.FORMS.SAGE_INTACCT_DIMENSION_TYPE_FORM]: FormTypes.SageIntacctDimensionForm;
    [ONYXKEYS.FORMS.SEARCH_ADVANCED_FILTERS_FORM]: FormTypes.SearchAdvancedFiltersForm;
};

type OnyxFormDraftValuesMapping = {
    [K in keyof OnyxFormValuesMapping as `${K}Draft`]: OnyxFormValuesMapping[K];
};

type OnyxCollectionValuesMapping = {
    [ONYXKEYS.COLLECTION.DOWNLOAD]: OnyxTypes.Download;
    [ONYXKEYS.COLLECTION.POLICY]: OnyxTypes.Policy;
    [ONYXKEYS.COLLECTION.POLICY_DRAFTS]: OnyxTypes.Policy;
    [ONYXKEYS.COLLECTION.POLICY_CATEGORIES]: OnyxTypes.PolicyCategories;
    [ONYXKEYS.COLLECTION.POLICY_CATEGORIES_DRAFT]: OnyxTypes.PolicyCategories;
    [ONYXKEYS.COLLECTION.POLICY_TAGS]: OnyxTypes.PolicyTagList;
    [ONYXKEYS.COLLECTION.POLICY_RECENTLY_USED_CATEGORIES]: OnyxTypes.RecentlyUsedCategories;
    [ONYXKEYS.COLLECTION.POLICY_HAS_CONNECTIONS_DATA_BEEN_FETCHED]: boolean;
    [ONYXKEYS.COLLECTION.DEPRECATED_POLICY_MEMBER_LIST]: OnyxTypes.PolicyEmployeeList;
    [ONYXKEYS.COLLECTION.WORKSPACE_INVITE_MEMBERS_DRAFT]: OnyxTypes.InvitedEmailsToAccountIDs;
    [ONYXKEYS.COLLECTION.WORKSPACE_INVITE_MESSAGE_DRAFT]: string;
    [ONYXKEYS.COLLECTION.REPORT]: OnyxTypes.Report;
    [ONYXKEYS.COLLECTION.REPORT_NAME_VALUE_PAIRS]: OnyxTypes.ReportNameValuePairs;
    [ONYXKEYS.COLLECTION.REPORT_DRAFT]: OnyxTypes.Report;
    [ONYXKEYS.COLLECTION.REPORT_METADATA]: OnyxTypes.ReportMetadata;
    [ONYXKEYS.COLLECTION.REPORT_ACTIONS]: OnyxTypes.ReportActions;
    [ONYXKEYS.COLLECTION.REPORT_ACTIONS_DRAFTS]: OnyxTypes.ReportActionsDrafts;
    [ONYXKEYS.COLLECTION.REPORT_ACTIONS_PAGES]: OnyxTypes.Pages;
    [ONYXKEYS.COLLECTION.REPORT_ACTIONS_REACTIONS]: OnyxTypes.ReportActionReactions;
    [ONYXKEYS.COLLECTION.REPORT_DRAFT_COMMENT]: string;
    [ONYXKEYS.COLLECTION.REPORT_IS_COMPOSER_FULL_SIZE]: boolean;
    [ONYXKEYS.COLLECTION.REPORT_USER_IS_TYPING]: OnyxTypes.ReportUserIsTyping;
    [ONYXKEYS.COLLECTION.REPORT_USER_IS_LEAVING_ROOM]: boolean;
    [ONYXKEYS.COLLECTION.REPORT_VIOLATIONS]: OnyxTypes.ReportViolations;
    [ONYXKEYS.COLLECTION.SECURITY_GROUP]: OnyxTypes.SecurityGroup;
    [ONYXKEYS.COLLECTION.TRANSACTION]: OnyxTypes.Transaction;
    [ONYXKEYS.COLLECTION.TRANSACTION_DRAFT]: OnyxTypes.Transaction;
    [ONYXKEYS.COLLECTION.SKIP_CONFIRMATION]: boolean;
    [ONYXKEYS.COLLECTION.TRANSACTION_BACKUP]: OnyxTypes.Transaction;
    [ONYXKEYS.COLLECTION.TRANSACTION_VIOLATIONS]: OnyxTypes.TransactionViolations;
    [ONYXKEYS.COLLECTION.SPLIT_TRANSACTION_DRAFT]: OnyxTypes.Transaction;
    [ONYXKEYS.COLLECTION.POLICY_RECENTLY_USED_TAGS]: OnyxTypes.RecentlyUsedTags;
    [ONYXKEYS.COLLECTION.OLD_POLICY_RECENTLY_USED_TAGS]: OnyxTypes.RecentlyUsedTags;
    [ONYXKEYS.COLLECTION.SELECTED_TAB]: OnyxTypes.SelectedTabRequest;
    [ONYXKEYS.COLLECTION.PRIVATE_NOTES_DRAFT]: string;
    [ONYXKEYS.COLLECTION.NEXT_STEP]: OnyxTypes.ReportNextStep;
    [ONYXKEYS.COLLECTION.POLICY_JOIN_MEMBER]: OnyxTypes.PolicyJoinMember;
    [ONYXKEYS.COLLECTION.POLICY_CONNECTION_SYNC_PROGRESS]: OnyxTypes.PolicyConnectionSyncProgress;
    [ONYXKEYS.COLLECTION.SNAPSHOT]: OnyxTypes.SearchResults;
    [ONYXKEYS.COLLECTION.SHARED_NVP_PRIVATE_USER_BILLING_GRACE_PERIOD_END]: OnyxTypes.BillingGraceEndPeriod;
    [ONYXKEYS.COLLECTION.SHARED_NVP_PRIVATE_EXPENSIFY_CARD_SETTINGS]: OnyxTypes.ExpensifyCardSettings;
    [ONYXKEYS.COLLECTION.WORKSPACE_CARDS_LIST]: OnyxTypes.WorkspaceCardsList;
    [ONYXKEYS.COLLECTION.SHARED_NVP_EXPENSIFY_CARD_CONTINUOUS_RECONCILIATION_CONNECTION]: OnyxTypes.PolicyConnectionName;
    [ONYXKEYS.COLLECTION.SHARED_NVP_EXPENSIFY_CARD_USE_CONTINUOUS_RECONCILIATION]: boolean;
};

type OnyxValuesMapping = {
    [ONYXKEYS.ACCOUNT]: OnyxTypes.Account;
    [ONYXKEYS.ACCOUNT_MANAGER_REPORT_ID]: string;
    [ONYXKEYS.NVP_IS_FIRST_TIME_NEW_EXPENSIFY_USER]: boolean;

    // NVP_ONBOARDING is an array for old users.
    [ONYXKEYS.NVP_ONBOARDING]: Onboarding | [];

    // ONYXKEYS.NVP_TRYNEWDOT is HybridApp onboarding data
    [ONYXKEYS.NVP_TRYNEWDOT]: OnyxTypes.TryNewDot;

    [ONYXKEYS.ACTIVE_CLIENTS]: string[];
    [ONYXKEYS.DEVICE_ID]: string;
    [ONYXKEYS.IS_SIDEBAR_LOADED]: boolean;
    [ONYXKEYS.PERSISTED_REQUESTS]: OnyxTypes.Request[];
    [ONYXKEYS.CURRENT_DATE]: string;
    [ONYXKEYS.CREDENTIALS]: OnyxTypes.Credentials;
    [ONYXKEYS.STASHED_CREDENTIALS]: OnyxTypes.Credentials;
    [ONYXKEYS.MODAL]: OnyxTypes.Modal;
    [ONYXKEYS.NETWORK]: OnyxTypes.Network;
    [ONYXKEYS.NEW_GROUP_CHAT_DRAFT]: OnyxTypes.NewGroupChatDraft;
    [ONYXKEYS.CUSTOM_STATUS_DRAFT]: OnyxTypes.CustomStatusDraft;
    [ONYXKEYS.INPUT_FOCUSED]: boolean;
    [ONYXKEYS.PERSONAL_DETAILS_LIST]: OnyxTypes.PersonalDetailsList;
    [ONYXKEYS.PRIVATE_PERSONAL_DETAILS]: OnyxTypes.PrivatePersonalDetails;
    [ONYXKEYS.PERSONAL_DETAILS_METADATA]: Record<string, OnyxTypes.PersonalDetailsMetadata>;
    [ONYXKEYS.TASK]: OnyxTypes.Task;
    [ONYXKEYS.WORKSPACE_RATE_AND_UNIT]: OnyxTypes.WorkspaceRateAndUnit;
    [ONYXKEYS.CURRENCY_LIST]: OnyxTypes.CurrencyList;
    [ONYXKEYS.UPDATE_AVAILABLE]: boolean;
    [ONYXKEYS.SCREEN_SHARE_REQUEST]: OnyxTypes.ScreenShareRequest;
    [ONYXKEYS.COUNTRY_CODE]: number;
    [ONYXKEYS.COUNTRY]: string;
    [ONYXKEYS.USER]: OnyxTypes.User;
    [ONYXKEYS.USER_LOCATION]: OnyxTypes.UserLocation;
    [ONYXKEYS.LOGIN_LIST]: OnyxTypes.LoginList;
    [ONYXKEYS.SESSION]: OnyxTypes.Session;
    [ONYXKEYS.USER_METADATA]: OnyxTypes.UserMetadata;
    [ONYXKEYS.STASHED_SESSION]: OnyxTypes.Session;
    [ONYXKEYS.BETAS]: OnyxTypes.Beta[];
    [ONYXKEYS.NVP_PRIORITY_MODE]: ValueOf<typeof CONST.PRIORITY_MODE>;
    [ONYXKEYS.NVP_BLOCKED_FROM_CONCIERGE]: OnyxTypes.BlockedFromConcierge;

    // The value of this nvp is a string representation of the date when the block expires, or an empty string if the user is not blocked
    [ONYXKEYS.NVP_BLOCKED_FROM_CHAT]: string;
    [ONYXKEYS.NVP_PRIVATE_PUSH_NOTIFICATION_ID]: string;
    [ONYXKEYS.NVP_TRY_FOCUS_MODE]: boolean;
    [ONYXKEYS.NVP_DISMISSED_HOLD_USE_EXPLANATION]: boolean;
    [ONYXKEYS.FOCUS_MODE_NOTIFICATION]: boolean;
    [ONYXKEYS.NVP_LAST_PAYMENT_METHOD]: OnyxTypes.LastPaymentMethod;
    [ONYXKEYS.LAST_EXPORT_METHOD]: OnyxTypes.LastExportMethod;
    [ONYXKEYS.NVP_RECENT_WAYPOINTS]: OnyxTypes.RecentWaypoint[];
    [ONYXKEYS.NVP_INTRO_SELECTED]: OnyxTypes.IntroSelected;
    [ONYXKEYS.NVP_LAST_SELECTED_DISTANCE_RATES]: OnyxTypes.LastSelectedDistanceRates;
    [ONYXKEYS.NVP_SEEN_NEW_USER_MODAL]: boolean;
    [ONYXKEYS.PUSH_NOTIFICATIONS_ENABLED]: boolean;
    [ONYXKEYS.PLAID_DATA]: OnyxTypes.PlaidData;
    [ONYXKEYS.IS_PLAID_DISABLED]: boolean;
    [ONYXKEYS.PLAID_LINK_TOKEN]: string;
    [ONYXKEYS.ONFIDO_TOKEN]: string;
    [ONYXKEYS.ONFIDO_APPLICANT_ID]: string;
    [ONYXKEYS.NVP_PREFERRED_LOCALE]: OnyxTypes.Locale;
    [ONYXKEYS.NVP_ACTIVE_POLICY_ID]: string;
    [ONYXKEYS.NVP_DISMISSED_REFERRAL_BANNERS]: OnyxTypes.DismissedReferralBanners;
    [ONYXKEYS.NVP_HAS_SEEN_TRACK_TRAINING]: boolean;
    [ONYXKEYS.NVP_PRIVATE_SUBSCRIPTION]: OnyxTypes.PrivateSubscription;
    [ONYXKEYS.NVP_PRIVATE_STRIPE_CUSTOMER_ID]: OnyxTypes.StripeCustomerID;
    [ONYXKEYS.NVP_PRIVATE_BILLING_DISPUTE_PENDING]: number;
    [ONYXKEYS.NVP_PRIVATE_BILLING_STATUS]: OnyxTypes.BillingStatus;
    [ONYXKEYS.USER_WALLET]: OnyxTypes.UserWallet;
    [ONYXKEYS.WALLET_ONFIDO]: OnyxTypes.WalletOnfido;
    [ONYXKEYS.WALLET_ADDITIONAL_DETAILS]: OnyxTypes.WalletAdditionalDetails;
    [ONYXKEYS.WALLET_TERMS]: OnyxTypes.WalletTerms;
    [ONYXKEYS.BANK_ACCOUNT_LIST]: OnyxTypes.BankAccountList;
    [ONYXKEYS.FUND_LIST]: OnyxTypes.FundList;
    [ONYXKEYS.CARD_LIST]: OnyxTypes.CardList;
    [ONYXKEYS.WALLET_STATEMENT]: OnyxTypes.WalletStatement;
    [ONYXKEYS.PERSONAL_BANK_ACCOUNT]: OnyxTypes.PersonalBankAccount;
    [ONYXKEYS.REIMBURSEMENT_ACCOUNT]: OnyxTypes.ReimbursementAccount;
    [ONYXKEYS.PREFERRED_EMOJI_SKIN_TONE]: string | number;
    [ONYXKEYS.FREQUENTLY_USED_EMOJIS]: OnyxTypes.FrequentlyUsedEmoji[];
    [ONYXKEYS.REIMBURSEMENT_ACCOUNT_WORKSPACE_ID]: string;
    [ONYXKEYS.IS_LOADING_PAYMENT_METHODS]: boolean;
    [ONYXKEYS.IS_LOADING_REPORT_DATA]: boolean;
    [ONYXKEYS.IS_TEST_TOOLS_MODAL_OPEN]: boolean;
    [ONYXKEYS.APP_PROFILING_IN_PROGRESS]: boolean;
    [ONYXKEYS.IS_LOADING_APP]: boolean;
    [ONYXKEYS.IS_SWITCHING_TO_OLD_DOT]: boolean;
    [ONYXKEYS.WALLET_TRANSFER]: OnyxTypes.WalletTransfer;
    [ONYXKEYS.LAST_ACCESSED_WORKSPACE_POLICY_ID]: string;
    [ONYXKEYS.SHOULD_SHOW_COMPOSE_INPUT]: boolean;
    [ONYXKEYS.IS_BETA]: boolean;
    [ONYXKEYS.IS_CHECKING_PUBLIC_ROOM]: boolean;
    [ONYXKEYS.MY_DOMAIN_SECURITY_GROUPS]: Record<string, string>;
    [ONYXKEYS.LAST_OPENED_PUBLIC_ROOM_ID]: string;
    [ONYXKEYS.VERIFY_3DS_SUBSCRIPTION]: string;
    [ONYXKEYS.PREFERRED_THEME]: ValueOf<typeof CONST.THEME>;
    [ONYXKEYS.MAPBOX_ACCESS_TOKEN]: OnyxTypes.MapboxAccessToken;
    [ONYXKEYS.ONYX_UPDATES_FROM_SERVER]: OnyxTypes.OnyxUpdatesFromServer;
    [ONYXKEYS.ONYX_UPDATES_LAST_UPDATE_ID_APPLIED_TO_CLIENT]: number;
    [ONYXKEYS.MAX_CANVAS_AREA]: number;
    [ONYXKEYS.MAX_CANVAS_HEIGHT]: number;
    [ONYXKEYS.MAX_CANVAS_WIDTH]: number;
    [ONYXKEYS.ONBOARDING_PURPOSE_SELECTED]: string;
    [ONYXKEYS.ONBOARDING_ERROR_MESSAGE]: string;
    [ONYXKEYS.ONBOARDING_POLICY_ID]: string;
    [ONYXKEYS.ONBOARDING_ADMINS_CHAT_REPORT_ID]: string;
    [ONYXKEYS.IS_SEARCHING_FOR_REPORTS]: boolean;
    [ONYXKEYS.LAST_VISITED_PATH]: string | undefined;
    [ONYXKEYS.VERIFY_3DS_SUBSCRIPTION]: string;
    [ONYXKEYS.RECENTLY_USED_REPORT_FIELDS]: OnyxTypes.RecentlyUsedReportFields;
    [ONYXKEYS.UPDATE_REQUIRED]: boolean;
    [ONYXKEYS.RESET_REQUIRED]: boolean;
    [ONYXKEYS.PLAID_CURRENT_EVENT]: string;
    [ONYXKEYS.LOGS]: OnyxTypes.CapturedLogs;
    [ONYXKEYS.SHOULD_STORE_LOGS]: boolean;
    [ONYXKEYS.SHOULD_MASK_ONYX_STATE]: boolean;
    [ONYXKEYS.CACHED_PDF_PATHS]: Record<string, string>;
    [ONYXKEYS.POLICY_OWNERSHIP_CHANGE_CHECKS]: Record<string, OnyxTypes.PolicyOwnershipChangeChecks>;
    [ONYXKEYS.NVP_QUICK_ACTION_GLOBAL_CREATE]: OnyxTypes.QuickAction;
    [ONYXKEYS.SUBSCRIPTION_RETRY_BILLING_STATUS_FAILED]: boolean;
    [ONYXKEYS.SUBSCRIPTION_RETRY_BILLING_STATUS_SUCCESSFUL]: boolean;
    [ONYXKEYS.SUBSCRIPTION_RETRY_BILLING_STATUS_PENDING]: boolean;
    [ONYXKEYS.NVP_TRAVEL_SETTINGS]: OnyxTypes.TravelSettings;
    [ONYXKEYS.REVIEW_DUPLICATES]: OnyxTypes.ReviewDuplicates;
    [ONYXKEYS.ISSUE_NEW_EXPENSIFY_CARD]: OnyxTypes.IssueNewCard;
    [ONYXKEYS.MOBILE_SELECTION_MODE]: OnyxTypes.MobileSelectionMode;
    [ONYXKEYS.NVP_FIRST_DAY_FREE_TRIAL]: string;
    [ONYXKEYS.NVP_LAST_DAY_FREE_TRIAL]: string;
    [ONYXKEYS.NVP_BILLING_FUND_ID]: number;
    [ONYXKEYS.NVP_PRIVATE_AMOUNT_OWED]: number;
    [ONYXKEYS.NVP_PRIVATE_OWNER_BILLING_GRACE_PERIOD_END]: number;
    [ONYXKEYS.NVP_PRIVATE_CANCELLATION_DETAILS]: OnyxTypes.CancellationDetails[];
};

type OnyxValues = OnyxValuesMapping & OnyxCollectionValuesMapping & OnyxFormValuesMapping & OnyxFormDraftValuesMapping;

type OnyxCollectionKey = keyof OnyxCollectionValuesMapping;
type OnyxFormKey = keyof OnyxFormValuesMapping;
type OnyxFormDraftKey = keyof OnyxFormDraftValuesMapping;
type OnyxValueKey = keyof OnyxValuesMapping;

type OnyxKey = OnyxValueKey | OnyxCollectionKey | OnyxFormKey | OnyxFormDraftKey;
type OnyxPagesKey = typeof ONYXKEYS.COLLECTION.REPORT_ACTIONS_PAGES;

type MissingOnyxKeysError = `Error: Types don't match, OnyxKey type is missing: ${Exclude<AllOnyxKeys, OnyxKey>}`;
/** If this type errors, it means that the `OnyxKey` type is missing some keys. */
// eslint-disable-next-line @typescript-eslint/no-unused-vars
type AssertOnyxKeys = AssertTypesEqual<AllOnyxKeys, OnyxKey, MissingOnyxKeysError>;

export default ONYXKEYS;
export type {OnyxCollectionKey, OnyxCollectionValuesMapping, OnyxFormDraftKey, OnyxFormKey, OnyxFormValuesMapping, OnyxKey, OnyxPagesKey, OnyxValueKey, OnyxValues};<|MERGE_RESOLUTION|>--- conflicted
+++ resolved
@@ -385,12 +385,10 @@
     /** Stores the information about the state of issuing a new card */
     ISSUE_NEW_EXPENSIFY_CARD: 'issueNewExpensifyCard',
 
-<<<<<<< HEAD
     /** Stores the information if mobile selection mode is active */
     MOBILE_SELECTION_MODE: 'mobileSelectionMode',
-=======
+
     NVP_PRIVATE_CANCELLATION_DETAILS: 'nvp_private_cancellationDetails',
->>>>>>> b0f810df
 
     /** Collection Keys */
     COLLECTION: {

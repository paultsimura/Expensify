--- conflicted
+++ resolved
@@ -337,14 +337,8 @@
         TRANSACTION: 'transactions_',
         TRANSACTION_VIOLATIONS: 'transactionViolations_',
         TRANSACTION_DRAFT: 'transactionsDraft_',
-
-        // Holds temporary transactions used during the creation and edit flow
-<<<<<<< HEAD
-        TRANSACTION_DRAFT: 'transactionsDraft_',
         SKIP_CONFIRMATION: 'skipConfirmation_',
-=======
         TRANSACTION_BACKUP: 'transactionsBackup_',
->>>>>>> 7d19f827
         SPLIT_TRANSACTION_DRAFT: 'splitTransactionDraft_',
         PRIVATE_NOTES_DRAFT: 'privateNotesDraft_',
         NEXT_STEP: 'reportNextStep_',
@@ -544,11 +538,8 @@
     [ONYXKEYS.COLLECTION.SECURITY_GROUP]: OnyxTypes.SecurityGroup;
     [ONYXKEYS.COLLECTION.TRANSACTION]: OnyxTypes.Transaction;
     [ONYXKEYS.COLLECTION.TRANSACTION_DRAFT]: OnyxTypes.Transaction;
-<<<<<<< HEAD
     [ONYXKEYS.COLLECTION.SKIP_CONFIRMATION]: boolean;
-=======
     [ONYXKEYS.COLLECTION.TRANSACTION_BACKUP]: OnyxTypes.Transaction;
->>>>>>> 7d19f827
     [ONYXKEYS.COLLECTION.TRANSACTION_VIOLATIONS]: OnyxTypes.TransactionViolations;
     [ONYXKEYS.COLLECTION.SPLIT_TRANSACTION_DRAFT]: OnyxTypes.Transaction;
     [ONYXKEYS.COLLECTION.POLICY_RECENTLY_USED_TAGS]: OnyxTypes.RecentlyUsedTags;

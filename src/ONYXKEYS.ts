import type {ValueOf} from 'type-fest';
import type CONST from './CONST';
import type * as FormTypes from './types/form';
import type * as OnyxTypes from './types/onyx';
import type Onboarding from './types/onyx/Onboarding';
import type AssertTypesEqual from './types/utils/AssertTypesEqual';
import type DeepValueOf from './types/utils/DeepValueOf';

/**
 * This is a file containing constants for all the top level keys in our store
 */
const ONYXKEYS = {
    /** Holds information about the users account that is logging in */
    ACCOUNT: 'account',

    /** Holds the reportID for the report between the user and their account manager */
    ACCOUNT_MANAGER_REPORT_ID: 'accountManagerReportID',

    /** Holds an array of client IDs which is used for multi-tabs on web in order to know
     * which tab is the leader, and which ones are the followers */
    ACTIVE_CLIENTS: 'activeClients',

    /** A unique ID for the device */
    DEVICE_ID: 'deviceID',

    /** Boolean flag set whenever the sidebar has loaded */
    IS_SIDEBAR_LOADED: 'isSidebarLoaded',

    /** Boolean flag set whenever we are searching for reports in the server */
    IS_SEARCHING_FOR_REPORTS: 'isSearchingForReports',

    /** Note: These are Persisted Requests - not all requests in the main queue as the key name might lead one to believe */
    PERSISTED_REQUESTS: 'networkRequestQueue',

    /** Stores current date */
    CURRENT_DATE: 'currentDate',

    /** Credentials to authenticate the user */
    CREDENTIALS: 'credentials',
    STASHED_CREDENTIALS: 'stashedCredentials',

    /** Keeps track if there is modal currently visible or not */
    MODAL: 'modal',

    /** Has information about the network status (offline/online) */
    NETWORK: 'network',

    // draft status
    CUSTOM_STATUS_DRAFT: 'customStatusDraft',

    // keep edit message focus state
    INPUT_FOCUSED: 'inputFocused',

    /** Contains all the personalDetails the user has access to, keyed by accountID */
    PERSONAL_DETAILS_LIST: 'personalDetailsList',

    /** Contains all the private personal details of the user */
    PRIVATE_PERSONAL_DETAILS: 'private_personalDetails',

    /**
     * PERSONAL_DETAILS_METADATA is a perf optimization used to hold loading states of each entry in PERSONAL_DETAILS_LIST.
     * A lot of components are connected to the PERSONAL_DETAILS_LIST entity and do not care about the loading state.
     * Setting the loading state directly on the personal details entry caused a lot of unnecessary re-renders.
     */
    PERSONAL_DETAILS_METADATA: 'personalDetailsMetadata',

    /** Contains all the info for Tasks */
    TASK: 'task',

    /**
     * Contains all the info for Workspace Rate and Unit while editing.
     *
     * Note: This is not under the COLLECTION key as we can edit rate and unit
     * for one workspace only at a time. And we don't need to store
     * rates and units for different workspaces at the same time. */
    WORKSPACE_RATE_AND_UNIT: 'workspaceRateAndUnit',

    /** Contains a list of all currencies available to the user - user can
     * select a currency based on the list */
    CURRENCY_LIST: 'currencyList',

    /** Indicates whether an update is available and ready to be installed. */
    UPDATE_AVAILABLE: 'updateAvailable',

    /** Indicates that a request to join a screen share with a GuidesPlus agent was received */
    SCREEN_SHARE_REQUEST: 'screenShareRequest',

    /** Saves the current country code which is displayed when the user types a phone number without
     *  an international code */
    COUNTRY_CODE: 'countryCode',

    /**  The 'country' field in this code represents the return country based on the user's IP address.
     * It is expected to provide a two-letter country code such as US for United States, and so on. */
    COUNTRY: 'country',

    /** Contains all the users settings for the Settings page and sub pages */
    USER: 'user',

    /** Contains latitude and longitude of user's last known location */
    USER_LOCATION: 'userLocation',

    /** Contains metadata (partner, login, validation date) for all of the user's logins */
    LOGIN_LIST: 'loginList',

    /** Information about the current session (authToken, accountID, email, loading, error) */
    SESSION: 'session',
    STASHED_SESSION: 'stashedSession',
    BETAS: 'betas',

    /** NVP keys */

    /** Boolean flag only true when first set */
    NVP_IS_FIRST_TIME_NEW_EXPENSIFY_USER: 'nvp_isFirstTimeNewExpensifyUser',

    /** This NVP contains information about whether the onboarding flow was completed or not */
    NVP_ONBOARDING: 'nvp_onboarding',

    /** This NVP contains data associated with HybridApp */
    NVP_TRYNEWDOT: 'nvp_tryNewDot',

    /** Contains the user preference for the LHN priority mode */
    NVP_PRIORITY_MODE: 'nvp_priorityMode',

    /** Contains the users's block expiration (if they have one) */
    NVP_BLOCKED_FROM_CONCIERGE: 'nvp_private_blockedFromConcierge',

    /** Whether the user is blocked from chat */
    NVP_BLOCKED_FROM_CHAT: 'nvp_private_blockedFromChat',

    /** A unique identifier that each user has that's used to send notifications */
    NVP_PRIVATE_PUSH_NOTIFICATION_ID: 'nvp_private_pushNotificationID',

    /** The NVP with the last payment method used per policy */
    NVP_LAST_PAYMENT_METHOD: 'nvp_private_lastPaymentMethod',

    /** This NVP holds to most recent waypoints that a person has used when creating a distance expense */
    NVP_RECENT_WAYPOINTS: 'nvp_expensify_recentWaypoints',

    /** This NVP contains the choice that the user made on the engagement modal */
    NVP_INTRO_SELECTED: 'nvp_introSelected',

    /** This NVP contains the active policyID */
    NVP_ACTIVE_POLICY_ID: 'nvp_expensify_activePolicyID',

    /** This NVP contains the referral banners the user dismissed */
    NVP_DISMISSED_REFERRAL_BANNERS: 'nvp_dismissedReferralBanners',

    /** This NVP contains the training modals the user denied showing again */
    NVP_HAS_SEEN_TRACK_TRAINING: 'nvp_hasSeenTrackTraining',

    /** Indicates which locale should be used */
    NVP_PREFERRED_LOCALE: 'nvp_preferredLocale',

    /** Whether the user has tried focus mode yet */
    NVP_TRY_FOCUS_MODE: 'nvp_tryFocusMode',

    /** Whether the user has dismissed the hold educational interstitial */
    NVP_DISMISSED_HOLD_USE_EXPLANATION: 'nvp_dismissedHoldUseExplanation',

    /** Whether the user has seen HybridApp explanation modal */
    NVP_SEEN_NEW_USER_MODAL: 'nvp_seen_new_user_modal',

    /** Store the state of the subscription */
    NVP_PRIVATE_SUBSCRIPTION: 'nvp_private_subscription',

    /** Store the state of the private tax-exempt */
    NVP_PRIVATE_TAX_EXEMPT: 'nvp_private_taxExempt',

    /** Store the stripe id status */
    NVP_PRIVATE_STRIPE_CUSTOMER_ID: 'nvp_private_stripeCustomerID',

    /** Store the billing dispute status */
    NVP_PRIVATE_BILLING_DISPUTE_PENDING: 'nvp_private_billingDisputePending',

    /** Store the billing status */
    NVP_PRIVATE_BILLING_STATUS: 'nvp_private_billingStatus',

    /** Store preferred skintone for emoji */
    PREFERRED_EMOJI_SKIN_TONE: 'nvp_expensify_preferredEmojiSkinTone',

    /** Store frequently used emojis for this user */
    FREQUENTLY_USED_EMOJIS: 'nvp_expensify_frequentlyUsedEmojis',

    /** The NVP with the last distance rate used per policy */
    NVP_LAST_SELECTED_DISTANCE_RATES: 'nvp_expensify_lastSelectedDistanceRates',

    /** The NVP with the last action taken (for the Quick Action Button) */
    NVP_QUICK_ACTION_GLOBAL_CREATE: 'nvp_quickActionGlobalCreate',

    /** The NVP containing all information necessary to connect with Spontana */
    NVP_TRAVEL_SETTINGS: 'nvp_travelSettings',

    /** The start date (yyyy-MM-dd HH:mm:ss) of the workspace owner’s free trial period. */
    NVP_FIRST_DAY_FREE_TRIAL: 'nvp_private_firstDayFreeTrial',

    /** The end date (yyyy-MM-dd HH:mm:ss) of the workspace owner’s free trial period. */
    NVP_LAST_DAY_FREE_TRIAL: 'nvp_private_lastDayFreeTrial',

    /** ID associated with the payment card added by the user. */
    NVP_BILLING_FUND_ID: 'nvp_expensify_billingFundID',

    /** The amount owed by the workspace’s owner. */
    NVP_PRIVATE_AMOUNT_OWED: 'nvp_private_amountOwed',

    /** The end date (epoch timestamp) of the workspace owner’s grace period after the free trial ends. */
    NVP_PRIVATE_OWNER_BILLING_GRACE_PERIOD_END: 'nvp_private_billingGracePeriodEnd',

    /** The NVP containing all information related to educational tooltip in workspace chat */
    NVP_WORKSPACE_TOOLTIP: 'workspaceTooltip',

    /** Does this user have push notifications enabled for this device? */
    PUSH_NOTIFICATIONS_ENABLED: 'pushNotificationsEnabled',

    /** Plaid data (access tokens, bank accounts ...) */
    PLAID_DATA: 'plaidData',

    /** If we disabled Plaid because of too many attempts */
    IS_PLAID_DISABLED: 'isPlaidDisabled',

    /** Token needed to initialize Plaid link */
    PLAID_LINK_TOKEN: 'plaidLinkToken',

    /** Capture Plaid event  */
    PLAID_CURRENT_EVENT: 'plaidCurrentEvent',

    /** Token needed to initialize Onfido */
    ONFIDO_TOKEN: 'onfidoToken',
    ONFIDO_APPLICANT_ID: 'onfidoApplicantID',

    /** User's Expensify Wallet */
    USER_WALLET: 'userWallet',

    /** User's metadata that will be used to segmentation */
    USER_METADATA: 'userMetadata',

    /** Object containing Onfido SDK Token + applicantID */
    WALLET_ONFIDO: 'walletOnfido',

    /** Stores information about additional details form entry */
    WALLET_ADDITIONAL_DETAILS: 'walletAdditionalDetails',

    /** Object containing Wallet terms step state */
    WALLET_TERMS: 'walletTerms',

    /** The user's bank accounts */
    BANK_ACCOUNT_LIST: 'bankAccountList',

    /** The user's payment and P2P cards */
    FUND_LIST: 'fundList',

    /** The user's cash card and imported cards (including the Expensify Card) */
    CARD_LIST: 'cardList',

    /** Boolean flag used to display the focus mode notification */
    FOCUS_MODE_NOTIFICATION: 'focusModeNotification',

    /** Stores information about the user's saved statements */
    WALLET_STATEMENT: 'walletStatement',

    /** Stores information about the active personal bank account being set up */
    PERSONAL_BANK_ACCOUNT: 'personalBankAccount',

    /** Stores information about the active reimbursement account being set up */
    REIMBURSEMENT_ACCOUNT: 'reimbursementAccount',

    /** Stores Workspace ID that will be tied to reimbursement account during setup */
    REIMBURSEMENT_ACCOUNT_WORKSPACE_ID: 'reimbursementAccountWorkspaceID',

    /** Set when we are loading payment methods */
    IS_LOADING_PAYMENT_METHODS: 'isLoadingPaymentMethods',

    /** Is report data loading? */
    IS_LOADING_REPORT_DATA: 'isLoadingReportData',

    /** Is report data loading? */
    IS_LOADING_APP: 'isLoadingApp',

    /** Is the user in the process of switching to OldDot? */
    IS_SWITCHING_TO_OLD_DOT: 'isSwitchingToOldDot',

    /** Is the test tools modal open? */
    IS_TEST_TOOLS_MODAL_OPEN: 'isTestToolsModalOpen',

    /** Is app in profiling mode */
    APP_PROFILING_IN_PROGRESS: 'isProfilingInProgress',

    /** Stores information about active wallet transfer amount, selectedAccountID, status, etc */
    WALLET_TRANSFER: 'walletTransfer',

    /** The policyID of the last workspace whose settings were accessed by the user */
    LAST_ACCESSED_WORKSPACE_POLICY_ID: 'lastAccessedWorkspacePolicyID',

    /** Whether we should show the compose input or not */
    SHOULD_SHOW_COMPOSE_INPUT: 'shouldShowComposeInput',

    /** Is app in beta version */
    IS_BETA: 'isBeta',

    /** Whether we're checking if the room is public or not */
    IS_CHECKING_PUBLIC_ROOM: 'isCheckingPublicRoom',

    /** A map of the user's security group IDs they belong to in specific domains */
    MY_DOMAIN_SECURITY_GROUPS: 'myDomainSecurityGroups',

    /** Report ID of the last report the user viewed as anonymous user */
    LAST_OPENED_PUBLIC_ROOM_ID: 'lastOpenedPublicRoomID',

    // The theme setting set by the user in preferences.
    // This can be either "light", "dark" or "system"
    PREFERRED_THEME: 'preferredTheme',

    // Information about the onyx updates IDs that were received from the server
    ONYX_UPDATES_FROM_SERVER: 'onyxUpdatesFromServer',

    // The last update ID that was applied to the client
    ONYX_UPDATES_LAST_UPDATE_ID_APPLIED_TO_CLIENT: 'OnyxUpdatesLastUpdateIDAppliedToClient',

    // The access token to be used with the Mapbox library
    MAPBOX_ACCESS_TOKEN: 'mapboxAccessToken',

    // Max area supported for HTML <canvas> element
    MAX_CANVAS_AREA: 'maxCanvasArea',

    // Max height supported for HTML <canvas> element
    MAX_CANVAS_HEIGHT: 'maxCanvasHeight',

    /** Onboarding Purpose selected by the user during Onboarding flow */
    ONBOARDING_PURPOSE_SELECTED: 'onboardingPurposeSelected',

    /** Onboarding error message to be displayed to the user */
    ONBOARDING_ERROR_MESSAGE: 'onboardingErrorMessage',

    /** Onboarding policyID selected by the user during Onboarding flow */
    ONBOARDING_POLICY_ID: 'onboardingPolicyID',

    /** Onboarding Purpose selected by the user during Onboarding flow */
    ONBOARDING_ADMINS_CHAT_REPORT_ID: 'onboardingAdminsChatReportID',

    // Max width supported for HTML <canvas> element
    MAX_CANVAS_WIDTH: 'maxCanvasWidth',

    // Stores last visited path
    LAST_VISITED_PATH: 'lastVisitedPath',

    // Stores the recently used report fields
    RECENTLY_USED_REPORT_FIELDS: 'recentlyUsedReportFields',

    /** Indicates whether an forced upgrade is required */
    UPDATE_REQUIRED: 'updateRequired',

    /** Indicates whether an forced reset is required. Used in emergency situations where we must completely erase the Onyx data in the client because it is in a bad state. This will clear Oynx data without signing the user out. */
    RESET_REQUIRED: 'resetRequired',

    /** Stores the logs of the app for debugging purposes */
    LOGS: 'logs',

    /** Indicates whether we should store logs or not */
    SHOULD_STORE_LOGS: 'shouldStoreLogs',

    /** Indicates whether we should mask fragile user data while exporting onyx state or not */
    SHOULD_MASK_ONYX_STATE: 'shouldMaskOnyxState',

    /** Stores new group chat draft */
    NEW_GROUP_CHAT_DRAFT: 'newGroupChatDraft',

    // Paths of PDF file that has been cached during one session
    CACHED_PDF_PATHS: 'cachedPDFPaths',

    /** Stores iframe link to verify 3DS flow for subscription */
    VERIFY_3DS_SUBSCRIPTION: 'verify3dsSubscription',

    /** Holds the checks used while transferring the ownership of the workspace */
    POLICY_OWNERSHIP_CHANGE_CHECKS: 'policyOwnershipChangeChecks',

    // These statuses below are in separate keys on purpose - it allows us to have different behaviours of the banner based on the status

    /** Indicates whether ClearOutstandingBalance failed */
    SUBSCRIPTION_RETRY_BILLING_STATUS_FAILED: 'subscriptionRetryBillingStatusFailed',

    /** Indicates whether ClearOutstandingBalance was successful */
    SUBSCRIPTION_RETRY_BILLING_STATUS_SUCCESSFUL: 'subscriptionRetryBillingStatusSuccessful',

    /** Indicates whether ClearOutstandingBalance is pending */
    SUBSCRIPTION_RETRY_BILLING_STATUS_PENDING: 'subscriptionRetryBillingStatusPending',

    /** Stores info during review duplicates flow */
    REVIEW_DUPLICATES: 'reviewDuplicates',

    /** Stores the last export method for policy */
    LAST_EXPORT_METHOD: 'lastExportMethod',

    /** Stores the information about the state of issuing a new card */
    ISSUE_NEW_EXPENSIFY_CARD: 'issueNewExpensifyCard',

    /** Stores the information if mobile selection mode is active */
    MOBILE_SELECTION_MODE: 'mobileSelectionMode',

    NVP_PRIVATE_CANCELLATION_DETAILS: 'nvp_private_cancellationDetails',

    /** Stores the information about currently edited advanced approval workflow */
    APPROVAL_WORKFLOW: 'approvalWorkflow',

<<<<<<< HEAD
    /** Stores the user search value for persistance across the screens */
    ROOM_MEMBERS_USER_SEARCH_PHRASE: 'roomMembersUserSearchPhrase',
=======
    /** Stores the route to open after changing app permission from settings */
    LAST_ROUTE: 'lastRoute',
>>>>>>> 071f11ce

    /** Collection Keys */
    COLLECTION: {
        DOWNLOAD: 'download_',
        POLICY: 'policy_',
        POLICY_DRAFTS: 'policyDrafts_',
        POLICY_JOIN_MEMBER: 'policyJoinMember_',
        POLICY_CATEGORIES: 'policyCategories_',
        POLICY_CATEGORIES_DRAFT: 'policyCategoriesDraft_',
        POLICY_RECENTLY_USED_CATEGORIES: 'policyRecentlyUsedCategories_',
        POLICY_TAGS: 'policyTags_',
        POLICY_RECENTLY_USED_TAGS: 'nvp_recentlyUsedTags_',
        // Whether the policy's connection data was attempted to be fetched in
        // the current user session. As this state only exists client-side, it
        // should not be included as part of the policy object. The policy
        // object should mirror the data as it's stored in the database.
        POLICY_HAS_CONNECTIONS_DATA_BEEN_FETCHED: 'policyHasConnectionsDataBeenFetched_',
        OLD_POLICY_RECENTLY_USED_TAGS: 'policyRecentlyUsedTags_',
        POLICY_CONNECTION_SYNC_PROGRESS: 'policyConnectionSyncProgress_',
        WORKSPACE_INVITE_MEMBERS_DRAFT: 'workspaceInviteMembersDraft_',
        WORKSPACE_INVITE_MESSAGE_DRAFT: 'workspaceInviteMessageDraft_',
        REPORT: 'report_',
        REPORT_NAME_VALUE_PAIRS: 'reportNameValuePairs_',
        REPORT_DRAFT: 'reportDraft_',
        // REPORT_METADATA is a perf optimization used to hold loading states (isLoadingInitialReportActions, isLoadingOlderReportActions, isLoadingNewerReportActions).
        // A lot of components are connected to the Report entity and do not care about the actions. Setting the loading state
        // directly on the report caused a lot of unnecessary re-renders
        REPORT_METADATA: 'reportMetadata_',
        REPORT_ACTIONS: 'reportActions_',
        REPORT_ACTIONS_DRAFTS: 'reportActionsDrafts_',
        REPORT_ACTIONS_PAGES: 'reportActionsPages_',
        REPORT_ACTIONS_REACTIONS: 'reportActionsReactions_',
        REPORT_DRAFT_COMMENT: 'reportDraftComment_',
        REPORT_IS_COMPOSER_FULL_SIZE: 'reportIsComposerFullSize_',
        REPORT_USER_IS_TYPING: 'reportUserIsTyping_',
        REPORT_USER_IS_LEAVING_ROOM: 'reportUserIsLeavingRoom_',
        REPORT_VIOLATIONS: 'reportViolations_',
        SECURITY_GROUP: 'securityGroup_',
        TRANSACTION: 'transactions_',
        TRANSACTION_VIOLATIONS: 'transactionViolations_',
        TRANSACTION_DRAFT: 'transactionsDraft_',
        SKIP_CONFIRMATION: 'skipConfirmation_',
        TRANSACTION_BACKUP: 'transactionsBackup_',
        SPLIT_TRANSACTION_DRAFT: 'splitTransactionDraft_',
        PRIVATE_NOTES_DRAFT: 'privateNotesDraft_',
        NEXT_STEP: 'reportNextStep_',

        // Manual expense tab selector
        SELECTED_TAB: 'selectedTab_',

        /** This is deprecated, but needed for a migration, so we still need to include it here so that it will be initialized in Onyx.init */
        DEPRECATED_POLICY_MEMBER_LIST: 'policyMemberList_',

        // Search Page related
        SNAPSHOT: 'snapshot_',

        // Shared NVPs
        /** Collection of objects where each object represents the owner of the workspace that is past due billing AND the user is a member of. */
        SHARED_NVP_PRIVATE_USER_BILLING_GRACE_PERIOD_END: 'sharedNVP_private_billingGracePeriodEnd_',

        /** The collection of card feeds */
        SHARED_NVP_PRIVATE_DOMAIN_MEMBER: 'sharedNVP_private_domain_member_',

        /**
         * Stores the card list for a given fundID and feed in the format: cards_<fundID>_<bankName>
         * So for example: cards_12345_Expensify Card
         */
        WORKSPACE_CARDS_LIST: 'cards_',

        /** Expensify cards settings */
        PRIVATE_EXPENSIFY_CARD_SETTINGS: 'private_expensifyCardSettings_',

        /** Stores which connection is set up to use Continuous Reconciliation */
        EXPENSIFY_CARD_CONTINUOUS_RECONCILIATION_CONNECTION: 'expensifyCard_continuousReconciliationConnection_',

        /** The value that indicates whether Continuous Reconciliation should be used on the domain */
        EXPENSIFY_CARD_USE_CONTINUOUS_RECONCILIATION: 'expensifyCard_useContinuousReconciliation_',

        /** Currently displaying feed */
        LAST_SELECTED_FEED: 'lastSelectedFeed_',
    },

    /** List of Form ids */
    FORMS: {
        ADD_PAYMENT_CARD_FORM: 'addPaymentCardForm',
        ADD_PAYMENT_CARD_FORM_DRAFT: 'addPaymentCardFormDraft',
        WORKSPACE_SETTINGS_FORM: 'workspaceSettingsForm',
        WORKSPACE_CATEGORY_FORM: 'workspaceCategoryForm',
        WORKSPACE_CATEGORY_FORM_DRAFT: 'workspaceCategoryFormDraft',
        WORKSPACE_TAG_FORM: 'workspaceTagForm',
        WORKSPACE_TAG_FORM_DRAFT: 'workspaceTagFormDraft',
        WORKSPACE_SETTINGS_FORM_DRAFT: 'workspaceSettingsFormDraft',
        WORKSPACE_DESCRIPTION_FORM: 'workspaceDescriptionForm',
        WORKSPACE_DESCRIPTION_FORM_DRAFT: 'workspaceDescriptionFormDraft',
        WORKSPACE_RATE_AND_UNIT_FORM: 'workspaceRateAndUnitForm',
        WORKSPACE_RATE_AND_UNIT_FORM_DRAFT: 'workspaceRateAndUnitFormDraft',
        WORKSPACE_TAX_CUSTOM_NAME: 'workspaceTaxCustomName',
        WORKSPACE_TAX_CUSTOM_NAME_DRAFT: 'workspaceTaxCustomNameDraft',
        WORKSPACE_REPORT_FIELDS_FORM: 'workspaceReportFieldForm',
        WORKSPACE_REPORT_FIELDS_FORM_DRAFT: 'workspaceReportFieldFormDraft',
        POLICY_CREATE_DISTANCE_RATE_FORM: 'policyCreateDistanceRateForm',
        POLICY_CREATE_DISTANCE_RATE_FORM_DRAFT: 'policyCreateDistanceRateFormDraft',
        POLICY_DISTANCE_RATE_EDIT_FORM: 'policyDistanceRateEditForm',
        POLICY_DISTANCE_RATE_TAX_RECLAIMABLE_ON_EDIT_FORM: 'policyDistanceRateTaxReclaimableOnEditForm',
        POLICY_DISTANCE_RATE_TAX_RECLAIMABLE_ON_EDIT_FORM_DRAFT: 'policyDistanceRateTaxReclaimableOnEditFormDraft',
        POLICY_DISTANCE_RATE_EDIT_FORM_DRAFT: 'policyDistanceRateEditFormDraft',
        CLOSE_ACCOUNT_FORM: 'closeAccount',
        CLOSE_ACCOUNT_FORM_DRAFT: 'closeAccountDraft',
        PROFILE_SETTINGS_FORM: 'profileSettingsForm',
        PROFILE_SETTINGS_FORM_DRAFT: 'profileSettingsFormDraft',
        DISPLAY_NAME_FORM: 'displayNameForm',
        DISPLAY_NAME_FORM_DRAFT: 'displayNameFormDraft',
        ONBOARDING_PERSONAL_DETAILS_FORM: 'onboardingPersonalDetailsForm',
        ONBOARDING_PERSONAL_DETAILS_FORM_DRAFT: 'onboardingPersonalDetailsFormDraft',
        ONBOARDING_PERSONAL_WORK: 'onboardingWorkForm',
        ONBOARDING_PERSONAL_WORK_DRAFT: 'onboardingWorkFormDraft',
        ROOM_NAME_FORM: 'roomNameForm',
        ROOM_NAME_FORM_DRAFT: 'roomNameFormDraft',
        REPORT_DESCRIPTION_FORM: 'reportDescriptionForm',
        REPORT_DESCRIPTION_FORM_DRAFT: 'reportDescriptionFormDraft',
        LEGAL_NAME_FORM: 'legalNameForm',
        LEGAL_NAME_FORM_DRAFT: 'legalNameFormDraft',
        WORKSPACE_INVITE_MESSAGE_FORM: 'workspaceInviteMessageForm',
        WORKSPACE_INVITE_MESSAGE_FORM_DRAFT: 'workspaceInviteMessageFormDraft',
        DATE_OF_BIRTH_FORM: 'dateOfBirthForm',
        DATE_OF_BIRTH_FORM_DRAFT: 'dateOfBirthFormDraft',
        HOME_ADDRESS_FORM: 'homeAddressForm',
        HOME_ADDRESS_FORM_DRAFT: 'homeAddressFormDraft',
        NEW_ROOM_FORM: 'newRoomForm',
        NEW_ROOM_FORM_DRAFT: 'newRoomFormDraft',
        ROOM_SETTINGS_FORM: 'roomSettingsForm',
        ROOM_SETTINGS_FORM_DRAFT: 'roomSettingsFormDraft',
        NEW_TASK_FORM: 'newTaskForm',
        NEW_TASK_FORM_DRAFT: 'newTaskFormDraft',
        EDIT_TASK_FORM: 'editTaskForm',
        EDIT_TASK_FORM_DRAFT: 'editTaskFormDraft',
        MONEY_REQUEST_DESCRIPTION_FORM: 'moneyRequestDescriptionForm',
        MONEY_REQUEST_DESCRIPTION_FORM_DRAFT: 'moneyRequestDescriptionFormDraft',
        MONEY_REQUEST_MERCHANT_FORM: 'moneyRequestMerchantForm',
        MONEY_REQUEST_MERCHANT_FORM_DRAFT: 'moneyRequestMerchantFormDraft',
        MONEY_REQUEST_AMOUNT_FORM: 'moneyRequestAmountForm',
        MONEY_REQUEST_AMOUNT_FORM_DRAFT: 'moneyRequestAmountFormDraft',
        MONEY_REQUEST_DATE_FORM: 'moneyRequestCreatedForm',
        MONEY_REQUEST_DATE_FORM_DRAFT: 'moneyRequestCreatedFormDraft',
        MONEY_REQUEST_HOLD_FORM: 'moneyHoldReasonForm',
        MONEY_REQUEST_HOLD_FORM_DRAFT: 'moneyHoldReasonFormDraft',
        MONEY_REQUEST_COMPANY_INFO_FORM: 'moneyRequestCompanyInfoForm',
        MONEY_REQUEST_COMPANY_INFO_FORM_DRAFT: 'moneyRequestCompanyInfoFormDraft',
        NEW_CONTACT_METHOD_FORM: 'newContactMethodForm',
        NEW_CONTACT_METHOD_FORM_DRAFT: 'newContactMethodFormDraft',
        WAYPOINT_FORM: 'waypointForm',
        WAYPOINT_FORM_DRAFT: 'waypointFormDraft',
        SETTINGS_STATUS_SET_FORM: 'settingsStatusSetForm',
        SETTINGS_STATUS_SET_FORM_DRAFT: 'settingsStatusSetFormDraft',
        SETTINGS_STATUS_SET_CLEAR_AFTER_FORM: 'settingsStatusSetClearAfterForm',
        SETTINGS_STATUS_SET_CLEAR_AFTER_FORM_DRAFT: 'settingsStatusSetClearAfterFormDraft',
        SETTINGS_STATUS_CLEAR_DATE_FORM: 'settingsStatusClearDateForm',
        SETTINGS_STATUS_CLEAR_DATE_FORM_DRAFT: 'settingsStatusClearDateFormDraft',
        CHANGE_BILLING_CURRENCY_FORM: 'billingCurrencyForm',
        CHANGE_BILLING_CURRENCY_FORM_DRAFT: 'billingCurrencyFormDraft',
        PRIVATE_NOTES_FORM: 'privateNotesForm',
        PRIVATE_NOTES_FORM_DRAFT: 'privateNotesFormDraft',
        I_KNOW_A_TEACHER_FORM: 'iKnowTeacherForm',
        I_KNOW_A_TEACHER_FORM_DRAFT: 'iKnowTeacherFormDraft',
        INTRO_SCHOOL_PRINCIPAL_FORM: 'introSchoolPrincipalForm',
        INTRO_SCHOOL_PRINCIPAL_FORM_DRAFT: 'introSchoolPrincipalFormDraft',
        REPORT_PHYSICAL_CARD_FORM: 'requestPhysicalCardForm',
        REPORT_PHYSICAL_CARD_FORM_DRAFT: 'requestPhysicalCardFormDraft',
        REPORT_VIRTUAL_CARD_FRAUD: 'reportVirtualCardFraudForm',
        REPORT_VIRTUAL_CARD_FRAUD_DRAFT: 'reportVirtualCardFraudFormDraft',
        GET_PHYSICAL_CARD_FORM: 'getPhysicalCardForm',
        GET_PHYSICAL_CARD_FORM_DRAFT: 'getPhysicalCardFormDraft',
        REPORT_FIELDS_EDIT_FORM: 'reportFieldsEditForm',
        REPORT_FIELDS_EDIT_FORM_DRAFT: 'reportFieldsEditFormDraft',
        REIMBURSEMENT_ACCOUNT_FORM: 'reimbursementAccount',
        REIMBURSEMENT_ACCOUNT_FORM_DRAFT: 'reimbursementAccountDraft',
        PERSONAL_BANK_ACCOUNT_FORM: 'personalBankAccount',
        PERSONAL_BANK_ACCOUNT_FORM_DRAFT: 'personalBankAccountDraft',
        DISABLE_AUTO_RENEW_SURVEY_FORM: 'disableAutoRenewSurveyForm',
        DISABLE_AUTO_RENEW_SURVEY_FORM_DRAFT: 'disableAutoRenewSurveyFormDraft',
        REQUEST_EARLY_CANCELLATION_FORM: 'requestEarlyCancellationForm',
        REQUEST_EARLY_CANCELLATION_FORM_DRAFT: 'requestEarlyCancellationFormDraft',
        EXIT_SURVEY_REASON_FORM: 'exitSurveyReasonForm',
        EXIT_SURVEY_REASON_FORM_DRAFT: 'exitSurveyReasonFormDraft',
        EXIT_SURVEY_RESPONSE_FORM: 'exitSurveyResponseForm',
        EXIT_SURVEY_RESPONSE_FORM_DRAFT: 'exitSurveyResponseFormDraft',
        WALLET_ADDITIONAL_DETAILS: 'walletAdditionalDetails',
        WALLET_ADDITIONAL_DETAILS_DRAFT: 'walletAdditionalDetailsDraft',
        POLICY_TAG_NAME_FORM: 'policyTagNameForm',
        POLICY_TAG_NAME_FORM_DRAFT: 'policyTagNameFormDraft',
        WORKSPACE_NEW_TAX_FORM: 'workspaceNewTaxForm',
        WORKSPACE_NEW_TAX_FORM_DRAFT: 'workspaceNewTaxFormDraft',
        WORKSPACE_TAX_NAME_FORM: 'workspaceTaxNameForm',
        WORKSPACE_TAX_CODE_FORM: 'workspaceTaxCodeForm',
        WORKSPACE_TAX_CODE_FORM_DRAFT: 'workspaceTaxCodeFormDraft',
        WORKSPACE_TAX_NAME_FORM_DRAFT: 'workspaceTaxNameFormDraft',
        WORKSPACE_TAX_VALUE_FORM: 'workspaceTaxValueForm',
        WORKSPACE_TAX_VALUE_FORM_DRAFT: 'workspaceTaxValueFormDraft',
        WORKSPACE_INVOICES_COMPANY_NAME_FORM: 'workspaceInvoicesCompanyNameForm',
        WORKSPACE_INVOICES_COMPANY_NAME_FORM_DRAFT: 'workspaceInvoicesCompanyNameFormDraft',
        WORKSPACE_INVOICES_COMPANY_WEBSITE_FORM: 'workspaceInvoicesCompanyWebsiteForm',
        WORKSPACE_INVOICES_COMPANY_WEBSITE_FORM_DRAFT: 'workspaceInvoicesCompanyWebsiteFormDraft',
        NEW_CHAT_NAME_FORM: 'newChatNameForm',
        NEW_CHAT_NAME_FORM_DRAFT: 'newChatNameFormDraft',
        SUBSCRIPTION_SIZE_FORM: 'subscriptionSizeForm',
        SUBSCRIPTION_SIZE_FORM_DRAFT: 'subscriptionSizeFormDraft',
        ISSUE_NEW_EXPENSIFY_CARD_FORM: 'issueNewExpensifyCard',
        ISSUE_NEW_EXPENSIFY_CARD_FORM_DRAFT: 'issueNewExpensifyCardDraft',
        EDIT_EXPENSIFY_CARD_NAME_FORM: 'editExpensifyCardName',
        EDIT_EXPENSIFY_CARD_NAME_DRAFT_FORM: 'editExpensifyCardNameDraft',
        EDIT_EXPENSIFY_CARD_LIMIT_FORM: 'editExpensifyCardLimit',
        EDIT_EXPENSIFY_CARD_LIMIT_DRAFT_FORM: 'editExpensifyCardLimitDraft',
        SAGE_INTACCT_CREDENTIALS_FORM: 'sageIntacctCredentialsForm',
        SAGE_INTACCT_CREDENTIALS_FORM_DRAFT: 'sageIntacctCredentialsFormDraft',
        NETSUITE_CUSTOM_FIELD_FORM: 'netSuiteCustomFieldForm',
        NETSUITE_CUSTOM_FIELD_FORM_DRAFT: 'netSuiteCustomFieldFormDraft',
        NETSUITE_CUSTOM_SEGMENT_ADD_FORM: 'netSuiteCustomSegmentAddForm',
        NETSUITE_CUSTOM_SEGMENT_ADD_FORM_DRAFT: 'netSuiteCustomSegmentAddFormDraft',
        NETSUITE_CUSTOM_LIST_ADD_FORM: 'netSuiteCustomListAddForm',
        NETSUITE_CUSTOM_LIST_ADD_FORM_DRAFT: 'netSuiteCustomListAddFormDraft',
        NETSUITE_TOKEN_INPUT_FORM: 'netsuiteTokenInputForm',
        NETSUITE_TOKEN_INPUT_FORM_DRAFT: 'netsuiteTokenInputFormDraft',
        NETSUITE_CUSTOM_FORM_ID_FORM: 'netsuiteCustomFormIDForm',
        NETSUITE_CUSTOM_FORM_ID_FORM_DRAFT: 'netsuiteCustomFormIDFormDraft',
        SAGE_INTACCT_DIMENSION_TYPE_FORM: 'sageIntacctDimensionTypeForm',
        SAGE_INTACCT_DIMENSION_TYPE_FORM_DRAFT: 'sageIntacctDimensionTypeFormDraft',
        SEARCH_ADVANCED_FILTERS_FORM: 'searchAdvancedFiltersForm',
        SEARCH_ADVANCED_FILTERS_FORM_DRAFT: 'searchAdvancedFiltersFormDraft',
        TEXT_PICKER_MODAL_FORM: 'textPickerModalForm',
        TEXT_PICKER_MODAL_FORM_DRAFT: 'textPickerModalFormDraft',
        RULES_REQUIRED_RECEIPT_AMOUNT_FORM: 'rulesRequiredReceiptAmountForm',
        RULES_REQUIRED_RECEIPT_AMOUNT_FORM_DRAFT: 'rulesRequiredReceiptAmountFormDraft',
        RULES_MAX_EXPENSE_AMOUNT_FORM: 'rulesMaxExpenseAmountForm',
        RULES_MAX_EXPENSE_AMOUNT_FORM_DRAFT: 'rulesMaxExpenseAmountFormDraft',
        RULES_MAX_EXPENSE_AGE_FORM: 'rulesMaxExpenseAgeForm',
        RULES_MAX_EXPENSE_AGE_FORM_DRAFT: 'rulesMaxExpenseAgeFormDraft',
    },
} as const;

type AllOnyxKeys = DeepValueOf<typeof ONYXKEYS>;

type OnyxFormValuesMapping = {
    [ONYXKEYS.FORMS.ADD_PAYMENT_CARD_FORM]: FormTypes.AddPaymentCardForm;
    [ONYXKEYS.FORMS.WORKSPACE_SETTINGS_FORM]: FormTypes.WorkspaceSettingsForm;
    [ONYXKEYS.FORMS.WORKSPACE_CATEGORY_FORM]: FormTypes.WorkspaceCategoryForm;
    [ONYXKEYS.FORMS.WORKSPACE_TAG_FORM]: FormTypes.WorkspaceTagForm;
    [ONYXKEYS.FORMS.WORKSPACE_RATE_AND_UNIT_FORM]: FormTypes.WorkspaceRateAndUnitForm;
    [ONYXKEYS.FORMS.WORKSPACE_TAX_CUSTOM_NAME]: FormTypes.WorkspaceTaxCustomName;
    [ONYXKEYS.FORMS.WORKSPACE_REPORT_FIELDS_FORM]: FormTypes.WorkspaceReportFieldForm;
    [ONYXKEYS.FORMS.CLOSE_ACCOUNT_FORM]: FormTypes.CloseAccountForm;
    [ONYXKEYS.FORMS.PROFILE_SETTINGS_FORM]: FormTypes.ProfileSettingsForm;
    [ONYXKEYS.FORMS.DISPLAY_NAME_FORM]: FormTypes.DisplayNameForm;
    [ONYXKEYS.FORMS.ONBOARDING_PERSONAL_DETAILS_FORM]: FormTypes.DisplayNameForm;
    [ONYXKEYS.FORMS.ONBOARDING_PERSONAL_WORK]: FormTypes.WorkForm;
    [ONYXKEYS.FORMS.ROOM_NAME_FORM]: FormTypes.RoomNameForm;
    [ONYXKEYS.FORMS.REPORT_DESCRIPTION_FORM]: FormTypes.ReportDescriptionForm;
    [ONYXKEYS.FORMS.LEGAL_NAME_FORM]: FormTypes.LegalNameForm;
    [ONYXKEYS.FORMS.WORKSPACE_INVITE_MESSAGE_FORM]: FormTypes.WorkspaceInviteMessageForm;
    [ONYXKEYS.FORMS.DATE_OF_BIRTH_FORM]: FormTypes.DateOfBirthForm;
    [ONYXKEYS.FORMS.HOME_ADDRESS_FORM]: FormTypes.HomeAddressForm;
    [ONYXKEYS.FORMS.NEW_ROOM_FORM]: FormTypes.NewRoomForm;
    [ONYXKEYS.FORMS.ROOM_SETTINGS_FORM]: FormTypes.RoomSettingsForm;
    [ONYXKEYS.FORMS.NEW_TASK_FORM]: FormTypes.NewTaskForm;
    [ONYXKEYS.FORMS.EDIT_TASK_FORM]: FormTypes.EditTaskForm;
    [ONYXKEYS.FORMS.DISABLE_AUTO_RENEW_SURVEY_FORM]: FormTypes.FeedbackSurveyForm;
    [ONYXKEYS.FORMS.REQUEST_EARLY_CANCELLATION_FORM]: FormTypes.FeedbackSurveyForm;
    [ONYXKEYS.FORMS.EXIT_SURVEY_REASON_FORM]: FormTypes.ExitSurveyReasonForm;
    [ONYXKEYS.FORMS.EXIT_SURVEY_RESPONSE_FORM]: FormTypes.ExitSurveyResponseForm;
    [ONYXKEYS.FORMS.MONEY_REQUEST_DESCRIPTION_FORM]: FormTypes.MoneyRequestDescriptionForm;
    [ONYXKEYS.FORMS.MONEY_REQUEST_MERCHANT_FORM]: FormTypes.MoneyRequestMerchantForm;
    [ONYXKEYS.FORMS.MONEY_REQUEST_AMOUNT_FORM]: FormTypes.MoneyRequestAmountForm;
    [ONYXKEYS.FORMS.MONEY_REQUEST_DATE_FORM]: FormTypes.MoneyRequestDateForm;
    [ONYXKEYS.FORMS.MONEY_REQUEST_HOLD_FORM]: FormTypes.MoneyRequestHoldReasonForm;
    [ONYXKEYS.FORMS.MONEY_REQUEST_COMPANY_INFO_FORM]: FormTypes.MoneyRequestCompanyInfoForm;
    [ONYXKEYS.FORMS.NEW_CONTACT_METHOD_FORM]: FormTypes.NewContactMethodForm;
    [ONYXKEYS.FORMS.WAYPOINT_FORM]: FormTypes.WaypointForm;
    [ONYXKEYS.FORMS.SETTINGS_STATUS_SET_FORM]: FormTypes.SettingsStatusSetForm;
    [ONYXKEYS.FORMS.SETTINGS_STATUS_CLEAR_DATE_FORM]: FormTypes.SettingsStatusClearDateForm;
    [ONYXKEYS.FORMS.CHANGE_BILLING_CURRENCY_FORM]: FormTypes.ChangeBillingCurrencyForm;
    [ONYXKEYS.FORMS.SETTINGS_STATUS_SET_CLEAR_AFTER_FORM]: FormTypes.SettingsStatusSetClearAfterForm;
    [ONYXKEYS.FORMS.PRIVATE_NOTES_FORM]: FormTypes.PrivateNotesForm;
    [ONYXKEYS.FORMS.I_KNOW_A_TEACHER_FORM]: FormTypes.IKnowTeacherForm;
    [ONYXKEYS.FORMS.INTRO_SCHOOL_PRINCIPAL_FORM]: FormTypes.IntroSchoolPrincipalForm;
    [ONYXKEYS.FORMS.REPORT_VIRTUAL_CARD_FRAUD]: FormTypes.ReportVirtualCardFraudForm;
    [ONYXKEYS.FORMS.REPORT_PHYSICAL_CARD_FORM]: FormTypes.ReportPhysicalCardForm;
    [ONYXKEYS.FORMS.GET_PHYSICAL_CARD_FORM]: FormTypes.GetPhysicalCardForm;
    [ONYXKEYS.FORMS.REPORT_FIELDS_EDIT_FORM]: FormTypes.ReportFieldsEditForm;
    [ONYXKEYS.FORMS.REIMBURSEMENT_ACCOUNT_FORM]: FormTypes.ReimbursementAccountForm;
    [ONYXKEYS.FORMS.PERSONAL_BANK_ACCOUNT_FORM]: FormTypes.PersonalBankAccountForm;
    [ONYXKEYS.FORMS.WORKSPACE_DESCRIPTION_FORM]: FormTypes.WorkspaceDescriptionForm;
    [ONYXKEYS.FORMS.WALLET_ADDITIONAL_DETAILS]: FormTypes.AdditionalDetailStepForm;
    [ONYXKEYS.FORMS.POLICY_TAG_NAME_FORM]: FormTypes.PolicyTagNameForm;
    [ONYXKEYS.FORMS.WORKSPACE_NEW_TAX_FORM]: FormTypes.WorkspaceNewTaxForm;
    [ONYXKEYS.FORMS.POLICY_CREATE_DISTANCE_RATE_FORM]: FormTypes.PolicyCreateDistanceRateForm;
    [ONYXKEYS.FORMS.POLICY_DISTANCE_RATE_EDIT_FORM]: FormTypes.PolicyDistanceRateEditForm;
    [ONYXKEYS.FORMS.POLICY_DISTANCE_RATE_TAX_RECLAIMABLE_ON_EDIT_FORM]: FormTypes.PolicyDistanceRateTaxReclaimableOnEditForm;
    [ONYXKEYS.FORMS.WORKSPACE_TAX_NAME_FORM]: FormTypes.WorkspaceTaxNameForm;
    [ONYXKEYS.FORMS.WORKSPACE_TAX_CODE_FORM]: FormTypes.WorkspaceTaxCodeForm;
    [ONYXKEYS.FORMS.WORKSPACE_TAX_VALUE_FORM]: FormTypes.WorkspaceTaxValueForm;
    [ONYXKEYS.FORMS.WORKSPACE_INVOICES_COMPANY_NAME_FORM]: FormTypes.WorkspaceInvoicesCompanyNameForm;
    [ONYXKEYS.FORMS.WORKSPACE_INVOICES_COMPANY_WEBSITE_FORM]: FormTypes.WorkspaceInvoicesCompanyWebsiteForm;
    [ONYXKEYS.FORMS.NEW_CHAT_NAME_FORM]: FormTypes.NewChatNameForm;
    [ONYXKEYS.FORMS.SUBSCRIPTION_SIZE_FORM]: FormTypes.SubscriptionSizeForm;
    [ONYXKEYS.FORMS.ISSUE_NEW_EXPENSIFY_CARD_FORM]: FormTypes.IssueNewExpensifyCardForm;
    [ONYXKEYS.FORMS.EDIT_EXPENSIFY_CARD_NAME_FORM]: FormTypes.EditExpensifyCardNameForm;
    [ONYXKEYS.FORMS.EDIT_EXPENSIFY_CARD_LIMIT_FORM]: FormTypes.EditExpensifyCardLimitForm;
    [ONYXKEYS.FORMS.SAGE_INTACCT_CREDENTIALS_FORM]: FormTypes.SageIntactCredentialsForm;
    [ONYXKEYS.FORMS.NETSUITE_CUSTOM_FIELD_FORM]: FormTypes.NetSuiteCustomFieldForm;
    [ONYXKEYS.FORMS.NETSUITE_CUSTOM_LIST_ADD_FORM]: FormTypes.NetSuiteCustomFieldForm;
    [ONYXKEYS.FORMS.NETSUITE_CUSTOM_SEGMENT_ADD_FORM]: FormTypes.NetSuiteCustomFieldForm;
    [ONYXKEYS.FORMS.NETSUITE_TOKEN_INPUT_FORM]: FormTypes.NetSuiteTokenInputForm;
    [ONYXKEYS.FORMS.NETSUITE_CUSTOM_FORM_ID_FORM]: FormTypes.NetSuiteCustomFormIDForm;
    [ONYXKEYS.FORMS.SAGE_INTACCT_DIMENSION_TYPE_FORM]: FormTypes.SageIntacctDimensionForm;
    [ONYXKEYS.FORMS.SEARCH_ADVANCED_FILTERS_FORM]: FormTypes.SearchAdvancedFiltersForm;
    [ONYXKEYS.FORMS.TEXT_PICKER_MODAL_FORM]: FormTypes.TextPickerModalForm;
    [ONYXKEYS.FORMS.RULES_REQUIRED_RECEIPT_AMOUNT_FORM]: FormTypes.RulesRequiredReceiptAmountForm;
    [ONYXKEYS.FORMS.RULES_MAX_EXPENSE_AMOUNT_FORM]: FormTypes.RulesMaxExpenseAmountForm;
    [ONYXKEYS.FORMS.RULES_MAX_EXPENSE_AGE_FORM]: FormTypes.RulesMaxExpenseAgeForm;
};

type OnyxFormDraftValuesMapping = {
    [K in keyof OnyxFormValuesMapping as `${K}Draft`]: OnyxFormValuesMapping[K];
};

type OnyxCollectionValuesMapping = {
    [ONYXKEYS.COLLECTION.DOWNLOAD]: OnyxTypes.Download;
    [ONYXKEYS.COLLECTION.POLICY]: OnyxTypes.Policy;
    [ONYXKEYS.COLLECTION.POLICY_DRAFTS]: OnyxTypes.Policy;
    [ONYXKEYS.COLLECTION.POLICY_CATEGORIES]: OnyxTypes.PolicyCategories;
    [ONYXKEYS.COLLECTION.POLICY_CATEGORIES_DRAFT]: OnyxTypes.PolicyCategories;
    [ONYXKEYS.COLLECTION.POLICY_TAGS]: OnyxTypes.PolicyTagLists;
    [ONYXKEYS.COLLECTION.POLICY_RECENTLY_USED_CATEGORIES]: OnyxTypes.RecentlyUsedCategories;
    [ONYXKEYS.COLLECTION.POLICY_HAS_CONNECTIONS_DATA_BEEN_FETCHED]: boolean;
    [ONYXKEYS.COLLECTION.DEPRECATED_POLICY_MEMBER_LIST]: OnyxTypes.PolicyEmployeeList;
    [ONYXKEYS.COLLECTION.WORKSPACE_INVITE_MEMBERS_DRAFT]: OnyxTypes.InvitedEmailsToAccountIDs;
    [ONYXKEYS.COLLECTION.WORKSPACE_INVITE_MESSAGE_DRAFT]: string;
    [ONYXKEYS.COLLECTION.REPORT]: OnyxTypes.Report;
    [ONYXKEYS.COLLECTION.REPORT_NAME_VALUE_PAIRS]: OnyxTypes.ReportNameValuePairs;
    [ONYXKEYS.COLLECTION.REPORT_DRAFT]: OnyxTypes.Report;
    [ONYXKEYS.COLLECTION.REPORT_METADATA]: OnyxTypes.ReportMetadata;
    [ONYXKEYS.COLLECTION.REPORT_ACTIONS]: OnyxTypes.ReportActions;
    [ONYXKEYS.COLLECTION.REPORT_ACTIONS_DRAFTS]: OnyxTypes.ReportActionsDrafts;
    [ONYXKEYS.COLLECTION.REPORT_ACTIONS_PAGES]: OnyxTypes.Pages;
    [ONYXKEYS.COLLECTION.REPORT_ACTIONS_REACTIONS]: OnyxTypes.ReportActionReactions;
    [ONYXKEYS.COLLECTION.REPORT_DRAFT_COMMENT]: string;
    [ONYXKEYS.COLLECTION.REPORT_IS_COMPOSER_FULL_SIZE]: boolean;
    [ONYXKEYS.COLLECTION.REPORT_USER_IS_TYPING]: OnyxTypes.ReportUserIsTyping;
    [ONYXKEYS.COLLECTION.REPORT_USER_IS_LEAVING_ROOM]: boolean;
    [ONYXKEYS.COLLECTION.REPORT_VIOLATIONS]: OnyxTypes.ReportViolations;
    [ONYXKEYS.COLLECTION.SECURITY_GROUP]: OnyxTypes.SecurityGroup;
    [ONYXKEYS.COLLECTION.TRANSACTION]: OnyxTypes.Transaction;
    [ONYXKEYS.COLLECTION.TRANSACTION_DRAFT]: OnyxTypes.Transaction;
    [ONYXKEYS.COLLECTION.SKIP_CONFIRMATION]: boolean;
    [ONYXKEYS.COLLECTION.TRANSACTION_BACKUP]: OnyxTypes.Transaction;
    [ONYXKEYS.COLLECTION.TRANSACTION_VIOLATIONS]: OnyxTypes.TransactionViolations;
    [ONYXKEYS.COLLECTION.SPLIT_TRANSACTION_DRAFT]: OnyxTypes.Transaction;
    [ONYXKEYS.COLLECTION.POLICY_RECENTLY_USED_TAGS]: OnyxTypes.RecentlyUsedTags;
    [ONYXKEYS.COLLECTION.OLD_POLICY_RECENTLY_USED_TAGS]: OnyxTypes.RecentlyUsedTags;
    [ONYXKEYS.COLLECTION.SELECTED_TAB]: OnyxTypes.SelectedTabRequest;
    [ONYXKEYS.COLLECTION.PRIVATE_NOTES_DRAFT]: string;
    [ONYXKEYS.COLLECTION.NEXT_STEP]: OnyxTypes.ReportNextStep;
    [ONYXKEYS.COLLECTION.POLICY_JOIN_MEMBER]: OnyxTypes.PolicyJoinMember;
    [ONYXKEYS.COLLECTION.POLICY_CONNECTION_SYNC_PROGRESS]: OnyxTypes.PolicyConnectionSyncProgress;
    [ONYXKEYS.COLLECTION.SNAPSHOT]: OnyxTypes.SearchResults;
    [ONYXKEYS.COLLECTION.SHARED_NVP_PRIVATE_USER_BILLING_GRACE_PERIOD_END]: OnyxTypes.BillingGraceEndPeriod;
    [ONYXKEYS.COLLECTION.SHARED_NVP_PRIVATE_DOMAIN_MEMBER]: OnyxTypes.CardFeeds;
    [ONYXKEYS.COLLECTION.PRIVATE_EXPENSIFY_CARD_SETTINGS]: OnyxTypes.ExpensifyCardSettings;
    [ONYXKEYS.COLLECTION.WORKSPACE_CARDS_LIST]: OnyxTypes.WorkspaceCardsList;
    [ONYXKEYS.COLLECTION.EXPENSIFY_CARD_CONTINUOUS_RECONCILIATION_CONNECTION]: OnyxTypes.PolicyConnectionName;
    [ONYXKEYS.COLLECTION.EXPENSIFY_CARD_USE_CONTINUOUS_RECONCILIATION]: boolean;
    [ONYXKEYS.COLLECTION.LAST_SELECTED_FEED]: string;
};

type OnyxValuesMapping = {
    [ONYXKEYS.ACCOUNT]: OnyxTypes.Account;
    [ONYXKEYS.ACCOUNT_MANAGER_REPORT_ID]: string;
    [ONYXKEYS.NVP_IS_FIRST_TIME_NEW_EXPENSIFY_USER]: boolean;

    // NVP_ONBOARDING is an array for old users.
    [ONYXKEYS.NVP_ONBOARDING]: Onboarding | [];

    // ONYXKEYS.NVP_TRYNEWDOT is HybridApp onboarding data
    [ONYXKEYS.NVP_TRYNEWDOT]: OnyxTypes.TryNewDot;

    [ONYXKEYS.ACTIVE_CLIENTS]: string[];
    [ONYXKEYS.DEVICE_ID]: string;
    [ONYXKEYS.IS_SIDEBAR_LOADED]: boolean;
    [ONYXKEYS.PERSISTED_REQUESTS]: OnyxTypes.Request[];
    [ONYXKEYS.CURRENT_DATE]: string;
    [ONYXKEYS.CREDENTIALS]: OnyxTypes.Credentials;
    [ONYXKEYS.STASHED_CREDENTIALS]: OnyxTypes.Credentials;
    [ONYXKEYS.MODAL]: OnyxTypes.Modal;
    [ONYXKEYS.NETWORK]: OnyxTypes.Network;
    [ONYXKEYS.NEW_GROUP_CHAT_DRAFT]: OnyxTypes.NewGroupChatDraft;
    [ONYXKEYS.CUSTOM_STATUS_DRAFT]: OnyxTypes.CustomStatusDraft;
    [ONYXKEYS.INPUT_FOCUSED]: boolean;
    [ONYXKEYS.PERSONAL_DETAILS_LIST]: OnyxTypes.PersonalDetailsList;
    [ONYXKEYS.PRIVATE_PERSONAL_DETAILS]: OnyxTypes.PrivatePersonalDetails;
    [ONYXKEYS.PERSONAL_DETAILS_METADATA]: Record<string, OnyxTypes.PersonalDetailsMetadata>;
    [ONYXKEYS.TASK]: OnyxTypes.Task;
    [ONYXKEYS.WORKSPACE_RATE_AND_UNIT]: OnyxTypes.WorkspaceRateAndUnit;
    [ONYXKEYS.CURRENCY_LIST]: OnyxTypes.CurrencyList;
    [ONYXKEYS.UPDATE_AVAILABLE]: boolean;
    [ONYXKEYS.SCREEN_SHARE_REQUEST]: OnyxTypes.ScreenShareRequest;
    [ONYXKEYS.COUNTRY_CODE]: number;
    [ONYXKEYS.COUNTRY]: string;
    [ONYXKEYS.USER]: OnyxTypes.User;
    [ONYXKEYS.USER_LOCATION]: OnyxTypes.UserLocation;
    [ONYXKEYS.LOGIN_LIST]: OnyxTypes.LoginList;
    [ONYXKEYS.SESSION]: OnyxTypes.Session;
    [ONYXKEYS.USER_METADATA]: OnyxTypes.UserMetadata;
    [ONYXKEYS.STASHED_SESSION]: OnyxTypes.Session;
    [ONYXKEYS.BETAS]: OnyxTypes.Beta[];
    [ONYXKEYS.NVP_PRIORITY_MODE]: ValueOf<typeof CONST.PRIORITY_MODE>;
    [ONYXKEYS.NVP_BLOCKED_FROM_CONCIERGE]: OnyxTypes.BlockedFromConcierge;

    // The value of this nvp is a string representation of the date when the block expires, or an empty string if the user is not blocked
    [ONYXKEYS.NVP_BLOCKED_FROM_CHAT]: string;
    [ONYXKEYS.NVP_PRIVATE_PUSH_NOTIFICATION_ID]: string;
    [ONYXKEYS.NVP_TRY_FOCUS_MODE]: boolean;
    [ONYXKEYS.NVP_DISMISSED_HOLD_USE_EXPLANATION]: boolean;
    [ONYXKEYS.FOCUS_MODE_NOTIFICATION]: boolean;
    [ONYXKEYS.NVP_LAST_PAYMENT_METHOD]: OnyxTypes.LastPaymentMethod;
    [ONYXKEYS.LAST_EXPORT_METHOD]: OnyxTypes.LastExportMethod;
    [ONYXKEYS.NVP_RECENT_WAYPOINTS]: OnyxTypes.RecentWaypoint[];
    [ONYXKEYS.NVP_INTRO_SELECTED]: OnyxTypes.IntroSelected;
    [ONYXKEYS.NVP_LAST_SELECTED_DISTANCE_RATES]: OnyxTypes.LastSelectedDistanceRates;
    [ONYXKEYS.NVP_SEEN_NEW_USER_MODAL]: boolean;
    [ONYXKEYS.PUSH_NOTIFICATIONS_ENABLED]: boolean;
    [ONYXKEYS.PLAID_DATA]: OnyxTypes.PlaidData;
    [ONYXKEYS.IS_PLAID_DISABLED]: boolean;
    [ONYXKEYS.PLAID_LINK_TOKEN]: string;
    [ONYXKEYS.ONFIDO_TOKEN]: string;
    [ONYXKEYS.ONFIDO_APPLICANT_ID]: string;
    [ONYXKEYS.NVP_PREFERRED_LOCALE]: OnyxTypes.Locale;
    [ONYXKEYS.NVP_ACTIVE_POLICY_ID]: string;
    [ONYXKEYS.NVP_DISMISSED_REFERRAL_BANNERS]: OnyxTypes.DismissedReferralBanners;
    [ONYXKEYS.NVP_HAS_SEEN_TRACK_TRAINING]: boolean;
    [ONYXKEYS.NVP_PRIVATE_SUBSCRIPTION]: OnyxTypes.PrivateSubscription;
    [ONYXKEYS.NVP_PRIVATE_STRIPE_CUSTOMER_ID]: OnyxTypes.StripeCustomerID;
    [ONYXKEYS.NVP_PRIVATE_BILLING_DISPUTE_PENDING]: number;
    [ONYXKEYS.NVP_PRIVATE_BILLING_STATUS]: OnyxTypes.BillingStatus;
    [ONYXKEYS.USER_WALLET]: OnyxTypes.UserWallet;
    [ONYXKEYS.WALLET_ONFIDO]: OnyxTypes.WalletOnfido;
    [ONYXKEYS.WALLET_ADDITIONAL_DETAILS]: OnyxTypes.WalletAdditionalDetails;
    [ONYXKEYS.WALLET_TERMS]: OnyxTypes.WalletTerms;
    [ONYXKEYS.BANK_ACCOUNT_LIST]: OnyxTypes.BankAccountList;
    [ONYXKEYS.FUND_LIST]: OnyxTypes.FundList;
    [ONYXKEYS.CARD_LIST]: OnyxTypes.CardList;
    [ONYXKEYS.WALLET_STATEMENT]: OnyxTypes.WalletStatement;
    [ONYXKEYS.PERSONAL_BANK_ACCOUNT]: OnyxTypes.PersonalBankAccount;
    [ONYXKEYS.REIMBURSEMENT_ACCOUNT]: OnyxTypes.ReimbursementAccount;
    [ONYXKEYS.PREFERRED_EMOJI_SKIN_TONE]: string | number;
    [ONYXKEYS.FREQUENTLY_USED_EMOJIS]: OnyxTypes.FrequentlyUsedEmoji[];
    [ONYXKEYS.REIMBURSEMENT_ACCOUNT_WORKSPACE_ID]: string;
    [ONYXKEYS.IS_LOADING_PAYMENT_METHODS]: boolean;
    [ONYXKEYS.IS_LOADING_REPORT_DATA]: boolean;
    [ONYXKEYS.IS_TEST_TOOLS_MODAL_OPEN]: boolean;
    [ONYXKEYS.APP_PROFILING_IN_PROGRESS]: boolean;
    [ONYXKEYS.IS_LOADING_APP]: boolean;
    [ONYXKEYS.IS_SWITCHING_TO_OLD_DOT]: boolean;
    [ONYXKEYS.WALLET_TRANSFER]: OnyxTypes.WalletTransfer;
    [ONYXKEYS.LAST_ACCESSED_WORKSPACE_POLICY_ID]: string;
    [ONYXKEYS.SHOULD_SHOW_COMPOSE_INPUT]: boolean;
    [ONYXKEYS.IS_BETA]: boolean;
    [ONYXKEYS.IS_CHECKING_PUBLIC_ROOM]: boolean;
    [ONYXKEYS.MY_DOMAIN_SECURITY_GROUPS]: Record<string, string>;
    [ONYXKEYS.LAST_OPENED_PUBLIC_ROOM_ID]: string;
    [ONYXKEYS.VERIFY_3DS_SUBSCRIPTION]: string;
    [ONYXKEYS.PREFERRED_THEME]: ValueOf<typeof CONST.THEME>;
    [ONYXKEYS.MAPBOX_ACCESS_TOKEN]: OnyxTypes.MapboxAccessToken;
    [ONYXKEYS.ONYX_UPDATES_FROM_SERVER]: OnyxTypes.OnyxUpdatesFromServer;
    [ONYXKEYS.ONYX_UPDATES_LAST_UPDATE_ID_APPLIED_TO_CLIENT]: number;
    [ONYXKEYS.MAX_CANVAS_AREA]: number;
    [ONYXKEYS.MAX_CANVAS_HEIGHT]: number;
    [ONYXKEYS.MAX_CANVAS_WIDTH]: number;
    [ONYXKEYS.ONBOARDING_PURPOSE_SELECTED]: string;
    [ONYXKEYS.ONBOARDING_ERROR_MESSAGE]: string;
    [ONYXKEYS.ONBOARDING_POLICY_ID]: string;
    [ONYXKEYS.ONBOARDING_ADMINS_CHAT_REPORT_ID]: string;
    [ONYXKEYS.IS_SEARCHING_FOR_REPORTS]: boolean;
    [ONYXKEYS.LAST_VISITED_PATH]: string | undefined;
    [ONYXKEYS.VERIFY_3DS_SUBSCRIPTION]: string;
    [ONYXKEYS.RECENTLY_USED_REPORT_FIELDS]: OnyxTypes.RecentlyUsedReportFields;
    [ONYXKEYS.UPDATE_REQUIRED]: boolean;
    [ONYXKEYS.RESET_REQUIRED]: boolean;
    [ONYXKEYS.PLAID_CURRENT_EVENT]: string;
    [ONYXKEYS.NVP_PRIVATE_TAX_EXEMPT]: boolean;
    [ONYXKEYS.LOGS]: OnyxTypes.CapturedLogs;
    [ONYXKEYS.SHOULD_STORE_LOGS]: boolean;
    [ONYXKEYS.SHOULD_MASK_ONYX_STATE]: boolean;
    [ONYXKEYS.CACHED_PDF_PATHS]: Record<string, string>;
    [ONYXKEYS.POLICY_OWNERSHIP_CHANGE_CHECKS]: Record<string, OnyxTypes.PolicyOwnershipChangeChecks>;
    [ONYXKEYS.NVP_QUICK_ACTION_GLOBAL_CREATE]: OnyxTypes.QuickAction;
    [ONYXKEYS.SUBSCRIPTION_RETRY_BILLING_STATUS_FAILED]: boolean;
    [ONYXKEYS.SUBSCRIPTION_RETRY_BILLING_STATUS_SUCCESSFUL]: boolean;
    [ONYXKEYS.SUBSCRIPTION_RETRY_BILLING_STATUS_PENDING]: boolean;
    [ONYXKEYS.NVP_TRAVEL_SETTINGS]: OnyxTypes.TravelSettings;
    [ONYXKEYS.REVIEW_DUPLICATES]: OnyxTypes.ReviewDuplicates;
    [ONYXKEYS.ISSUE_NEW_EXPENSIFY_CARD]: OnyxTypes.IssueNewCard;
    [ONYXKEYS.MOBILE_SELECTION_MODE]: OnyxTypes.MobileSelectionMode;
    [ONYXKEYS.NVP_FIRST_DAY_FREE_TRIAL]: string;
    [ONYXKEYS.NVP_LAST_DAY_FREE_TRIAL]: string;
    [ONYXKEYS.NVP_BILLING_FUND_ID]: number;
    [ONYXKEYS.NVP_PRIVATE_AMOUNT_OWED]: number;
    [ONYXKEYS.NVP_PRIVATE_OWNER_BILLING_GRACE_PERIOD_END]: number;
    [ONYXKEYS.NVP_WORKSPACE_TOOLTIP]: OnyxTypes.WorkspaceTooltip;
    [ONYXKEYS.NVP_PRIVATE_CANCELLATION_DETAILS]: OnyxTypes.CancellationDetails[];
    [ONYXKEYS.ROOM_MEMBERS_USER_SEARCH_PHRASE]: string;
    [ONYXKEYS.APPROVAL_WORKFLOW]: OnyxTypes.ApprovalWorkflowOnyx;
    [ONYXKEYS.LAST_ROUTE]: string;
};

type OnyxValues = OnyxValuesMapping & OnyxCollectionValuesMapping & OnyxFormValuesMapping & OnyxFormDraftValuesMapping;

type OnyxCollectionKey = keyof OnyxCollectionValuesMapping;
type OnyxFormKey = keyof OnyxFormValuesMapping;
type OnyxFormDraftKey = keyof OnyxFormDraftValuesMapping;
type OnyxValueKey = keyof OnyxValuesMapping;

type OnyxKey = OnyxValueKey | OnyxCollectionKey | OnyxFormKey | OnyxFormDraftKey;
type OnyxPagesKey = typeof ONYXKEYS.COLLECTION.REPORT_ACTIONS_PAGES;

type MissingOnyxKeysError = `Error: Types don't match, OnyxKey type is missing: ${Exclude<AllOnyxKeys, OnyxKey>}`;
/** If this type errors, it means that the `OnyxKey` type is missing some keys. */
// eslint-disable-next-line @typescript-eslint/no-unused-vars
type AssertOnyxKeys = AssertTypesEqual<AllOnyxKeys, OnyxKey, MissingOnyxKeysError>;

export default ONYXKEYS;
export type {OnyxCollectionKey, OnyxCollectionValuesMapping, OnyxFormDraftKey, OnyxFormKey, OnyxFormValuesMapping, OnyxKey, OnyxPagesKey, OnyxValueKey, OnyxValues};<|MERGE_RESOLUTION|>--- conflicted
+++ resolved
@@ -400,13 +400,10 @@
     /** Stores the information about currently edited advanced approval workflow */
     APPROVAL_WORKFLOW: 'approvalWorkflow',
 
-<<<<<<< HEAD
     /** Stores the user search value for persistance across the screens */
     ROOM_MEMBERS_USER_SEARCH_PHRASE: 'roomMembersUserSearchPhrase',
-=======
     /** Stores the route to open after changing app permission from settings */
     LAST_ROUTE: 'lastRoute',
->>>>>>> 071f11ce
 
     /** Collection Keys */
     COLLECTION: {

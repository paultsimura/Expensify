--- conflicted
+++ resolved
@@ -562,13 +562,10 @@
         SAGE_INTACCT_CREDENTIALS_FORM_DRAFT: 'sageIntacctCredentialsFormDraft',
         NETSUITE_TOKEN_INPUT_FORM: 'netsuiteTokenInputForm',
         NETSUITE_TOKEN_INPUT_FORM_DRAFT: 'netsuiteTokenInputFormDraft',
-<<<<<<< HEAD
+        NETSUITE_CUSTOM_FORM_ID_FORM: 'netsuiteCustomFormIDForm',
+        NETSUITE_CUSTOM_FORM_ID_FORM_DRAFT: 'netsuiteCustomFormIDFormDraft',
         SAGE_INTACCT_DIMENSION_TYPE_FORM: 'sageIntacctDimensionTypeForm',
         SAGE_INTACCT_DIMENSION_TYPE_FORM_DRAFT: 'sageIntacctDimensionTypeFormDraft',
-=======
-        NETSUITE_CUSTOM_FORM_ID_FORM: 'netsuiteCustomFormIDForm',
-        NETSUITE_CUSTOM_FORM_ID_FORM_DRAFT: 'netsuiteCustomFormIDFormDraft',
->>>>>>> dd968523
     },
 } as const;
 
@@ -633,11 +630,8 @@
     [ONYXKEYS.FORMS.ISSUE_NEW_EXPENSIFY_CARD_FORM]: FormTypes.IssueNewExpensifyCardForm;
     [ONYXKEYS.FORMS.SAGE_INTACCT_CREDENTIALS_FORM]: FormTypes.SageIntactCredentialsForm;
     [ONYXKEYS.FORMS.NETSUITE_TOKEN_INPUT_FORM]: FormTypes.NetSuiteTokenInputForm;
-<<<<<<< HEAD
+    [ONYXKEYS.FORMS.NETSUITE_CUSTOM_FORM_ID_FORM]: FormTypes.NetSuiteCustomFormIDForm;
     [ONYXKEYS.FORMS.SAGE_INTACCT_DIMENSION_TYPE_FORM]: FormTypes.SageIntacctDimensionForm;
-=======
-    [ONYXKEYS.FORMS.NETSUITE_CUSTOM_FORM_ID_FORM]: FormTypes.NetSuiteCustomFormIDForm;
->>>>>>> dd968523
 };
 
 type OnyxFormDraftValuesMapping = {

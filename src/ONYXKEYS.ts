import type {ValueOf} from 'type-fest';
import type CONST from './CONST';
import type {OnboardingPurposeType} from './CONST';
import type * as FormTypes from './types/form';
import type * as OnyxTypes from './types/onyx';
import type Onboarding from './types/onyx/Onboarding';
import type AssertTypesEqual from './types/utils/AssertTypesEqual';
import type DeepValueOf from './types/utils/DeepValueOf';

/**
 * This is a file containing constants for all the top level keys in our store
 */
const ONYXKEYS = {
    /** Holds information about the users account that is logging in */
    ACCOUNT: 'account',

    /** Holds the reportID for the report between the user and their account manager */
    ACCOUNT_MANAGER_REPORT_ID: 'accountManagerReportID',

    /** Holds an array of client IDs which is used for multi-tabs on web in order to know
     * which tab is the leader, and which ones are the followers */
    ACTIVE_CLIENTS: 'activeClients',

    /** A unique ID for the device */
    DEVICE_ID: 'deviceID',

    /** Boolean flag set whenever the sidebar has loaded */
    IS_SIDEBAR_LOADED: 'isSidebarLoaded',

    /** Boolean flag set whenever we are searching for reports in the server */
    IS_SEARCHING_FOR_REPORTS: 'isSearchingForReports',

    /** Note: These are Persisted Requests - not all requests in the main queue as the key name might lead one to believe */
    PERSISTED_REQUESTS: 'networkRequestQueue',

    /** Stores current date */
    CURRENT_DATE: 'currentDate',

    /** Credentials to authenticate the user */
    CREDENTIALS: 'credentials',
    STASHED_CREDENTIALS: 'stashedCredentials',

    /** Keeps track if there is modal currently visible or not */
    MODAL: 'modal',

    /** Has information about the network status (offline/online) */
    NETWORK: 'network',

    // draft status
    CUSTOM_STATUS_DRAFT: 'customStatusDraft',

    // keep edit message focus state
    INPUT_FOCUSED: 'inputFocused',

    /** Contains all the personalDetails the user has access to, keyed by accountID */
    PERSONAL_DETAILS_LIST: 'personalDetailsList',

    /** Contains all the private personal details of the user */
    PRIVATE_PERSONAL_DETAILS: 'private_personalDetails',

    /**
     * PERSONAL_DETAILS_METADATA is a perf optimization used to hold loading states of each entry in PERSONAL_DETAILS_LIST.
     * A lot of components are connected to the PERSONAL_DETAILS_LIST entity and do not care about the loading state.
     * Setting the loading state directly on the personal details entry caused a lot of unnecessary re-renders.
     */
    PERSONAL_DETAILS_METADATA: 'personalDetailsMetadata',

    /** Contains all the info for Tasks */
    TASK: 'task',

    /** Contains a list of all currencies available to the user - user can
     * select a currency based on the list */
    CURRENCY_LIST: 'currencyList',

    /** Indicates whether an update is available and ready to be installed. */
    UPDATE_AVAILABLE: 'updateAvailable',

    /** Indicates that a request to join a screen share with a GuidesPlus agent was received */
    SCREEN_SHARE_REQUEST: 'screenShareRequest',

    /** Saves the current country code which is displayed when the user types a phone number without
     *  an international code */
    COUNTRY_CODE: 'countryCode',

    /**  The 'country' field in this code represents the return country based on the user's IP address.
     * It is expected to provide a two-letter country code such as US for United States, and so on. */
    COUNTRY: 'country',

    /** Contains all the users settings for the Settings page and sub pages */
    USER: 'user',

    /** Contains latitude and longitude of user's last known location */
    USER_LOCATION: 'userLocation',

    /** Contains metadata (partner, login, validation date) for all of the user's logins */
    LOGIN_LIST: 'loginList',

    /** Object containing contact method that's going to be added */
    PENDING_CONTACT_ACTION: 'pendingContactAction',

    /** Store the information of magic code */
    VALIDATE_ACTION_CODE: 'validate_action_code',

    /** Information about the current session (authToken, accountID, email, loading, error) */
    SESSION: 'session',
    STASHED_SESSION: 'stashedSession',
    BETAS: 'betas',

    /** NVP keys */

    /** Boolean flag only true when first set */
    NVP_IS_FIRST_TIME_NEW_EXPENSIFY_USER: 'nvp_isFirstTimeNewExpensifyUser',

    /** This NVP contains information about whether the onboarding flow was completed or not */
    NVP_ONBOARDING: 'nvp_onboarding',

    /** This NVP contains data associated with HybridApp */
    NVP_TRYNEWDOT: 'nvp_tryNewDot',

    /** Contains the user preference for the LHN priority mode */
    NVP_PRIORITY_MODE: 'nvp_priorityMode',

    /** Contains the users's block expiration (if they have one) */
    NVP_BLOCKED_FROM_CONCIERGE: 'nvp_private_blockedFromConcierge',

    /** Whether the user is blocked from chat */
    NVP_BLOCKED_FROM_CHAT: 'nvp_private_blockedFromChat',

    /** A unique identifier that each user has that's used to send notifications */
    NVP_PRIVATE_PUSH_NOTIFICATION_ID: 'nvp_private_pushNotificationID',

    /** The NVP with the last payment method used per policy */
    NVP_LAST_PAYMENT_METHOD: 'nvp_private_lastPaymentMethod',

    /** This NVP holds to most recent waypoints that a person has used when creating a distance expense */
    NVP_RECENT_WAYPOINTS: 'nvp_expensify_recentWaypoints',

    /** This NVP contains the choice that the user made on the engagement modal */
    NVP_INTRO_SELECTED: 'nvp_introSelected',

    /** This NVP contains the active policyID */
    NVP_ACTIVE_POLICY_ID: 'nvp_expensify_activePolicyID',

    /** This NVP contains the referral banners the user dismissed */
    NVP_DISMISSED_REFERRAL_BANNERS: 'nvp_dismissedReferralBanners',

    /** This NVP contains the training modals the user denied showing again */
    NVP_HAS_SEEN_TRACK_TRAINING: 'nvp_hasSeenTrackTraining',

    /** Indicates which locale should be used */
    NVP_PREFERRED_LOCALE: 'nvp_preferredLocale',

    /** Whether the user has tried focus mode yet */
    NVP_TRY_FOCUS_MODE: 'nvp_tryFocusMode',

    /** Whether the user has dismissed the hold educational interstitial */
    NVP_DISMISSED_HOLD_USE_EXPLANATION: 'nvp_dismissedHoldUseExplanation',

    /** Whether the user has seen HybridApp explanation modal */
    NVP_SEEN_NEW_USER_MODAL: 'nvp_seen_new_user_modal',

    /** Store the state of the subscription */
    NVP_PRIVATE_SUBSCRIPTION: 'nvp_private_subscription',

    /** Store the state of the private tax-exempt */
    NVP_PRIVATE_TAX_EXEMPT: 'nvp_private_taxExempt',

    /** Store the stripe id status */
    NVP_PRIVATE_STRIPE_CUSTOMER_ID: 'nvp_private_stripeCustomerID',

    /** Store the billing dispute status */
    NVP_PRIVATE_BILLING_DISPUTE_PENDING: 'nvp_private_billingDisputePending',

    /** Store the billing status */
    NVP_PRIVATE_BILLING_STATUS: 'nvp_private_billingStatus',

    /** Store preferred skintone for emoji */
    PREFERRED_EMOJI_SKIN_TONE: 'nvp_expensify_preferredEmojiSkinTone',

    /** Store frequently used emojis for this user */
    FREQUENTLY_USED_EMOJIS: 'nvp_expensify_frequentlyUsedEmojis',

    /** The NVP with the last distance rate used per policy */
    NVP_LAST_SELECTED_DISTANCE_RATES: 'nvp_expensify_lastSelectedDistanceRates',

    /** The NVP with the last action taken (for the Quick Action Button) */
    NVP_QUICK_ACTION_GLOBAL_CREATE: 'nvp_quickActionGlobalCreate',

    /** The NVP containing all information necessary to connect with Spontana */
    NVP_TRAVEL_SETTINGS: 'nvp_travelSettings',

    /** The start date (yyyy-MM-dd HH:mm:ss) of the workspace owner’s free trial period. */
    NVP_FIRST_DAY_FREE_TRIAL: 'nvp_private_firstDayFreeTrial',

    /** The end date (yyyy-MM-dd HH:mm:ss) of the workspace owner’s free trial period. */
    NVP_LAST_DAY_FREE_TRIAL: 'nvp_private_lastDayFreeTrial',

    /** ID associated with the payment card added by the user. */
    NVP_BILLING_FUND_ID: 'nvp_expensify_billingFundID',

    /** The amount owed by the workspace’s owner. */
    NVP_PRIVATE_AMOUNT_OWED: 'nvp_private_amountOwed',

    /** The end date (epoch timestamp) of the workspace owner’s grace period after the free trial ends. */
    NVP_PRIVATE_OWNER_BILLING_GRACE_PERIOD_END: 'nvp_private_billingGracePeriodEnd',

    /** The NVP containing all information related to educational tooltip in workspace chat */
    NVP_WORKSPACE_TOOLTIP: 'workspaceTooltip',

    /** Whether to show save search rename tooltip */
    SHOULD_SHOW_SAVED_SEARCH_RENAME_TOOLTIP: 'shouldShowSavedSearchRenameTooltip',

    /**  Whether to hide gbr tooltip */
    NVP_SHOULD_HIDE_GBR_TOOLTIP: 'nvp_should_hide_gbr_tooltip',

    /** Does this user have push notifications enabled for this device? */
    PUSH_NOTIFICATIONS_ENABLED: 'pushNotificationsEnabled',

    /** Plaid data (access tokens, bank accounts ...) */
    PLAID_DATA: 'plaidData',

    /** If we disabled Plaid because of too many attempts */
    IS_PLAID_DISABLED: 'isPlaidDisabled',

    /** Token needed to initialize Plaid link */
    PLAID_LINK_TOKEN: 'plaidLinkToken',

    /** Capture Plaid event  */
    PLAID_CURRENT_EVENT: 'plaidCurrentEvent',

    /** Token needed to initialize Onfido */
    ONFIDO_TOKEN: 'onfidoToken',
    ONFIDO_APPLICANT_ID: 'onfidoApplicantID',

    /** User's Expensify Wallet */
    USER_WALLET: 'userWallet',

    /** User's metadata that will be used to segmentation */
    USER_METADATA: 'userMetadata',

    /** Object containing Onfido SDK Token + applicantID */
    WALLET_ONFIDO: 'walletOnfido',

    /** Stores information about additional details form entry */
    WALLET_ADDITIONAL_DETAILS: 'walletAdditionalDetails',

    /** Object containing Wallet terms step state */
    WALLET_TERMS: 'walletTerms',

    /** The user's bank accounts */
    BANK_ACCOUNT_LIST: 'bankAccountList',

    /** The user's payment and P2P cards */
    FUND_LIST: 'fundList',

    /** The user's cash card and imported cards (including the Expensify Card) */
    CARD_LIST: 'cardList',

    /** Boolean flag used to display the focus mode notification */
    FOCUS_MODE_NOTIFICATION: 'focusModeNotification',

    /** Stores information about the user's saved statements */
    WALLET_STATEMENT: 'walletStatement',

    /** Stores information about the active personal bank account being set up */
    PERSONAL_BANK_ACCOUNT: 'personalBankAccount',

    /** Stores information about the active reimbursement account being set up */
    REIMBURSEMENT_ACCOUNT: 'reimbursementAccount',

    /** Stores Workspace ID that will be tied to reimbursement account during setup */
    REIMBURSEMENT_ACCOUNT_WORKSPACE_ID: 'reimbursementAccountWorkspaceID',

    /** Set when we are loading payment methods */
    IS_LOADING_PAYMENT_METHODS: 'isLoadingPaymentMethods',

    /** Is report data loading? */
    IS_LOADING_REPORT_DATA: 'isLoadingReportData',

    /** Is report data loading? */
    IS_LOADING_APP: 'isLoadingApp',

    /** Is the test tools modal open? */
    IS_TEST_TOOLS_MODAL_OPEN: 'isTestToolsModalOpen',

    /** Is app in profiling mode */
    APP_PROFILING_IN_PROGRESS: 'isProfilingInProgress',

    /** Stores information about active wallet transfer amount, selectedAccountID, status, etc */
    WALLET_TRANSFER: 'walletTransfer',

    /** The policyID of the last workspace whose settings were accessed by the user */
    LAST_ACCESSED_WORKSPACE_POLICY_ID: 'lastAccessedWorkspacePolicyID',

    /** Whether we should show the compose input or not */
    SHOULD_SHOW_COMPOSE_INPUT: 'shouldShowComposeInput',

    /** Is app in beta version */
    IS_BETA: 'isBeta',

    /** Whether we're checking if the room is public or not */
    IS_CHECKING_PUBLIC_ROOM: 'isCheckingPublicRoom',

    /** A map of the user's security group IDs they belong to in specific domains */
    MY_DOMAIN_SECURITY_GROUPS: 'myDomainSecurityGroups',

    /** Report ID of the last report the user viewed as anonymous user */
    LAST_OPENED_PUBLIC_ROOM_ID: 'lastOpenedPublicRoomID',

    // The theme setting set by the user in preferences.
    // This can be either "light", "dark" or "system"
    PREFERRED_THEME: 'preferredTheme',

    // Information about the onyx updates IDs that were received from the server
    ONYX_UPDATES_FROM_SERVER: 'onyxUpdatesFromServer',

    // The last update ID that was applied to the client
    ONYX_UPDATES_LAST_UPDATE_ID_APPLIED_TO_CLIENT: 'OnyxUpdatesLastUpdateIDAppliedToClient',

    // The access token to be used with the Mapbox library
    MAPBOX_ACCESS_TOKEN: 'mapboxAccessToken',

    // Max area supported for HTML <canvas> element
    MAX_CANVAS_AREA: 'maxCanvasArea',

    // Max height supported for HTML <canvas> element
    MAX_CANVAS_HEIGHT: 'maxCanvasHeight',

    /** Onboarding Purpose selected by the user during Onboarding flow */
    ONBOARDING_PURPOSE_SELECTED: 'onboardingPurposeSelected',

    /** Onboarding error message to be displayed to the user */
    ONBOARDING_ERROR_MESSAGE: 'onboardingErrorMessage',

    /** Onboarding policyID selected by the user during Onboarding flow */
    ONBOARDING_POLICY_ID: 'onboardingPolicyID',

    /** Onboarding Purpose selected by the user during Onboarding flow */
    ONBOARDING_ADMINS_CHAT_REPORT_ID: 'onboardingAdminsChatReportID',

    // Stores onboarding last visited path
    ONBOARDING_LAST_VISITED_PATH: 'onboardingLastVisitedPath',

    // Max width supported for HTML <canvas> element
    MAX_CANVAS_WIDTH: 'maxCanvasWidth',

    // Stores last visited path
    LAST_VISITED_PATH: 'lastVisitedPath',

    // Stores the recently used report fields
    RECENTLY_USED_REPORT_FIELDS: 'recentlyUsedReportFields',

    /** Indicates whether an forced upgrade is required */
    UPDATE_REQUIRED: 'updateRequired',

    /** Indicates whether an forced reset is required. Used in emergency situations where we must completely erase the Onyx data in the client because it is in a bad state. This will clear Oynx data without signing the user out. */
    RESET_REQUIRED: 'resetRequired',

    /** Stores the logs of the app for debugging purposes */
    LOGS: 'logs',

    /** Indicates whether we should store logs or not */
    SHOULD_STORE_LOGS: 'shouldStoreLogs',

    /** Indicates whether we should mask fragile user data while exporting onyx state or not */
    SHOULD_MASK_ONYX_STATE: 'shouldMaskOnyxState',

    /** Stores new group chat draft */
    NEW_GROUP_CHAT_DRAFT: 'newGroupChatDraft',

    // Paths of PDF file that has been cached during one session
    CACHED_PDF_PATHS: 'cachedPDFPaths',

    /** Stores iframe link to verify 3DS flow for subscription */
    VERIFY_3DS_SUBSCRIPTION: 'verify3dsSubscription',

    /** Holds the checks used while transferring the ownership of the workspace */
    POLICY_OWNERSHIP_CHANGE_CHECKS: 'policyOwnershipChangeChecks',

    // These statuses below are in separate keys on purpose - it allows us to have different behaviours of the banner based on the status

    /** Indicates whether ClearOutstandingBalance failed */
    SUBSCRIPTION_RETRY_BILLING_STATUS_FAILED: 'subscriptionRetryBillingStatusFailed',

    /** Indicates whether ClearOutstandingBalance was successful */
    SUBSCRIPTION_RETRY_BILLING_STATUS_SUCCESSFUL: 'subscriptionRetryBillingStatusSuccessful',

    /** Indicates whether ClearOutstandingBalance is pending */
    SUBSCRIPTION_RETRY_BILLING_STATUS_PENDING: 'subscriptionRetryBillingStatusPending',

    /** Stores info during review duplicates flow */
    REVIEW_DUPLICATES: 'reviewDuplicates',

    /** Stores the last export method for policy */
    LAST_EXPORT_METHOD: 'lastExportMethod',

    /** Stores the information about the state of issuing a new card */
    ISSUE_NEW_EXPENSIFY_CARD: 'issueNewExpensifyCard',

    /** Stores the information about the state of addint a new company card */
    ADD_NEW_COMPANY_CARD: 'addNewCompanyCard',

    /** Stores the information about the state of assigning a company card */
    ASSIGN_CARD: 'assignCard',

    /** Stores the information if mobile selection mode is active */
    MOBILE_SELECTION_MODE: 'mobileSelectionMode',

    NVP_PRIVATE_CANCELLATION_DETAILS: 'nvp_private_cancellationDetails',

    /** Stores the information about currently edited advanced approval workflow */
    APPROVAL_WORKFLOW: 'approvalWorkflow',

    /** Stores the user search value for persistance across the screens */
    ROOM_MEMBERS_USER_SEARCH_PHRASE: 'roomMembersUserSearchPhrase',
    /** Stores information about recently uploaded spreadsheet file */
    IMPORTED_SPREADSHEET: 'importedSpreadsheet',

    /** Stores the route to open after changing app permission from settings */
    LAST_ROUTE: 'lastRoute',

    /** Stores the information if user loaded the Onyx state through Import feature  */
    IS_USING_IMPORTED_STATE: 'isUsingImportedState',

    /** Stores the information about the saved searches */
    SAVED_SEARCHES: 'nvp_savedSearches',

    /** Stores recently used currencies */
    RECENTLY_USED_CURRENCIES: 'nvp_recentlyUsedCurrencies',

    /** Collection Keys */
    COLLECTION: {
        DOWNLOAD: 'download_',
        POLICY: 'policy_',
        POLICY_DRAFTS: 'policyDrafts_',
        POLICY_JOIN_MEMBER: 'policyJoinMember_',
        POLICY_CATEGORIES: 'policyCategories_',
        POLICY_CATEGORIES_DRAFT: 'policyCategoriesDraft_',
        POLICY_RECENTLY_USED_CATEGORIES: 'policyRecentlyUsedCategories_',
        POLICY_TAGS: 'policyTags_',
        POLICY_RECENTLY_USED_TAGS: 'nvp_recentlyUsedTags_',
        // Whether the policy's connection data was attempted to be fetched in
        // the current user session. As this state only exists client-side, it
        // should not be included as part of the policy object. The policy
        // object should mirror the data as it's stored in the database.
        POLICY_HAS_CONNECTIONS_DATA_BEEN_FETCHED: 'policyHasConnectionsDataBeenFetched_',
        OLD_POLICY_RECENTLY_USED_TAGS: 'policyRecentlyUsedTags_',
        POLICY_CONNECTION_SYNC_PROGRESS: 'policyConnectionSyncProgress_',
        WORKSPACE_INVITE_MEMBERS_DRAFT: 'workspaceInviteMembersDraft_',
        WORKSPACE_INVITE_MESSAGE_DRAFT: 'workspaceInviteMessageDraft_',
        REPORT: 'report_',
        REPORT_NAME_VALUE_PAIRS: 'reportNameValuePairs_',
        REPORT_DRAFT: 'reportDraft_',
        // REPORT_METADATA is a perf optimization used to hold loading states (isLoadingInitialReportActions, isLoadingOlderReportActions, isLoadingNewerReportActions).
        // A lot of components are connected to the Report entity and do not care about the actions. Setting the loading state
        // directly on the report caused a lot of unnecessary re-renders
        REPORT_METADATA: 'reportMetadata_',
        REPORT_ACTIONS: 'reportActions_',
        REPORT_ACTIONS_DRAFTS: 'reportActionsDrafts_',
        REPORT_ACTIONS_PAGES: 'reportActionsPages_',
        REPORT_ACTIONS_REACTIONS: 'reportActionsReactions_',
        REPORT_DRAFT_COMMENT: 'reportDraftComment_',
        REPORT_IS_COMPOSER_FULL_SIZE: 'reportIsComposerFullSize_',
        REPORT_USER_IS_TYPING: 'reportUserIsTyping_',
        REPORT_USER_IS_LEAVING_ROOM: 'reportUserIsLeavingRoom_',
        REPORT_VIOLATIONS: 'reportViolations_',
        SECURITY_GROUP: 'securityGroup_',
        TRANSACTION: 'transactions_',
        TRANSACTION_VIOLATIONS: 'transactionViolations_',
        TRANSACTION_DRAFT: 'transactionsDraft_',
        SKIP_CONFIRMATION: 'skipConfirmation_',
        TRANSACTION_BACKUP: 'transactionsBackup_',
        SPLIT_TRANSACTION_DRAFT: 'splitTransactionDraft_',
        PRIVATE_NOTES_DRAFT: 'privateNotesDraft_',
        NEXT_STEP: 'reportNextStep_',

        // Manual expense tab selector
        SELECTED_TAB: 'selectedTab_',

        /** This is deprecated, but needed for a migration, so we still need to include it here so that it will be initialized in Onyx.init */
        DEPRECATED_POLICY_MEMBER_LIST: 'policyMemberList_',

        // Search Page related
        SNAPSHOT: 'snapshot_',

        // Shared NVPs
        /** Collection of objects where each object represents the owner of the workspace that is past due billing AND the user is a member of. */
        SHARED_NVP_PRIVATE_USER_BILLING_GRACE_PERIOD_END: 'sharedNVP_private_billingGracePeriodEnd_',

        /** The collection of card feeds */
        SHARED_NVP_PRIVATE_DOMAIN_MEMBER: 'sharedNVP_private_domain_member_',

        /**
         * Stores the card list for a given fundID and feed in the format: cards_<fundID>_<bankName>
         * So for example: cards_12345_Expensify Card
         */
        WORKSPACE_CARDS_LIST: 'cards_',

        /** Expensify cards settings */
        PRIVATE_EXPENSIFY_CARD_SETTINGS: 'private_expensifyCardSettings_',

        /** Stores which connection is set up to use Continuous Reconciliation */
        EXPENSIFY_CARD_CONTINUOUS_RECONCILIATION_CONNECTION: 'expensifyCard_continuousReconciliationConnection_',

        /** The value that indicates whether Continuous Reconciliation should be used on the domain */
        EXPENSIFY_CARD_USE_CONTINUOUS_RECONCILIATION: 'expensifyCard_useContinuousReconciliation_',

        /** Currently displaying feed */
        LAST_SELECTED_FEED: 'lastSelectedFeed_',
    },

    /** List of Form ids */
    FORMS: {
        ADD_PAYMENT_CARD_FORM: 'addPaymentCardForm',
        ADD_PAYMENT_CARD_FORM_DRAFT: 'addPaymentCardFormDraft',
        WORKSPACE_SETTINGS_FORM: 'workspaceSettingsForm',
        WORKSPACE_CATEGORY_FORM: 'workspaceCategoryForm',
        WORKSPACE_CATEGORY_FORM_DRAFT: 'workspaceCategoryFormDraft',
        WORKSPACE_CATEGORY_DESCRIPTION_HINT_FORM: 'workspaceCategoryDescriptionHintForm',
        WORKSPACE_CATEGORY_DESCRIPTION_HINT_FORM_DRAFT: 'workspaceCategoryDescriptionHintFormDraft',
        WORKSPACE_CATEGORY_FLAG_AMOUNTS_OVER_FORM: 'workspaceCategoryFlagAmountsOverForm',
        WORKSPACE_CATEGORY_FLAG_AMOUNTS_OVER_FORM_DRAFT: 'workspaceCategoryFlagAmountsOverFormDraft',
        WORKSPACE_TAG_FORM: 'workspaceTagForm',
        WORKSPACE_TAG_FORM_DRAFT: 'workspaceTagFormDraft',
        WORKSPACE_SETTINGS_FORM_DRAFT: 'workspaceSettingsFormDraft',
        WORKSPACE_DESCRIPTION_FORM: 'workspaceDescriptionForm',
        WORKSPACE_DESCRIPTION_FORM_DRAFT: 'workspaceDescriptionFormDraft',
        WORKSPACE_TAX_CUSTOM_NAME: 'workspaceTaxCustomName',
        WORKSPACE_TAX_CUSTOM_NAME_DRAFT: 'workspaceTaxCustomNameDraft',
        WORKSPACE_COMPANY_CARD_FEED_NAME: 'workspaceCompanyCardFeedName',
        WORKSPACE_COMPANY_CARD_FEED_NAME_DRAFT: 'workspaceCompanyCardFeedNameDraft',
        EDIT_WORKSPACE_COMPANY_CARD_NAME_FORM: 'editCompanyCardName',
        EDIT_WORKSPACE_COMPANY_CARD_NAME_DRAFT_FORM: 'editCompanyCardNameDraft',
        WORKSPACE_REPORT_FIELDS_FORM: 'workspaceReportFieldForm',
        WORKSPACE_REPORT_FIELDS_FORM_DRAFT: 'workspaceReportFieldFormDraft',
        POLICY_CREATE_DISTANCE_RATE_FORM: 'policyCreateDistanceRateForm',
        POLICY_CREATE_DISTANCE_RATE_FORM_DRAFT: 'policyCreateDistanceRateFormDraft',
        POLICY_DISTANCE_RATE_EDIT_FORM: 'policyDistanceRateEditForm',
        POLICY_DISTANCE_RATE_TAX_RECLAIMABLE_ON_EDIT_FORM: 'policyDistanceRateTaxReclaimableOnEditForm',
        POLICY_DISTANCE_RATE_TAX_RECLAIMABLE_ON_EDIT_FORM_DRAFT: 'policyDistanceRateTaxReclaimableOnEditFormDraft',
        POLICY_DISTANCE_RATE_EDIT_FORM_DRAFT: 'policyDistanceRateEditFormDraft',
        CLOSE_ACCOUNT_FORM: 'closeAccount',
        CLOSE_ACCOUNT_FORM_DRAFT: 'closeAccountDraft',
        PROFILE_SETTINGS_FORM: 'profileSettingsForm',
        PROFILE_SETTINGS_FORM_DRAFT: 'profileSettingsFormDraft',
        DISPLAY_NAME_FORM: 'displayNameForm',
        DISPLAY_NAME_FORM_DRAFT: 'displayNameFormDraft',
        ONBOARDING_PERSONAL_DETAILS_FORM: 'onboardingPersonalDetailsForm',
        ONBOARDING_PERSONAL_DETAILS_FORM_DRAFT: 'onboardingPersonalDetailsFormDraft',
        ONBOARDING_PERSONAL_WORK: 'onboardingWorkForm',
        ONBOARDING_PERSONAL_WORK_DRAFT: 'onboardingWorkFormDraft',
        ROOM_NAME_FORM: 'roomNameForm',
        ROOM_NAME_FORM_DRAFT: 'roomNameFormDraft',
        REPORT_DESCRIPTION_FORM: 'reportDescriptionForm',
        REPORT_DESCRIPTION_FORM_DRAFT: 'reportDescriptionFormDraft',
        LEGAL_NAME_FORM: 'legalNameForm',
        LEGAL_NAME_FORM_DRAFT: 'legalNameFormDraft',
        WORKSPACE_INVITE_MESSAGE_FORM: 'workspaceInviteMessageForm',
        WORKSPACE_INVITE_MESSAGE_FORM_DRAFT: 'workspaceInviteMessageFormDraft',
        DATE_OF_BIRTH_FORM: 'dateOfBirthForm',
        DATE_OF_BIRTH_FORM_DRAFT: 'dateOfBirthFormDraft',
        HOME_ADDRESS_FORM: 'homeAddressForm',
        HOME_ADDRESS_FORM_DRAFT: 'homeAddressFormDraft',
        PERSONAL_DETAILS_FORM: 'personalDetailsForm',
        PERSONAL_DETAILS_FORM_DRAFT: 'personalDetailsFormDraft',
        NEW_ROOM_FORM: 'newRoomForm',
        NEW_ROOM_FORM_DRAFT: 'newRoomFormDraft',
        ROOM_SETTINGS_FORM: 'roomSettingsForm',
        ROOM_SETTINGS_FORM_DRAFT: 'roomSettingsFormDraft',
        NEW_TASK_FORM: 'newTaskForm',
        NEW_TASK_FORM_DRAFT: 'newTaskFormDraft',
        EDIT_TASK_FORM: 'editTaskForm',
        EDIT_TASK_FORM_DRAFT: 'editTaskFormDraft',
        MONEY_REQUEST_DESCRIPTION_FORM: 'moneyRequestDescriptionForm',
        MONEY_REQUEST_DESCRIPTION_FORM_DRAFT: 'moneyRequestDescriptionFormDraft',
        MONEY_REQUEST_MERCHANT_FORM: 'moneyRequestMerchantForm',
        MONEY_REQUEST_MERCHANT_FORM_DRAFT: 'moneyRequestMerchantFormDraft',
        MONEY_REQUEST_AMOUNT_FORM: 'moneyRequestAmountForm',
        MONEY_REQUEST_AMOUNT_FORM_DRAFT: 'moneyRequestAmountFormDraft',
        MONEY_REQUEST_DATE_FORM: 'moneyRequestCreatedForm',
        MONEY_REQUEST_DATE_FORM_DRAFT: 'moneyRequestCreatedFormDraft',
        MONEY_REQUEST_HOLD_FORM: 'moneyHoldReasonForm',
        MONEY_REQUEST_HOLD_FORM_DRAFT: 'moneyHoldReasonFormDraft',
        MONEY_REQUEST_COMPANY_INFO_FORM: 'moneyRequestCompanyInfoForm',
        MONEY_REQUEST_COMPANY_INFO_FORM_DRAFT: 'moneyRequestCompanyInfoFormDraft',
        NEW_CONTACT_METHOD_FORM: 'newContactMethodForm',
        NEW_CONTACT_METHOD_FORM_DRAFT: 'newContactMethodFormDraft',
        WAYPOINT_FORM: 'waypointForm',
        WAYPOINT_FORM_DRAFT: 'waypointFormDraft',
        SETTINGS_STATUS_SET_FORM: 'settingsStatusSetForm',
        SETTINGS_STATUS_SET_FORM_DRAFT: 'settingsStatusSetFormDraft',
        SETTINGS_STATUS_SET_CLEAR_AFTER_FORM: 'settingsStatusSetClearAfterForm',
        SETTINGS_STATUS_SET_CLEAR_AFTER_FORM_DRAFT: 'settingsStatusSetClearAfterFormDraft',
        SETTINGS_STATUS_CLEAR_DATE_FORM: 'settingsStatusClearDateForm',
        SETTINGS_STATUS_CLEAR_DATE_FORM_DRAFT: 'settingsStatusClearDateFormDraft',
        CHANGE_BILLING_CURRENCY_FORM: 'billingCurrencyForm',
        CHANGE_BILLING_CURRENCY_FORM_DRAFT: 'billingCurrencyFormDraft',
        PRIVATE_NOTES_FORM: 'privateNotesForm',
        PRIVATE_NOTES_FORM_DRAFT: 'privateNotesFormDraft',
        I_KNOW_A_TEACHER_FORM: 'iKnowTeacherForm',
        I_KNOW_A_TEACHER_FORM_DRAFT: 'iKnowTeacherFormDraft',
        INTRO_SCHOOL_PRINCIPAL_FORM: 'introSchoolPrincipalForm',
        INTRO_SCHOOL_PRINCIPAL_FORM_DRAFT: 'introSchoolPrincipalFormDraft',
        REPORT_PHYSICAL_CARD_FORM: 'requestPhysicalCardForm',
        REPORT_PHYSICAL_CARD_FORM_DRAFT: 'requestPhysicalCardFormDraft',
        REPORT_VIRTUAL_CARD_FRAUD: 'reportVirtualCardFraudForm',
        REPORT_VIRTUAL_CARD_FRAUD_DRAFT: 'reportVirtualCardFraudFormDraft',
        GET_PHYSICAL_CARD_FORM: 'getPhysicalCardForm',
        GET_PHYSICAL_CARD_FORM_DRAFT: 'getPhysicalCardFormDraft',
        REPORT_FIELDS_EDIT_FORM: 'reportFieldsEditForm',
        REPORT_FIELDS_EDIT_FORM_DRAFT: 'reportFieldsEditFormDraft',
        REIMBURSEMENT_ACCOUNT_FORM: 'reimbursementAccount',
        REIMBURSEMENT_ACCOUNT_FORM_DRAFT: 'reimbursementAccountDraft',
        PERSONAL_BANK_ACCOUNT_FORM: 'personalBankAccount',
        PERSONAL_BANK_ACCOUNT_FORM_DRAFT: 'personalBankAccountDraft',
        DISABLE_AUTO_RENEW_SURVEY_FORM: 'disableAutoRenewSurveyForm',
        DISABLE_AUTO_RENEW_SURVEY_FORM_DRAFT: 'disableAutoRenewSurveyFormDraft',
        REQUEST_EARLY_CANCELLATION_FORM: 'requestEarlyCancellationForm',
        REQUEST_EARLY_CANCELLATION_FORM_DRAFT: 'requestEarlyCancellationFormDraft',
        EXIT_SURVEY_REASON_FORM: 'exitSurveyReasonForm',
        EXIT_SURVEY_REASON_FORM_DRAFT: 'exitSurveyReasonFormDraft',
        EXIT_SURVEY_RESPONSE_FORM: 'exitSurveyResponseForm',
        EXIT_SURVEY_RESPONSE_FORM_DRAFT: 'exitSurveyResponseFormDraft',
        WALLET_ADDITIONAL_DETAILS: 'walletAdditionalDetails',
        WALLET_ADDITIONAL_DETAILS_DRAFT: 'walletAdditionalDetailsDraft',
        POLICY_TAG_NAME_FORM: 'policyTagNameForm',
        POLICY_TAG_NAME_FORM_DRAFT: 'policyTagNameFormDraft',
        WORKSPACE_NEW_TAX_FORM: 'workspaceNewTaxForm',
        WORKSPACE_NEW_TAX_FORM_DRAFT: 'workspaceNewTaxFormDraft',
        WORKSPACE_TAX_NAME_FORM: 'workspaceTaxNameForm',
        WORKSPACE_TAX_CODE_FORM: 'workspaceTaxCodeForm',
        WORKSPACE_TAX_CODE_FORM_DRAFT: 'workspaceTaxCodeFormDraft',
        WORKSPACE_TAX_NAME_FORM_DRAFT: 'workspaceTaxNameFormDraft',
        WORKSPACE_TAX_VALUE_FORM: 'workspaceTaxValueForm',
        WORKSPACE_TAX_VALUE_FORM_DRAFT: 'workspaceTaxValueFormDraft',
        WORKSPACE_INVOICES_COMPANY_NAME_FORM: 'workspaceInvoicesCompanyNameForm',
        WORKSPACE_INVOICES_COMPANY_NAME_FORM_DRAFT: 'workspaceInvoicesCompanyNameFormDraft',
        WORKSPACE_INVOICES_COMPANY_WEBSITE_FORM: 'workspaceInvoicesCompanyWebsiteForm',
        WORKSPACE_INVOICES_COMPANY_WEBSITE_FORM_DRAFT: 'workspaceInvoicesCompanyWebsiteFormDraft',
        NEW_CHAT_NAME_FORM: 'newChatNameForm',
        NEW_CHAT_NAME_FORM_DRAFT: 'newChatNameFormDraft',
        SUBSCRIPTION_SIZE_FORM: 'subscriptionSizeForm',
        SUBSCRIPTION_SIZE_FORM_DRAFT: 'subscriptionSizeFormDraft',
        ISSUE_NEW_EXPENSIFY_CARD_FORM: 'issueNewExpensifyCard',
        ISSUE_NEW_EXPENSIFY_CARD_FORM_DRAFT: 'issueNewExpensifyCardDraft',
        ADD_NEW_CARD_FEED_FORM: 'addNewCardFeed',
        ADD_NEW_CARD_FEED_FORM_DRAFT: 'addNewCardFeedDraft',
        ASSIGN_CARD_FORM: 'assignCard',
        ASSIGN_CARD_FORM_DRAFT: 'assignCardDraft',
        EDIT_EXPENSIFY_CARD_NAME_FORM: 'editExpensifyCardName',
        EDIT_EXPENSIFY_CARD_NAME_DRAFT_FORM: 'editExpensifyCardNameDraft',
        EDIT_EXPENSIFY_CARD_LIMIT_FORM: 'editExpensifyCardLimit',
        EDIT_EXPENSIFY_CARD_LIMIT_DRAFT_FORM: 'editExpensifyCardLimitDraft',
        SAGE_INTACCT_CREDENTIALS_FORM: 'sageIntacctCredentialsForm',
        SAGE_INTACCT_CREDENTIALS_FORM_DRAFT: 'sageIntacctCredentialsFormDraft',
        NETSUITE_CUSTOM_FIELD_FORM: 'netSuiteCustomFieldForm',
        NETSUITE_CUSTOM_FIELD_FORM_DRAFT: 'netSuiteCustomFieldFormDraft',
        NETSUITE_CUSTOM_SEGMENT_ADD_FORM: 'netSuiteCustomSegmentAddForm',
        NETSUITE_CUSTOM_SEGMENT_ADD_FORM_DRAFT: 'netSuiteCustomSegmentAddFormDraft',
        NETSUITE_CUSTOM_LIST_ADD_FORM: 'netSuiteCustomListAddForm',
        NETSUITE_CUSTOM_LIST_ADD_FORM_DRAFT: 'netSuiteCustomListAddFormDraft',
        NETSUITE_TOKEN_INPUT_FORM: 'netsuiteTokenInputForm',
        NETSUITE_TOKEN_INPUT_FORM_DRAFT: 'netsuiteTokenInputFormDraft',
        NETSUITE_CUSTOM_FORM_ID_FORM: 'netsuiteCustomFormIDForm',
        NETSUITE_CUSTOM_FORM_ID_FORM_DRAFT: 'netsuiteCustomFormIDFormDraft',
        SAGE_INTACCT_DIMENSION_TYPE_FORM: 'sageIntacctDimensionTypeForm',
        SAGE_INTACCT_DIMENSION_TYPE_FORM_DRAFT: 'sageIntacctDimensionTypeFormDraft',
        SEARCH_ADVANCED_FILTERS_FORM: 'searchAdvancedFiltersForm',
        SEARCH_ADVANCED_FILTERS_FORM_DRAFT: 'searchAdvancedFiltersFormDraft',
        SEARCH_SAVED_SEARCH_RENAME_FORM: 'searchSavedSearchRenameForm',
        SEARCH_SAVED_SEARCH_RENAME_FORM_DRAFT: 'searchSavedSearchRenameFormDraft',
        TEXT_PICKER_MODAL_FORM: 'textPickerModalForm',
        TEXT_PICKER_MODAL_FORM_DRAFT: 'textPickerModalFormDraft',
        RULES_CUSTOM_NAME_MODAL_FORM: 'rulesCustomNameModalForm',
        RULES_CUSTOM_NAME_MODAL_FORM_DRAFT: 'rulesCustomNameModalFormDraft',
        RULES_AUTO_APPROVE_REPORTS_UNDER_MODAL_FORM: 'rulesAutoApproveReportsUnderModalForm',
        RULES_AUTO_APPROVE_REPORTS_UNDER_MODAL_FORM_DRAFT: 'rulesAutoApproveReportsUnderModalFormDraft',
        RULES_RANDOM_REPORT_AUDIT_MODAL_FORM: 'rulesRandomReportAuditModalForm',
        RULES_RANDOM_REPORT_AUDIT_MODAL_FORM_DRAFT: 'rulesRandomReportAuditModalFormDraft',
        RULES_AUTO_PAY_REPORTS_UNDER_MODAL_FORM: 'rulesAutoPayReportsUnderModalForm',
        RULES_AUTO_PAY_REPORTS_UNDER_MODAL_FORM_DRAFT: 'rulesAutoPayReportsUnderModalFormDraft',
        RULES_REQUIRED_RECEIPT_AMOUNT_FORM: 'rulesRequiredReceiptAmountForm',
        RULES_REQUIRED_RECEIPT_AMOUNT_FORM_DRAFT: 'rulesRequiredReceiptAmountFormDraft',
        RULES_MAX_EXPENSE_AMOUNT_FORM: 'rulesMaxExpenseAmountForm',
        RULES_MAX_EXPENSE_AMOUNT_FORM_DRAFT: 'rulesMaxExpenseAmountFormDraft',
        RULES_MAX_EXPENSE_AGE_FORM: 'rulesMaxExpenseAgeForm',
        RULES_MAX_EXPENSE_AGE_FORM_DRAFT: 'rulesMaxExpenseAgeFormDraft',
        DEBUG_REPORT_PAGE_FORM: 'debugReportPageForm',
        DEBUG_REPORT_PAGE_FORM_DRAFT: 'debugReportPageFormDraft',
        DEBUG_REPORT_ACTION_PAGE_FORM: 'debugReportActionPageForm',
        DEBUG_REPORT_ACTION_PAGE_FORM_DRAFT: 'debugReportActionPageFormDraft',
        DEBUG_DETAILS_FORM: 'debugDetailsForm',
        DEBUG_DETAILS_FORM_DRAFT: 'debugDetailsFormDraft',
    },
} as const;

type AllOnyxKeys = DeepValueOf<typeof ONYXKEYS>;

type OnyxFormValuesMapping = {
    [ONYXKEYS.FORMS.ADD_PAYMENT_CARD_FORM]: FormTypes.AddPaymentCardForm;
    [ONYXKEYS.FORMS.WORKSPACE_SETTINGS_FORM]: FormTypes.WorkspaceSettingsForm;
    [ONYXKEYS.FORMS.WORKSPACE_CATEGORY_FORM]: FormTypes.WorkspaceCategoryForm;
    [ONYXKEYS.FORMS.WORKSPACE_TAG_FORM]: FormTypes.WorkspaceTagForm;
    [ONYXKEYS.FORMS.WORKSPACE_TAX_CUSTOM_NAME]: FormTypes.WorkspaceTaxCustomName;
    [ONYXKEYS.FORMS.WORKSPACE_COMPANY_CARD_FEED_NAME]: FormTypes.WorkspaceCompanyCardFeedName;
    [ONYXKEYS.FORMS.EDIT_WORKSPACE_COMPANY_CARD_NAME_FORM]: FormTypes.WorkspaceCompanyCardEditName;
    [ONYXKEYS.FORMS.WORKSPACE_REPORT_FIELDS_FORM]: FormTypes.WorkspaceReportFieldForm;
    [ONYXKEYS.FORMS.WORKSPACE_CATEGORY_DESCRIPTION_HINT_FORM]: FormTypes.WorkspaceCategoryDescriptionHintForm;
    [ONYXKEYS.FORMS.WORKSPACE_CATEGORY_FLAG_AMOUNTS_OVER_FORM]: FormTypes.WorkspaceCategoryFlagAmountsOverForm;
    [ONYXKEYS.FORMS.CLOSE_ACCOUNT_FORM]: FormTypes.CloseAccountForm;
    [ONYXKEYS.FORMS.PROFILE_SETTINGS_FORM]: FormTypes.ProfileSettingsForm;
    [ONYXKEYS.FORMS.DISPLAY_NAME_FORM]: FormTypes.DisplayNameForm;
    [ONYXKEYS.FORMS.ONBOARDING_PERSONAL_DETAILS_FORM]: FormTypes.DisplayNameForm;
    [ONYXKEYS.FORMS.ONBOARDING_PERSONAL_WORK]: FormTypes.WorkForm;
    [ONYXKEYS.FORMS.ROOM_NAME_FORM]: FormTypes.RoomNameForm;
    [ONYXKEYS.FORMS.REPORT_DESCRIPTION_FORM]: FormTypes.ReportDescriptionForm;
    [ONYXKEYS.FORMS.LEGAL_NAME_FORM]: FormTypes.LegalNameForm;
    [ONYXKEYS.FORMS.WORKSPACE_INVITE_MESSAGE_FORM]: FormTypes.WorkspaceInviteMessageForm;
    [ONYXKEYS.FORMS.DATE_OF_BIRTH_FORM]: FormTypes.DateOfBirthForm;
    [ONYXKEYS.FORMS.HOME_ADDRESS_FORM]: FormTypes.HomeAddressForm;
    [ONYXKEYS.FORMS.PERSONAL_DETAILS_FORM]: FormTypes.PersonalDetailsForm;
    [ONYXKEYS.FORMS.NEW_ROOM_FORM]: FormTypes.NewRoomForm;
    [ONYXKEYS.FORMS.ROOM_SETTINGS_FORM]: FormTypes.RoomSettingsForm;
    [ONYXKEYS.FORMS.NEW_TASK_FORM]: FormTypes.NewTaskForm;
    [ONYXKEYS.FORMS.EDIT_TASK_FORM]: FormTypes.EditTaskForm;
    [ONYXKEYS.FORMS.DISABLE_AUTO_RENEW_SURVEY_FORM]: FormTypes.FeedbackSurveyForm;
    [ONYXKEYS.FORMS.REQUEST_EARLY_CANCELLATION_FORM]: FormTypes.FeedbackSurveyForm;
    [ONYXKEYS.FORMS.EXIT_SURVEY_REASON_FORM]: FormTypes.ExitSurveyReasonForm;
    [ONYXKEYS.FORMS.EXIT_SURVEY_RESPONSE_FORM]: FormTypes.ExitSurveyResponseForm;
    [ONYXKEYS.FORMS.MONEY_REQUEST_DESCRIPTION_FORM]: FormTypes.MoneyRequestDescriptionForm;
    [ONYXKEYS.FORMS.MONEY_REQUEST_MERCHANT_FORM]: FormTypes.MoneyRequestMerchantForm;
    [ONYXKEYS.FORMS.MONEY_REQUEST_AMOUNT_FORM]: FormTypes.MoneyRequestAmountForm;
    [ONYXKEYS.FORMS.MONEY_REQUEST_DATE_FORM]: FormTypes.MoneyRequestDateForm;
    [ONYXKEYS.FORMS.MONEY_REQUEST_HOLD_FORM]: FormTypes.MoneyRequestHoldReasonForm;
    [ONYXKEYS.FORMS.MONEY_REQUEST_COMPANY_INFO_FORM]: FormTypes.MoneyRequestCompanyInfoForm;
    [ONYXKEYS.FORMS.NEW_CONTACT_METHOD_FORM]: FormTypes.NewContactMethodForm;
    [ONYXKEYS.FORMS.WAYPOINT_FORM]: FormTypes.WaypointForm;
    [ONYXKEYS.FORMS.SETTINGS_STATUS_SET_FORM]: FormTypes.SettingsStatusSetForm;
    [ONYXKEYS.FORMS.SETTINGS_STATUS_CLEAR_DATE_FORM]: FormTypes.SettingsStatusClearDateForm;
    [ONYXKEYS.FORMS.CHANGE_BILLING_CURRENCY_FORM]: FormTypes.ChangeBillingCurrencyForm;
    [ONYXKEYS.FORMS.SETTINGS_STATUS_SET_CLEAR_AFTER_FORM]: FormTypes.SettingsStatusSetClearAfterForm;
    [ONYXKEYS.FORMS.PRIVATE_NOTES_FORM]: FormTypes.PrivateNotesForm;
    [ONYXKEYS.FORMS.I_KNOW_A_TEACHER_FORM]: FormTypes.IKnowTeacherForm;
    [ONYXKEYS.FORMS.INTRO_SCHOOL_PRINCIPAL_FORM]: FormTypes.IntroSchoolPrincipalForm;
    [ONYXKEYS.FORMS.REPORT_VIRTUAL_CARD_FRAUD]: FormTypes.ReportVirtualCardFraudForm;
    [ONYXKEYS.FORMS.REPORT_PHYSICAL_CARD_FORM]: FormTypes.ReportPhysicalCardForm;
    [ONYXKEYS.FORMS.GET_PHYSICAL_CARD_FORM]: FormTypes.GetPhysicalCardForm;
    [ONYXKEYS.FORMS.REPORT_FIELDS_EDIT_FORM]: FormTypes.ReportFieldsEditForm;
    [ONYXKEYS.FORMS.REIMBURSEMENT_ACCOUNT_FORM]: FormTypes.ReimbursementAccountForm;
    [ONYXKEYS.FORMS.PERSONAL_BANK_ACCOUNT_FORM]: FormTypes.PersonalBankAccountForm;
    [ONYXKEYS.FORMS.WORKSPACE_DESCRIPTION_FORM]: FormTypes.WorkspaceDescriptionForm;
    [ONYXKEYS.FORMS.WALLET_ADDITIONAL_DETAILS]: FormTypes.AdditionalDetailStepForm;
    [ONYXKEYS.FORMS.POLICY_TAG_NAME_FORM]: FormTypes.PolicyTagNameForm;
    [ONYXKEYS.FORMS.WORKSPACE_NEW_TAX_FORM]: FormTypes.WorkspaceNewTaxForm;
    [ONYXKEYS.FORMS.POLICY_CREATE_DISTANCE_RATE_FORM]: FormTypes.PolicyCreateDistanceRateForm;
    [ONYXKEYS.FORMS.POLICY_DISTANCE_RATE_EDIT_FORM]: FormTypes.PolicyDistanceRateEditForm;
    [ONYXKEYS.FORMS.POLICY_DISTANCE_RATE_TAX_RECLAIMABLE_ON_EDIT_FORM]: FormTypes.PolicyDistanceRateTaxReclaimableOnEditForm;
    [ONYXKEYS.FORMS.WORKSPACE_TAX_NAME_FORM]: FormTypes.WorkspaceTaxNameForm;
    [ONYXKEYS.FORMS.WORKSPACE_TAX_CODE_FORM]: FormTypes.WorkspaceTaxCodeForm;
    [ONYXKEYS.FORMS.WORKSPACE_TAX_VALUE_FORM]: FormTypes.WorkspaceTaxValueForm;
    [ONYXKEYS.FORMS.WORKSPACE_INVOICES_COMPANY_NAME_FORM]: FormTypes.WorkspaceInvoicesCompanyNameForm;
    [ONYXKEYS.FORMS.WORKSPACE_INVOICES_COMPANY_WEBSITE_FORM]: FormTypes.WorkspaceInvoicesCompanyWebsiteForm;
    [ONYXKEYS.FORMS.NEW_CHAT_NAME_FORM]: FormTypes.NewChatNameForm;
    [ONYXKEYS.FORMS.SUBSCRIPTION_SIZE_FORM]: FormTypes.SubscriptionSizeForm;
    [ONYXKEYS.FORMS.ISSUE_NEW_EXPENSIFY_CARD_FORM]: FormTypes.IssueNewExpensifyCardForm;
    [ONYXKEYS.FORMS.ADD_NEW_CARD_FEED_FORM]: FormTypes.AddNewCardFeedForm;
    [ONYXKEYS.FORMS.ASSIGN_CARD_FORM]: FormTypes.AssignCardForm;
    [ONYXKEYS.FORMS.EDIT_EXPENSIFY_CARD_NAME_FORM]: FormTypes.EditExpensifyCardNameForm;
    [ONYXKEYS.FORMS.EDIT_EXPENSIFY_CARD_LIMIT_FORM]: FormTypes.EditExpensifyCardLimitForm;
    [ONYXKEYS.FORMS.SAGE_INTACCT_CREDENTIALS_FORM]: FormTypes.SageIntactCredentialsForm;
    [ONYXKEYS.FORMS.NETSUITE_CUSTOM_FIELD_FORM]: FormTypes.NetSuiteCustomFieldForm;
    [ONYXKEYS.FORMS.NETSUITE_CUSTOM_LIST_ADD_FORM]: FormTypes.NetSuiteCustomFieldForm;
    [ONYXKEYS.FORMS.NETSUITE_CUSTOM_SEGMENT_ADD_FORM]: FormTypes.NetSuiteCustomFieldForm;
    [ONYXKEYS.FORMS.NETSUITE_TOKEN_INPUT_FORM]: FormTypes.NetSuiteTokenInputForm;
    [ONYXKEYS.FORMS.NETSUITE_CUSTOM_FORM_ID_FORM]: FormTypes.NetSuiteCustomFormIDForm;
    [ONYXKEYS.FORMS.SAGE_INTACCT_DIMENSION_TYPE_FORM]: FormTypes.SageIntacctDimensionForm;
    [ONYXKEYS.FORMS.SEARCH_ADVANCED_FILTERS_FORM]: FormTypes.SearchAdvancedFiltersForm;
    [ONYXKEYS.FORMS.TEXT_PICKER_MODAL_FORM]: FormTypes.TextPickerModalForm;
    [ONYXKEYS.FORMS.RULES_CUSTOM_NAME_MODAL_FORM]: FormTypes.RulesCustomNameModalForm;
    [ONYXKEYS.FORMS.RULES_AUTO_APPROVE_REPORTS_UNDER_MODAL_FORM]: FormTypes.RulesAutoApproveReportsUnderModalForm;
    [ONYXKEYS.FORMS.RULES_RANDOM_REPORT_AUDIT_MODAL_FORM]: FormTypes.RulesRandomReportAuditModalForm;
    [ONYXKEYS.FORMS.RULES_AUTO_PAY_REPORTS_UNDER_MODAL_FORM]: FormTypes.RulesAutoPayReportsUnderModalForm;
    [ONYXKEYS.FORMS.RULES_REQUIRED_RECEIPT_AMOUNT_FORM]: FormTypes.RulesRequiredReceiptAmountForm;
    [ONYXKEYS.FORMS.RULES_MAX_EXPENSE_AMOUNT_FORM]: FormTypes.RulesMaxExpenseAmountForm;
    [ONYXKEYS.FORMS.RULES_MAX_EXPENSE_AGE_FORM]: FormTypes.RulesMaxExpenseAgeForm;
    [ONYXKEYS.FORMS.SEARCH_SAVED_SEARCH_RENAME_FORM]: FormTypes.SearchSavedSearchRenameForm;
    [ONYXKEYS.FORMS.DEBUG_REPORT_PAGE_FORM]: FormTypes.DebugReportForm;
    [ONYXKEYS.FORMS.DEBUG_REPORT_ACTION_PAGE_FORM]: FormTypes.DebugReportActionForm;
    [ONYXKEYS.FORMS.DEBUG_DETAILS_FORM]: FormTypes.DebugReportForm | FormTypes.DebugReportActionForm;
};

type OnyxFormDraftValuesMapping = {
    [K in keyof OnyxFormValuesMapping as `${K}Draft`]: OnyxFormValuesMapping[K];
};

type OnyxCollectionValuesMapping = {
    [ONYXKEYS.COLLECTION.DOWNLOAD]: OnyxTypes.Download;
    [ONYXKEYS.COLLECTION.POLICY]: OnyxTypes.Policy;
    [ONYXKEYS.COLLECTION.POLICY_DRAFTS]: OnyxTypes.Policy;
    [ONYXKEYS.COLLECTION.POLICY_CATEGORIES]: OnyxTypes.PolicyCategories;
    [ONYXKEYS.COLLECTION.POLICY_CATEGORIES_DRAFT]: OnyxTypes.PolicyCategories;
    [ONYXKEYS.COLLECTION.POLICY_TAGS]: OnyxTypes.PolicyTagLists;
    [ONYXKEYS.COLLECTION.POLICY_RECENTLY_USED_CATEGORIES]: OnyxTypes.RecentlyUsedCategories;
    [ONYXKEYS.COLLECTION.POLICY_HAS_CONNECTIONS_DATA_BEEN_FETCHED]: boolean;
    [ONYXKEYS.COLLECTION.DEPRECATED_POLICY_MEMBER_LIST]: OnyxTypes.PolicyEmployeeList;
    [ONYXKEYS.COLLECTION.WORKSPACE_INVITE_MEMBERS_DRAFT]: OnyxTypes.InvitedEmailsToAccountIDs;
    [ONYXKEYS.COLLECTION.WORKSPACE_INVITE_MESSAGE_DRAFT]: string;
    [ONYXKEYS.COLLECTION.REPORT]: OnyxTypes.Report;
    [ONYXKEYS.COLLECTION.REPORT_NAME_VALUE_PAIRS]: OnyxTypes.ReportNameValuePairs;
    [ONYXKEYS.COLLECTION.REPORT_DRAFT]: OnyxTypes.Report;
    [ONYXKEYS.COLLECTION.REPORT_METADATA]: OnyxTypes.ReportMetadata;
    [ONYXKEYS.COLLECTION.REPORT_ACTIONS]: OnyxTypes.ReportActions;
    [ONYXKEYS.COLLECTION.REPORT_ACTIONS_DRAFTS]: OnyxTypes.ReportActionsDrafts;
    [ONYXKEYS.COLLECTION.REPORT_ACTIONS_PAGES]: OnyxTypes.Pages;
    [ONYXKEYS.COLLECTION.REPORT_ACTIONS_REACTIONS]: OnyxTypes.ReportActionReactions;
    [ONYXKEYS.COLLECTION.REPORT_DRAFT_COMMENT]: string;
    [ONYXKEYS.COLLECTION.REPORT_IS_COMPOSER_FULL_SIZE]: boolean;
    [ONYXKEYS.COLLECTION.REPORT_USER_IS_TYPING]: OnyxTypes.ReportUserIsTyping;
    [ONYXKEYS.COLLECTION.REPORT_USER_IS_LEAVING_ROOM]: boolean;
    [ONYXKEYS.COLLECTION.REPORT_VIOLATIONS]: OnyxTypes.ReportViolations;
    [ONYXKEYS.COLLECTION.SECURITY_GROUP]: OnyxTypes.SecurityGroup;
    [ONYXKEYS.COLLECTION.TRANSACTION]: OnyxTypes.Transaction;
    [ONYXKEYS.COLLECTION.TRANSACTION_DRAFT]: OnyxTypes.Transaction;
    [ONYXKEYS.COLLECTION.SKIP_CONFIRMATION]: boolean;
    [ONYXKEYS.COLLECTION.TRANSACTION_BACKUP]: OnyxTypes.Transaction;
    [ONYXKEYS.COLLECTION.TRANSACTION_VIOLATIONS]: OnyxTypes.TransactionViolations;
    [ONYXKEYS.COLLECTION.SPLIT_TRANSACTION_DRAFT]: OnyxTypes.Transaction;
    [ONYXKEYS.COLLECTION.POLICY_RECENTLY_USED_TAGS]: OnyxTypes.RecentlyUsedTags;
    [ONYXKEYS.COLLECTION.OLD_POLICY_RECENTLY_USED_TAGS]: OnyxTypes.RecentlyUsedTags;
    [ONYXKEYS.COLLECTION.SELECTED_TAB]: OnyxTypes.SelectedTabRequest;
    [ONYXKEYS.COLLECTION.PRIVATE_NOTES_DRAFT]: string;
    [ONYXKEYS.COLLECTION.NEXT_STEP]: OnyxTypes.ReportNextStep;
    [ONYXKEYS.COLLECTION.POLICY_JOIN_MEMBER]: OnyxTypes.PolicyJoinMember;
    [ONYXKEYS.COLLECTION.POLICY_CONNECTION_SYNC_PROGRESS]: OnyxTypes.PolicyConnectionSyncProgress;
    [ONYXKEYS.COLLECTION.SNAPSHOT]: OnyxTypes.SearchResults;
    [ONYXKEYS.COLLECTION.SHARED_NVP_PRIVATE_USER_BILLING_GRACE_PERIOD_END]: OnyxTypes.BillingGraceEndPeriod;
    [ONYXKEYS.COLLECTION.SHARED_NVP_PRIVATE_DOMAIN_MEMBER]: OnyxTypes.CardFeeds;
    [ONYXKEYS.COLLECTION.PRIVATE_EXPENSIFY_CARD_SETTINGS]: OnyxTypes.ExpensifyCardSettings;
    [ONYXKEYS.COLLECTION.WORKSPACE_CARDS_LIST]: OnyxTypes.WorkspaceCardsList;
    [ONYXKEYS.COLLECTION.EXPENSIFY_CARD_CONTINUOUS_RECONCILIATION_CONNECTION]: OnyxTypes.PolicyConnectionName;
    [ONYXKEYS.COLLECTION.EXPENSIFY_CARD_USE_CONTINUOUS_RECONCILIATION]: boolean;
    [ONYXKEYS.COLLECTION.LAST_SELECTED_FEED]: string;
};

type OnyxValuesMapping = {
    [ONYXKEYS.ACCOUNT]: OnyxTypes.Account;
    [ONYXKEYS.ACCOUNT_MANAGER_REPORT_ID]: string;
    [ONYXKEYS.NVP_IS_FIRST_TIME_NEW_EXPENSIFY_USER]: boolean;

    // NVP_ONBOARDING is an array for old users.
    [ONYXKEYS.NVP_ONBOARDING]: Onboarding | [];

    // ONYXKEYS.NVP_TRYNEWDOT is HybridApp onboarding data
    [ONYXKEYS.NVP_TRYNEWDOT]: OnyxTypes.TryNewDot;
    [ONYXKEYS.SAVED_SEARCHES]: OnyxTypes.SaveSearch[];
    [ONYXKEYS.RECENTLY_USED_CURRENCIES]: string[];
    [ONYXKEYS.ACTIVE_CLIENTS]: string[];
    [ONYXKEYS.DEVICE_ID]: string;
    [ONYXKEYS.IS_SIDEBAR_LOADED]: boolean;
    [ONYXKEYS.PERSISTED_REQUESTS]: OnyxTypes.Request[];
    [ONYXKEYS.CURRENT_DATE]: string;
    [ONYXKEYS.CREDENTIALS]: OnyxTypes.Credentials;
    [ONYXKEYS.STASHED_CREDENTIALS]: OnyxTypes.Credentials;
    [ONYXKEYS.MODAL]: OnyxTypes.Modal;
    [ONYXKEYS.NETWORK]: OnyxTypes.Network;
    [ONYXKEYS.NEW_GROUP_CHAT_DRAFT]: OnyxTypes.NewGroupChatDraft;
    [ONYXKEYS.CUSTOM_STATUS_DRAFT]: OnyxTypes.CustomStatusDraft;
    [ONYXKEYS.INPUT_FOCUSED]: boolean;
    [ONYXKEYS.PERSONAL_DETAILS_LIST]: OnyxTypes.PersonalDetailsList;
    [ONYXKEYS.PRIVATE_PERSONAL_DETAILS]: OnyxTypes.PrivatePersonalDetails;
    [ONYXKEYS.PERSONAL_DETAILS_METADATA]: Record<string, OnyxTypes.PersonalDetailsMetadata>;
    [ONYXKEYS.TASK]: OnyxTypes.Task;
    [ONYXKEYS.CURRENCY_LIST]: OnyxTypes.CurrencyList;
    [ONYXKEYS.UPDATE_AVAILABLE]: boolean;
    [ONYXKEYS.SCREEN_SHARE_REQUEST]: OnyxTypes.ScreenShareRequest;
    [ONYXKEYS.COUNTRY_CODE]: number;
    [ONYXKEYS.COUNTRY]: string;
    [ONYXKEYS.USER]: OnyxTypes.User;
    [ONYXKEYS.USER_LOCATION]: OnyxTypes.UserLocation;
    [ONYXKEYS.LOGIN_LIST]: OnyxTypes.LoginList;
    [ONYXKEYS.PENDING_CONTACT_ACTION]: OnyxTypes.PendingContactAction;
    [ONYXKEYS.VALIDATE_ACTION_CODE]: OnyxTypes.ValidateMagicCodeAction;
    [ONYXKEYS.SESSION]: OnyxTypes.Session;
    [ONYXKEYS.USER_METADATA]: OnyxTypes.UserMetadata;
    [ONYXKEYS.STASHED_SESSION]: OnyxTypes.Session;
    [ONYXKEYS.BETAS]: OnyxTypes.Beta[];
    [ONYXKEYS.NVP_PRIORITY_MODE]: ValueOf<typeof CONST.PRIORITY_MODE>;
    [ONYXKEYS.NVP_BLOCKED_FROM_CONCIERGE]: OnyxTypes.BlockedFromConcierge;

    // The value of this nvp is a string representation of the date when the block expires, or an empty string if the user is not blocked
    [ONYXKEYS.NVP_BLOCKED_FROM_CHAT]: string;
    [ONYXKEYS.NVP_PRIVATE_PUSH_NOTIFICATION_ID]: string;
    [ONYXKEYS.NVP_TRY_FOCUS_MODE]: boolean;
    [ONYXKEYS.NVP_DISMISSED_HOLD_USE_EXPLANATION]: boolean;
    [ONYXKEYS.FOCUS_MODE_NOTIFICATION]: boolean;
    [ONYXKEYS.NVP_LAST_PAYMENT_METHOD]: OnyxTypes.LastPaymentMethod;
    [ONYXKEYS.LAST_EXPORT_METHOD]: OnyxTypes.LastExportMethod;
    [ONYXKEYS.NVP_RECENT_WAYPOINTS]: OnyxTypes.RecentWaypoint[];
    [ONYXKEYS.NVP_INTRO_SELECTED]: OnyxTypes.IntroSelected;
    [ONYXKEYS.NVP_LAST_SELECTED_DISTANCE_RATES]: OnyxTypes.LastSelectedDistanceRates;
    [ONYXKEYS.NVP_SEEN_NEW_USER_MODAL]: boolean;
    [ONYXKEYS.PUSH_NOTIFICATIONS_ENABLED]: boolean;
    [ONYXKEYS.PLAID_DATA]: OnyxTypes.PlaidData;
    [ONYXKEYS.IS_PLAID_DISABLED]: boolean;
    [ONYXKEYS.PLAID_LINK_TOKEN]: string;
    [ONYXKEYS.ONFIDO_TOKEN]: string;
    [ONYXKEYS.ONFIDO_APPLICANT_ID]: string;
    [ONYXKEYS.NVP_PREFERRED_LOCALE]: OnyxTypes.Locale;
    [ONYXKEYS.NVP_ACTIVE_POLICY_ID]: string;
    [ONYXKEYS.NVP_DISMISSED_REFERRAL_BANNERS]: OnyxTypes.DismissedReferralBanners;
    [ONYXKEYS.NVP_HAS_SEEN_TRACK_TRAINING]: boolean;
    [ONYXKEYS.NVP_PRIVATE_SUBSCRIPTION]: OnyxTypes.PrivateSubscription;
    [ONYXKEYS.NVP_PRIVATE_STRIPE_CUSTOMER_ID]: OnyxTypes.StripeCustomerID;
    [ONYXKEYS.NVP_PRIVATE_BILLING_DISPUTE_PENDING]: number;
    [ONYXKEYS.NVP_PRIVATE_BILLING_STATUS]: OnyxTypes.BillingStatus;
    [ONYXKEYS.USER_WALLET]: OnyxTypes.UserWallet;
    [ONYXKEYS.WALLET_ONFIDO]: OnyxTypes.WalletOnfido;
    [ONYXKEYS.WALLET_ADDITIONAL_DETAILS]: OnyxTypes.WalletAdditionalDetails;
    [ONYXKEYS.WALLET_TERMS]: OnyxTypes.WalletTerms;
    [ONYXKEYS.BANK_ACCOUNT_LIST]: OnyxTypes.BankAccountList;
    [ONYXKEYS.FUND_LIST]: OnyxTypes.FundList;
    [ONYXKEYS.CARD_LIST]: OnyxTypes.CardList;
    [ONYXKEYS.WALLET_STATEMENT]: OnyxTypes.WalletStatement;
    [ONYXKEYS.PERSONAL_BANK_ACCOUNT]: OnyxTypes.PersonalBankAccount;
    [ONYXKEYS.REIMBURSEMENT_ACCOUNT]: OnyxTypes.ReimbursementAccount;
    [ONYXKEYS.PREFERRED_EMOJI_SKIN_TONE]: string | number;
    [ONYXKEYS.FREQUENTLY_USED_EMOJIS]: OnyxTypes.FrequentlyUsedEmoji[];
    [ONYXKEYS.REIMBURSEMENT_ACCOUNT_WORKSPACE_ID]: string;
    [ONYXKEYS.IS_LOADING_PAYMENT_METHODS]: boolean;
    [ONYXKEYS.IS_LOADING_REPORT_DATA]: boolean;
    [ONYXKEYS.IS_TEST_TOOLS_MODAL_OPEN]: boolean;
    [ONYXKEYS.APP_PROFILING_IN_PROGRESS]: boolean;
    [ONYXKEYS.IS_LOADING_APP]: boolean;
    [ONYXKEYS.WALLET_TRANSFER]: OnyxTypes.WalletTransfer;
    [ONYXKEYS.LAST_ACCESSED_WORKSPACE_POLICY_ID]: string;
    [ONYXKEYS.SHOULD_SHOW_COMPOSE_INPUT]: boolean;
    [ONYXKEYS.IS_BETA]: boolean;
    [ONYXKEYS.IS_CHECKING_PUBLIC_ROOM]: boolean;
    [ONYXKEYS.MY_DOMAIN_SECURITY_GROUPS]: Record<string, string>;
    [ONYXKEYS.LAST_OPENED_PUBLIC_ROOM_ID]: string;
    [ONYXKEYS.VERIFY_3DS_SUBSCRIPTION]: string;
    [ONYXKEYS.PREFERRED_THEME]: ValueOf<typeof CONST.THEME>;
    [ONYXKEYS.MAPBOX_ACCESS_TOKEN]: OnyxTypes.MapboxAccessToken;
    [ONYXKEYS.ONYX_UPDATES_FROM_SERVER]: OnyxTypes.OnyxUpdatesFromServer;
    [ONYXKEYS.ONYX_UPDATES_LAST_UPDATE_ID_APPLIED_TO_CLIENT]: number;
    [ONYXKEYS.MAX_CANVAS_AREA]: number;
    [ONYXKEYS.MAX_CANVAS_HEIGHT]: number;
    [ONYXKEYS.MAX_CANVAS_WIDTH]: number;
    [ONYXKEYS.ONBOARDING_PURPOSE_SELECTED]: OnboardingPurposeType;
    [ONYXKEYS.ONBOARDING_ERROR_MESSAGE]: string;
    [ONYXKEYS.ONBOARDING_POLICY_ID]: string;
    [ONYXKEYS.ONBOARDING_ADMINS_CHAT_REPORT_ID]: string;
    [ONYXKEYS.ONBOARDING_LAST_VISITED_PATH]: string;
    [ONYXKEYS.IS_SEARCHING_FOR_REPORTS]: boolean;
    [ONYXKEYS.LAST_VISITED_PATH]: string | undefined;
    [ONYXKEYS.VERIFY_3DS_SUBSCRIPTION]: string;
    [ONYXKEYS.RECENTLY_USED_REPORT_FIELDS]: OnyxTypes.RecentlyUsedReportFields;
    [ONYXKEYS.UPDATE_REQUIRED]: boolean;
    [ONYXKEYS.RESET_REQUIRED]: boolean;
    [ONYXKEYS.PLAID_CURRENT_EVENT]: string;
    [ONYXKEYS.NVP_PRIVATE_TAX_EXEMPT]: boolean;
    [ONYXKEYS.LOGS]: OnyxTypes.CapturedLogs;
    [ONYXKEYS.SHOULD_STORE_LOGS]: boolean;
    [ONYXKEYS.SHOULD_MASK_ONYX_STATE]: boolean;
    [ONYXKEYS.CACHED_PDF_PATHS]: Record<string, string>;
    [ONYXKEYS.POLICY_OWNERSHIP_CHANGE_CHECKS]: Record<string, OnyxTypes.PolicyOwnershipChangeChecks>;
    [ONYXKEYS.NVP_QUICK_ACTION_GLOBAL_CREATE]: OnyxTypes.QuickAction;
    [ONYXKEYS.SUBSCRIPTION_RETRY_BILLING_STATUS_FAILED]: boolean;
    [ONYXKEYS.SUBSCRIPTION_RETRY_BILLING_STATUS_SUCCESSFUL]: boolean;
    [ONYXKEYS.SUBSCRIPTION_RETRY_BILLING_STATUS_PENDING]: boolean;
    [ONYXKEYS.NVP_TRAVEL_SETTINGS]: OnyxTypes.TravelSettings;
    [ONYXKEYS.REVIEW_DUPLICATES]: OnyxTypes.ReviewDuplicates;
    [ONYXKEYS.ISSUE_NEW_EXPENSIFY_CARD]: OnyxTypes.IssueNewCard;
    [ONYXKEYS.ADD_NEW_COMPANY_CARD]: OnyxTypes.AddNewCompanyCardFeed;
    [ONYXKEYS.ASSIGN_CARD]: OnyxTypes.AssignCard;
    [ONYXKEYS.MOBILE_SELECTION_MODE]: OnyxTypes.MobileSelectionMode;
    [ONYXKEYS.NVP_FIRST_DAY_FREE_TRIAL]: string;
    [ONYXKEYS.NVP_LAST_DAY_FREE_TRIAL]: string;
    [ONYXKEYS.NVP_BILLING_FUND_ID]: number;
    [ONYXKEYS.NVP_PRIVATE_AMOUNT_OWED]: number;
    [ONYXKEYS.NVP_PRIVATE_OWNER_BILLING_GRACE_PERIOD_END]: number;
    [ONYXKEYS.NVP_WORKSPACE_TOOLTIP]: OnyxTypes.WorkspaceTooltip;
    [ONYXKEYS.NVP_SHOULD_HIDE_GBR_TOOLTIP]: boolean;
    [ONYXKEYS.NVP_PRIVATE_CANCELLATION_DETAILS]: OnyxTypes.CancellationDetails[];
    [ONYXKEYS.ROOM_MEMBERS_USER_SEARCH_PHRASE]: string;
    [ONYXKEYS.APPROVAL_WORKFLOW]: OnyxTypes.ApprovalWorkflowOnyx;
    [ONYXKEYS.IMPORTED_SPREADSHEET]: OnyxTypes.ImportedSpreadsheet;
    [ONYXKEYS.LAST_ROUTE]: string;
<<<<<<< HEAD
    [ONYXKEYS.IS_USING_IMPORTED_STATE]: boolean;
    [ONYXKEYS.NVP_SHOULD_HIDE_SAVED_SEARCH_RENAME_TOOLTIP]: boolean;
=======
    [ONYXKEYS.SHOULD_SHOW_SAVED_SEARCH_RENAME_TOOLTIP]: boolean;
>>>>>>> 1c39bd2b
};
type OnyxValues = OnyxValuesMapping & OnyxCollectionValuesMapping & OnyxFormValuesMapping & OnyxFormDraftValuesMapping;

type OnyxCollectionKey = keyof OnyxCollectionValuesMapping;
type OnyxFormKey = keyof OnyxFormValuesMapping;
type OnyxFormDraftKey = keyof OnyxFormDraftValuesMapping;
type OnyxValueKey = keyof OnyxValuesMapping;

type OnyxKey = OnyxValueKey | OnyxCollectionKey | OnyxFormKey | OnyxFormDraftKey;
type OnyxPagesKey = typeof ONYXKEYS.COLLECTION.REPORT_ACTIONS_PAGES;

type MissingOnyxKeysError = `Error: Types don't match, OnyxKey type is missing: ${Exclude<AllOnyxKeys, OnyxKey>}`;
/** If this type errors, it means that the `OnyxKey` type is missing some keys. */
// eslint-disable-next-line @typescript-eslint/no-unused-vars
type AssertOnyxKeys = AssertTypesEqual<AllOnyxKeys, OnyxKey, MissingOnyxKeysError>;

export default ONYXKEYS;
export type {OnyxCollectionKey, OnyxCollectionValuesMapping, OnyxFormDraftKey, OnyxFormKey, OnyxFormValuesMapping, OnyxKey, OnyxPagesKey, OnyxValueKey, OnyxValues};<|MERGE_RESOLUTION|>--- conflicted
+++ resolved
@@ -986,12 +986,8 @@
     [ONYXKEYS.APPROVAL_WORKFLOW]: OnyxTypes.ApprovalWorkflowOnyx;
     [ONYXKEYS.IMPORTED_SPREADSHEET]: OnyxTypes.ImportedSpreadsheet;
     [ONYXKEYS.LAST_ROUTE]: string;
-<<<<<<< HEAD
     [ONYXKEYS.IS_USING_IMPORTED_STATE]: boolean;
-    [ONYXKEYS.NVP_SHOULD_HIDE_SAVED_SEARCH_RENAME_TOOLTIP]: boolean;
-=======
     [ONYXKEYS.SHOULD_SHOW_SAVED_SEARCH_RENAME_TOOLTIP]: boolean;
->>>>>>> 1c39bd2b
 };
 type OnyxValues = OnyxValuesMapping & OnyxCollectionValuesMapping & OnyxFormValuesMapping & OnyxFormDraftValuesMapping;
 

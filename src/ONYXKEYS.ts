import {OnyxEntry} from 'react-native-onyx/lib/types';
import {ValueOf} from 'type-fest';
import CONST from './CONST';
import * as OnyxTypes from './types/onyx';
import DeepValueOf from './types/utils/DeepValueOf';

/**
 * This is a file containing constants for all the top level keys in our store
 */
const ONYXKEYS = {
    /** Holds information about the users account that is logging in */
    ACCOUNT: 'account',

    /** Holds the reportID for the report between the user and their account manager */
    ACCOUNT_MANAGER_REPORT_ID: 'accountManagerReportID',

    /** Boolean flag only true when first set */
    NVP_IS_FIRST_TIME_NEW_EXPENSIFY_USER: 'isFirstTimeNewExpensifyUser',

    /** Holds an array of client IDs which is used for multi-tabs on web in order to know
     * which tab is the leader, and which ones are the followers */
    ACTIVE_CLIENTS: 'activeClients',

    /** A unique ID for the device */
    DEVICE_ID: 'deviceID',

    /** Boolean flag set whenever the sidebar has loaded */
    IS_SIDEBAR_LOADED: 'isSidebarLoaded',

    /** Boolean flag set whenever we are searching for reports in the server */
    IS_SEARCHING_FOR_REPORTS: 'isSearchingForReports',

    /** Note: These are Persisted Requests - not all requests in the main queue as the key name might lead one to believe */
    PERSISTED_REQUESTS: 'networkRequestQueue',

    /** Stores current date */
    CURRENT_DATE: 'currentDate',

    /** Credentials to authenticate the user */
    CREDENTIALS: 'credentials',

    // Contains loading data for the IOU feature (MoneyRequestModal, IOUDetail, & MoneyRequestPreview Components)
    IOU: 'iou',

    /** Keeps track if there is modal currently visible or not */
    MODAL: 'modal',

    /** Has information about the network status (offline/online) */
    NETWORK: 'network',

    // draft status
    CUSTOM_STATUS_DRAFT: 'customStatusDraft',

    // keep edit message focus state
    INPUT_FOCUSED: 'inputFocused',

    /** Contains all the personalDetails the user has access to, keyed by accountID */
    PERSONAL_DETAILS_LIST: 'personalDetailsList',

    /** Contains all the private personal details of the user */
    PRIVATE_PERSONAL_DETAILS: 'private_personalDetails',

    /** Contains all the info for Tasks */
    TASK: 'task',

    /** Contains a list of all currencies available to the user - user can
     * select a currency based on the list */
    CURRENCY_LIST: 'currencyList',

    /** Indicates whether an update is available and ready to be installed. */
    UPDATE_AVAILABLE: 'updateAvailable',

    /** Indicates that a request to join a screen share with a GuidesPlus agent was received */
    SCREEN_SHARE_REQUEST: 'screenShareRequest',

    /** Saves the current country code which is displayed when the user types a phone number without
     *  an international code */
    COUNTRY_CODE: 'countryCode',

    /**  The 'country' field in this code represents the return country based on the user's IP address.
     * It is expected to provide a two-letter country code such as US for United States, and so on. */
    COUNTRY: 'country',

    /** Contains all the users settings for the Settings page and sub pages */
    USER: 'user',

    /** Contains latitude and longitude of user's last known location */
    USER_LOCATION: 'userLocation',

    /** Contains metadata (partner, login, validation date) for all of the user's logins */
    LOGIN_LIST: 'loginList',

    /** Information about the current session (authToken, accountID, email, loading, error) */
    SESSION: 'session',
    BETAS: 'betas',

    /** NVP keys
    /** Contains the user preference for the LHN priority mode */
    NVP_PRIORITY_MODE: 'nvp_priorityMode',

    /** Contains the users's block expiration (if they have one) */
    NVP_BLOCKED_FROM_CONCIERGE: 'private_blockedFromConcierge',

    /** A unique identifier that each user has that's used to send notifications */
    NVP_PRIVATE_PUSH_NOTIFICATION_ID: 'private_pushNotificationID',

    /** The NVP with the last payment method used per policy */
    NVP_LAST_PAYMENT_METHOD: 'nvp_lastPaymentMethod',

    /** This NVP holds to most recent waypoints that a person has used when creating a distance request */
    NVP_RECENT_WAYPOINTS: 'expensify_recentWaypoints',

    /** Does this user have push notifications enabled for this device? */
    PUSH_NOTIFICATIONS_ENABLED: 'pushNotificationsEnabled',

    /** Plaid data (access tokens, bank accounts ...) */
    PLAID_DATA: 'plaidData',

    /** If we disabled Plaid because of too many attempts */
    IS_PLAID_DISABLED: 'isPlaidDisabled',

    /** Token needed to initialize Plaid link */
    PLAID_LINK_TOKEN: 'plaidLinkToken',

    /** Capture Plaid event  */
    PLAID_CURRENT_EVENT: 'plaidCurrentEvent',

    /** Token needed to initialize Onfido */
    ONFIDO_TOKEN: 'onfidoToken',

    /** Indicates which locale should be used */
    NVP_PREFERRED_LOCALE: 'preferredLocale',

    /** User's Expensify Wallet */
    USER_WALLET: 'userWallet',

    /** Object containing Onfido SDK Token + applicantID */
    WALLET_ONFIDO: 'walletOnfido',

    /** Stores information about additional details form entry */
    WALLET_ADDITIONAL_DETAILS: 'walletAdditionalDetails',

    /** Object containing Wallet terms step state */
    WALLET_TERMS: 'walletTerms',

    /** The user's bank accounts */
    BANK_ACCOUNT_LIST: 'bankAccountList',

    /** The user's payment and P2P cards */
    FUND_LIST: 'fundList',

    /** The user's cash card and imported cards (including the Expensify Card) */
    CARD_LIST: 'cardList',

    /** Stores information about the user's saved statements */
    WALLET_STATEMENT: 'walletStatement',

    /** Stores information about the active personal bank account being set up */
    PERSONAL_BANK_ACCOUNT: 'personalBankAccount',

    /** Stores information about the active reimbursement account being set up */
    REIMBURSEMENT_ACCOUNT: 'reimbursementAccount',

    /** Stores draft information about the active reimbursement account being set up */
    REIMBURSEMENT_ACCOUNT_DRAFT: 'reimbursementAccountDraft',

    /** Store preferred skintone for emoji */
    PREFERRED_EMOJI_SKIN_TONE: 'preferredEmojiSkinTone',

    /** Store frequently used emojis for this user */
    FREQUENTLY_USED_EMOJIS: 'frequentlyUsedEmojis',

    /** Stores Workspace ID that will be tied to reimbursement account during setup */
    REIMBURSEMENT_ACCOUNT_WORKSPACE_ID: 'reimbursementAccountWorkspaceID',

    /** Set when we are loading payment methods */
    IS_LOADING_PAYMENT_METHODS: 'isLoadingPaymentMethods',

    /** Is report data loading? */
    IS_LOADING_REPORT_DATA: 'isLoadingReportData',

    /** Is report data loading? */
    IS_LOADING_APP: 'isLoadingApp',

    /** Is the test tools modal open? */
    IS_TEST_TOOLS_MODAL_OPEN: 'isTestToolsModalOpen',

    /** Stores information about active wallet transfer amount, selectedAccountID, status, etc */
    WALLET_TRANSFER: 'walletTransfer',

    /** The policyID of the last workspace whose settings were accessed by the user */
    LAST_ACCESSED_WORKSPACE_POLICY_ID: 'lastAccessedWorkspacePolicyID',

    /** Whether we should show the compose input or not */
    SHOULD_SHOW_COMPOSE_INPUT: 'shouldShowComposeInput',

    /** Is app in beta version */
    IS_BETA: 'isBeta',

    /** Whether we're checking if the room is public or not */
    IS_CHECKING_PUBLIC_ROOM: 'isCheckingPublicRoom',

    /** A map of the user's security group IDs they belong to in specific domains */
    MY_DOMAIN_SECURITY_GROUPS: 'myDomainSecurityGroups',

    /** Report ID of the last report the user viewed as anonymous user */
    LAST_OPENED_PUBLIC_ROOM_ID: 'lastOpenedPublicRoomID',

    // The theme setting set by the user in preferences.
    // This can be either "light", "dark" or "system"
    PREFERRED_THEME: 'preferredTheme',

    // Experimental memory only Onyx mode flag
    IS_USING_MEMORY_ONLY_KEYS: 'isUsingMemoryOnlyKeys',

    // Information about the onyx updates IDs that were received from the server
    ONYX_UPDATES_FROM_SERVER: 'onyxUpdatesFromServer',

    // The last update ID that was applied to the client
    ONYX_UPDATES_LAST_UPDATE_ID_APPLIED_TO_CLIENT: 'OnyxUpdatesLastUpdateIDAppliedToClient',

    // Receipt upload modal
    RECEIPT_MODAL: 'receiptModal',

    // The access token to be used with the Mapbox library
    MAPBOX_ACCESS_TOKEN: 'mapboxAccessToken',

    // Information on any active demos being run
    DEMO_INFO: 'demoInfo',

    // Max area supported for HTML <canvas> element
    MAX_CANVAS_AREA: 'maxCanvasArea',

    // Max height supported for HTML <canvas> element
    MAX_CANVAS_HEIGHT: 'maxCanvasHeight',

    // Max width supported for HTML <canvas> element
    MAX_CANVAS_WIDTH: 'maxCanvasWidth',

    /** Collection Keys */
    COLLECTION: {
        DOWNLOAD: 'download_',
        POLICY: 'policy_',
        POLICY_MEMBERS: 'policyMembers_',
        POLICY_DRAFTS: 'policyDrafts_',
        POLICY_MEMBERS_DRAFTS: 'policyMembersDrafts_',
        POLICY_CATEGORIES: 'policyCategories_',
        POLICY_RECENTLY_USED_CATEGORIES: 'policyRecentlyUsedCategories_',
        POLICY_TAGS: 'policyTags_',
        POLICY_RECENTLY_USED_TAGS: 'policyRecentlyUsedTags_',
        WORKSPACE_INVITE_MEMBERS_DRAFT: 'workspaceInviteMembersDraft_',
        WORKSPACE_INVITE_MESSAGE_DRAFT: 'workspaceInviteMessageDraft_',
        REPORT: 'report_',
        // REPORT_METADATA is a perf optimization used to hold loading states (isLoadingInitialReportActions, isLoadingOlderReportActions, isLoadingNewerReportActions).
        // A lot of components are connected to the Report entity and do not care about the actions. Setting the loading state
        // directly on the report caused a lot of unnecessary re-renders
        REPORT_METADATA: 'reportMetadata_',
        REPORT_ACTIONS: 'reportActions_',
        REPORT_ACTIONS_DRAFTS: 'reportActionsDrafts_',
        REPORT_ACTIONS_REACTIONS: 'reportActionsReactions_',
        REPORT_DRAFT_COMMENT: 'reportDraftComment_',
        REPORT_DRAFT_COMMENT_NUMBER_OF_LINES: 'reportDraftCommentNumberOfLines_',
        REPORT_IS_COMPOSER_FULL_SIZE: 'reportIsComposerFullSize_',
        REPORT_USER_IS_TYPING: 'reportUserIsTyping_',
        REPORT_USER_IS_LEAVING_ROOM: 'reportUserIsLeavingRoom_',
        SECURITY_GROUP: 'securityGroup_',
        TRANSACTION: 'transactions_',

        // Holds temporary transactions used during the creation and edit flow
        TRANSACTION_DRAFT: 'transactionsDraft_',
        SPLIT_TRANSACTION_DRAFT: 'splitTransactionDraft_',
        PRIVATE_NOTES_DRAFT: 'privateNotesDraft_',
        NEXT_STEP: 'reportNextStep_',

        // Manual request tab selector
        SELECTED_TAB: 'selectedTab_',

        /** This is deprecated, but needed for a migration, so we still need to include it here so that it will be initialized in Onyx.init */
        DEPRECATED_POLICY_MEMBER_LIST: 'policyMemberList_',
    },

    /** List of Form ids */
    FORMS: {
        ADD_DEBIT_CARD_FORM: 'addDebitCardForm',
        ADD_DEBIT_CARD_FORM_DRAFT: 'addDebitCardFormDraft',
        WORKSPACE_SETTINGS_FORM: 'workspaceSettingsForm',
        WORKSPACE_SETTINGS_FORM_DRAFT: 'workspaceSettingsFormDraft',
        WORKSPACE_RATE_AND_UNIT_FORM: 'workspaceRateAndUnitForm',
        WORKSPACE_RATE_AND_UNIT_FORM_DRAFT: 'workspaceRateAndUnitFormDraft',
        CLOSE_ACCOUNT_FORM: 'closeAccount',
        CLOSE_ACCOUNT_FORM_DRAFT: 'closeAccountDraft',
        PROFILE_SETTINGS_FORM: 'profileSettingsForm',
        PROFILE_SETTINGS_FORM_DRAFT: 'profileSettingsFormDraft',
        DISPLAY_NAME_FORM: 'displayNameForm',
        DISPLAY_NAME_FORM_DRAFT: 'displayNameFormDraft',
        ROOM_NAME_FORM: 'roomNameForm',
        ROOM_NAME_FORM_DRAFT: 'roomNameFormDraft',
        WELCOME_MESSAGE_FORM: 'welcomeMessageForm',
        WELCOME_MESSAGE_FORM_DRAFT: 'welcomeMessageFormDraft',
        LEGAL_NAME_FORM: 'legalNameForm',
        LEGAL_NAME_FORM_DRAFT: 'legalNameFormDraft',
        WORKSPACE_INVITE_MESSAGE_FORM: 'workspaceInviteMessageForm',
        WORKSPACE_INVITE_MESSAGE_FORM_DRAFT: 'workspaceInviteMessageFormDraft',
        DATE_OF_BIRTH_FORM: 'dateOfBirthForm',
        DATE_OF_BIRTH_FORM_DRAFT: 'dateOfBirthFormDraft',
        HOME_ADDRESS_FORM: 'homeAddressForm',
        HOME_ADDRESS_FORM_DRAFT: 'homeAddressFormDraft',
        NEW_ROOM_FORM: 'newRoomForm',
        NEW_ROOM_FORM_DRAFT: 'newRoomFormDraft',
        ROOM_SETTINGS_FORM: 'roomSettingsForm',
        ROOM_SETTINGS_FORM_DRAFT: 'roomSettingsFormDraft',
        NEW_TASK_FORM: 'newTaskForm',
        NEW_TASK_FORM_DRAFT: 'newTaskFormDraft',
        EDIT_TASK_FORM: 'editTaskForm',
        EDIT_TASK_FORM_DRAFT: 'editTaskFormDraft',
        MONEY_REQUEST_DESCRIPTION_FORM: 'moneyRequestDescriptionForm',
        MONEY_REQUEST_DESCRIPTION_FORM_DRAFT: 'moneyRequestDescriptionFormDraft',
        MONEY_REQUEST_MERCHANT_FORM: 'moneyRequestMerchantForm',
        MONEY_REQUEST_MERCHANT_FORM_DRAFT: 'moneyRequestMerchantFormDraft',
        MONEY_REQUEST_AMOUNT_FORM: 'moneyRequestAmountForm',
        MONEY_REQUEST_AMOUNT_FORM_DRAFT: 'moneyRequestAmountFormDraft',
        MONEY_REQUEST_DATE_FORM: 'moneyRequestCreatedForm',
        MONEY_REQUEST_DATE_FORM_DRAFT: 'moneyRequestCreatedFormDraft',
        NEW_CONTACT_METHOD_FORM: 'newContactMethodForm',
        NEW_CONTACT_METHOD_FORM_DRAFT: 'newContactMethodFormDraft',
        WAYPOINT_FORM: 'waypointForm',
        WAYPOINT_FORM_DRAFT: 'waypointFormDraft',
        SETTINGS_STATUS_SET_FORM: 'settingsStatusSetForm',
        SETTINGS_STATUS_SET_FORM_DRAFT: 'settingsStatusSetFormDraft',
        SETTINGS_STATUS_CLEAR_AFTER_FORM: 'settingsStatusClearAfterForm',
        SETTINGS_STATUS_CLEAR_AFTER_FORM_DRAFT: 'settingsStatusClearAfterFormDraft',
        SETTINGS_STATUS_SET_CLEAR_AFTER_FORM: 'settingsStatusSetClearAfterForm',
        SETTINGS_STATUS_SET_CLEAR_AFTER_FORM_DRAFT: 'settingsStatusSetClearAfterFormDraft',
        PRIVATE_NOTES_FORM: 'privateNotesForm',
        PRIVATE_NOTES_FORM_DRAFT: 'privateNotesFormDraft',
        I_KNOW_A_TEACHER_FORM: 'iKnowTeacherForm',
        I_KNOW_A_TEACHER_FORM_DRAFT: 'iKnowTeacherFormDraft',
        INTRO_SCHOOL_PRINCIPAL_FORM: 'introSchoolPrincipalForm',
        INTRO_SCHOOL_PRINCIPAL_FORM_DRAFT: 'introSchoolPrincipalFormDraft',
        REPORT_PHYSICAL_CARD_FORM: 'requestPhysicalCardForm',
        REPORT_PHYSICAL_CARD_FORM_DRAFT: 'requestPhysicalCardFormDraft',
        REPORT_VIRTUAL_CARD_FRAUD: 'reportVirtualCardFraudForm',
        REPORT_VIRTUAL_CARD_FRAUD_DRAFT: 'reportVirtualCardFraudFormDraft',
        GET_PHYSICAL_CARD_FORM: 'getPhysicalCardForm',
        GET_PHYSICAL_CARD_FORM_DRAFT: 'getPhysicalCardFormDraft',
    },
} as const;

type OnyxKeysMap = typeof ONYXKEYS;
type OnyxCollectionKey = ValueOf<OnyxKeysMap['COLLECTION']>;
type OnyxKey = DeepValueOf<Omit<OnyxKeysMap, 'COLLECTION'>>;
type OnyxFormKey = ValueOf<OnyxKeysMap['FORMS']> | OnyxKeysMap['REIMBURSEMENT_ACCOUNT'] | OnyxKeysMap['REIMBURSEMENT_ACCOUNT_DRAFT'];

type OnyxValues = {
    [ONYXKEYS.ACCOUNT]: OnyxTypes.Account;
    [ONYXKEYS.ACCOUNT_MANAGER_REPORT_ID]: string;
    [ONYXKEYS.NVP_IS_FIRST_TIME_NEW_EXPENSIFY_USER]: boolean;
    [ONYXKEYS.ACTIVE_CLIENTS]: string[];
    [ONYXKEYS.DEVICE_ID]: string;
    [ONYXKEYS.IS_SIDEBAR_LOADED]: boolean;
    [ONYXKEYS.PERSISTED_REQUESTS]: OnyxTypes.Request[];
    [ONYXKEYS.CURRENT_DATE]: string;
    [ONYXKEYS.CREDENTIALS]: OnyxTypes.Credentials;
    [ONYXKEYS.IOU]: OnyxTypes.IOU;
    [ONYXKEYS.MODAL]: OnyxTypes.Modal;
    [ONYXKEYS.NETWORK]: OnyxTypes.Network;
    [ONYXKEYS.CUSTOM_STATUS_DRAFT]: OnyxTypes.CustomStatusDraft;
    [ONYXKEYS.INPUT_FOCUSED]: boolean;
    [ONYXKEYS.PERSONAL_DETAILS_LIST]: Record<string, OnyxTypes.PersonalDetails>;
    [ONYXKEYS.PRIVATE_PERSONAL_DETAILS]: OnyxTypes.PrivatePersonalDetails;
    [ONYXKEYS.TASK]: OnyxTypes.Task;
    [ONYXKEYS.CURRENCY_LIST]: Record<string, OnyxTypes.Currency>;
    [ONYXKEYS.UPDATE_AVAILABLE]: boolean;
    [ONYXKEYS.SCREEN_SHARE_REQUEST]: OnyxTypes.ScreenShareRequest;
    [ONYXKEYS.COUNTRY_CODE]: number;
    [ONYXKEYS.COUNTRY]: string;
    [ONYXKEYS.USER]: OnyxTypes.User;
<<<<<<< HEAD
    [ONYXKEYS.LOGIN_LIST]: OnyxTypes.LoginList;
=======
    [ONYXKEYS.USER_LOCATION]: OnyxTypes.UserLocation;
    [ONYXKEYS.LOGIN_LIST]: Record<string, OnyxTypes.Login>;
>>>>>>> bfb7d9ce
    [ONYXKEYS.SESSION]: OnyxTypes.Session;
    [ONYXKEYS.BETAS]: OnyxTypes.Beta[];
    [ONYXKEYS.NVP_PRIORITY_MODE]: ValueOf<typeof CONST.PRIORITY_MODE>;
    [ONYXKEYS.NVP_BLOCKED_FROM_CONCIERGE]: OnyxTypes.BlockedFromConcierge;
    [ONYXKEYS.NVP_PRIVATE_PUSH_NOTIFICATION_ID]: string;
    [ONYXKEYS.NVP_LAST_PAYMENT_METHOD]: Record<string, string>;
    [ONYXKEYS.NVP_RECENT_WAYPOINTS]: OnyxTypes.RecentWaypoint[];
    [ONYXKEYS.PUSH_NOTIFICATIONS_ENABLED]: boolean;
    [ONYXKEYS.PLAID_DATA]: OnyxTypes.PlaidData;
    [ONYXKEYS.IS_PLAID_DISABLED]: boolean;
    [ONYXKEYS.PLAID_LINK_TOKEN]: string;
    [ONYXKEYS.ONFIDO_TOKEN]: string;
    [ONYXKEYS.NVP_PREFERRED_LOCALE]: ValueOf<typeof CONST.LOCALES>;
    [ONYXKEYS.USER_WALLET]: OnyxTypes.UserWallet;
    [ONYXKEYS.WALLET_ONFIDO]: OnyxTypes.WalletOnfido;
    [ONYXKEYS.WALLET_ADDITIONAL_DETAILS]: OnyxTypes.WalletAdditionalDetails;
    [ONYXKEYS.WALLET_TERMS]: OnyxTypes.WalletTerms;
    [ONYXKEYS.BANK_ACCOUNT_LIST]: OnyxTypes.BankAccountList;
    [ONYXKEYS.FUND_LIST]: OnyxTypes.FundList;
    [ONYXKEYS.CARD_LIST]: Record<string, OnyxTypes.Card>;
    [ONYXKEYS.WALLET_STATEMENT]: OnyxTypes.WalletStatement;
    [ONYXKEYS.PERSONAL_BANK_ACCOUNT]: OnyxTypes.PersonalBankAccount;
    [ONYXKEYS.REIMBURSEMENT_ACCOUNT]: OnyxTypes.ReimbursementAccount;
    [ONYXKEYS.REIMBURSEMENT_ACCOUNT_DRAFT]: OnyxTypes.ReimbursementAccountDraft;
    [ONYXKEYS.PREFERRED_EMOJI_SKIN_TONE]: string | number;
    [ONYXKEYS.FREQUENTLY_USED_EMOJIS]: OnyxTypes.FrequentlyUsedEmoji[];
    [ONYXKEYS.REIMBURSEMENT_ACCOUNT_WORKSPACE_ID]: string;
    [ONYXKEYS.IS_LOADING_PAYMENT_METHODS]: boolean;
    [ONYXKEYS.IS_LOADING_REPORT_DATA]: boolean;
    [ONYXKEYS.IS_TEST_TOOLS_MODAL_OPEN]: boolean;
    [ONYXKEYS.WALLET_TRANSFER]: OnyxTypes.WalletTransfer;
    [ONYXKEYS.LAST_ACCESSED_WORKSPACE_POLICY_ID]: string;
    [ONYXKEYS.SHOULD_SHOW_COMPOSE_INPUT]: boolean;
    [ONYXKEYS.IS_BETA]: boolean;
    [ONYXKEYS.IS_CHECKING_PUBLIC_ROOM]: boolean;
    [ONYXKEYS.MY_DOMAIN_SECURITY_GROUPS]: Record<string, string>;
    [ONYXKEYS.LAST_OPENED_PUBLIC_ROOM_ID]: string;
    [ONYXKEYS.PREFERRED_THEME]: ValueOf<typeof CONST.THEME>;
    [ONYXKEYS.IS_USING_MEMORY_ONLY_KEYS]: boolean;
    [ONYXKEYS.MAPBOX_ACCESS_TOKEN]: OnyxTypes.MapboxAccessToken;
    [ONYXKEYS.ONYX_UPDATES_FROM_SERVER]: OnyxTypes.OnyxUpdatesFromServer;
    [ONYXKEYS.ONYX_UPDATES_LAST_UPDATE_ID_APPLIED_TO_CLIENT]: number;
    [ONYXKEYS.MAX_CANVAS_AREA]: number;
    [ONYXKEYS.MAX_CANVAS_HEIGHT]: number;
    [ONYXKEYS.MAX_CANVAS_WIDTH]: number;

    // Collections
    [ONYXKEYS.COLLECTION.DOWNLOAD]: OnyxTypes.Download;
    [ONYXKEYS.COLLECTION.POLICY]: OnyxTypes.Policy;
    [ONYXKEYS.COLLECTION.POLICY_DRAFTS]: OnyxTypes.Policy;
    [ONYXKEYS.COLLECTION.POLICY_CATEGORIES]: OnyxTypes.PolicyCategory;
    [ONYXKEYS.COLLECTION.POLICY_TAGS]: OnyxTypes.PolicyTags;
    [ONYXKEYS.COLLECTION.POLICY_MEMBERS]: OnyxTypes.PolicyMembers;
    [ONYXKEYS.COLLECTION.POLICY_MEMBERS_DRAFTS]: OnyxTypes.PolicyMember;
    [ONYXKEYS.COLLECTION.POLICY_RECENTLY_USED_CATEGORIES]: OnyxTypes.RecentlyUsedCategories;
    [ONYXKEYS.COLLECTION.DEPRECATED_POLICY_MEMBER_LIST]: OnyxTypes.PolicyMembers;
    [ONYXKEYS.COLLECTION.WORKSPACE_INVITE_MEMBERS_DRAFT]: Record<string, number>;
    [ONYXKEYS.COLLECTION.REPORT]: OnyxTypes.Report;
    [ONYXKEYS.COLLECTION.REPORT_METADATA]: OnyxTypes.ReportMetadata;
    [ONYXKEYS.COLLECTION.REPORT_ACTIONS]: OnyxTypes.ReportActions;
    [ONYXKEYS.COLLECTION.REPORT_ACTIONS_DRAFTS]: OnyxTypes.ReportActionsDrafts;
    [ONYXKEYS.COLLECTION.REPORT_ACTIONS_REACTIONS]: OnyxTypes.ReportActionReactions;
    [ONYXKEYS.COLLECTION.REPORT_DRAFT_COMMENT]: string;
    [ONYXKEYS.COLLECTION.REPORT_DRAFT_COMMENT_NUMBER_OF_LINES]: number;
    [ONYXKEYS.COLLECTION.REPORT_IS_COMPOSER_FULL_SIZE]: boolean;
    [ONYXKEYS.COLLECTION.REPORT_USER_IS_TYPING]: boolean;
    [ONYXKEYS.COLLECTION.REPORT_USER_IS_LEAVING_ROOM]: boolean;
    [ONYXKEYS.COLLECTION.SECURITY_GROUP]: OnyxTypes.SecurityGroup;
    [ONYXKEYS.COLLECTION.TRANSACTION]: OnyxTypes.Transaction;
    [ONYXKEYS.COLLECTION.POLICY_RECENTLY_USED_TAGS]: OnyxTypes.RecentlyUsedTags;
    [ONYXKEYS.COLLECTION.SELECTED_TAB]: string;

    // Forms
    [ONYXKEYS.FORMS.ADD_DEBIT_CARD_FORM]: OnyxTypes.AddDebitCardForm;
    [ONYXKEYS.FORMS.ADD_DEBIT_CARD_FORM_DRAFT]: OnyxTypes.AddDebitCardForm;
    [ONYXKEYS.FORMS.WORKSPACE_SETTINGS_FORM]: OnyxTypes.Form;
    [ONYXKEYS.FORMS.WORKSPACE_SETTINGS_FORM_DRAFT]: OnyxTypes.Form;
    [ONYXKEYS.FORMS.WORKSPACE_RATE_AND_UNIT_FORM]: OnyxTypes.Form;
    [ONYXKEYS.FORMS.WORKSPACE_RATE_AND_UNIT_FORM_DRAFT]: OnyxTypes.Form;
    [ONYXKEYS.FORMS.CLOSE_ACCOUNT_FORM]: OnyxTypes.Form;
    [ONYXKEYS.FORMS.CLOSE_ACCOUNT_FORM_DRAFT]: OnyxTypes.Form;
    [ONYXKEYS.FORMS.PROFILE_SETTINGS_FORM]: OnyxTypes.Form;
    [ONYXKEYS.FORMS.PROFILE_SETTINGS_FORM_DRAFT]: OnyxTypes.Form;
    [ONYXKEYS.FORMS.DISPLAY_NAME_FORM]: OnyxTypes.Form;
    [ONYXKEYS.FORMS.DISPLAY_NAME_FORM_DRAFT]: OnyxTypes.Form;
    [ONYXKEYS.FORMS.ROOM_NAME_FORM]: OnyxTypes.Form;
    [ONYXKEYS.FORMS.ROOM_NAME_FORM_DRAFT]: OnyxTypes.Form;
    [ONYXKEYS.FORMS.WELCOME_MESSAGE_FORM]: OnyxTypes.Form;
    [ONYXKEYS.FORMS.WELCOME_MESSAGE_FORM_DRAFT]: OnyxTypes.Form;
    [ONYXKEYS.FORMS.LEGAL_NAME_FORM]: OnyxTypes.Form;
    [ONYXKEYS.FORMS.LEGAL_NAME_FORM_DRAFT]: OnyxTypes.Form;
    [ONYXKEYS.FORMS.WORKSPACE_INVITE_MESSAGE_FORM]: OnyxTypes.Form;
    [ONYXKEYS.FORMS.WORKSPACE_INVITE_MESSAGE_FORM_DRAFT]: OnyxTypes.Form;
    [ONYXKEYS.FORMS.DATE_OF_BIRTH_FORM]: OnyxTypes.DateOfBirthForm;
    [ONYXKEYS.FORMS.DATE_OF_BIRTH_FORM_DRAFT]: OnyxTypes.DateOfBirthForm;
    [ONYXKEYS.FORMS.HOME_ADDRESS_FORM]: OnyxTypes.Form;
    [ONYXKEYS.FORMS.HOME_ADDRESS_FORM_DRAFT]: OnyxTypes.Form;
    [ONYXKEYS.FORMS.NEW_ROOM_FORM]: OnyxTypes.Form;
    [ONYXKEYS.FORMS.NEW_ROOM_FORM_DRAFT]: OnyxTypes.Form;
    [ONYXKEYS.FORMS.ROOM_SETTINGS_FORM]: OnyxTypes.Form;
    [ONYXKEYS.FORMS.ROOM_SETTINGS_FORM_DRAFT]: OnyxTypes.Form;
    [ONYXKEYS.FORMS.NEW_TASK_FORM]: OnyxTypes.Form;
    [ONYXKEYS.FORMS.NEW_TASK_FORM_DRAFT]: OnyxTypes.Form;
    [ONYXKEYS.FORMS.EDIT_TASK_FORM]: OnyxTypes.Form;
    [ONYXKEYS.FORMS.EDIT_TASK_FORM_DRAFT]: OnyxTypes.Form;
    [ONYXKEYS.FORMS.MONEY_REQUEST_DESCRIPTION_FORM]: OnyxTypes.Form;
    [ONYXKEYS.FORMS.MONEY_REQUEST_DESCRIPTION_FORM_DRAFT]: OnyxTypes.Form;
    [ONYXKEYS.FORMS.MONEY_REQUEST_MERCHANT_FORM]: OnyxTypes.Form;
    [ONYXKEYS.FORMS.MONEY_REQUEST_MERCHANT_FORM_DRAFT]: OnyxTypes.Form;
    [ONYXKEYS.FORMS.MONEY_REQUEST_AMOUNT_FORM]: OnyxTypes.Form;
    [ONYXKEYS.FORMS.MONEY_REQUEST_AMOUNT_FORM_DRAFT]: OnyxTypes.Form;
    [ONYXKEYS.FORMS.MONEY_REQUEST_DATE_FORM]: OnyxTypes.Form;
    [ONYXKEYS.FORMS.MONEY_REQUEST_DATE_FORM_DRAFT]: OnyxTypes.Form;
    [ONYXKEYS.FORMS.NEW_CONTACT_METHOD_FORM]: OnyxTypes.Form;
    [ONYXKEYS.FORMS.NEW_CONTACT_METHOD_FORM_DRAFT]: OnyxTypes.Form;
    [ONYXKEYS.FORMS.WAYPOINT_FORM]: OnyxTypes.Form;
    [ONYXKEYS.FORMS.WAYPOINT_FORM_DRAFT]: OnyxTypes.Form;
    [ONYXKEYS.FORMS.SETTINGS_STATUS_SET_FORM]: OnyxTypes.Form;
    [ONYXKEYS.FORMS.SETTINGS_STATUS_SET_FORM_DRAFT]: OnyxTypes.Form;
    [ONYXKEYS.FORMS.SETTINGS_STATUS_CLEAR_AFTER_FORM]: OnyxTypes.Form;
    [ONYXKEYS.FORMS.SETTINGS_STATUS_CLEAR_AFTER_FORM_DRAFT]: OnyxTypes.Form;
    [ONYXKEYS.FORMS.SETTINGS_STATUS_SET_CLEAR_AFTER_FORM]: OnyxTypes.Form;
    [ONYXKEYS.FORMS.SETTINGS_STATUS_SET_CLEAR_AFTER_FORM_DRAFT]: OnyxTypes.Form;
    [ONYXKEYS.FORMS.PRIVATE_NOTES_FORM]: OnyxTypes.Form;
    [ONYXKEYS.FORMS.PRIVATE_NOTES_FORM_DRAFT]: OnyxTypes.Form;
    [ONYXKEYS.FORMS.I_KNOW_A_TEACHER_FORM]: OnyxTypes.Form;
    [ONYXKEYS.FORMS.I_KNOW_A_TEACHER_FORM_DRAFT]: OnyxTypes.Form;
    [ONYXKEYS.FORMS.INTRO_SCHOOL_PRINCIPAL_FORM]: OnyxTypes.Form;
    [ONYXKEYS.FORMS.INTRO_SCHOOL_PRINCIPAL_FORM_DRAFT]: OnyxTypes.Form;
    [ONYXKEYS.FORMS.REPORT_VIRTUAL_CARD_FRAUD]: OnyxTypes.Form;
    [ONYXKEYS.FORMS.REPORT_VIRTUAL_CARD_FRAUD_DRAFT]: OnyxTypes.Form;
    [ONYXKEYS.FORMS.REPORT_PHYSICAL_CARD_FORM]: OnyxTypes.Form;
    [ONYXKEYS.FORMS.REPORT_PHYSICAL_CARD_FORM_DRAFT]: OnyxTypes.Form;
    [ONYXKEYS.FORMS.GET_PHYSICAL_CARD_FORM]: OnyxTypes.Form;
    [ONYXKEYS.FORMS.GET_PHYSICAL_CARD_FORM_DRAFT]: OnyxTypes.Form | undefined;
};

type OnyxKeyValue<TOnyxKey extends (OnyxKey | OnyxCollectionKey) & keyof OnyxValues> = OnyxEntry<OnyxValues[TOnyxKey]>;

export default ONYXKEYS;
export type {OnyxKey, OnyxCollectionKey, OnyxValues, OnyxKeyValue, OnyxFormKey, OnyxKeysMap};<|MERGE_RESOLUTION|>--- conflicted
+++ resolved
@@ -375,12 +375,8 @@
     [ONYXKEYS.COUNTRY_CODE]: number;
     [ONYXKEYS.COUNTRY]: string;
     [ONYXKEYS.USER]: OnyxTypes.User;
-<<<<<<< HEAD
+    [ONYXKEYS.USER_LOCATION]: OnyxTypes.UserLocation;
     [ONYXKEYS.LOGIN_LIST]: OnyxTypes.LoginList;
-=======
-    [ONYXKEYS.USER_LOCATION]: OnyxTypes.UserLocation;
-    [ONYXKEYS.LOGIN_LIST]: Record<string, OnyxTypes.Login>;
->>>>>>> bfb7d9ce
     [ONYXKEYS.SESSION]: OnyxTypes.Session;
     [ONYXKEYS.BETAS]: OnyxTypes.Beta[];
     [ONYXKEYS.NVP_PRIORITY_MODE]: ValueOf<typeof CONST.PRIORITY_MODE>;

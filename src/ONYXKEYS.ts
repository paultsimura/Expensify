--- conflicted
+++ resolved
@@ -416,14 +416,12 @@
     /** Stores the information about currently edited advanced approval workflow */
     APPROVAL_WORKFLOW: 'approvalWorkflow',
 
-<<<<<<< HEAD
     /** Stores the information about the invoice balance transfer */
     INVOICE_BALANCE_TRANSFER: 'invoiceBalanceTransfer',
 
-=======
     /** Stores the user search value for persistance across the screens */
     ROOM_MEMBERS_USER_SEARCH_PHRASE: 'roomMembersUserSearchPhrase',
->>>>>>> 57e13130
+
     /** Stores information about recently uploaded spreadsheet file */
     IMPORTED_SPREADSHEET: 'importedSpreadsheet',
 
@@ -972,11 +970,8 @@
     [ONYXKEYS.NVP_WORKSPACE_TOOLTIP]: OnyxTypes.WorkspaceTooltip;
     [ONYXKEYS.NVP_SHOULD_HIDE_GBR_TOOLTIP]: boolean;
     [ONYXKEYS.NVP_PRIVATE_CANCELLATION_DETAILS]: OnyxTypes.CancellationDetails[];
-<<<<<<< HEAD
     [ONYXKEYS.INVOICE_BALANCE_TRANSFER]: OnyxTypes.InvoiceBalanceTransfer;
-=======
     [ONYXKEYS.ROOM_MEMBERS_USER_SEARCH_PHRASE]: string;
->>>>>>> 57e13130
     [ONYXKEYS.APPROVAL_WORKFLOW]: OnyxTypes.ApprovalWorkflowOnyx;
     [ONYXKEYS.IMPORTED_SPREADSHEET]: OnyxTypes.ImportedSpreadsheet;
     [ONYXKEYS.LAST_ROUTE]: string;

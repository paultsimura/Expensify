--- conflicted
+++ resolved
@@ -1,11 +1,7 @@
 import type {ValueOf} from 'type-fest';
 import type CONST from './CONST';
-<<<<<<< HEAD
 import type {OnboardingCompanySizeType} from './CONST';
-=======
-import type {OnboardingCompanySizeType, OnboardingPurposeType} from './CONST';
 import type Platform from './libs/getPlatform/types';
->>>>>>> 30b0b8d5
 import type * as FormTypes from './types/form';
 import type * as OnyxTypes from './types/onyx';
 import type {Attendee} from './types/onyx/IOU';

--- conflicted
+++ resolved
@@ -243,13 +243,11 @@
     // Max width supported for HTML <canvas> element
     MAX_CANVAS_WIDTH: 'maxCanvasWidth',
 
-<<<<<<< HEAD
     // Stores last visited path
     LAST_VISITED_PATH: 'lastVisitedPath',
-=======
+
     // Stores the recently used report fields
     RECENTLY_USED_REPORT_FIELDS: 'recentlyUsedReportFields',
->>>>>>> b6363778
 
     /** Indicates whether an forced upgrade is required */
     UPDATE_REQUIRED: 'updateRequired',
@@ -452,11 +450,8 @@
     [ONYXKEYS.MAX_CANVAS_AREA]: number;
     [ONYXKEYS.MAX_CANVAS_HEIGHT]: number;
     [ONYXKEYS.MAX_CANVAS_WIDTH]: number;
-<<<<<<< HEAD
     [ONYXKEYS.LAST_VISITED_PATH]: string | undefined;
-=======
     [ONYXKEYS.RECENTLY_USED_REPORT_FIELDS]: OnyxTypes.RecentlyUsedReportFields;
->>>>>>> b6363778
     [ONYXKEYS.UPDATE_REQUIRED]: boolean;
 
     // Collections

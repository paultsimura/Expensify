--- conflicted
+++ resolved
@@ -72,14 +72,15 @@
 }
 
 /**
-<<<<<<< HEAD
  * Return the height of magic code input container
  *
  * @returns {Object}
  */
 function getHeightOfMagicCodeInput() {
     return  {height: styles.magicCodeInputContainer.minHeight - styles.textInputContainer.borderBottomWidth}
-=======
+}
+
+/**
  * Return the style from an empty avatar size constant
  *
  * @param {String} size
@@ -87,7 +88,6 @@
  */
 function getEmptyAvatarStyle(size) {
     return emptyAvatarStyles[size];
->>>>>>> f0078298
 }
 
 /**

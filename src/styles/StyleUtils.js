--- conflicted
+++ resolved
@@ -888,12 +888,9 @@
     getReportWelcomeBackgroundImageStyle,
     getReportWelcomeTopMarginStyle,
     getReportWelcomeContainerStyle,
-<<<<<<< HEAD
+    getDefaultWorspaceAvatarColor,
+    getAvatarBorderRadius,
     getEmojiReactionBubbleStyle,
     getEmojiReactionTextStyle,
     getEmojiReactionCounterTextStyle,
-=======
-    getDefaultWorspaceAvatarColor,
-    getAvatarBorderRadius,
->>>>>>> a7c196fb
 };
--- conflicted
+++ resolved
@@ -809,7 +809,6 @@
     };
 }
 
-<<<<<<< HEAD
 /**
  * Gets styles for Emoji Suggestion row
  *
@@ -866,7 +865,7 @@
  * @returns {String | null}
  */
 const getColoredBackgroundStyle = isColored => ({backgroundColor: isColored ? colors.blueLink : null});
-=======
+
 function getEmojiReactionBubbleStyle(isHovered, hasUserReacted, sizeScale = 1) {
     const sizeStyles = {
         paddingVertical: styles.emojiReactionBubble.paddingVertical * sizeScale,
@@ -904,7 +903,7 @@
 
     return sizeStyles;
 }
->>>>>>> f4ffc7cc
+
 
 export {
     getAvatarSize,

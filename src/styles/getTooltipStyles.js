--- conflicted
+++ resolved
@@ -31,16 +31,16 @@
  */
 function computeHorizontalShift(windowWidth, xOffset, componentWidth, tooltipWidth, manualShiftHorizontal) {
     // First find the left and right edges of the tooltip (by default, it is centered on the component).
-    const componentCenter = xOffset + componentWidth / 2 + manualShiftHorizontal;
-    const tooltipLeftEdge = componentCenter - tooltipWidth / 2;
-    const tooltipRightEdge = componentCenter + tooltipWidth / 2;
+    const componentCenter = xOffset + (componentWidth / 2) + manualShiftHorizontal;
+    const tooltipLeftEdge = componentCenter - (tooltipWidth / 2);
+    const tooltipRightEdge = componentCenter + (tooltipWidth / 2);
 
     if (tooltipLeftEdge < GUTTER_WIDTH) {
         // Tooltip is in left gutter, shift right by a multiple of four.
         return roundToNearestMultipleOfFour(GUTTER_WIDTH - tooltipLeftEdge);
     }
 
-    if (tooltipRightEdge > windowWidth - GUTTER_WIDTH) {
+    if (tooltipRightEdge > (windowWidth - GUTTER_WIDTH)) {
         // Tooltip is in right gutter, shift left by a multiple of four.
         return roundToNearestMultipleOfFour(windowWidth - GUTTER_WIDTH - tooltipRightEdge);
     }
@@ -116,7 +116,7 @@
     // If either a tooltip will try to render within GUTTER_WIDTH logical pixels of the top of the screen,
     // Or the wrapped component is overlapping at top-left with another element
     // we'll display it beneath its wrapped component rather than above it as usual.
-    const shouldShowBelow = yOffset - tooltipHeight < GUTTER_WIDTH || isOverlappingAtTop(xOffset, yOffset);
+    const shouldShowBelow = (yOffset - tooltipHeight) < GUTTER_WIDTH || isOverlappingAtTop(xOffset, yOffset);
 
     // Determine if we need to shift the tooltip horizontally to prevent it
     // from displaying too near to the edge of the screen.
@@ -125,10 +125,8 @@
     // Determine if we need to shift the pointer horizontally to prevent it from being too near to the edge of the tooltip
     // We shift it to the right a bit if the tooltip is positioned on the extreme left
     // and shift it to left a bit if the tooltip is positioned on the extreme right.
-    const horizontalShiftPointer =
-        horizontalShift > 0
-            ? Math.max(-horizontalShift, -(tooltipWidth / 2) + POINTER_WIDTH / 2 + variables.componentBorderRadiusSmall)
-            : Math.min(-horizontalShift, tooltipWidth / 2 - POINTER_WIDTH / 2 - variables.componentBorderRadiusSmall);
+    const horizontalShiftPointer = horizontalShift > 0 ? Math.max(-horizontalShift, -(tooltipWidth / 2) + (POINTER_WIDTH / 2) + variables.componentBorderRadiusSmall)
+        : Math.min(-horizontalShift, (tooltipWidth / 2) - (POINTER_WIDTH / 2) - variables.componentBorderRadiusSmall);
 
     const tooltipVerticalPadding = spacing.pv1;
     const tooltipFontSize = variables.fontSizeSmall;
@@ -136,14 +134,10 @@
     // We get wrapper width based on the tooltip's inner text width so the wrapper is just big enough to fit text and prevent white space.
     // If the text width is less than the maximum available width, add horizontal padding.
     // Note: tooltipContentWidth ignores the fractions (OffsetWidth) so add 1px to fit the text properly.
-<<<<<<< HEAD
-    const wrapperWidth = tooltipContentWidth && (tooltipContentWidth < maxWidth ? tooltipContentWidth + spacing.ph2.paddingHorizontal * 2 + 1 : maxWidth);
-=======
     const wrapperWidth = tooltipContentWidth && (tooltipContentWidth + (spacing.ph2.paddingHorizontal * 2) + 1);
->>>>>>> 4ef30e87
 
     // Hide the tooltip entirely if it's position hasn't finished measuring yet. This prevents UI jank where the tooltip flashes in the top left corner of the screen.
-    const opacity = xOffset === 0 && yOffset === 0 ? 0 : 1;
+    const opacity = (xOffset === 0 && yOffset === 0) ? 0 : 1;
 
     const isTooltipSizeReady = tooltipWidth !== 0 && tooltipHeight !== 0;
     const scale = !isTooltipSizeReady ? 1 : currentSize;
@@ -187,15 +181,7 @@
             // remember Transform causes a new Local cordinate system
             // https://drafts.csswg.org/css-transforms-1/#transform-rendering
             // so Position fixed children will be relative to this new Local cordinate system
-<<<<<<< HEAD
-            transform: [
-                {
-                    scale: currentSize,
-                },
-            ],
-=======
             transform: [{scale}],
->>>>>>> 4ef30e87
         },
         tooltipWrapperStyle: {
             position: 'fixed',
@@ -212,39 +198,6 @@
 
             // We are adding this to prevent the tooltip text from being selected and copied on CTRL + A.
             ...styles.userSelectNone,
-<<<<<<< HEAD
-
-            // Because it uses fixed positioning, the top-left corner of the tooltip is aligned
-            // with the top-left corner of the window by default.
-            // we will use yOffset to position the tooltip relative to the Wrapped Component
-            // So we need to shift the tooltip vertically and horizontally to position it correctly.
-            //
-            // First, we'll position it vertically.
-            // To shift the tooltip down, we'll give `top` a positive value.
-            // To shift the tooltip up, we'll give `top` a negative value.
-            top: shouldShowBelow
-                ? // We need to shift the tooltip down below the component. So shift the tooltip down (+) by...
-                  yOffset + componentHeight + POINTER_HEIGHT + manualShiftVertical
-                : // We need to shift the tooltip up above the component. So shift the tooltip up (-) by...
-                  yOffset - (tooltipHeight + POINTER_HEIGHT) + manualShiftVertical,
-
-            // Next, we'll position it horizontally.
-            // we will use xOffset to position the tooltip relative to the Wrapped Component
-            // To shift the tooltip right, we'll give `left` a positive value.
-            // To shift the tooltip left, we'll give `left` a negative value.
-            //
-            // So we'll:
-            //   1) Shift the tooltip right (+) to the center of the component,
-            //      so the left edge lines up with the component center.
-            //   2) Shift it left (-) to by half the tooltip's width,
-            //      so the tooltip's center lines up with the center of the wrapped component.
-            //   3) Add the horizontal shift (left or right) computed above to keep it out of the gutters.
-            //   4) Lastly, add the manual horizontal shift passed in as a parameter.
-            left: xOffset + (componentWidth / 2 - tooltipWidth / 2) + horizontalShift + manualShiftHorizontal,
-
-            opacity,
-=======
->>>>>>> 4ef30e87
         },
         tooltipTextStyle: {
             color: themeColors.textReversed,
@@ -273,7 +226,7 @@
             //      so the pointer's center lines up with the tooltipWidth's center.
             //   3) Due to the tip start from the left edge of wrapper Tooltip so we have to remove the
             //      horizontalShift which is added to adjust it into the Window
-            left: horizontalShiftPointer + (tooltipWidth / 2 - POINTER_WIDTH / 2),
+            left: horizontalShiftPointer + ((tooltipWidth / 2) - (POINTER_WIDTH / 2)),
 
             opacity,
         },

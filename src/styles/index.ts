--- conflicted
+++ resolved
@@ -4961,29 +4961,28 @@
             flex: 1,
         },
 
-        tripReservationIconContainer: {
-<<<<<<< HEAD
+        tripReservationSmallIconContainer: {
             backgroundColor: theme.border,
             width: variables.avatarSizeSmallNormal,
             height: variables.avatarSizeSmallNormal,
             borderRadius: variables.avatarSizeSmallNormal,
-=======
+            alignItems: 'center',
+            justifyContent: 'center',
+        },
+
+        tripReservationIconContainer: {
             width: variables.avatarSizeNormal,
             height: variables.avatarSizeNormal,
             backgroundColor: theme.border,
             borderRadius: variables.componentBorderRadiusXLarge,
->>>>>>> a67be2f7
-            alignItems: 'center',
-            justifyContent: 'center',
-        },
-
-<<<<<<< HEAD
+            alignItems: 'center',
+            justifyContent: 'center',
+        },
+
         tripReservationTitleGap: {
             gap: 2,
         },
 
-=======
->>>>>>> a67be2f7
         textLineThrough: {
             textDecorationLine: 'line-through',
         },

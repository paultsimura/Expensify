--- conflicted
+++ resolved
@@ -5260,20 +5260,18 @@
         accountSwitcherPopover: {
             width: variables.sideBarWidth - 19,
         },
-<<<<<<< HEAD
-=======
 
         accountSwitcherAnchorPosition: {
             top: 80,
             left: 12,
         },
+
         qbdSetupLinkBox: {
             backgroundColor: theme.hoverComponentBG,
             borderRadius: variables.componentBorderRadiusMedium,
             borderColor: theme.border,
             padding: 16,
         },
->>>>>>> f0be8a73
     } satisfies Styles);
 
 type ThemeStyles = ReturnType<typeof styles>;

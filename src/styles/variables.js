export default {
    contentHeaderHeight: 65,
    componentSizeSmall: 28,
    componentSizeNormal: 40,
    componentSizeLarge: 50,
    componentBorderRadius: 8,
    fontSizeSmall: 11,
    fontSizeLabel: 13,
    fontSizeNormal: 15,
    fontSizeLarge: 17,
    fontSizeh1: 19,
<<<<<<< HEAD
    iconSizeNormal: 20,
    mobileResponsiveWidthBreakpoint: 1000,
=======
    mobileResponsiveWidthBreakpoint: 800,
>>>>>>> 9b0554e9
    safeInsertPercentage: 0.7,
    sideBarWidth: 300,
};<|MERGE_RESOLUTION|>--- conflicted
+++ resolved
@@ -9,12 +9,8 @@
     fontSizeNormal: 15,
     fontSizeLarge: 17,
     fontSizeh1: 19,
-<<<<<<< HEAD
     iconSizeNormal: 20,
-    mobileResponsiveWidthBreakpoint: 1000,
-=======
     mobileResponsiveWidthBreakpoint: 800,
->>>>>>> 9b0554e9
     safeInsertPercentage: 0.7,
     sideBarWidth: 300,
 };
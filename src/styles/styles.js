import {defaultStyles as defaultPickerStyles} from 'react-native-picker-select/src/styles';
import fontFamily from './fontFamily';
import addOutlineWidth from './addOutlineWidth';
import themeColors from './themes/default';
import fontWeightBold from './fontWeight/bold';
import variables from './variables';
import spacing from './utilities/spacing';
import sizing from './utilities/sizing';
import flex from './utilities/flex';
import display from './utilities/display';
import overflow from './utilities/overflow';
import whiteSpace from './utilities/whiteSpace';
import wordBreak from './utilities/wordBreak';
import positioning from './utilities/positioning';
import codeStyles from './codeStyles';
import visibility from './utilities/visibility';
import writingDirection from './utilities/writingDirection';
import optionAlternateTextPlatformStyles from './optionAlternateTextPlatformStyles';
import pointerEventsNone from './pointerEventsNone';
import pointerEventsAuto from './pointerEventsAuto';
import overflowXHidden from './overflowXHidden';
import CONST from '../CONST';

const picker = {
    backgroundColor: themeColors.transparent,
    color: themeColors.text,
    fontFamily: fontFamily.EXP_NEUE,
    fontSize: variables.fontSizeNormal,
    lineHeight: variables.fontSizeNormalHeight,
    paddingBottom: 8,
    paddingTop: 23,
    paddingLeft: 0,
    paddingRight: 25,
    height: variables.inputHeight,
    borderWidth: 0,
    textAlign: 'left',
};

const link = {
    color: themeColors.link,
    textDecorationColor: themeColors.link,
    fontFamily: fontFamily.EXP_NEUE,
};

const baseCodeTagStyles = {
    borderWidth: 1,
    borderRadius: 5,
    borderColor: themeColors.border,
    backgroundColor: themeColors.textBackground,
};

const headlineFont = {
    fontFamily: fontFamily.EXP_NEW_KANSAS_MEDIUM,
    fontWeight: '500',
};

const webViewStyles = {
    // As of react-native-render-html v6, don't declare distinct styles for
    // custom renderers, the API for custom renderers has changed. Declare the
    // styles in the below "tagStyles" instead. If you need to reuse those
    // styles from the renderer, just pass the "style" prop to the underlying
    // component.
    tagStyles: {
        em: {
            fontFamily: fontFamily.EXP_NEUE,
            fontStyle: 'italic',
        },

        del: {
            textDecorationLine: 'line-through',
            textDecorationStyle: 'solid',
        },

        strong: {
            fontFamily: fontFamily.EXP_NEUE,
            fontWeight: 'bold',
        },

        a: link,

        ul: {
            maxWidth: '100%',
        },

        ol: {
            maxWidth: '100%',
        },

        li: {
            flexShrink: 1,
        },

        blockquote: {
            borderLeftColor: themeColors.border,
            borderLeftWidth: 4,
            paddingLeft: 12,
            marginTop: 4,
            marginBottom: 4,

            // Overwrite default HTML margin for blockquotes
            marginLeft: 0,
        },

        pre: {
            ...baseCodeTagStyles,
            paddingTop: 12,
            paddingBottom: 12,
            paddingRight: 8,
            paddingLeft: 8,
            fontFamily: fontFamily.MONOSPACE,
            marginTop: 0,
            marginBottom: 0,
        },

        code: {
            ...baseCodeTagStyles,
            ...codeStyles.codeTextStyle,
            paddingLeft: 5,
            paddingRight: 5,
            fontFamily: fontFamily.MONOSPACE,
            fontSize: 13,
        },

        img: {
            borderColor: themeColors.border,
            borderRadius: variables.componentBorderRadiusNormal,
            borderWidth: 1,
        },

        p: {
            marginTop: 0,
            marginBottom: 0,
        },
        h1: {
            fontSize: variables.fontSizeLarge,
            marginBottom: 8,
        },
    },

    baseFontStyle: {
        color: themeColors.text,
        fontSize: variables.fontSizeNormal,
        fontFamily: fontFamily.EXP_NEUE,
        flex: 1,
        lineHeight: variables.fontSizeNormalHeight,
    },
};

const styles = {
    // Add all of our utility and helper styles
    ...spacing,
    ...sizing,
    ...flex,
    ...display,
    ...overflow,
    ...positioning,
    ...wordBreak,
    ...whiteSpace,
    ...writingDirection,
    ...themeColors,

    rateCol: {
        margin: 0,
        padding: 0,
        flexBasis: '48%',
    },

    emojiSuggestionsContainer: {
        backgroundColor: themeColors.appBG,
        borderRadius: 8,
        borderWidth: 1,
        borderColor: themeColors.border,
        justifyContent: 'center',
        boxShadow: variables.popoverMenuShadow,
        position: 'absolute',
        left: 0,
        right: 0,
    },
    emojiSuggestionContainer: {
        flexDirection: 'row',
        alignItems: 'center',
    },

    emojiSuggestionsEmoji: {
        fontFamily: fontFamily.EMOJI_TEXT_FONT,
        fontSize: variables.fontSizeMedium,
        width: 51,
        textAlign: 'center',
    },
    emojiSuggestionsText: {
        fontFamily: fontFamily.EMOJI_TEXT_FONT,
        fontSize: variables.fontSizeMedium,
    },

    unitCol: {
        margin: 0,
        padding: 0,
        marginLeft: '4%',
        flexBasis: '48%',
    },

    webViewStyles,

    link,

    linkMuted: {
        color: themeColors.textSupporting,
        textDecorationColor: themeColors.textSupporting,
        fontFamily: fontFamily.EXP_NEUE,
    },

    linkMutedHovered: {
        color: themeColors.textMutedReversed,
    },

    h1: {
        color: themeColors.heading,
        fontFamily: fontFamily.EXP_NEUE_BOLD,
        fontSize: variables.fontSizeh1,
        fontWeight: fontWeightBold,
    },

    h3: {
        fontFamily: fontFamily.EXP_NEUE_BOLD,
        fontSize: variables.fontSizeNormal,
        fontWeight: fontWeightBold,
    },

    h4: {
        fontFamily: fontFamily.EXP_NEUE_BOLD,
        fontSize: variables.fontSizeLabel,
        fontWeight: fontWeightBold,
    },

    textAlignCenter: {
        textAlign: 'center',
    },

    textAlignRight: {
        textAlign: 'right',
    },

    textAlignLeft: {
        textAlign: 'left',
    },

    textUnderline: {
        textDecorationLine: 'underline',
    },

    label: {
        fontSize: variables.fontSizeLabel,
        lineHeight: variables.lineHeightLarge,
    },

    textLabel: {
        color: themeColors.text,
        fontSize: variables.fontSizeLabel,
        lineHeight: variables.lineHeightLarge,
    },

    mutedTextLabel: {
        color: themeColors.textSupporting,
        fontSize: variables.fontSizeLabel,
        lineHeight: variables.lineHeightLarge,
    },

    textMicro: {
        fontFamily: fontFamily.EXP_NEUE,
        fontSize: variables.fontSizeSmall,
        lineHeight: variables.lineHeightSmall,
    },

    textMicroBold: {
        color: themeColors.text,
        fontWeight: fontWeightBold,
        fontFamily: fontFamily.EXP_NEUE_BOLD,
        fontSize: variables.fontSizeSmall,
        lineHeight: variables.lineHeightSmall,
    },

    textMicroSupporting: {
        color: themeColors.textSupporting,
        fontFamily: fontFamily.EXP_NEUE,
        fontSize: variables.fontSizeSmall,
        lineHeight: variables.lineHeightSmall,
    },

    textExtraSmallSupporting: {
        color: themeColors.textSupporting,
        fontFamily: fontFamily.EXP_NEUE,
        fontSize: variables.fontSizeExtraSmall,
    },

    textNormal: {
        fontSize: variables.fontSizeNormal,
    },

    textLarge: {
        fontSize: variables.fontSizeLarge,
    },

    textXLarge: {
        fontSize: variables.fontSizeXLarge,
    },

    textXXLarge: {
        fontSize: variables.fontSizeXXLarge,
    },

    textXXXLarge: {
        fontSize: variables.fontSizeXXXLarge,
    },

    textHero: {
        fontSize: variables.fontSizeHero,
        fontFamily: fontFamily.EXP_NEW_KANSAS_MEDIUM,
    },

    textStrong: {
        fontFamily: fontFamily.EXP_NEUE_BOLD,
        fontWeight: fontWeightBold,
    },

    textItalic: {
        fontFamily: fontFamily.EXP_NEUE_ITALIC,
        fontStyle: 'italic',
    },

    textHeadline: {
        ...headlineFont,
        ...whiteSpace.preWrap,
        color: themeColors.heading,
        fontSize: variables.fontSizeXLarge,
    },

    textDecorationNoLine: {
        textDecorationLine: 'none',
    },

    textWhite: {
        color: themeColors.textLight,
    },

    textBlue: {
        color: themeColors.link,
    },

    textUppercase: {
        textTransform: 'uppercase',
    },

    textNoWrap: {
        ...whiteSpace.noWrap,
    },

    colorReversed: {
        color: themeColors.textReversed,
    },

    colorMutedReversed: {
        color: themeColors.textMutedReversed,
    },

    colorMuted: {
        color: themeColors.textSupporting,
    },

    colorHeading: {
        color: themeColors.heading,
    },

    bgTransparent: {
        backgroundColor: 'transparent',
    },

    bgDark: {
        backgroundColor: themeColors.inverse,
    },

    opacity0: {
        opacity: 0,
    },

    opacity1: {
        opacity: 1,
    },

    textDanger: {
        color: themeColors.danger,
    },

    borderRadiusNormal: {
        borderRadius: variables.buttonBorderRadius,
    },

    button: {
        backgroundColor: themeColors.buttonDefaultBG,
        borderRadius: variables.buttonBorderRadius,
        minHeight: variables.componentSizeLarge,
        justifyContent: 'center',
        ...spacing.ph3,
    },

    buttonContainer: {
        padding: 1,
        borderRadius: variables.buttonBorderRadius,
    },

    buttonText: {
        color: themeColors.text,
        fontFamily: fontFamily.EXP_NEUE_BOLD,
        fontSize: variables.fontSizeNormal,
        fontWeight: fontWeightBold,
        textAlign: 'center',
        flexShrink: 1,

        // It is needed to unset the Lineheight. We don't need it for buttons as button always contains single line of text.
        // It allows to vertically center the text.
        lineHeight: undefined,

        // Add 1px to the Button text to give optical vertical alignment.
        paddingBottom: 1,
    },

    buttonSmall: {
        borderRadius: variables.buttonBorderRadius,
        minHeight: variables.componentSizeSmall,
        paddingTop: 4,
        paddingHorizontal: 14,
        paddingBottom: 4,
        backgroundColor: themeColors.buttonDefaultBG,
    },

    buttonMedium: {
        borderRadius: variables.buttonBorderRadius,
        minHeight: variables.componentSizeNormal,
        paddingTop: 12,
        paddingRight: 16,
        paddingBottom: 12,
        paddingLeft: 16,
        backgroundColor: themeColors.buttonDefaultBG,
    },

    buttonLarge: {
        borderRadius: variables.buttonBorderRadius,
        minHeight: variables.componentSizeLarge,
        paddingTop: 8,
        paddingRight: 10,
        paddingBottom: 8,
        paddingLeft: 18,
        backgroundColor: themeColors.buttonDefaultBG,
    },

    buttonSmallText: {
        fontSize: variables.fontSizeSmall,
        fontFamily: fontFamily.EXP_NEUE_BOLD,
        fontWeight: fontWeightBold,
        textAlign: 'center',
    },

    buttonMediumText: {
        fontSize: variables.fontSizeLabel,
        fontFamily: fontFamily.EXP_NEUE_BOLD,
        fontWeight: fontWeightBold,
        textAlign: 'center',
    },

    buttonLargeText: {
        fontSize: variables.fontSizeNormal,
        fontFamily: fontFamily.EXP_NEUE_BOLD,
        fontWeight: fontWeightBold,
        textAlign: 'center',
    },

    buttonSuccess: {
        backgroundColor: themeColors.success,
        borderWidth: 0,
    },

    buttonOpacityDisabled: {
        opacity: 0.5,
    },

    buttonSuccessHovered: {
        backgroundColor: themeColors.successHover,
        borderWidth: 0,
    },

    buttonDanger: {
        backgroundColor: themeColors.danger,
        borderWidth: 0,
    },

    buttonDangerHovered: {
        backgroundColor: themeColors.dangerHover,
        borderWidth: 0,
    },

    buttonDisabled: {
        backgroundColor: themeColors.buttonDefaultBG,
        borderWidth: 0,
    },

    buttonDivider: {
        width: 1,
        alignSelf: 'stretch',
        backgroundColor: themeColors.appBG,
        marginVertical: 1,
    },

    noRightBorderRadius: {
        borderTopRightRadius: 0,
        borderBottomRightRadius: 0,
    },

    noLeftBorderRadius: {
        borderTopLeftRadius: 0,
        borderBottomLeftRadius: 0,
    },

    buttonCTA: {
        paddingVertical: 6,
        ...spacing.mh4,
    },

    buttonCTAIcon: {
        marginRight: 22,

        // Align vertically with the Button text
        paddingBottom: 1,
        paddingTop: 1,
    },

    buttonConfirm: {
        margin: 20,
    },

    attachmentButtonBigScreen: {
        minWidth: 300,
        alignSelf: 'center',
    },

    buttonConfirmText: {
        paddingLeft: 20,
        paddingRight: 20,
    },

    buttonSuccessText: {
        color: themeColors.textLight,
    },

    buttonDangerText: {
        color: themeColors.textLight,
    },

    hoveredComponentBG: {
        backgroundColor: themeColors.hoverComponentBG,
    },

    activeComponentBG: {
        backgroundColor: themeColors.activeComponentBG,
    },

    fontWeightBold: {
        fontWeight: fontWeightBold,
    },

    touchableButtonImage: {
        alignItems: 'center',
        height: variables.componentSizeNormal,
        justifyContent: 'center',
        width: variables.componentSizeNormal,
    },

    visuallyHidden: {
        ...visibility('hidden'),
        overflow: 'hidden',
        width: 0,
        height: 0,
    },

    visibilityHidden: {
        ...visibility('hidden'),
    },

    loadingVBAAnimation: {
        width: 140,
        height: 140,
    },

    pickerSmall: (backgroundColor = themeColors.highlightBG) => ({
        inputIOS: {
            fontFamily: fontFamily.EXP_NEUE,
            fontSize: variables.fontSizeSmall,
            paddingLeft: 0,
            paddingRight: 17,
            paddingTop: 6,
            paddingBottom: 6,
            borderWidth: 0,
            color: themeColors.text,
            height: 26,
            opacity: 1,
            backgroundColor: 'transparent',
        },
        done: {
            color: themeColors.text,
        },
        doneDepressed: {
            fontSize: defaultPickerStyles.done.fontSize,
        },
        modalViewMiddle: {
            backgroundColor: themeColors.border,
            borderTopWidth: 0,
        },
        modalViewBottom: {
            backgroundColor: themeColors.highlightBG,
        },
        inputWeb: {
            fontFamily: fontFamily.EXP_NEUE,
            fontSize: variables.fontSizeSmall,
            paddingLeft: 0,
            paddingRight: 17,
            paddingTop: 6,
            paddingBottom: 6,
            borderWidth: 0,
            color: themeColors.text,
            appearance: 'none',
            height: 26,
            opacity: 1,
            cursor: 'pointer',
            backgroundColor,
        },
        inputAndroid: {
            fontFamily: fontFamily.EXP_NEUE,
            fontSize: variables.fontSizeSmall,
            paddingLeft: 0,
            paddingRight: 17,
            paddingTop: 6,
            paddingBottom: 6,
            borderWidth: 0,
            color: themeColors.text,
            height: 26,
            opacity: 1,
            backgroundColor: 'transparent',
        },
        iconContainer: {
            top: 7,
            ...pointerEventsNone,
        },
        icon: {
            width: variables.iconSizeExtraSmall,
            height: variables.iconSizeExtraSmall,
        },
    }),

    badge: {
        backgroundColor: themeColors.border,
        borderRadius: 14,
        height: variables.iconSizeNormal,
        flexDirection: 'row',
        paddingHorizontal: 7,
        alignItems: 'center',
    },

    badgeSuccess: {
        backgroundColor: themeColors.success,
    },

    badgeSuccessPressed: {
        backgroundColor: themeColors.successHover,
    },

    badgeDanger: {
        backgroundColor: themeColors.danger,
    },

    badgeDangerPressed: {
        backgroundColor: themeColors.dangerPressed,
    },

    badgeText: {
        color: themeColors.text,
        fontSize: variables.fontSizeSmall,
        lineHeight: variables.lineHeightNormal,
        ...whiteSpace.noWrap,
    },

    border: {
        borderWidth: 1,
        borderRadius: variables.componentBorderRadius,
        borderColor: themeColors.border,
    },

    borderColorFocus: {
        borderColor: themeColors.borderFocus,
    },

    borderColorDanger: {
        borderColor: themeColors.danger,
    },

    headerText: {
        color: themeColors.heading,
        fontFamily: fontFamily.EXP_NEUE_BOLD,
        fontSize: variables.fontSizeNormal,
        fontWeight: fontWeightBold,
    },

    headerGap: {
        height: 12,
    },

    pushTextRight: {
        left: 100000,
    },

    reportOptions: {
        marginLeft: 8,
    },

    chatItemComposeSecondaryRow: {
        height: 15,
        marginBottom: 5,
        marginTop: 5,
    },

    chatItemComposeSecondaryRowSubText: {
        color: themeColors.textSupporting,
        fontFamily: fontFamily.EXP_NEUE,
        fontSize: variables.fontSizeSmall,
        lineHeight: variables.lineHeightSmall,
    },

    chatItemComposeSecondaryRowOffset: {
        marginLeft: variables.chatInputSpacing,
    },

    offlineIndicator: {
        marginLeft: variables.chatInputSpacing,
    },

    offlineIndicatorMobile: {
        paddingLeft: 20,
        paddingBottom: 9,
    },

    offlineIndicatorRow: {
        height: 25,
    },

    // Actions
    actionAvatar: {
        borderRadius: 20,
    },

    componentHeightLarge: {
        height: variables.inputHeight,
    },

    calendarHeader: {
        height: 50,
        flexDirection: 'row',
        justifyContent: 'space-between',
        alignItems: 'center',
        paddingHorizontal: 15,
        paddingRight: 5,
    },

    calendarDayRoot: {
        flex: 1,
        height: 45,
        justifyContent: 'center',
        alignItems: 'center',
    },

    calendarDayContainer: {
        width: 30,
        height: 30,
        justifyContent: 'center',
        alignItems: 'center',
        borderRadius: 15,
        overflow: 'hidden',
    },

    calendarDayContainerSelected: {
        backgroundColor: themeColors.buttonDefaultBG,
    },

    textInputContainer: {
        flex: 1,
        justifyContent: 'center',
        height: '100%',
        backgroundColor: 'transparent',
        borderBottomWidth: 2,
        borderColor: themeColors.border,
        overflow: 'hidden',
    },

    textInputLabel: {
        position: 'absolute',
        left: 0,
        top: 0,
        fontSize: variables.fontSizeNormal,
        color: themeColors.textSupporting,
        fontFamily: fontFamily.EXP_NEUE,
        width: '100%',
    },

    textInputLabelBackground: {
        position: 'absolute',
        top: 0,
        width: '100%',
        height: 23,
        backgroundColor: themeColors.componentBG,
    },

    textInputLabelDesktop: {
        transformOrigin: 'left center',
    },

    textInputLabelTransformation: (translateY, translateX, scale) => ({
        transform: [
            {translateY},
            {translateX},
            {scale},
        ],
    }),

    baseTextInput: {
        fontFamily: fontFamily.EXP_NEUE,
        fontSize: variables.fontSizeNormal,
        lineHeight: variables.lineHeightXLarge,
        color: themeColors.text,
        paddingTop: 23,
        paddingBottom: 8,
        paddingLeft: 0,
        borderWidth: 0,
    },

    textInputMultiline: {
        scrollPadding: '23px 0 0 0',
    },

    textInputMultilineContainer: {
        paddingTop: 23,
    },

    textInputAndIconContainer: {
        flex: 1,
        height: '100%',
        zIndex: -1,
        flexDirection: 'row',
    },

    textInputDesktop: addOutlineWidth({}, 0),

    textInputIconContainer: {
        paddingHorizontal: 11,
        justifyContent: 'center',
        margin: 1,
    },

    secureInput: {
        borderTopRightRadius: 0,
        borderBottomRightRadius: 0,
    },

    textInput: {
        backgroundColor: 'transparent',
        borderRadius: variables.componentBorderRadiusNormal,
        height: variables.inputComponentSizeNormal,
        borderColor: themeColors.border,
        borderWidth: 1,
        color: themeColors.text,
        fontFamily: fontFamily.EXP_NEUE,
        fontSize: variables.fontSizeNormal,
        paddingLeft: 12,
        paddingRight: 12,
        paddingTop: 10,
        paddingBottom: 10,
        textAlignVertical: 'center',
    },

    textInputPrefixWrapper: {
        position: 'absolute',
        left: 0,
        top: 0,
        height: variables.inputHeight,
        display: 'flex',
        flexDirection: 'row',
        alignItems: 'center',
        paddingTop: 23,
        paddingBottom: 8,
    },

    textInputPrefix: {
        color: themeColors.text,
        fontFamily: fontFamily.EXP_NEUE,
        fontSize: variables.fontSizeNormal,
        textAlignVertical: 'center',
    },

    pickerContainer: {
        borderBottomWidth: 2,
        paddingLeft: 0,
        borderStyle: 'solid',
        borderColor: themeColors.border,
        justifyContent: 'center',
        backgroundColor: 'transparent',
        height: variables.inputHeight,
        overflow: 'hidden',
    },

    pickerContainerSmall: {
        height: variables.inputHeightSmall,
    },

    pickerLabel: {
        position: 'absolute',
        left: 0,
        top: 6,
        zIndex: 1,
    },

    picker: (disabled = false, backgroundColor = themeColors.appBG) => ({
        iconContainer: {
            top: Math.round(variables.inputHeight * 0.5) - 11,
            right: 0,
            ...pointerEventsNone,
        },

        inputWeb: {
            appearance: 'none',
            cursor: disabled ? 'not-allowed' : 'pointer',
            ...picker,
            backgroundColor,
        },

        inputIOS: {
            ...picker,
        },
        done: {
            color: themeColors.text,
        },
        doneDepressed: {
            fontSize: defaultPickerStyles.done.fontSize,
        },
        modalViewMiddle: {
            backgroundColor: themeColors.border,
            borderTopWidth: 0,
        },
        modalViewBottom: {
            backgroundColor: themeColors.highlightBG,
        },

        inputAndroid: {
            ...picker,
        },
    }),

    disabledText: {
        color: themeColors.icon,
    },

    inputDisabled: {
        backgroundColor: themeColors.highlightBG,
        color: themeColors.icon,
    },

    noOutline: addOutlineWidth({}, 0),

    errorOutline: {
        borderColor: themeColors.danger,
    },

    textLabelSupporting: {
        fontFamily: fontFamily.EXP_NEUE,
        fontSize: variables.fontSizeLabel,
        color: themeColors.textSupporting,
    },

    lh16: {
        lineHeight: 16,
    },

    formHelp: {
        color: themeColors.textSupporting,
        fontSize: variables.fontSizeLabel,
        lineHeight: variables.lineHeightLarge,
        marginBottom: 4,
    },

    formError: {
        color: themeColors.textError,
        fontSize: variables.fontSizeLabel,
        lineHeight: variables.formErrorLineHeight,
        marginBottom: 4,
    },

    formSuccess: {
        color: themeColors.success,
        fontSize: variables.fontSizeLabel,
        lineHeight: 18,
        marginBottom: 4,
    },

    signInPage: {
        backgroundColor: themeColors.highlightBG,
        minHeight: '100%',
        flex: 1,
    },

    signInPageHeroCenter: {
        position: 'absolute',
        top: 0,
        left: 0,
        right: 0,
        bottom: 0,
        justifyContent: 'center',
        alignItems: 'center',
    },

    signInPageGradient: {
        height: '100%',
        width: 540,
        position: 'absolute',
        top: 0,
        left: 0,
    },

    signInPageGradientMobile: {
        height: 300,
        width: 800,
        position: 'absolute',
        top: 0,
        left: 0,
    },

    signInBackgroundDesktop: {
        position: 'absolute',
        bottom: 0,
        left: 0,
        minHeight: 700,
    },

    signInBackgroundMobile: {
        position: 'absolute',
        bottom: 0,
        left: 0,
        minHeight: 700,
    },

    signInPageInner: {
        marginLeft: 'auto',
        marginRight: 'auto',
        height: '100%',
        width: '100%',
    },

    signInPageContentTopSpacer: {
        maxHeight: 132,
        minHeight: 24,
    },

    signInPageLeftContainer: {
        paddingLeft: 40,
        paddingRight: 40,
    },

    signInPageLeftContainerWide: {
        maxWidth: variables.sideBarWidth,
    },

    signInPageWelcomeFormContainer: {
        maxWidth: 300,
    },

    signInPageWelcomeTextContainer: {
        width: 300,
    },

    changeExpensifyLoginLinkContainer: {
        flexDirection: 'row',
        flexWrap: 'wrap',
        ...wordBreak.breakWord,
    },

    // Sidebar Styles
    sidebar: {
        backgroundColor: themeColors.sidebar,
        height: '100%',
    },

    sidebarFooter: {
        alignItems: 'center',
        display: 'flex',
        justifyContent: 'center',
        paddingVertical: variables.lineHeightXLarge,
        width: '100%',
    },

    sidebarAvatar: {
        backgroundColor: themeColors.icon,
        borderRadius: 20,
        height: variables.componentSizeNormal,
        width: variables.componentSizeNormal,
    },

    statusIndicator: (backgroundColor = themeColors.danger) => ({
        borderColor: themeColors.sidebar,
        backgroundColor,
        borderRadius: 8,
        borderWidth: 2,
        position: 'absolute',
        right: -2,
        top: -1,
        height: 16,
        width: 16,
        zIndex: 10,
    }),

    floatingActionButtonContainer: {
        position: 'absolute',
        right: 20,

        // The bottom of the floating action button should align with the bottom of the compose box.
        // The value should be equal to the height + marginBottom + marginTop of chatItemComposeSecondaryRow
        bottom: 25,
    },

    floatingActionButton: {
        backgroundColor: themeColors.success,
        height: variables.componentSizeLarge,
        width: variables.componentSizeLarge,
        borderRadius: 999,
        alignItems: 'center',
        justifyContent: 'center',
    },

    sidebarFooterUsername: {
        color: themeColors.heading,
        fontSize: variables.fontSizeLabel,
        fontWeight: '700',
        width: 200,
        textOverflow: 'ellipsis',
        overflow: 'hidden',
        ...whiteSpace.noWrap,
    },

    sidebarFooterLink: {
        color: themeColors.textSupporting,
        fontSize: variables.fontSizeSmall,
        textDecorationLine: 'none',
        fontFamily: fontFamily.EXP_NEUE,
        lineHeight: 20,
    },

    sidebarListContainer: {
        scrollbarWidth: 'none',
        paddingBottom: 4,
    },

    sidebarListItem: {
        justifyContent: 'center',
        textDecorationLine: 'none',
    },

    onlyEmojisText: {
        fontSize: variables.fontSizeOnlyEmojis,
        lineHeight: variables.fontSizeOnlyEmojisHeight,
    },

    createMenuPositionSidebar: {
        left: 18,
        bottom: 100,
    },

    createMenuPositionProfile: {
        right: 18,
        top: 180,
    },

    createMenuPositionReportActionCompose: {
        left: 18 + variables.sideBarWidth,
        bottom: 75,
    },

    createMenuPositionRightSidepane: {
        right: 18,
        bottom: 75,
    },

    createMenuContainer: {
        width: variables.sideBarWidth - 40,
        paddingVertical: 12,
    },

    createMenuHeaderText: {
        fontFamily: fontFamily.EXP_NEUE,
        fontSize: variables.fontSizeLabel,
        color: themeColors.heading,
    },

    popoverMenuItem: {
        flexDirection: 'row',
        borderRadius: 0,
        paddingHorizontal: 20,
        paddingVertical: 12,
        justifyContent: 'space-between',
        width: '100%',
    },

    popoverMenuIcon: {
        width: variables.componentSizeNormal,
        height: variables.componentSizeNormal,
        justifyContent: 'center',
        alignItems: 'center',
    },

    popoverMenuText: {
        fontSize: variables.fontSizeNormal,
        color: themeColors.heading,
    },

    menuItemTextContainer: {
        minHeight: variables.componentSizeNormal,
    },

    chatLinkRowPressable: {
        minWidth: 0,
        textDecorationLine: 'none',
        flex: 1,
    },

    sidebarLink: {
        textDecorationLine: 'none',
    },

    sidebarLinkInner: {
        alignItems: 'center',
        flexDirection: 'row',
        paddingLeft: 20,
        paddingRight: 20,
    },

    sidebarLinkText: {
        color: themeColors.textSupporting,
        fontSize: variables.fontSizeNormal,
        textDecorationLine: 'none',
        overflow: 'hidden',
    },

    sidebarLinkHover: {
        backgroundColor: themeColors.sidebarHover,
    },

    sidebarLinkActive: {
        backgroundColor: themeColors.border,
        textDecorationLine: 'none',
    },

    sidebarLinkTextBold: {
        fontWeight: '700',
        color: themeColors.heading,
    },

    sidebarLinkActiveText: {
        color: themeColors.textSupporting,
        fontSize: variables.fontSizeNormal,
        textDecorationLine: 'none',
        overflow: 'hidden',
    },

    optionItemAvatarNameWrapper: {
        minWidth: 0,
        flex: 1,
    },

    optionDisplayName: {
        fontFamily: fontFamily.EXP_NEUE,
        height: variables.alternateTextHeight,
        lineHeight: variables.lineHeightXLarge,
        ...whiteSpace.noWrap,
    },

    optionDisplayNameCompact: {
        minWidth: 'auto',
        flexBasis: 'auto',
        flexGrow: 0,
        flexShrink: 1,
    },

    displayNameTooltipEllipsis: {
        position: 'absolute',
        opacity: 0,
        right: 0,
        bottom: 0,
    },

    optionAlternateText: {
        minHeight: variables.alternateTextHeight,
        lineHeight: variables.lineHeightXLarge,
    },

    optionAlternateTextCompact: {
        flexShrink: 1,
        flexGrow: 1,
        flexBasis: 'auto',
        ...optionAlternateTextPlatformStyles,
    },

    optionRow: {
        minHeight: variables.optionRowHeight,
        paddingTop: 12,
        paddingBottom: 12,
    },

    optionRowCompact: {
        height: variables.optionRowHeightCompact,
        paddingTop: 12,
        paddingBottom: 12,
    },

    optionsListSectionHeader: {
        height: variables.optionsListSectionHeaderHeight,
    },

    appContent: {
        backgroundColor: themeColors.appBG,
        overflow: 'hidden',

        // Starting version 6.3.2 @react-navigation/drawer adds "user-select: none;" to its container.
        // We add user-select-auto to the inner component to prevent incorrect triple-click text selection.
        // For further explanation see - https://github.com/Expensify/App/pull/12730/files#r1022883823
        userSelect: 'text',
        WebkitUserSelect: 'text',
    },

    appContentHeader: {
        borderBottomWidth: 1,
        borderColor: themeColors.border,
        height: variables.contentHeaderHeight,
        justifyContent: 'center',
        display: 'flex',
        paddingRight: 20,
    },

    appContentHeaderTitle: {
        alignItems: 'center',
        flexDirection: 'row',
    },

    LHNToggle: {
        alignItems: 'center',
        height: variables.contentHeaderHeight,
        justifyContent: 'center',
        paddingRight: 10,
        paddingLeft: 20,
    },

    LHNToggleIcon: {
        height: 15,
        width: 18,
    },

    chatContent: {
        flex: 4,
        justifyContent: 'flex-end',
    },

    chatContentScrollView: {
        flexGrow: 1,
        justifyContent: 'flex-start',
        paddingVertical: 16,
    },

    // Chat Item
    chatItem: {
        display: 'flex',
        flexDirection: 'row',
        paddingTop: 8,
        paddingBottom: 8,
        paddingLeft: 20,
        paddingRight: 20,
    },

    chatItemRightGrouped: {
        flexGrow: 1,
        flexShrink: 1,
        flexBasis: 0,
        position: 'relative',
        marginLeft: variables.chatInputSpacing,
    },

    chatItemRight: {
        flexGrow: 1,
        flexShrink: 1,
        flexBasis: 0,
        position: 'relative',
    },

    chatItemMessageHeader: {
        alignItems: 'center',
        display: 'flex',
        flexDirection: 'row',
        flexWrap: 'nowrap',
    },

    chatItemMessageHeaderSender: {
        color: themeColors.heading,
        fontFamily: fontFamily.EXP_NEUE_BOLD,
        fontSize: variables.fontSizeNormal,
        fontWeight: fontWeightBold,
        lineHeight: variables.lineHeightXLarge,
        ...wordBreak.breakWord,
    },

    chatItemMessageHeaderTimestamp: {
        flexShrink: 0,
        color: themeColors.textSupporting,
        fontSize: variables.fontSizeSmall,
        paddingTop: 2,
    },

    chatItemMessage: {
        color: themeColors.text,
        fontSize: variables.fontSizeNormal,
        fontFamily: fontFamily.EXP_NEUE,
        lineHeight: variables.lineHeightXLarge,
        maxWidth: '100%',
        cursor: 'auto',
        ...whiteSpace.preWrap,
        ...wordBreak.breakWord,
    },

    chatItemMessageLink: {
        color: themeColors.link,
        fontSize: variables.fontSizeNormal,
        fontFamily: fontFamily.EXP_NEUE,
        lineHeight: variables.lineHeightXLarge,
    },

    chatItemComposeWithFirstRow: {
        minHeight: 90,
    },

    chatItemFullComposeRow: {
        ...sizing.h100,
    },

    chatItemComposeBoxColor: {
        borderColor: themeColors.border,
    },

    chatItemComposeBoxFocusedColor: {
        borderColor: themeColors.borderFocus,
    },

    chatItemComposeBox: {
        backgroundColor: themeColors.componentBG,
        borderWidth: 1,
        borderRadius: variables.componentBorderRadiusRounded,
        minHeight: variables.componentSizeNormal,
    },

    chatItemFullComposeBox: {
        ...flex.flex1,
        ...sizing.h100,
    },

    chatFooter: {
        paddingLeft: 20,
        paddingRight: 20,
        display: 'flex',
        backgroundColor: themeColors.appBG,
    },

    chatFooterFullCompose: {
        flex: 1,
    },

    // Be extremely careful when editing the compose styles, as it is easy to introduce regressions.
    // Make sure you run the following tests against any changes: #12669
    textInputCompose: addOutlineWidth({
        backgroundColor: themeColors.componentBG,
        borderColor: themeColors.border,
        color: themeColors.text,
        fontFamily: fontFamily.EMOJI_TEXT_FONT,
        fontSize: variables.fontSizeNormal,
        borderWidth: 0,
        height: 'auto',
        lineHeight: variables.lineHeightXLarge,
        ...overflowXHidden,

        // On Android, multiline TextInput with height: 'auto' will show extra padding unless they are configured with
        // paddingVertical: 0, alignSelf: 'center', and textAlignVertical: 'center'

        paddingHorizontal: variables.avatarChatSpacing,
        paddingTop: 0,
        paddingBottom: 0,
        alignSelf: 'center',
        textAlignVertical: 'center',
    }, 0),

    textInputFullCompose: {
        alignSelf: 'stretch',
        flex: 1,
        maxHeight: '100%',
        textAlignVertical: 'top',
    },

    editInputComposeSpacing: {
        backgroundColor: themeColors.transparent,
        marginVertical: 6,
    },

    // composer padding should not be modified unless thoroughly tested against the cases in this PR: #12669
    textInputComposeSpacing: {
        paddingVertical: 5,
        ...flex.flexRow,
        flex: 1,
    },

    chatItemSubmitButton: {
        alignSelf: 'flex-end',
        borderRadius: variables.componentBorderRadiusRounded,
        backgroundColor: themeColors.transparent,
        height: 32,
        padding: 6,
        margin: 3,
        justifyContent: 'center',
    },

    emojiPickerContainer: {
        backgroundColor: themeColors.componentBG,
    },

    emojiPickerList: {
        height: 288,
        width: '100%',
        ...spacing.ph4,
    },
    emojiPickerListLandscape: {
        height: 240,
    },

    emojiHeaderContainer: {
        backgroundColor: themeColors.componentBG,
        display: 'flex',
        height: CONST.EMOJI_PICKER_HEADER_HEIGHT,
        justifyContent: 'center',
        width: '100%',
    },

    emojiSkinToneTitle: {
        backgroundColor: themeColors.componentBG,
        width: '100%',
        ...spacing.pv1,
        fontFamily: fontFamily.EXP_NEUE_BOLD,
        fontWeight: fontWeightBold,
        color: themeColors.heading,
        fontSize: variables.fontSizeSmall,
    },

    // Emoji Picker Styles
    emojiText: {
        fontFamily: fontFamily.EMOJI_TEXT_FONT,
        textAlign: 'center',
        fontSize: variables.emojiSize,
        ...spacing.pv0,
        ...spacing.ph0,
        lineHeight: variables.emojiLineHeight,
    },

    emojiItem: {
        width: '12.5%',
        textAlign: 'center',
        borderRadius: 8,
        paddingTop: 2,
        paddingBottom: 2,
        height: CONST.EMOJI_PICKER_ITEM_HEIGHT,
    },

    emojiItemHighlighted: {
        transition: '0.2s ease',
        backgroundColor: themeColors.buttonDefaultBG,
    },

    emojiItemKeyboardHighlighted: {
        transition: '0.2s ease',
        borderWidth: 1,
        borderColor: themeColors.link,
        borderRadius: variables.buttonBorderRadius,
    },

    categoryShortcutButton: {
        flex: 1,
        borderRadius: 8,
        height: CONST.EMOJI_PICKER_ITEM_HEIGHT,
        alignItems: 'center',
        justifyContent: 'center',
    },

    chatItemEmojiButton: {
        alignSelf: 'flex-end',
        borderRadius: variables.buttonBorderRadius,
        height: 32,
        marginVertical: 3,
        paddingHorizontal: 6,
        justifyContent: 'center',
    },

    editChatItemEmojiWrapper: {
        marginRight: 3,
        alignSelf: 'flex-end',
    },

    hoveredButton: {
        backgroundColor: themeColors.buttonHoveredBG,
    },

    chatItemAttachBorder: {
        borderRightColor: themeColors.border,
        borderRightWidth: 1,
    },

    composerSizeButton: {
        alignSelf: 'center',
        height: 32,
        width: 32,
        padding: 6,
        margin: 3,
        borderRadius: variables.componentBorderRadiusRounded,
        backgroundColor: themeColors.transparent,
    },

    chatItemAttachmentPlaceholder: {
        backgroundColor: themeColors.sidebar,
        borderColor: themeColors.border,
        borderWidth: 1,
        borderRadius: variables.componentBorderRadiusNormal,
        height: 150,
        textAlign: 'center',
        verticalAlign: 'middle',
        width: 200,
    },

    chatSwticherPillWrapper: {
        marginTop: 5,
        marginRight: 4,
    },

    navigationModalOverlay: {
        userSelect: 'none',
        WebkitUserSelect: 'none',
        position: 'absolute',
        width: '100%',
        height: '100%',
        transform: [{
            translateX: -variables.sideBarWidth,
        }],
    },

    sidebarVisible: {
        borderRightWidth: 1,
    },

    sidebarHidden: {
        width: 0,
        borderRightWidth: 0,
    },

    exampleCheckImage: {
        width: '100%',
        height: 80,
        borderColor: themeColors.border,
        borderWidth: 1,
        borderRadius: variables.componentBorderRadiusNormal,
    },

    singleAvatar: {
        height: 24,
        width: 24,
        backgroundColor: themeColors.icon,
        borderRadius: 24,
    },

    horizontalStackedAvatar: {
        height: 28,
        width: 28,
        backgroundColor: themeColors.appBG,
        paddingTop: 2,
        alignItems: 'center',
    },

    singleSubscript: {
        height: variables.iconSizeNormal,
        width: variables.iconSizeNormal,
        backgroundColor: themeColors.icon,
        borderRadius: 20,
        zIndex: 1,
    },

    singleAvatarSmall: {
        height: 18,
        width: 18,
        backgroundColor: themeColors.icon,
        borderRadius: 18,
    },

    secondAvatar: {
        position: 'absolute',
        right: -18,
        bottom: -18,
        borderWidth: 3,
        borderRadius: 30,
        borderColor: 'transparent',
    },

    secondAvatarSmall: {
        position: 'absolute',
        right: -13,
        bottom: -13,
        borderWidth: 3,
        borderRadius: 18,
        borderColor: 'transparent',
    },

    secondAvatarSubscript: {
        position: 'absolute',
        right: -4,
        bottom: -2,
        borderWidth: 2,
        borderRadius: 18,
        borderColor: 'transparent',
    },

    secondAvatarSubscriptCompact: {
        position: 'absolute',
        bottom: -1,
        right: -1,
        borderWidth: 1,
        borderRadius: 18,
        borderColor: 'transparent',
    },

    leftSideLargeAvatar: {
        left: 15,
    },

    rightSideLargeAvatar: {
        right: 15,
        zIndex: 2,
        borderWidth: 4,
        borderRadius: 100,
    },

    secondAvatarInline: {
        bottom: -3,
        right: -25,
        borderWidth: 3,
        borderRadius: 18,
        borderColor: themeColors.cardBorder,
        backgroundColor: themeColors.appBG,
    },

    avatarLarge: {
        width: variables.avatarSizeLarge,
        height: variables.avatarSizeLarge,
    },

    avatarNormal: {
        height: variables.componentSizeNormal,
        width: variables.componentSizeNormal,
        borderRadius: variables.componentSizeNormal,
    },

    avatarSmall: {
        height: variables.avatarSizeSmall,
        width: variables.avatarSizeSmall,
        borderRadius: variables.avatarSizeSmall,
    },

    avatarInnerText: {
        color: themeColors.textLight,
        fontSize: variables.fontSizeSmall,
        lineHeight: undefined,
        marginLeft: -3,
        textAlign: 'center',
    },

    avatarInnerTextSmall: {
        color: themeColors.textLight,
        fontSize: variables.fontSizeExtraSmall,
        lineHeight: undefined,
        marginLeft: -2,
        textAlign: 'center',
    },

    avatarSpace: {
        top: 3,
        left: 3,
    },

    avatar: {
        backgroundColor: themeColors.sidebar,
        borderColor: themeColors.sidebar,
    },

    focusedAvatar: {
        backgroundColor: themeColors.border,
        borderColor: themeColors.border,
    },

    emptyAvatar: {
        marginRight: variables.avatarChatSpacing,
        height: variables.avatarSizeNormal,
        width: variables.avatarSizeNormal,
    },

    emptyAvatarSmall: {
        marginRight: variables.avatarChatSpacing - 4,
        height: variables.avatarSizeSmall,
        width: variables.avatarSizeSmall,
    },

    horizontalStackedAvatar1: {
        left: -19,
        top: -79,
        zIndex: 2,
    },

    horizontalStackedAvatar2: {
        left: 1,
        top: -51,
        zIndex: 3,
    },

    horizontalStackedAvatar3: {
        left: 21,
        top: -23,
        zIndex: 4,
    },

    horizontalStackedAvatar4: {
        top: 5,
        left: 41,
        zIndex: 5,
    },

    horizontalStackedAvatar4Overlay: {
        top: -107,
        left: 41,
        height: 28,
        width: 28,
        borderWidth: 2,
        borderStyle: 'solid',
        zIndex: 6,
    },

    modalViewContainer: {
        alignItems: 'center',
        flex: 1,
    },

    borderTop: {
        borderTopWidth: variables.borderTopWidth,
        borderColor: themeColors.border,
    },

    borderTopRounded: {
        borderTopWidth: 1,
        borderColor: themeColors.border,
        borderTopLeftRadius: variables.componentBorderRadiusNormal,
        borderTopRightRadius: variables.componentBorderRadiusNormal,
    },

    borderBottomRounded: {
        borderBottomWidth: 1,
        borderColor: themeColors.border,
        borderBottomLeftRadius: variables.componentBorderRadiusNormal,
        borderBottomRightRadius: variables.componentBorderRadiusNormal,
    },

    borderBottom: {
        borderBottomWidth: 1,
        borderColor: themeColors.border,
    },

    borderNone: {
        borderWidth: 0,
        borderBottomWidth: 0,
    },

    borderRight: {
        borderRightWidth: 1,
        borderColor: themeColors.border,
    },

    borderLeft: {
        borderLeftWidth: 1,
        borderColor: themeColors.border,
    },

    pointerEventsNone,

    pointerEventsAuto,

    headerBar: {
        overflow: 'hidden',
        justifyContent: 'center',
        display: 'flex',
        paddingLeft: 20,
        height: variables.contentHeaderHeight,
        width: '100%',
    },

    imageViewContainer: {
        width: '100%',
        height: '100%',
        alignItems: 'center',
        justifyContent: 'center',
    },

    imageModalPDF: {
        flex: 1,
        backgroundColor: themeColors.modalBackground,
    },

    PDFView: {
        // `display: grid` is not supported in native platforms!
        // It's being used on Web/Desktop only to vertically center short PDFs,
        // while preventing the overflow of the top of long PDF files.
        display: 'grid',
        backgroundColor: themeColors.modalBackground,
        width: '100%',
        height: '100%',
        justifyContent: 'center',
        overflow: 'hidden',
        overflowY: 'auto',
        alignItems: 'center',
    },

    pdfPasswordForm: {
        wideScreenWidth: {
            width: 350,
        },
    },

    modalCenterContentContainer: {
        flex: 1,
        flexDirection: 'column',
        justifyContent: 'center',
        alignItems: 'center',
        backgroundColor: themeColors.modalBackdrop,
    },

    imageModalImageCenterContainer: {
        alignItems: 'center',
        flex: 1,
        justifyContent: 'center',
        width: '100%',
    },

    defaultAttachmentView: {
        backgroundColor: themeColors.sidebar,
        borderRadius: variables.componentBorderRadiusNormal,
        borderWidth: 1,
        borderColor: themeColors.border,
        flexDirection: 'row',
        padding: 20,
        alignItems: 'center',
    },

    notFoundSafeArea: {
        flex: 1,
        backgroundColor: themeColors.heading,
    },

    notFoundView: {
        flex: 1,
        alignItems: 'center',
        paddingTop: 40,
        paddingBottom: 40,
        justifyContent: 'space-between',
    },

    notFoundLogo: {
        width: 202,
        height: 63,
    },

    notFoundContent: {
        alignItems: 'center',
    },

    notFoundTextHeader: {
        ...headlineFont,
        color: themeColors.heading,
        fontSize: variables.fontSizeXLarge,
        marginTop: 20,
        marginBottom: 8,
        textAlign: 'center',
    },

    notFoundTextBody: {
        color: themeColors.componentBG,
        fontFamily: fontFamily.EXP_NEUE_BOLD,
        fontWeight: fontWeightBold,
        fontSize: 15,
    },

    notFoundButtonText: {
        color: themeColors.link,
        fontFamily: fontFamily.EXP_NEUE_BOLD,
        fontWeight: fontWeightBold,
        fontSize: 15,
    },

    blockingViewContainer: {
        paddingBottom: variables.contentHeaderHeight,
    },

    defaultModalContainer: {
        backgroundColor: themeColors.componentBG,
        borderColor: themeColors.transparent,
    },

    reportActionContextMenuMiniButton: {
        ...spacing.p1,
        ...spacing.mv1,
        ...spacing.mh1,
        ...{borderRadius: variables.buttonBorderRadius},
    },

    reportActionSystemMessageContainer: {
        marginLeft: 42,
    },

    reportDetailsTitleContainer: {
        ...flex.dFlex,
        ...flex.flexColumn,
        ...flex.alignItemsCenter,
        ...spacing.mt4,
        height: 170,
    },

    reportDetailsRoomInfo: {
        ...flex.flex1,
        ...flex.dFlex,
        ...flex.flexColumn,
        ...flex.alignItemsCenter,
    },

    reportSettingsVisibilityText: {
        textTransform: 'capitalize',
    },

    reportTransactionWrapper: {
        paddingVertical: 8,
        display: 'flex',
        flexDirection: 'row',
    },

    settingsPageBackground: {
        flexDirection: 'column',
        width: '100%',
        flexGrow: 1,
    },

    settingsPageBody: {
        width: '100%',
        justifyContent: 'space-around',
    },

    settingsPageColumn: {
        width: '100%',
        alignItems: 'center',
        justifyContent: 'space-around',
    },

    settingsPageContainer: {
        justifyContent: 'space-between',
        alignItems: 'center',
        width: '100%',
    },

    roomHeaderAvatarSize: {
        height: variables.componentSizeLarge,
        width: variables.componentSizeLarge,
    },

    roomHeaderAvatar: {
        backgroundColor: themeColors.appBG,
        marginLeft: -16,
        borderRadius: 100,
        borderColor: themeColors.componentBG,
        borderWidth: 4,
    },

    roomHeaderAvatarOverlay: {
        position: 'absolute',
        top: 0,
        right: 0,
        bottom: 0,
        left: 0,
        backgroundColor: themeColors.overlay,
        opacity: variables.overlayOpacity,
        borderRadius: 88,
    },

    avatarInnerTextChat: {
        color: themeColors.textLight,
        fontSize: variables.fontSizeXLarge,
        fontFamily: fontFamily.EXP_NEW_KANSAS_MEDIUM,
        textAlign: 'center',
        fontWeight: 'normal',
        position: 'absolute',
        width: 88,
        left: -16,
    },

    svgAvatarBorder: {
        borderRadius: 100,
        overflow: 'hidden',
    },

    displayName: {
        fontSize: variables.fontSizeLarge,
        fontFamily: fontFamily.EXP_NEUE_BOLD,
        fontWeight: fontWeightBold,
        color: themeColors.heading,
    },

    pageWrapper: {
        width: '100%',
        alignItems: 'center',
        padding: 20,
    },

    avatarSectionWrapper: {
        width: '100%',
        alignItems: 'center',
        paddingHorizontal: 20,
        paddingBottom: 20,
    },

    selectCircle: {
        width: variables.componentSizeSmall,
        height: variables.componentSizeSmall,
        borderColor: themeColors.border,
        borderWidth: 1,
        borderRadius: variables.componentSizeSmall / 2,
        justifyContent: 'center',
        alignItems: 'center',
        backgroundColor: themeColors.componentBG,
        marginLeft: 8,
    },

    unreadIndicatorContainer: {
        position: 'absolute',
        top: -10,
        left: 0,
        width: '100%',
        height: 20,
        paddingHorizontal: 20,
        flexDirection: 'row',
        alignItems: 'center',
        zIndex: 1,
        cursor: 'default',
    },

    unreadIndicatorLine: {
        height: 1,
        backgroundColor: themeColors.unreadIndicator,
        flexGrow: 1,
        marginRight: 8,
        opacity: 0.5,
    },

    unreadIndicatorText: {
        color: themeColors.unreadIndicator,
        fontFamily: fontFamily.EXP_NEUE_BOLD,
        fontSize: variables.fontSizeSmall,
        fontWeight: fontWeightBold,
        textTransform: 'capitalize',
    },

    flipUpsideDown: {
        transform: [{rotate: '180deg'}],
    },

    navigationSceneContainer: {
        backgroundColor: themeColors.appBG,
    },

    navigationScreenCardStyle: {
        backgroundColor: themeColors.appBG,
        height: '100%',
    },

    navigationSceneFullScreenWrapper: {
        borderRadius: variables.componentBorderRadiusCard,
        overflow: 'hidden',
        height: '100%',
    },

    invisible: {
        position: 'absolute',
        opacity: 0,
    },

    containerWithSpaceBetween: {
        justifyContent: 'space-between',
        width: '100%',
        flex: 1,
    },

    detailsPageSectionContainer: {
        alignSelf: 'flex-start',
    },

    attachmentModalArrowsContainer: {
        display: 'flex',
        justifyContent: 'center',
        cursor: 'unset',
        height: '100%',
        width: '100%',
    },

    leftAttachmentArrow: {
        zIndex: 23,
        position: 'absolute',
        left: 32,
    },

    rightAttachmentArrow: {
        zIndex: 23,
        position: 'absolute',
        right: 32,
    },

    arrowIcon: {
        height: 52,
        width: 52,
    },

    detailsPageSectionVersion: {
        alignSelf: 'center',
        color: themeColors.textSupporting,
        fontSize: variables.fontSizeSmall,
        height: 24,
        lineHeight: 20,
    },

    switchTrack: {
        width: 50,
        height: 28,
        justifyContent: 'center',
        borderRadius: 20,
        padding: 15,
        backgroundColor: themeColors.success,
    },

    switchInactive: {
        backgroundColor: themeColors.border,
    },

    switchThumb: {
        width: 22,
        height: 22,
        borderRadius: 11,
        position: 'absolute',
        left: 4,
        backgroundColor: themeColors.appBG,
    },

    radioButtonContainer: {
        backgroundColor: themeColors.componentBG,
        borderRadius: 10,
        height: 20,
        width: 20,
        borderColor: themeColors.icon,
        borderWidth: 1,
        justifyContent: 'center',
        alignItems: 'center',
    },

    checkboxContainer: {
        backgroundColor: themeColors.componentBG,
        borderRadius: 2,
        height: 20,
        width: 20,
        borderColor: themeColors.icon,
        borderWidth: 1,
        justifyContent: 'center',
        alignItems: 'center',
    },

    checkedContainer: {
        backgroundColor: themeColors.checkBox,
    },

    iouAmountText: {
        ...headlineFont,
        fontSize: variables.iouAmountTextSize,
        color: themeColors.heading,
        lineHeight: variables.inputHeight,
    },

    iouAmountTextInput: addOutlineWidth({
        ...headlineFont,
        fontSize: variables.iouAmountTextSize,
        color: themeColors.heading,
        padding: 0,
        lineHeight: undefined,
    }, 0),

    moneyRequestConfirmationAmount: {
        ...headlineFont,
        fontSize: variables.fontSizeh1,
    },

    moneyRequestMenuItem: {
        flexDirection: 'row',
        borderRadius: 0,
        justifyContent: 'space-between',
        width: '100%',
        marginBottom: 20,
    },

    iouPreviewBox: {
        backgroundColor: themeColors.cardBG,
        borderRadius: variables.componentBorderRadiusCard,
        padding: 20,
        marginTop: 16,
        maxWidth: variables.sideBarWidth,
        width: '100%',
    },

    iouPreviewBoxHover: {
        backgroundColor: themeColors.border,
    },

    iouPreviewBoxLoading: {
        // When a new IOU request arrives it is very briefly in a loading state, so set the minimum height of the container to 94 to match the rendered height after loading.
        // Otherwise, the IOU request pay button will not be fully visible and the user will have to scroll up to reveal the entire IOU request container.
        // See https://github.com/Expensify/App/issues/10283.
        minHeight: 94,
        width: '100%',
    },

    iouPreviewBoxAvatar: {
        marginRight: -10,
        marginBottom: -10,
    },

    iouPreviewBoxAvatarHover: {
        borderColor: themeColors.border,
        backgroundColor: themeColors.border,
    },

    iouPreviewBoxCheckmark: {
        marginLeft: 4,
        alignSelf: 'center',
    },

    iouDetailsContainer: {
        flexGrow: 1,
        paddingStart: 20,
        paddingEnd: 20,
    },

    codeWordWrapper: {
        ...codeStyles.codeWordWrapper,
    },

    codeWordStyle: {
        borderLeftWidth: 0,
        borderRightWidth: 0,
        borderTopLeftRadius: 0,
        borderBottomLeftRadius: 0,
        borderTopRightRadius: 0,
        borderBottomRightRadius: 0,
        paddingLeft: 0,
        paddingRight: 0,
        justifyContent: 'center',
        ...codeStyles.codeWordStyle,
    },

    codeFirstWordStyle: {
        borderLeftWidth: 1,
        borderTopLeftRadius: 4,
        borderBottomLeftRadius: 4,
        paddingLeft: 5,
    },

    codeLastWordStyle: {
        borderRightWidth: 1,
        borderTopRightRadius: 4,
        borderBottomRightRadius: 4,
        paddingRight: 5,
    },

    fullScreenLoading: {
        backgroundColor: themeColors.componentBG,
        opacity: 0.8,
        justifyContent: 'center',
        alignItems: 'center',
        zIndex: 10,
    },

    navigatorFullScreenLoading: {
        backgroundColor: themeColors.highlightBG,
        opacity: 1,
    },

    reimbursementAccountFullScreenLoading: {
        backgroundColor: themeColors.componentBG,
        opacity: 0.8,
        justifyContent: 'flex-start',
        alignItems: 'center',
        zIndex: 10,
    },

    hiddenElementOutsideOfWindow: {
        position: 'absolute',
        top: 0,
        left: 0,
        opacity: 0,
    },

    growlNotificationWrapper: {
        zIndex: 2,
    },

    growlNotificationContainer: {
        flex: 1,
        justifyContent: 'flex-start',
        position: 'absolute',
        width: '100%',
        top: 20,
        ...spacing.pl5,
        ...spacing.pr5,
    },

    growlNotificationDesktopContainer: {
        maxWidth: variables.sideBarWidth,
        right: 0,
        position: 'fixed',
    },

    growlNotificationTranslateY: y => ({
        transform: [{translateY: y}],
    }),

    makeSlideInTranslation: (translationType, fromValue) => ({
        from: {
            [translationType]: fromValue,
        },
        to: {
            [translationType]: 0,
        },
    }),

    growlNotificationBox: {
        backgroundColor: themeColors.inverse,
        borderRadius: variables.componentBorderRadiusNormal,
        alignItems: 'center',
        flexDirection: 'row',
        justifyContent: 'space-between',
        shadowColor: themeColors.shadow,
        ...spacing.p5,
    },

    growlNotificationText: {
        fontSize: variables.fontSizeNormal,
        fontFamily: fontFamily.EXP_NEUE,
        width: '90%',
        lineHeight: variables.fontSizeNormalHeight,
        color: themeColors.textReversed,
        ...spacing.ml4,
    },

    blockquote: {
        borderLeftColor: themeColors.border,
        borderLeftWidth: 4,
        paddingLeft: 12,
        marginVertical: 4,
    },

    cursorDefault: {
        cursor: 'default',
    },

    cursorDisabled: {
        cursor: 'not-allowed',
    },

    noSelect: {
        boxShadow: 'none',
        outline: 'none',
    },

    cursorPointer: {
        cursor: 'pointer',
    },

    fullscreenCard: {
        position: 'absolute',
        left: 0,
        top: 0,
        width: '100%',
        height: '100%',
    },

    fullscreenCardWeb: {
        left: 'auto',
        right: '-24%',
        top: '-18%',
        height: '120%',
    },

    fullscreenCardWebCentered: {
        left: '0',
        right: '0',
        top: '0',
        height: '60%',
    },

    fullscreenCardMobile: {
        left: '-20%',
        top: '-30%',
        width: '150%',
    },

    fullscreenCardMediumScreen: {
        left: '-15%',
        top: '-30%',
        width: '145%',
    },

    smallEditIcon: {
        alignItems: 'center',
        backgroundColor: themeColors.buttonHoveredBG,
        borderColor: themeColors.textReversed,
        borderRadius: 14,
        borderWidth: 3,
        color: themeColors.textReversed,
        height: 28,
        width: 28,
        justifyContent: 'center',
    },

    smallAvatarEditIcon: {
        position: 'absolute',
        right: -4,
        bottom: -4,
    },

    workspaceCard: {
        width: '100%',
        height: 400,
        borderRadius: variables.componentBorderRadiusCard,
        overflow: 'hidden',
        backgroundColor: themeColors.heroCard,
    },

    workspaceCardMobile: {
        height: 475,
    },

    workspaceCardMediumScreen: {
        height: 540,
    },

    workspaceCardMainText: {
        fontSize: variables.fontSizeXXXLarge,
        fontWeight: 'bold',
        lineHeight: variables.fontSizeXXXLarge,
    },

    workspaceCardContent: {
        zIndex: 1,
        padding: 50,
    },

    workspaceCardContentMediumScreen: {
        padding: 25,
    },

    workspaceCardCTA: {
        width: 250,
    },

    workspaceInviteWelcome: {
        minHeight: 115,
    },

    peopleRow: {
        width: '100%',
        flexDirection: 'row',
        justifyContent: 'space-between',
        alignItems: 'center',
        ...spacing.pt2,
    },

    peopleRowBorderBottom: {
        borderColor: themeColors.border,
        borderBottomWidth: 1,
        ...spacing.pb2,
    },

    peopleBadge: {
        backgroundColor: themeColors.icon,
        ...spacing.ph3,
    },

    peopleBadgeText: {
        color: themeColors.textReversed,
        fontSize: variables.fontSizeSmall,
        lineHeight: variables.lineHeightNormal,
        ...whiteSpace.noWrap,
    },

    offlineFeedback: {
        deleted: {
            textDecorationLine: 'line-through',
            textDecorationStyle: 'solid',
        },
        pending: {
            opacity: 0.5,
        },
        error: {
            flexDirection: 'row',
            alignItems: 'center',
        },
        container: {
            ...spacing.pv2,
        },
        textContainer: {
            flexDirection: 'column',
            flex: 1,
        },
        text: {
            color: themeColors.textSupporting,
            textAlignVertical: 'center',
            fontSize: variables.fontSizeLabel,
        },
        errorDot: {
            marginRight: 12,
        },
        menuItemErrorPadding: {
            paddingLeft: 44,
            paddingRight: 20,
        },
    },

    dotIndicatorMessage: {
        display: 'flex',
        flexDirection: 'row',
        alignItems: 'center',
    },

    sidebarPopover: {
        width: variables.sideBarWidth - 68,
    },

    cardOverlay: {
        backgroundColor: themeColors.overlay,
        position: 'absolute',
        top: 0,
        left: 0,
        width: '100%',
        height: '100%',
        opacity: variables.overlayOpacity,
    },

    communicationsLinkIcon: {
        right: -36,
        top: 0,
        bottom: 0,
    },

    shortTermsBorder: {
        borderWidth: 1,
        borderColor: themeColors.border,
    },

    shortTermsHorizontalRule: {
        borderBottomWidth: 1,
        borderColor: themeColors.border,
        ...spacing.mh3,
    },

    shortTermsLargeHorizontalRule: {
        borderWidth: 1,
        borderColor: themeColors.border,
        ...spacing.mh3,
    },

    shortTermsRow: {
        flexDirection: 'row',
        padding: 12,
    },

    termsCenterRight: {
        marginTop: 'auto',
        marginBottom: 'auto',
    },

    shortTermsBoldHeadingSection: {
        paddingRight: 12,
        paddingLeft: 12,
        marginTop: 12,
    },

    longTermsRow: {
        flexDirection: 'row',
        marginTop: 20,
    },

    collapsibleSectionBorder: {
        borderBottomWidth: 2,
        borderBottomColor: themeColors.border,
    },

    communicationsLinkHeight: {
        height: variables.communicationsLinkHeight,
    },

    floatingMessageCounterWrapper: {
        position: 'absolute',
        left: '50%',
        top: 0,
        zIndex: 100,
        ...visibility('hidden'),
    },

    floatingMessageCounterWrapperAndroid: {
        left: 0,
        width: '100%',
        alignItems: 'center',
        position: 'absolute',
        top: 0,
        zIndex: 100,
        ...visibility('hidden'),
    },

    floatingMessageCounterSubWrapperAndroid: {
        left: '50%',
        width: 'auto',
    },

    floatingMessageCounter: {
        left: '-50%',
        ...visibility('visible'),
    },

    floatingMessageCounterTransformation: translateY => ({
        transform: [
            {translateY},
        ],
    }),

    confirmationAnimation: {
        height: 180,
        width: 180,
        marginBottom: 20,
    },

    googleSearchTextInputContainer: {
        flexDirection: 'column',
    },

    googleSearchSeparator: {
        height: 1,
        backgroundColor: themeColors.border,
    },

    googleSearchText: {
        color: themeColors.text,
        fontSize: variables.fontSizeNormal,
        lineHeight: variables.fontSizeNormalHeight,
        fontFamily: fontFamily.EXP_NEUE,
        flex: 1,
    },

    threeDotsPopoverOffset: {
        top: 50,
        right: 60,
    },

    invert: {
        // It's important to invert the Y AND X axis to prevent a react native issue that can lead to ANRs on android 13
        transform: [{scaleX: -1}, {scaleY: -1}],
    },

    keyboardShortcutModalContainer: {
        maxHeight: '100%',
        flexShrink: 0,
        flexGrow: 0,
        flexBasis: 'auto',
    },

    keyboardShortcutTableWrapper: {
        alignItems: 'center',
        flex: 1,
        height: 'auto',
        maxHeight: '100%',
    },

    keyboardShortcutTableContainer: {
        display: 'flex',
        width: '100%',
        borderColor: themeColors.border,
        height: 'auto',
        borderRadius: variables.componentBorderRadius,
        borderWidth: 1,
    },

    keyboardShortcutTableRow: {
        flex: 1,
        flexDirection: 'row',
        borderColor: themeColors.border,
        flexBasis: 'auto',
        alignSelf: 'stretch',
        borderTopWidth: 1,
    },

    keyboardShortcutTablePrefix: {
        width: '30%',
        borderRightWidth: 1,
        borderColor: themeColors.border,
    },

    keyboardShortcutTableFirstRow: {
        borderTopWidth: 0,
    },

    iPhoneXSafeArea: {
        backgroundColor: themeColors.inverse,
        flex: 1,
    },

    transferBalancePayment: {
        borderWidth: 1,
        borderRadius: variables.componentBorderRadiusNormal,
        borderColor: themeColors.border,
    },

    transferBalanceSelectedPayment: {
        borderColor: themeColors.iconSuccessFill,
    },

    transferBalanceBalance: {
        fontSize: 48,
    },

    closeAccountMessageInput: {
        height: 153,
    },

    imageCropContainer: {
        overflow: 'hidden',
        alignItems: 'center',
        justifyContent: 'center',
        backgroundColor: themeColors.imageCropBackgroundColor,
        cursor: 'move',
    },

    sliderKnobTooltipView: {
        height: variables.sliderKnobSize,
        width: variables.sliderKnobSize,
        borderRadius: variables.sliderKnobSize / 2,
    },

    sliderKnob: {
        backgroundColor: themeColors.success,
        position: 'absolute',
        height: variables.sliderKnobSize,
        width: variables.sliderKnobSize,
        borderRadius: variables.sliderKnobSize / 2,
        top: -variables.sliderBarHeight,
        left: -(variables.sliderKnobSize / 2),
        cursor: 'pointer',
    },

    sliderBar: {
        backgroundColor: themeColors.border,
        height: variables.sliderBarHeight,
        borderRadius: variables.sliderBarHeight / 2,
        alignSelf: 'stretch',
    },

    imageCropRotateButton: {
        height: variables.iconSizeExtraLarge,
    },

    userSelectText: {
        userSelect: 'text',
        WebkitUserSelect: 'text',
    },

    userSelectNone: {
        userSelect: 'none',
        WebkitUserSelect: 'none',
    },

    screenCenteredContainer: {
        flex: 1,
        justifyContent: 'center',
        marginBottom: 40,
        padding: 16,
    },

    inlineSystemMessage: {
        color: themeColors.textSupporting,
        fontSize: variables.fontSizeLabel,
        fontFamily: fontFamily.EXP_NEUE,
        marginLeft: 6,
    },

    fullScreenTransparentOverlay: {
        position: 'absolute',
        width: '100%',
        height: '100%',
        top: 0,
        left: 0,
        right: 0,
        bottom: 0,
        backgroundColor: themeColors.dropUIBG,
        zIndex: 2,
    },

    textPill: {
        backgroundColor: themeColors.border,
        borderRadius: 10,
        overflow: 'hidden',
        paddingVertical: 2,
        flexShrink: 0,
        maxWidth: variables.badgeMaxWidth,
        fontSize: variables.fontSizeSmall,
        ...whiteSpace.pre,
        ...spacing.ph2,
    },

    dropZoneTopInvisibleOverlay: {
        position: 'absolute',
        width: '100%',
        height: '100%',
        top: 0,
        left: 0,
        right: 0,
        bottom: 0,
        backgroundColor: themeColors.dropTransparentOverlay,
        zIndex: 1000,
    },

    cardSection: {
        backgroundColor: themeColors.cardBG,
        borderRadius: variables.componentBorderRadiusCard,
        marginBottom: 20,
        marginHorizontal: 16,
        padding: 20,
        width: 'auto',
        textAlign: 'left',
    },

    cardMenuItem: {
        paddingLeft: 8,
        paddingRight: 0,
        borderRadius: variables.buttonBorderRadius,
        height: variables.componentSizeLarge,
        alignItems: 'center',
    },

    callRequestSection: {
        backgroundColor: themeColors.appBG,
        paddingHorizontal: 0,
        paddingBottom: 0,
        marginHorizontal: 0,
        marginBottom: 0,
    },

    archivedReportFooter: {
        borderRadius: variables.componentBorderRadius,
        ...wordBreak.breakWord,
    },

    saveButtonPadding: {
        paddingLeft: 18,
        paddingRight: 18,
    },

    deeplinkWrapperContainer: {
        padding: 20,
        flex: 1,
        alignItems: 'center',
        justifyContent: 'center',
        backgroundColor: themeColors.appBG,
    },

    deeplinkWrapperMessage: {
        flex: 1,
        alignItems: 'center',
        justifyContent: 'center',
    },

    deeplinkWrapperFooter: {
        paddingTop: 80,
        paddingBottom: 45,
    },

    emojiReactionBubble: {
        borderRadius: 28,
        alignItems: 'center',
        justifyContent: 'center',
        flexDirection: 'row',
        alignSelf: 'flex-start',
        marginTop: 8,
        marginRight: 4,
    },

    miniQuickEmojiReactionText: {
        fontSize: 15,
        lineHeight: 20,
        textAlignVertical: 'center',
    },

    emojiReactionBubbleText: {
        textAlignVertical: 'center',
    },

    reactionCounterText: {
        fontSize: 13,
        marginLeft: 4,
        fontWeight: 'bold',
    },

    fontColorReactionLabel: {
        color: '#586A64',
    },

    reactionEmojiTitle: {
        fontSize: variables.iconSizeLarge,
        lineHeight: variables.iconSizeXLarge,
    },

    textReactionSenders: {
        color: themeColors.dark,
        ...wordBreak.breakWord,
    },

    quickReactionsContainer: {
        gap: 12,
        flexDirection: 'row',
        paddingHorizontal: 25,
        paddingVertical: 12,
        justifyContent: 'space-between',
    },

    validateCodeDigits: {
        color: themeColors.text,
        fontFamily: fontFamily.EXP_NEUE,
        fontSize: variables.fontSizeXXLarge,
        letterSpacing: 4,
    },

    footerWrapper: {
        fontSize: variables.fontSizeNormal,
        paddingTop: 64,
        maxWidth: 1100, // Match footer across all Expensify platforms
    },

    footerColumnsContainer: {
        flex: 1,
        flexWrap: 'wrap',
        marginBottom: 40,
        marginHorizontal: -16,
    },

    footerTitle: {
        fontSize: variables.fontSizeLarge,
        color: themeColors.success,
        marginBottom: 16,
    },

    footerRow: {
        paddingVertical: 4,
        marginBottom: 8,
        color: themeColors.textLight,
        fontSize: variables.fontSizeMedium,
    },

    footerBottomLogo: {
        marginTop: 40,
        width: '100%',
    },

    listPickerSeparator: {
        height: 1,
        backgroundColor: themeColors.buttonDefaultBG,
    },

    datePickerRoot: {
        position: 'relative',
        zIndex: 99,
    },

    datePickerPopover: {
        position: 'absolute',
        backgroundColor: themeColors.appBG,
        width: '100%',
        alignSelf: 'center',
        top: 60,
        zIndex: 100,
    },
    loginHeroHeader: {
        fontFamily: fontFamily.EXP_NEW_KANSAS_MEDIUM,
        color: themeColors.success,
        fontWeight: '500',
        textAlign: 'center',
    },

    loginHeroBody: {
        fontFamily: fontFamily.EXP_NEUE,
        fontSize: variables.fontSizeSignInHeroBody,
        color: themeColors.textLight,
        textAlign: 'center',
    },

    validateCodeMessage: {
        width: variables.modalContentMaxWidth,
        textAlign: 'center',
    },

<<<<<<< HEAD
    whisper: {
        backgroundColor: themeColors.cardBG,
=======
    popoverMaxWidth: {
        maxWidth: 375,
>>>>>>> 88644166
    },
};

export default styles;<|MERGE_RESOLUTION|>--- conflicted
+++ resolved
@@ -3136,13 +3136,12 @@
         textAlign: 'center',
     },
 
-<<<<<<< HEAD
     whisper: {
         backgroundColor: themeColors.cardBG,
-=======
+    },
+
     popoverMaxWidth: {
         maxWidth: 375,
->>>>>>> 88644166
     },
 };
 

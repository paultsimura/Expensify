import fontFamily from './fontFamily';
import addOutlineWidth from './addOutlineWidth';
import themeColors from './themes/default';
import fontWeightBold from './fontWeight/bold';
import variables from './variables';
import spacing from './utilities/spacing';
import sizing from './utilities/sizing';
import flex from './utilities/flex';
import display from './utilities/display';
import overflow from './utilities/overflow';
import whiteSpace from './utilities/whiteSpace';
import wordBreak from './utilities/wordBreak';
import positioning from './utilities/positioning';
import codeStyles from './codeStyles';
import visibility from './utilities/visibility';
import writingDirection from './utilities/writingDirection';
import optionAlternateTextPlatformStyles from './optionAlternateTextPlatformStyles';
import pointerEventsNone from './pointerEventsNone';
import pointerEventsAuto from './pointerEventsAuto';
import overflowXHidden from './overflowXHidden';
import CONST from '../CONST';

const picker = {
    backgroundColor: themeColors.transparent,
    color: themeColors.text,
    fontFamily: fontFamily.EXP_NEUE,
    fontSize: variables.fontSizeNormal,
    lineHeight: variables.fontSizeNormalHeight,
    paddingBottom: 8,
    paddingTop: 23,
    paddingHorizontal: 0,
    height: variables.inputHeight,
    borderWidth: 0,
};

const link = {
    color: themeColors.link,
    textDecorationColor: themeColors.link,
    fontFamily: fontFamily.EXP_NEUE,
};

const baseCodeTagStyles = {
    borderWidth: 1,
    borderRadius: 5,
    borderColor: themeColors.border,
    backgroundColor: themeColors.textBackground,
};

const webViewStyles = {
    // As of react-native-render-html v6, don't declare distinct styles for
    // custom renderers, the API for custom renderers has changed. Declare the
    // styles in the below "tagStyles" instead. If you need to reuse those
    // styles from the renderer, just pass the "style" prop to the underlying
    // component.
    tagStyles: {
        em: {
            fontFamily: fontFamily.EXP_NEUE,
            fontStyle: 'italic',
        },

        del: {
            textDecorationLine: 'line-through',
            textDecorationStyle: 'solid',
        },

        strong: {
            fontFamily: fontFamily.EXP_NEUE,
            fontWeight: 'bold',
        },

        a: link,

        ul: {
            maxWidth: '100%',
        },

        ol: {
            maxWidth: '100%',
        },

        li: {
            flexShrink: 1,
        },

        blockquote: {
            borderLeftColor: themeColors.border,
            borderLeftWidth: 4,
            paddingLeft: 12,
            marginTop: 4,
            marginBottom: 4,

            // Overwrite default HTML margin for blockquotes
            marginLeft: 0,
        },

        pre: {
            ...baseCodeTagStyles,
            paddingTop: 12,
            paddingBottom: 12,
            paddingRight: 8,
            paddingLeft: 8,
            fontFamily: fontFamily.MONOSPACE,
            marginTop: 0,
            marginBottom: 0,
        },

        code: {
            ...baseCodeTagStyles,
            ...codeStyles.codeTextStyle,
            paddingLeft: 5,
            paddingRight: 5,
            fontFamily: fontFamily.MONOSPACE,
            fontSize: 13,
        },

        img: {
            borderColor: themeColors.border,
            borderRadius: variables.componentBorderRadiusNormal,
            borderWidth: 1,
        },

        p: {
            marginTop: 0,
            marginBottom: 0,
        },
        h1: {
            fontSize: variables.fontSizeLarge,
            marginBottom: 8,
        },
    },

    baseFontStyle: {
        color: themeColors.text,
        fontSize: variables.fontSizeNormal,
        fontFamily: fontFamily.EXP_NEUE,
        flex: 1,
    },
};

const styles = {
    // Add all of our utility and helper styles
    ...spacing,
    ...sizing,
    ...flex,
    ...display,
    ...overflow,
    ...positioning,
    ...wordBreak,
    ...whiteSpace,
    ...writingDirection,
    ...themeColors,

    rateCol: {
        margin: 0,
        padding: 0,
        flexBasis: '48%',
    },

    unitCol: {
        margin: 0,
        padding: 0,
        marginLeft: '4%',
        flexBasis: '48%',
    },

    webViewStyles,

    link,

    linkHovered: {
        color: themeColors.linkHover,
    },

    linkMuted: {
        color: themeColors.textSupporting,
        textDecorationColor: themeColors.textSupporting,
        fontFamily: fontFamily.EXP_NEUE,
    },

    linkMutedHovered: {
        color: themeColors.textMutedReversed,
    },

    h1: {
        color: themeColors.heading,
        fontFamily: fontFamily.EXP_NEUE_BOLD,
        fontSize: variables.fontSizeh1,
        fontWeight: fontWeightBold,
    },

    h3: {
        fontFamily: fontFamily.EXP_NEUE_BOLD,
        fontSize: variables.fontSizeNormal,
        fontWeight: fontWeightBold,
    },

    h4: {
        fontFamily: fontFamily.EXP_NEUE_BOLD,
        fontSize: variables.fontSizeLabel,
        fontWeight: fontWeightBold,
    },

    textAlignCenter: {
        textAlign: 'center',
    },

    textAlignRight: {
        textAlign: 'right',
    },

    textUnderline: {
        textDecorationLine: 'underline',
    },

    label: {
        fontSize: variables.fontSizeLabel,
        lineHeight: variables.lineHeightLarge,
    },

    textLabel: {
        color: themeColors.text,
        fontSize: variables.fontSizeLabel,
        lineHeight: variables.lineHeightLarge,
    },

    mutedTextLabel: {
        color: themeColors.textSupporting,
        fontSize: variables.fontSizeLabel,
        lineHeight: variables.lineHeightLarge,
    },

    textMicro: {
        fontFamily: fontFamily.EXP_NEUE,
        fontSize: variables.fontSizeSmall,
        lineHeight: variables.lineHeightSmall,
    },

    textMicroBold: {
        color: themeColors.text,
        fontWeight: fontWeightBold,
        fontFamily: fontFamily.EXP_NEUE_BOLD,
        fontSize: variables.fontSizeSmall,
    },

    textMicroSupporting: {
        color: themeColors.textSupporting,
        fontFamily: fontFamily.EXP_NEUE,
        fontSize: variables.fontSizeSmall,
        lineHeight: variables.lineHeightSmall,
    },

    textExtraSmallSupporting: {
        color: themeColors.textSupporting,
        fontFamily: fontFamily.EXP_NEUE,
        fontSize: variables.fontSizeExtraSmall,
    },

    textLarge: {
        fontSize: variables.fontSizeLarge,
    },

    textXXLarge: {
        fontSize: variables.fontSizeXXLarge,
    },

    textXXXLarge: {
        color: themeColors.heading,
        fontFamily: fontFamily.EXP_NEUE_BOLD,
        fontSize: variables.fontSizeXXXLarge,
        fontWeight: fontWeightBold,
    },

    textStrong: {
        fontFamily: fontFamily.EXP_NEUE_BOLD,
        fontWeight: fontWeightBold,
    },

    textItalic: {
        fontFamily: fontFamily.EXP_NEUE_ITALIC,
        fontStyle: 'italic',
    },

    textDecorationNoLine: {
        textDecorationLine: 'none',
    },

    textWhite: {
        color: themeColors.textLight,
    },

    textBlue: {
        color: themeColors.link,
    },

    textUppercase: {
        textTransform: 'uppercase',
    },

    textNoWrap: {
        ...whiteSpace.noWrap,
    },

    colorReversed: {
        color: themeColors.textReversed,
    },

    colorMutedReversed: {
        color: themeColors.textMutedReversed,
    },

    colorMuted: {
        color: themeColors.textSupporting,
    },

    colorHeading: {
        color: themeColors.heading,
    },

    bgTransparent: {
        backgroundColor: 'transparent',
    },

    bgDark: {
        backgroundColor: themeColors.inverse,
    },

    opacity0: {
        opacity: 0,
    },

    opacity1: {
        opacity: 1,
    },

    textDanger: {
        color: themeColors.danger,
    },

    borderRadiusNormal: {
        borderRadius: variables.buttonBorderRadius,
    },

    button: {
        backgroundColor: themeColors.buttonDefaultBG,
        borderRadius: variables.buttonBorderRadius,
        height: variables.componentSizeLarge,
        justifyContent: 'center',
        ...spacing.ph3,
    },

    buttonText: {
        color: themeColors.text,
        fontFamily: fontFamily.EXP_NEUE_BOLD,
        fontSize: variables.fontSizeNormal,
        fontWeight: fontWeightBold,
        textAlign: 'center',

        // It is needed to unset the Lineheight. We don't need it for buttons as button always contains single line of text.
        // It allows to vertically center the text.
        lineHeight: undefined,
    },

    buttonSmall: {
        borderRadius: variables.buttonBorderRadius,
        height: variables.componentSizeSmall,
        paddingTop: 4,
        paddingHorizontal: 14,
        paddingBottom: 4,
        backgroundColor: themeColors.buttonDefaultBG,
    },

    buttonMedium: {
        borderRadius: variables.buttonBorderRadius,
        height: variables.componentSizeNormal,
        paddingTop: 12,
        paddingRight: 16,
        paddingBottom: 12,
        paddingLeft: 16,
        backgroundColor: themeColors.buttonDefaultBG,
    },

    buttonLarge: {
        borderRadius: variables.buttonBorderRadius,
        height: variables.componentSizeLarge,
        paddingTop: 8,
        paddingRight: 10,
        paddingBottom: 8,
        paddingLeft: 18,
        backgroundColor: themeColors.buttonDefaultBG,
    },

    buttonSmallText: {
        fontSize: variables.fontSizeSmall,
        fontFamily: fontFamily.EXP_NEUE_BOLD,
        fontWeight: fontWeightBold,
        textAlign: 'center',
    },

    buttonMediumText: {
        fontSize: variables.fontSizeLabel,
        fontFamily: fontFamily.EXP_NEUE_BOLD,
        fontWeight: fontWeightBold,
        textAlign: 'center',
    },

    buttonLargeText: {
        fontSize: variables.fontSizeNormal,
        fontFamily: fontFamily.EXP_NEUE_BOLD,
        fontWeight: fontWeightBold,
        textAlign: 'center',
    },

    buttonSuccess: {
        backgroundColor: themeColors.success,
        borderWidth: 0,
    },

    buttonSuccessDisabled: {
        opacity: 0.5,
    },

    buttonSuccessHovered: {
        backgroundColor: themeColors.successHover,
        borderWidth: 0,
    },

    buttonDanger: {
        backgroundColor: themeColors.danger,
        borderWidth: 0,
    },

    buttonDangerDisabled: {
        backgroundColor: themeColors.dangerDisabled,
    },

    buttonDangerHovered: {
        backgroundColor: themeColors.dangerHover,
        borderWidth: 0,
    },

    buttonDisable: {
        backgroundColor: themeColors.buttonDefaultBG,
        borderWidth: 0,
    },

    buttonDropdown: {
        borderLeftWidth: 1,
        borderColor: themeColors.textLight,
    },

    noRightBorderRadius: {
        borderTopRightRadius: 0,
        borderBottomRightRadius: 0,
    },

    noLeftBorderRadius: {
        borderTopLeftRadius: 0,
        borderBottomLeftRadius: 0,
    },

    buttonCTA: {
        paddingVertical: 6,
        ...spacing.mh4,
    },

    buttonCTAIcon: {
        marginRight: 22,
    },

    buttonConfirm: {
        margin: 20,
    },

    attachmentButtonBigScreen: {
        minWidth: 300,
        alignSelf: 'center',
    },

    buttonConfirmText: {
        paddingLeft: 20,
        paddingRight: 20,
    },

    buttonSuccessText: {
        color: themeColors.textLight,
    },

    buttonDangerText: {
        color: themeColors.textLight,
    },

    hoveredComponentBG: {
        backgroundColor: themeColors.hoverComponentBG,
    },

    activeComponentBG: {
        backgroundColor: themeColors.activeComponentBG,
    },

    fontWeightBold: {
        fontWeight: fontWeightBold,
    },

    touchableButtonImage: {
        alignItems: 'center',
        height: variables.componentSizeNormal,
        justifyContent: 'center',
        marginRight: 8,
        width: variables.componentSizeNormal,
    },

    visuallyHidden: {
        ...visibility('hidden'),
        overflow: 'hidden',
        width: 0,
        height: 0,
    },

    visibilityHidden: {
        ...visibility('hidden'),
    },

    loadingVBAAnimation: {
        width: 160,
        height: 160,
    },

    pickerSmall: {
        inputIOS: {
            fontFamily: fontFamily.EXP_NEUE,
            fontSize: variables.fontSizeSmall,
            paddingLeft: 0,
            paddingRight: 25,
            paddingTop: 6,
            paddingBottom: 6,
            borderRadius: variables.componentBorderRadius,
            borderWidth: 0,
            color: themeColors.text,
            height: 26,
            opacity: 1,
            backgroundColor: 'transparent',
        },
        inputWeb: {
            fontFamily: fontFamily.EXP_NEUE,
            fontSize: variables.fontSizeSmall,
            paddingLeft: 0,
            paddingRight: 25,
            paddingTop: 6,
            paddingBottom: 6,
            borderWidth: 0,
            borderRadius: variables.componentBorderRadius,
            color: themeColors.text,
            appearance: 'none',
            height: 26,
            opacity: 1,
            cursor: 'pointer',
            backgroundColor: 'transparent',
        },
        inputAndroid: {
            fontFamily: fontFamily.EXP_NEUE,
            fontSize: variables.fontSizeSmall,
            paddingLeft: 0,
            paddingRight: 25,
            paddingTop: 6,
            paddingBottom: 6,
            borderWidth: 0,
            borderRadius: variables.componentBorderRadius,
            color: themeColors.text,
            height: 26,
            opacity: 1,
        },
        iconContainer: {
            top: 7,
            right: 8,
            ...pointerEventsNone,
        },
        icon: {
            width: variables.iconSizeExtraSmall,
            height: variables.iconSizeExtraSmall,
        },
    },

    badge: {
        backgroundColor: themeColors.border,
        borderRadius: 14,
        height: variables.iconSizeNormal,
        flexDirection: 'row',
        paddingHorizontal: 7,
        alignItems: 'center',
    },

    badgeSuccess: {
        backgroundColor: themeColors.success,
    },

    badgeSuccessPressed: {
        backgroundColor: themeColors.successHover,
    },

    badgeDanger: {
        backgroundColor: themeColors.danger,
    },

    badgeDangerPressed: {
        backgroundColor: themeColors.dangerPressed,
    },

    badgeText: {
        color: themeColors.text,
        fontSize: variables.fontSizeSmall,
        lineHeight: variables.lineHeightNormal,
        ...whiteSpace.noWrap,
    },

    border: {
        borderWidth: 1,
        borderRadius: variables.componentBorderRadius,
        borderColor: themeColors.border,
    },

    borderColorFocus: {
        borderColor: themeColors.borderFocus,
    },

    borderColorDanger: {
        borderColor: themeColors.danger,
    },

    headerText: {
        color: themeColors.heading,
        fontFamily: fontFamily.EXP_NEUE_BOLD,
        fontSize: variables.fontSizeNormal,
        fontWeight: fontWeightBold,
    },

    headerGap: {
        height: 12,
    },

    pushTextRight: {
        left: 100000,
    },

    reportOptions: {
        marginLeft: 8,
    },

    chatItemComposeSecondaryRow: {
        height: 15,
        marginBottom: 5,
        marginTop: 5,
    },

    chatItemComposeSecondaryRowSubText: {
        color: themeColors.textSupporting,
        fontFamily: fontFamily.EXP_NEUE,
        fontSize: variables.fontSizeSmall,
        lineHeight: variables.lineHeightSmall,
    },

    chatItemComposeSecondaryRowOffset: {
        marginLeft: 48,
    },

    offlineIndicator: {
        marginLeft: 48,
    },

    offlineIndicatorMobile: {
        paddingLeft: 20,
        paddingBottom: 9,
    },

    offlineIndicatorRow: {
        height: 25,
    },

    // Actions
    actionAvatar: {
        borderRadius: 20,
        marginRight: 8,
    },

    componentHeightLarge: {
        height: variables.inputHeight,
    },

    textInputContainer: {
        flex: 1,
        justifyContent: 'center',
        height: '100%',
        backgroundColor: 'transparent',
        borderBottomWidth: 2,
        borderColor: themeColors.border,
        overflow: 'hidden',
    },

    textInputLabel: {
        position: 'absolute',
        left: 0,
        top: 0,
        fontSize: variables.fontSizeNormal,
        color: themeColors.textSupporting,
        fontFamily: fontFamily.EXP_NEUE,
        width: '100%',
    },

    textInputLabelBackground: {
        position: 'absolute',
        top: 0,
        width: '100%',
        height: 25,
        backgroundColor: themeColors.componentBG,
    },

    textInputLabelDesktop: {
        transformOrigin: 'left center',
    },

    textInputLabelTransformation: (translateY, translateX, scale) => ({
        transform: [
            {translateY},
            {translateX},
            {scale},
        ],
    }),

    baseTextInput: {
        fontFamily: fontFamily.EXP_NEUE,
        fontSize: variables.fontSizeNormal,
<<<<<<< HEAD
=======
        lineHeight: variables.lineHeightNormal,
>>>>>>> 1c60740a
        color: themeColors.text,
        paddingTop: 23,
        paddingBottom: 8,
        paddingLeft: 0,
        borderWidth: 0,
    },

    textInputMultiline: {
        scrollPadding: '23px 0 0 0',
    },

    textInputAndIconContainer: {
        flex: 1,
        height: '100%',
        zIndex: -1,
        flexDirection: 'row',
    },

    textInputDesktop: addOutlineWidth({}, 0),

    secureInputShowPasswordButton: {
        borderTopRightRadius: 6,
        borderBottomRightRadius: 6,
        paddingHorizontal: 11,
        justifyContent: 'center',
        margin: 1,
    },

    secureInput: {
        borderTopRightRadius: 0,
        borderBottomRightRadius: 0,
    },

    textInput: {
        backgroundColor: 'transparent',
        borderRadius: variables.componentBorderRadiusNormal,
        height: variables.inputComponentSizeNormal,
        borderColor: themeColors.border,
        borderWidth: 1,
        color: themeColors.text,
        fontFamily: fontFamily.EXP_NEUE,
        fontSize: variables.fontSizeNormal,
        paddingLeft: 12,
        paddingRight: 12,
        paddingTop: 10,
        paddingBottom: 10,
        textAlignVertical: 'center',
    },

    textInputPrefix: {
        position: 'absolute',
        left: 0,
        top: 0,
        height: '100%',
        paddingLeft: 11,
        paddingTop: 23,
        paddingBottom: 8,
        color: themeColors.text,
        fontFamily: fontFamily.EXP_NEUE,
        fontSize: variables.fontSizeNormal,
        textAlignVertical: 'center',
    },

    pickerContainer: {
        borderBottomWidth: 2,
        paddingLeft: 0,
        borderStyle: 'solid',
        borderColor: themeColors.border,
        justifyContent: 'center',
        backgroundColor: 'transparent',
    },

    pickerLabel: {
        position: 'absolute',
        left: 0,
        top: 6,
    },

    picker: (disabled = false) => ({
        iconContainer: {
            top: Math.round(variables.inputHeight * 0.5) - 11,
            right: 10,
            zIndex: -1,
        },

        inputWeb: {
            appearance: 'none',
            cursor: disabled ? 'not-allowed' : 'pointer',
            ...picker,
        },

        inputNative: {
            ...picker,
        },
    }),

    disabledText: {
        color: themeColors.icon,
    },

    inputDisabled: {
        backgroundColor: themeColors.highlightBG,
        color: themeColors.icon,
    },

    noOutline: addOutlineWidth({}, 0),

    errorOutline: {
        borderColor: themeColors.danger,
    },

    textLabelSupporting: {
        fontFamily: fontFamily.EXP_NEUE,
        fontSize: variables.fontSizeLabel,
        color: themeColors.textSupporting,
    },

    lh16: {
        lineHeight: 16,
    },

    formLabel: {
        fontFamily: fontFamily.EXP_NEUE_BOLD,
        fontWeight: fontWeightBold,
        color: themeColors.heading,
        fontSize: variables.fontSizeLabel,
        lineHeight: variables.lineHeightLarge,
        marginBottom: 8,
    },

    formHelp: {
        color: themeColors.textSupporting,
        fontSize: variables.fontSizeLabel,
        lineHeight: variables.lineHeightLarge,
        marginBottom: 4,
    },

    formError: {
        color: themeColors.textError,
        fontSize: variables.fontSizeLabel,
        lineHeight: variables.formErrorLineHeight,
        marginBottom: 4,
    },

    formSuccess: {
        color: themeColors.success,
        fontSize: variables.fontSizeLabel,
        lineHeight: 18,
        marginBottom: 4,
    },

    signInPage: {
        backgroundColor: themeColors.sidebar,
        minHeight: '100%',
        flex: 1,
    },

    signInPageInner: {
        marginLeft: 'auto',
        marginRight: 'auto',
        height: '100%',
        width: '100%',
    },

    signInPageContentTopSpacer: {
        maxHeight: 132,
        minHeight: 24,
    },

    signInPageLeftContainer: {
        paddingLeft: 40,
        paddingRight: 40,
    },

    signInPageLeftContainerWide: {
        maxWidth: 360,
    },

    signInPageWelcomeFormContainer: {
        maxWidth: 300,
    },

    signInPageWelcomeTextContainer: {
        width: 300,
    },

    changeExpensifyLoginLinkContainer: {
        flexDirection: 'row',
        flexWrap: 'wrap',
        ...wordBreak.breakWord,
    },

    // Sidebar Styles
    sidebar: {
        backgroundColor: themeColors.sidebar,
        height: '100%',
    },

    sidebarFooter: {
        alignItems: 'center',
        display: 'flex',
        justifyContent: 'center',
        paddingVertical: variables.lineHeightXLarge,
        width: '100%',
    },

    sidebarAvatar: {
        backgroundColor: themeColors.icon,
        borderRadius: 20,
        height: variables.componentSizeNormal,
        width: variables.componentSizeNormal,
    },

    statusIndicator: {
        borderColor: themeColors.sidebar,
        backgroundColor: themeColors.danger,
        borderRadius: 6,
        borderWidth: 2,
        position: 'absolute',
        right: -1,
        bottom: -1,
        height: 12,
        width: 12,
        zIndex: 10,
    },

    statusIndicatorLarge: {
        borderColor: themeColors.componentBG,
        backgroundColor: themeColors.danger,
        borderRadius: 8,
        borderWidth: 2,
        position: 'absolute',
        right: 4,
        bottom: 4,
        height: 16,
        width: 16,
        zIndex: 10,
    },

    statusIndicatorOnline: {
        backgroundColor: themeColors.success,
    },

    avatarWithIndicator: {
        errorDot: {
            borderColor: themeColors.sidebar,
            borderRadius: 6,
            borderWidth: 2,
            position: 'absolute',
            right: -1,
            bottom: -1,
            height: 12,
            width: 12,
            zIndex: 10,
        },
    },

    floatingActionButton: {
        backgroundColor: themeColors.success,
        position: 'absolute',
        height: variables.componentSizeLarge,
        width: variables.componentSizeLarge,
        right: 20,
        bottom: 34,
        borderRadius: 999,
        alignItems: 'center',
        justifyContent: 'center',
    },

    sidebarFooterUsername: {
        color: themeColors.heading,
        fontSize: variables.fontSizeLabel,
        fontWeight: '700',
        width: 200,
        textOverflow: 'ellipsis',
        overflow: 'hidden',
        ...whiteSpace.noWrap,
    },

    sidebarFooterLink: {
        color: themeColors.textSupporting,
        fontSize: variables.fontSizeSmall,
        textDecorationLine: 'none',
        fontFamily: fontFamily.EXP_NEUE,
        lineHeight: 20,
    },

    sidebarListContainer: {
        scrollbarWidth: 'none',
        paddingBottom: 4,
    },

    sidebarListItem: {
        justifyContent: 'center',
        textDecorationLine: 'none',
    },

    onlyEmojisText: {
        fontSize: variables.fontSizeOnlyEmojis,
        lineHeight: variables.fontSizeOnlyEmojisHeight,
    },

    createMenuPositionSidebar: {
        left: 18,
        bottom: 100,
    },

    createMenuPositionProfile: {
        right: 18,
        top: 180,
    },

    createMenuPositionReportActionCompose: {
        left: 18 + variables.sideBarWidth,
        bottom: 75,
    },

    createMenuPositionRightSidepane: {
        right: 18,
        bottom: 75,
    },

    createMenuContainer: {
        width: variables.sideBarWidth - 40,
        paddingVertical: 12,
    },

    createMenuHeaderText: {
        fontFamily: fontFamily.EXP_NEUE,
        fontSize: variables.fontSizeLabel,
        color: themeColors.heading,
    },

    popoverMenuItem: {
        flexDirection: 'row',
        borderRadius: 0,
        paddingHorizontal: 20,
        paddingVertical: 12,
        justifyContent: 'space-between',
        width: '100%',
    },

    popoverMenuIcon: {
        width: variables.componentSizeNormal,
        height: variables.componentSizeNormal,
        justifyContent: 'center',
        alignItems: 'center',
    },

    popoverMenuIconEmphasized: {
        backgroundColor: themeColors.iconSuccessFill,
        borderRadius: variables.componentSizeLarge / 2,
    },

    popoverMenuText: {
        fontSize: variables.fontSizeNormal,
        color: themeColors.heading,
        maxWidth: 240,
    },

    menuItemTextContainer: {
        minHeight: variables.componentSizeNormal,
    },

    chatLinkRowPressable: {
        minWidth: 0,
        textDecorationLine: 'none',
        flex: 1,
    },

    sidebarLink: {
        textDecorationLine: 'none',
    },

    sidebarLinkInner: {
        alignItems: 'center',
        flexDirection: 'row',
        paddingLeft: 20,
        paddingRight: 20,
    },

    sidebarLinkText: {
        color: themeColors.textSupporting,
        fontSize: variables.fontSizeNormal,
        textDecorationLine: 'none',
        overflow: 'hidden',
    },

    sidebarLinkHover: {
        backgroundColor: themeColors.sidebarHover,
    },

    sidebarLinkActive: {
        backgroundColor: themeColors.border,
        textDecorationLine: 'none',
    },

    sidebarLinkTextBold: {
        fontWeight: '700',
        color: themeColors.heading,
    },

    sidebarLinkActiveText: {
        color: themeColors.textSupporting,
        fontSize: variables.fontSizeNormal,
        textDecorationLine: 'none',
        overflow: 'hidden',
    },

    optionItemAvatarNameWrapper: {
        minWidth: 0,
        flex: 1,
    },

    optionDisplayName: {
        fontFamily: fontFamily.EXP_NEUE,
        height: variables.alternateTextHeight,
        lineHeight: variables.lineHeightXLarge,
        ...whiteSpace.noWrap,
    },

    optionDisplayNameCompact: {
        minWidth: 'auto',
        flexBasis: 'auto',
        flexGrow: 0,
        flexShrink: 0,
    },

    displayNameTooltipEllipsis: {
        position: 'absolute',
        opacity: 0,
        right: 0,
        bottom: 0,
    },

    optionAlternateText: {
        height: variables.alternateTextHeight,
        lineHeight: variables.lineHeightXLarge,
    },

    optionAlternateTextCompact: {
        flexShrink: 1,
        flexGrow: 1,
        flexBasis: 'auto',
        ...optionAlternateTextPlatformStyles,
    },

    optionRow: {
        height: variables.optionRowHeight,
        paddingTop: 12,
        paddingBottom: 12,
    },

    optionRowCompact: {
        height: variables.optionRowHeightCompact,
        paddingTop: 12,
        paddingBottom: 12,
    },

    optionsListSectionHeader: {
        height: variables.optionsListSectionHeaderHeight,
    },

    appContent: {
        backgroundColor: themeColors.appBG,
        overflow: 'hidden',

        // Starting version 6.3.2 @react-navigation/drawer adds "user-select: none;" to its container.
        // We add user-select-auto to the inner component to prevent incorrect triple-click text selection.
        // For further explanation see - https://github.com/Expensify/App/pull/12730/files#r1022883823
        userSelect: 'auto',
        WebkitUserSelect: 'auto',
    },

    appContentHeader: {
        borderBottomWidth: 1,
        borderColor: themeColors.border,
        height: variables.contentHeaderHeight,
        justifyContent: 'center',
        display: 'flex',
        paddingRight: 20,
    },

    appContentHeaderTitle: {
        alignItems: 'center',
        flexDirection: 'row',
    },

    LHNToggle: {
        alignItems: 'center',
        height: variables.contentHeaderHeight,
        justifyContent: 'center',
        paddingRight: 10,
        paddingLeft: 20,
    },

    LHNToggleIcon: {
        height: 15,
        width: 18,
    },

    chatContent: {
        flex: 4,
        justifyContent: 'flex-end',
    },

    chatContentScrollView: {
        flexGrow: 1,
        justifyContent: 'flex-start',
        paddingVertical: 16,
    },

    // Chat Item
    chatItem: {
        display: 'flex',
        flexDirection: 'row',
        paddingTop: 8,
        paddingBottom: 8,
        paddingLeft: 20,
        paddingRight: 20,
    },

    chatItemRightGrouped: {
        flexGrow: 1,
        flexShrink: 1,
        flexBasis: 0,
        position: 'relative',
        marginLeft: 48,
    },

    chatItemRight: {
        flexGrow: 1,
        flexShrink: 1,
        flexBasis: 0,
        position: 'relative',
    },

    chatItemMessageHeader: {
        alignItems: 'center',
        display: 'flex',
        flexDirection: 'row',
        flexWrap: 'nowrap',
    },

    chatItemMessageHeaderSender: {
        color: themeColors.heading,
        fontFamily: fontFamily.EXP_NEUE_BOLD,
        fontSize: variables.fontSizeNormal,
        fontWeight: fontWeightBold,
        lineHeight: variables.lineHeightXLarge,
        paddingRight: 5,
        paddingBottom: 4,
        ...wordBreak.breakWord,
    },

    chatItemMessageHeaderTimestamp: {
        flexShrink: 0,
        color: themeColors.textSupporting,
        fontSize: variables.fontSizeSmall,
        height: 24,
        lineHeight: variables.lineHeightXLarge,
    },

    chatItemMessage: {
        color: themeColors.text,
        fontSize: variables.fontSizeNormal,
        fontFamily: fontFamily.EXP_NEUE,
        lineHeight: variables.lineHeightXLarge,
        marginTop: -2,
        marginBottom: -2,
        maxWidth: '100%',
        cursor: 'auto',
        ...whiteSpace.preWrap,
        ...wordBreak.breakWord,
    },

    chatItemMessageLink: {
        color: themeColors.link,
        fontSize: variables.fontSizeNormal,
        fontFamily: fontFamily.EXP_NEUE,
        lineHeight: variables.lineHeightXLarge,
    },

    chatItemComposeWithFirstRow: {
        minHeight: 90,
    },

    chatItemFullComposeRow: {
        ...sizing.h100,
    },

    chatItemComposeBoxColor: {
        borderColor: themeColors.border,
    },

    chatItemComposeBoxFocusedColor: {
        borderColor: themeColors.borderFocus,
    },

    chatItemComposeBox: {
        backgroundColor: themeColors.componentBG,
        borderWidth: 1,
        borderRadius: variables.componentBorderRadiusRounded,
        minHeight: variables.componentSizeNormal,
    },

    chatItemFullComposeBox: {
        ...flex.flex1,
        ...spacing.mt4,
        ...sizing.h100,
    },

    chatFooter: {
        paddingLeft: 20,
        paddingRight: 20,
        display: 'flex',
        backgroundColor: themeColors.appBG,
    },

    chatFooterFullCompose: {
        flex: 1,
        flexShrink: 1,
        flexBasis: '100%',
    },

    // Be extremely careful when editing the compose styles, as it is easy to introduce regressions.
    // Make sure you run the following tests against any changes: #12669
    textInputCompose: addOutlineWidth({
        backgroundColor: themeColors.componentBG,
        borderColor: themeColors.border,
        color: themeColors.text,
        fontFamily: fontFamily.EMOJI_TEXT_FONT,
        fontSize: variables.fontSizeNormal,
        borderWidth: 0,
        borderRadius: variables.componentBorderRadiusRounded,
        height: 'auto',
        lineHeight: variables.lineHeightXLarge,
        ...overflowXHidden,

        // On Android, multiline TextInput with height: 'auto' will show extra padding unless they are configured with
        // paddingVertical: 0, alignSelf: 'center', and textAlignVertical: 'center'

        paddingHorizontal: 8,
        paddingTop: 0,
        paddingBottom: 0,
        alignSelf: 'center',
        textAlignVertical: 'center',
    }, 0),

    textInputFullCompose: {
        alignSelf: 'stretch',
        flex: 1,
        maxHeight: '100%',
        textAlignVertical: 'top',
    },

    editInputComposeSpacing: {
        marginVertical: 6,
    },

    // composer padding should not be modified unless thoroughly tested against the cases in this PR: #12669
    textInputComposeSpacing: {
        paddingVertical: 5,
        ...flex.flexRow,
        flex: 1,
    },

    chatItemSubmitButton: {
        alignSelf: 'flex-end',
        borderRadius: variables.componentBorderRadiusRounded,
        backgroundColor: themeColors.transparent,
        height: 32,
        padding: 6,
        margin: 4,
        justifyContent: 'center',
    },

    emojiPickerContainer: {
        backgroundColor: themeColors.componentBG,
    },

    emojiPickerList: {
        height: 300,
        width: '100%',
        ...spacing.ph4,
    },
    emojiPickerListLandscape: {
        height: 240,
    },

    emojiHeaderStyle: {
        backgroundColor: themeColors.componentBG,
        width: '100%',
        ...spacing.pv3,
        fontFamily: fontFamily.EXP_NEUE_BOLD,
        fontWeight: fontWeightBold,
        color: themeColors.heading,
        fontSize: variables.fontSizeSmall,
    },

    emojiSkinToneTitle: {
        backgroundColor: themeColors.componentBG,
        width: '100%',
        ...spacing.pv1,
        fontFamily: fontFamily.EXP_NEUE_BOLD,
        fontWeight: fontWeightBold,
        color: themeColors.heading,
        fontSize: variables.fontSizeSmall,
    },

    // Emoji Picker Styles
    emojiText: {
        fontFamily: fontFamily.EMOJI_TEXT_FONT,
        textAlign: 'center',
        fontSize: variables.emojiSize,
        ...spacing.pv0,
        ...spacing.ph0,
        lineHeight: variables.emojiLineHeight,
    },

    emojiItem: {
        width: '12.5%',
        textAlign: 'center',
        borderRadius: 8,
        paddingTop: 2,
        paddingBottom: 2,
        height: CONST.EMOJI_PICKER_ITEM_HEIGHT,
    },

    emojiItemHighlighted: {
        transition: '0.2s ease',
        backgroundColor: themeColors.buttonDefaultBG,
    },

    chatItemEmojiButton: {
        alignSelf: 'flex-end',
        borderRadius: variables.buttonBorderRadius,
        height: 32,
        marginVertical: 4,
        paddingHorizontal: 6,
        justifyContent: 'center',
    },

    editChatItemEmojiWrapper: {
        marginRight: 3,
    },

    hoveredButton: {
        backgroundColor: themeColors.buttonHoveredBG,
    },

    chatItemAttachButton: {
        alignItems: 'center',
        alignSelf: 'flex-end',
        borderRightColor: themeColors.border,
        borderRightWidth: 1,
        height: 32,
        width: 32,
        marginBottom: 4,
        marginTop: 4,
        marginLeft: 4,
        justifyContent: 'center',
    },

    composerSizeButton: {
        alignItems: 'center',
        alignSelf: 'flex-end',
        height: 26,
        marginBottom: 6,
        marginTop: 6,
        justifyContent: 'center',
        width: 32,
    },

    chatItemAttachmentPlaceholder: {
        backgroundColor: themeColors.sidebar,
        borderColor: themeColors.border,
        borderWidth: 1,
        borderRadius: variables.componentBorderRadiusNormal,
        height: 150,
        textAlign: 'center',
        verticalAlign: 'middle',
        width: 200,
    },

    chatSwticherPillWrapper: {
        marginTop: 5,
        marginRight: 4,
    },

    navigationModalOverlay: {
        position: 'absolute',
        width: '100%',
        height: '100%',
        transform: [{
            translateX: -variables.sideBarWidth,
        }],
    },

    sidebarVisible: {
        borderRightWidth: 1,
    },

    sidebarHidden: {
        width: 0,
        borderRightWidth: 0,
    },

    exampleCheckImage: {
        width: '100%',
        height: 80,
        borderColor: themeColors.border,
        borderWidth: 1,
        borderRadius: variables.componentBorderRadiusNormal,
    },

    singleAvatar: {
        height: 24,
        width: 24,
        backgroundColor: themeColors.icon,
        borderRadius: 24,
    },

    horizontalStackedAvatar: {
        height: 28,
        width: 28,
        backgroundColor: themeColors.appBG,
        borderRadius: 33,
        paddingTop: 2,
        alignItems: 'center',
    },

    singleSubscript: {
        height: variables.iconSizeNormal,
        width: variables.iconSizeNormal,
        backgroundColor: themeColors.icon,
        borderRadius: 20,
        zIndex: 1,
    },

    singleAvatarSmall: {
        height: 18,
        width: 18,
        backgroundColor: themeColors.icon,
        borderRadius: 18,
    },

    secondAvatar: {
        position: 'absolute',
        right: -18,
        bottom: -18,
        borderWidth: 3,
        borderRadius: 30,
        borderColor: 'transparent',
    },

    secondAvatarSmall: {
        position: 'absolute',
        right: -13,
        bottom: -13,
        borderWidth: 3,
        borderRadius: 18,
        borderColor: 'transparent',
    },

    secondAvatarSubscript: {
        position: 'absolute',
        right: -4,
        bottom: -2,
        borderWidth: 2,
        borderRadius: 18,
        borderColor: 'transparent',
    },

    secondAvatarSubscriptCompact: {
        position: 'absolute',
        bottom: -1,
        right: -1,
        borderWidth: 1,
        borderRadius: 18,
        borderColor: 'transparent',
    },

    leftSideLargeAvatar: {
        left: 15,
    },

    rightSideLargeAvatar: {
        right: 15,
        zIndex: 2,
        borderWidth: 4,
        borderRadius: 100,
    },

    secondAvatarInline: {
        bottom: -3,
        right: -25,
        borderWidth: 3,
        borderRadius: 18,
        borderColor: themeColors.cardBorder,
    },

    avatarLarge: {
        width: variables.avatarSizeLarge,
        height: variables.avatarSizeLarge,
    },

    avatarNormal: {
        height: variables.componentSizeNormal,
        width: variables.componentSizeNormal,
        borderRadius: variables.componentSizeNormal,
    },

    avatarSmall: {
        height: variables.avatarSizeSmall,
        width: variables.avatarSizeSmall,
        borderRadius: variables.avatarSizeSmall,
    },

    avatarInnerText: {
        color: themeColors.textLight,
        fontSize: variables.fontSizeSmall,
        lineHeight: undefined,
        marginLeft: -3,
        textAlign: 'center',
    },

    avatarInnerTextSmall: {
        color: themeColors.textLight,
        fontSize: variables.fontSizeExtraSmall,
        lineHeight: undefined,
        marginLeft: -2,
        textAlign: 'center',
    },

    avatarSpace: {
        top: 3,
        left: 3,
    },

    avatar: {
        backgroundColor: themeColors.sidebar,
        borderColor: themeColors.sidebar,
    },

    focusedAvatar: {
        backgroundColor: themeColors.border,
        borderColor: themeColors.border,
    },

    emptyAvatar: {
        marginRight: variables.componentSizeNormal - 24,
        height: variables.avatarSizeNormal,
        width: variables.avatarSizeNormal,
    },

    emptyAvatarSmall: {
        marginRight: variables.componentSizeNormal - 28,
        height: variables.avatarSizeSmall,
        width: variables.avatarSizeSmall,
    },

    horizontalStackedAvatar1: {
        left: -19,
        top: -79,
        zIndex: 2,
    },

    horizontalStackedAvatar2: {
        left: 1,
        top: -51,
        zIndex: 3,
    },

    horizontalStackedAvatar3: {
        left: 21,
        top: -23,
        zIndex: 4,
    },

    horizontalStackedAvatar4: {
        top: 5,
        left: 41,
        zIndex: 5,
    },

    horizontalStackedAvatar4Overlay: {
        top: -107,
        left: 41,
        height: 28,
        width: 28,
        borderWidth: 2,
        borderStyle: 'solid',
        backgroundColor: themeColors.opaqueAvatar,
        borderRadius: 24,
        zIndex: 6,
    },

    modalViewContainer: {
        alignItems: 'center',
        flex: 1,
    },

    borderTop: {
        borderTopWidth: 1,
        borderColor: themeColors.border,
    },

    borderTopRounded: {
        borderTopWidth: 1,
        borderColor: themeColors.border,
        borderTopLeftRadius: variables.componentBorderRadiusNormal,
        borderTopRightRadius: variables.componentBorderRadiusNormal,
    },

    borderBottomRounded: {
        borderBottomWidth: 1,
        borderColor: themeColors.border,
        borderBottomLeftRadius: variables.componentBorderRadiusNormal,
        borderBottomRightRadius: variables.componentBorderRadiusNormal,
    },

    borderBottom: {
        borderBottomWidth: 1,
        borderColor: themeColors.border,
    },

    borderNone: {
        borderWidth: 0,
    },

    borderRight: {
        borderRightWidth: 1,
        borderColor: themeColors.border,
    },

    borderLeft: {
        borderLeftWidth: 1,
        borderColor: themeColors.border,
    },

    pointerEventsNone,

    pointerEventsAuto,

    headerBar: {
        overflow: 'hidden',
        justifyContent: 'center',
        display: 'flex',
        paddingLeft: 20,
        height: variables.contentHeaderHeight,
        width: '100%',
    },

    imageViewContainer: {
        width: '100%',
        height: '100%',
        alignItems: 'center',
        justifyContent: 'center',
    },

    imageModalPDF: {
        flex: 1,
        backgroundColor: themeColors.modalBackground,
    },

    PDFView: {
        // `display: grid` is not supported in native platforms!
        // It's being used on Web/Desktop only to vertically center short PDFs,
        // while preventing the overflow of the top of long PDF files.
        display: 'grid',
        backgroundColor: themeColors.modalBackground,
        width: '100%',
        height: '100%',
        justifyContent: 'center',
        overflow: 'hidden',
        overflowY: 'auto',
        alignItems: 'center',
    },

    pdfPasswordForm: {
        wideScreenWidth: {
            width: 350,
        },
    },

    modalCenterContentContainer: {
        flex: 1,
        flexDirection: 'column',
        justifyContent: 'center',
        alignItems: 'center',
        backgroundColor: themeColors.modalBackdrop,
    },

    imageModalImageCenterContainer: {
        alignItems: 'center',
        flex: 1,
        justifyContent: 'center',
        width: '100%',
    },

    defaultAttachmentView: {
        backgroundColor: themeColors.sidebar,
        borderRadius: variables.componentBorderRadiusNormal,
        borderWidth: 1,
        borderColor: themeColors.border,
        flexDirection: 'row',
        padding: 20,
        alignItems: 'center',
    },

    notFoundSafeArea: {
        flex: 1,
        backgroundColor: themeColors.heading,
    },

    notFoundView: {
        flex: 1,
        alignItems: 'center',
        paddingTop: 40,
        paddingBottom: 40,
        justifyContent: 'space-between',
    },

    notFoundLogo: {
        width: 202,
        height: 63,
    },

    notFoundContent: {
        alignItems: 'center',
    },

    notFoundTextHeader: {
        color: themeColors.link,
        fontFamily: fontFamily.EXP_NEUE_BOLD,
        fontWeight: fontWeightBold,
        fontSize: 150,
    },

    notFoundTextBody: {
        color: themeColors.componentBG,
        fontFamily: fontFamily.EXP_NEUE_BOLD,
        fontWeight: fontWeightBold,
        fontSize: 15,
    },

    notFoundButtonText: {
        color: themeColors.link,
        fontFamily: fontFamily.EXP_NEUE_BOLD,
        fontWeight: fontWeightBold,
        fontSize: 15,
    },

    blockingViewContainer: {
        paddingBottom: variables.contentHeaderHeight,
    },

    defaultModalContainer: {
        backgroundColor: themeColors.componentBG,
        borderColor: themeColors.transparent,
    },

    reportActionContextMenuMiniButton: {
        ...spacing.p1,
        ...spacing.mv1,
        ...spacing.mh1,
        ...{borderRadius: variables.buttonBorderRadius},
    },

    reportActionSystemMessageContainer: {
        marginLeft: 42,
    },

    reportDetailsTitleContainer: {
        ...flex.dFlex,
        ...flex.flexColumn,
        ...flex.alignItemsCenter,
        ...spacing.mt4,
        height: 170,
    },

    reportDetailsRoomInfo: {
        ...flex.flex1,
        ...flex.dFlex,
        ...flex.flexColumn,
        ...flex.alignItemsCenter,
    },

    reportSettingsVisibilityText: {
        textTransform: 'capitalize',
    },

    reportTransactionWrapper: {
        paddingVertical: 8,
        display: 'flex',
        flexDirection: 'row',
    },

    settingsPageBackground: {
        flexDirection: 'column',
        width: '100%',
        flexGrow: 1,
    },

    settingsPageBody: {
        width: '100%',
        justifyContent: 'space-around',
    },

    settingsPageColumn: {
        width: '100%',
        alignItems: 'center',
        justifyContent: 'space-around',
    },

    settingsPageContainer: {
        justifyContent: 'space-between',
        alignItems: 'center',
        width: '100%',
    },

    roomHeaderAvatar: {
        height: variables.componentSizeLarge,
        width: variables.componentSizeLarge,
        borderRadius: 100,
        borderColor: themeColors.componentBG,
        borderWidth: 4,
        marginLeft: -16,
    },

    screenBlur: {
        position: 'absolute',
        top: 0,
        right: 0,
        bottom: 0,
        left: 0,
        backgroundColor: themeColors.inverse,
        opacity: 0.5,
    },

    avatarInnerTextChat: {
        color: themeColors.textLight,
        fontSize: variables.fontSizeNormal,
        left: 1,
        textAlign: 'center',
        fontWeight: 'normal',
        position: 'absolute',
    },

    displayName: {
        fontSize: variables.fontSizeLarge,
        fontFamily: fontFamily.EXP_NEUE_BOLD,
        fontWeight: fontWeightBold,
        color: themeColors.heading,
    },

    pageWrapper: {
        width: '100%',
        alignItems: 'center',
        padding: 20,
    },

    selectCircle: {
        width: variables.componentSizeSmall,
        height: variables.componentSizeSmall,
        borderColor: themeColors.border,
        borderWidth: 1,
        borderRadius: variables.componentSizeSmall / 2,
        justifyContent: 'center',
        alignItems: 'center',
        backgroundColor: themeColors.componentBG,
        marginLeft: 8,
    },

    unreadIndicatorContainer: {
        position: 'absolute',
        top: -10,
        left: 0,
        width: '100%',
        height: 20,
        paddingHorizontal: 20,
        flexDirection: 'row',
        alignItems: 'center',
        zIndex: 1,
        cursor: 'default',
    },

    unreadIndicatorLine: {
        height: 1,
        backgroundColor: themeColors.unreadIndicator,
        flexGrow: 1,
        marginRight: 8,
        opacity: 0.5,
    },

    unreadIndicatorText: {
        color: themeColors.unreadIndicator,
        fontFamily: fontFamily.EXP_NEUE_BOLD,
        fontSize: variables.fontSizeSmall,
        fontWeight: fontWeightBold,
        textTransform: 'capitalize',
    },

    flipUpsideDown: {
        transform: [{rotate: '180deg'}],
    },

    navigationSceneContainer: {
        backgroundColor: themeColors.appBG,
    },

    navigationScreenCardStyle: {
        backgroundColor: themeColors.appBG,
        height: '100%',
    },

    navigationSceneFullScreenWrapper: {
        borderRadius: variables.componentBorderRadiusCard,
        overflow: 'hidden',
        height: '100%',
    },

    invisible: {
        position: 'absolute',
        opacity: 0,
    },

    containerWithSpaceBetween: {
        justifyContent: 'space-between',
        width: '100%',
        flex: 1,
    },

    detailsPageSectionContainer: {
        alignSelf: 'flex-start',
    },

    detailsPageSectionVersion: {
        alignSelf: 'center',
        color: themeColors.textSupporting,
        fontSize: variables.fontSizeSmall,
        height: 24,
        lineHeight: 20,
    },

    switchTrack: {
        width: 50,
        height: 28,
        justifyContent: 'center',
        borderRadius: 20,
        padding: 15,
        backgroundColor: themeColors.success,
    },

    switchInactive: {
        backgroundColor: themeColors.border,
    },

    switchThumb: {
        width: 22,
        height: 22,
        borderRadius: 11,
        position: 'absolute',
        left: 4,
        backgroundColor: themeColors.appBG,
    },

    radioButtonContainer: {
        backgroundColor: themeColors.componentBG,
        borderRadius: 10,
        height: 20,
        width: 20,
        borderColor: themeColors.icon,
        borderWidth: 1,
        justifyContent: 'center',
        alignItems: 'center',
    },

    checkboxContainer: {
        backgroundColor: themeColors.componentBG,
        borderRadius: 2,
        height: 20,
        width: 20,
        borderColor: themeColors.icon,
        borderWidth: 1,
        justifyContent: 'center',
        alignItems: 'center',
    },

    checkedContainer: {
        backgroundColor: themeColors.checkBox,
    },

    iouAmountText: {
        fontFamily: fontFamily.EXP_NEUE_BOLD,
        fontWeight: fontWeightBold,
        fontSize: variables.iouAmountTextSize,
        color: themeColors.heading,
    },

    iouAmountTextInput: addOutlineWidth({
        fontFamily: fontFamily.EXP_NEUE_BOLD,
        fontWeight: fontWeightBold,
        fontSize: variables.iouAmountTextSize,
        color: themeColors.heading,
        padding: 0,
        lineHeight: undefined,
    }, 0),

    iouPreviewBox: {
        backgroundColor: themeColors.cardBG,
        borderRadius: variables.componentBorderRadiusCard,
        padding: 20,
        marginTop: 16,
        maxWidth: variables.sideBarWidth,
        width: '100%',
    },

    iouPreviewBoxHover: {
        backgroundColor: themeColors.border,
    },

    iouPreviewBoxLoading: {
        // When a new IOU request arrives it is very briefly in a loading state, so set the minimum height of the container to 94 to match the rendered height after loading.
        // Otherwise, the IOU request pay button will not be fully visible and the user will have to scroll up to reveal the entire IOU request container.
        // See https://github.com/Expensify/App/issues/10283.
        minHeight: 94,
        width: '100%',
    },

    iouPreviewBoxAvatar: {
        marginRight: -10,
        marginBottom: -10,
    },

    iouPreviewBoxAvatarHover: {
        borderColor: themeColors.border,
    },

    iouPreviewBoxCheckmark: {
        marginLeft: 4,
        alignSelf: 'center',
    },

    iouDetailsContainer: {
        flexGrow: 1,
        paddingStart: 20,
        paddingEnd: 20,
    },

    noScrollbars: {
        scrollbarWidth: 'none',
    },

    codeWordWrapper: {
        ...codeStyles.codeWordWrapper,
    },

    codeWordStyle: {
        borderLeftWidth: 0,
        borderRightWidth: 0,
        borderTopLeftRadius: 0,
        borderBottomLeftRadius: 0,
        borderTopRightRadius: 0,
        borderBottomRightRadius: 0,
        paddingLeft: 0,
        paddingRight: 0,
        justifyContent: 'center',
        ...codeStyles.codeWordStyle,
    },

    codeFirstWordStyle: {
        borderLeftWidth: 1,
        borderTopLeftRadius: 4,
        borderBottomLeftRadius: 4,
        paddingLeft: 5,
    },

    codeLastWordStyle: {
        borderRightWidth: 1,
        borderTopRightRadius: 4,
        borderBottomRightRadius: 4,
        paddingRight: 5,
    },

    fullScreenLoading: {
        backgroundColor: themeColors.componentBG,
        opacity: 0.8,
        justifyContent: 'center',
        alignItems: 'center',
        zIndex: 10,
    },

    navigatorFullScreenLoading: {
        backgroundColor: themeColors.highlightBG,
        opacity: 1,
    },

    reimbursementAccountFullScreenLoading: {
        backgroundColor: themeColors.componentBG,
        opacity: 0.8,
        justifyContent: 'flex-start',
        alignItems: 'center',
        zIndex: 10,
    },

    hiddenElementOutsideOfWindow: {
        position: 'absolute',
        top: 0,
        left: 0,
        opacity: 0,
    },

    growlNotificationWrapper: {
        zIndex: 2,
    },

    growlNotificationContainer: {
        flex: 1,
        justifyContent: 'flex-start',
        position: 'absolute',
        width: '100%',
        top: 20,
        ...spacing.pl5,
        ...spacing.pr5,
    },

    growlNotificationDesktopContainer: {
        maxWidth: variables.sideBarWidth,
        right: 0,
        position: 'fixed',
    },

    growlNotificationTranslateY: y => ({
        transform: [{translateY: y}],
    }),

    makeSlideInTranslation: (translationType, fromValue) => ({
        from: {
            [translationType]: fromValue,
        },
        to: {
            [translationType]: 0,
        },
    }),

    growlNotificationBox: {
        backgroundColor: themeColors.inverse,
        borderRadius: variables.componentBorderRadiusNormal,
        alignItems: 'center',
        flexDirection: 'row',
        justifyContent: 'space-between',
        shadowColor: themeColors.shadow,
        ...spacing.p5,
    },

    growlNotificationText: {
        fontSize: variables.fontSizeNormal,
        fontFamily: fontFamily.EXP_NEUE,
        width: '90%',
        lineHeight: variables.fontSizeNormalHeight,
        color: themeColors.textReversed,
        ...spacing.ml4,
    },

    blockquote: {
        borderLeftColor: themeColors.border,
        borderLeftWidth: 4,
        paddingLeft: 12,
        marginVertical: 4,
    },

    cursorDefault: {
        cursor: 'default',
    },

    cursorDisabled: {
        cursor: 'not-allowed',
    },

    noSelect: {
        boxShadow: 'none',
        outline: 'none',
    },

    cursorPointer: {
        cursor: 'pointer',
    },

    fullscreenCard: {
        position: 'absolute',
        left: 0,
        top: 0,
        width: '100%',
        height: '100%',
    },

    fullscreenCardWeb: {
        left: 'auto',
        right: '-24%',
        top: '-18%',
        height: '120%',
    },

    fullscreenCardWebCentered: {
        left: '0',
        right: '0',
        top: '0',
        height: '60%',
    },

    fullscreenCardMobile: {
        left: '-20%',
        top: '-30%',
        width: '150%',
    },

    fullscreenCardMediumScreen: {
        left: '-15%',
        top: '-30%',
        width: '145%',
    },

    smallEditIcon: {
        alignItems: 'center',
        backgroundColor: themeColors.icon,
        borderColor: themeColors.textReversed,
        borderRadius: 14,
        borderWidth: 3,
        color: themeColors.textReversed,
        height: 28,
        width: 28,
        justifyContent: 'center',
    },

    smallAvatarEditIcon: {
        position: 'absolute',
        right: -4,
        bottom: -4,
    },

    workspaceCard: {
        width: '100%',
        height: 400,
        borderRadius: variables.componentBorderRadiusCard,
        overflow: 'hidden',
        backgroundColor: themeColors.heroCard,
    },

    workspaceCardMobile: {
        height: 475,
    },

    workspaceCardMediumScreen: {
        height: 540,
    },

    workspaceCardMainText: {
        fontSize: variables.fontSizeXXXLarge,
        fontWeight: 'bold',
        lineHeight: variables.fontSizeXXXLarge,
    },

    workspaceCardContent: {
        zIndex: 1,
        padding: 50,
    },

    workspaceCardContentMediumScreen: {
        padding: 25,
    },

    workspaceCardCTA: {
        width: 250,
    },

    workspaceInviteWelcome: {
        minHeight: 115,
    },

    peopleRow: {
        width: '100%',
        flexDirection: 'row',
        justifyContent: 'space-between',
        ...spacing.pt2,
    },

    peopleRowBorderBottom: {
        borderColor: themeColors.border,
        borderBottomWidth: 1,
        ...spacing.pb2,
    },

    peopleRowCell: {
        justifyContent: 'center',
    },

    peopleBadge: {
        backgroundColor: themeColors.icon,
        ...spacing.ph3,
    },

    peopleBadgeText: {
        color: themeColors.textReversed,
        fontSize: variables.fontSizeSmall,
        lineHeight: variables.lineHeightNormal,
        ...whiteSpace.noWrap,
    },

    offlineFeedback: {
        deleted: {
            textDecorationLine: 'line-through',
            textDecorationStyle: 'solid',
        },
        pending: {
            opacity: 0.5,
        },
        error: {
            flexDirection: 'row',
            alignItems: 'center',
        },
        container: {
            ...spacing.pv2,
        },
        textContainer: {
            flexDirection: 'column',
            flex: 1,
        },
        text: {
            color: themeColors.textSupporting,
            textAlignVertical: 'center',
            fontSize: variables.fontSizeLabel,
        },
        errorDot: {
            marginRight: 12,
        },
        menuItemErrorPadding: {
            paddingLeft: 44,
            paddingRight: 20,
        },
    },

    dotIndicatorMessage: {
        display: 'flex',
        flexDirection: 'row',
        alignItems: 'center',
    },

    sidebarPopover: {
        width: variables.sideBarWidth - 68,
    },

    cardOverlay: {
        backgroundColor: themeColors.modalBackdrop,
        position: 'absolute',
        top: 0,
        left: 0,
        width: '100%',
        height: '100%',
        opacity: 0.5,
    },

    communicationsLinkIcon: {
        right: -36,
        top: 0,
        bottom: 0,
    },

    shortTermsBorder: {
        borderWidth: 1,
        borderColor: themeColors.shadow,
    },

    shortTermsHorizontalRule: {
        borderBottomWidth: 1,
        borderColor: themeColors.shadow,
        ...spacing.mh3,
    },

    shortTermsLargeHorizontalRule: {
        borderWidth: 1,
        borderColor: themeColors.shadow,
        ...spacing.mh3,
    },

    shortTermsRow: {
        flexDirection: 'row',
        padding: 12,
    },

    termsCenterRight: {
        marginTop: 'auto',
        marginBottom: 'auto',
    },

    shortTermsBoldHeadingSection: {
        paddingRight: 12,
        paddingLeft: 12,
        marginTop: 12,
    },

    longTermsRow: {
        flexDirection: 'row',
        marginTop: 20,
    },

    collapsibleSectionBorder: {
        borderBottomWidth: 2,
        borderBottomColor: themeColors.border,
    },

    communicationsLinkHeight: {
        height: variables.communicationsLinkHeight,
    },

    floatingMessageCounterWrapper: {
        position: 'absolute',
        left: '50%',
        top: 0,
        zIndex: 100,
        ...visibility('hidden'),
    },

    floatingMessageCounterWrapperAndroid: {
        left: 0,
        width: '100%',
        alignItems: 'center',
        position: 'absolute',
        top: 0,
        zIndex: 100,
        ...visibility('hidden'),
    },

    floatingMessageCounterSubWrapperAndroid: {
        left: '50%',
        width: 'auto',
    },

    floatingMessageCounter: {
        left: '-50%',
        ...visibility('visible'),
    },

    floatingMessageCounterTransformation: translateY => ({
        transform: [
            {translateY},
        ],
    }),

    confettiIcon: {
        height: 100,
        width: 100,
        marginBottom: 20,
    },

    googleSearchTextInputContainer: {
        flexDirection: 'column',
    },

    googleSearchSeparator: {
        height: 1,
        backgroundColor: themeColors.border,
    },

    googleSearchText: {
        color: themeColors.text,
        fontSize: variables.fontSizeNormal,
        lineHeight: variables.fontSizeNormalHeight,
        fontFamily: fontFamily.EXP_NEUE,
        flex: 1,
    },

    threeDotsPopoverOffset: {
        top: 50,
        right: 60,
    },

    googleListView: {
        transform: [{scale: 0}],
    },

    invert: {
        // It's important to invert the Y AND X axis to prevent a react native issue that can lead to ANRs on android 13
        transform: [{scaleX: -1}, {scaleY: -1}],
    },

    keyboardShortcutModalContainer: {
        maxHeight: '100%',
        flex: '0 0 auto',
    },

    keyboardShortcutTableWrapper: {
        alignItems: 'center',
        flex: 1,
        height: 'auto',
        maxHeight: '100%',
    },

    keyboardShortcutTableContainer: {
        display: 'flex',
        width: '100%',
        borderColor: themeColors.border,
        height: 'auto',
        borderRadius: variables.componentBorderRadius,
        borderWidth: 1,
    },

    keyboardShortcutTableRow: {
        flex: 1,
        flexDirection: 'row',
        borderColor: themeColors.border,
        flexBasis: 'auto',
        alignSelf: 'stretch',
        borderTopWidth: 1,
    },

    keyboardShortcutTablePrefix: {
        width: '30%',
        borderRightWidth: 1,
        borderColor: themeColors.border,
    },

    keyboardShortcutTableFirstRow: {
        borderTopWidth: 0,
    },

    iPhoneXSafeArea: {
        backgroundColor: themeColors.inverse,
        flex: 1,
    },

    errorPageContainer: {
        backgroundColor: themeColors.componentBG,
    },

    transferBalancePayment: {
        borderWidth: 1,
        borderRadius: variables.componentBorderRadiusNormal,
        borderColor: themeColors.border,
    },

    transferBalanceSelectedPayment: {
        borderColor: themeColors.iconSuccessFill,
    },

    transferBalanceBalance: {
        fontSize: 48,
    },

    closeAccountMessageInput: {
        height: 153,
    },

    imageCropContainer: {
        borderRadius: variables.componentBorderRadiusCard,
        overflow: 'hidden',
        alignItems: 'center',
        justifyContent: 'center',
        backgroundColor: themeColors.shadow,
        cursor: 'move',
    },

    sliderKnob: {
        backgroundColor: themeColors.success,
        position: 'absolute',
        height: variables.sliderKnobSize,
        width: variables.sliderKnobSize,
        borderRadius: variables.sliderKnobSize / 2,
        top: -variables.sliderBarHeight,
        left: -(variables.sliderKnobSize / 2),
        cursor: 'pointer',
    },

    sliderBar: {
        backgroundColor: themeColors.border,
        height: variables.sliderBarHeight,
        borderRadius: variables.sliderBarHeight / 2,
        alignSelf: 'stretch',
    },

    imageCropRotateButton: {
        height: variables.iconSizeExtraLarge,
    },

    userSelectText: {
        userSelect: 'text',
        WebkitUserSelect: 'text',
    },

    userSelectNone: {
        userSelect: 'none',
        WebkitUserSelect: 'none',
    },

    screenCenteredContainer: {
        flex: 1,
        justifyContent: 'center',
        marginBottom: 40,
        padding: 16,
    },

    inlineSystemMessage: {
        color: themeColors.textSupporting,
        fontSize: variables.fontSizeLabel,
        fontFamily: fontFamily.EXP_NEUE,
        marginLeft: 6,
    },

    addWorkspaceRoomErrorRow: {
        paddingHorizontal: 20,
        maxWidth: 450,
        alignSelf: 'center',
    },

    fullScreenTransparentOverlay: {
        position: 'absolute',
        width: '100%',
        height: '100%',
        top: 0,
        left: 0,
        right: 0,
        bottom: 0,
        backgroundColor: themeColors.dropUIBG,
        zIndex: 2,
    },

    textPill: {
        ellipsizeMode: 'end',
        backgroundColor: themeColors.border,
        borderRadius: 10,
        overflow: 'hidden',
        paddingVertical: 2,
        flexShrink: 1,
        fontSize: variables.fontSizeSmall,
        ...spacing.ph2,
    },

    dropZoneTopInvisibleOverlay: {
        position: 'absolute',
        width: '100%',
        height: '100%',
        top: 0,
        left: 0,
        right: 0,
        bottom: 0,
        backgroundColor: themeColors.dropTransparentOverlay,
        zIndex: 1000,
    },

    cardSection: {
        backgroundColor: themeColors.cardBG,
        borderRadius: variables.componentBorderRadiusCard,
        marginBottom: 20,
        marginHorizontal: 16,
        padding: 20,
        width: 'auto',
        textAlign: 'left',
    },

    cardMenuItem: {
        paddingLeft: 8,
        paddingRight: 0,
        borderRadius: variables.buttonBorderRadius,
        height: variables.componentSizeLarge,
        alignItems: 'center',
    },

    callRequestSection: {
        backgroundColor: themeColors.appBG,
        paddingHorizontal: 0,
        paddingBottom: 0,
        marginHorizontal: 0,
        marginBottom: 0,
    },

    saveButtonPadding: {
        paddingLeft: 18,
        paddingRight: 18,
    },
};

export default styles;<|MERGE_RESOLUTION|>--- conflicted
+++ resolved
@@ -728,10 +728,6 @@
     baseTextInput: {
         fontFamily: fontFamily.EXP_NEUE,
         fontSize: variables.fontSizeNormal,
-<<<<<<< HEAD
-=======
-        lineHeight: variables.lineHeightNormal,
->>>>>>> 1c60740a
         color: themeColors.text,
         paddingTop: 23,
         paddingBottom: 8,

import fontFamily from './fontFamily';
import italic from './italic';
import addOutlineWidth from './addOutlineWidth';
import themeColors from './themes/default';
import fontWeightBold from './fontWeight/bold';
import variables from './variables';
import colors from './colors';
import spacing from './utilities/spacing';
import sizing from './utilities/sizing';
import flex from './utilities/flex';
import display from './utilities/display';
import overflow from './utilities/overflow';
import whiteSpace from './utilities/whiteSpace';
import wordBreak from './utilities/wordBreak';
import textInputAlignSelf from './utilities/textInputAlignSelf';

const styles = {
    // Add all of our utility and helper styles
    ...spacing,
    ...sizing,
    ...flex,
    ...display,
    ...overflow,
    ...wordBreak,
    ...whiteSpace,

    link: {
        color: themeColors.link,
        textDecorationColor: themeColors.link,
    },

    h1: {
        color: themeColors.heading,
        fontFamily: fontFamily.GTA_BOLD,
        fontSize: variables.fontSizeh1,
        fontWeight: fontWeightBold,
    },

    h3: {
        fontFamily: fontFamily.GTA_BOLD,
        fontSize: variables.fontSizeNormal,
        fontWeight: fontWeightBold,
    },

    h4: {
        fontFamily: fontFamily.GTA_BOLD,
        fontSize: variables.fontSizeLabel,
        fontWeight: fontWeightBold,
    },

    textP: {
        color: themeColors.text,
        fontFamily: fontFamily.GTA,
        fontSize: variables.fontSizeNormal,
        lineHeight: 20,
    },

    textLabel: {
        color: themeColors.text,
        fontSize: variables.fontSizeLabel,
        lineHeight: 18,
    },

    textMicro: {
        fontSize: variables.fontSizeSmall,
    },

    textMicroBold: {
        color: themeColors.text,
        fontWeight: fontWeightBold,
        fontFamily: fontFamily.GTA_BOLD,
        fontSize: variables.fontSizeSmall,
    },

    textLarge: {
        fontSize: variables.fontSizeLarge,
    },

    textStrong: {
        fontFamily: fontFamily.GTA_BOLD,
        fontWeight: fontWeightBold,
    },

    textDecorationNoLine: {
        textDecorationLine: 'none',
    },

    colorReversed: {
        color: themeColors.textReversed,
    },

    colorMutedReversed: {
        color: themeColors.textMutedReversed,
    },

    colorMuted: {
        color: themeColors.textSupporting,
    },

    colorHeading: {
        color: themeColors.heading,
    },

    button: {
        backgroundColor: themeColors.buttonDefaultBG,
        borderRadius: variables.componentBorderRadiusNormal,
        height: variables.componentSizeNormal,
        justifyContent: 'center',
        paddingHorizontal: 12,
    },

    buttonText: {
        color: themeColors.heading,
        fontFamily: fontFamily.GTA_BOLD,
        fontSize: variables.fontSizeLabel,
        fontWeight: fontWeightBold,
        textAlign: 'center',
    },

    buttonSmall: {
        height: variables.componentSizeSmall,
        paddingTop: 6,
        paddingRight: 10,
        paddingBottom: 6,
        paddingLeft: 10,
    },

    buttonSmallText: {
        fontSize: variables.fontSizeSmall,
        lineHeight: 16,
    },

    buttonSuccess: {
        backgroundColor: themeColors.buttonSuccessBG,
        borderWidth: 0,
    },

    buttonSuccessDisabled: {
        opacity: 0.5,
    },

    buttonSuccessHovered: {
        backgroundColor: themeColors.buttonSuccessHoveredBG,
        borderWidth: 0,
    },

    buttonDisable: {
        backgroundColor: themeColors.buttonDisabledBG,
        borderWidth: 0,
    },

    buttonConfirm: {
        margin: 20,
    },

    buttonConfirmText: {
        paddingLeft: 20,
        paddingRight: 20,
    },

    buttonSuccessText: {
        color: themeColors.textReversed,
    },

    hoveredComponentBG: {
        backgroundColor: themeColors.hoverComponentBG,
    },

    touchableButtonImage: {
        alignItems: 'center',
        height: variables.componentSizeNormal,
        justifyContent: 'center',
        marginRight: 8,
        width: variables.componentSizeNormal,
    },

    picker: {
        inputIOS: {
            fontFamily: fontFamily.GTA,
            fontSize: variables.fontSizeNormal,
            paddingLeft: 12,
            paddingRight: 12,
            paddingTop: 10,
            paddingBottom: 10,
            borderRadius: variables.componentBorderRadius,
            borderWidth: 1,
            borderColor: themeColors.border,
            color: themeColors.text,
            height: variables.componentSizeNormal,
            opacity: 1,
        },
        inputWeb: {
            fontFamily: fontFamily.GTA,
            fontSize: variables.fontSizeNormal,
            paddingLeft: 12,
            paddingRight: 12,
            paddingTop: 10,
            paddingBottom: 10,
            borderWidth: 1,
            borderRadius: variables.componentBorderRadius,
            borderColor: themeColors.border,
            color: themeColors.text,
            appearance: 'none',
            height: variables.componentSizeNormal,
            opacity: 1,
        },
        inputAndroid: {
            fontFamily: fontFamily.GTA,
            fontSize: variables.fontSizeNormal,
            paddingLeft: 12,
            paddingRight: 12,
            paddingTop: 10,
            paddingBottom: 10,
            borderWidth: 1,
            borderRadius: variables.componentBorderRadius,
            borderColor: themeColors.border,
            color: themeColors.text,
            height: variables.componentSizeNormal,
            opacity: 1,
        },
        iconContainer: {
            top: 12,
            right: 12,
            pointerEvents: 'none',
        },
    },

    badge: {
        backgroundColor: themeColors.badgeDefaultBG,
        borderRadius: 14,
        height: variables.iconSizeNormal,
        flexDirection: 'row',
        paddingHorizontal: 7,
        alignItems: 'center',
    },

    badgeSuccess: {
        backgroundColor: themeColors.badgeSuccessBG,
    },

    badgeText: {
        color: themeColors.textReversed,
        fontSize: variables.fontSizeSmall,
        lineHeight: 16,
        ...whiteSpace.noWrap,
    },

    headerText: {
        color: themeColors.heading,
        fontFamily: fontFamily.GTA_BOLD,
        fontSize: variables.fontSizeNormal,
        fontWeight: fontWeightBold,
    },

    headerGap: {
        height: 12,
    },

    pushTextRight: {
        left: 100000,
    },

    reportOptions: {
        marginLeft: 8,
    },

    typingIndicator: {
        height: 15,
        marginBottom: 5,
        marginTop: 5,
    },

    typingIndicatorSubText: {
        color: themeColors.textSupporting,
        fontFamily: fontFamily.GTA,
        fontSize: variables.fontSizeSmall,
        marginLeft: 48,
    },

    // Actions
    actionAvatar: {
        borderRadius: 20,
        marginRight: 8,
    },

    textInput: {
        backgroundColor: themeColors.componentBG,
        borderRadius: variables.componentBorderRadiusNormal,
        height: variables.componentSizeNormal,
        borderColor: themeColors.border,
        borderWidth: 1,
        color: themeColors.text,
        fontFamily: fontFamily.GTA,
        fontSize: variables.fontSizeNormal,
        paddingLeft: 12,
        paddingRight: 12,
        paddingTop: 10,
        paddingBottom: 10,
        textAlignVertical: 'center',
    },

    disabledTextInput: {
        backgroundColor: colors.gray1,
        color: colors.gray3,
    },

    textInputReversed: addOutlineWidth({
        backgroundColor: themeColors.heading,
        borderColor: themeColors.text,
        color: themeColors.textReversed,
    }, 0),

    textInputReversedFocus: {
        borderColor: themeColors.icon,
    },

    noOutline: addOutlineWidth({}, 0),

    formLabel: {
        fontFamily: fontFamily.GTA_BOLD,
        fontWeight: fontWeightBold,
        color: themeColors.heading,
        fontSize: variables.fontSizeLabel,
        lineHeight: 18,
        marginBottom: 8,
    },

    formError: {
        color: themeColors.textError,
        fontSize: variables.fontSizeLabel,
        lineHeight: 18,
        marginBottom: 4,
    },

    formSuccess: {
        color: themeColors.textSuccess,
        fontSize: variables.fontSizeLabel,
        lineHeight: 18,
        marginBottom: 4,
    },

    formHint: {
        color: themeColors.textSupporting,
        fontSize: variables.fontSizeLabel,
        lineHeight: 18,
    },

    signInPage: {
        backgroundColor: themeColors.sidebar,
        padding: 20,
        minHeight: '100%',
        flex: 1,
    },

    signInPageLogo: {
        height: variables.componentSizeLarge,
        marginBottom: 24,
    },

    signInPageLogoNative: {
        alignItems: 'center',
        height: variables.componentSizeLarge,
        justifyContent: 'center',
        width: '100%',
        marginBottom: 20,
        marginTop: 20,
    },

    signinWelcomeScreenshot: {
        height: 354,
        width: 295,
    },

    signinWelcomeScreenshotWide: {
        height: 592,
        width: 295,
    },

    genericView: {
        backgroundColor: themeColors.heading,
        height: '100%',
    },

    signInPageInner: {
        paddingTop: 40,
        marginLeft: 'auto',
        marginRight: 'auto',
        maxWidth: 800,
        width: '100%',
    },

    signInPageInnerNative: {
        marginLeft: 'auto',
        marginRight: 'auto',
        maxWidth: 295,
        width: '100%',
    },

    loginFormContainer: {
        maxWidth: 295,
        width: '100%',
    },

    loginTermsText: {
        color: themeColors.textSupporting,
        fontFamily: fontFamily.GTA,
        fontSize: variables.fontSizeSmall,
        lineHeight: 16,
    },

    // Sidebar Styles
    sidebar: {
        backgroundColor: themeColors.sidebar,
        height: '100%',
    },

    sidebarFooter: {
        alignItems: 'center',
        display: 'flex',
        flexDirection: 'column',
        height: 84,
        justifyContent: 'flex-start',
        paddingHorizontal: 20,
        width: '100%',
    },

    sidebarAvatar: {
        backgroundColor: themeColors.icon,
        borderRadius: 20,
        height: variables.componentSizeNormal,
        width: variables.componentSizeNormal,
    },

    statusIndicator: {
        borderColor: themeColors.sidebar,
        borderRadius: 6,
        borderWidth: 2,
        position: 'absolute',
        right: -1,
        bottom: -1,
        height: 12,
        width: 12,
        zIndex: 10,
    },
    statusIndicatorOnline: {
        backgroundColor: themeColors.online,
    },

    statusIndicatorOffline: {
        backgroundColor: themeColors.offline,
    },

    floatingActionButton: {
        backgroundColor: themeColors.buttonSuccessBG,
        position: 'absolute',
        height: variables.componentSizeLarge,
        width: variables.componentSizeLarge,
        right: 20,
        bottom: 34,
        borderRadius: 999,
        alignItems: 'center',
        justifyContent: 'center',
    },

    sidebarFooterUsername: {
        color: themeColors.heading,
        fontSize: variables.fontSizeLabel,
        fontWeight: '700',
        width: 200,
        textOverflow: 'ellipsis',
        overflow: 'hidden',
        ...whiteSpace.noWrap,
    },

    sidebarFooterLink: {
        color: themeColors.textSupporting,
        fontSize: variables.fontSizeSmall,
        textDecorationLine: 'none',
        fontFamily: fontFamily.GTA,
        lineHeight: 20,
    },

    sidebarListContainer: {
        scrollbarWidth: 'none',
        paddingBottom: 4,
    },

    sidebarListItem: {
        justifyContent: 'center',
        textDecorationLine: 'none',
    },

    createMenuPosition: {
        left: 18,
        bottom: 100,
    },

    createMenuContainer: {
        width: variables.sideBarWidth - 40,
        paddingVertical: 12,
    },

    createMenuItem: {
        flexDirection: 'row',
        borderRadius: 0,
        paddingHorizontal: 20,
        paddingVertical: 12,
        justifyContent: 'space-between',
        width: '100%',
    },

    createMenuIcon: {
        width: 40,
        height: 40,
        justifyContent: 'center',
        alignItems: 'center',
    },

    createMenuText: {
        fontFamily: fontFamily.GTA_BOLD,
        fontSize: variables.fontSizeNormal,
        fontWeight: fontWeightBold,
        color: themeColors.heading,
    },

    chatLinkRowPressable: {
        minWidth: 0,
        textDecorationLine: 'none',
        flex: 1,
    },

    sidebarLink: {
        textDecorationLine: 'none',
    },

    sidebarLinkInner: {
        alignItems: 'center',
        flexDirection: 'row',
        paddingLeft: 20,
        paddingRight: 20,
    },

    sidebarInnerRow: {
        height: 64,
        paddingTop: 12,
        paddingBottom: 12,
    },

    sidebarInnerRowSmall: {
        height: 52,
        paddingTop: 12,
        paddingBottom: 12,
    },

    sidebarLinkText: {
        color: themeColors.text,
        fontSize: variables.fontSizeNormal,
        textDecorationLine: 'none',
        overflow: 'hidden',
    },

    sidebarLinkHover: {
        backgroundColor: themeColors.sidebarHover,
    },

    sidebarLinkActive: {
        backgroundColor: themeColors.border,
        textDecorationLine: 'none',
    },

    sidebarLinkTextUnread: {
        fontWeight: '700',
        color: themeColors.heading,
    },

    sidebarLinkActiveText: {
        color: themeColors.text,
        fontSize: variables.fontSizeNormal,
        textDecorationLine: 'none',
        overflow: 'hidden',
    },

    optionItemAvatarNameWrapper: {
        minWidth: 0,
        flex: 1,
    },

    optionDisplayName: {
        fontFamily: fontFamily.GTA,
        height: 18,
        lineHeight: 18,
        ...whiteSpace.noWrap,
    },

    optionDisplayNameCompact: {
        minWidth: 'auto',
        flexBasis: 'auto',
        flexGrow: 0,
        flexShrink: 0,
    },

    optionDisplayNameTooltipWrapper: {
        position: 'relative',
    },

    optionDisplayNameTooltipEllipsis: {
        position: 'absolute',
        opacity: 0,
        right: 0,
        bottom: 0,
    },

    optionAlternateText: {
        color: themeColors.textSupporting,
        fontFamily: fontFamily.GTA,
        fontSize: variables.fontSizeLabel,
        height: 16,
        lineHeight: 16,
    },

    optionAlternateTextCompact: {
        flexShrink: 1,
        flexGrow: 1,
        flexBasis: 'auto',
    },

    // App Content Wrapper styles
    appContentWrapper: {
        backgroundColor: themeColors.appBG,
        color: themeColors.text,
    },

    appContent: {
        backgroundColor: themeColors.appBG,
        overflow: 'hidden',
    },

    appContentHeader: {
        borderBottomWidth: 1,
        borderColor: themeColors.border,
        height: variables.contentHeaderHeight,
        justifyContent: 'center',
        display: 'flex',
        paddingRight: 20,
    },

    appContentHeaderTitle: {
        alignItems: 'center',
        flexDirection: 'row',
    },

    LHNToggle: {
        alignItems: 'center',
        height: variables.contentHeaderHeight,
        justifyContent: 'center',
        paddingRight: 10,
        paddingLeft: 20,
    },

    LHNToggleIcon: {
        height: 15,
        width: 18,
    },

    chatContent: {
        flex: 4,
        justifyContent: 'flex-end',
    },

    chatContentScrollView: {
        flexGrow: 1,
        justifyContent: 'flex-start',
        paddingVertical: 16,
    },

    chatContentEmpty: {
        paddingTop: 16,
        paddingBottom: 16,
        paddingLeft: 20,
        paddingRight: 20,
    },

    // Chat Item
    chatItem: {
        display: 'flex',
        flexDirection: 'row',
        paddingTop: 8,
        paddingBottom: 8,
        paddingLeft: 20,
        paddingRight: 20,
    },

    chatItemRightGrouped: {
        flexGrow: 1,
        flexShrink: 1,
        flexBasis: 0,
        position: 'relative',
        marginLeft: 48,
    },

    chatItemRight: {
        flexGrow: 1,
        flexShrink: 1,
        flexBasis: 0,
        position: 'relative',
    },

    chatItemMessageHeader: {
        alignItems: 'center',
        display: 'flex',
        flexDirection: 'row',
        flexWrap: 'wrap',
    },

    chatItemMessageHeaderSender: {
        color: themeColors.heading,
        fontFamily: fontFamily.GTA_BOLD,
        fontSize: variables.fontSizeNormal,
        fontWeight: fontWeightBold,
        lineHeight: 20,
        paddingRight: 5,
        paddingBottom: 4,
        ...wordBreak.breakWord,
    },

    chatItemMessageHeaderTimestamp: {
        color: themeColors.textSupporting,
        fontSize: variables.fontSizeSmall,
        height: 24,
        lineHeight: 20,
    },

    chatItemMessage: {
        color: themeColors.text,
        fontSize: variables.fontSizeNormal,
        fontFamily: fontFamily.GTA,
        lineHeight: 20,
        marginTop: -2,
        marginBottom: -2,
        ...whiteSpace.preWrap,
        ...wordBreak.breakWord,
    },

    chatItemCompose: {
        minHeight: 65,
        marginBottom: 5,
        paddingLeft: 20,
        paddingRight: 20,
        display: 'flex',
    },

    chatItemComposeBoxColor: {
        borderColor: themeColors.border,
    },

    chatItemComposeBoxFocusedColor: {
        borderColor: themeColors.borderFocus,
    },

    chatItemComposeBox: {
        backgroundColor: themeColors.componentBG,
        borderWidth: 1,
        borderRadius: variables.componentBorderRadiusNormal,
        minHeight: variables.componentSizeNormal,
    },

    textInputCompose: addOutlineWidth({
        backgroundColor: themeColors.componentBG,
        borderColor: themeColors.border,
        color: themeColors.text,
        fontFamily: fontFamily.GTA,
        fontSize: variables.fontSizeNormal,
        borderWidth: 0,
        borderRadius: 0,
        height: 'auto',

        // On Android, multiline TextInput with height: 'auto' will show extra padding unless they are configured with
        // paddingVertical: 0, alignSelf: 'center', and textAlignVertical: 'center'

        paddingHorizontal: 8,
        marginVertical: 5,
        paddingVertical: 0,
        ...textInputAlignSelf.center,
        textAlignVertical: 'center',
    }, 0),

    chatItemSubmitButton: {
        alignSelf: 'flex-end',
        borderRadius: 6,
        height: 32,
        paddingTop: 6,
        paddingRight: 6,
        paddingBottom: 6,
        paddingLeft: 6,
        margin: 3,
        justifyContent: 'center',
    },

<<<<<<< HEAD
    emojiPickerContainer: {
        backgroundColor: themeColors.componentBG,
        minWidth: 360,
    },

    emojiPickerList: {
        height: 300,
        width: '100%',
        paddingHorizontal: 16,
    },

    emojiHeaderStyle: {
        backgroundColor: themeColors.componentBG,
        width: '100%',
        paddingVertical: 12,
        fontFamily: fontFamily.GTA_BOLD,
        fontWeight: fontWeightBold,
        color: themeColors.heading,
        fontSize: variables.fontSizeSmall,
    },

    // Emoji Picker Styles
    emojiText: {
        fontFamily: fontFamily.GTA_BOLD,
        fontSize: variables.iconSizeLarge,
        paddingTop: 4,
        paddingBottom: 4,
        paddingRight: 8,
        paddingLeft: 8,
    },

    emojiItem: {
        width: '12.5%',
        textAlign: 'center',
    },

    chatItemEmojiButton: {
        alignSelf: 'flex-end',
        borderRadius: 6,
        height: 32,
        margin: 3,
        justifyContent: 'center',
    },

=======
>>>>>>> 376f1035
    hoveredButton: {
        backgroundColor: themeColors.buttonHoveredBG,
    },

    chatItemAttachButton: {
        alignItems: 'center',
        alignSelf: 'flex-end',
        borderRightColor: themeColors.border,
        borderRightWidth: 1,
        height: 26,
        marginBottom: 6,
        marginTop: 6,
        justifyContent: 'center',
        width: 39,
    },

    chatItemAttachmentPlaceholder: {
        backgroundColor: themeColors.sidebar,
        borderColor: themeColors.border,
        borderWidth: 1,
        borderRadius: variables.componentBorderRadiusNormal,
        height: 150,
        textAlign: 'center',
        verticalAlign: 'middle',
        width: 200,
    },

    chatSwticherPillWrapper: {
        marginTop: 5,
        marginRight: 4,
    },

    navigationMenuOpenAbsolute: {
        position: 'absolute',
        left: 0,
        top: 0,
        bottom: 0,
        zIndex: 2,
    },

    navigationModalOverlay: {
        position: 'absolute',
        width: '100%',
        height: '100%',
        transform: [{
            translateX: -variables.sideBarWidth,
        }],
    },

    sidebarVisible: {
        borderRightWidth: 1,
    },

    sidebarHidden: {
        width: 0,
        borderRightWidth: 0,
    },

    singleAvatar: {
        height: 24,
        width: 24,
        backgroundColor: themeColors.icon,
        borderRadius: 24,
    },

    singleAvatarSmall: {
        height: 18,
        width: 18,
        backgroundColor: themeColors.icon,
        borderRadius: 18,
    },

    secondAvatar: {
        position: 'absolute',
        right: -18,
        bottom: -18,
        borderWidth: 3,
        borderRadius: 30,
        borderColor: 'transparent',
    },

    secondAvatarHovered: {
        backgroundColor: themeColors.sidebarHover,
        borderColor: themeColors.sidebarHover,
    },

    secondAvatarSmall: {
        position: 'absolute',
        right: -13,
        bottom: -13,
        borderWidth: 3,
        borderRadius: 18,
        borderColor: 'transparent',
    },

    avatarNormal: {
        height: variables.componentSizeNormal,
        width: variables.componentSizeNormal,
        backgroundColor: themeColors.icon,
        borderRadius: variables.componentSizeNormal,
    },

    avatarSmall: {
        height: variables.avatarSizeSmall,
        width: variables.avatarSizeSmall,
        backgroundColor: themeColors.icon,
        borderRadius: variables.avatarSizeSmall,
    },

    avatarInnerText: {
        color: themeColors.textReversed,
        fontSize: variables.fontSizeSmall,
        lineHeight: 24,
        marginLeft: -3,
        textAlign: 'center',
    },

    avatarInnerTextSmall: {
        color: themeColors.textReversed,
        fontSize: variables.fontSizeExtraSmall,
        lineHeight: 18,
        marginLeft: -2,
        textAlign: 'center',
    },

    avatarSpace: {
        top: 3,
        left: 3,
    },

    avatar: {
        backgroundColor: themeColors.sidebar,
        borderColor: themeColors.sidebar,
    },

    focusedAvatar: {
        backgroundColor: themeColors.border,
        borderColor: themeColors.border,
    },

    emptyAvatar: {
        marginRight: variables.componentSizeNormal - 24,
        height: variables.avatarSizeNormal,
        width: variables.avatarSizeNormal,
    },

    emptyAvatarSmall: {
        marginRight: variables.componentSizeNormal - 28,
        height: variables.avatarSizeSmall,
        width: variables.avatarSizeSmall,
    },

    modalViewContainer: {
        alignItems: 'center',
        flex: 1,
    },

    borderBottom: {
        borderBottomWidth: 1,
        borderColor: themeColors.border,
    },

    headerBar: {
        overflow: 'hidden',
        justifyContent: 'center',
        display: 'flex',
        paddingLeft: 20,
        height: variables.contentHeaderHeight,
        width: '100%',
    },

    imageViewContainer: {
        width: '100%',
        height: '100%',
        alignItems: 'center',
        justifyContent: 'center',
    },

    imageModalPDF: {
        flex: 1,
        backgroundColor: themeColors.modalBackground,
    },
    PDFView: {
        flex: 1,
        backgroundColor: themeColors.modalBackground,
        width: '100%',
        height: '100%',
        flexDirection: 'row',
        justifyContent: 'center',
        overflow: 'hidden',
        overflowY: 'auto',
    },

    modalCenterContentContainer: {
        flex: 1,
        flexDirection: 'column',
        justifyContent: 'center',
        alignItems: 'center',
        backgroundColor: themeColors.modalBackdrop,
    },

    imageModalImageCenterContainer: {
        alignItems: 'center',
        flex: 1,
        justifyContent: 'center',
        width: '100%',
    },

    defaultAttachmentView: {
        backgroundColor: themeColors.sidebar,
        borderRadius: variables.componentBorderRadiusNormal,
        borderWidth: 1,
        borderColor: themeColors.border,
        flexDirection: 'row',
        padding: 20,
        alignItems: 'center',
    },

    notFoundSafeArea: {
        flex: 1,
        backgroundColor: themeColors.heading,
    },

    notFoundView: {
        flex: 1,
        alignItems: 'center',
        paddingTop: 40,
        paddingBottom: 40,
        justifyContent: 'space-between',
    },

    notFoundLogo: {
        width: 202,
        height: 63,
    },

    notFoundContent: {
        alignItems: 'center',
    },

    notFoundTextHeader: {
        color: colors.blue,
        fontFamily: fontFamily.GTA_BOLD,
        fontWeight: fontWeightBold,
        fontSize: 150,
    },

    notFoundTextBody: {
        color: themeColors.componentBG,
        fontFamily: fontFamily.GTA_BOLD,
        fontWeight: fontWeightBold,
        fontSize: 15,
    },

    notFoundButtonText: {
        color: colors.blue,
        fontFamily: fontFamily.GTA_BOLD,
        fontWeight: fontWeightBold,
        fontSize: 15,
    },

    defaultModalContainer: {
        backgroundColor: themeColors.componentBG,
        borderColor: colors.transparent,
    },

    reportActionContextMenuText: {
        color: themeColors.heading,
        fontFamily: fontFamily.GTA_BOLD,
        fontSize: variables.fontSizeLabel,
        fontWeight: fontWeightBold,
        textAlign: 'center',
        ...spacing.ml4,
        ...spacing.mr2,
    },

    settingsPageBackground: {
        flexDirection: 'column',
        width: '100%',
        flexGrow: 1,
        justifyContent: 'space-between',
        alignItems: 'center',
    },

    settingsPageBody: {
        width: '100%',
        justifyContent: 'space-around',
    },

    settingsPageColumn: {
        width: '100%',
        alignItems: 'center',
        justifyContent: 'space-around',
    },

    settingsPageContainer: {
        justifyContent: 'space-between',
        alignItems: 'center',
        width: '100%',
    },

    avatarLarge: {
        width: 80,
        height: 80,
    },

    statusIndicatorLarge: {
        borderColor: themeColors.componentBG,
        borderRadius: 8,
        borderWidth: 2,
        position: 'absolute',
        right: 4,
        bottom: 4,
        height: 16,
        width: 16,
        zIndex: 10,
    },

    displayName: {
        fontSize: variables.fontSizeLarge,
        fontFamily: fontFamily.GTA_BOLD,
        fontWeight: fontWeightBold,
        color: themeColors.heading,
    },

    settingsLoginName: {
        fontSize: variables.fontSizeLabel,
        fontFamily: fontFamily.GTA,
        color: themeColors.textSupporting,
    },

    pageWrapper: {
        width: '100%',
        alignItems: 'center',
        padding: 20,
    },

    selectCircle: {
        width: variables.componentSizeSmall,
        height: variables.componentSizeSmall,
        borderColor: themeColors.border,
        borderWidth: 1,
        borderRadius: variables.componentSizeSmall / 2,
        justifyContent: 'center',
        alignItems: 'center',
        backgroundColor: themeColors.componentBG,
        marginLeft: 8,
    },

    unreadIndicatorContainer: {
        position: 'absolute',
        top: -10,
        left: 0,
        width: '100%',
        height: 20,
        paddingHorizontal: 20,
        flexDirection: 'row',
        alignItems: 'center',
    },

    unreadIndicatorLine: {
        height: 1,
        backgroundColor: themeColors.unreadIndicator,
        flexGrow: 1,
        marginRight: 8,
        opacity: 0.5,
    },

    unreadIndicatorText: {
        color: themeColors.unreadIndicator,
        fontFamily: fontFamily.GTA_BOLD,
        fontSize: variables.fontSizeSmall,
        fontWeight: fontWeightBold,
    },

    flipUpsideDown: {
        transform: [{rotate: '180deg'}],
    },

    navigationSceneContainer: {
        backgroundColor: themeColors.appBG,
    },

    navigationScreenCardStyle: {
        backgroundColor: themeColors.appBG,
        height: '100%',
    },

    invisible: {
        position: 'absolute',
        opacity: 0,
    },

    detailsPageContainer: {
        justifyContent: 'space-between',
        width: '100%',
        flex: 1,
    },

    detailsPageSectionContainer: {
        alignSelf: 'flex-start',
    },

    detailsPageSectionVersion: {
        alignSelf: 'center',
        color: themeColors.textSupporting,
        fontSize: variables.fontSizeSmall,
        height: 24,
        lineHeight: 20,
    },

    switchTrack: {
        width: 50,
        height: 28,
        justifyContent: 'center',
        borderRadius: 20,
        padding: 15,
        backgroundColor: colors.green,
    },

    switchInactive: {
        backgroundColor: colors.gray2,
    },

    switchThumb: {
        width: 22,
        height: 22,
        borderRadius: 11,
        position: 'absolute',
        left: 4,
        backgroundColor: colors.white,
    },

    checkboxContainer: {
        backgroundColor: themeColors.componentBG,
        borderRadius: 2,
        height: 20,
        width: 20,
        borderColor: themeColors.border,
        borderWidth: 1,
        justifyContent: 'center',
        alignItems: 'center',
    },

    checkedContainer: {
        backgroundColor: colors.blue,
    },

    iouAmountText: {
        fontFamily: fontFamily.GTA_BOLD,
        fontWeight: fontWeightBold,
        fontSize: variables.iouAmountTextSize,
    },

    iouAmountTextInput: addOutlineWidth({
        fontFamily: fontFamily.GTA_BOLD,
        fontWeight: fontWeightBold,
        fontSize: variables.iouAmountTextSize,
    }, 0),

    noScrollbars: {
        scrollbarWidth: 'none',
    },
};

const baseCodeTagStyles = {
    borderWidth: 1,
    borderRadius: 5,
    marginTop: 4,
    marginBottom: 4,
    borderColor: themeColors.border,
    backgroundColor: themeColors.textBackground,
};

const webViewStyles = {
    // As of react-native-render-html v6, don't declare distinct styles for
    // custom renderers, the API for custom renderers has changed. Declare the
    // styles in the below "tagStyles" instead. If you need to reuse those
    // styles from the renderer, just pass the "style" prop to the underlying
    // component.
    tagStyles: {
        em: {
            fontFamily: fontFamily.GTA_ITALIC,
            fontStyle: italic,
        },

        del: {
            textDecorationLine: 'line-through',
            textDecorationStyle: 'solid',
        },

        strong: {
            fontFamily: fontFamily.GTA_BOLD,
            fontWeight: fontWeightBold,
        },

        a: styles.link,

        blockquote: {
            borderLeftColor: themeColors.border,
            borderLeftWidth: 4,
            paddingLeft: 12,
            marginTop: 4,
            marginBottom: 4,

            // Overwrite default HTML margin for blockquotes
            marginLeft: 0,
        },

        pre: {
            ...baseCodeTagStyles,
            paddingTop: 4,
            paddingBottom: 5,
            paddingRight: 8,
            paddingLeft: 8,
            fontFamily: fontFamily.MONOSPACE,
        },

        code: {
            ...baseCodeTagStyles,
            paddingLeft: 5,
            paddingRight: 5,
            paddingBottom: 2,
            alignSelf: 'flex-start',
            fontFamily: fontFamily.MONOSPACE,
        },

        img: {
            borderColor: themeColors.border,
            borderRadius: variables.componentBorderRadiusNormal,
            borderWidth: 1,
        },
    },

    baseFontStyle: {
        color: themeColors.text,
        fontSize: variables.fontSizeNormal,
        fontFamily: fontFamily.GTA,
    },
};

/**
 * Takes safe area insets and returns padding to use for a View
 *
 * @param {Object} insets
 * @returns {Object}
 */
function getSafeAreaPadding(insets) {
    return {
        paddingTop: insets.top,
        paddingBottom: insets.bottom * variables.safeInsertPercentage,
    };
}

/**
 * Takes safe area insets and returns margin to use for a View
 *
 * @param {Object} insets
 * @returns {Object}
 */
function getSafeAreaMargins(insets) {
    return {marginBottom: insets.bottom * variables.safeInsertPercentage};
}

/**
 * Return navigation menu styles.
 *
 * @param {Number} windowWidth
 * @param {Boolean} isSmallScreenWidth
 * @returns {Object}
 */
function getNavigationDrawerStyle(windowWidth, isSmallScreenWidth) {
    return isSmallScreenWidth
        ? {
            width: windowWidth,
            height: '100%',
            borderColor: themeColors.border,
        }
        : {
            height: '100%',
            width: variables.sideBarWidth,
            borderRightColor: themeColors.border,
        };
}

function getNavigationDrawerType(isSmallScreenWidth) {
    return isSmallScreenWidth ? 'slide' : 'permanent';
}

function getNavigationModalCardStyle(isSmallScreenWidth) {
    return {
        position: 'absolute',
        top: 0,
        right: 0,
        width: isSmallScreenWidth ? '100%' : variables.sideBarWidth,
        backgroundColor: 'transparent',
        height: '100%',
    };
}

/**
 * @param {Boolean} isZoomed
 * @param {Boolean} isDragging
 * @return {Object}
 */
function getZoomCursorStyle(isZoomed, isDragging) {
    if (!isZoomed) {
        return {cursor: 'zoom-in'};
    }

    return {
        cursor: isDragging ? 'grabbing' : 'zoom-out',
    };
}

/**
 * @param {Boolean} isZoomed
 * @return {Object}
 */
function getZoomSizingStyle(isZoomed) {
    return {
        height: isZoomed ? '250%' : '100%',
        width: isZoomed ? '250%' : '100%',
    };
}

/**
 * Returns a style with backgroundColor and borderColor set to the same color
 *
 * @param {String} backgroundColor
 * @returns {Object}
 */
function getBackgroundAndBorderStyle(backgroundColor) {
    return {
        backgroundColor,
        borderColor: backgroundColor,
    };
}

/**
 * Returns a style with the specified backgroundColor
 *
 * @param {String} backgroundColor
 * @returns {Object}
 */
function getBackgroundColorStyle(backgroundColor) {
    return {
        backgroundColor,
    };
}

/**
 * @param {Animated.Value} rotate
 * @param {Animated.Value} backgroundColor
 * @returns {Object}
 */
function getAnimatedFABStyle(rotate, backgroundColor) {
    return {
        transform: [{rotate}],
        backgroundColor,
    };
}

/**
 * @param {Number} width
 * @param {Number} height
 * @returns {Object}
 */
function getWidthAndHeightStyle(width, height) {
    return {
        width,
        height,
    };
}

/**
 * @param {Number} opacity
 * @returns {Object}
 */
function getOpacityStyle(opacity) {
    return {opacity};
}

/**
 * @param {Object} params
 * @returns {Object}
 */
function getModalPaddingStyles({
    shouldAddBottomSafeAreaPadding,
    shouldAddTopSafeAreaPadding,
    safeAreaPaddingTop,
    safeAreaPaddingBottom,
    modalContainerStylePaddingTop,
    modalContainerStylePaddingBottom,
}) {
    return {
        paddingTop: shouldAddTopSafeAreaPadding
            ? (modalContainerStylePaddingTop || 0) + safeAreaPaddingTop
            : modalContainerStylePaddingTop || 0,
        paddingBottom: shouldAddBottomSafeAreaPadding
            ? (modalContainerStylePaddingBottom || 0) + safeAreaPaddingBottom
            : modalContainerStylePaddingBottom || 0,
    };
}

export default styles;
export {
    getSafeAreaPadding,
    getSafeAreaMargins,
    webViewStyles,
    getNavigationDrawerStyle,
    getNavigationDrawerType,
    getNavigationModalCardStyle,
    getZoomCursorStyle,
    getZoomSizingStyle,
    getBackgroundAndBorderStyle,
    getBackgroundColorStyle,
    getAnimatedFABStyle,
    getWidthAndHeightStyle,
    getOpacityStyle,
    getModalPaddingStyles,
};<|MERGE_RESOLUTION|>--- conflicted
+++ resolved
@@ -796,7 +796,6 @@
         justifyContent: 'center',
     },
 
-<<<<<<< HEAD
     emojiPickerContainer: {
         backgroundColor: themeColors.componentBG,
         minWidth: 360,
@@ -841,8 +840,6 @@
         justifyContent: 'center',
     },
 
-=======
->>>>>>> 376f1035
     hoveredButton: {
         backgroundColor: themeColors.buttonHoveredBG,
     },

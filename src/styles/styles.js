import fontFamily from './fontFamily';
import addOutlineWidth from './addOutlineWidth';
import themeColors from './themes/default';
import fontWeightBold from './fontWeight/bold';
import variables from './variables';
import spacing from './utilities/spacing';
import sizing from './utilities/sizing';
import flex from './utilities/flex';
import display from './utilities/display';
import overflow from './utilities/overflow';
import whiteSpace from './utilities/whiteSpace';
import wordBreak from './utilities/wordBreak';
import positioning from './utilities/positioning';
import codeStyles from './codeStyles';
import visibility from './utilities/visibility';
import writingDirection from './utilities/writingDirection';
import optionAlternateTextPlatformStyles from './optionAlternateTextPlatformStyles';
import pointerEventsNone from './pointerEventsNone';
import pointerEventsAuto from './pointerEventsAuto';
import overflowXHidden from './overflowXHidden';
import CONST from '../CONST';
import colors from './colors';

const picker = {
    backgroundColor: themeColors.transparent,
    color: themeColors.text,
    fontFamily: fontFamily.EXP_NEUE,
    fontSize: variables.fontSizeNormal,
    lineHeight: variables.fontSizeNormalHeight,
    paddingBottom: 8,
    paddingTop: 23,
    paddingLeft: 0,
    paddingRight: 25,
    height: variables.inputHeight,
    borderWidth: 0,
    textAlign: 'left',
};

const link = {
    color: themeColors.link,
    textDecorationColor: themeColors.link,
    fontFamily: fontFamily.EXP_NEUE,
};

const baseCodeTagStyles = {
    borderWidth: 1,
    borderRadius: 5,
    borderColor: themeColors.border,
    backgroundColor: themeColors.textBackground,
};

const headlineFont = {
    fontFamily: fontFamily.EXP_NEW_KANSAS_MEDIUM,
    fontWeight: '500',
};

const webViewStyles = {
    // As of react-native-render-html v6, don't declare distinct styles for
    // custom renderers, the API for custom renderers has changed. Declare the
    // styles in the below "tagStyles" instead. If you need to reuse those
    // styles from the renderer, just pass the "style" prop to the underlying
    // component.
    tagStyles: {
        em: {
            fontFamily: fontFamily.EXP_NEUE,
            fontStyle: 'italic',
        },

        del: {
            textDecorationLine: 'line-through',
            textDecorationStyle: 'solid',
        },

        strong: {
            fontFamily: fontFamily.EXP_NEUE,
            fontWeight: 'bold',
        },

        a: link,

        ul: {
            maxWidth: '100%',
        },

        ol: {
            maxWidth: '100%',
        },

        li: {
            flexShrink: 1,
        },

        blockquote: {
            borderLeftColor: themeColors.border,
            borderLeftWidth: 4,
            paddingLeft: 12,
            marginTop: 4,
            marginBottom: 4,

            // Overwrite default HTML margin for blockquotes
            marginLeft: 0,
        },

        pre: {
            ...baseCodeTagStyles,
            paddingTop: 12,
            paddingBottom: 12,
            paddingRight: 8,
            paddingLeft: 8,
            fontFamily: fontFamily.MONOSPACE,
            marginTop: 0,
            marginBottom: 0,
        },

        code: {
            ...baseCodeTagStyles,
            ...codeStyles.codeTextStyle,
            paddingLeft: 5,
            paddingRight: 5,
            fontFamily: fontFamily.MONOSPACE,
            fontSize: 13,
        },

        img: {
            borderColor: themeColors.border,
            borderRadius: variables.componentBorderRadiusNormal,
            borderWidth: 1,
        },

        p: {
            marginTop: 0,
            marginBottom: 0,
        },
        h1: {
            fontSize: variables.fontSizeLarge,
            marginBottom: 8,
        },
    },

    baseFontStyle: {
        color: themeColors.text,
        fontSize: variables.fontSizeNormal,
        fontFamily: fontFamily.EXP_NEUE,
        flex: 1,
        lineHeight: variables.fontSizeNormalHeight,
    },
};

const styles = {
    // Add all of our utility and helper styles
    ...spacing,
    ...sizing,
    ...flex,
    ...display,
    ...overflow,
    ...positioning,
    ...wordBreak,
    ...whiteSpace,
    ...writingDirection,
    ...themeColors,

    rateCol: {
        margin: 0,
        padding: 0,
        flexBasis: '48%',
    },

    emojiSuggestionsContainer: {
        backgroundColor: themeColors.appBG,
        borderRadius: 8,
        borderWidth: 1,
        borderColor: themeColors.border,
        justifyContent: 'center',
        boxShadow: variables.popoverMenuShadow,
        position: 'absolute',
        left: 0,
        right: 0,
    },
    emojiSuggestionContainer: {
        flexDirection: 'row',
        alignItems: 'center',
    },

    emojiSuggestionsEmoji: {
        fontFamily: fontFamily.EMOJI_TEXT_FONT,
        fontSize: variables.fontSizeMedium,
        width: 51,
        textAlign: 'center',
    },
    emojiSuggestionsText: {
        fontFamily: fontFamily.EMOJI_TEXT_FONT,
        fontSize: variables.fontSizeMedium,
    },

    unitCol: {
        margin: 0,
        padding: 0,
        marginLeft: '4%',
        flexBasis: '48%',
    },

    webViewStyles,

    link,

    linkMuted: {
        color: themeColors.textSupporting,
        textDecorationColor: themeColors.textSupporting,
        fontFamily: fontFamily.EXP_NEUE,
    },

    linkMutedHovered: {
        color: themeColors.textMutedReversed,
    },

    h1: {
        color: themeColors.heading,
        fontFamily: fontFamily.EXP_NEUE_BOLD,
        fontSize: variables.fontSizeh1,
        fontWeight: fontWeightBold,
    },

    h3: {
        fontFamily: fontFamily.EXP_NEUE_BOLD,
        fontSize: variables.fontSizeNormal,
        fontWeight: fontWeightBold,
    },

    h4: {
        fontFamily: fontFamily.EXP_NEUE_BOLD,
        fontSize: variables.fontSizeLabel,
        fontWeight: fontWeightBold,
    },

    textAlignCenter: {
        textAlign: 'center',
    },

    textAlignRight: {
        textAlign: 'right',
    },

    textAlignLeft: {
        textAlign: 'left',
    },

    textUnderline: {
        textDecorationLine: 'underline',
    },

    label: {
        fontSize: variables.fontSizeLabel,
        lineHeight: variables.lineHeightLarge,
    },

    textLabel: {
        color: themeColors.text,
        fontSize: variables.fontSizeLabel,
        lineHeight: variables.lineHeightLarge,
    },

    mutedTextLabel: {
        color: themeColors.textSupporting,
        fontSize: variables.fontSizeLabel,
        lineHeight: variables.lineHeightLarge,
    },

    textMicro: {
        fontFamily: fontFamily.EXP_NEUE,
        fontSize: variables.fontSizeSmall,
        lineHeight: variables.lineHeightSmall,
    },

    textMicroBold: {
        color: themeColors.text,
        fontWeight: fontWeightBold,
        fontFamily: fontFamily.EXP_NEUE_BOLD,
        fontSize: variables.fontSizeSmall,
    },

    textMicroSupporting: {
        color: themeColors.textSupporting,
        fontFamily: fontFamily.EXP_NEUE,
        fontSize: variables.fontSizeSmall,
        lineHeight: variables.lineHeightSmall,
    },

    textExtraSmallSupporting: {
        color: themeColors.textSupporting,
        fontFamily: fontFamily.EXP_NEUE,
        fontSize: variables.fontSizeExtraSmall,
    },

    textLarge: {
        fontSize: variables.fontSizeLarge,
    },

    textXLarge: {
        fontSize: variables.fontSizeXLarge,
    },

    textXXLarge: {
        fontSize: variables.fontSizeXXLarge,
    },

    textXXXLarge: {
        fontSize: variables.fontSizeXXXLarge,
    },

    textHero: {
        fontSize: variables.fontSizeHero,
        fontFamily: fontFamily.EXP_NEW_KANSAS_MEDIUM,
    },

    textStrong: {
        fontFamily: fontFamily.EXP_NEUE_BOLD,
        fontWeight: fontWeightBold,
    },

    textItalic: {
        fontFamily: fontFamily.EXP_NEUE_ITALIC,
        fontStyle: 'italic',
    },

    textHeadline: {
        ...headlineFont,
        ...whiteSpace.preWrap,
        color: themeColors.heading,
        fontSize: variables.fontSizeXLarge,
    },

    textDecorationNoLine: {
        textDecorationLine: 'none',
    },

    textWhite: {
        color: themeColors.textLight,
    },

    textBlue: {
        color: themeColors.link,
    },

    textUppercase: {
        textTransform: 'uppercase',
    },

    textNoWrap: {
        ...whiteSpace.noWrap,
    },

    colorReversed: {
        color: themeColors.textReversed,
    },

    colorMutedReversed: {
        color: themeColors.textMutedReversed,
    },

    colorMuted: {
        color: themeColors.textSupporting,
    },

    colorHeading: {
        color: themeColors.heading,
    },

    bgTransparent: {
        backgroundColor: 'transparent',
    },

    bgDark: {
        backgroundColor: themeColors.inverse,
    },

    opacity0: {
        opacity: 0,
    },

    opacity1: {
        opacity: 1,
    },

    textDanger: {
        color: themeColors.danger,
    },

    borderRadiusNormal: {
        borderRadius: variables.buttonBorderRadius,
    },

    button: {
        backgroundColor: themeColors.buttonDefaultBG,
        borderRadius: variables.buttonBorderRadius,
        minHeight: variables.componentSizeLarge,
        justifyContent: 'center',
        ...spacing.ph3,
    },

    buttonContainer: {
        padding: 1,
        borderRadius: variables.buttonBorderRadius,
    },

    buttonText: {
        color: themeColors.text,
        fontFamily: fontFamily.EXP_NEUE_BOLD,
        fontSize: variables.fontSizeNormal,
        fontWeight: fontWeightBold,
        textAlign: 'center',
        flexShrink: 1,

        // It is needed to unset the Lineheight. We don't need it for buttons as button always contains single line of text.
        // It allows to vertically center the text.
        lineHeight: undefined,

        // Add 1px to the Button text to give optical vertical alignment.
        paddingBottom: 1,
    },

    buttonSmall: {
        borderRadius: variables.buttonBorderRadius,
        minHeight: variables.componentSizeSmall,
        paddingTop: 4,
        paddingHorizontal: 14,
        paddingBottom: 4,
        backgroundColor: themeColors.buttonDefaultBG,
    },

    buttonMedium: {
        borderRadius: variables.buttonBorderRadius,
        minHeight: variables.componentSizeNormal,
        paddingTop: 12,
        paddingRight: 16,
        paddingBottom: 12,
        paddingLeft: 16,
        backgroundColor: themeColors.buttonDefaultBG,
    },

    buttonLarge: {
        borderRadius: variables.buttonBorderRadius,
        minHeight: variables.componentSizeLarge,
        paddingTop: 8,
        paddingRight: 10,
        paddingBottom: 8,
        paddingLeft: 18,
        backgroundColor: themeColors.buttonDefaultBG,
    },

    buttonSmallText: {
        fontSize: variables.fontSizeSmall,
        fontFamily: fontFamily.EXP_NEUE_BOLD,
        fontWeight: fontWeightBold,
        textAlign: 'center',
    },

    buttonMediumText: {
        fontSize: variables.fontSizeLabel,
        fontFamily: fontFamily.EXP_NEUE_BOLD,
        fontWeight: fontWeightBold,
        textAlign: 'center',
    },

    buttonLargeText: {
        fontSize: variables.fontSizeNormal,
        fontFamily: fontFamily.EXP_NEUE_BOLD,
        fontWeight: fontWeightBold,
        textAlign: 'center',
    },

    buttonSuccess: {
        backgroundColor: themeColors.success,
        borderWidth: 0,
    },

    buttonSuccessDisabled: {
        opacity: 0.5,
    },

    buttonSuccessHovered: {
        backgroundColor: themeColors.successHover,
        borderWidth: 0,
    },

    buttonDanger: {
        backgroundColor: themeColors.danger,
        borderWidth: 0,
    },

    buttonDangerDisabled: {
        opacity: 0.5,
    },

    buttonDangerHovered: {
        backgroundColor: themeColors.dangerHover,
        borderWidth: 0,
    },

    buttonDisable: {
        backgroundColor: themeColors.buttonDefaultBG,
        borderWidth: 0,
    },

    buttonDivider: {
        width: 1,
        alignSelf: 'stretch',
        backgroundColor: themeColors.appBG,
        marginVertical: 1,
    },

    noRightBorderRadius: {
        borderTopRightRadius: 0,
        borderBottomRightRadius: 0,
    },

    noLeftBorderRadius: {
        borderTopLeftRadius: 0,
        borderBottomLeftRadius: 0,
    },

    buttonCTA: {
        paddingVertical: 6,
        ...spacing.mh4,
    },

    buttonCTAIcon: {
        marginRight: 22,

        // Align vertically with the Button text
        paddingBottom: 1,
        paddingTop: 1,
    },

    buttonConfirm: {
        margin: 20,
    },

    attachmentButtonBigScreen: {
        minWidth: 300,
        alignSelf: 'center',
    },

    buttonConfirmText: {
        paddingLeft: 20,
        paddingRight: 20,
    },

    buttonSuccessText: {
        color: themeColors.textLight,
    },

    buttonDangerText: {
        color: themeColors.textLight,
    },

    hoveredComponentBG: {
        backgroundColor: themeColors.hoverComponentBG,
    },

    activeComponentBG: {
        backgroundColor: themeColors.activeComponentBG,
    },

    fontWeightBold: {
        fontWeight: fontWeightBold,
    },

    touchableButtonImage: {
        alignItems: 'center',
        height: variables.componentSizeNormal,
        justifyContent: 'center',
        width: variables.componentSizeNormal,
    },

    visuallyHidden: {
        ...visibility('hidden'),
        overflow: 'hidden',
        width: 0,
        height: 0,
    },

    visibilityHidden: {
        ...visibility('hidden'),
    },

    loadingVBAAnimation: {
        width: 140,
        height: 140,
    },

    pickerSmall: (backgroundColor = themeColors.highlightBG) => ({
        inputIOS: {
            fontFamily: fontFamily.EXP_NEUE,
            fontSize: variables.fontSizeSmall,
            paddingLeft: 0,
            paddingRight: 17,
            paddingTop: 6,
            paddingBottom: 6,
            borderWidth: 0,
            color: themeColors.text,
            height: 26,
            opacity: 1,
            backgroundColor: 'transparent',
        },
        done: {
            color: themeColors.text,
        },
        modalViewMiddle: {
            backgroundColor: themeColors.border,
            borderTopWidth: 0,
        },
        modalViewBottom: {
            backgroundColor: themeColors.highlightBG,
        },
        inputWeb: {
            fontFamily: fontFamily.EXP_NEUE,
            fontSize: variables.fontSizeSmall,
            paddingLeft: 0,
            paddingRight: 17,
            paddingTop: 6,
            paddingBottom: 6,
            borderWidth: 0,
            color: themeColors.text,
            appearance: 'none',
            height: 26,
            opacity: 1,
            cursor: 'pointer',
            backgroundColor,
        },
        inputAndroid: {
            fontFamily: fontFamily.EXP_NEUE,
            fontSize: variables.fontSizeSmall,
            paddingLeft: 0,
            paddingRight: 17,
            paddingTop: 6,
            paddingBottom: 6,
            borderWidth: 0,
            color: themeColors.text,
            height: 26,
            opacity: 1,
            backgroundColor: 'transparent',
        },
        iconContainer: {
            top: 7,
            ...pointerEventsNone,
        },
        icon: {
            width: variables.iconSizeExtraSmall,
            height: variables.iconSizeExtraSmall,
        },
    }),

    badge: {
        backgroundColor: themeColors.border,
        borderRadius: 14,
        height: variables.iconSizeNormal,
        flexDirection: 'row',
        paddingHorizontal: 7,
        alignItems: 'center',
    },

    badgeSuccess: {
        backgroundColor: themeColors.success,
    },

    badgeSuccessPressed: {
        backgroundColor: themeColors.successHover,
    },

    badgeDanger: {
        backgroundColor: themeColors.danger,
    },

    badgeDangerPressed: {
        backgroundColor: themeColors.dangerPressed,
    },

    badgeText: {
        color: themeColors.text,
        fontSize: variables.fontSizeSmall,
        lineHeight: variables.lineHeightNormal,
        ...whiteSpace.noWrap,
    },

    border: {
        borderWidth: 1,
        borderRadius: variables.componentBorderRadius,
        borderColor: themeColors.border,
    },

    borderColorFocus: {
        borderColor: themeColors.borderFocus,
    },

    borderColorDanger: {
        borderColor: themeColors.danger,
    },

    headerText: {
        color: themeColors.heading,
        fontFamily: fontFamily.EXP_NEUE_BOLD,
        fontSize: variables.fontSizeNormal,
        fontWeight: fontWeightBold,
    },

    headerGap: {
        height: 12,
    },

    pushTextRight: {
        left: 100000,
    },

    reportOptions: {
        marginLeft: 8,
    },

    chatItemComposeSecondaryRow: {
        height: 15,
        marginBottom: 5,
        marginTop: 5,
    },

    chatItemComposeSecondaryRowSubText: {
        color: themeColors.textSupporting,
        fontFamily: fontFamily.EXP_NEUE,
        fontSize: variables.fontSizeSmall,
        lineHeight: variables.lineHeightSmall,
    },

    chatItemComposeSecondaryRowOffset: {
        marginLeft: variables.chatInputSpacing,
    },

    offlineIndicator: {
        marginLeft: variables.chatInputSpacing,
    },

    offlineIndicatorMobile: {
        paddingLeft: 20,
        paddingBottom: 9,
    },

    offlineIndicatorRow: {
        height: 25,
    },

    // Actions
    actionAvatar: {
        borderRadius: 20,
    },

    componentHeightLarge: {
        height: variables.inputHeight,
    },

    calendarHeader: {
        height: 50,
        flexDirection: 'row',
        justifyContent: 'space-between',
        alignItems: 'center',
        paddingHorizontal: 15,
        paddingRight: 5,
    },

    calendarDayRoot: {
        flex: 1,
        height: 45,
        justifyContent: 'center',
        alignItems: 'center',
    },

    calendarDayContainer: {
        width: 30,
        height: 30,
        justifyContent: 'center',
        alignItems: 'center',
        borderRadius: 15,
    },

    calendarDayContainerSelected: {
        backgroundColor: themeColors.buttonDefaultBG,
    },

    calendarButtonDisabled: {
        opacity: 0.5,
    },

    textInputContainer: {
        flex: 1,
        justifyContent: 'center',
        height: '100%',
        backgroundColor: 'transparent',
        borderBottomWidth: 2,
        borderColor: themeColors.border,
        overflow: 'hidden',
    },

    textInputLabel: {
        position: 'absolute',
        left: 0,
        top: 0,
        fontSize: variables.fontSizeNormal,
        color: themeColors.textSupporting,
        fontFamily: fontFamily.EXP_NEUE,
        width: '100%',
    },

    textInputLabelBackground: {
        position: 'absolute',
        top: 0,
        width: '100%',
        height: 23,
        backgroundColor: themeColors.componentBG,
    },

    textInputLabelDesktop: {
        transformOrigin: 'left center',
    },

    textInputLabelTransformation: (translateY, translateX, scale) => ({
        transform: [
            {translateY},
            {translateX},
            {scale},
        ],
    }),

    baseTextInput: {
        fontFamily: fontFamily.EXP_NEUE,
        fontSize: variables.fontSizeNormal,
        lineHeight: variables.lineHeightXLarge,
        color: themeColors.text,
        paddingTop: 23,
        paddingBottom: 8,
        paddingLeft: 0,
        borderWidth: 0,
    },

    textInputMultiline: {
        scrollPadding: '23px 0 0 0',
    },

    textInputMultilineContainer: {
        paddingTop: 23,
    },

    textInputAndIconContainer: {
        flex: 1,
        height: '100%',
        zIndex: -1,
        flexDirection: 'row',
    },

    textInputDesktop: addOutlineWidth({}, 0),

    textInputIconContainer: {
        paddingHorizontal: 11,
        justifyContent: 'center',
        margin: 1,
    },

    secureInput: {
        borderTopRightRadius: 0,
        borderBottomRightRadius: 0,
    },

    textInput: {
        backgroundColor: 'transparent',
        borderRadius: variables.componentBorderRadiusNormal,
        height: variables.inputComponentSizeNormal,
        borderColor: themeColors.border,
        borderWidth: 1,
        color: themeColors.text,
        fontFamily: fontFamily.EXP_NEUE,
        fontSize: variables.fontSizeNormal,
        paddingLeft: 12,
        paddingRight: 12,
        paddingTop: 10,
        paddingBottom: 10,
        textAlignVertical: 'center',
    },

    textInputPrefixWrapper: {
        position: 'absolute',
        left: 0,
        top: 0,
        height: variables.inputHeight,
        display: 'flex',
        flexDirection: 'row',
        alignItems: 'center',
        paddingTop: 23,
        paddingBottom: 8,
    },

    textInputPrefix: {
        color: themeColors.text,
        fontFamily: fontFamily.EXP_NEUE,
        fontSize: variables.fontSizeNormal,
        textAlignVertical: 'center',
    },

    pickerContainer: {
        borderBottomWidth: 2,
        paddingLeft: 0,
        borderStyle: 'solid',
        borderColor: themeColors.border,
        justifyContent: 'center',
        backgroundColor: 'transparent',
        height: variables.inputHeight,
        overflow: 'hidden',
    },

    pickerContainerSmall: {
        height: variables.inputHeightSmall,
    },

    pickerLabel: {
        position: 'absolute',
        left: 0,
        top: 6,
        zIndex: 1,
    },

    picker: (disabled = false, backgroundColor = themeColors.appBG) => ({
        iconContainer: {
            top: Math.round(variables.inputHeight * 0.5) - 11,
            right: 0,
            ...pointerEventsNone,
        },

        inputWeb: {
            appearance: 'none',
            cursor: disabled ? 'not-allowed' : 'pointer',
            ...picker,
            backgroundColor,
        },

        inputIOS: {
            ...picker,
        },
        done: {
            color: themeColors.text,
        },
        modalViewMiddle: {
            backgroundColor: themeColors.border,
            borderTopWidth: 0,
        },
        modalViewBottom: {
            backgroundColor: themeColors.highlightBG,
        },

        inputAndroid: {
            ...picker,
        },
    }),

    disabledText: {
        color: themeColors.icon,
    },

    inputDisabled: {
        backgroundColor: themeColors.highlightBG,
        color: themeColors.icon,
    },

    noOutline: addOutlineWidth({}, 0),

    errorOutline: {
        borderColor: themeColors.danger,
    },

    textLabelSupporting: {
        fontFamily: fontFamily.EXP_NEUE,
        fontSize: variables.fontSizeLabel,
        color: themeColors.textSupporting,
    },

    lh16: {
        lineHeight: 16,
    },

    formHelp: {
        color: themeColors.textSupporting,
        fontSize: variables.fontSizeLabel,
        lineHeight: variables.lineHeightLarge,
        marginBottom: 4,
    },

    formError: {
        color: themeColors.textError,
        fontSize: variables.fontSizeLabel,
        lineHeight: variables.formErrorLineHeight,
        marginBottom: 4,
    },

    formSuccess: {
        color: themeColors.success,
        fontSize: variables.fontSizeLabel,
        lineHeight: 18,
        marginBottom: 4,
    },

    signInPage: {
        backgroundColor: themeColors.sidebar,
        minHeight: '100%',
        flex: 1,
    },

    signInPageInner: {
        marginLeft: 'auto',
        marginRight: 'auto',
        height: '100%',
        width: '100%',
    },

    signInPageContentTopSpacer: {
        maxHeight: 132,
        minHeight: 24,
    },

    signInPageLeftContainer: {
        paddingLeft: 40,
        paddingRight: 40,
    },

    signInPageLeftContainerWide: {
        maxWidth: 360,
    },

    signInPageWelcomeFormContainer: {
        maxWidth: 300,
    },

    signInPageWelcomeTextContainer: {
        width: 300,
    },

    changeExpensifyLoginLinkContainer: {
        flexDirection: 'row',
        flexWrap: 'wrap',
        ...wordBreak.breakWord,
    },

    // Sidebar Styles
    sidebar: {
        backgroundColor: themeColors.sidebar,
        height: '100%',
    },

    sidebarFooter: {
        alignItems: 'center',
        display: 'flex',
        justifyContent: 'center',
        paddingVertical: variables.lineHeightXLarge,
        width: '100%',
    },

    sidebarAvatar: {
        backgroundColor: themeColors.icon,
        borderRadius: 20,
        height: variables.componentSizeNormal,
        width: variables.componentSizeNormal,
    },

    statusIndicator: {
        borderColor: themeColors.sidebar,
        backgroundColor: themeColors.danger,
        borderRadius: 6,
        borderWidth: 2,
        position: 'absolute',
        right: -1,
        bottom: -1,
        height: 12,
        width: 12,
        zIndex: 10,
    },

    statusIndicatorLarge: {
        borderColor: themeColors.componentBG,
        backgroundColor: themeColors.danger,
        borderRadius: 8,
        borderWidth: 2,
        position: 'absolute',
        right: 4,
        bottom: 4,
        height: 16,
        width: 16,
        zIndex: 10,
    },

    statusIndicatorOnline: {
        backgroundColor: themeColors.success,
    },

    avatarWithIndicator: {
        errorDot: {
            borderColor: themeColors.sidebar,
            borderRadius: 6,
            borderWidth: 2,
            position: 'absolute',
            right: -1,
            bottom: -1,
            height: 12,
            width: 12,
            zIndex: 10,
        },
    },

    floatingActionButtonContainer: {
        position: 'absolute',
        right: 20,

        // The bottom of the floating action button should align with the bottom of the compose box.
        // The value should be equal to the height + marginBottom + marginTop of chatItemComposeSecondaryRow
        bottom: 25,
    },

    floatingActionButton: {
        backgroundColor: themeColors.success,
        height: variables.componentSizeLarge,
        width: variables.componentSizeLarge,
        borderRadius: 999,
        alignItems: 'center',
        justifyContent: 'center',
    },

    sidebarFooterUsername: {
        color: themeColors.heading,
        fontSize: variables.fontSizeLabel,
        fontWeight: '700',
        width: 200,
        textOverflow: 'ellipsis',
        overflow: 'hidden',
        ...whiteSpace.noWrap,
    },

    sidebarFooterLink: {
        color: themeColors.textSupporting,
        fontSize: variables.fontSizeSmall,
        textDecorationLine: 'none',
        fontFamily: fontFamily.EXP_NEUE,
        lineHeight: 20,
    },

    sidebarListContainer: {
        scrollbarWidth: 'none',
        paddingBottom: 4,
    },

    sidebarListItem: {
        justifyContent: 'center',
        textDecorationLine: 'none',
    },

    onlyEmojisText: {
        fontSize: variables.fontSizeOnlyEmojis,
        lineHeight: variables.fontSizeOnlyEmojisHeight,
    },

    createMenuPositionSidebar: {
        left: 18,
        bottom: 100,
    },

    createMenuPositionProfile: {
        right: 18,
        top: 180,
    },

    createMenuPositionReportActionCompose: {
        left: 18 + variables.sideBarWidth,
        bottom: 75,
    },

    createMenuPositionRightSidepane: {
        right: 18,
        bottom: 75,
    },

    createMenuContainer: {
        width: variables.sideBarWidth - 40,
        paddingVertical: 12,
    },

    createMenuHeaderText: {
        fontFamily: fontFamily.EXP_NEUE,
        fontSize: variables.fontSizeLabel,
        color: themeColors.heading,
    },

    popoverMenuItem: {
        flexDirection: 'row',
        borderRadius: 0,
        paddingHorizontal: 20,
        paddingVertical: 12,
        justifyContent: 'space-between',
        width: '100%',
    },

    popoverMenuIcon: {
        width: variables.componentSizeNormal,
        height: variables.componentSizeNormal,
        justifyContent: 'center',
        alignItems: 'center',
    },

    popoverMenuText: {
        fontSize: variables.fontSizeNormal,
        color: themeColors.heading,
    },

    menuItemTextContainer: {
        minHeight: variables.componentSizeNormal,
    },

    chatLinkRowPressable: {
        minWidth: 0,
        textDecorationLine: 'none',
        flex: 1,
    },

    sidebarLink: {
        textDecorationLine: 'none',
    },

    sidebarLinkInner: {
        alignItems: 'center',
        flexDirection: 'row',
        paddingLeft: 20,
        paddingRight: 20,
    },

    sidebarLinkText: {
        color: themeColors.textSupporting,
        fontSize: variables.fontSizeNormal,
        textDecorationLine: 'none',
        overflow: 'hidden',
    },

    sidebarLinkHover: {
        backgroundColor: themeColors.sidebarHover,
    },

    sidebarLinkActive: {
        backgroundColor: themeColors.border,
        textDecorationLine: 'none',
    },

    sidebarLinkTextBold: {
        fontWeight: '700',
        color: themeColors.heading,
    },

    sidebarLinkActiveText: {
        color: themeColors.textSupporting,
        fontSize: variables.fontSizeNormal,
        textDecorationLine: 'none',
        overflow: 'hidden',
    },

    optionItemAvatarNameWrapper: {
        minWidth: 0,
        flex: 1,
    },

    optionDisplayName: {
        fontFamily: fontFamily.EXP_NEUE,
        height: variables.alternateTextHeight,
        lineHeight: variables.lineHeightXLarge,
        ...whiteSpace.noWrap,
    },

    optionDisplayNameCompact: {
        minWidth: 'auto',
        flexBasis: 'auto',
        flexGrow: 0,
        flexShrink: 1,
    },

    displayNameTooltipEllipsis: {
        position: 'absolute',
        opacity: 0,
        right: 0,
        bottom: 0,
    },

    optionAlternateText: {
        minHeight: variables.alternateTextHeight,
        lineHeight: variables.lineHeightXLarge,
    },

    optionAlternateTextCompact: {
        flexShrink: 1,
        flexGrow: 1,
        flexBasis: 'auto',
        ...optionAlternateTextPlatformStyles,
    },

    optionRow: {
        minHeight: variables.optionRowHeight,
        paddingTop: 12,
        paddingBottom: 12,
    },

    optionRowCompact: {
        height: variables.optionRowHeightCompact,
        paddingTop: 12,
        paddingBottom: 12,
    },

    optionsListSectionHeader: {
        height: variables.optionsListSectionHeaderHeight,
    },

    appContent: {
        backgroundColor: themeColors.appBG,
        overflow: 'hidden',

        // Starting version 6.3.2 @react-navigation/drawer adds "user-select: none;" to its container.
        // We add user-select-auto to the inner component to prevent incorrect triple-click text selection.
        // For further explanation see - https://github.com/Expensify/App/pull/12730/files#r1022883823
        userSelect: 'auto',
        WebkitUserSelect: 'auto',
    },

    appContentHeader: {
        borderBottomWidth: 1,
        borderColor: themeColors.border,
        height: variables.contentHeaderHeight,
        justifyContent: 'center',
        display: 'flex',
        paddingRight: 20,
    },

    appContentHeaderTitle: {
        alignItems: 'center',
        flexDirection: 'row',
    },

    LHNToggle: {
        alignItems: 'center',
        height: variables.contentHeaderHeight,
        justifyContent: 'center',
        paddingRight: 10,
        paddingLeft: 20,
    },

    LHNToggleIcon: {
        height: 15,
        width: 18,
    },

    chatContent: {
        flex: 4,
        justifyContent: 'flex-end',
    },

    chatContentScrollView: {
        flexGrow: 1,
        justifyContent: 'flex-start',
        paddingVertical: 16,
    },

    // Chat Item
    chatItem: {
        display: 'flex',
        flexDirection: 'row',
        paddingTop: 8,
        paddingBottom: 8,
        paddingLeft: 20,
        paddingRight: 20,
    },

    chatItemRightGrouped: {
        flexGrow: 1,
        flexShrink: 1,
        flexBasis: 0,
        position: 'relative',
        marginLeft: variables.chatInputSpacing,
    },

    chatItemRight: {
        flexGrow: 1,
        flexShrink: 1,
        flexBasis: 0,
        position: 'relative',
    },

    chatItemMessageHeader: {
        alignItems: 'center',
        display: 'flex',
        flexDirection: 'row',
        flexWrap: 'nowrap',
    },

    chatItemMessageHeaderSender: {
        color: themeColors.heading,
        fontFamily: fontFamily.EXP_NEUE_BOLD,
        fontSize: variables.fontSizeNormal,
        fontWeight: fontWeightBold,
        lineHeight: variables.lineHeightXLarge,
        ...wordBreak.breakWord,
    },

    chatItemMessageHeaderTimestamp: {
        flexShrink: 0,
        color: themeColors.textSupporting,
        fontSize: variables.fontSizeSmall,
        paddingTop: 2,
    },

    chatItemMessage: {
        color: themeColors.text,
        fontSize: variables.fontSizeNormal,
        fontFamily: fontFamily.EXP_NEUE,
        lineHeight: variables.lineHeightXLarge,
        maxWidth: '100%',
        cursor: 'auto',
        ...whiteSpace.preWrap,
        ...wordBreak.breakWord,
    },

    chatItemMessageLink: {
        color: themeColors.link,
        fontSize: variables.fontSizeNormal,
        fontFamily: fontFamily.EXP_NEUE,
        lineHeight: variables.lineHeightXLarge,
    },

    chatItemComposeWithFirstRow: {
        minHeight: 90,
    },

    chatItemFullComposeRow: {
        ...sizing.h100,
    },

    chatItemComposeBoxColor: {
        borderColor: themeColors.border,
    },

    chatItemComposeBoxFocusedColor: {
        borderColor: themeColors.borderFocus,
    },

    chatItemComposeBox: {
        backgroundColor: themeColors.componentBG,
        borderWidth: 1,
        borderRadius: variables.componentBorderRadiusRounded,
        minHeight: variables.componentSizeNormal,
    },

    chatItemFullComposeBox: {
        ...flex.flex1,
        ...sizing.h100,
    },

    chatFooter: {
        paddingLeft: 20,
        paddingRight: 20,
        display: 'flex',
        backgroundColor: themeColors.appBG,
    },

    chatFooterFullCompose: {
        flex: 1,
    },

    // Be extremely careful when editing the compose styles, as it is easy to introduce regressions.
    // Make sure you run the following tests against any changes: #12669
    textInputCompose: addOutlineWidth({
        backgroundColor: themeColors.componentBG,
        borderColor: themeColors.border,
        color: themeColors.text,
        fontFamily: fontFamily.EMOJI_TEXT_FONT,
        fontSize: variables.fontSizeNormal,
        borderWidth: 0,
        height: 'auto',
        lineHeight: variables.lineHeightXLarge,
        ...overflowXHidden,

        // On Android, multiline TextInput with height: 'auto' will show extra padding unless they are configured with
        // paddingVertical: 0, alignSelf: 'center', and textAlignVertical: 'center'

        paddingHorizontal: variables.avatarChatSpacing,
        paddingTop: 0,
        paddingBottom: 0,
        alignSelf: 'center',
        textAlignVertical: 'center',
    }, 0),

    textInputFullCompose: {
        alignSelf: 'stretch',
        flex: 1,
        maxHeight: '100%',
        textAlignVertical: 'top',
    },

    editInputComposeSpacing: {
        backgroundColor: themeColors.transparent,
        marginVertical: 6,
    },

    // composer padding should not be modified unless thoroughly tested against the cases in this PR: #12669
    textInputComposeSpacing: {
        paddingVertical: 5,
        ...flex.flexRow,
        flex: 1,
    },

    chatItemSubmitButton: {
        alignSelf: 'flex-end',
        borderRadius: variables.componentBorderRadiusRounded,
        backgroundColor: themeColors.transparent,
        height: 32,
        padding: 6,
        margin: 3,
        justifyContent: 'center',
    },

    emojiPickerContainer: {
        backgroundColor: themeColors.componentBG,
    },

    emojiPickerList: {
        height: 288,
        width: '100%',
        ...spacing.ph4,
    },
    emojiPickerListLandscape: {
        height: 240,
    },

    emojiHeaderContainer: {
        backgroundColor: themeColors.componentBG,
        display: 'flex',
        height: CONST.EMOJI_PICKER_HEADER_HEIGHT,
        justifyContent: 'center',
        width: '100%',
    },

    emojiSkinToneTitle: {
        backgroundColor: themeColors.componentBG,
        width: '100%',
        ...spacing.pv1,
        fontFamily: fontFamily.EXP_NEUE_BOLD,
        fontWeight: fontWeightBold,
        color: themeColors.heading,
        fontSize: variables.fontSizeSmall,
    },

    // Emoji Picker Styles
    emojiText: {
        fontFamily: fontFamily.EMOJI_TEXT_FONT,
        textAlign: 'center',
        fontSize: variables.emojiSize,
        ...spacing.pv0,
        ...spacing.ph0,
        lineHeight: variables.emojiLineHeight,
    },

    emojiItem: {
        width: '12.5%',
        textAlign: 'center',
        borderRadius: 8,
        paddingTop: 2,
        paddingBottom: 2,
        height: CONST.EMOJI_PICKER_ITEM_HEIGHT,
    },

    emojiItemHighlighted: {
        transition: '0.2s ease',
        backgroundColor: themeColors.buttonDefaultBG,
    },

    emojiItemKeyboardHighlighted: {
        transition: '0.2s ease',
        borderWidth: 1,
        borderColor: themeColors.link,
        borderRadius: variables.buttonBorderRadius,
    },

    categoryShortcutButton: {
        flex: 1,
        borderRadius: 8,
        height: CONST.EMOJI_PICKER_ITEM_HEIGHT,
        alignItems: 'center',
        justifyContent: 'center',
    },

    chatItemEmojiButton: {
        alignSelf: 'flex-end',
        borderRadius: variables.buttonBorderRadius,
        height: 32,
        marginVertical: 3,
        paddingHorizontal: 6,
        justifyContent: 'center',
    },

    editChatItemEmojiWrapper: {
        marginRight: 3,
        alignSelf: 'flex-end',
    },

    hoveredButton: {
        backgroundColor: themeColors.buttonHoveredBG,
    },

    chatItemAttachBorder: {
        borderRightColor: themeColors.border,
        borderRightWidth: 1,
    },

    composerSizeButton: {
        alignSelf: 'center',
        height: 32,
        width: 32,
        padding: 6,
        margin: 3,
        borderRadius: variables.componentBorderRadiusRounded,
        backgroundColor: themeColors.transparent,
    },

    chatItemAttachmentPlaceholder: {
        backgroundColor: themeColors.sidebar,
        borderColor: themeColors.border,
        borderWidth: 1,
        borderRadius: variables.componentBorderRadiusNormal,
        height: 150,
        textAlign: 'center',
        verticalAlign: 'middle',
        width: 200,
    },

    chatSwticherPillWrapper: {
        marginTop: 5,
        marginRight: 4,
    },

    navigationModalOverlay: {
        userSelect: 'none',
        WebkitUserSelect: 'none',
        position: 'absolute',
        width: '100%',
        height: '100%',
        transform: [{
            translateX: -variables.sideBarWidth,
        }],
    },

    sidebarVisible: {
        borderRightWidth: 1,
    },

    sidebarHidden: {
        width: 0,
        borderRightWidth: 0,
    },

    exampleCheckImage: {
        width: '100%',
        height: 80,
        borderColor: themeColors.border,
        borderWidth: 1,
        borderRadius: variables.componentBorderRadiusNormal,
    },

    singleAvatar: {
        height: 24,
        width: 24,
        backgroundColor: themeColors.icon,
        borderRadius: 24,
    },

    horizontalStackedAvatar: {
        height: 28,
        width: 28,
        backgroundColor: themeColors.appBG,
        paddingTop: 2,
        alignItems: 'center',
    },

    singleSubscript: {
        height: variables.iconSizeNormal,
        width: variables.iconSizeNormal,
        backgroundColor: themeColors.icon,
        borderRadius: 20,
        zIndex: 1,
    },

    singleAvatarSmall: {
        height: 18,
        width: 18,
        backgroundColor: themeColors.icon,
        borderRadius: 18,
    },

    secondAvatar: {
        position: 'absolute',
        right: -18,
        bottom: -18,
        borderWidth: 3,
        borderRadius: 30,
        borderColor: 'transparent',
    },

    secondAvatarSmall: {
        position: 'absolute',
        right: -13,
        bottom: -13,
        borderWidth: 3,
        borderRadius: 18,
        borderColor: 'transparent',
    },

    secondAvatarSubscript: {
        position: 'absolute',
        right: -4,
        bottom: -2,
        borderWidth: 2,
        borderRadius: 18,
        borderColor: 'transparent',
    },

    secondAvatarSubscriptCompact: {
        position: 'absolute',
        bottom: -1,
        right: -1,
        borderWidth: 1,
        borderRadius: 18,
        borderColor: 'transparent',
    },

    leftSideLargeAvatar: {
        left: 15,
    },

    rightSideLargeAvatar: {
        right: 15,
        zIndex: 2,
        borderWidth: 4,
        borderRadius: 100,
    },

    secondAvatarInline: {
        bottom: -3,
        right: -25,
        borderWidth: 3,
        borderRadius: 18,
        borderColor: themeColors.cardBorder,
        backgroundColor: themeColors.appBG,
    },

    avatarLarge: {
        width: variables.avatarSizeLarge,
        height: variables.avatarSizeLarge,
    },

    avatarNormal: {
        height: variables.componentSizeNormal,
        width: variables.componentSizeNormal,
        borderRadius: variables.componentSizeNormal,
    },

    avatarSmall: {
        height: variables.avatarSizeSmall,
        width: variables.avatarSizeSmall,
        borderRadius: variables.avatarSizeSmall,
    },

    avatarInnerText: {
        color: themeColors.textLight,
        fontSize: variables.fontSizeSmall,
        lineHeight: undefined,
        marginLeft: -3,
        textAlign: 'center',
    },

    avatarInnerTextSmall: {
        color: themeColors.textLight,
        fontSize: variables.fontSizeExtraSmall,
        lineHeight: undefined,
        marginLeft: -2,
        textAlign: 'center',
    },

    avatarSpace: {
        top: 3,
        left: 3,
    },

    avatar: {
        backgroundColor: themeColors.sidebar,
        borderColor: themeColors.sidebar,
    },

    focusedAvatar: {
        backgroundColor: themeColors.border,
        borderColor: themeColors.border,
    },

    emptyAvatar: {
        marginRight: variables.avatarChatSpacing,
        height: variables.avatarSizeNormal,
        width: variables.avatarSizeNormal,
    },

    emptyAvatarSmall: {
        marginRight: variables.avatarChatSpacing - 4,
        height: variables.avatarSizeSmall,
        width: variables.avatarSizeSmall,
    },

    horizontalStackedAvatar1: {
        left: -19,
        top: -79,
        zIndex: 2,
    },

    horizontalStackedAvatar2: {
        left: 1,
        top: -51,
        zIndex: 3,
    },

    horizontalStackedAvatar3: {
        left: 21,
        top: -23,
        zIndex: 4,
    },

    horizontalStackedAvatar4: {
        top: 5,
        left: 41,
        zIndex: 5,
    },

    horizontalStackedAvatar4Overlay: {
        top: -107,
        left: 41,
        height: 28,
        width: 28,
        borderWidth: 2,
        borderStyle: 'solid',
        zIndex: 6,
    },

    modalViewContainer: {
        alignItems: 'center',
        flex: 1,
    },

    borderTop: {
        borderTopWidth: variables.borderTopWidth,
        borderColor: themeColors.border,
    },

    borderTopRounded: {
        borderTopWidth: 1,
        borderColor: themeColors.border,
        borderTopLeftRadius: variables.componentBorderRadiusNormal,
        borderTopRightRadius: variables.componentBorderRadiusNormal,
    },

    borderBottomRounded: {
        borderBottomWidth: 1,
        borderColor: themeColors.border,
        borderBottomLeftRadius: variables.componentBorderRadiusNormal,
        borderBottomRightRadius: variables.componentBorderRadiusNormal,
    },

    borderBottom: {
        borderBottomWidth: 1,
        borderColor: themeColors.border,
    },

    borderNone: {
        borderWidth: 0,
        borderBottomWidth: 0,
    },

    borderRight: {
        borderRightWidth: 1,
        borderColor: themeColors.border,
    },

    borderLeft: {
        borderLeftWidth: 1,
        borderColor: themeColors.border,
    },

    pointerEventsNone,

    pointerEventsAuto,

    headerBar: {
        overflow: 'hidden',
        justifyContent: 'center',
        display: 'flex',
        paddingLeft: 20,
        height: variables.contentHeaderHeight,
        width: '100%',
    },

    imageViewContainer: {
        width: '100%',
        height: '100%',
        alignItems: 'center',
        justifyContent: 'center',
    },

    imageModalPDF: {
        flex: 1,
        backgroundColor: themeColors.modalBackground,
    },

    PDFView: {
        // `display: grid` is not supported in native platforms!
        // It's being used on Web/Desktop only to vertically center short PDFs,
        // while preventing the overflow of the top of long PDF files.
        display: 'grid',
        backgroundColor: themeColors.modalBackground,
        width: '100%',
        height: '100%',
        justifyContent: 'center',
        overflow: 'hidden',
        overflowY: 'auto',
        alignItems: 'center',
    },

    pdfPasswordForm: {
        wideScreenWidth: {
            width: 350,
        },
    },

    modalCenterContentContainer: {
        flex: 1,
        flexDirection: 'column',
        justifyContent: 'center',
        alignItems: 'center',
        backgroundColor: themeColors.modalBackdrop,
    },

    imageModalImageCenterContainer: {
        alignItems: 'center',
        flex: 1,
        justifyContent: 'center',
        width: '100%',
    },

    defaultAttachmentView: {
        backgroundColor: themeColors.sidebar,
        borderRadius: variables.componentBorderRadiusNormal,
        borderWidth: 1,
        borderColor: themeColors.border,
        flexDirection: 'row',
        padding: 20,
        alignItems: 'center',
    },

    notFoundSafeArea: {
        flex: 1,
        backgroundColor: themeColors.heading,
    },

    notFoundView: {
        flex: 1,
        alignItems: 'center',
        paddingTop: 40,
        paddingBottom: 40,
        justifyContent: 'space-between',
    },

    notFoundLogo: {
        width: 202,
        height: 63,
    },

    notFoundContent: {
        alignItems: 'center',
    },

    notFoundTextHeader: {
        ...headlineFont,
        color: themeColors.heading,
        fontSize: variables.fontSizeXLarge,
        marginTop: 20,
        marginBottom: 8,
        textAlign: 'center',
    },

    notFoundTextBody: {
        color: themeColors.componentBG,
        fontFamily: fontFamily.EXP_NEUE_BOLD,
        fontWeight: fontWeightBold,
        fontSize: 15,
    },

    notFoundButtonText: {
        color: themeColors.link,
        fontFamily: fontFamily.EXP_NEUE_BOLD,
        fontWeight: fontWeightBold,
        fontSize: 15,
    },

    blockingViewContainer: {
        paddingBottom: variables.contentHeaderHeight,
    },

    defaultModalContainer: {
        backgroundColor: themeColors.componentBG,
        borderColor: themeColors.transparent,
    },

    reportActionContextMenuMiniButton: {
        ...spacing.p1,
        ...spacing.mv1,
        ...spacing.mh1,
        ...{borderRadius: variables.buttonBorderRadius},
    },

    reportActionSystemMessageContainer: {
        marginLeft: 42,
    },

    reportDetailsTitleContainer: {
        ...flex.dFlex,
        ...flex.flexColumn,
        ...flex.alignItemsCenter,
        ...spacing.mt4,
        height: 170,
    },

    reportDetailsRoomInfo: {
        ...flex.flex1,
        ...flex.dFlex,
        ...flex.flexColumn,
        ...flex.alignItemsCenter,
    },

    reportSettingsVisibilityText: {
        textTransform: 'capitalize',
    },

    reportTransactionWrapper: {
        paddingVertical: 8,
        display: 'flex',
        flexDirection: 'row',
    },

    settingsPageBackground: {
        flexDirection: 'column',
        width: '100%',
        flexGrow: 1,
    },

    settingsPageBody: {
        width: '100%',
        justifyContent: 'space-around',
    },

    settingsPageColumn: {
        width: '100%',
        alignItems: 'center',
        justifyContent: 'space-around',
    },

    settingsPageContainer: {
        justifyContent: 'space-between',
        alignItems: 'center',
        width: '100%',
    },

    roomHeaderAvatarSize: {
        height: variables.componentSizeLarge,
        width: variables.componentSizeLarge,
    },

    roomHeaderAvatar: {
        backgroundColor: themeColors.appBG,
        marginLeft: -16,
        borderRadius: 100,
        borderColor: themeColors.componentBG,
        borderWidth: 4,
    },

    roomHeaderAvatarOverlay: {
        position: 'absolute',
        top: 0,
        right: 0,
        bottom: 0,
        left: 0,
        backgroundColor: themeColors.overlay,
        opacity: variables.overlayOpacity,
        borderRadius: 88,
    },

    avatarInnerTextChat: {
        color: themeColors.textLight,
        fontSize: variables.fontSizeXLarge,
        fontFamily: fontFamily.EXP_NEW_KANSAS_MEDIUM,
        textAlign: 'center',
        fontWeight: 'normal',
        position: 'absolute',
        width: 88,
        left: -16,
    },

    svgAvatarBorder: {
        borderRadius: 100,
        overflow: 'hidden',
    },

    displayName: {
        fontSize: variables.fontSizeLarge,
        fontFamily: fontFamily.EXP_NEUE_BOLD,
        fontWeight: fontWeightBold,
        color: themeColors.heading,
    },

    pageWrapper: {
        width: '100%',
        alignItems: 'center',
        padding: 20,
    },

    avatarSectionWrapper: {
        width: '100%',
        alignItems: 'center',
        paddingHorizontal: 20,
        paddingBottom: 20,
    },

    selectCircle: {
        width: variables.componentSizeSmall,
        height: variables.componentSizeSmall,
        borderColor: themeColors.border,
        borderWidth: 1,
        borderRadius: variables.componentSizeSmall / 2,
        justifyContent: 'center',
        alignItems: 'center',
        backgroundColor: themeColors.componentBG,
        marginLeft: 8,
    },

    unreadIndicatorContainer: {
        position: 'absolute',
        top: -10,
        left: 0,
        width: '100%',
        height: 20,
        paddingHorizontal: 20,
        flexDirection: 'row',
        alignItems: 'center',
        zIndex: 1,
        cursor: 'default',
    },

    unreadIndicatorLine: {
        height: 1,
        backgroundColor: themeColors.unreadIndicator,
        flexGrow: 1,
        marginRight: 8,
        opacity: 0.5,
    },

    unreadIndicatorText: {
        color: themeColors.unreadIndicator,
        fontFamily: fontFamily.EXP_NEUE_BOLD,
        fontSize: variables.fontSizeSmall,
        fontWeight: fontWeightBold,
        textTransform: 'capitalize',
    },

    flipUpsideDown: {
        transform: [{rotate: '180deg'}],
    },

    navigationSceneContainer: {
        backgroundColor: themeColors.appBG,
    },

    navigationScreenCardStyle: {
        backgroundColor: themeColors.appBG,
        height: '100%',
    },

    navigationSceneFullScreenWrapper: {
        borderRadius: variables.componentBorderRadiusCard,
        overflow: 'hidden',
        height: '100%',
    },

    invisible: {
        position: 'absolute',
        opacity: 0,
    },

    containerWithSpaceBetween: {
        justifyContent: 'space-between',
        width: '100%',
        flex: 1,
    },

    detailsPageSectionContainer: {
        alignSelf: 'flex-start',
    },

    attachmentModalArrowsContainer: {
        display: 'flex',
        justifyContent: 'center',
        cursor: 'unset',
        height: '100%',
        width: '100%',
    },

    leftAttachmentArrow: {
        zIndex: 23,
        position: 'absolute',
        left: 32,
    },

    rightAttachmentArrow: {
        zIndex: 23,
        position: 'absolute',
        right: 32,
    },

    arrowIcon: {
        height: 52,
        width: 52,
    },

    detailsPageSectionVersion: {
        alignSelf: 'center',
        color: themeColors.textSupporting,
        fontSize: variables.fontSizeSmall,
        height: 24,
        lineHeight: 20,
    },

    switchTrack: {
        width: 50,
        height: 28,
        justifyContent: 'center',
        borderRadius: 20,
        padding: 15,
        backgroundColor: themeColors.success,
    },

    switchInactive: {
        backgroundColor: themeColors.border,
    },

    switchThumb: {
        width: 22,
        height: 22,
        borderRadius: 11,
        position: 'absolute',
        left: 4,
        backgroundColor: themeColors.appBG,
    },

    radioButtonContainer: {
        backgroundColor: themeColors.componentBG,
        borderRadius: 10,
        height: 20,
        width: 20,
        borderColor: themeColors.icon,
        borderWidth: 1,
        justifyContent: 'center',
        alignItems: 'center',
    },

    checkboxContainer: {
        backgroundColor: themeColors.componentBG,
        borderRadius: 2,
        height: 20,
        width: 20,
        borderColor: themeColors.icon,
        borderWidth: 1,
        justifyContent: 'center',
        alignItems: 'center',
    },

    checkedContainer: {
        backgroundColor: themeColors.checkBox,
    },

    iouAmountText: {
        ...headlineFont,
        fontSize: variables.iouAmountTextSize,
        color: themeColors.heading,
        lineHeight: variables.inputHeight,
    },

    iouAmountTextInput: addOutlineWidth({
        ...headlineFont,
        fontSize: variables.iouAmountTextSize,
        color: themeColors.heading,
        padding: 0,
        lineHeight: undefined,
    }, 0),

    iouPreviewBox: {
        backgroundColor: themeColors.cardBG,
        borderRadius: variables.componentBorderRadiusCard,
        padding: 20,
        marginTop: 16,
        maxWidth: variables.sideBarWidth,
        width: '100%',
    },

    iouPreviewBoxHover: {
        backgroundColor: themeColors.border,
    },

    iouPreviewBoxLoading: {
        // When a new IOU request arrives it is very briefly in a loading state, so set the minimum height of the container to 94 to match the rendered height after loading.
        // Otherwise, the IOU request pay button will not be fully visible and the user will have to scroll up to reveal the entire IOU request container.
        // See https://github.com/Expensify/App/issues/10283.
        minHeight: 94,
        width: '100%',
    },

    iouPreviewBoxAvatar: {
        marginRight: -10,
        marginBottom: -10,
    },

    iouPreviewBoxAvatarHover: {
        borderColor: themeColors.border,
        backgroundColor: themeColors.border,
    },

    iouPreviewBoxCheckmark: {
        marginLeft: 4,
        alignSelf: 'center',
    },

    iouDetailsContainer: {
        flexGrow: 1,
        paddingStart: 20,
        paddingEnd: 20,
    },

    codeWordWrapper: {
        ...codeStyles.codeWordWrapper,
    },

    codeWordStyle: {
        borderLeftWidth: 0,
        borderRightWidth: 0,
        borderTopLeftRadius: 0,
        borderBottomLeftRadius: 0,
        borderTopRightRadius: 0,
        borderBottomRightRadius: 0,
        paddingLeft: 0,
        paddingRight: 0,
        justifyContent: 'center',
        ...codeStyles.codeWordStyle,
    },

    codeFirstWordStyle: {
        borderLeftWidth: 1,
        borderTopLeftRadius: 4,
        borderBottomLeftRadius: 4,
        paddingLeft: 5,
    },

    codeLastWordStyle: {
        borderRightWidth: 1,
        borderTopRightRadius: 4,
        borderBottomRightRadius: 4,
        paddingRight: 5,
    },

    fullScreenLoading: {
        backgroundColor: themeColors.componentBG,
        opacity: 0.8,
        justifyContent: 'center',
        alignItems: 'center',
        zIndex: 10,
    },

    navigatorFullScreenLoading: {
        backgroundColor: themeColors.highlightBG,
        opacity: 1,
    },

    reimbursementAccountFullScreenLoading: {
        backgroundColor: themeColors.componentBG,
        opacity: 0.8,
        justifyContent: 'flex-start',
        alignItems: 'center',
        zIndex: 10,
    },

    hiddenElementOutsideOfWindow: {
        position: 'absolute',
        top: 0,
        left: 0,
        opacity: 0,
    },

    growlNotificationWrapper: {
        zIndex: 2,
    },

    growlNotificationContainer: {
        flex: 1,
        justifyContent: 'flex-start',
        position: 'absolute',
        width: '100%',
        top: 20,
        ...spacing.pl5,
        ...spacing.pr5,
    },

    growlNotificationDesktopContainer: {
        maxWidth: variables.sideBarWidth,
        right: 0,
        position: 'fixed',
    },

    growlNotificationTranslateY: y => ({
        transform: [{translateY: y}],
    }),

    makeSlideInTranslation: (translationType, fromValue) => ({
        from: {
            [translationType]: fromValue,
        },
        to: {
            [translationType]: 0,
        },
    }),

    growlNotificationBox: {
        backgroundColor: themeColors.inverse,
        borderRadius: variables.componentBorderRadiusNormal,
        alignItems: 'center',
        flexDirection: 'row',
        justifyContent: 'space-between',
        shadowColor: themeColors.shadow,
        ...spacing.p5,
    },

    growlNotificationText: {
        fontSize: variables.fontSizeNormal,
        fontFamily: fontFamily.EXP_NEUE,
        width: '90%',
        lineHeight: variables.fontSizeNormalHeight,
        color: themeColors.textReversed,
        ...spacing.ml4,
    },

    blockquote: {
        borderLeftColor: themeColors.border,
        borderLeftWidth: 4,
        paddingLeft: 12,
        marginVertical: 4,
    },

    cursorDefault: {
        cursor: 'default',
    },

    cursorDisabled: {
        cursor: 'not-allowed',
    },

    noSelect: {
        boxShadow: 'none',
        outline: 'none',
    },

    cursorPointer: {
        cursor: 'pointer',
    },

    fullscreenCard: {
        position: 'absolute',
        left: 0,
        top: 0,
        width: '100%',
        height: '100%',
    },

    fullscreenCardWeb: {
        left: 'auto',
        right: '-24%',
        top: '-18%',
        height: '120%',
    },

    fullscreenCardWebCentered: {
        left: '0',
        right: '0',
        top: '0',
        height: '60%',
    },

    fullscreenCardMobile: {
        left: '-20%',
        top: '-30%',
        width: '150%',
    },

    fullscreenCardMediumScreen: {
        left: '-15%',
        top: '-30%',
        width: '145%',
    },

    smallEditIcon: {
        alignItems: 'center',
        backgroundColor: themeColors.buttonHoveredBG,
        borderColor: themeColors.textReversed,
        borderRadius: 14,
        borderWidth: 3,
        color: themeColors.textReversed,
        height: 28,
        width: 28,
        justifyContent: 'center',
    },

    smallAvatarEditIcon: {
        position: 'absolute',
        right: -4,
        bottom: -4,
    },

    workspaceCard: {
        width: '100%',
        height: 400,
        borderRadius: variables.componentBorderRadiusCard,
        overflow: 'hidden',
        backgroundColor: themeColors.heroCard,
    },

    workspaceCardMobile: {
        height: 475,
    },

    workspaceCardMediumScreen: {
        height: 540,
    },

    workspaceCardMainText: {
        fontSize: variables.fontSizeXXXLarge,
        fontWeight: 'bold',
        lineHeight: variables.fontSizeXXXLarge,
    },

    workspaceCardContent: {
        zIndex: 1,
        padding: 50,
    },

    workspaceCardContentMediumScreen: {
        padding: 25,
    },

    workspaceCardCTA: {
        width: 250,
    },

    workspaceInviteWelcome: {
        minHeight: 115,
    },

    peopleRow: {
        width: '100%',
        flexDirection: 'row',
        justifyContent: 'space-between',
        ...spacing.pt2,
    },

    peopleRowBorderBottom: {
        borderColor: themeColors.border,
        borderBottomWidth: 1,
        ...spacing.pb2,
    },

    peopleRowCell: {
        justifyContent: 'center',
    },

    peopleBadge: {
        backgroundColor: themeColors.icon,
        ...spacing.ph3,
    },

    peopleBadgeText: {
        color: themeColors.textReversed,
        fontSize: variables.fontSizeSmall,
        lineHeight: variables.lineHeightNormal,
        ...whiteSpace.noWrap,
    },

    offlineFeedback: {
        deleted: {
            textDecorationLine: 'line-through',
            textDecorationStyle: 'solid',
        },
        pending: {
            opacity: 0.5,
        },
        error: {
            flexDirection: 'row',
            alignItems: 'center',
        },
        container: {
            ...spacing.pv2,
        },
        textContainer: {
            flexDirection: 'column',
            flex: 1,
        },
        text: {
            color: themeColors.textSupporting,
            textAlignVertical: 'center',
            fontSize: variables.fontSizeLabel,
        },
        errorDot: {
            marginRight: 12,
        },
        menuItemErrorPadding: {
            paddingLeft: 44,
            paddingRight: 20,
        },
    },

    dotIndicatorMessage: {
        display: 'flex',
        flexDirection: 'row',
        alignItems: 'center',
    },

    sidebarPopover: {
        width: variables.sideBarWidth - 68,
    },

    cardOverlay: {
        backgroundColor: themeColors.overlay,
        position: 'absolute',
        top: 0,
        left: 0,
        width: '100%',
        height: '100%',
        opacity: variables.overlayOpacity,
    },

    communicationsLinkIcon: {
        right: -36,
        top: 0,
        bottom: 0,
    },

    shortTermsBorder: {
        borderWidth: 1,
        borderColor: themeColors.border,
    },

    shortTermsHorizontalRule: {
        borderBottomWidth: 1,
        borderColor: themeColors.border,
        ...spacing.mh3,
    },

    shortTermsLargeHorizontalRule: {
        borderWidth: 1,
        borderColor: themeColors.border,
        ...spacing.mh3,
    },

    shortTermsRow: {
        flexDirection: 'row',
        padding: 12,
    },

    termsCenterRight: {
        marginTop: 'auto',
        marginBottom: 'auto',
    },

    shortTermsBoldHeadingSection: {
        paddingRight: 12,
        paddingLeft: 12,
        marginTop: 12,
    },

    longTermsRow: {
        flexDirection: 'row',
        marginTop: 20,
    },

    collapsibleSectionBorder: {
        borderBottomWidth: 2,
        borderBottomColor: themeColors.border,
    },

    communicationsLinkHeight: {
        height: variables.communicationsLinkHeight,
    },

    floatingMessageCounterWrapper: {
        position: 'absolute',
        left: '50%',
        top: 0,
        zIndex: 100,
        ...visibility('hidden'),
    },

    floatingMessageCounterWrapperAndroid: {
        left: 0,
        width: '100%',
        alignItems: 'center',
        position: 'absolute',
        top: 0,
        zIndex: 100,
        ...visibility('hidden'),
    },

    floatingMessageCounterSubWrapperAndroid: {
        left: '50%',
        width: 'auto',
    },

    floatingMessageCounter: {
        left: '-50%',
        ...visibility('visible'),
    },

    floatingMessageCounterTransformation: translateY => ({
        transform: [
            {translateY},
        ],
    }),

    confirmationAnimation: {
        height: 180,
        width: 180,
        marginBottom: 20,
    },

    googleSearchTextInputContainer: {
        flexDirection: 'column',
    },

    googleSearchSeparator: {
        height: 1,
        backgroundColor: themeColors.border,
    },

    googleSearchText: {
        color: themeColors.text,
        fontSize: variables.fontSizeNormal,
        lineHeight: variables.fontSizeNormalHeight,
        fontFamily: fontFamily.EXP_NEUE,
        flex: 1,
    },

    threeDotsPopoverOffset: {
        top: 50,
        right: 60,
    },

    googleListView: {
        transform: [{scale: 0}],
    },

    invert: {
        // It's important to invert the Y AND X axis to prevent a react native issue that can lead to ANRs on android 13
        transform: [{scaleX: -1}, {scaleY: -1}],
    },

    keyboardShortcutModalContainer: {
        maxHeight: '100%',
        flex: '0 0 auto',
    },

    keyboardShortcutTableWrapper: {
        alignItems: 'center',
        flex: 1,
        height: 'auto',
        maxHeight: '100%',
    },

    keyboardShortcutTableContainer: {
        display: 'flex',
        width: '100%',
        borderColor: themeColors.border,
        height: 'auto',
        borderRadius: variables.componentBorderRadius,
        borderWidth: 1,
    },

    keyboardShortcutTableRow: {
        flex: 1,
        flexDirection: 'row',
        borderColor: themeColors.border,
        flexBasis: 'auto',
        alignSelf: 'stretch',
        borderTopWidth: 1,
    },

    keyboardShortcutTablePrefix: {
        width: '30%',
        borderRightWidth: 1,
        borderColor: themeColors.border,
    },

    keyboardShortcutTableFirstRow: {
        borderTopWidth: 0,
    },

    iPhoneXSafeArea: {
        backgroundColor: themeColors.inverse,
        flex: 1,
    },

    transferBalancePayment: {
        borderWidth: 1,
        borderRadius: variables.componentBorderRadiusNormal,
        borderColor: themeColors.border,
    },

    transferBalanceSelectedPayment: {
        borderColor: themeColors.iconSuccessFill,
    },

    transferBalanceBalance: {
        fontSize: 48,
    },

    closeAccountMessageInput: {
        height: 153,
    },

    imageCropContainer: {
        overflow: 'hidden',
        alignItems: 'center',
        justifyContent: 'center',
        backgroundColor: themeColors.imageCropBackgroundColor,
        cursor: 'move',
    },

    sliderKnob: {
        backgroundColor: themeColors.success,
        position: 'absolute',
        height: variables.sliderKnobSize,
        width: variables.sliderKnobSize,
        borderRadius: variables.sliderKnobSize / 2,
        top: -variables.sliderBarHeight,
        left: -(variables.sliderKnobSize / 2),
        cursor: 'pointer',
    },

    sliderBar: {
        backgroundColor: themeColors.border,
        height: variables.sliderBarHeight,
        borderRadius: variables.sliderBarHeight / 2,
        alignSelf: 'stretch',
    },

    imageCropRotateButton: {
        height: variables.iconSizeExtraLarge,
    },

    userSelectText: {
        userSelect: 'text',
        WebkitUserSelect: 'text',
    },

    userSelectNone: {
        userSelect: 'none',
        WebkitUserSelect: 'none',
    },

    screenCenteredContainer: {
        flex: 1,
        justifyContent: 'center',
        marginBottom: 40,
        padding: 16,
    },

    inlineSystemMessage: {
        color: themeColors.textSupporting,
        fontSize: variables.fontSizeLabel,
        fontFamily: fontFamily.EXP_NEUE,
        marginLeft: 6,
    },

    fullScreenTransparentOverlay: {
        position: 'absolute',
        width: '100%',
        height: '100%',
        top: 0,
        left: 0,
        right: 0,
        bottom: 0,
        backgroundColor: themeColors.dropUIBG,
        zIndex: 2,
    },

    textPill: {
        ellipsizeMode: 'end',
        backgroundColor: themeColors.border,
        borderRadius: 10,
        overflow: 'hidden',
        paddingVertical: 2,
        flexShrink: 0,
        maxWidth: variables.badgeMaxWidth,
        fontSize: variables.fontSizeSmall,
        ...whiteSpace.pre,
        ...spacing.ph2,
    },

    dropZoneTopInvisibleOverlay: {
        position: 'absolute',
        width: '100%',
        height: '100%',
        top: 0,
        left: 0,
        right: 0,
        bottom: 0,
        backgroundColor: themeColors.dropTransparentOverlay,
        zIndex: 1000,
    },

    cardSection: {
        backgroundColor: themeColors.cardBG,
        borderRadius: variables.componentBorderRadiusCard,
        marginBottom: 20,
        marginHorizontal: 16,
        padding: 20,
        width: 'auto',
        textAlign: 'left',
    },

    cardMenuItem: {
        paddingLeft: 8,
        paddingRight: 0,
        borderRadius: variables.buttonBorderRadius,
        height: variables.componentSizeLarge,
        alignItems: 'center',
    },

    callRequestSection: {
        backgroundColor: themeColors.appBG,
        paddingHorizontal: 0,
        paddingBottom: 0,
        marginHorizontal: 0,
        marginBottom: 0,
    },

    archivedReportFooter: {
        borderRadius: variables.componentBorderRadius,
        ...wordBreak.breakWord,
    },

    saveButtonPadding: {
        paddingLeft: 18,
        paddingRight: 18,
    },

    deeplinkWrapperContainer: {
        padding: 20,
        flex: 1,
        alignItems: 'center',
        justifyContent: 'center',
        backgroundColor: themeColors.appBG,
    },

    deeplinkWrapperMessage: {
        flex: 1,
        alignItems: 'center',
        justifyContent: 'center',
    },

    deeplinkWrapperFooter: {
        paddingTop: 80,
        paddingBottom: 45,
    },

    emojiReactionBubble: {
        paddingVertical: 2,
        paddingHorizontal: 8,
        borderRadius: 28,
        backgroundColor: themeColors.border,
        alignItems: 'center',
        justifyContent: 'center',
        flexDirection: 'row',
        alignSelf: 'flex-start',
        marginTop: 8,
        marginRight: 4,
    },

    emojiReactionListHeader: {
        marginTop: 8,
        paddingBottom: 20,
        borderBottomColor: colors.greenBorders,
        borderBottomWidth: 1,
        marginHorizontal: 20,
    },
    emojiReactionListHeaderBubble: {
        paddingVertical: 2,
        paddingHorizontal: 8,
        borderRadius: 28,
        backgroundColor: themeColors.border,
        alignItems: 'center',
        justifyContent: 'center',
        flexDirection: 'row',
        alignSelf: 'flex-start',
        marginRight: 4,
    },
    reactionListItem: {
        display: 'flex',
        flexDirection: 'row',
        paddingVertical: 12,
        paddingHorizontal: 20,
    },
    reactionListHeaderText: {
        color: colors.greenSupportingText,
        marginTop: 1,
        marginLeft: 8,
    },

    emojiReactionText: {
        fontSize: 12,
        lineHeight: 20,
        textAlignVertical: 'center',
        userSelect: 'none',
        WebkitUserSelect: 'none',
    },
    reactionCounterText: {
        fontSize: 11,
        marginLeft: 4,
        fontWeight: 'bold',
        color: themeColors.textLight,
        userSelect: 'none',
        WebkitUserSelect: 'none',
    },

    fontColorReactionLabel: {
        color: '#586A64',
    },

    reactionEmojiTitle: {
        fontSize: variables.iconSizeLarge,
        lineHeight: variables.iconSizeXLarge,
    },

    textReactionSenders: {
        color: themeColors.dark,
        ...wordBreak.breakWord,
    },

    quickReactionsContainer: {
        gap: 12,
        flexDirection: 'row',
        paddingHorizontal: 25,
        paddingVertical: 12,
        justifyContent: 'space-between',
    },

<<<<<<< HEAD
    reactionListContainer: {
        width: '100%',
        minWidth: 350,
        minHeight: 100,
        maxHeight: 450,
    },

    magicCodeDigits: {
=======
    validateCodeDigits: {
>>>>>>> 8d6deb31
        color: themeColors.text,
        fontFamily: fontFamily.EXP_NEUE,
        fontSize: variables.fontSizeXXLarge,
        letterSpacing: 4,
    },
    footer: {
        backgroundColor: themeColors.midtone,
    },

    footerWrapper: {
        fontSize: variables.fontSizeNormal,
        paddingTop: 64,
        paddingHorizontal: 32,
        maxWidth: 1100, // Match footer across all Expensify platforms
    },

    footerColumnsContainer: {
        flex: 1,
        flexWrap: 'wrap',
        marginBottom: 40,
        marginHorizontal: -16,
    },

    footerTitle: {
        fontSize: variables.fontSizeLarge,
        color: themeColors.success,
        marginBottom: 16,
    },

    footerRow: {
        paddingVertical: 4,
        marginBottom: 8,
        color: themeColors.textLight,
        fontSize: variables.fontSizeMedium,
    },

    footerBottomLogo: {
        marginTop: 40,
        width: '100%',
    },

    listPickerSeparator: {
        height: 1,
        backgroundColor: themeColors.buttonDefaultBG,
    },

    datePickerRoot: {
        position: 'relative',
        zIndex: 99,
    },

    datePickerPopover: {
        position: 'absolute',
        backgroundColor: themeColors.appBG,
        width: '100%',
        alignSelf: 'center',
        top: 60,
        zIndex: 100,
    },

    validateCodeMessage: {
        width: variables.modalContentMaxWidth,
        textAlign: 'center',
    },
};

export default styles;<|MERGE_RESOLUTION|>--- conflicted
+++ resolved
@@ -3068,7 +3068,6 @@
         justifyContent: 'space-between',
     },
 
-<<<<<<< HEAD
     reactionListContainer: {
         width: '100%',
         minWidth: 350,
@@ -3076,10 +3075,7 @@
         maxHeight: 450,
     },
 
-    magicCodeDigits: {
-=======
     validateCodeDigits: {
->>>>>>> 8d6deb31
         color: themeColors.text,
         fontFamily: fontFamily.EXP_NEUE,
         fontSize: variables.fontSizeXXLarge,

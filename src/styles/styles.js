--- conflicted
+++ resolved
@@ -905,13 +905,9 @@
         width: '100%',
     },
 
-<<<<<<< HEAD
     signInPageContentTopSpacer: {
         maxHeight: 132,
         minHeight: 24,
-=======
-    signInPageInnerNative: {
-        width: '100%',
     },
 
     signInPageHeroHeading: {
@@ -935,7 +931,6 @@
 
     signInPageNarrowContentContainer: {
         maxWidth: 335,
->>>>>>> f9853f37
     },
 
     signInPageNarrowContentMargin: {

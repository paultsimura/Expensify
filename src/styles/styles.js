import {defaultStyles as defaultPickerStyles} from 'react-native-picker-select/src/styles';
import lodashClamp from 'lodash/clamp';
import fontFamily from './fontFamily';
import addOutlineWidth from './addOutlineWidth';
import themeColors from './themes/default';
import fontWeightBold from './fontWeight/bold';
import variables from './variables';
import spacing from './utilities/spacing';
import sizing from './utilities/sizing';
import flex from './utilities/flex';
import display from './utilities/display';
import overflow from './utilities/overflow';
import whiteSpace from './utilities/whiteSpace';
import wordBreak from './utilities/wordBreak';
import positioning from './utilities/positioning';
import codeStyles from './codeStyles';
import visibility from './utilities/visibility';
import writingDirection from './utilities/writingDirection';
import optionAlternateTextPlatformStyles from './optionAlternateTextPlatformStyles';
import pointerEventsNone from './pointerEventsNone';
import pointerEventsAuto from './pointerEventsAuto';
import getPopOverVerticalOffset from './getPopOverVerticalOffset';
import overflowXHidden from './overflowXHidden';
import CONST from '../CONST';
import * as Browser from '../libs/Browser';
import cursor from './utilities/cursor';
import userSelect from './utilities/userSelect';
import textUnderline from './utilities/textUnderline';
import Colors from './colors';

// touchCallout is an iOS safari only property that controls the display of the callout information when you touch and hold a target
const touchCalloutNone = Browser.isMobileSafari() ? {WebkitTouchCallout: 'none'} : {};

const picker = {
    backgroundColor: themeColors.transparent,
    color: themeColors.text,
    fontFamily: fontFamily.EXP_NEUE,
    fontSize: variables.fontSizeNormal,
    lineHeight: variables.fontSizeNormalHeight,
    paddingBottom: 8,
    paddingTop: 23,
    paddingLeft: 0,
    paddingRight: 25,
    height: variables.inputHeight,
    borderWidth: 0,
    textAlign: 'left',
};

const link = {
    color: themeColors.link,
    textDecorationColor: themeColors.link,
    fontFamily: fontFamily.EXP_NEUE,
};

const baseCodeTagStyles = {
    borderWidth: 1,
    borderRadius: 5,
    borderColor: themeColors.border,
    backgroundColor: themeColors.textBackground,
};

const headlineFont = {
    fontFamily: fontFamily.EXP_NEW_KANSAS_MEDIUM,
    fontWeight: '500',
};

const webViewStyles = {
    // As of react-native-render-html v6, don't declare distinct styles for
    // custom renderers, the API for custom renderers has changed. Declare the
    // styles in the below "tagStyles" instead. If you need to reuse those
    // styles from the renderer, just pass the "style" prop to the underlying
    // component.
    tagStyles: {
        em: {
            fontFamily: fontFamily.EXP_NEUE,
            fontStyle: 'italic',
        },

        del: {
            textDecorationLine: 'line-through',
            textDecorationStyle: 'solid',
        },

        strong: {
            fontFamily: fontFamily.EXP_NEUE,
            fontWeight: 'bold',
        },

        a: link,

        ul: {
            maxWidth: '100%',
        },

        ol: {
            maxWidth: '100%',
        },

        li: {
            flexShrink: 1,
        },

        blockquote: {
            borderLeftColor: themeColors.border,
            borderLeftWidth: 4,
            paddingLeft: 12,
            marginTop: 4,
            marginBottom: 4,

            // Overwrite default HTML margin for blockquotes
            marginLeft: 0,
        },

        pre: {
            ...baseCodeTagStyles,
            paddingTop: 12,
            paddingBottom: 12,
            paddingRight: 8,
            paddingLeft: 8,
            fontFamily: fontFamily.MONOSPACE,
            marginTop: 0,
            marginBottom: 0,
        },

        code: {
            ...baseCodeTagStyles,
            ...codeStyles.codeTextStyle,
            paddingLeft: 5,
            paddingRight: 5,
            fontFamily: fontFamily.MONOSPACE,
            fontSize: 13,
        },

        img: {
            borderColor: themeColors.border,
            borderRadius: variables.componentBorderRadiusNormal,
            borderWidth: 1,
            ...touchCalloutNone,
        },

        p: {
            marginTop: 0,
            marginBottom: 0,
        },
        h1: {
            fontSize: variables.fontSizeLarge,
            marginBottom: 8,
        },
    },

    baseFontStyle: {
        color: themeColors.text,
        fontSize: variables.fontSizeNormal,
        fontFamily: fontFamily.EXP_NEUE,
        flex: 1,
        lineHeight: variables.fontSizeNormalHeight,
    },
};

const styles = {
    // Add all of our utility and helper styles
    ...spacing,
    ...sizing,
    ...flex,
    ...display,
    ...overflow,
    ...positioning,
    ...wordBreak,
    ...whiteSpace,
    ...writingDirection,
    ...cursor,
    ...userSelect,
    ...themeColors,
    ...textUnderline,

    rateCol: {
        margin: 0,
        padding: 0,
        flexBasis: '48%',
    },

    autoCompleteSuggestionsContainer: {
        backgroundColor: themeColors.appBG,
        borderRadius: 8,
        borderWidth: 1,
        borderColor: themeColors.border,
        justifyContent: 'center',
        boxShadow: variables.popoverMenuShadow,
        position: 'absolute',
        left: 0,
        right: 0,
        paddingVertical: CONST.AUTO_COMPLETE_SUGGESTER.SUGGESTER_INNER_PADDING,
    },

    autoCompleteSuggestionContainer: {
        flexDirection: 'row',
        alignItems: 'center',
    },

    emojiSuggestionsEmoji: {
        fontSize: variables.fontSizeMedium,
        width: 51,
        textAlign: 'center',
    },
    emojiSuggestionsText: {
        fontSize: variables.fontSizeMedium,
        flex: 1,
        ...wordBreak.breakWord,
        ...spacing.pr4,
    },

    mentionSuggestionsAvatarContainer: {
        width: 24,
        height: 24,
        alignItems: 'center',
        justifyContent: 'center',
    },

    mentionSuggestionsText: {
        fontSize: variables.fontSizeMedium,
        ...spacing.ml2,
    },

    mentionSuggestionsDisplayName: {
        fontFamily: fontFamily.EXP_NEUE_BOLD,
        fontWeight: fontWeightBold,
    },

    mentionSuggestionsHandle: {
        color: themeColors.textSupporting,
    },

    unitCol: {
        margin: 0,
        padding: 0,
        marginLeft: '4%',
        flexBasis: '48%',
    },

    webViewStyles,

    link,

    linkMuted: {
        color: themeColors.textSupporting,
        textDecorationColor: themeColors.textSupporting,
        fontFamily: fontFamily.EXP_NEUE,
    },

    linkMutedHovered: {
        color: themeColors.textMutedReversed,
    },

    highlightBG: {
        backgroundColor: themeColors.highlightBG,
    },

    appBG: {
        backgroundColor: themeColors.appBG,
    },

    h1: {
        color: themeColors.heading,
        fontFamily: fontFamily.EXP_NEUE_BOLD,
        fontSize: variables.fontSizeh1,
        fontWeight: fontWeightBold,
    },

    h3: {
        fontFamily: fontFamily.EXP_NEUE_BOLD,
        fontSize: variables.fontSizeNormal,
        fontWeight: fontWeightBold,
    },

    h4: {
        fontFamily: fontFamily.EXP_NEUE_BOLD,
        fontSize: variables.fontSizeLabel,
        fontWeight: fontWeightBold,
    },

    textAlignCenter: {
        textAlign: 'center',
    },

    textAlignRight: {
        textAlign: 'right',
    },

    textAlignLeft: {
        textAlign: 'left',
    },

    textUnderline: {
        textDecorationLine: 'underline',
    },

    label: {
        fontSize: variables.fontSizeLabel,
        lineHeight: variables.lineHeightLarge,
    },

    textLabel: {
        color: themeColors.text,
        fontSize: variables.fontSizeLabel,
        lineHeight: variables.lineHeightLarge,
    },

    mutedTextLabel: {
        color: themeColors.textSupporting,
        fontSize: variables.fontSizeLabel,
        lineHeight: variables.lineHeightLarge,
    },

    textMicro: {
        fontFamily: fontFamily.EXP_NEUE,
        fontSize: variables.fontSizeSmall,
        lineHeight: variables.lineHeightSmall,
    },

    textMicroBold: {
        color: themeColors.text,
        fontWeight: fontWeightBold,
        fontFamily: fontFamily.EXP_NEUE_BOLD,
        fontSize: variables.fontSizeSmall,
        lineHeight: variables.lineHeightSmall,
    },

    textMicroSupporting: {
        color: themeColors.textSupporting,
        fontFamily: fontFamily.EXP_NEUE,
        fontSize: variables.fontSizeSmall,
        lineHeight: variables.lineHeightSmall,
    },

    textExtraSmallSupporting: {
        color: themeColors.textSupporting,
        fontFamily: fontFamily.EXP_NEUE,
        fontSize: variables.fontSizeExtraSmall,
    },

    textNormal: {
        fontSize: variables.fontSizeNormal,
    },

    textLarge: {
        fontSize: variables.fontSizeLarge,
    },

    textXLarge: {
        fontSize: variables.fontSizeXLarge,
    },

    textXXLarge: {
        fontSize: variables.fontSizeXXLarge,
    },

    textXXXLarge: {
        fontSize: variables.fontSizeXXXLarge,
    },

    textHero: {
        fontSize: variables.fontSizeHero,
        fontFamily: fontFamily.EXP_NEW_KANSAS_MEDIUM,
        lineHeight: variables.lineHeightHero,
    },

    textStrong: {
        fontFamily: fontFamily.EXP_NEUE_BOLD,
        fontWeight: fontWeightBold,
    },

    textItalic: {
        fontFamily: fontFamily.EXP_NEUE_ITALIC,
        fontStyle: 'italic',
    },

    textHeadline: {
        ...headlineFont,
        ...whiteSpace.preWrap,
        color: themeColors.heading,
        fontSize: variables.fontSizeXLarge,
        lineHeight: variables.lineHeightXXLarge,
    },

    textHeadlineH1: {
        ...headlineFont,
        ...whiteSpace.preWrap,
        color: themeColors.heading,
        fontSize: variables.fontSizeh1,
        lineHeight: variables.lineHeightSizeh1,
    },

    textDecorationNoLine: {
        textDecorationLine: 'none',
    },

    textWhite: {
        color: themeColors.textLight,
    },

    textBlue: {
        color: themeColors.link,
    },

    textUppercase: {
        textTransform: 'uppercase',
    },

    textNoWrap: {
        ...whiteSpace.noWrap,
    },

    colorReversed: {
        color: themeColors.textReversed,
    },

    colorMutedReversed: {
        color: themeColors.textMutedReversed,
    },

    colorMuted: {
        color: themeColors.textSupporting,
    },

    colorHeading: {
        color: themeColors.heading,
    },

    bgTransparent: {
        backgroundColor: 'transparent',
    },

    bgDark: {
        backgroundColor: themeColors.inverse,
    },

    opacity0: {
        opacity: 0,
    },

    opacity1: {
        opacity: 1,
    },

    textDanger: {
        color: themeColors.danger,
    },

    borderRadiusNormal: {
        borderRadius: variables.buttonBorderRadius,
    },

    button: {
        backgroundColor: themeColors.buttonDefaultBG,
        borderRadius: variables.buttonBorderRadius,
        minHeight: variables.componentSizeLarge,
        justifyContent: 'center',
        ...spacing.ph3,
    },

    buttonContainer: {
        padding: 1,
        borderRadius: variables.buttonBorderRadius,
    },

    buttonText: {
        color: themeColors.text,
        fontFamily: fontFamily.EXP_NEUE_BOLD,
        fontSize: variables.fontSizeNormal,
        fontWeight: fontWeightBold,
        textAlign: 'center',
        flexShrink: 1,

        // It is needed to unset the Lineheight. We don't need it for buttons as button always contains single line of text.
        // It allows to vertically center the text.
        lineHeight: undefined,

        // Add 1px to the Button text to give optical vertical alignment.
        paddingBottom: 1,
    },

    buttonSmall: {
        borderRadius: variables.buttonBorderRadius,
        minHeight: variables.componentSizeSmall,
        paddingTop: 4,
        paddingHorizontal: 14,
        paddingBottom: 4,
        backgroundColor: themeColors.buttonDefaultBG,
    },

    buttonMedium: {
        borderRadius: variables.buttonBorderRadius,
        minHeight: variables.componentSizeNormal,
        paddingTop: 12,
        paddingRight: 16,
        paddingBottom: 12,
        paddingLeft: 16,
        backgroundColor: themeColors.buttonDefaultBG,
    },

    buttonLarge: {
        borderRadius: variables.buttonBorderRadius,
        minHeight: variables.componentSizeLarge,
        paddingTop: 8,
        paddingRight: 10,
        paddingBottom: 8,
        paddingLeft: 18,
        backgroundColor: themeColors.buttonDefaultBG,
    },

    buttonSmallText: {
        fontSize: variables.fontSizeSmall,
        fontFamily: fontFamily.EXP_NEUE_BOLD,
        fontWeight: fontWeightBold,
        textAlign: 'center',
    },

    buttonMediumText: {
        fontSize: variables.fontSizeLabel,
        fontFamily: fontFamily.EXP_NEUE_BOLD,
        fontWeight: fontWeightBold,
        textAlign: 'center',
    },

    buttonLargeText: {
        fontSize: variables.fontSizeNormal,
        fontFamily: fontFamily.EXP_NEUE_BOLD,
        fontWeight: fontWeightBold,
        textAlign: 'center',
    },

    buttonDefaultHovered: {
        backgroundColor: themeColors.buttonHoveredBG,
        borderWidth: 0,
    },

    buttonSuccess: {
        backgroundColor: themeColors.success,
        borderWidth: 0,
    },

    buttonOpacityDisabled: {
        opacity: 0.5,
    },

    buttonSuccessHovered: {
        backgroundColor: themeColors.successHover,
        borderWidth: 0,
    },

    buttonDanger: {
        backgroundColor: themeColors.danger,
        borderWidth: 0,
    },

    buttonDangerHovered: {
        backgroundColor: themeColors.dangerHover,
        borderWidth: 0,
    },

    buttonDisabled: {
        backgroundColor: themeColors.buttonDefaultBG,
        borderWidth: 0,
    },

    buttonDivider: {
        width: 1,
        alignSelf: 'stretch',
        backgroundColor: themeColors.appBG,
        marginVertical: 1,
    },

    noBorderRadius: {
        borderRadius: 0,
    },

    noRightBorderRadius: {
        borderTopRightRadius: 0,
        borderBottomRightRadius: 0,
    },

    noLeftBorderRadius: {
        borderTopLeftRadius: 0,
        borderBottomLeftRadius: 0,
    },

    buttonCTA: {
        paddingVertical: 6,
        ...spacing.mh4,
    },

    buttonCTAIcon: {
        marginRight: 22,

        // Align vertically with the Button text
        paddingBottom: 1,
        paddingTop: 1,
    },

    buttonConfirm: {
        margin: 20,
    },

    attachmentButtonBigScreen: {
        minWidth: 300,
        alignSelf: 'center',
    },

    buttonConfirmText: {
        paddingLeft: 20,
        paddingRight: 20,
    },

    buttonSuccessText: {
        color: themeColors.textLight,
    },

    buttonDangerText: {
        color: themeColors.textLight,
    },

    hoveredComponentBG: {
        backgroundColor: themeColors.hoverComponentBG,
    },

    activeComponentBG: {
        backgroundColor: themeColors.activeComponentBG,
    },

    fontWeightBold: {
        fontWeight: fontWeightBold,
    },

    touchableButtonImage: {
        alignItems: 'center',
        height: variables.componentSizeNormal,
        justifyContent: 'center',
        width: variables.componentSizeNormal,
    },

    visuallyHidden: {
        ...visibility('hidden'),
        overflow: 'hidden',
        width: 0,
        height: 0,
    },

    visibilityHidden: {
        ...visibility('hidden'),
    },

    loadingVBAAnimation: {
        width: 140,
        height: 140,
    },

    pickerSmall: (backgroundColor = themeColors.highlightBG) => ({
        inputIOS: {
            fontFamily: fontFamily.EXP_NEUE,
            fontSize: variables.fontSizeSmall,
            paddingLeft: 0,
            paddingRight: 17,
            paddingTop: 6,
            paddingBottom: 6,
            borderWidth: 0,
            color: themeColors.text,
            height: 26,
            opacity: 1,
            backgroundColor: 'transparent',
        },
        done: {
            color: themeColors.text,
        },
        doneDepressed: {
            fontSize: defaultPickerStyles.done.fontSize,
        },
        modalViewMiddle: {
            backgroundColor: themeColors.border,
            borderTopWidth: 0,
        },
        modalViewBottom: {
            backgroundColor: themeColors.highlightBG,
        },
        inputWeb: {
            fontFamily: fontFamily.EXP_NEUE,
            fontSize: variables.fontSizeSmall,
            paddingLeft: 0,
            paddingRight: 17,
            paddingTop: 6,
            paddingBottom: 6,
            borderWidth: 0,
            color: themeColors.text,
            appearance: 'none',
            height: 26,
            opacity: 1,
            backgroundColor,
            ...cursor.cursorPointer,
        },
        inputAndroid: {
            fontFamily: fontFamily.EXP_NEUE,
            fontSize: variables.fontSizeSmall,
            paddingLeft: 0,
            paddingRight: 17,
            paddingTop: 6,
            paddingBottom: 6,
            borderWidth: 0,
            color: themeColors.text,
            height: 26,
            opacity: 1,
            backgroundColor: 'transparent',
        },
        iconContainer: {
            top: 7,
            ...pointerEventsNone,
        },
        icon: {
            width: variables.iconSizeExtraSmall,
            height: variables.iconSizeExtraSmall,
        },
    }),

    badge: {
        backgroundColor: themeColors.border,
        borderRadius: 14,
        height: variables.iconSizeNormal,
        flexDirection: 'row',
        paddingHorizontal: 7,
        alignItems: 'center',
    },

    badgeSuccess: {
        backgroundColor: themeColors.success,
    },

    badgeSuccessPressed: {
        backgroundColor: themeColors.successHover,
    },

    badgeAdHocSuccess: {
        backgroundColor: themeColors.badgeAdHoc,
    },

    badgeAdHocSuccessPressed: {
        backgroundColor: themeColors.badgeAdHocHover,
    },

    badgeDanger: {
        backgroundColor: themeColors.danger,
    },

    badgeDangerPressed: {
        backgroundColor: themeColors.dangerPressed,
    },

    badgeText: {
        color: themeColors.text,
        fontSize: variables.fontSizeSmall,
        lineHeight: variables.lineHeightNormal,
        ...whiteSpace.noWrap,
    },

    border: {
        borderWidth: 1,
        borderRadius: variables.componentBorderRadius,
        borderColor: themeColors.border,
    },

    borderColorFocus: {
        borderColor: themeColors.borderFocus,
    },

    borderColorDanger: {
        borderColor: themeColors.danger,
    },

    uploadReceiptView: (isSmallScreenWidth) => ({
        borderRadius: variables.componentBorderRadiusLarge,
        borderWidth: isSmallScreenWidth ? 0 : 2,
        borderColor: themeColors.borderFocus,
        borderStyle: 'dotted',
        marginBottom: 20,
        marginLeft: 20,
        marginRight: 20,
        justifyContent: 'center',
        alignItems: 'center',
        padding: 40,
        gap: 4,
        flex: 1,
    }),

    cameraView: {
        flex: 1,
        overflow: 'hidden',
        padding: 10,
        borderRadius: 28,
        borderStyle: 'solid',
        borderWidth: 8,
        backgroundColor: Colors.greenHighlightBackground,
        borderColor: Colors.greenAppBackground,
    },

    permissionView: {
        paddingVertical: 108,
        paddingHorizontal: 61,
        alignItems: 'center',
        justifyContent: 'center',
    },

    headerAnonymousFooter: {
        color: themeColors.heading,
        fontFamily: fontFamily.EXP_NEW_KANSAS_MEDIUM,
        fontSize: variables.fontSizeXLarge,
        lineHeight: variables.lineHeightXXLarge,
    },

    headerText: {
        color: themeColors.heading,
        fontFamily: fontFamily.EXP_NEUE_BOLD,
        fontSize: variables.fontSizeNormal,
        fontWeight: fontWeightBold,
    },

    headerGap: {
        height: CONST.DESKTOP_HEADER_PADDING,
    },

    pushTextRight: {
        left: 100000,
    },

    reportOptions: {
        marginLeft: 8,
    },

    chatItemComposeSecondaryRow: {
        height: 15,
        marginBottom: 5,
        marginTop: 5,
    },

    chatItemComposeSecondaryRowSubText: {
        color: themeColors.textSupporting,
        fontFamily: fontFamily.EXP_NEUE,
        fontSize: variables.fontSizeSmall,
        lineHeight: variables.lineHeightSmall,
    },

    chatItemComposeSecondaryRowOffset: {
        marginLeft: variables.chatInputSpacing,
    },

    offlineIndicator: {
        marginLeft: variables.chatInputSpacing,
    },

    offlineIndicatorMobile: {
        paddingLeft: 20,
        paddingTop: 5,
        paddingBottom: 5,
    },

    offlineIndicatorRow: {
        height: 25,
    },

    // Actions
    actionAvatar: {
        borderRadius: 20,
    },

    componentHeightLarge: {
        height: variables.inputHeight,
    },

    calendarHeader: {
        height: 50,
        flexDirection: 'row',
        justifyContent: 'space-between',
        alignItems: 'center',
        paddingHorizontal: 15,
        paddingRight: 5,
        ...userSelect.userSelectNone,
    },

    calendarDayRoot: {
        flex: 1,
        height: 45,
        justifyContent: 'center',
        alignItems: 'center',
        ...userSelect.userSelectNone,
    },

    calendarDayContainer: {
        width: 30,
        height: 30,
        justifyContent: 'center',
        alignItems: 'center',
        borderRadius: 15,
        overflow: 'hidden',
    },

    calendarDayContainerSelected: {
        backgroundColor: themeColors.buttonDefaultBG,
    },

    /**
     * @param {number} textInputHeight
     * @param {number} minHeight
     * @param {number} maxHeight
     * @returns {object}
     */
    autoGrowHeightInputContainer: (textInputHeight, minHeight, maxHeight) => ({
        height: lodashClamp(textInputHeight, minHeight, maxHeight),
        minHeight,
    }),

    autoGrowHeightHiddenInput: (maxWidth, maxHeight) => ({
        maxWidth,
        maxHeight: maxHeight && maxHeight + 1,
        overflow: 'hidden',
    }),

    textInputContainer: {
        flex: 1,
        justifyContent: 'center',
        height: '100%',
        backgroundColor: 'transparent',
        borderBottomWidth: 2,
        borderColor: themeColors.border,
        overflow: 'hidden',
    },

    textInputLabel: {
        position: 'absolute',
        left: 0,
        top: 0,
        fontSize: variables.fontSizeNormal,
        color: themeColors.textSupporting,
        fontFamily: fontFamily.EXP_NEUE,
        width: '100%',
    },

    textInputLabelBackground: {
        position: 'absolute',
        top: 0,
        width: '100%',
        height: 23,
        backgroundColor: themeColors.componentBG,
    },

    textInputLabelDesktop: {
        transformOrigin: 'left center',
    },

    textInputLabelTransformation: (translateY, translateX, scale) => ({
        transform: [{translateY}, {translateX}, {scale}],
    }),

    baseTextInput: {
        fontFamily: fontFamily.EXP_NEUE,
        fontSize: variables.fontSizeNormal,
        lineHeight: variables.lineHeightXLarge,
        color: themeColors.text,
        paddingTop: 23,
        paddingBottom: 8,
        paddingLeft: 0,
        borderWidth: 0,
    },

    textInputMultiline: {
        scrollPadding: '23px 0 0 0',
    },

    textInputMultilineContainer: {
        paddingTop: 23,
    },

    textInputAndIconContainer: {
        flex: 1,
        height: '100%',
        zIndex: -1,
        flexDirection: 'row',
    },

    textInputDesktop: addOutlineWidth({}, 0),

    textInputIconContainer: {
        paddingHorizontal: 11,
        justifyContent: 'center',
        margin: 1,
    },

    secureInput: {
        borderTopRightRadius: 0,
        borderBottomRightRadius: 0,
    },

    textInput: {
        backgroundColor: 'transparent',
        borderRadius: variables.componentBorderRadiusNormal,
        height: variables.inputComponentSizeNormal,
        borderColor: themeColors.border,
        borderWidth: 1,
        color: themeColors.text,
        fontFamily: fontFamily.EXP_NEUE,
        fontSize: variables.fontSizeNormal,
        paddingLeft: 12,
        paddingRight: 12,
        paddingTop: 10,
        paddingBottom: 10,
        textAlignVertical: 'center',
    },

    textInputPrefixWrapper: {
        position: 'absolute',
        left: 0,
        top: 0,
        height: variables.inputHeight,
        display: 'flex',
        flexDirection: 'row',
        alignItems: 'center',
        paddingTop: 23,
        paddingBottom: 8,
    },

    textInputPrefix: {
        color: themeColors.text,
        fontFamily: fontFamily.EXP_NEUE,
        fontSize: variables.fontSizeNormal,
        textAlignVertical: 'center',
    },

    pickerContainer: {
        borderBottomWidth: 2,
        paddingLeft: 0,
        borderStyle: 'solid',
        borderColor: themeColors.border,
        justifyContent: 'center',
        backgroundColor: 'transparent',
        height: variables.inputHeight,
        overflow: 'hidden',
    },

    pickerContainerSmall: {
        height: variables.inputHeightSmall,
    },

    pickerLabel: {
        position: 'absolute',
        left: 0,
        top: 6,
        zIndex: 1,
    },

    picker: (disabled = false, backgroundColor = themeColors.appBG) => ({
        iconContainer: {
            top: Math.round(variables.inputHeight * 0.5) - 11,
            right: 0,
            ...pointerEventsNone,
        },

        inputWeb: {
            appearance: 'none',
            ...(disabled ? cursor.cursorDisabled : cursor.cursorPointer),
            ...picker,
            backgroundColor,
        },

        inputIOS: {
            ...picker,
        },
        done: {
            color: themeColors.text,
        },
        doneDepressed: {
            fontSize: defaultPickerStyles.done.fontSize,
        },
        modalViewMiddle: {
            backgroundColor: themeColors.border,
            borderTopWidth: 0,
        },
        modalViewBottom: {
            backgroundColor: themeColors.highlightBG,
        },

        inputAndroid: {
            ...picker,
        },
    }),

    disabledText: {
        color: themeColors.icon,
    },

    inputDisabled: {
        backgroundColor: themeColors.highlightBG,
        color: themeColors.icon,
    },

    noOutline: addOutlineWidth({}, 0),

    errorOutline: {
        borderColor: themeColors.danger,
    },

    textLabelSupporting: {
        fontFamily: fontFamily.EXP_NEUE,
        fontSize: variables.fontSizeLabel,
        color: themeColors.textSupporting,
    },

    textReceiptUpload: {
        ...headlineFont,
        fontSize: variables.fontSizeXLarge,
        color: themeColors.textLight,
        textAlign: 'center',
    },

    subTextReceiptUpload: {
        fontFamily: fontFamily.EXP_NEUE,
        lineHeight: variables.lineHeightLarge,
        textAlign: 'center',
        color: themeColors.textLight,
    },

    furtherDetailsText: {
        fontFamily: fontFamily.EXP_NEUE,
        fontSize: variables.fontSizeSmall,
        color: themeColors.textSupporting,
    },

    lh16: {
        lineHeight: 16,
    },

    lh20: {
        lineHeight: 20,
    },

    lh140Percent: {
        lineHeight: '140%',
    },

    formHelp: {
        color: themeColors.textSupporting,
        fontSize: variables.fontSizeLabel,
        lineHeight: variables.lineHeightLarge,
        marginBottom: 4,
    },

    formError: {
        color: themeColors.textError,
        fontSize: variables.fontSizeLabel,
        lineHeight: variables.formErrorLineHeight,
        marginBottom: 4,
    },

    formSuccess: {
        color: themeColors.success,
        fontSize: variables.fontSizeLabel,
        lineHeight: 18,
        marginBottom: 4,
    },

    desktopRedirectPage: {
        backgroundColor: themeColors.appBG,
        minHeight: '100%',
        flex: 1,
        alignItems: 'center',
    },

    signInPage: {
        backgroundColor: themeColors.highlightBG,
        minHeight: '100%',
        flex: 1,
    },

    signInPageHeroCenter: {
        position: 'absolute',
        top: 0,
        left: 0,
        right: 0,
        bottom: 0,
        justifyContent: 'center',
        alignItems: 'center',
    },

    signInPageGradient: {
        height: '100%',
        width: 540,
        position: 'absolute',
        top: 0,
        left: 0,
    },

    signInPageGradientMobile: {
        height: 300,
        width: 800,
        position: 'absolute',
        top: 0,
        left: 0,
    },

    signInBackground: {
        position: 'absolute',
        bottom: 0,
        left: 0,
        minHeight: 700,
    },

    signInPageInner: {
        marginLeft: 'auto',
        marginRight: 'auto',
        height: '100%',
        width: '100%',
    },

    signInPageContentTopSpacer: {
        maxHeight: 132,
        minHeight: 24,
    },

    signInPageContentTopSpacerSmallScreens: {
        maxHeight: 132,
        minHeight: 45,
    },

    signInPageLeftContainer: {
        paddingLeft: 40,
        paddingRight: 40,
    },

    signInPageLeftContainerWide: {
        maxWidth: variables.sideBarWidth,
    },

    signInPageWelcomeFormContainer: {
        maxWidth: CONST.SIGN_IN_FORM_WIDTH,
    },

    signInPageWelcomeTextContainer: {
        width: CONST.SIGN_IN_FORM_WIDTH,
    },

    changeExpensifyLoginLinkContainer: {
        flexDirection: 'row',
        flexWrap: 'wrap',
        ...wordBreak.breakWord,
    },

    // Sidebar Styles
    sidebar: {
        backgroundColor: themeColors.sidebar,
        height: '100%',
    },

    sidebarAnimatedWrapperContainer: {
        height: '100%',
        position: 'absolute',
    },

    sidebarFooter: {
        alignItems: 'center',
        display: 'flex',
        justifyContent: 'center',
        paddingVertical: variables.lineHeightXLarge,
        width: '100%',
    },

    sidebarAvatar: {
        backgroundColor: themeColors.icon,
        borderRadius: 20,
        height: variables.componentSizeNormal,
        width: variables.componentSizeNormal,
    },

    statusIndicator: (backgroundColor = themeColors.danger) => ({
        borderColor: themeColors.sidebar,
        backgroundColor,
        borderRadius: 8,
        borderWidth: 2,
        position: 'absolute',
        right: -2,
        top: -1,
        height: 16,
        width: 16,
        zIndex: 10,
    }),

    floatingActionButtonContainer: {
        position: 'absolute',
        right: 20,

        // The bottom of the floating action button should align with the bottom of the compose box.
        // The value should be equal to the height + marginBottom + marginTop of chatItemComposeSecondaryRow
        bottom: 25,
    },

    floatingActionButton: {
        backgroundColor: themeColors.success,
        height: variables.componentSizeLarge,
        width: variables.componentSizeLarge,
        borderRadius: 999,
        alignItems: 'center',
        justifyContent: 'center',
    },

    sidebarFooterUsername: {
        color: themeColors.heading,
        fontSize: variables.fontSizeLabel,
        fontWeight: '700',
        width: 200,
        textOverflow: 'ellipsis',
        overflow: 'hidden',
        ...whiteSpace.noWrap,
    },

    sidebarFooterLink: {
        color: themeColors.textSupporting,
        fontSize: variables.fontSizeSmall,
        textDecorationLine: 'none',
        fontFamily: fontFamily.EXP_NEUE,
        lineHeight: 20,
    },

    sidebarListContainer: {
        scrollbarWidth: 'none',
        paddingBottom: 4,
    },

    sidebarListItem: {
        justifyContent: 'center',
        textDecorationLine: 'none',
    },

    leftPanelContainer: {
        maxWidth: variables.sideBarWidth,
    },

    rightPanelContainer: {
        width: variables.sideBarWidth,
    },

    onlyEmojisText: {
        fontSize: variables.fontSizeOnlyEmojis,
        lineHeight: variables.fontSizeOnlyEmojisHeight,
    },

    onlyEmojisTextLineHeight: {
        lineHeight: variables.fontSizeOnlyEmojisHeight,
    },

    createMenuPositionSidebar: (windowHeight) => ({
        horizontal: 18,
        vertical: windowHeight - 100,
    }),

    createMenuPositionProfile: (windowWidth) => ({
        horizontal: windowWidth - 355,
        ...getPopOverVerticalOffset(162),
    }),

    createMenuPositionReportActionCompose: (windowHeight) => ({
        horizontal: 18 + variables.sideBarWidth,
        vertical: windowHeight - 83,
    }),

    createMenuPositionRightSidepane: {
        right: 18,
        bottom: 75,
    },

    createMenuContainer: {
        width: variables.sideBarWidth - 40,
        paddingVertical: 12,
    },

    createMenuHeaderText: {
        fontFamily: fontFamily.EXP_NEUE,
        fontSize: variables.fontSizeLabel,
        color: themeColors.heading,
    },

    popoverMenuItem: {
        flexDirection: 'row',
        borderRadius: 0,
        paddingHorizontal: 20,
        paddingVertical: 12,
        justifyContent: 'space-between',
        width: '100%',
    },

    popoverMenuIcon: {
        width: variables.componentSizeNormal,
        justifyContent: 'center',
        alignItems: 'center',
    },

    popoverMenuText: {
        fontSize: variables.fontSizeNormal,
        color: themeColors.heading,
    },

    popoverInnerContainer: {
        paddingTop: 0, // adjusting this because the mobile modal adds additional padding that we don't need for our layout
        maxHeight: '95%',
    },

    menuItemTextContainer: {
        minHeight: variables.componentSizeNormal,
    },

    chatLinkRowPressable: {
        minWidth: 0,
        textDecorationLine: 'none',
        flex: 1,
    },

    sidebarLink: {
        textDecorationLine: 'none',
    },

    sidebarLinkInner: {
        alignItems: 'center',
        flexDirection: 'row',
        paddingLeft: 20,
        paddingRight: 20,
    },

    sidebarLinkText: {
        color: themeColors.textSupporting,
        fontSize: variables.fontSizeNormal,
        textDecorationLine: 'none',
        overflow: 'hidden',
    },

    sidebarLinkHover: {
        backgroundColor: themeColors.sidebarHover,
    },

    sidebarLinkActive: {
        backgroundColor: themeColors.border,
        textDecorationLine: 'none',
    },

    sidebarLinkTextBold: {
        fontWeight: '700',
        color: themeColors.heading,
    },

    sidebarLinkActiveText: {
        color: themeColors.textSupporting,
        fontSize: variables.fontSizeNormal,
        textDecorationLine: 'none',
        overflow: 'hidden',
    },

    optionItemAvatarNameWrapper: {
        minWidth: 0,
        flex: 1,
    },

    optionDisplayName: {
        fontFamily: fontFamily.EXP_NEUE,
        height: variables.alternateTextHeight,
        lineHeight: variables.lineHeightXLarge,
        ...whiteSpace.noWrap,
    },

    optionDisplayNameCompact: {
        minWidth: 'auto',
        flexBasis: 'auto',
        flexGrow: 0,
        flexShrink: 1,
    },

    displayNameTooltipEllipsis: {
        position: 'absolute',
        opacity: 0,
        right: 0,
        bottom: 0,
    },

    optionAlternateText: {
        minHeight: variables.alternateTextHeight,
        lineHeight: variables.lineHeightXLarge,
    },

    optionAlternateTextCompact: {
        flexShrink: 1,
        flexGrow: 1,
        flexBasis: 'auto',
        ...optionAlternateTextPlatformStyles,
    },

    optionRow: {
        minHeight: variables.optionRowHeight,
        paddingTop: 12,
        paddingBottom: 12,
    },

    optionRowCompact: {
        height: variables.optionRowHeightCompact,
        paddingTop: 12,
        paddingBottom: 12,
    },

    optionsListSectionHeader: {
        height: variables.optionsListSectionHeaderHeight,
    },

    appContent: {
        backgroundColor: themeColors.appBG,
        overflow: 'hidden',
    },

    appContentHeader: {
        height: variables.contentHeaderHeight,
        justifyContent: 'center',
        display: 'flex',
        paddingRight: 20,
    },

    appContentHeaderTitle: {
        alignItems: 'center',
        flexDirection: 'row',
    },

    LHNToggle: {
        alignItems: 'center',
        height: variables.contentHeaderHeight,
        justifyContent: 'center',
        paddingRight: 10,
        paddingLeft: 20,
    },

    LHNToggleIcon: {
        height: 15,
        width: 18,
    },

    chatContent: {
        flex: 4,
        justifyContent: 'flex-end',
    },

    chatContentScrollView: {
        flexGrow: 1,
        justifyContent: 'flex-start',
        paddingBottom: 16,
    },

    // Chat Item
    chatItem: {
        display: 'flex',
        flexDirection: 'row',
        paddingTop: 8,
        paddingBottom: 8,
        paddingLeft: 20,
        paddingRight: 20,
    },

    chatItemRightGrouped: {
        flexGrow: 1,
        flexShrink: 1,
        flexBasis: 0,
        position: 'relative',
        marginLeft: variables.chatInputSpacing,
    },

    chatItemRight: {
        flexGrow: 1,
        flexShrink: 1,
        flexBasis: 0,
        position: 'relative',
    },

    chatItemMessageHeader: {
        alignItems: 'center',
        display: 'flex',
        flexDirection: 'row',
        flexWrap: 'nowrap',
    },

    chatItemMessageHeaderSender: {
        color: themeColors.heading,
        fontFamily: fontFamily.EXP_NEUE_BOLD,
        fontSize: variables.fontSizeNormal,
        fontWeight: fontWeightBold,
        lineHeight: variables.lineHeightXLarge,
        ...wordBreak.breakWord,
    },

    chatItemMessageHeaderTimestamp: {
        flexShrink: 0,
        color: themeColors.textSupporting,
        fontSize: variables.fontSizeSmall,
        paddingTop: 2,
    },

    chatItemMessage: {
        color: themeColors.text,
        fontSize: variables.fontSizeNormal,
        fontFamily: fontFamily.EXP_NEUE,
        lineHeight: variables.lineHeightXLarge,
        maxWidth: '100%',
        ...cursor.cursorAuto,
        ...whiteSpace.preWrap,
        ...wordBreak.breakWord,
    },

    chatItemComposeWithFirstRow: {
        minHeight: 90,
    },

    chatItemFullComposeRow: {
        ...sizing.h100,
    },

    chatItemComposeBoxColor: {
        borderColor: themeColors.border,
    },

    chatItemComposeBoxFocusedColor: {
        borderColor: themeColors.borderFocus,
    },

    chatItemComposeBox: {
        backgroundColor: themeColors.componentBG,
        borderWidth: 1,
        borderRadius: variables.componentBorderRadiusRounded,
        minHeight: variables.componentSizeMedium,
    },

    chatItemFullComposeBox: {
        ...flex.flex1,
        ...sizing.h100,
    },

    chatFooter: {
        paddingLeft: 20,
        paddingRight: 20,
        display: 'flex',
        backgroundColor: themeColors.appBG,
    },

    chatFooterFullCompose: {
        flex: 1,
    },

    chatItemDraft: {
        display: 'flex',
        flexDirection: 'row',
        paddingTop: 8,
        paddingBottom: 8,
        paddingLeft: 20,
        paddingRight: 20,
    },

    chatItemReactionsDraftRight: {
        marginLeft: 52,
    },
    chatFooterAtTheTop: {
        flexGrow: 1,
        justifyContent: 'flex-start',
    },

    // Be extremely careful when editing the compose styles, as it is easy to introduce regressions.
    // Make sure you run the following tests against any changes: #12669
    textInputCompose: addOutlineWidth(
        {
            backgroundColor: themeColors.componentBG,
            borderColor: themeColors.border,
            color: themeColors.text,
            fontFamily: fontFamily.EXP_NEUE,
            fontSize: variables.fontSizeNormal,
            borderWidth: 0,
            height: 'auto',
            lineHeight: variables.lineHeightXLarge,
            ...overflowXHidden,

            // On Android, multiline TextInput with height: 'auto' will show extra padding unless they are configured with
            // paddingVertical: 0, alignSelf: 'center', and textAlignVertical: 'center'

            paddingHorizontal: variables.avatarChatSpacing,
            paddingTop: 0,
            paddingBottom: 0,
            alignSelf: 'center',
            textAlignVertical: 'center',
        },
        0,
    ),

    textInputFullCompose: {
        alignSelf: 'stretch',
        flex: 1,
        maxHeight: '100%',
        textAlignVertical: 'top',
    },

    editInputComposeSpacing: {
        backgroundColor: themeColors.transparent,
        marginVertical: 8,
    },

    // composer padding should not be modified unless thoroughly tested against the cases in this PR: #12669
    textInputComposeSpacing: {
        paddingVertical: 5,
        ...flex.flexRow,
        flex: 1,
    },

    textInputComposeBorder: {
        borderLeftWidth: 1,
        borderColor: themeColors.border,
    },

    chatItemSubmitButton: {
        alignSelf: 'flex-end',
        borderRadius: variables.componentBorderRadiusRounded,
        backgroundColor: themeColors.transparent,
        height: 40,
        padding: 10,
        margin: 3,
        justifyContent: 'center',
    },

    emojiPickerContainer: {
        backgroundColor: themeColors.componentBG,
    },

    emojiHeaderContainer: {
        backgroundColor: themeColors.componentBG,
        display: 'flex',
        height: CONST.EMOJI_PICKER_HEADER_HEIGHT,
        justifyContent: 'center',
        width: '100%',
    },

    emojiSkinToneTitle: {
        width: '100%',
        ...spacing.pv1,
        fontFamily: fontFamily.EXP_NEUE_BOLD,
        fontWeight: fontWeightBold,
        color: themeColors.heading,
        fontSize: variables.fontSizeSmall,
    },

    // Emoji Picker Styles
    emojiText: {
        textAlign: 'center',
        fontSize: variables.emojiSize,
        ...spacing.pv0,
        ...spacing.ph0,
        lineHeight: variables.emojiLineHeight,
    },

    emojiItem: {
        width: '12.5%',
        textAlign: 'center',
        borderRadius: 8,
        paddingTop: 2,
        paddingBottom: 2,
        height: CONST.EMOJI_PICKER_ITEM_HEIGHT,
    },

    emojiItemHighlighted: {
        transition: '0.2s ease',
        backgroundColor: themeColors.buttonDefaultBG,
    },

    emojiItemKeyboardHighlighted: {
        transition: '0.2s ease',
        borderWidth: 1,
        borderColor: themeColors.link,
        borderRadius: variables.buttonBorderRadius,
    },

    categoryShortcutButton: {
        flex: 1,
        borderRadius: 8,
        height: CONST.EMOJI_PICKER_ITEM_HEIGHT,
        alignItems: 'center',
        justifyContent: 'center',
    },

    chatItemEmojiButton: {
        alignSelf: 'flex-end',
        borderRadius: variables.buttonBorderRadius,
        height: 40,
        marginVertical: 3,
        paddingHorizontal: 10,
        justifyContent: 'center',
    },

    editChatItemEmojiWrapper: {
        marginRight: 3,
        alignSelf: 'flex-end',
    },

    hoveredButton: {
        backgroundColor: themeColors.buttonHoveredBG,
    },

    composerSizeButton: {
        alignSelf: 'center',
        height: 32,
        width: 32,
        padding: 6,
        margin: 3,
        borderRadius: variables.componentBorderRadiusRounded,
        backgroundColor: themeColors.transparent,
        justifyContent: 'center',
    },

    chatItemAttachmentPlaceholder: {
        backgroundColor: themeColors.sidebar,
        borderColor: themeColors.border,
        borderWidth: 1,
        borderRadius: variables.componentBorderRadiusNormal,
        height: 150,
        textAlign: 'center',
        verticalAlign: 'middle',
        width: 200,
    },

    chatSwticherPillWrapper: {
        marginTop: 5,
        marginRight: 4,
    },

    navigationModalOverlay: {
        ...userSelect.userSelectNone,
        position: 'absolute',
        width: '100%',
        height: '100%',
        transform: [
            {
                translateX: -variables.sideBarWidth,
            },
        ],
    },

    sidebarVisible: {
        borderRightWidth: 1,
    },

    sidebarHidden: {
        width: 0,
        borderRightWidth: 0,
    },

    exampleCheckImage: {
        width: '100%',
        height: 80,
        borderColor: themeColors.border,
        borderWidth: 1,
        borderRadius: variables.componentBorderRadiusNormal,
    },

    singleAvatar: {
        height: 24,
        width: 24,
        backgroundColor: themeColors.icon,
        borderRadius: 24,
    },

    singleSubscript: {
        height: variables.iconSizeNormal,
        width: variables.iconSizeNormal,
        backgroundColor: themeColors.icon,
        borderRadius: 20,
        zIndex: 1,
    },

    singleAvatarSmall: {
        height: 18,
        width: 18,
        backgroundColor: themeColors.icon,
        borderRadius: 18,
    },

    secondAvatar: {
        position: 'absolute',
        right: -18,
        bottom: -18,
        borderWidth: 3,
        borderRadius: 30,
        borderColor: 'transparent',
    },

    secondAvatarSmall: {
        position: 'absolute',
        right: -13,
        bottom: -13,
        borderWidth: 3,
        borderRadius: 18,
        borderColor: 'transparent',
    },

    secondAvatarSubscript: {
        position: 'absolute',
        right: -6,
        bottom: -6,
    },

    secondAvatarSubscriptCompact: {
        position: 'absolute',
        bottom: -1,
        right: -1,
    },

    secondAvatarSubscriptSmallNormal: {
        position: 'absolute',
        bottom: 0,
        right: 0,
    },

    leftSideLargeAvatar: {
        left: 15,
    },

    rightSideLargeAvatar: {
        right: 15,
        zIndex: 2,
        borderWidth: 4,
        borderRadius: 100,
    },

    secondAvatarInline: {
        bottom: -3,
        right: -25,
        borderWidth: 3,
        borderRadius: 18,
        borderColor: themeColors.cardBorder,
        backgroundColor: themeColors.appBG,
    },

    avatarLarge: {
        width: variables.avatarSizeLarge,
        height: variables.avatarSizeLarge,
    },

    avatarNormal: {
        height: variables.componentSizeNormal,
        width: variables.componentSizeNormal,
        borderRadius: variables.componentSizeNormal,
    },

    avatarSmall: {
        height: variables.avatarSizeSmall,
        width: variables.avatarSizeSmall,
        borderRadius: variables.avatarSizeSmall,
    },

    avatarInnerText: {
        color: themeColors.textLight,
        fontSize: variables.fontSizeSmall,
        lineHeight: undefined,
        marginLeft: -3,
        textAlign: 'center',
    },

    avatarInnerTextSmall: {
        color: themeColors.textLight,
        fontSize: variables.fontSizeExtraSmall,
        lineHeight: undefined,
        marginLeft: -2,
        textAlign: 'center',
    },

    avatarSpace: {
        top: 3,
        left: 3,
    },

    avatar: {
        backgroundColor: themeColors.sidebar,
        borderColor: themeColors.sidebar,
    },

    focusedAvatar: {
        backgroundColor: themeColors.border,
        borderColor: themeColors.border,
    },

    emptyAvatar: {
        height: variables.avatarSizeNormal,
        width: variables.avatarSizeNormal,
    },

    emptyAvatarSmallNormal: {
        height: variables.avatarSizeSmallNormal,
        width: variables.avatarSizeSmallNormal,
    },

    emptyAvatarSmall: {
        height: variables.avatarSizeSmall,
        width: variables.avatarSizeSmall,
    },

    emptyAvatarSmaller: {
        height: variables.avatarSizeSmaller,
        width: variables.avatarSizeSmaller,
    },

    emptyAvatarMedium: {
        height: variables.avatarSizeMedium,
        width: variables.avatarSizeMedium,
    },

    emptyAvatarLarge: {
        height: variables.avatarSizeLarge,
        width: variables.avatarSizeLarge,
    },

    emptyAvatarMargin: {
        marginRight: variables.avatarChatSpacing,
    },

    emptyAvatarMarginChat: {
        marginRight: variables.avatarChatSpacing - 12,
    },

    emptyAvatarMarginSmall: {
        marginRight: variables.avatarChatSpacing - 4,
    },

    emptyAvatarMarginSmaller: {
        marginRight: variables.avatarChatSpacing - 4,
    },

    modalViewContainer: {
        alignItems: 'center',
        flex: 1,
    },

    borderTop: {
        borderTopWidth: variables.borderTopWidth,
        borderColor: themeColors.border,
    },

    borderTopRounded: {
        borderTopWidth: 1,
        borderColor: themeColors.border,
        borderTopLeftRadius: variables.componentBorderRadiusNormal,
        borderTopRightRadius: variables.componentBorderRadiusNormal,
    },

    borderBottomRounded: {
        borderBottomWidth: 1,
        borderColor: themeColors.border,
        borderBottomLeftRadius: variables.componentBorderRadiusNormal,
        borderBottomRightRadius: variables.componentBorderRadiusNormal,
    },

    borderBottom: {
        borderBottomWidth: 1,
        borderColor: themeColors.border,
    },

    borderNone: {
        borderWidth: 0,
        borderBottomWidth: 0,
    },

    borderRight: {
        borderRightWidth: 1,
        borderColor: themeColors.border,
    },

    borderLeft: {
        borderLeftWidth: 1,
        borderColor: themeColors.border,
    },

    pointerEventsNone,

    pointerEventsAuto,

    headerBar: {
        overflow: 'hidden',
        justifyContent: 'center',
        display: 'flex',
        paddingLeft: 20,
        height: variables.contentHeaderHeight,
        width: '100%',
    },

    imageViewContainer: {
        width: '100%',
        height: '100%',
        alignItems: 'center',
        justifyContent: 'center',
    },

    imageModalPDF: {
        flex: 1,
        backgroundColor: themeColors.modalBackground,
    },

    PDFView: {
        // `display: grid` is not supported in native platforms!
        // It's being used on Web/Desktop only to vertically center short PDFs,
        // while preventing the overflow of the top of long PDF files.
        display: 'grid',
        backgroundColor: themeColors.modalBackground,
        width: '100%',
        height: '100%',
        justifyContent: 'center',
        overflow: 'hidden',
        alignItems: 'center',
    },

    PDFViewList: {
        overflowX: 'hidden',
        // There properties disable "focus" effect on list
        boxShadow: 'none',
        outline: 'none',
    },

    getPDFPasswordFormStyle: (isSmallScreenWidth) => ({
        width: isSmallScreenWidth ? '100%' : 350,
        ...(isSmallScreenWidth && flex.flex1),
    }),

    modalCenterContentContainer: {
        flex: 1,
        flexDirection: 'column',
        justifyContent: 'center',
        alignItems: 'center',
        backgroundColor: themeColors.modalBackdrop,
    },

    centeredModalStyles: (isSmallScreenWidth, isFullScreenWhenSmall) => ({
        borderWidth: isSmallScreenWidth && !isFullScreenWhenSmall ? 1 : 0,
        marginHorizontal: isSmallScreenWidth ? 0 : 20,
    }),

    imageModalImageCenterContainer: {
        alignItems: 'center',
        flex: 1,
        justifyContent: 'center',
        width: '100%',
    },

    defaultAttachmentView: {
        backgroundColor: themeColors.sidebar,
        borderRadius: variables.componentBorderRadiusNormal,
        borderWidth: 1,
        borderColor: themeColors.border,
        flexDirection: 'row',
        padding: 20,
        alignItems: 'center',
    },

    notFoundSafeArea: {
        flex: 1,
        backgroundColor: themeColors.heading,
    },

    notFoundView: {
        flex: 1,
        alignItems: 'center',
        paddingTop: 40,
        paddingBottom: 40,
        justifyContent: 'space-between',
    },

    notFoundLogo: {
        width: 202,
        height: 63,
    },

    notFoundContent: {
        alignItems: 'center',
    },

    notFoundTextHeader: {
        ...headlineFont,
        color: themeColors.heading,
        fontSize: variables.fontSizeXLarge,
        lineHeight: variables.lineHeightXXLarge,
        marginTop: 20,
        marginBottom: 8,
        textAlign: 'center',
    },

    notFoundTextBody: {
        color: themeColors.componentBG,
        fontFamily: fontFamily.EXP_NEUE_BOLD,
        fontWeight: fontWeightBold,
        fontSize: 15,
    },

    notFoundButtonText: {
        color: themeColors.link,
        fontFamily: fontFamily.EXP_NEUE_BOLD,
        fontWeight: fontWeightBold,
        fontSize: 15,
    },

    blockingViewContainer: {
        paddingBottom: variables.contentHeaderHeight,
    },

    defaultModalContainer: {
        backgroundColor: themeColors.componentBG,
        borderColor: themeColors.transparent,
    },

    reportActionContextMenuMiniButton: {
        ...spacing.p1,
        ...spacing.mv1,
        ...spacing.mh1,
        ...{borderRadius: variables.buttonBorderRadius},
    },

    reportActionSystemMessageContainer: {
        marginLeft: 42,
    },

    reportDetailsTitleContainer: {
        ...flex.dFlex,
        ...flex.flexColumn,
        ...flex.alignItemsCenter,
        paddingHorizontal: 20,
        paddingBottom: 20,
    },

    reportDetailsRoomInfo: {
        ...flex.flex1,
        ...flex.dFlex,
        ...flex.flexColumn,
        ...flex.alignItemsCenter,
    },

    reportSettingsVisibilityText: {
        textTransform: 'capitalize',
    },

    settingsPageBackground: {
        flexDirection: 'column',
        width: '100%',
        flexGrow: 1,
    },

    settingsPageBody: {
        width: '100%',
        justifyContent: 'space-around',
    },

    settingsPageColumn: {
        width: '100%',
        alignItems: 'center',
        justifyContent: 'space-around',
    },

    settingsPageContainer: {
        justifyContent: 'space-between',
        alignItems: 'center',
        width: '100%',
    },

    twoFactorAuthSection: {
        backgroundColor: themeColors.appBG,
        padding: 0,
    },

    twoFactorAuthCodesBox: ({isExtraSmallScreenWidth, isSmallScreenWidth}) => {
        let paddingHorizontal = styles.ph9;

        if (isSmallScreenWidth) {
            paddingHorizontal = styles.ph4;
        }

        if (isExtraSmallScreenWidth) {
            paddingHorizontal = styles.ph2;
        }

        return {
            alignItems: 'center',
            justifyContent: 'center',
            backgroundColor: themeColors.highlightBG,
            paddingVertical: 28,
            borderRadius: 16,
            marginTop: 32,
            ...paddingHorizontal,
        };
    },

    twoFactorLoadingContainer: {
        alignItems: 'center',
        justifyContent: 'center',
        height: 210,
    },

    twoFactorAuthCodesContainer: {
        alignItems: 'center',
        justifyContent: 'center',
        flexDirection: 'row',
        flexWrap: 'wrap',
        gap: 12,
    },

    twoFactorAuthCode: {
        fontFamily: fontFamily.MONOSPACE,
        width: 112,
        textAlign: 'center',
    },

    twoFactorAuthCodesButtonsContainer: {
        flexDirection: 'row',
        justifyContent: 'center',
        gap: 12,
        marginTop: 20,
        flexWrap: 'wrap',
    },

    twoFactorAuthCodesButton: {
        minWidth: 112,
    },

    twoFactorAuthCopyCodeButton: {
        minWidth: 110,
    },

    anonymousRoomFooter: (isSmallSizeLayout) => ({
        flexDirection: isSmallSizeLayout ? 'column' : 'row',
        ...(!isSmallSizeLayout && {
            alignItems: 'center',
            justifyContent: 'space-between',
        }),
        padding: 20,
        backgroundColor: themeColors.sidebar,
        borderRadius: variables.componentBorderRadiusLarge,
        overflow: 'hidden',
    }),
    anonymousRoomFooterWordmarkAndLogoContainer: (isSmallSizeLayout) => ({
        flexDirection: 'row',
        alignItems: 'center',
        ...(isSmallSizeLayout && {
            justifyContent: 'space-between',
            marginTop: 16,
        }),
    }),
    anonymousRoomFooterLogo: {
        width: 88,
        marginLeft: 0,
        height: 20,
    },
    anonymousRoomFooterLogoTaglineText: {
        fontFamily: fontFamily.EXP_NEUE,
        fontSize: variables.fontSizeMedium,
        color: themeColors.textLight,
    },
    signInButtonAvatar: {
        width: 80,
    },

    anonymousRoomFooterSignInButton: {
        width: 110,
    },

    roomHeaderAvatarSize: {
        height: variables.componentSizeLarge,
        width: variables.componentSizeLarge,
    },

    roomHeaderAvatar: {
        backgroundColor: themeColors.appBG,
        borderRadius: 100,
        borderColor: themeColors.componentBG,
        borderWidth: 4,
    },

    roomHeaderAvatarOverlay: {
        position: 'absolute',
        top: 0,
        right: 0,
        bottom: 0,
        left: 0,
        backgroundColor: themeColors.overlay,
        opacity: variables.overlayOpacity,
        borderRadius: 88,
    },

    avatarInnerTextChat: {
        color: themeColors.textLight,
        fontSize: variables.fontSizeXLarge,
        fontFamily: fontFamily.EXP_NEW_KANSAS_MEDIUM,
        textAlign: 'center',
        fontWeight: 'normal',
        position: 'absolute',
        width: 88,
        left: -16,
    },

    svgAvatarBorder: {
        borderRadius: 100,
        overflow: 'hidden',
    },

    displayName: {
        fontSize: variables.fontSizeLarge,
        fontFamily: fontFamily.EXP_NEUE_BOLD,
        fontWeight: fontWeightBold,
        color: themeColors.heading,
    },

    pageWrapper: {
        width: '100%',
        alignItems: 'center',
        padding: 20,
    },

    avatarSectionWrapper: {
        width: '100%',
        alignItems: 'center',
        paddingHorizontal: 20,
        paddingBottom: 20,
    },

    avatarSectionWrapperSkeleton: {
        width: '100%',
        paddingHorizontal: 20,
        paddingBottom: 20,
    },

    selectCircle: {
        width: variables.componentSizeSmall,
        height: variables.componentSizeSmall,
        borderColor: themeColors.border,
        borderWidth: 1,
        borderRadius: variables.componentSizeSmall / 2,
        justifyContent: 'center',
        alignItems: 'center',
        backgroundColor: themeColors.componentBG,
        marginLeft: 8,
    },

    unreadIndicatorContainer: {
        position: 'absolute',
        top: -10,
        left: 0,
        width: '100%',
        height: 20,
        paddingHorizontal: 20,
        flexDirection: 'row',
        alignItems: 'center',
        zIndex: 1,
        ...cursor.cursorDefault,
    },

    unreadIndicatorLine: {
        height: 1,
        backgroundColor: themeColors.unreadIndicator,
        flexGrow: 1,
        marginRight: 8,
        opacity: 0.5,
    },

    threadDividerLine: {
        height: 1,
        backgroundColor: themeColors.border,
        flexGrow: 1,
        marginHorizontal: 20,
    },

    unreadIndicatorText: {
        color: themeColors.unreadIndicator,
        fontFamily: fontFamily.EXP_NEUE_BOLD,
        fontSize: variables.fontSizeSmall,
        fontWeight: fontWeightBold,
        textTransform: 'capitalize',
    },

    flipUpsideDown: {
        transform: [{rotate: '180deg'}],
    },

    navigationSceneContainer: {
        backgroundColor: themeColors.appBG,
    },

    navigationScreenCardStyle: {
        backgroundColor: themeColors.appBG,
        height: '100%',
    },

    navigationSceneFullScreenWrapper: {
        borderRadius: variables.componentBorderRadiusCard,
        overflow: 'hidden',
        height: '100%',
    },

    invisible: {
        position: 'absolute',
        opacity: 0,
    },

    containerWithSpaceBetween: {
        justifyContent: 'space-between',
        width: '100%',
        flex: 1,
    },

    detailsPageSectionContainer: {
        alignSelf: 'flex-start',
    },

    attachmentCarouselContainer: {
        height: '100%',
        width: '100%',
        display: 'flex',
        justifyContent: 'center',
        ...cursor.cursorUnset,
    },

    attachmentArrow: {
        zIndex: 23,
        position: 'absolute',
    },

    arrowIcon: {
        height: 40,
        width: 40,
        alignItems: 'center',
        paddingHorizontal: 0,
        paddingTop: 0,
        paddingBottom: 0,
    },

    detailsPageSectionVersion: {
        alignSelf: 'center',
        color: themeColors.textSupporting,
        fontSize: variables.fontSizeSmall,
        height: 24,
        lineHeight: 20,
    },

    switchTrack: {
        width: 50,
        height: 28,
        justifyContent: 'center',
        borderRadius: 20,
        padding: 15,
        backgroundColor: themeColors.success,
    },

    switchInactive: {
        backgroundColor: themeColors.border,
    },

    switchThumb: {
        width: 22,
        height: 22,
        borderRadius: 11,
        position: 'absolute',
        left: 4,
        backgroundColor: themeColors.appBG,
    },

    switchThumbTransformation: (translateX) => ({
        transform: [{translateX}],
    }),

    radioButtonContainer: {
        backgroundColor: themeColors.componentBG,
        borderRadius: 10,
        height: 20,
        width: 20,
        borderColor: themeColors.icon,
        borderWidth: 1,
        justifyContent: 'center',
        alignItems: 'center',
    },

    checkboxPressable: {
        borderRadius: 6,
        padding: 2,
        justifyContent: 'center',
        alignItems: 'center',
    },

    checkedContainer: {
        backgroundColor: themeColors.checkBox,
    },

    magicCodeInputContainer: {
        flexDirection: 'row',
        justifyContent: 'space-between',
        minHeight: variables.inputHeight,
    },

    magicCodeInput: {
        fontSize: variables.fontSizeXLarge,
        color: themeColors.heading,
        lineHeight: variables.inputHeight,
    },

    // Manually style transparent, in iOS Safari, an input in a container with its opacity set to
    // 0 (completely transparent) cannot handle user interaction, hence the Paste option is never shown
    inputTransparent: {
        color: 'transparent',
        // These properties are available in browser only
        ...(Browser.getBrowser()
            ? {
                  caretColor: 'transparent',
                  WebkitTextFillColor: 'transparent',
                  // After setting the input text color to transparent, it acquires the background-color.
                  // However, it is not possible to override the background-color directly as explained in this resource: https://developer.mozilla.org/en-US/docs/Web/CSS/:autofill
                  // Therefore, the transition effect needs to be delayed.
                  transitionDelay: '99999s',
              }
            : {}),
    },

    iouAmountText: {
        ...headlineFont,
        fontSize: variables.iouAmountTextSize,
        color: themeColors.heading,
        lineHeight: variables.inputHeight,
    },

    iouAmountTextInput: addOutlineWidth(
        {
            ...headlineFont,
            fontSize: variables.iouAmountTextSize,
            color: themeColors.heading,
            padding: 0,
            lineHeight: undefined,
        },
        0,
    ),

    moneyRequestConfirmationAmount: {
        ...headlineFont,
        fontSize: variables.fontSizeh1,
    },

    moneyRequestMenuItem: {
        flexDirection: 'row',
        borderRadius: 0,
        justifyContent: 'space-between',
        width: '100%',
        paddingHorizontal: 20,
        paddingVertical: 12,
    },

    requestPreviewBox: {
        marginTop: 12,
        maxWidth: variables.sideBarWidth,
    },

    moneyRequestPreviewBox: {
        backgroundColor: themeColors.cardBG,
        borderRadius: variables.componentBorderRadiusLarge,
        maxWidth: variables.sideBarWidth,
        width: '100%',
    },

    moneyRequestPreviewBoxText: {
        padding: 16,
    },

    moneyRequestPreviewBoxLoading: {
        // When a new IOU request arrives it is very briefly in a loading state, so set the minimum height of the container to 94 to match the rendered height after loading.
        // Otherwise, the IOU request pay button will not be fully visible and the user will have to scroll up to reveal the entire IOU request container.
        // See https://github.com/Expensify/App/issues/10283.
        minHeight: 94,
        width: '100%',
    },

    moneyRequestPreviewBoxAvatar: {
        marginRight: -10,
        marginBottom: 0,
    },

    defaultCheckmarkWrapper: {
        marginLeft: 8,
        alignSelf: 'center',
    },

    iouDetailsContainer: {
        flexGrow: 1,
        paddingStart: 20,
        paddingEnd: 20,
    },

    codeWordWrapper: {
        ...codeStyles.codeWordWrapper,
    },

    codeWordStyle: {
        borderLeftWidth: 0,
        borderRightWidth: 0,
        borderTopLeftRadius: 0,
        borderBottomLeftRadius: 0,
        borderTopRightRadius: 0,
        borderBottomRightRadius: 0,
        paddingLeft: 0,
        paddingRight: 0,
        justifyContent: 'center',
        ...codeStyles.codeWordStyle,
    },

    codeFirstWordStyle: {
        borderLeftWidth: 1,
        borderTopLeftRadius: 4,
        borderBottomLeftRadius: 4,
        paddingLeft: 5,
    },

    codeLastWordStyle: {
        borderRightWidth: 1,
        borderTopRightRadius: 4,
        borderBottomRightRadius: 4,
        paddingRight: 5,
    },

    fullScreenLoading: {
        backgroundColor: themeColors.componentBG,
        opacity: 0.8,
        justifyContent: 'center',
        alignItems: 'center',
        zIndex: 10,
    },

    navigatorFullScreenLoading: {
        backgroundColor: themeColors.highlightBG,
        opacity: 1,
    },

    reimbursementAccountFullScreenLoading: {
        backgroundColor: themeColors.componentBG,
        opacity: 0.8,
        justifyContent: 'flex-start',
        alignItems: 'center',
        zIndex: 10,
    },

    hiddenElementOutsideOfWindow: {
        position: 'absolute',
        top: -10000,
        left: 0,
        opacity: 0,
    },

    growlNotificationWrapper: {
        zIndex: 2,
    },

    growlNotificationContainer: {
        flex: 1,
        justifyContent: 'flex-start',
        position: 'absolute',
        width: '100%',
        top: 20,
        ...spacing.pl5,
        ...spacing.pr5,
    },

    growlNotificationDesktopContainer: {
        maxWidth: variables.sideBarWidth,
        right: 0,
        position: 'fixed',
    },

    growlNotificationTranslateY: (y) => ({
        transform: [{translateY: y}],
    }),

    makeSlideInTranslation: (translationType, fromValue) => ({
        from: {
            [translationType]: fromValue,
        },
        to: {
            [translationType]: 0,
        },
    }),

    growlNotificationBox: {
        backgroundColor: themeColors.inverse,
        borderRadius: variables.componentBorderRadiusNormal,
        alignItems: 'center',
        flexDirection: 'row',
        justifyContent: 'space-between',
        shadowColor: themeColors.shadow,
        ...spacing.p5,
    },

    growlNotificationText: {
        fontSize: variables.fontSizeNormal,
        fontFamily: fontFamily.EXP_NEUE,
        width: '90%',
        lineHeight: variables.fontSizeNormalHeight,
        color: themeColors.textReversed,
        ...spacing.ml4,
    },

    blockquote: {
        borderLeftColor: themeColors.border,
        borderLeftWidth: 4,
        paddingLeft: 12,
        marginVertical: 4,
    },

    noSelect: {
        boxShadow: 'none',
        outline: 'none',
    },

    cardStyleNavigator: {
        overflow: 'hidden',
        height: '100%',
    },

    fullscreenCard: {
        position: 'absolute',
        left: 0,
        top: 0,
        width: '100%',
        height: '100%',
    },

    fullscreenCardWeb: {
        left: 'auto',
        right: '-24%',
        top: '-18%',
        height: '120%',
    },

    fullscreenCardWebCentered: {
        left: '0',
        right: '0',
        top: '0',
        height: '60%',
    },

    fullscreenCardMobile: {
        left: '-20%',
        top: '-30%',
        width: '150%',
    },

    fullscreenCardMediumScreen: {
        left: '-15%',
        top: '-30%',
        width: '145%',
    },

    smallEditIcon: {
        alignItems: 'center',
        backgroundColor: themeColors.buttonHoveredBG,
        borderColor: themeColors.textReversed,
        borderRadius: 14,
        borderWidth: 3,
        color: themeColors.textReversed,
        height: 28,
        width: 28,
        justifyContent: 'center',
    },

    smallAvatarEditIcon: {
        position: 'absolute',
        right: -4,
        bottom: -4,
    },

    workspaceCard: {
        width: '100%',
        height: 400,
        borderRadius: variables.componentBorderRadiusCard,
        overflow: 'hidden',
        backgroundColor: themeColors.heroCard,
    },

    workspaceCardMobile: {
        height: 475,
    },

    workspaceCardMediumScreen: {
        height: 540,
    },

    workspaceCardMainText: {
        fontSize: variables.fontSizeXXXLarge,
        fontWeight: 'bold',
        lineHeight: variables.fontSizeXXXLarge,
    },

    workspaceCardContent: {
        zIndex: 1,
        padding: 50,
    },

    workspaceCardContentMediumScreen: {
        padding: 25,
    },

    workspaceCardCTA: {
        width: 250,
    },

    autoGrowHeightMultilineInput: {
        maxHeight: 115,
    },

    peopleRow: {
        width: '100%',
        flexDirection: 'row',
        justifyContent: 'space-between',
        alignItems: 'center',
        ...spacing.pt2,
    },

    peopleRowBorderBottom: {
        borderColor: themeColors.border,
        borderBottomWidth: 1,
        ...spacing.pb2,
    },

    peopleBadge: {
        backgroundColor: themeColors.icon,
        ...spacing.ph3,
    },

    peopleBadgeText: {
        color: themeColors.textReversed,
        fontSize: variables.fontSizeSmall,
        lineHeight: variables.lineHeightNormal,
        ...whiteSpace.noWrap,
    },

    offlineFeedback: {
        deleted: {
            textDecorationLine: 'line-through',
            textDecorationStyle: 'solid',
        },
        pending: {
            opacity: 0.5,
        },
        error: {
            flexDirection: 'row',
            alignItems: 'center',
        },
        container: {
            ...spacing.pv2,
        },
        textContainer: {
            flexDirection: 'column',
            flex: 1,
        },
        text: {
            color: themeColors.textSupporting,
            textAlignVertical: 'center',
            fontSize: variables.fontSizeLabel,
        },
        errorDot: {
            marginRight: 12,
        },
    },

    dotIndicatorMessage: {
        display: 'flex',
        flexDirection: 'row',
        alignItems: 'center',
    },

    sidebarPopover: {
        width: variables.sideBarWidth - 68,
    },

    cardOverlay: {
        backgroundColor: themeColors.overlay,
        position: 'absolute',
        top: 0,
        left: 0,
        width: '100%',
        height: '100%',
        opacity: variables.overlayOpacity,
    },

    communicationsLinkIcon: {
        right: -36,
        top: 0,
        bottom: 0,
    },

    shortTermsBorder: {
        borderWidth: 1,
        borderColor: themeColors.border,
    },

    shortTermsHorizontalRule: {
        borderBottomWidth: 1,
        borderColor: themeColors.border,
        ...spacing.mh3,
    },

    shortTermsLargeHorizontalRule: {
        borderWidth: 1,
        borderColor: themeColors.border,
        ...spacing.mh3,
    },

    shortTermsRow: {
        flexDirection: 'row',
        padding: 12,
    },

    termsCenterRight: {
        marginTop: 'auto',
        marginBottom: 'auto',
    },

    shortTermsBoldHeadingSection: {
        paddingRight: 12,
        paddingLeft: 12,
        marginTop: 12,
    },

    shortTermsHeadline: {
        ...headlineFont,
        ...whiteSpace.preWrap,
        color: themeColors.heading,
        fontSize: variables.fontSizeXXXLarge,
        lineHeight: variables.lineHeightXXXLarge,
    },

    longTermsRow: {
        flexDirection: 'row',
        marginTop: 20,
    },

    collapsibleSectionBorder: {
        borderBottomWidth: 2,
        borderBottomColor: themeColors.border,
    },

    communicationsLinkHeight: {
        height: variables.communicationsLinkHeight,
    },

    floatingMessageCounterWrapper: {
        position: 'absolute',
        left: '50%',
        top: 0,
        zIndex: 100,
        ...visibility('hidden'),
    },

    floatingMessageCounterWrapperAndroid: {
        left: 0,
        width: '100%',
        alignItems: 'center',
        position: 'absolute',
        top: 0,
        zIndex: 100,
        ...visibility('hidden'),
    },

    floatingMessageCounterSubWrapperAndroid: {
        left: '50%',
        width: 'auto',
    },

    floatingMessageCounter: {
        left: '-50%',
        ...visibility('visible'),
    },

    floatingMessageCounterTransformation: (translateY) => ({
        transform: [{translateY}],
    }),

    confirmationAnimation: {
        height: 180,
        width: 180,
        marginBottom: 20,
    },

    googleSearchTextInputContainer: {
        flexDirection: 'column',
    },

    googleSearchSeparator: {
        height: 1,
        backgroundColor: themeColors.border,
    },

    googleSearchText: {
        color: themeColors.text,
        fontSize: variables.fontSizeNormal,
        lineHeight: variables.fontSizeNormalHeight,
        fontFamily: fontFamily.EXP_NEUE,
        flex: 1,
    },

    threeDotsPopoverOffset: (windowWidth) => ({
        ...getPopOverVerticalOffset(60),
        horizontal: windowWidth - 60,
    }),

    threeDotsPopoverOffsetNoCloseButton: (windowWidth) => ({
        ...getPopOverVerticalOffset(60),
        horizontal: windowWidth - 10,
    }),

    invert: {
        // It's important to invert the Y AND X axis to prevent a react native issue that can lead to ANRs on android 13
        transform: [{scaleX: -1}, {scaleY: -1}],
    },

    keyboardShortcutModalContainer: {
        maxHeight: '100%',
        flex: 0,
        flexBasis: 'auto',
    },

    keyboardShortcutTableWrapper: {
        alignItems: 'center',
        flex: 1,
        height: 'auto',
        maxHeight: '100%',
    },

    keyboardShortcutTableContainer: {
        display: 'flex',
        width: '100%',
        borderColor: themeColors.border,
        height: 'auto',
        borderRadius: variables.componentBorderRadius,
        borderWidth: 1,
    },

    keyboardShortcutTableRow: {
        flex: 1,
        flexDirection: 'row',
        borderColor: themeColors.border,
        flexBasis: 'auto',
        alignSelf: 'stretch',
        borderTopWidth: 1,
    },

    keyboardShortcutTablePrefix: {
        width: '30%',
        borderRightWidth: 1,
        borderColor: themeColors.border,
    },

    keyboardShortcutTableFirstRow: {
        borderTopWidth: 0,
    },

    iPhoneXSafeArea: {
        backgroundColor: themeColors.inverse,
        flex: 1,
    },

    transferBalancePayment: {
        borderWidth: 1,
        borderRadius: variables.componentBorderRadiusNormal,
        borderColor: themeColors.border,
    },

    transferBalanceSelectedPayment: {
        borderColor: themeColors.iconSuccessFill,
    },

    transferBalanceBalance: {
        fontSize: 48,
    },

    closeAccountMessageInput: {
        height: 153,
    },

    imageCropContainer: {
        overflow: 'hidden',
        alignItems: 'center',
        justifyContent: 'center',
        backgroundColor: themeColors.imageCropBackgroundColor,
        ...cursor.cursorMove,
    },

    sliderKnobTooltipView: {
        height: variables.sliderKnobSize,
        width: variables.sliderKnobSize,
        borderRadius: variables.sliderKnobSize / 2,
    },

    sliderKnob: {
        backgroundColor: themeColors.success,
        position: 'absolute',
        height: variables.sliderKnobSize,
        width: variables.sliderKnobSize,
        borderRadius: variables.sliderKnobSize / 2,
        left: -(variables.sliderKnobSize / 2),
        ...cursor.cursorPointer,
    },

    sliderBar: {
        backgroundColor: themeColors.border,
        height: variables.sliderBarHeight,
        borderRadius: variables.sliderBarHeight / 2,
        alignSelf: 'stretch',
        justifyContent: 'center',
    },

    screenCenteredContainer: {
        flex: 1,
        justifyContent: 'center',
        marginBottom: 40,
        padding: 16,
    },

    inlineSystemMessage: {
        color: themeColors.textSupporting,
        fontSize: variables.fontSizeLabel,
        fontFamily: fontFamily.EXP_NEUE,
        marginLeft: 6,
    },

    fullScreen: {
        position: 'absolute',
        top: 0,
        left: 0,
        right: 0,
        bottom: 0,
    },

    invisibleOverlay: {
        backgroundColor: themeColors.transparent,
        zIndex: 1000,
    },

    reportDropOverlay: {
        backgroundColor: themeColors.dropUIBG,
        zIndex: 2,
    },

    receiptDropOverlay: {
        backgroundColor: themeColors.receiptDropUIBG,
        zIndex: 2,
    },

    receiptImageWrapper: (receiptImageTopPosition) => ({
        position: 'absolute',
        top: receiptImageTopPosition,
    }),

    cardSection: {
        backgroundColor: themeColors.cardBG,
        borderRadius: variables.componentBorderRadiusCard,
        marginBottom: 20,
        marginHorizontal: 16,
        padding: 20,
        width: 'auto',
        textAlign: 'left',
    },

    cardSectionTitle: {
        lineHeight: variables.lineHeightXXLarge,
    },

    cardMenuItem: {
        paddingLeft: 8,
        paddingRight: 0,
        borderRadius: variables.buttonBorderRadius,
        height: variables.componentSizeLarge,
        alignItems: 'center',
    },

    callRequestSection: {
        backgroundColor: themeColors.appBG,
        paddingHorizontal: 0,
        paddingBottom: 0,
        marginHorizontal: 0,
        marginBottom: 0,
    },

    archivedReportFooter: {
        borderRadius: variables.componentBorderRadius,
        ...wordBreak.breakWord,
    },

    saveButtonPadding: {
        paddingLeft: 18,
        paddingRight: 18,
    },

    deeplinkWrapperContainer: {
        padding: 20,
        flex: 1,
        alignItems: 'center',
        justifyContent: 'center',
        backgroundColor: themeColors.appBG,
    },

    deeplinkWrapperMessage: {
        flex: 1,
        alignItems: 'center',
        justifyContent: 'center',
    },

    deeplinkWrapperFooter: {
        paddingTop: 80,
        paddingBottom: 45,
    },

    emojiReactionBubble: {
        borderRadius: 28,
        alignItems: 'center',
        justifyContent: 'center',
        flexDirection: 'row',
        alignSelf: 'flex-start',
    },

    emojiReactionListHeader: {
        marginTop: 8,
        paddingBottom: 20,
        borderBottomColor: themeColors.border,
        borderBottomWidth: 1,
        marginHorizontal: 20,
    },
    emojiReactionListHeaderBubble: {
        paddingVertical: 2,
        paddingHorizontal: 8,
        borderRadius: 28,
        backgroundColor: themeColors.border,
        alignItems: 'center',
        justifyContent: 'center',
        flexDirection: 'row',
        alignSelf: 'flex-start',
        marginRight: 4,
    },
    reactionListItem: {
        flexDirection: 'row',
        paddingVertical: 12,
        paddingHorizontal: 20,
    },
    reactionListHeaderText: {
        color: themeColors.textSupporting,
        marginLeft: 8,
        alignSelf: 'center',
    },

    miniQuickEmojiReactionText: {
        fontSize: 15,
        lineHeight: 20,
        textAlignVertical: 'center',
    },

    emojiReactionBubbleText: {
        textAlignVertical: 'center',
    },

    reactionCounterText: {
        fontSize: 13,
        marginLeft: 4,
        fontWeight: 'bold',
    },

    fontColorReactionLabel: {
        color: '#586A64',
    },

    reactionEmojiTitle: {
        fontSize: variables.iconSizeLarge,
        lineHeight: variables.iconSizeXLarge,
    },

    textReactionSenders: {
        color: themeColors.dark,
        ...wordBreak.breakWord,
    },

    quickReactionsContainer: {
        gap: 12,
        flexDirection: 'row',
        paddingHorizontal: 25,
        paddingVertical: 12,
        justifyContent: 'space-between',
    },

    reactionListContainer: {
        maxHeight: variables.listItemHeightNormal * 5.75,
        ...spacing.pv2,
    },

    reactionListContainerFixedWidth: {
        maxWidth: variables.popoverWidth,
    },

    validateCodeDigits: {
        color: themeColors.text,
        fontFamily: fontFamily.EXP_NEUE,
        fontSize: variables.fontSizeXXLarge,
        letterSpacing: 4,
    },

    footerWrapper: {
        fontSize: variables.fontSizeNormal,
        paddingTop: 64,
        maxWidth: 1100, // Match footer across all Expensify platforms
    },

    footerColumnsContainer: {
        flex: 1,
        flexWrap: 'wrap',
        marginBottom: 40,
        marginHorizontal: -16,
    },

    footerTitle: {
        fontSize: variables.fontSizeLarge,
        color: themeColors.success,
        marginBottom: 16,
    },

    footerRow: {
        paddingVertical: 4,
        marginBottom: 8,
        color: themeColors.textLight,
        fontSize: variables.fontSizeMedium,
    },

    footerBottomLogo: {
        marginTop: 40,
        width: '100%',
    },

    listPickerSeparator: {
        height: 1,
        backgroundColor: themeColors.buttonDefaultBG,
    },

    datePickerRoot: {
        position: 'relative',
        zIndex: 99,
    },

    datePickerPopover: {
        backgroundColor: themeColors.appBG,
        width: '100%',
        alignSelf: 'center',
        zIndex: 100,
        marginTop: 8,
    },

    loginHeroHeader: {
        fontFamily: fontFamily.EXP_NEW_KANSAS_MEDIUM,
        color: themeColors.success,
        fontWeight: '500',
        textAlign: 'center',
    },

    newKansasLarge: {
        ...headlineFont,
        fontSize: variables.fontSizeXLarge,
        lineHeight: variables.lineHeightXXLarge,
    },

    loginHeroBody: {
        fontFamily: fontFamily.EXP_NEUE,
        fontSize: variables.fontSizeSignInHeroBody,
        color: themeColors.textLight,
        textAlign: 'center',
    },

    linkPreviewWrapper: {
        marginTop: 16,
        borderLeftWidth: 4,
        borderLeftColor: themeColors.border,
        paddingLeft: 12,
    },

    linkPreviewImage: {
        flex: 1,
        resizeMode: 'contain',
        borderRadius: 8,
        marginTop: 8,
    },

    linkPreviewLogoImage: {
        height: 16,
        width: 16,
    },

    validateCodeMessage: {
        width: variables.modalContentMaxWidth,
        textAlign: 'center',
    },

    whisper: {
        backgroundColor: themeColors.cardBG,
    },

    contextMenuItemPopoverMaxWidth: {
        maxWidth: 375,
    },

    formSpaceVertical: {
        height: 20,
        width: 1,
    },

    taskCheckbox: {
        height: 16,
        width: 16,
    },

    taskTitleMenuItem: {
        ...writingDirection.ltr,
        ...headlineFont,
        ...spacing.flexWrap,
        ...spacing.flex1,
        fontSize: variables.fontSizeXLarge,
        maxWidth: '100%',
        ...wordBreak.breakWord,
    },

    taskDescriptionMenuItem: {
        maxWidth: '100%',
        ...wordBreak.breakWord,
    },

    taskTitleDescription: {
        fontFamily: fontFamily.EXP_NEUE,
        fontSize: variables.fontSizeLabel,
        color: themeColors.textSupporting,
        lineHeight: variables.lineHeightNormal,
        ...spacing.mb1,
    },

    taskMenuItemCheckbox: {
        height: 27,
        ...spacing.mr3,
    },

    reportHorizontalRule: {
        borderBottomWidth: 1,
        borderColor: themeColors.border,
        ...spacing.mh5,
        ...spacing.mv2,
    },

    assigneeTextStyle: {
        fontFamily: fontFamily.EXP_NEUE_BOLD,
        fontWeight: fontWeightBold,
        minHeight: variables.avatarSizeSubscript,
    },

    taskRightIconContainer: {
        width: variables.componentSizeNormal,
        marginLeft: 'auto',
        ...spacing.mt1,
        ...pointerEventsAuto,
        ...spacing.dFlex,
        ...spacing.alignItemsCenter,
    },

    shareCodePage: {
        paddingHorizontal: 38.5,
    },

    shareCodeContainer: {
        width: '100%',
        alignItems: 'center',
        paddingHorizontal: variables.qrShareHorizontalPadding,
        paddingVertical: 20,
        borderRadius: 20,
        overflow: 'hidden',
        borderColor: themeColors.borderFocus,
        borderWidth: 2,
        backgroundColor: themeColors.highlightBG,
    },

    splashScreenHider: {
        backgroundColor: themeColors.splashBG,
        alignItems: 'center',
        justifyContent: 'center',
    },

    headerEnvBadge: {
        marginLeft: 0,
        marginBottom: 2,
        height: 12,
        paddingLeft: 4,
        paddingRight: 4,
        alignItems: 'center',
    },

    headerEnvBadgeText: {
        fontSize: 7,
        fontWeight: fontWeightBold,
        lineHeight: undefined,
    },

    expensifyQrLogo: {
        alignSelf: 'stretch',
        height: 27,
        marginBottom: 20,
    },

    qrShareTitle: {
        marginTop: 15,
        textAlign: 'center',
    },

    loginButtonRow: {
        justifyContent: 'center',
        width: '100%',
        ...flex.flexRow,
    },

    loginButtonRowSmallScreen: {
        justifyContent: 'center',
        width: '100%',
        marginBottom: 10,
        ...flex.flexRow,
    },

    appleButtonContainer: {
        width: 40,
        height: 40,
        marginRight: 20,
    },

    signInIconButton: {
        margin: 10,
        marginTop: 0,
        padding: 2,
    },

    googleButtonContainer: {
        width: 40,
        height: 40,
        marginLeft: 12,
        alignItems: 'center',
    },

    googlePillButtonContainer: {
        height: 40,
        width: 219,
    },

    thirdPartyLoadingContainer: {
        alignItems: 'center',
        justifyContent: 'center',
        height: 450,
    },

    tabSelectorButton: (isSelected) => ({
        height: 40,
        padding: 12,
        flexDirection: 'row',
        alignItems: 'center',
        justifyContent: 'center',
        borderRadius: variables.buttonBorderRadius,
        backgroundColor: isSelected ? themeColors.midtone : themeColors.appBG,
    }),

    tabSelector: {
        flexDirection: 'row',
        paddingHorizontal: 20,
        paddingBottom: 12,
    },

    tabText: (isSelected) => ({
        marginLeft: 8,
        fontFamily: isSelected ? fontFamily.EXP_NEUE_BOLD : fontFamily.EXP_NEUE,
        fontWeight: isSelected ? fontWeightBold : 400,
        color: isSelected ? themeColors.textLight : themeColors.textSupporting,
    }),

    /**
     * @param {String} backgroundColor
     * @param {Number} height
     * @returns {Object}
     */
    overscrollSpacer: (backgroundColor, height) => ({
        backgroundColor,
        height,
        width: '100%',
        position: 'absolute',
        top: -height,
        left: 0,
        right: 0,
    }),

    willChangeTransform: {
        willChange: 'transform',
    },

    emojiPickerButtonDropdown: {
        justifyContent: 'center',
        backgroundColor: themeColors.activeComponentBG,
        width: 86,
        height: 52,
        borderRadius: 26,
        alignItems: 'center',
        paddingLeft: 10,
        paddingRight: 4,
        marginBottom: 32,
        alignSelf: 'flex-start',
    },

    emojiPickerButtonDropdownIcon: {
        fontSize: 30,
    },

    moneyRequestImage: {
        height: 200,
        borderRadius: 16,
        margin: 20,
    },

    reportPreviewBox: {
        backgroundColor: themeColors.cardBG,
        borderRadius: variables.componentBorderRadiusLarge,
        maxWidth: variables.sideBarWidth,
        width: '100%',
    },

    reportPreviewBoxHoverBorder: {
        borderColor: themeColors.border,
        backgroundColor: themeColors.border,
    },

    reportPreviewBoxBody: {
        padding: 16,
    },

    reportActionItemImages: {
        flexDirection: 'row',
        borderWidth: 2,
        borderColor: themeColors.cardBG,
        borderTopLeftRadius: variables.componentBorderRadiusLarge,
        borderTopRightRadius: variables.componentBorderRadiusLarge,
        overflow: 'hidden',
        height: 200,
    },

    reportActionItemImage: {
        borderWidth: 1,
        borderColor: themeColors.cardBG,
        flex: 1,
        width: '100%',
        height: '100%',
        display: 'flex',
        justifyContent: 'center',
        alignItems: 'center',
    },

    reportActionItemImagesMore: {
        position: 'absolute',
        borderRadius: 18,
        backgroundColor: themeColors.cardBG,
        width: 36,
        height: 36,
        display: 'flex',
        justifyContent: 'center',
        alignItems: 'center',
    },

    moneyRequestHeaderStatusBarBadge: {
        padding: 8,
        borderRadius: variables.componentBorderRadiusMedium,
        marginRight: 16,
        backgroundColor: themeColors.border,
    },

    staticHeaderImage: {
        minHeight: 240,
    },

    emojiPickerButtonDropdownContainer: {
        flexDirection: 'row',
        alignItems: 'center',
    },

    rotate90: {
        transform: [{rotate: '90deg'}],
    },

<<<<<<< HEAD
    emojiStatusLHN: {
        fontSize: 22,
    },
    sidebarStatusAvatarContainer: {
        height: 44,
        width: 84,
        backgroundColor: themeColors.componentBG,
        flexDirection: 'row',
        alignItems: 'center',
        justifyContent: 'space-between',
        borderRadius: 42,
        paddingHorizontal: 2,
        marginVertical: -2,
        marginRight: -2,
    },
    sidebarStatusAvatar: {
        flex: 1,
        alignItems: 'center',
        justifyContent: 'center',
    },
=======
    moneyRequestViewImage: {
        ...spacing.mh5,
        ...spacing.mv3,
        overflow: 'hidden',
        borderWidth: 2,
        borderColor: themeColors.cardBG,
        borderRadius: variables.componentBorderRadiusLarge,
        height: 200,
        maxWidth: 400,
    },

>>>>>>> 66093088
    distanceRequestContainer: (maxHeight) => ({
        ...flex.flexShrink2,
        minHeight: variables.baseMenuItemHeight,
        maxHeight,
    }),

    mapViewContainer: {
        ...flex.flex1,
        ...spacing.p4,
        ...spacing.flex1,
        minHeight: 300,
        maxHeight: 500,
    },

    mapView: {
        flex: 1,
        borderRadius: 20,
        overflow: 'hidden',
    },

    mapPendingView: {
        backgroundColor: themeColors.highlightBG,
        ...flex.flex1,
        borderRadius: variables.componentBorderRadiusLarge,
    },
    userReportStatusEmoji: {
        fontSize: variables.fontSizeNormal,
        marginRight: 4,
    },
};

export default styles;<|MERGE_RESOLUTION|>--- conflicted
+++ resolved
@@ -3786,7 +3786,6 @@
         transform: [{rotate: '90deg'}],
     },
 
-<<<<<<< HEAD
     emojiStatusLHN: {
         fontSize: 22,
     },
@@ -3807,7 +3806,7 @@
         alignItems: 'center',
         justifyContent: 'center',
     },
-=======
+
     moneyRequestViewImage: {
         ...spacing.mh5,
         ...spacing.mv3,
@@ -3819,7 +3818,6 @@
         maxWidth: 400,
     },
 
->>>>>>> 66093088
     distanceRequestContainer: (maxHeight) => ({
         ...flex.flexShrink2,
         minHeight: variables.baseMenuItemHeight,

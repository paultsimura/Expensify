import colors from '@styles/theme/colors';
import type {ThemeColors} from '@styles/theme/types';
import CONST from '@src/CONST';
import SCREENS from '@src/SCREENS';

const lightTheme = {
    // Figma keys
    appBG: colors.productLight100,
    splashBG: colors.green400,
    highlightBG: colors.productLight200,
    border: colors.productLight400,
    borderLighter: colors.productLight400,
    borderFocus: colors.green400,
    icon: colors.productLight700,
    iconMenu: colors.green400,
    iconHovered: colors.productLight900,
    iconMenuHovered: colors.green400,
    iconSuccessFill: colors.green400,
    iconReversed: colors.productLight100,
    iconColorfulBackground: `${colors.ivory}cc`,
    textSupporting: colors.productLight800,
    text: colors.productLight900,
    textColorfulBackground: colors.ivory,
    link: colors.blue600,
    linkHover: colors.blue500,
    buttonDefaultBG: colors.productLight400,
    buttonHoveredBG: colors.productLight500,
    buttonPressedBG: colors.productLight600,
    danger: colors.red,
    dangerHover: colors.redHover,
    dangerPressed: colors.redHover,
    warning: colors.yellow400,
    success: colors.green400,
    successHover: colors.greenHover,
    successPressed: colors.greenPressed,
    transparent: colors.transparent,
    signInPage: colors.green800,
    darkSupportingText: colors.productDark800,

    // Additional keys
    overlay: colors.productLight400,
    inverse: colors.productLight900,
    shadow: colors.black,
    componentBG: colors.productLight100,
    hoverComponentBG: colors.productLight300,
    activeComponentBG: colors.productLight400,
    signInSidebar: colors.green800,
    sidebar: colors.productLight100,
    sidebarHover: colors.productLight300,
    heading: colors.productLight900,
    textLight: colors.white,
    textDark: colors.productLight900,
    textReversed: colors.productDark900,
    textBackground: colors.productLight200,
    textMutedReversed: colors.productLight700,
    textError: colors.red,
    offline: colors.productLight700,
    modalBackground: colors.productLight100,
    cardBG: colors.productLight200,
    cardBorder: colors.productLight200,
    spinner: colors.productLight800,
    unreadIndicator: colors.green400,
    placeholderText: colors.productLight700,
    heroCard: colors.blue400,
    uploadPreviewActivityIndicator: colors.productLight200,
    dropUIBG: 'rgba(252, 251, 249, 0.92)',
    receiptDropUIBG: 'rgba(3, 212, 124, 0.84)',
    checkBox: colors.green400,
    imageCropBackgroundColor: colors.productLight700,
    fallbackIconColor: colors.green700,
    reactionActiveBackground: colors.green100,
    reactionActiveText: colors.green600,
    badgeAdHoc: colors.pink600,
    badgeAdHocHover: colors.pink700,
    mentionText: colors.blue600,
    mentionBG: colors.blue100,
    ourMentionText: colors.green600,
    ourMentionBG: colors.green100,
    tooltipSupportingText: colors.productDark800,
    tooltipPrimaryText: colors.productDark900,
    skeletonLHNIn: colors.productLight400,
    skeletonLHNOut: colors.productLight600,
    QRLogo: colors.green400,
    starDefaultBG: 'rgb(254, 228, 94)',
    loungeAccessOverlay: colors.blue800,
    mapAttributionText: colors.black,
    white: colors.white,

    // Adding a color here will animate the status bar to the right color when the screen is opened.
    // Note that it needs to be a screen name, not a route url.
    // The route urls from ROUTES.ts are only used for deep linking and configuring URLs on web.
    // The screen name (see SCREENS.ts) is the name of the screen as far as react-navigation is concerned, and the linkingConfig maps screen names to URLs
    PAGE_THEMES: {
        [SCREENS.HOME]: {
            backgroundColor: colors.productLight200,
            statusBarStyle: CONST.STATUS_BAR_STYLE.DARK_CONTENT,
        },
        [SCREENS.REPORT]: {
            backgroundColor: colors.productLight100,
            statusBarStyle: CONST.STATUS_BAR_STYLE.DARK_CONTENT,
        },
        [SCREENS.SAVE_THE_WORLD.ROOT]: {
            backgroundColor: colors.tangerine800,
            statusBarStyle: CONST.STATUS_BAR_STYLE.LIGHT_CONTENT,
        },
        [SCREENS.SETTINGS.PREFERENCES.ROOT]: {
            backgroundColor: colors.blue500,
            statusBarStyle: CONST.STATUS_BAR_STYLE.LIGHT_CONTENT,
        },
        [SCREENS.SETTINGS.WORKSPACES]: {
            backgroundColor: colors.pink800,
            statusBarStyle: CONST.STATUS_BAR_STYLE.LIGHT_CONTENT,
        },
        [SCREENS.SETTINGS.WALLET.ROOT]: {
            backgroundColor: colors.productLight100,
            statusBarStyle: CONST.STATUS_BAR_STYLE.DARK_CONTENT,
        },
        [SCREENS.SETTINGS.SECURITY]: {
            backgroundColor: colors.ice500,
            statusBarStyle: CONST.STATUS_BAR_STYLE.DARK_CONTENT,
        },
        [SCREENS.SETTINGS.PROFILE.STATUS]: {
            backgroundColor: colors.productLight100,
            statusBarStyle: CONST.STATUS_BAR_STYLE.DARK_CONTENT,
        },
        [SCREENS.SETTINGS.ROOT]: {
            backgroundColor: colors.productLight100,
            statusBarStyle: CONST.STATUS_BAR_STYLE.DARK_CONTENT,
        },
<<<<<<< HEAD
        [SCREENS.WORKSPACE_SWITCHER.ROOT]: {
            backgroundColor: colors.productLight100,
            statusBarStyle: CONST.STATUS_BAR_STYLE.DARK_CONTENT,
=======
        [SCREENS.SETTINGS.ABOUT]: {
            backgroundColor: colors.yellow600,
            statusBarStyle: CONST.STATUS_BAR_STYLE.LIGHT_CONTENT,
>>>>>>> 518b6790
        },
        [SCREENS.RIGHT_MODAL.REFERRAL]: {
            backgroundColor: colors.pink800,
            statusBarStyle: CONST.STATUS_BAR_STYLE.LIGHT_CONTENT,
        },
        [SCREENS.RIGHT_MODAL.SIGN_IN]: {
            backgroundColor: colors.productDark200,
            statusBarStyle: CONST.STATUS_BAR_STYLE.LIGHT_CONTENT,
        },
    },

    statusBarStyle: CONST.STATUS_BAR_STYLE.DARK_CONTENT,
    colorScheme: CONST.COLOR_SCHEME.LIGHT,
} satisfies ThemeColors;

export default lightTheme;<|MERGE_RESOLUTION|>--- conflicted
+++ resolved
@@ -127,15 +127,13 @@
             backgroundColor: colors.productLight100,
             statusBarStyle: CONST.STATUS_BAR_STYLE.DARK_CONTENT,
         },
-<<<<<<< HEAD
         [SCREENS.WORKSPACE_SWITCHER.ROOT]: {
             backgroundColor: colors.productLight100,
             statusBarStyle: CONST.STATUS_BAR_STYLE.DARK_CONTENT,
-=======
+        },
         [SCREENS.SETTINGS.ABOUT]: {
             backgroundColor: colors.yellow600,
             statusBarStyle: CONST.STATUS_BAR_STYLE.LIGHT_CONTENT,
->>>>>>> 518b6790
         },
         [SCREENS.RIGHT_MODAL.REFERRAL]: {
             backgroundColor: colors.pink800,

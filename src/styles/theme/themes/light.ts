--- conflicted
+++ resolved
@@ -130,15 +130,11 @@
             backgroundColor: colors.yellow600,
             statusBarStyle: CONST.STATUS_BAR_STYLE.LIGHT_CONTENT,
         },
-<<<<<<< HEAD
         [SCREENS.SETTINGS.TROUBLESHOOTING]: {
             backgroundColor: colors.blue700,
             statusBarStyle: CONST.STATUS_BAR_STYLE.LIGHT_CONTENT,
         },
-        [SCREENS.RIGHT_MODAL.REFERRAL]: {
-=======
         [SCREENS.REFERRAL_DETAILS]: {
->>>>>>> 0ead1055
             backgroundColor: colors.pink800,
             statusBarStyle: CONST.STATUS_BAR_STYLE.LIGHT_CONTENT,
         },

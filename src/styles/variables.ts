--- conflicted
+++ resolved
@@ -189,13 +189,9 @@
     bankCardHeight: 26,
     workspaceTypeIconWidth: 34,
     sectionMargin: 16,
-<<<<<<< HEAD
     workspaceSectionMaxWidth: 680,
-=======
     oldDotWireframeIconWidth: 263.38,
     oldDotWireframeIconHeight: 143.28,
-    workspaceSectionMaxWidth: 600,
->>>>>>> afa88d45
     sectionIllustrationHeight: 240,
     photoUploadPopoverWidth: 335,
 

--- conflicted
+++ resolved
@@ -11,16 +11,10 @@
     border: colors.productLight400,
     borderLighter: colors.productLight600,
     borderFocus: colors.green400,
-<<<<<<< HEAD
-    icon: colors.lightIcons,
-    iconMenu: colors.darkIcons,
-    iconHovered: colors.lightPrimaryText,
+    icon: colors.productLight700,
+    iconMenu: colors.productLight700,
+    iconHovered: colors.productLight900,
     iconMenuHovered: colors.green400,
-=======
-    icon: colors.productLight700,
-    iconMenu: colors.green400,
-    iconHovered: colors.productLight900,
->>>>>>> ab4449c9
     iconSuccessFill: colors.green400,
     iconReversed: colors.productLight100,
     iconColorfulBackground: `${colors.ivory}cc`,
@@ -131,11 +125,7 @@
             statusBarStyle: CONST.STATUS_BAR_STYLE.LIGHT_CONTENT,
         },
         [SCREENS.SETTINGS.ROOT]: {
-<<<<<<< HEAD
-            backgroundColor: colors.lightAppBackground,
-=======
-            backgroundColor: colors.productLight200,
->>>>>>> ab4449c9
+            backgroundColor: colors.productLight100,
             statusBarStyle: CONST.STATUS_BAR_STYLE.DARK_CONTENT,
         },
     },

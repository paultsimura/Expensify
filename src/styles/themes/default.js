--- conflicted
+++ resolved
@@ -88,15 +88,10 @@
     [SCREENS.HOME]: darkTheme.sidebar,
     [SCREENS.SETTINGS.PREFERENCES]: colors.blue500,
     [SCREENS.SETTINGS.WORKSPACES]: colors.pink800,
-<<<<<<< HEAD
-    [SCREENS.SAVE_THE_WORLD]: colors.orange800,
+    [SCREENS.SAVE_THE_WORLD]: colors.tangerine800,
     [SCREENS.SETTINGS.SECURITY]: colors.ice500,
     [SCREENS.SETTINGS.ROOT]: darkTheme.sidebar,
-=======
     [ROUTES.SETTINGS_STATUS]: colors.green700,
-    [ROUTES.I_KNOW_A_TEACHER]: colors.tangerine800,
-    [ROUTES.SETTINGS_SECURITY]: colors.ice500,
->>>>>>> c36ac0c9
 };
 
 export default darkTheme;
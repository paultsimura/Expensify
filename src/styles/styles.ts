--- conflicted
+++ resolved
@@ -3991,17 +3991,10 @@
         colorSchemeStyle: (colorScheme: ColorScheme) => ({colorScheme}),
     } satisfies Styles);
 
-type ThemeStyle = ReturnType<typeof styles>;
+type ThemeStyles = ReturnType<typeof styles>;
 
 const stylesGenerator = styles;
 const defaultStyles = styles(defaultTheme);
 
-<<<<<<< HEAD
-type ThemeStyles = typeof defaultStyles;
-
 export default defaultStyles;
-export {stylesGenerator, type Styles, type ThemeStyles};
-=======
-export default defaultStyles;
-export {stylesGenerator, type Styles, type ThemeStyle, type StatusBarStyle, type ColorScheme};
->>>>>>> 7ebe7639
+export {stylesGenerator, type Styles, type ThemeStyles, type StatusBarStyle, type ColorScheme};
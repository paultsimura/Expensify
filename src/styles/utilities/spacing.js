--- conflicted
+++ resolved
@@ -437,16 +437,9 @@
     pb10Percentage: {
         paddingBottom: '10%',
     },
-<<<<<<< HEAD
-
-    gap1: {
-        gap: 4,
-    },
 
     gap7: {
         gap: 28,
     },
 
-=======
->>>>>>> b96c5167
 };
import {TextStyle, View, ViewStyle} from 'react-native';
import fontFamily from './fontFamily';
import roundToNearestMultipleOfFour from './roundToNearestMultipleOfFour';
import {ThemeStyles} from './styles';
import {ThemeColors} from './themes/types';
import positioning from './utilities/positioning';
import spacing from './utilities/spacing';
import variables from './variables';

/** This defines the proximity with the edge of the window in which tooltips should not be displayed.
 * If a tooltip is too close to the edge of the screen, we'll shift it towards the center. */
const GUTTER_WIDTH = variables.gutterWidth;

/** The height of a tooltip pointer */
const POINTER_HEIGHT = 4;

/** The width of a tooltip pointer */
const POINTER_WIDTH = 12;

/**
 * Compute the amount the tooltip needs to be horizontally shifted in order to keep it from displaying in the gutters.
 *
 * @param windowWidth - The width of the window.
 * @param xOffset - The distance between the left edge of the window
 *                           and the left edge of the wrapped component.
 * @param componentWidth - The width of the wrapped component.
 * @param tooltipWidth - The width of the tooltip itself.
 * @param [manualShiftHorizontal] - Any additional amount to manually shift the tooltip to the left or right.
 *                                         A positive value shifts it to the right,
 *                                         and a negative value shifts it to the left.
 */
function computeHorizontalShift(windowWidth: number, xOffset: number, componentWidth: number, tooltipWidth: number, manualShiftHorizontal: number): number {
    // First find the left and right edges of the tooltip (by default, it is centered on the component).
    const componentCenter = xOffset + componentWidth / 2 + manualShiftHorizontal;
    const tooltipLeftEdge = componentCenter - tooltipWidth / 2;
    const tooltipRightEdge = componentCenter + tooltipWidth / 2;

    if (tooltipLeftEdge < GUTTER_WIDTH) {
        // Tooltip is in left gutter, shift right by a multiple of four.
        return roundToNearestMultipleOfFour(GUTTER_WIDTH - tooltipLeftEdge);
    }

    if (tooltipRightEdge > windowWidth - GUTTER_WIDTH) {
        // Tooltip is in right gutter, shift left by a multiple of four.
        return roundToNearestMultipleOfFour(windowWidth - GUTTER_WIDTH - tooltipRightEdge);
    }

    // Tooltip is not in the gutter, so no need to shift it horizontally
    return 0;
}

/**
 * Determines if there is an overlapping element at the top of a given coordinate.
 *                    (targetCenterX, y)
 *                            |
 *                            v
 *                        _ _ _ _ _
 *                       |         |
 *                       |         |
 *                       |         |
 *                       |         |
 *                       |_ _ _ _ _|
 *
 * @param tooltip - The reference to the tooltip's root element
 * @param xOffset - The distance between the left edge of the window
 *                           and the left edge of the wrapped component.
 * @param yOffset - The distance between the top edge of the window
 *                           and the top edge of the wrapped component.
 * @param tooltipTargetWidth - The width of the tooltip's target
 * @param tooltipTargetHeight - The height of the tooltip's target
 */
function isOverlappingAtTop(tooltip: View | HTMLDivElement, xOffset: number, yOffset: number, tooltipTargetWidth: number, tooltipTargetHeight: number) {
    if (typeof document.elementFromPoint !== 'function') {
        return false;
    }

    // Use the x center position of the target to prevent wrong element returned by elementFromPoint
    // in case the target has a border radius or is a multiline text.
    const targetCenterX = xOffset + tooltipTargetWidth / 2;
    const elementAtTargetCenterX = document.elementFromPoint(targetCenterX, yOffset);

    // Ensure it's not the already rendered element of this very tooltip, so the tooltip doesn't try to "avoid" itself
    if (!elementAtTargetCenterX || ('contains' in tooltip && tooltip.contains(elementAtTargetCenterX))) {
        return false;
    }

    const rectAtTargetCenterX = elementAtTargetCenterX.getBoundingClientRect();

    // Ensure it's not overlapping with another element by checking if the yOffset is greater than the top of the element
    // and less than the bottom of the element. Also ensure the tooltip target is not completely inside the elementAtTargetCenterX by vertical direction
    const isOverlappingAtTargetCenterX = yOffset > rectAtTargetCenterX.top && yOffset < rectAtTargetCenterX.bottom && yOffset + tooltipTargetHeight > rectAtTargetCenterX.bottom;

    return isOverlappingAtTargetCenterX;
}

type TooltipStyles = {
    animationStyle: ViewStyle;
    rootWrapperStyle: ViewStyle;
    textStyle: TextStyle;
    pointerWrapperStyle: ViewStyle;
    pointerStyle: ViewStyle;
};

type TooltipParams = {
    tooltip: View | HTMLDivElement;
    currentSize: number;
    windowWidth: number;
    xOffset: number;
    yOffset: number;
    tooltipTargetWidth: number;
    tooltipTargetHeight: number;
    maxWidth: number;
    tooltipContentWidth: number;
    tooltipWrapperHeight: number;
    theme: ThemeColors;
    themeStyles: ThemeStyles;
    manualShiftHorizontal?: number;
    manualShiftVertical?: number;
};

/**
 * Generate styles for the tooltip component.
 *
 * @param tooltip - The reference to the tooltip's root element
 * @param currentSize - The current size of the tooltip used in the scaling animation.
 * @param windowWidth - The width of the window.
 * @param xOffset - The distance between the left edge of the window
 *                           and the left edge of the wrapped component.
 * @param yOffset - The distance between the top edge of the window
 *                           and the top edge of the wrapped component.
 * @param tooltipTargetWidth - The width of the tooltip's target
 * @param tooltipTargetHeight - The height of the tooltip's target
 * @param maxWidth - The tooltip's max width.
 * @param tooltipContentWidth - The tooltip's inner content measured width.
 * @param tooltipWrapperHeight - The tooltip's wrapper measured height.
 * @param [manualShiftHorizontal] - Any additional amount to manually shift the tooltip to the left or right.
 *                                         A positive value shifts it to the right,
 *                                         and a negative value shifts it to the left.
 * @param [manualShiftVertical] - Any additional amount to manually shift the tooltip up or down.
 *                                       A positive value shifts it down, and a negative value shifts it up.
 */
export default function getTooltipStyles({
    tooltip,
    currentSize,
    windowWidth,
    xOffset,
    yOffset,
    tooltipTargetWidth,
    tooltipTargetHeight,
    maxWidth,
    tooltipContentWidth,
    tooltipWrapperHeight,
    theme,
    themeStyles,
    manualShiftHorizontal = 0,
    manualShiftVertical = 0,
<<<<<<< HEAD
    forceRenderingBelow = false,
): TooltipStyles {
=======
}: TooltipParams): TooltipStyles {
>>>>>>> 1682be47
    const tooltipVerticalPadding = spacing.pv1;

    // We calculate tooltip width based on the tooltip's content width
    // so the tooltip wrapper is just big enough to fit content and prevent white space.
    // NOTE: Add 1 to the tooltipWidth to prevent truncated text in Safari
    const tooltipWidth = tooltipContentWidth && tooltipContentWidth + spacing.ph2.paddingHorizontal * 2 + 1;
    const tooltipHeight = tooltipWrapperHeight;

    const isTooltipSizeReady = tooltipWidth !== undefined && tooltipHeight !== undefined;

    // Set the scale to 1 to be able to measure the tooltip size correctly when it's not ready yet.
    let scale = 1;
    let shouldShowBelow = false;
    let horizontalShift = 0;
    let horizontalShiftPointer = 0;
    let rootWrapperTop = 0;
    let rootWrapperLeft = 0;
    let pointerWrapperTop = 0;
    let pointerWrapperLeft = 0;
    let pointerAdditionalStyle = {};

    if (isTooltipSizeReady) {
        // Determine if the tooltip should display below the wrapped component.
        // If either a tooltip will try to render within GUTTER_WIDTH logical pixels of the top of the screen,
        // Or the wrapped component is overlapping at top-center with another element
        // we'll display it beneath its wrapped component rather than above it as usual.
        shouldShowBelow = forceRenderingBelow || yOffset - tooltipHeight < GUTTER_WIDTH || isOverlappingAtTop(tooltip, xOffset, yOffset, tooltipTargetWidth, tooltipTargetHeight);

        // When the tooltip size is ready, we can start animating the scale.
        scale = currentSize;

        // Determine if we need to shift the tooltip horizontally to prevent it
        // from displaying too near to the edge of the screen.
        horizontalShift = computeHorizontalShift(windowWidth, xOffset, tooltipTargetWidth, tooltipWidth, manualShiftHorizontal);

        // Determine if we need to shift the pointer horizontally to prevent it from being too near to the edge of the tooltip
        // We shift it to the right a bit if the tooltip is positioned on the extreme left
        // and shift it to left a bit if the tooltip is positioned on the extreme right.
        horizontalShiftPointer =
            horizontalShift > 0
                ? Math.max(-horizontalShift, -(tooltipWidth / 2) + POINTER_WIDTH / 2 + variables.componentBorderRadiusSmall)
                : Math.min(-horizontalShift, tooltipWidth / 2 - POINTER_WIDTH / 2 - variables.componentBorderRadiusSmall);

        // Because it uses fixed positioning, the top-left corner of the tooltip is aligned
        // with the top-left corner of the window by default.
        // we will use yOffset to position the tooltip relative to the Wrapped Component
        // So we need to shift the tooltip vertically and horizontally to position it correctly.
        //
        // First, we'll position it vertically.
        // To shift the tooltip down, we'll give `top` a positive value.
        // To shift the tooltip up, we'll give `top` a negative value.
        rootWrapperTop = shouldShowBelow
            ? // We need to shift the tooltip down below the component. So shift the tooltip down (+) by...
              yOffset + tooltipTargetHeight + POINTER_HEIGHT + manualShiftVertical
            : // We need to shift the tooltip up above the component. So shift the tooltip up (-) by...
              yOffset - (tooltipHeight + POINTER_HEIGHT) + manualShiftVertical;

        // Next, we'll position it horizontally.
        // we will use xOffset to position the tooltip relative to the Wrapped Component
        // To shift the tooltip right, we'll give `left` a positive value.
        // To shift the tooltip left, we'll give `left` a negative value.
        //
        // So we'll:
        //   1) Shift the tooltip right (+) to the center of the component,
        //      so the left edge lines up with the component center.
        //   2) Shift it left (-) to by half the tooltip's width,
        //      so the tooltip's center lines up with the center of the wrapped component.
        //   3) Add the horizontal shift (left or right) computed above to keep it out of the gutters.
        //   4) Lastly, add the manual horizontal shift passed in as a parameter.
        rootWrapperLeft = xOffset + (tooltipTargetWidth / 2 - tooltipWidth / 2) + horizontalShift + manualShiftHorizontal;

        // By default, the pointer's top-left will align with the top-left of the tooltip wrapper.
        //
        // To align it vertically, we'll:
        //   If the pointer should be below the tooltip wrapper, shift the pointer down (+) by the tooltip height,
        //   so that the top of the pointer lines up with the bottom of the tooltip
        //
        //   OR if the pointer should be above the tooltip wrapper, then the pointer up (-) by the pointer's height
        //   so that the bottom of the pointer lines up with the top of the tooltip
        pointerWrapperTop = shouldShowBelow ? -POINTER_HEIGHT : tooltipHeight;

        // To align it horizontally, we'll:
        //   1) Shift the pointer to the right (+) by the half the tooltipWidth's width,
        //      so the left edge of the pointer lines up with the tooltipWidth's center.
        //   2) To the left (-) by half the pointer's width,
        //      so the pointer's center lines up with the tooltipWidth's center.
        //   3) Remove the wrapper's horizontalShift to maintain the pointer
        //      at the center of the hovered component.
        pointerWrapperLeft = horizontalShiftPointer + (tooltipWidth / 2 - POINTER_WIDTH / 2);

        pointerAdditionalStyle = shouldShowBelow ? themeStyles.flipUpsideDown : {};
    }

    return {
        animationStyle: {
            // remember Transform causes a new Local cordinate system
            // https://drafts.csswg.org/css-transforms-1/#transform-rendering
            // so Position fixed children will be relative to this new Local cordinate system
            transform: [{scale}],
        },
        rootWrapperStyle: {
            ...positioning.pFixed,
            backgroundColor: theme.heading,
            borderRadius: variables.componentBorderRadiusSmall,
            ...tooltipVerticalPadding,
            ...spacing.ph2,
            zIndex: variables.tooltipzIndex,
            width: tooltipWidth,
            maxWidth,
            top: rootWrapperTop,
            left: rootWrapperLeft,

            // We are adding this to prevent the tooltip text from being selected and copied on CTRL + A.
            ...themeStyles.userSelectNone,
            ...themeStyles.pointerEventsNone,
        },
        textStyle: {
            color: theme.textReversed,
            fontFamily: fontFamily.EXP_NEUE,
            fontSize: variables.fontSizeSmall,
            overflow: 'hidden',
            lineHeight: variables.lineHeightSmall,
            textAlign: 'center',
        },
        pointerWrapperStyle: {
            ...positioning.pFixed,
            top: pointerWrapperTop,
            left: pointerWrapperLeft,
        },
        pointerStyle: {
            width: 0,
            height: 0,
            backgroundColor: theme.transparent,
            borderStyle: 'solid',
            borderLeftWidth: POINTER_WIDTH / 2,
            borderRightWidth: POINTER_WIDTH / 2,
            borderTopWidth: POINTER_HEIGHT,
            borderLeftColor: theme.transparent,
            borderRightColor: theme.transparent,
            borderTopColor: theme.heading,
            ...pointerAdditionalStyle,
        },
    };
}<|MERGE_RESOLUTION|>--- conflicted
+++ resolved
@@ -116,6 +116,7 @@
     themeStyles: ThemeStyles;
     manualShiftHorizontal?: number;
     manualShiftVertical?: number;
+    forceRenderingBelow?: boolean;
 };
 
 /**
@@ -154,12 +155,8 @@
     themeStyles,
     manualShiftHorizontal = 0,
     manualShiftVertical = 0,
-<<<<<<< HEAD
     forceRenderingBelow = false,
-): TooltipStyles {
-=======
 }: TooltipParams): TooltipStyles {
->>>>>>> 1682be47
     const tooltipVerticalPadding = spacing.pv1;
 
     // We calculate tooltip width based on the tooltip's content width

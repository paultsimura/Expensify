/**
 * This is a file containing constants for all the top level keys in our store
 */
export default {
    // Holds information about the users account that is logging in
    ACCOUNT: 'account',

    // Holds the reportID for the report between the user and their account manager
    ACCOUNT_MANAGER_REPORT_ID: 'accountManagerReportID',

    // Boolean flag only true when first set
    NVP_IS_FIRST_TIME_NEW_EXPENSIFY_USER: 'isFirstTimeNewExpensifyUser',

    // Holds an array of client IDs which is used for multi-tabs on web in order to know
    // which tab is the leader, and which ones are the followers
    ACTIVE_CLIENTS: 'activeClients',

    // A unique ID for the device
    DEVICE_ID: 'deviceID',

    // Boolean flag set whenever the sidebar has loaded
    IS_SIDEBAR_LOADED: 'isSidebarLoaded',

    // Note: These are Persisted Requests - not all requests in the main queue as the key name might lead one to believe
    PERSISTED_REQUESTS: 'networkRequestQueue',

    // Onyx updates from a response, or success or failure data from a request.
    QUEUED_ONYX_UPDATES: 'queuedOnyxUpdates',

    // Stores current date
    CURRENT_DATE: 'currentDate',

    // Credentials to authenticate the user
    CREDENTIALS: 'credentials',

    // Contains loading data for the IOU feature (MoneyRequestModal, IOUDetail, & IOUPreview Components)
    IOU: 'iou',

    // Keeps track if there is modal currently visible or not
    MODAL: 'modal',

    // Has information about the network status (offline/online)
    NETWORK: 'network',

    // draft status
    CUSTOM_STATUS_DRAFT: 'customStatusDraft',

    // Contains all the personalDetails the user has access to, keyed by accountID
    PERSONAL_DETAILS_LIST: 'personalDetailsList',

    // Contains all the private personal details of the user
    PRIVATE_PERSONAL_DETAILS: 'private_personalDetails',

    // Contains all the info for Tasks
    TASK: 'task',

    // Contains a list of all currencies available to the user - user can
    // select a currency based on the list
    CURRENCY_LIST: 'currencyList',

    // Indicates whether an update is available and ready to be installed.
    UPDATE_AVAILABLE: 'updateAvailable',

    // Indicates that a request to join a screen share with a GuidesPlus agent was received
    SCREEN_SHARE_REQUEST: 'screenShareRequest',

    // Saves the current country code which is displayed when the user types a phone number without
    // an international code
    COUNTRY_CODE: 'countryCode',

    // The 'country' field in this code represents the return country based on the user's IP address.
    // It is expected to provide a two-letter country code such as US for United States, and so on.
    COUNTRY: 'country',

    // Contains all the users settings for the Settings page and sub pages
    USER: 'user',

    // Contains metadata (partner, login, validation date) for all of the user's logins
    LOGIN_LIST: 'loginList',

    // Information about the current session (authToken, accountID, email, loading, error)
    SESSION: 'session',
    BETAS: 'betas',

    // NVP keys
    // Contains the user's payPalMe data
    PAYPAL: 'paypal',

    // Contains the user preference for the LHN priority mode
    NVP_PRIORITY_MODE: 'nvp_priorityMode',

    // Contains the users's block expiration (if they have one)
    NVP_BLOCKED_FROM_CONCIERGE: 'private_blockedFromConcierge',

    // A unique identifier that each user has that's used to send notifications
    NVP_PRIVATE_PUSH_NOTIFICATION_ID: 'private_pushNotificationID',

    // The NVP with the last payment method used per policy
    NVP_LAST_PAYMENT_METHOD: 'nvp_lastPaymentMethod',

    // Does this user have push notifications enabled for this device?
    PUSH_NOTIFICATIONS_ENABLED: 'pushNotificationsEnabled',

    // Plaid data (access tokens, bank accounts ...)
    PLAID_DATA: 'plaidData',

    // If we disabled Plaid because of too many attempts
    IS_PLAID_DISABLED: 'isPlaidDisabled',

    // Token needed to initialize Plaid link
    PLAID_LINK_TOKEN: 'plaidLinkToken',

    // Token needed to initialize Onfido
    ONFIDO_TOKEN: 'onfidoToken',

    // Collection Keys
    COLLECTION: {
        DOWNLOAD: 'download_',
        POLICY: 'policy_',
        POLICY_MEMBERS: 'policyMembers_',
        WORKSPACE_INVITE_MEMBERS_DRAFT: 'workspaceInviteMembersDraft_',
        REPORT: 'report_',
        REPORT_ACTIONS: 'reportActions_',
        REPORT_ACTIONS_DRAFTS: 'reportActionsDrafts_',
        REPORT_ACTIONS_REACTIONS: 'reportActionsReactions_',
        REPORT_DRAFT_COMMENT: 'reportDraftComment_',
        REPORT_DRAFT_COMMENT_NUMBER_OF_LINES: 'reportDraftCommentNumberOfLines_',
        REPORT_IS_COMPOSER_FULL_SIZE: 'reportIsComposerFullSize_',
        REPORT_USER_IS_TYPING: 'reportUserIsTyping_',
        SECURITY_GROUP: 'securityGroup_',
        TRANSACTION: 'transactions_',

        // This is deprecated, but needed for a migration, so we still need to include it here so that it will be initialized in Onyx.init
        DEPRECATED_POLICY_MEMBER_LIST: 'policyMemberList_',
    },

    // Indicates which locale should be used
    NVP_PREFERRED_LOCALE: 'preferredLocale',

    // List of transactionIDs in process of rejection
    TRANSACTIONS_BEING_REJECTED: 'transactionsBeingRejected',

    // User's Expensify Wallet
    USER_WALLET: 'userWallet',

    // Object containing Onfido SDK Token + applicantID
    WALLET_ONFIDO: 'walletOnfido',

    // Stores information about additional details form entry
    WALLET_ADDITIONAL_DETAILS: 'walletAdditionalDetails',

    // Object containing Wallet terms step state
    WALLET_TERMS: 'walletTerms',

    // The user's bank accounts
    BANK_ACCOUNT_LIST: 'bankAccountList',

    // The user's credit cards
    CARD_LIST: 'cardList',

    // The user's credit cards (renamed from cardList)
    FUND_LIST: 'fundList',

    // Stores information about the user's saved statements
    WALLET_STATEMENT: 'walletStatement',

    // Stores information about the active personal bank account being set up
    PERSONAL_BANK_ACCOUNT: 'personalBankAccount',

    // Stores information about the active reimbursement account being set up
    REIMBURSEMENT_ACCOUNT: 'reimbursementAccount',

    // Stores draft information about the active reimbursement account being set up
    REIMBURSEMENT_ACCOUNT_DRAFT: 'reimbursementAccountDraft',

    // Store preferred skintone for emoji
    PREFERRED_EMOJI_SKIN_TONE: 'preferredEmojiSkinTone',

    // Store frequently used emojis for this user
    FREQUENTLY_USED_EMOJIS: 'frequentlyUsedEmojis',

    // Stores Workspace ID that will be tied to reimbursement account during setup
    REIMBURSEMENT_ACCOUNT_WORKSPACE_ID: 'reimbursementAccountWorkspaceID',

    // Set when we are loading payment methods
    IS_LOADING_PAYMENT_METHODS: 'isLoadingPaymentMethods',

    // Is report data loading?
    IS_LOADING_REPORT_DATA: 'isLoadingReportData',

    // Is Keyboard shortcuts modal open?
    IS_SHORTCUTS_MODAL_OPEN: 'isShortcutsModalOpen',

    // Is the test tools modal open?
    IS_TEST_TOOLS_MODAL_OPEN: 'isTestToolsModalOpen',

    // Stores information about active wallet transfer amount, selectedAccountID, status, etc
    WALLET_TRANSFER: 'walletTransfer',

    // The policyID of the last workspace whose settings were accessed by the user
    LAST_ACCESSED_WORKSPACE_POLICY_ID: 'lastAccessedWorkspacePolicyID',

    // List of Form ids
    FORMS: {
        ADD_DEBIT_CARD_FORM: 'addDebitCardForm',
        REIMBURSEMENT_ACCOUNT_FORM: 'reimbursementAccount',
        WORKSPACE_SETTINGS_FORM: 'workspaceSettingsForm',
        WORKSPACE_RATE_AND_UNIT_FORM: 'workspaceRateAndUnitForm',
        CLOSE_ACCOUNT_FORM: 'closeAccount',
        PROFILE_SETTINGS_FORM: 'profileSettingsForm',
        DISPLAY_NAME_FORM: 'displayNameForm',
        ROOM_NAME_FORM: 'roomNameForm',
        WELCOME_MESSAGE_FORM: 'welcomeMessageForm',
        LEGAL_NAME_FORM: 'legalNameForm',
        WORKSPACE_INVITE_MESSAGE_FORM: 'workspaceInviteMessageForm',
        DATE_OF_BIRTH_FORM: 'dateOfBirthForm',
        HOME_ADDRESS_FORM: 'homeAddressForm',
        NEW_ROOM_FORM: 'newRoomForm',
        ROOM_SETTINGS_FORM: 'roomSettingsForm',
        NEW_TASK_FORM: 'newTaskForm',
        EDIT_TASK_FORM: 'editTaskForm',
        MONEY_REQUEST_DESCRIPTION_FORM: 'moneyRequestDescriptionForm',
        NEW_CONTACT_METHOD_FORM: 'newContactMethodForm',
        PAYPAL_FORM: 'payPalForm',
<<<<<<< HEAD
        WAYPOINT_FORM: 'waypointForm',
        WAYPOINT_FORM_DRAFT: 'waypointFormDraft',
=======
        SETTINGS_STATUS_SET_FORM: 'settingsStatusSetForm',
        SETTINGS_STATUS_CLEAR_AFTER_FORM: 'settingsStatusClearAfterForm',
        SETTINGS_STATUS_SET_CLEAR_AFTER_FORM: 'settingsStatusSetClearAfterForm',
>>>>>>> 00615f0c
    },

    // Whether we should show the compose input or not
    SHOULD_SHOW_COMPOSE_INPUT: 'shouldShowComposeInput',

    // Is app in beta version
    IS_BETA: 'isBeta',

    // The theme setting set by the user in preferences.
    // This can be either "light", "dark" or "system"
    PREFERRED_THEME: 'preferredTheme',

    // Whether we're checking if the room is public or not
    IS_CHECKING_PUBLIC_ROOM: 'isCheckingPublicRoom',

    // A map of the user's security group IDs they belong to in specific domains
    MY_DOMAIN_SECURITY_GROUPS: 'myDomainSecurityGroups',

    // Report ID of the last report the user viewed as anonymous user
    LAST_OPENED_PUBLIC_ROOM_ID: 'lastOpenedPublicRoomID',

    // Experimental memory only Onyx mode flag
    IS_USING_MEMORY_ONLY_KEYS: 'isUsingMemoryOnlyKeys',

    // The access token to be used with the Mapbox library
    MAPBOX_ACCESS_TOKEN: 'mapboxAccessToken',

    ONYX_UPDATES: {
        // The ID of the last Onyx update that was applied to this client
        LAST_UPDATE_ID: 'onyxUpdatesLastUpdateID',

        // The ID of the previous Onyx update that was applied to this client
        PREVIOUS_UPDATE_ID: 'onyxUpdatesPreviousUpdateID',
    },

    // Manual request tab selector
    SELECTED_TAB: 'selectedTab',

    // Receipt upload modal
    RECEIPT_MODAL: 'receiptModal',
};<|MERGE_RESOLUTION|>--- conflicted
+++ resolved
@@ -222,14 +222,11 @@
         MONEY_REQUEST_DESCRIPTION_FORM: 'moneyRequestDescriptionForm',
         NEW_CONTACT_METHOD_FORM: 'newContactMethodForm',
         PAYPAL_FORM: 'payPalForm',
-<<<<<<< HEAD
         WAYPOINT_FORM: 'waypointForm',
         WAYPOINT_FORM_DRAFT: 'waypointFormDraft',
-=======
         SETTINGS_STATUS_SET_FORM: 'settingsStatusSetForm',
         SETTINGS_STATUS_CLEAR_AFTER_FORM: 'settingsStatusClearAfterForm',
         SETTINGS_STATUS_SET_CLEAR_AFTER_FORM: 'settingsStatusSetClearAfterForm',
->>>>>>> 00615f0c
     },
 
     // Whether we should show the compose input or not

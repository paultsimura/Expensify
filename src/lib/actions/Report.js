--- conflicted
+++ resolved
@@ -174,10 +174,6 @@
  * @param {object} reportAction
  */
 function updateReportWithNewAction(reportID, reportAction) {
-<<<<<<< HEAD
-=======
-    const previousMaxSequenceNumber = reportMaxSequenceNumbers[reportID] || 0;
->>>>>>> 7f150b03
     const newMaxSequenceNumber = reportAction.sequenceNumber;
 
     // Always merge the reportID into Ion

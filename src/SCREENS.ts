--- conflicted
+++ resolved
@@ -15,15 +15,12 @@
         ROOT: 'Settings_Root',
         PREFERENCES: 'Settings_Preferences',
         WORKSPACES: 'Settings_Workspaces',
-<<<<<<< HEAD
         ABOUT: 'Settings_About',
-=======
         SECURITY: 'Settings_Security',
         STATUS: 'Settings_Status',
     },
     SAVE_THE_WORLD: {
         ROOT: 'SaveTheWorld_Root',
->>>>>>> bfda42de
     },
     SIGN_IN_WITH_APPLE_DESKTOP: 'AppleSignInDesktop',
     SIGN_IN_WITH_GOOGLE_DESKTOP: 'GoogleSignInDesktop',

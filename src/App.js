--- conflicted
+++ resolved
@@ -45,11 +45,8 @@
                 HTMLEngineProvider,
                 WindowDimensionsProvider,
                 KeyboardStateProvider,
-<<<<<<< HEAD
                 PopoverContextProvider,
-=======
                 PickerStateProvider,
->>>>>>> a7863493
             ]}
         >
             <CustomStatusBar />

--- conflicted
+++ resolved
@@ -45,11 +45,8 @@
                 HTMLEngineProvider,
                 WindowDimensionsProvider,
                 KeyboardStateProvider,
-<<<<<<< HEAD
                 CurrentReportIdContextProvider,
-=======
                 PickerStateProvider,
->>>>>>> 81a0609e
             ]}
         >
             <CustomStatusBar />

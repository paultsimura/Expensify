--- conflicted
+++ resolved
@@ -2,11 +2,7 @@
 import PropTypes from 'prop-types';
 import {View} from 'react-native';
 import styles from '../../../style/StyleSheet';
-<<<<<<< HEAD
-=======
-import {withRouter} from '../../../lib/Router';
 import TextInputFocusable from '../../../components/TextInputFocusable';
->>>>>>> 0f72e9c9
 
 const propTypes = {
     // A method to call when the form is submitted

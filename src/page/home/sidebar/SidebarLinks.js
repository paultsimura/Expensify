import React from 'react';
import {View} from 'react-native';
import _ from 'underscore';
import PropTypes from 'prop-types';
import lodashOrderby from 'lodash.orderby';
import styles from '../../../style/StyleSheet';
import Text from '../../../components/Text';
import SidebarLink from './SidebarLink';
import withIon from '../../../components/withIon';
import IONKEYS from '../../../IONKEYS';
import ChatSwitcherView from './ChatSwitcherView';
import SafeAreaInsetPropTypes from '../../SafeAreaInsetPropTypes';
import compose from '../../../lib/compose';
import {withRouter} from '../../../lib/Router';

const propTypes = {
    // These are from withRouter
    // eslint-disable-next-line react/forbid-prop-types
    match: PropTypes.object.isRequired,

    // A function to call when the chat switcher is blurred
    onChatSwitcherBlur: PropTypes.func.isRequired,

    // A function to call when the chat switcher gets focus
    onChatSwitcherFocus: PropTypes.func.isRequired,

    // Toggles the hamburger menu open and closed
    onLinkClick: PropTypes.func.isRequired,

    // Safe area insets required for mobile devices margins
    insets: SafeAreaInsetPropTypes.isRequired,

    /* Ion Props */

    // List of reports
    reports: PropTypes.objectOf(PropTypes.shape({
        reportID: PropTypes.number,
        reportName: PropTypes.string,
        unreadActionCount: PropTypes.number,
    })),
};
const defaultProps = {
    reports: {},
};

class SidebarLinks extends React.Component {
    constructor(props) {
        super(props);

        this.state = {
            areReportLinksVisible: true,
        };
    }

    render() {
        const {onLinkClick} = this.props;
        const reportIDInUrl = parseInt(this.props.match.params.reportID, 10);
        const sortedReports = lodashOrderby(this.props.reports, ['pinnedReport', 'reportName'], ['desc', 'asc']);

        // Filter the reports so that the only reports shown are pinned, unread, and the one matching the URL
        // eslint-disable-next-line max-len
        const reportsToDisplay = _.filter(sortedReports, report => (report.pinnedReport || (report.unreadActionCount > 0) || report.reportID === reportIDInUrl));

        // Update styles to hide the report links if they should not be visible
        const sidebarLinksStyle = this.state.areReportLinksVisible
            ? [styles.sidebarListContainer]
            : [styles.sidebarListContainer, styles.dNone];

        return (
            <View style={[styles.flex1, {marginTop: this.props.insets.top}]}>
                <View style={[styles.sidebarHeader]}>
                    <ChatSwitcherView
                        onBlur={() => {
                            this.setState({areReportLinksVisible: true});
                            this.props.onChatSwitcherBlur();
                        }}
                        onFocus={() => {
                            this.setState({areReportLinksVisible: false});
                            this.props.onChatSwitcherFocus();
                        }}
                    />
                </View>

<<<<<<< HEAD
                {this.state.areReportLinksVisible && (
                    <View style={[styles.sidebarListContainer]}>
                        <View style={[styles.sidebarListItem]}>
                            <Text style={[styles.sidebarListHeader]}>
                                Chats
                            </Text>
                        </View>
                        {/* A report will not have a report name if it hasn't been fetched from the server yet */}
                        {/* so nothing is rendered */}
                        {_.map(reportsToDisplay, report => report.reportName && (
                            <SidebarLink
                                key={report.reportID}
                                reportID={report.reportID}
                                reportName={report.reportName}
                                hasUnread={report.hasUnread}
                                onLinkClick={onLinkClick}
                                isPinned={report.pinnedReport}
                                canModifyPin={report.canModifyPin}
                            />
                        ))}
=======
                <View style={sidebarLinksStyle}>
                    <View style={[styles.sidebarListItem]}>
                        <Text style={[styles.sidebarListHeader]}>
                            Chats
                        </Text>
>>>>>>> 569d2025
                    </View>
                    {/* A report will not have a report name if it hasn't been fetched from the server yet */}
                    {/* so nothing is rendered */}
                    {_.map(reportsToDisplay, report => report.reportName && (
                        <SidebarLink
                            key={report.reportID}
                            reportID={report.reportID}
                            reportName={report.reportName}
                            isUnread={report.unreadActionCount > 0}
                            onLinkClick={onLinkClick}
                            isActiveReport={report.reportID === reportIDInUrl}
                        />
                    ))}
                </View>
            </View>
        );
    }
}

SidebarLinks.propTypes = propTypes;
SidebarLinks.defaultProps = defaultProps;

export default compose(
    withRouter,
    withIon({
        reports: {
            key: IONKEYS.COLLECTION.REPORT,
        }
    }),
)(SidebarLinks);<|MERGE_RESOLUTION|>--- conflicted
+++ resolved
@@ -80,35 +80,11 @@
                         }}
                     />
                 </View>
-
-<<<<<<< HEAD
-                {this.state.areReportLinksVisible && (
-                    <View style={[styles.sidebarListContainer]}>
-                        <View style={[styles.sidebarListItem]}>
-                            <Text style={[styles.sidebarListHeader]}>
-                                Chats
-                            </Text>
-                        </View>
-                        {/* A report will not have a report name if it hasn't been fetched from the server yet */}
-                        {/* so nothing is rendered */}
-                        {_.map(reportsToDisplay, report => report.reportName && (
-                            <SidebarLink
-                                key={report.reportID}
-                                reportID={report.reportID}
-                                reportName={report.reportName}
-                                hasUnread={report.hasUnread}
-                                onLinkClick={onLinkClick}
-                                isPinned={report.pinnedReport}
-                                canModifyPin={report.canModifyPin}
-                            />
-                        ))}
-=======
                 <View style={sidebarLinksStyle}>
                     <View style={[styles.sidebarListItem]}>
                         <Text style={[styles.sidebarListHeader]}>
                             Chats
                         </Text>
->>>>>>> 569d2025
                     </View>
                     {/* A report will not have a report name if it hasn't been fetched from the server yet */}
                     {/* so nothing is rendered */}
@@ -120,6 +96,8 @@
                             isUnread={report.unreadActionCount > 0}
                             onLinkClick={onLinkClick}
                             isActiveReport={report.reportID === reportIDInUrl}
+                            isPinned={report.pinnedReport}
+                            canModifyPin={report.canModifyPin}
                         />
                     ))}
                 </View>

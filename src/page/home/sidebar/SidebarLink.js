import React from 'react';
import PropTypes from 'prop-types';
import {View} from 'react-native';
import Text from '../../../components/Text';
import styles from '../../../style/StyleSheet';
import PressableLink from '../../../components/PressableLink';
<<<<<<< HEAD
=======
import ROUTES from '../../../ROUTES';
>>>>>>> 9e421eef

const propTypes = {
    // The ID of the report for this link
    reportID: PropTypes.number.isRequired,

    // The name of the report to use as the text for this link
    reportName: PropTypes.string,

    // Toggles the hamburger menu open and closed
    onLinkClick: PropTypes.func.isRequired,

    // Does the report for this link have unread comments?
    isUnread: PropTypes.bool,

    // Whether this is the report currently in view
    isActiveReport: PropTypes.bool.isRequired,
};

const defaultProps = {
    isUnread: false,
    reportName: '',
};

const SidebarLink = (props) => {
    const linkWrapperActiveStyle = props.isActiveReport && styles.sidebarLinkWrapperActive;
    const linkActiveStyle = props.isActiveReport ? styles.sidebarLinkActive : styles.sidebarLink;
    const textActiveStyle = props.isActiveReport ? styles.sidebarLinkActiveText : styles.sidebarLinkText;
    const textActiveUnreadStyle = props.isUnread
        ? [textActiveStyle, styles.sidebarLinkTextUnread] : [textActiveStyle];

    return (
        <View style={[styles.sidebarListItem, linkWrapperActiveStyle]}>
            <PressableLink
                onClick={props.onLinkClick}
                to={ROUTES.getReportRoute(props.reportID)}
                style={linkActiveStyle}
            >
                <View style={[styles.sidebarLinkInner]}>
                    <Text numberOfLines={1} style={textActiveUnreadStyle}>
                        {props.reportName}
                    </Text>
                </View>
            </PressableLink>
        </View>
    );
};

SidebarLink.displayName = 'SidebarLink';
SidebarLink.propTypes = propTypes;
SidebarLink.defaultProps = defaultProps;

export default SidebarLink;<|MERGE_RESOLUTION|>--- conflicted
+++ resolved
@@ -4,10 +4,7 @@
 import Text from '../../../components/Text';
 import styles from '../../../style/StyleSheet';
 import PressableLink from '../../../components/PressableLink';
-<<<<<<< HEAD
-=======
 import ROUTES from '../../../ROUTES';
->>>>>>> 9e421eef
 
 const propTypes = {
     // The ID of the report for this link

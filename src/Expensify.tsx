--- conflicted
+++ resolved
@@ -16,11 +16,7 @@
 import * as CONFIG from './CONFIG';
 import CONST from './CONST';
 import useLocalize from './hooks/useLocalize';
-<<<<<<< HEAD
-import * as App from './libs/actions/App';
-=======
 import {updateLastRoute} from './libs/actions/App';
->>>>>>> 7e0bf3db
 import * as EmojiPickerAction from './libs/actions/EmojiPickerAction';
 import * as Report from './libs/actions/Report';
 import * as User from './libs/actions/User';

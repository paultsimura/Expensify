--- conflicted
+++ resolved
@@ -917,7 +917,10 @@
         route: 'settings/workspaces/:policyID/accounting/quickbooks-online/import/taxes',
         getRoute: (policyID: string) => `settings/workspaces/${policyID}/accounting/quickbooks-online/import/taxes` as const,
     },
-<<<<<<< HEAD
+    RESTRICTED_ACTION: {
+        route: 'restricted-action/workspace/:policyID',
+        getRoute: (policyID: string) => `restricted-action/workspace/${policyID}` as const,
+    },
     POLICY_ACCOUNTING_SAGE_INTACCT_ADVANCED: {
         route: 'settings/workspaces/:policyID/accounting/sage-intacct/advanced',
         getRoute: (policyID: string) => `settings/workspaces/${policyID}/accounting/sage-intacct/advanced` as const,
@@ -925,11 +928,6 @@
     POLICY_ACCOUNTING_SAGE_INTACCT_PAYMENT_ACCOUNT: {
         route: 'settings/workspaces/:policyID/accounting/sage-intacct/advanced/payment-account',
         getRoute: (policyID: string) => `settings/workspaces/${policyID}/accounting/sage-intacct/advanced/payment-account` as const,
-=======
-    RESTRICTED_ACTION: {
-        route: 'restricted-action/workspace/:policyID',
-        getRoute: (policyID: string) => `restricted-action/workspace/${policyID}` as const,
->>>>>>> 74f20981
     },
 } as const;
 

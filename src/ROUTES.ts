--- conflicted
+++ resolved
@@ -310,13 +310,6 @@
         route: 'r/:reportID/invite/:role?',
         getRoute: (reportID: string, role?: string) => `r/${reportID}/invite/${role}` as const,
     },
-<<<<<<< HEAD
-=======
-    MONEY_REQUEST_PARTICIPANTS: {
-        route: ':iouType/new/participants/:reportID?',
-        getRoute: (iouType: IOUType, reportID = '') => `${iouType}/new/participants/${reportID}` as const,
-    },
->>>>>>> 9b2c5187
     MONEY_REQUEST_HOLD_REASON: {
         route: ':type/edit/reason/:transactionID?',
         getRoute: (type: ValueOf<typeof CONST.POLICY.TYPE>, transactionID: string, reportID: string, backTo: string) =>

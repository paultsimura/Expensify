import type {ValueOf} from 'type-fest';
import type CONST from './CONST';
import type {IOURequestType} from './libs/actions/IOU';
import type AssertTypesNotEqual from './types/utils/AssertTypesNotEqual';

// This is a file containing constants for all the routes we want to be able to go to

/**
 * Builds a URL with an encoded URI component for the `backTo` param which can be added to the end of URLs
 */
function getUrlWithBackToParam<TUrl extends string>(url: TUrl, backTo?: string): `${TUrl}` | `${TUrl}?backTo=${string}` | `${TUrl}&backTo=${string}` {
    const backToParam = backTo ? (`${url.includes('?') ? '&' : '?'}backTo=${encodeURIComponent(backTo)}` as const) : '';
    return `${url}${backToParam}` as const;
}

const ROUTES = {
    // If the user opens this route, we'll redirect them to the path saved in the last visited path or to the home page if the last visited path is empty.
    ROOT: '',

    // This route renders the list of reports.
    HOME: 'home',

    ALL_SETTINGS: 'all-settings',

    // This is a utility route used to go to the user's concierge chat, or the sign-in page if the user's not authenticated
    CONCIERGE: 'concierge',
    FLAG_COMMENT: {
        route: 'flag/:reportID/:reportActionID',
        getRoute: (reportID: string, reportActionID: string) => `flag/${reportID}/${reportActionID}` as const,
    },
    CHAT_FINDER: 'chat-finder',
    DETAILS: {
        route: 'details',
        getRoute: (login: string) => `details?login=${encodeURIComponent(login)}` as const,
    },
    PROFILE: {
        route: 'a/:accountID',
        getRoute: (accountID: string | number, backTo?: string) => getUrlWithBackToParam(`a/${accountID}`, backTo),
    },
    PROFILE_AVATAR: {
        route: 'a/:accountID/avatar',
        getRoute: (accountID: string | number) => `a/${accountID}/avatar` as const,
    },

    TRANSITION_BETWEEN_APPS: 'transition',
    VALIDATE_LOGIN: 'v/:accountID/:validateCode',
    GET_ASSISTANCE: {
        route: 'get-assistance/:taskID',
        getRoute: (taskID: string, backTo: string) => getUrlWithBackToParam(`get-assistance/${taskID}`, backTo),
    },
    UNLINK_LOGIN: 'u/:accountID/:validateCode',
    APPLE_SIGN_IN: 'sign-in-with-apple',
    GOOGLE_SIGN_IN: 'sign-in-with-google',
    DESKTOP_SIGN_IN_REDIRECT: 'desktop-signin-redirect',
    SAML_SIGN_IN: 'sign-in-with-saml',

    // This is a special validation URL that will take the user to /workspace/new after validation. This is used
    // when linking users from e.com in order to share a session in this app.
    ENABLE_PAYMENTS: 'enable-payments',
    WALLET_STATEMENT_WITH_DATE: 'statements/:yearMonth',
    SIGN_IN_MODAL: 'sign-in-modal',

    BANK_ACCOUNT: 'bank-account',
    BANK_ACCOUNT_NEW: 'bank-account/new',
    BANK_ACCOUNT_PERSONAL: 'bank-account/personal',
    BANK_ACCOUNT_WITH_STEP_TO_OPEN: {
        route: 'bank-account/:stepToOpen?',
        getRoute: (stepToOpen = '', policyID = '', backTo?: string) => getUrlWithBackToParam(`bank-account/${stepToOpen}?policyID=${policyID}`, backTo),
    },
    WORKSPACE_SWITCHER: 'workspace-switcher',
    SETTINGS: 'settings',
    SETTINGS_PROFILE: 'settings/profile',
    SETTINGS_SHARE_CODE: 'settings/shareCode',
    SETTINGS_DISPLAY_NAME: 'settings/profile/display-name',
    SETTINGS_TIMEZONE: 'settings/profile/timezone',
    SETTINGS_TIMEZONE_SELECT: 'settings/profile/timezone/select',
    SETTINGS_PRONOUNS: 'settings/profile/pronouns',
    SETTINGS_PREFERENCES: 'settings/preferences',
    SETTINGS_PRIORITY_MODE: 'settings/preferences/priority-mode',
    SETTINGS_LANGUAGE: 'settings/preferences/language',
    SETTINGS_THEME: 'settings/preferences/theme',
    SETTINGS_WORKSPACES: 'settings/workspaces',
    SETTINGS_SECURITY: 'settings/security',
    SETTINGS_CLOSE: 'settings/security/closeAccount',
    SETTINGS_ABOUT: 'settings/about',
    SETTINGS_APP_DOWNLOAD_LINKS: 'settings/about/app-download-links',
    SETTINGS_WALLET: 'settings/wallet',
    SETTINGS_WALLET_DOMAINCARD: {
        route: 'settings/wallet/card/:domain',
        getRoute: (domain: string) => `settings/wallet/card/${domain}` as const,
    },
    SETTINGS_REPORT_FRAUD: {
        route: 'settings/wallet/card/:domain/report-virtual-fraud',
        getRoute: (domain: string) => `settings/wallet/card/${domain}/report-virtual-fraud` as const,
    },
    SETTINGS_WALLET_CARD_GET_PHYSICAL_NAME: {
        route: 'settings/wallet/card/:domain/get-physical/name',
        getRoute: (domain: string) => `settings/wallet/card/${domain}/get-physical/name` as const,
    },
    SETTINGS_WALLET_CARD_GET_PHYSICAL_PHONE: {
        route: 'settings/wallet/card/:domain/get-physical/phone',
        getRoute: (domain: string) => `settings/wallet/card/${domain}/get-physical/phone` as const,
    },
    SETTINGS_WALLET_CARD_GET_PHYSICAL_ADDRESS: {
        route: 'settings/wallet/card/:domain/get-physical/address',
        getRoute: (domain: string) => `settings/wallet/card/${domain}/get-physical/address` as const,
    },
    SETTINGS_WALLET_CARD_GET_PHYSICAL_CONFIRM: {
        route: 'settings/wallet/card/:domain/get-physical/confirm',
        getRoute: (domain: string) => `settings/wallet/card/${domain}/get-physical/confirm` as const,
    },
    SETTINGS_ADD_DEBIT_CARD: 'settings/wallet/add-debit-card',
    SETTINGS_ADD_BANK_ACCOUNT: 'settings/wallet/add-bank-account',
    SETTINGS_ADD_BANK_ACCOUNT_REFACTOR: 'settings/wallet/add-bank-account-refactor',
    SETTINGS_ENABLE_PAYMENTS: 'settings/wallet/enable-payments',
    SETTINGS_WALLET_CARD_DIGITAL_DETAILS_UPDATE_ADDRESS: {
        route: 'settings/wallet/card/:domain/digital-details/update-address',
        getRoute: (domain: string) => `settings/wallet/card/${domain}/digital-details/update-address` as const,
    },
    SETTINGS_WALLET_TRANSFER_BALANCE: 'settings/wallet/transfer-balance',
    SETTINGS_WALLET_CHOOSE_TRANSFER_ACCOUNT: 'settings/wallet/choose-transfer-account',
    SETTINGS_WALLET_REPORT_CARD_LOST_OR_DAMAGED: {
        route: 'settings/wallet/card/:domain/report-card-lost-or-damaged',
        getRoute: (domain: string) => `settings/wallet/card/${domain}/report-card-lost-or-damaged` as const,
    },
    SETTINGS_WALLET_CARD_ACTIVATE: {
        route: 'settings/wallet/card/:domain/activate',
        getRoute: (domain: string) => `settings/wallet/card/${domain}/activate` as const,
    },
    SETTINGS_LEGAL_NAME: 'settings/profile/legal-name',
    SETTINGS_DATE_OF_BIRTH: 'settings/profile/date-of-birth',
    SETTINGS_ADDRESS: 'settings/profile/address',
    SETTINGS_ADDRESS_COUNTRY: {
        route: 'settings/profile/address/country',
        getRoute: (country: string, backTo?: string) => getUrlWithBackToParam(`settings/profile/address/country?country=${country}`, backTo),
    },
    SETTINGS_ADDRESS_STATE: {
        route: 'settings/profile/address/state',

        getRoute: (state?: string, backTo?: string, label?: string) =>
            `${getUrlWithBackToParam(`settings/profile/address/state${state ? `?state=${encodeURIComponent(state)}` : ''}`, backTo)}${
                // the label param can be an empty string so we cannot use a nullish ?? operator
                // eslint-disable-next-line @typescript-eslint/prefer-nullish-coalescing
                label ? `${backTo || state ? '&' : '?'}label=${encodeURIComponent(label)}` : ''
            }` as const,
    },
    SETTINGS_CONTACT_METHODS: {
        route: 'settings/profile/contact-methods',
        getRoute: (backTo?: string) => getUrlWithBackToParam('settings/profile/contact-methods', backTo),
    },
    SETTINGS_CONTACT_METHOD_DETAILS: {
        route: 'settings/profile/contact-methods/:contactMethod/details',
        getRoute: (contactMethod: string) => `settings/profile/contact-methods/${encodeURIComponent(contactMethod)}/details` as const,
    },
    SETTINGS_NEW_CONTACT_METHOD: {
        route: 'settings/profile/contact-methods/new',
        getRoute: (backTo?: string) => getUrlWithBackToParam('settings/profile/contact-methods/new', backTo),
    },
    SETTINGS_2FA: {
        route: 'settings/security/two-factor-auth',
        getRoute: (backTo?: string) => getUrlWithBackToParam('settings/security/two-factor-auth', backTo),
    },
    SETTINGS_STATUS: 'settings/profile/status',

    SETTINGS_STATUS_CLEAR_AFTER: 'settings/profile/status/clear-after',
    SETTINGS_STATUS_CLEAR_AFTER_DATE: 'settings/profile/status/clear-after/date',
    SETTINGS_STATUS_CLEAR_AFTER_TIME: 'settings/profile/status/clear-after/time',
    SETTINGS_TROUBLESHOOT: 'settings/troubleshoot',
    SETTINGS_CONSOLE: 'settings/troubleshoot/console',
    SETTINGS_SHARE_LOG: {
        route: 'settings/troubleshoot/console/share-log',
        getRoute: (source: string) => `settings/troubleshoot/console/share-log?source=${encodeURI(source)}` as const,
    },

    SETTINGS_EXIT_SURVEY_REASON: 'settings/exit-survey/reason',
    SETTINGS_EXIT_SURVEY_RESPONSE: {
        route: 'settings/exit-survey/response',
        getRoute: (reason?: ValueOf<typeof CONST.EXIT_SURVEY.REASONS>, backTo?: string) =>
            getUrlWithBackToParam(`settings/exit-survey/response${reason ? `?reason=${encodeURIComponent(reason)}` : ''}`, backTo),
    },
    SETTINGS_EXIT_SURVEY_CONFIRM: {
        route: 'settings/exit-survey/confirm',
        getRoute: (backTo?: string) => getUrlWithBackToParam('settings/exit-survey/confirm', backTo),
    },

    SETTINGS_SAVE_THE_WORLD: 'settings/teachersunite',

    KEYBOARD_SHORTCUTS: 'keyboard-shortcuts',

    NEW: 'new',
    NEW_CHAT: 'new/chat',
    NEW_CHAT_CONFIRM: 'new/chat/confirm',
    NEW_CHAT_EDIT_NAME: 'new/chat/confirm/name/edit',
    NEW_ROOM: 'new/room',

    REPORT: 'r',
    REPORT_WITH_ID: {
        route: 'r/:reportID?/:reportActionID?',
        getRoute: (reportID: string, reportActionID?: string) => (reportActionID ? (`r/${reportID}/${reportActionID}` as const) : (`r/${reportID}` as const)),
    },
    REPORT_AVATAR: {
        route: 'r/:reportID/avatar',
        getRoute: (reportID: string) => `r/${reportID}/avatar` as const,
    },
    EDIT_REQUEST: {
        route: 'r/:threadReportID/edit/:field/:tagIndex?',
        getRoute: (threadReportID: string, field: ValueOf<typeof CONST.EDIT_REQUEST_FIELD>, tagIndex?: number) =>
            `r/${threadReportID}/edit/${field}${typeof tagIndex === 'number' ? `/${tagIndex}` : ''}` as const,
    },
    EDIT_CURRENCY_REQUEST: {
        route: 'r/:threadReportID/edit/currency',
        getRoute: (threadReportID: string, currency: string, backTo: string) => `r/${threadReportID}/edit/currency?currency=${currency}&backTo=${backTo}` as const,
    },
    EDIT_REPORT_FIELD_REQUEST: {
        route: 'r/:reportID/edit/policyField/:policyID/:fieldID',
        getRoute: (reportID: string, policyID: string, fieldID: string) => `r/${reportID}/edit/policyField/${policyID}/${fieldID}` as const,
    },
    REPORT_WITH_ID_DETAILS_SHARE_CODE: {
        route: 'r/:reportID/details/shareCode',
        getRoute: (reportID: string) => `r/${reportID}/details/shareCode` as const,
    },
    REPORT_ATTACHMENTS: {
        route: 'r/:reportID/attachment',
        getRoute: (reportID: string, source: string) => `r/${reportID}/attachment?source=${encodeURIComponent(source)}` as const,
    },
    REPORT_PARTICIPANTS: {
        route: 'r/:reportID/participants',
        getRoute: (reportID: string) => `r/${reportID}/participants` as const,
    },
    REPORT_PARTICIPANTS_INVITE: {
        route: 'r/:reportID/participants/invite',
        getRoute: (reportID: string) => `r/${reportID}/participants/invite` as const,
    },
    REPORT_PARTICIPANTS_DETAILS: {
        route: 'r/:reportID/participants/:accountID',
        getRoute: (reportID: string, accountID: number) => `r/${reportID}/participants/${accountID}` as const,
    },
    REPORT_PARTICIPANTS_ROLE_SELECTION: {
        route: 'r/:reportID/participants/:accountID/role',
        getRoute: (reportID: string, accountID: number) => `r/${reportID}/participants/${accountID}/role` as const,
    },
    REPORT_WITH_ID_DETAILS: {
        route: 'r/:reportID/details',
        getRoute: (reportID: string, backTo?: string) => getUrlWithBackToParam(`r/${reportID}/details`, backTo),
    },
    REPORT_SETTINGS: {
        route: 'r/:reportID/settings',
        getRoute: (reportID: string) => `r/${reportID}/settings` as const,
    },
    REPORT_SETTINGS_ROOM_NAME: {
        route: 'r/:reportID/settings/room-name',
        getRoute: (reportID: string) => `r/${reportID}/settings/room-name` as const,
    },
    REPORT_SETTINGS_GROUP_NAME: {
        route: 'r/:reportID/settings/group-name',
        getRoute: (reportID: string) => `r/${reportID}/settings/group-name` as const,
    },
    REPORT_SETTINGS_NOTIFICATION_PREFERENCES: {
        route: 'r/:reportID/settings/notification-preferences',
        getRoute: (reportID: string) => `r/${reportID}/settings/notification-preferences` as const,
    },
    REPORT_SETTINGS_WRITE_CAPABILITY: {
        route: 'r/:reportID/settings/who-can-post',
        getRoute: (reportID: string) => `r/${reportID}/settings/who-can-post` as const,
    },
    REPORT_SETTINGS_VISIBILITY: {
        route: 'r/:reportID/settings/visibility',
        getRoute: (reportID: string) => `r/${reportID}/settings/visibility` as const,
    },
    SPLIT_BILL_DETAILS: {
        route: 'r/:reportID/split/:reportActionID',
        getRoute: (reportID: string, reportActionID: string) => `r/${reportID}/split/${reportActionID}` as const,
    },
    EDIT_SPLIT_BILL: {
        route: `r/:reportID/split/:reportActionID/edit/:field/:tagIndex?`,
        getRoute: (reportID: string, reportActionID: string, field: ValueOf<typeof CONST.EDIT_REQUEST_FIELD>, tagIndex?: number) =>
            `r/${reportID}/split/${reportActionID}/edit/${field}${typeof tagIndex === 'number' ? `/${tagIndex}` : ''}` as const,
    },
    TASK_TITLE: {
        route: 'r/:reportID/title',
        getRoute: (reportID: string) => `r/${reportID}/title` as const,
    },
    REPORT_DESCRIPTION: {
        route: 'r/:reportID/description',
        getRoute: (reportID: string) => `r/${reportID}/description` as const,
    },
    TASK_ASSIGNEE: {
        route: 'r/:reportID/assignee',
        getRoute: (reportID: string) => `r/${reportID}/assignee` as const,
    },
    PRIVATE_NOTES_LIST: {
        route: 'r/:reportID/notes',
        getRoute: (reportID: string) => `r/${reportID}/notes` as const,
    },
    PRIVATE_NOTES_EDIT: {
        route: 'r/:reportID/notes/:accountID/edit',
        getRoute: (reportID: string, accountID: string | number) => `r/${reportID}/notes/${accountID}/edit` as const,
    },
    ROOM_MEMBERS: {
        route: 'r/:reportID/members',
        getRoute: (reportID: string) => `r/${reportID}/members` as const,
    },
    ROOM_INVITE: {
        route: 'r/:reportID/invite/:role?',
        getRoute: (reportID: string, role?: string) => `r/${reportID}/invite/${role}` as const,
    },
    MONEY_REQUEST_PARTICIPANTS: {
        route: ':iouType/new/participants/:reportID?',
        getRoute: (iouType: string, reportID = '') => `${iouType}/new/participants/${reportID}` as const,
    },
    MONEY_REQUEST_HOLD_REASON: {
        route: ':iouType/edit/reason/:transactionID?',
        getRoute: (iouType: string, transactionID: string, reportID: string, backTo: string) => `${iouType}/edit/reason/${transactionID}?backTo=${backTo}&reportID=${reportID}` as const,
    },
    MONEY_REQUEST_MERCHANT: {
        route: ':iouType/new/merchant/:reportID?',
        getRoute: (iouType: string, reportID = '') => `${iouType}/new/merchant/${reportID}` as const,
    },
    MONEY_REQUEST_RECEIPT: {
        route: ':iouType/new/receipt/:reportID?',
        getRoute: (iouType: string, reportID = '') => `${iouType}/new/receipt/${reportID}` as const,
    },
    MONEY_REQUEST_CREATE: {
        route: ':action/:iouType/start/:transactionID/:reportID',
        getRoute: (action: ValueOf<typeof CONST.IOU.ACTION>, iouType: ValueOf<typeof CONST.IOU.TYPE>, transactionID: string, reportID: string) =>
            `${action}/${iouType}/start/${transactionID}/${reportID}` as const,
    },
    MONEY_REQUEST_STEP_CONFIRMATION: {
        route: ':action/:iouType/confirmation/:transactionID/:reportID',
        getRoute: (action: ValueOf<typeof CONST.IOU.ACTION>, iouType: ValueOf<typeof CONST.IOU.TYPE>, transactionID: string, reportID: string) =>
            `${action}/${iouType}/confirmation/${transactionID}/${reportID}` as const,
    },
    MONEY_REQUEST_STEP_AMOUNT: {
        route: ':action/:iouType/amount/:transactionID/:reportID',
        getRoute: (action: ValueOf<typeof CONST.IOU.ACTION>, iouType: ValueOf<typeof CONST.IOU.TYPE>, transactionID: string, reportID: string, backTo = '') =>
            getUrlWithBackToParam(`${action}/${iouType}/amount/${transactionID}/${reportID}`, backTo),
    },
    MONEY_REQUEST_STEP_TAX_RATE: {
        route: ':action/:iouType/taxRate/:transactionID/:reportID?',
        getRoute: (action: ValueOf<typeof CONST.IOU.ACTION>, iouType: ValueOf<typeof CONST.IOU.TYPE>, transactionID: string, reportID: string, backTo = '') =>
            getUrlWithBackToParam(`${action}/${iouType}/taxRate/${transactionID}/${reportID}`, backTo),
    },
    MONEY_REQUEST_STEP_TAX_AMOUNT: {
        route: ':action/:iouType/taxAmount/:transactionID/:reportID?',
        getRoute: (action: ValueOf<typeof CONST.IOU.ACTION>, iouType: ValueOf<typeof CONST.IOU.TYPE>, transactionID: string, reportID: string, backTo = '') =>
            getUrlWithBackToParam(`${action}/${iouType}/taxAmount/${transactionID}/${reportID}`, backTo),
    },
    MONEY_REQUEST_STEP_CATEGORY: {
        route: ':action/:iouType/category/:transactionID/:reportID/:reportActionID?',
        getRoute: (action: ValueOf<typeof CONST.IOU.ACTION>, iouType: ValueOf<typeof CONST.IOU.TYPE>, transactionID: string, reportID: string, backTo = '', reportActionID?: string) =>
            getUrlWithBackToParam(`${action}/${iouType}/category/${transactionID}/${reportID}${reportActionID ? `/${reportActionID}` : ''}`, backTo),
    },
    MONEY_REQUEST_STEP_CURRENCY: {
        route: ':action/:iouType/currency/:transactionID/:reportID/:pageIndex?',
        getRoute: (action: ValueOf<typeof CONST.IOU.ACTION>, iouType: ValueOf<typeof CONST.IOU.TYPE>, transactionID: string, reportID: string, pageIndex = '', currency = '', backTo = '') =>
            getUrlWithBackToParam(`${action}/${iouType}/currency/${transactionID}/${reportID}/${pageIndex}?currency=${currency}`, backTo),
    },
    MONEY_REQUEST_STEP_DATE: {
        route: ':action/:iouType/date/:transactionID/:reportID',
        getRoute: (action: ValueOf<typeof CONST.IOU.ACTION>, iouType: ValueOf<typeof CONST.IOU.TYPE>, transactionID: string, reportID: string, backTo = '') =>
            getUrlWithBackToParam(`${action}/${iouType}/date/${transactionID}/${reportID}`, backTo),
    },
    MONEY_REQUEST_STEP_DESCRIPTION: {
        route: ':action/:iouType/description/:transactionID/:reportID/:reportActionID?',
        getRoute: (action: ValueOf<typeof CONST.IOU.ACTION>, iouType: ValueOf<typeof CONST.IOU.TYPE>, transactionID: string, reportID: string, backTo = '', reportActionID?: string) =>
            getUrlWithBackToParam(`${action}/${iouType}/description/${transactionID}/${reportID}${reportActionID ? `/${reportActionID}` : ''}`, backTo),
    },
    MONEY_REQUEST_STEP_DISTANCE: {
        route: ':action/:iouType/distance/:transactionID/:reportID',
        getRoute: (action: ValueOf<typeof CONST.IOU.ACTION>, iouType: ValueOf<typeof CONST.IOU.TYPE>, transactionID: string, reportID: string, backTo = '') =>
            getUrlWithBackToParam(`${action}/${iouType}/distance/${transactionID}/${reportID}`, backTo),
    },
    MONEY_REQUEST_STEP_MERCHANT: {
        route: ':action/:iouType/merchant/:transactionID/:reportID',
        getRoute: (action: ValueOf<typeof CONST.IOU.ACTION>, iouType: ValueOf<typeof CONST.IOU.TYPE>, transactionID: string, reportID: string, backTo = '') =>
            getUrlWithBackToParam(`${action}/${iouType}/merchant/${transactionID}/${reportID}`, backTo),
    },
    MONEY_REQUEST_STEP_PARTICIPANTS: {
        route: ':action/:iouType/participants/:transactionID/:reportID',
        getRoute: (iouType: ValueOf<typeof CONST.IOU.TYPE>, transactionID: string, reportID: string, backTo = '', action: ValueOf<typeof CONST.IOU.ACTION> = 'create') =>
            getUrlWithBackToParam(`${action}/${iouType}/participants/${transactionID}/${reportID}`, backTo),
    },
    MONEY_REQUEST_STEP_SCAN: {
        route: ':action/:iouType/scan/:transactionID/:reportID',
        getRoute: (action: ValueOf<typeof CONST.IOU.ACTION>, iouType: ValueOf<typeof CONST.IOU.TYPE>, transactionID: string, reportID: string, backTo = '') =>
            getUrlWithBackToParam(`${action}/${iouType}/scan/${transactionID}/${reportID}`, backTo),
    },
    MONEY_REQUEST_STEP_TAG: {
        route: ':action/:iouType/tag/:orderWeight/:transactionID/:reportID/:reportActionID?',
        getRoute: (
            action: ValueOf<typeof CONST.IOU.ACTION>,
            iouType: ValueOf<typeof CONST.IOU.TYPE>,
            orderWeight: number,
            transactionID: string,
            reportID: string,
            backTo = '',
            reportActionID?: string,
        ) => getUrlWithBackToParam(`${action}/${iouType}/tag/${orderWeight}/${transactionID}/${reportID}${reportActionID ? `/${reportActionID}` : ''}`, backTo),
    },
    MONEY_REQUEST_STEP_WAYPOINT: {
        route: ':action/:iouType/waypoint/:transactionID/:reportID/:pageIndex',
        getRoute: (action: ValueOf<typeof CONST.IOU.ACTION>, iouType: ValueOf<typeof CONST.IOU.TYPE>, transactionID: string, reportID?: string, pageIndex = '', backTo = '') =>
            getUrlWithBackToParam(`${action}/${iouType}/waypoint/${transactionID}/${reportID}/${pageIndex}`, backTo),
    },
    // This URL is used as a redirect to one of the create tabs below. This is so that we can message users with a link
    // straight to those flows without needing to have optimistic transaction and report IDs.
    MONEY_REQUEST_START: {
        route: 'start/:iouType/:iouRequestType',
        getRoute: (iouType: ValueOf<typeof CONST.IOU.TYPE>, iouRequestType: IOURequestType) => `start/${iouType}/${iouRequestType}` as const,
    },
    MONEY_REQUEST_CREATE_TAB_DISTANCE: {
        route: ':action/:iouType/start/:transactionID/:reportID/distance',
        getRoute: (action: ValueOf<typeof CONST.IOU.ACTION>, iouType: ValueOf<typeof CONST.IOU.TYPE>, transactionID: string, reportID: string) =>
            `create/${iouType}/start/${transactionID}/${reportID}/distance` as const,
    },
    MONEY_REQUEST_CREATE_TAB_MANUAL: {
        route: ':action/:iouType/start/:transactionID/:reportID/manual',
        getRoute: (action: ValueOf<typeof CONST.IOU.ACTION>, iouType: ValueOf<typeof CONST.IOU.TYPE>, transactionID: string, reportID: string) =>
            `${action}/${iouType}/start/${transactionID}/${reportID}/manual` as const,
    },
    MONEY_REQUEST_CREATE_TAB_SCAN: {
        route: ':action/:iouType/start/:transactionID/:reportID/scan',
        getRoute: (action: ValueOf<typeof CONST.IOU.ACTION>, iouType: ValueOf<typeof CONST.IOU.TYPE>, transactionID: string, reportID: string) =>
            `create/${iouType}/start/${transactionID}/${reportID}/scan` as const,
    },

    MONEY_REQUEST_STATE_SELECTOR: {
        route: 'request/state',

        getRoute: (state?: string, backTo?: string, label?: string) =>
            `${getUrlWithBackToParam(`request/state${state ? `?state=${encodeURIComponent(state)}` : ''}`, backTo)}${
                // the label param can be an empty string so we cannot use a nullish ?? operator
                // eslint-disable-next-line @typescript-eslint/prefer-nullish-coalescing
                label ? `${backTo || state ? '&' : '?'}label=${encodeURIComponent(label)}` : ''
            }` as const,
    },
    IOU_REQUEST: 'request/new',
    IOU_SEND: 'send/new',
    IOU_SEND_ADD_BANK_ACCOUNT: 'send/new/add-bank-account',
    IOU_SEND_ADD_DEBIT_CARD: 'send/new/add-debit-card',
    IOU_SEND_ENABLE_PAYMENTS: 'send/new/enable-payments',

    NEW_TASK: 'new/task',
    NEW_TASK_ASSIGNEE: 'new/task/assignee',
    NEW_TASK_SHARE_DESTINATION: 'new/task/share-destination',
    NEW_TASK_DETAILS: 'new/task/details',
    NEW_TASK_TITLE: 'new/task/title',
    NEW_TASK_DESCRIPTION: 'new/task/description',

    ONBOARD: 'onboard',
    ONBOARD_MANAGE_EXPENSES: 'onboard/manage-expenses',
    ONBOARD_EXPENSIFY_CLASSIC: 'onboard/expensify-classic',

    TEACHERS_UNITE: 'settings/teachersunite',
    I_KNOW_A_TEACHER: 'settings/teachersunite/i-know-a-teacher',
    I_AM_A_TEACHER: 'settings/teachersunite/i-am-a-teacher',
    INTRO_SCHOOL_PRINCIPAL: 'settings/teachersunite/intro-school-principal',

    ERECEIPT: {
        route: 'eReceipt/:transactionID',
        getRoute: (transactionID: string) => `eReceipt/${transactionID}` as const,
    },

    WORKSPACE_NEW: 'workspace/new',
    WORKSPACE_NEW_ROOM: 'workspace/new-room',
    WORKSPACE_INITIAL: {
        route: 'settings/workspaces/:policyID',
        getRoute: (policyID: string) => `settings/workspaces/${policyID}` as const,
    },
    WORKSPACE_INVITE: {
        route: 'settings/workspaces/:policyID/invite',
        getRoute: (policyID: string) => `settings/workspaces/${policyID}/invite` as const,
    },
    WORKSPACE_INVITE_MESSAGE: {
        route: 'settings/workspaces/:policyID/invite-message',
        getRoute: (policyID: string) => `settings/workspaces/${policyID}/invite-message` as const,
    },
    WORKSPACE_PROFILE: {
        route: 'settings/workspaces/:policyID/profile',
        getRoute: (policyID: string) => `settings/workspaces/${policyID}/profile` as const,
    },
    WORKSPACE_ACCOUNTING: {
        route: 'settings/workspaces/:policyID/accounting',
        getRoute: (policyID: string) => `settings/workspaces/${policyID}/accounting` as const,
    },
    WORKSPACE_PROFILE_CURRENCY: {
        route: 'settings/workspaces/:policyID/profile/currency',
        getRoute: (policyID: string) => `settings/workspaces/${policyID}/profile/currency` as const,
    },
    WORKSPACE_ACCOUNTING_QUICKBOOKS_ONLINE_EXPORT: {
        route: 'settings/workspaces/:policyID/accounting/quickbooks-online/export',
        getRoute: (policyID: string) => `settings/workspaces/${policyID}/accounting/quickbooks-online/export` as const,
    },
    WORKSPACE_ACCOUNTING_QUICKBOOKS_ONLINE_COMPANY_CARD_EXPENSE_ACCOUNT_SELECT: {
        route: 'settings/workspaces/:policyID/accounting/quickbooks-online/company-card-expense-account-select',
        getRoute: (policyID: string) => `settings/workspaces/${policyID}/accounting/quickbooks-online/company-card-expense-account-select` as const,
    },
    WORKSPACE_ACCOUNTING_QUICKBOOKS_ONLINE_INVOICE_ACCOUNT_SELECT: {
        route: 'settings/workspaces/:policyID/accounting/quickbooks-online/export/invoice-account-select',
        getRoute: (policyID: string) => `settings/workspaces/${policyID}/accounting/quickbooks-online/export/invoice-account-select` as const,
    },
    WORKSPACE_ACCOUNTING_QUICKBOOKS_ONLINE_PREFERRED_EXPORTER: {
        route: 'settings/workspaces/:policyID/accounting/quickbooks-online/preferred-exporter',
        getRoute: (policyID: string) => `settings/workspaces/${policyID}/accounting/quickbooks-online/preferred-exporter` as const,
    },
    WORKSPACE_ACCOUNTING_QUICKBOOKS_ONLINE_EXPORT_OUT_OF_POCKET_EXPENSES: {
        route: 'settings/workspaces/:policyID/accounting/quickbooks-online/export/out-of-pocket-expense',
        getRoute: (policyID: string) => `settings/workspaces/${policyID}/accounting/quickbooks-online/export/out-of-pocket-expense` as const,
    },
    WORKSPACE_ACCOUNTING_QUICKBOOKS_ONLINE_EXPORT_OUT_OF_POCKET_EXPENSES_ACCOUNT_SELECT: {
        route: 'settings/workspaces/:policyID/accounting/quickbooks-online/export/out-of-pocket-expense/account-select',
        getRoute: (policyID: string) => `settings/workspaces/${policyID}/accounting/quickbooks-online/export/out-of-pocket-expense/account-select` as const,
    },
    WORKSPACE_ACCOUNTING_QUICKBOOKS_ONLINE_EXPORT_OUT_OF_POCKET_EXPENSES_SELECT: {
        route: 'settings/workspaces/:policyID/accounting/quickbooks-online/export/out-of-pocket-expense/entity-select',
        getRoute: (policyID: string) => `settings/workspaces/${policyID}/accounting/quickbooks-online/export/out-of-pocket-expense/entity-select` as const,
    },
    WORKSPACE_ACCOUNTING_QUICKBOOKS_ONLINE_EXPORT_DATE_SELECT: {
        route: 'settings/workspaces/:policyID/accounting/quickbooks-online/export/date-select',
        getRoute: (policyID: string) => `settings/workspaces/${policyID}/accounting/quickbooks-online/export/date-select` as const,
    },
    WORKSPACE_PROFILE_NAME: {
        route: 'settings/workspaces/:policyID/profile/name',
        getRoute: (policyID: string) => `settings/workspaces/${policyID}/profile/name` as const,
    },
    WORKSPACE_PROFILE_DESCRIPTION: {
        route: 'settings/workspaces/:policyID/profile/description',
        getRoute: (policyID: string) => `settings/workspaces/${policyID}/profile/description` as const,
    },
    WORKSPACE_PROFILE_SHARE: {
        route: 'settings/workspaces/:policyID/profile/share',
        getRoute: (policyID: string) => `settings/workspaces/${policyID}/profile/share` as const,
    },
    WORKSPACE_AVATAR: {
        route: 'settings/workspaces/:policyID/avatar',
        getRoute: (policyID: string) => `settings/workspaces/${policyID}/avatar` as const,
    },
    WORKSPACE_JOIN_USER: {
        route: 'settings/workspaces/:policyID/join',
        getRoute: (policyID: string, inviterEmail: string) => `settings/workspaces/${policyID}/join?email=${inviterEmail}` as const,
    },
    WORKSPACE_SETTINGS_CURRENCY: {
        route: 'settings/workspaces/:policyID/settings/currency',
        getRoute: (policyID: string) => `settings/workspaces/${policyID}/settings/currency` as const,
    },
    WORKSPACE_WORKFLOWS: {
        route: 'settings/workspaces/:policyID/workflows',
        getRoute: (policyID: string) => `settings/workspaces/${policyID}/workflows` as const,
    },
    WORKSPACE_WORKFLOWS_PAYER: {
        route: 'workspace/:policyID/settings/workflows/payer',
        getRoute: (policyId: string) => `workspace/${policyId}/settings/workflows/payer` as const,
    },
    WORKSPACE_WORKFLOWS_APPROVER: {
        route: 'settings/workspaces/:policyID/settings/workflows/approver',
        getRoute: (policyID: string) => `settings/workspaces/${policyID}/settings/workflows/approver` as const,
    },
    WORKSPACE_WORKFLOWS_AUTOREPORTING_FREQUENCY: {
        route: 'settings/workspaces/:policyID/settings/workflows/auto-reporting-frequency',
        getRoute: (policyID: string) => `settings/workspaces/${policyID}/settings/workflows/auto-reporting-frequency` as const,
    },
    WORKSPACE_WORKFLOWS_AUTOREPORTING_MONTHLY_OFFSET: {
        route: 'settings/workspaces/:policyID/settings/workflows/auto-reporting-frequency/monthly-offset',
        getRoute: (policyID: string) => `settings/workspaces/${policyID}/settings/workflows/auto-reporting-frequency/monthly-offset` as const,
    },
    WORKSPACE_CARD: {
        route: 'settings/workspaces/:policyID/card',
        getRoute: (policyID: string) => `settings/workspaces/${policyID}/card` as const,
    },
    WORKSPACE_REIMBURSE: {
        route: 'settings/workspaces/:policyID/reimburse',
        getRoute: (policyID: string) => `settings/workspaces/${policyID}/reimburse` as const,
    },
    WORKSPACE_RATE_AND_UNIT: {
        route: 'settings/workspaces/:policyID/rateandunit',
        getRoute: (policyID: string) => `settings/workspaces/${policyID}/rateandunit` as const,
    },
    WORKSPACE_RATE_AND_UNIT_RATE: {
        route: 'settings/workspaces/:policyID/rateandunit/rate',
        getRoute: (policyID: string) => `settings/workspaces/${policyID}/rateandunit/rate` as const,
    },
    WORKSPACE_RATE_AND_UNIT_UNIT: {
        route: 'settings/workspaces/:policyID/rateandunit/unit',
        getRoute: (policyID: string) => `settings/workspaces/${policyID}/rateandunit/unit` as const,
    },
    WORKSPACE_BILLS: {
        route: 'settings/workspaces/:policyID/bills',
        getRoute: (policyID: string) => `settings/workspaces/${policyID}/bills` as const,
    },
    WORKSPACE_INVOICES: {
        route: 'settings/workspaces/:policyID/invoices',
        getRoute: (policyID: string) => `settings/workspaces/${policyID}/invoices` as const,
    },
    WORKSPACE_TRAVEL: {
        route: 'settings/workspaces/:policyID/travel',
        getRoute: (policyID: string) => `settings/workspaces/${policyID}/travel` as const,
    },
    WORKSPACE_MEMBERS: {
        route: 'settings/workspaces/:policyID/members',
        getRoute: (policyID: string) => `settings/workspaces/${policyID}/members` as const,
    },
<<<<<<< HEAD
=======
    POLICY_ACCOUNTING: {
        route: 'settings/workspaces/:policyID/accounting',
        getRoute: (policyID: string) => `settings/workspaces/${policyID}/accounting` as const,
    },
>>>>>>> 3ec8f2f9
    WORKSPACE_CATEGORIES: {
        route: 'settings/workspaces/:policyID/categories',
        getRoute: (policyID: string) => `settings/workspaces/${policyID}/categories` as const,
    },
    WORKSPACE_CATEGORY_SETTINGS: {
        route: 'settings/workspaces/:policyID/categories/:categoryName',
        getRoute: (policyID: string, categoryName: string) => `settings/workspaces/${policyID}/categories/${encodeURIComponent(categoryName)}` as const,
    },
    WORKSPACE_CATEGORIES_SETTINGS: {
        route: 'settings/workspaces/:policyID/categories/settings',
        getRoute: (policyID: string) => `settings/workspaces/${policyID}/categories/settings` as const,
    },
    WORKSPACE_MORE_FEATURES: {
        route: 'settings/workspaces/:policyID/more-features',
        getRoute: (policyID: string) => `settings/workspaces/${policyID}/more-features` as const,
    },
    WORKSPACE_CATEGORY_CREATE: {
        route: 'settings/workspaces/:policyID/categories/new',
        getRoute: (policyID: string) => `settings/workspaces/${policyID}/categories/new` as const,
    },
    WORKSPACE_CATEGORY_EDIT: {
        route: 'settings/workspaces/:policyID/categories/:categoryName/edit',
        getRoute: (policyID: string, categoryName: string) => `settings/workspaces/${policyID}/categories/${encodeURIComponent(categoryName)}/edit` as const,
    },
    WORKSPACE_TAGS: {
        route: 'settings/workspaces/:policyID/tags',
        getRoute: (policyID: string) => `settings/workspaces/${policyID}/tags` as const,
    },
    WORKSPACE_TAG_CREATE: {
        route: 'settings/workspaces/:policyID/tags/new',
        getRoute: (policyID: string) => `settings/workspaces/${policyID}/tags/new` as const,
    },
    WORKSPACE_TAGS_SETTINGS: {
        route: 'settings/workspaces/:policyID/tags/settings',
        getRoute: (policyID: string) => `settings/workspaces/${policyID}/tags/settings` as const,
    },
    WORKSPACE_EDIT_TAGS: {
        route: 'settings/workspaces/:policyID/tags/edit',
        getRoute: (policyID: string) => `settings/workspaces/${policyID}/tags/edit` as const,
    },
    WORKSPACE_TAG_EDIT: {
        route: 'settings/workspace/:policyID/tag/:tagName/edit',
        getRoute: (policyID: string, tagName: string) => `settings/workspace/${policyID}/tag/${encodeURIComponent(tagName)}/edit` as const,
    },
    WORKSPACE_TAG_SETTINGS: {
        route: 'settings/workspaces/:policyID/tag/:tagName',
        getRoute: (policyID: string, tagName: string) => `settings/workspaces/${policyID}/tag/${encodeURIComponent(tagName)}` as const,
    },
    WORKSPACE_TAXES: {
        route: 'settings/workspaces/:policyID/taxes',
        getRoute: (policyID: string) => `settings/workspaces/${policyID}/taxes` as const,
    },
    WORKSPACE_TAXES_SETTINGS: {
        route: 'settings/workspaces/:policyID/taxes/settings',
        getRoute: (policyID: string) => `settings/workspaces/${policyID}/taxes/settings` as const,
    },
    WORKSPACE_TAXES_SETTINGS_WORKSPACE_CURRENCY_DEFAULT: {
        route: 'settings/workspaces/:policyID/taxes/settings/workspace-currency',
        getRoute: (policyID: string) => `settings/workspaces/${policyID}/taxes/settings/workspace-currency` as const,
    },
    WORKSPACE_TAXES_SETTINGS_FOREIGN_CURRENCY_DEFAULT: {
        route: 'settings/workspaces/:policyID/taxes/settings/foreign-currency',
        getRoute: (policyID: string) => `settings/workspaces/${policyID}/taxes/settings/foreign-currency` as const,
    },
    WORKSPACE_TAXES_SETTINGS_CUSTOM_TAX_NAME: {
        route: 'settings/workspaces/:policyID/taxes/settings/tax-name',
        getRoute: (policyID: string) => `settings/workspaces/${policyID}/taxes/settings/tax-name` as const,
    },
    WORKSPACE_MEMBER_DETAILS: {
        route: 'settings/workspaces/:policyID/members/:accountID',
        getRoute: (policyID: string, accountID: number) => `settings/workspaces/${policyID}/members/${accountID}` as const,
    },
    WORKSPACE_MEMBER_ROLE_SELECTION: {
        route: 'settings/workspaces/:policyID/members/:accountID/role-selection',
        getRoute: (policyID: string, accountID: number) => `settings/workspaces/${policyID}/members/${accountID}/role-selection` as const,
    },
    WORKSPACE_OWNER_CHANGE_SUCCESS: {
        route: 'settings/workspaces/:policyID/change-owner/:accountID/success',
        getRoute: (policyID: string, accountID: number) => `settings/workspaces/${policyID}/change-owner/${accountID}/success` as const,
    },
    WORKSPACE_OWNER_CHANGE_ERROR: {
        route: 'settings/workspaces/:policyID/change-owner/:accountID/failure',
        getRoute: (policyID: string, accountID: number) => `settings/workspaces/${policyID}/change-owner/${accountID}/failure` as const,
    },
    WORKSPACE_OWNER_CHANGE_CHECK: {
        route: 'settings/workspaces/:policyID/change-owner/:accountID/:error',
        getRoute: (policyID: string, accountID: number, error: ValueOf<typeof CONST.POLICY.OWNERSHIP_ERRORS>) =>
            `settings/workspaces/${policyID}/change-owner/${accountID}/${error}` as const,
    },
    WORKSPACE_TAX_CREATE: {
        route: 'settings/workspaces/:policyID/taxes/new',
        getRoute: (policyID: string) => `settings/workspaces/${policyID}/taxes/new` as const,
    },
    WORKSPACE_TAX_EDIT: {
        route: 'settings/workspaces/:policyID/tax/:taxID',
        getRoute: (policyID: string, taxID: string) => `settings/workspaces/${policyID}/tax/${encodeURIComponent(taxID)}` as const,
    },
    WORKSPACE_TAX_NAME: {
        route: 'settings/workspaces/:policyID/tax/:taxID/name',
        getRoute: (policyID: string, taxID: string) => `settings/workspaces/${policyID}/tax/${encodeURIComponent(taxID)}/name` as const,
    },
    WORKSPACE_TAX_VALUE: {
        route: 'settings/workspaces/:policyID/tax/:taxID/value',
        getRoute: (policyID: string, taxID: string) => `settings/workspaces/${policyID}/tax/${encodeURIComponent(taxID)}/value` as const,
    },
    WORKSPACE_DISTANCE_RATES: {
        route: 'settings/workspaces/:policyID/distance-rates',
        getRoute: (policyID: string) => `settings/workspaces/${policyID}/distance-rates` as const,
    },
    WORKSPACE_CREATE_DISTANCE_RATE: {
        route: 'settings/workspaces/:policyID/distance-rates/new',
        getRoute: (policyID: string) => `settings/workspaces/${policyID}/distance-rates/new` as const,
    },
    WORKSPACE_DISTANCE_RATES_SETTINGS: {
        route: 'settings/workspaces/:policyID/distance-rates/settings',
        getRoute: (policyID: string) => `settings/workspaces/${policyID}/distance-rates/settings` as const,
    },
    WORKSPACE_DISTANCE_RATE_DETAILS: {
        route: 'settings/workspaces/:policyID/distance-rates/:rateID',
        getRoute: (policyID: string, rateID: string) => `settings/workspaces/${policyID}/distance-rates/${rateID}` as const,
    },
    WORKSPACE_DISTANCE_RATE_EDIT: {
        route: 'settings/workspaces/:policyID/distance-rates/:rateID/edit',
        getRoute: (policyID: string, rateID: string) => `settings/workspaces/${policyID}/distance-rates/${rateID}/edit` as const,
    },
    // Referral program promotion
    REFERRAL_DETAILS_MODAL: {
        route: 'referral/:contentType',
        getRoute: (contentType: string, backTo?: string) => getUrlWithBackToParam(`referral/${contentType}`, backTo),
    },
    PROCESS_MONEY_REQUEST_HOLD: 'hold-request-educational',
    ONBOARDING_ROOT: 'onboarding',
    ONBOARDING_PERSONAL_DETAILS: 'onboarding/personal-details',
    ONBOARDING_PURPOSE: 'onboarding/purpose',
    WELCOME_VIDEO_ROOT: 'onboarding/welcome-video',

    TRANSACTION_RECEIPT: {
        route: 'r/:reportID/transaction/:transactionID/receipt',
        getRoute: (reportID: string, transactionID: string) => `r/${reportID}/transaction/${transactionID}/receipt` as const,
    },
    POLICY_ACCOUNTING_QUICKBOOKS_ONLINE_IMPORT: {
        route: 'settings/workspaces/:policyID/accounting/quickbooks-online/import',
        getRoute: (policyID: string) => `settings/workspaces/${policyID}/accounting/quickbooks-online/import` as const,
    },
    POLICY_ACCOUNTING_QUICKBOOKS_ONLINE_CHART_OF_ACCOUNTS: {
        route: 'settings/workspaces/:policyID/accounting/quickbooks-online/import/accounts',
        getRoute: (policyID: string) => `settings/workspaces/${policyID}/accounting/quickbooks-online/import/accounts` as const,
    },
    POLICY_ACCOUNTING_QUICKBOOKS_ONLINE_CLASSES: {
        route: 'settings/workspaces/:policyID/accounting/quickbooks-online/import/classes',
        getRoute: (policyID: string) => `settings/workspaces/${policyID}/accounting/quickbooks-online/import/classes` as const,
    },
    POLICY_ACCOUNTING_QUICKBOOKS_ONLINE_CUSTOMERS: {
        route: 'settings/workspaces/:policyID/accounting/quickbooks-online/import/customers',
        getRoute: (policyID: string) => `settings/workspaces/${policyID}/accounting/quickbooks-online/import/customers` as const,
    },
    POLICY_ACCOUNTING_QUICKBOOKS_ONLINE_LOCATIONS: {
        route: 'settings/workspaces/:policyID/accounting/quickbooks-online/import/locations',
        getRoute: (policyID: string) => `settings/workspaces/${policyID}/accounting/quickbooks-online/import/locations` as const,
    },
    POLICY_ACCOUNTING_QUICKBOOKS_ONLINE_TAXES: {
        route: 'settings/workspaces/:policyID/accounting/quickbooks-online/import/taxes',
        getRoute: (policyID: string) => `settings/workspaces/${policyID}/accounting/quickbooks-online/import/taxes` as const,
    },
} as const;

/**
 * Proxy routes can be used to generate a correct url with dynamic values
 *
 * It will be used by HybridApp, that has no access to methods generating dynamic routes in NewDot
 */
const HYBRID_APP_ROUTES = {
    MONEY_REQUEST_CREATE: '/request/new/scan',
} as const;

export {getUrlWithBackToParam, HYBRID_APP_ROUTES};
export default ROUTES;

// eslint-disable-next-line @typescript-eslint/no-explicit-any
type ExtractRouteName<TRoute> = TRoute extends {getRoute: (...args: any[]) => infer TRouteName} ? TRouteName : TRoute;

/**
 * Represents all routes in the app as a union of literal strings.
 */
type Route = {
    [K in keyof typeof ROUTES]: ExtractRouteName<(typeof ROUTES)[K]>;
}[keyof typeof ROUTES];

type RoutesValidationError = 'Error: One or more routes defined within `ROUTES` have not correctly used `as const` in their `getRoute` function return value.';

// eslint-disable-next-line @typescript-eslint/no-unused-vars
type RouteIsPlainString = AssertTypesNotEqual<string, Route, RoutesValidationError>;

type HybridAppRoute = (typeof HYBRID_APP_ROUTES)[keyof typeof HYBRID_APP_ROUTES];

export type {Route, HybridAppRoute};<|MERGE_RESOLUTION|>--- conflicted
+++ resolved
@@ -599,13 +599,10 @@
         route: 'settings/workspaces/:policyID/members',
         getRoute: (policyID: string) => `settings/workspaces/${policyID}/members` as const,
     },
-<<<<<<< HEAD
-=======
     POLICY_ACCOUNTING: {
         route: 'settings/workspaces/:policyID/accounting',
         getRoute: (policyID: string) => `settings/workspaces/${policyID}/accounting` as const,
     },
->>>>>>> 3ec8f2f9
     WORKSPACE_CATEGORIES: {
         route: 'settings/workspaces/:policyID/categories',
         getRoute: (policyID: string) => `settings/workspaces/${policyID}/categories` as const,

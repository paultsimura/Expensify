import type {ValueOf} from 'type-fest';
import type CONST from './CONST';
import type {IOUAction, IOUType} from './CONST';
import type {IOURequestType} from './libs/actions/IOU';
import type {AuthScreensParamList} from './libs/Navigation/types';
import type {SearchQuery} from './types/onyx/SearchResults';
import type AssertTypesNotEqual from './types/utils/AssertTypesNotEqual';

// This is a file containing constants for all the routes we want to be able to go to

/**
 * Builds a URL with an encoded URI component for the `backTo` param which can be added to the end of URLs
 */
function getUrlWithBackToParam<TUrl extends string>(url: TUrl, backTo?: string): `${TUrl}` | `${TUrl}?backTo=${string}` | `${TUrl}&backTo=${string}` {
    const backToParam = backTo ? (`${url.includes('?') ? '&' : '?'}backTo=${encodeURIComponent(backTo)}` as const) : '';
    return `${url}${backToParam}` as const;
}

const PUBLIC_SCREENS_ROUTES = {
    // If the user opens this route, we'll redirect them to the path saved in the last visited path or to the home page if the last visited path is empty.
    ROOT: '',
    TRANSITION_BETWEEN_APPS: 'transition',
    CONNECTION_COMPLETE: 'connection-complete',
    VALIDATE_LOGIN: 'v/:accountID/:validateCode',
    UNLINK_LOGIN: 'u/:accountID/:validateCode',
    APPLE_SIGN_IN: 'sign-in-with-apple',
    GOOGLE_SIGN_IN: 'sign-in-with-google',
    SAML_SIGN_IN: 'sign-in-with-saml',
} as const;

const ROUTES = {
    ...PUBLIC_SCREENS_ROUTES,
    // This route renders the list of reports.
    HOME: 'home',

    ALL_SETTINGS: 'all-settings',

    SEARCH: {
        route: '/search/:query',
        getRoute: (searchQuery: SearchQuery, queryParams?: AuthScreensParamList['Search_Central_Pane']) => {
            const {sortBy, sortOrder} = queryParams ?? {};

            if (!sortBy && !sortOrder) {
                return `search/${searchQuery}` as const;
            }

            return `search/${searchQuery}?sortBy=${sortBy}&sortOrder=${sortOrder}` as const;
        },
    },

    SEARCH_REPORT: {
        route: '/search/:query/view/:reportID',
        getRoute: (query: string, reportID: string) => `search/${query}/view/${reportID}` as const,
    },

    // This is a utility route used to go to the user's concierge chat, or the sign-in page if the user's not authenticated
    CONCIERGE: 'concierge',
    FLAG_COMMENT: {
        route: 'flag/:reportID/:reportActionID',
        getRoute: (reportID: string, reportActionID: string) => `flag/${reportID}/${reportActionID}` as const,
    },
    CHAT_FINDER: 'chat-finder',
    PROFILE: {
        route: 'a/:accountID',
        getRoute: (accountID?: string | number, backTo?: string, login?: string) => {
            const baseRoute = getUrlWithBackToParam(`a/${accountID}`, backTo);
            const loginParam = login ? `?login=${encodeURIComponent(login)}` : '';
            return `${baseRoute}${loginParam}` as const;
        },
    },
    PROFILE_AVATAR: {
        route: 'a/:accountID/avatar',
        getRoute: (accountID: string | number) => `a/${accountID}/avatar` as const,
    },

    GET_ASSISTANCE: {
        route: 'get-assistance/:taskID',
        getRoute: (taskID: string, backTo: string) => getUrlWithBackToParam(`get-assistance/${taskID}`, backTo),
    },
    DESKTOP_SIGN_IN_REDIRECT: 'desktop-signin-redirect',

    // This is a special validation URL that will take the user to /workspace/new after validation. This is used
    // when linking users from e.com in order to share a session in this app.
    ENABLE_PAYMENTS: 'enable-payments',
    WALLET_STATEMENT_WITH_DATE: 'statements/:yearMonth',
    SIGN_IN_MODAL: 'sign-in-modal',

    BANK_ACCOUNT: 'bank-account',
    BANK_ACCOUNT_NEW: 'bank-account/new',
    BANK_ACCOUNT_PERSONAL: 'bank-account/personal',
    BANK_ACCOUNT_WITH_STEP_TO_OPEN: {
        route: 'bank-account/:stepToOpen?',
        getRoute: (stepToOpen = '', policyID = '', backTo?: string) => getUrlWithBackToParam(`bank-account/${stepToOpen}?policyID=${policyID}`, backTo),
    },
    WORKSPACE_SWITCHER: 'workspace-switcher',
    SETTINGS: 'settings',
    SETTINGS_PROFILE: 'settings/profile',
    SETTINGS_CHANGE_CURRENCY: 'settings/add-payment-card/change-currency',
    SETTINGS_SHARE_CODE: 'settings/shareCode',
    SETTINGS_DISPLAY_NAME: 'settings/profile/display-name',
    SETTINGS_TIMEZONE: 'settings/profile/timezone',
    SETTINGS_TIMEZONE_SELECT: 'settings/profile/timezone/select',
    SETTINGS_PRONOUNS: 'settings/profile/pronouns',
    SETTINGS_PREFERENCES: 'settings/preferences',
    SETTINGS_SUBSCRIPTION: 'settings/subscription',
    SETTINGS_SUBSCRIPTION_SIZE: {
        route: 'settings/subscription/subscription-size',
        getRoute: (canChangeSize: 0 | 1) => `settings/subscription/subscription-size?canChangeSize=${canChangeSize}` as const,
    },
    SETTINGS_SUBSCRIPTION_ADD_PAYMENT_CARD: 'settings/subscription/add-payment-card',
    SETTINGS_SUBSCRIPTION_CHANGE_BILLING_CURRENCY: 'settings/subscription/change-billing-currency',
    SETTINGS_SUBSCRIPTION_CHANGE_PAYMENT_CURRENCY: 'settings/subscription/add-payment-card/change-payment-currency',
    SETTINGS_SUBSCRIPTION_DISABLE_AUTO_RENEW_SURVEY: 'settings/subscription/disable-auto-renew-survey',
    SETTINGS_PRIORITY_MODE: 'settings/preferences/priority-mode',
    SETTINGS_LANGUAGE: 'settings/preferences/language',
    SETTINGS_THEME: 'settings/preferences/theme',
    SETTINGS_WORKSPACES: 'settings/workspaces',
    SETTINGS_SECURITY: 'settings/security',
    SETTINGS_CLOSE: 'settings/security/closeAccount',
    SETTINGS_ABOUT: 'settings/about',
    SETTINGS_APP_DOWNLOAD_LINKS: 'settings/about/app-download-links',
    SETTINGS_WALLET: 'settings/wallet',
    SETTINGS_WALLET_DOMAINCARD: {
        route: 'settings/wallet/card/:cardID?',
        getRoute: (cardID: string) => `settings/wallet/card/${cardID}` as const,
    },
    SETTINGS_REPORT_FRAUD: {
        route: 'settings/wallet/card/:cardID/report-virtual-fraud',
        getRoute: (cardID: string) => `settings/wallet/card/${cardID}/report-virtual-fraud` as const,
    },
    SETTINGS_WALLET_CARD_GET_PHYSICAL_NAME: {
        route: 'settings/wallet/card/:domain/get-physical/name',
        getRoute: (domain: string) => `settings/wallet/card/${domain}/get-physical/name` as const,
    },
    SETTINGS_WALLET_CARD_GET_PHYSICAL_PHONE: {
        route: 'settings/wallet/card/:domain/get-physical/phone',
        getRoute: (domain: string) => `settings/wallet/card/${domain}/get-physical/phone` as const,
    },
    SETTINGS_WALLET_CARD_GET_PHYSICAL_ADDRESS: {
        route: 'settings/wallet/card/:domain/get-physical/address',
        getRoute: (domain: string) => `settings/wallet/card/${domain}/get-physical/address` as const,
    },
    SETTINGS_WALLET_CARD_GET_PHYSICAL_CONFIRM: {
        route: 'settings/wallet/card/:domain/get-physical/confirm',
        getRoute: (domain: string) => `settings/wallet/card/${domain}/get-physical/confirm` as const,
    },
    SETTINGS_ADD_DEBIT_CARD: 'settings/wallet/add-debit-card',
    SETTINGS_ADD_BANK_ACCOUNT: 'settings/wallet/add-bank-account',
    SETTINGS_ENABLE_PAYMENTS: 'settings/wallet/enable-payments',
    SETTINGS_WALLET_CARD_DIGITAL_DETAILS_UPDATE_ADDRESS: {
        route: 'settings/wallet/card/:domain/digital-details/update-address',
        getRoute: (domain: string) => `settings/wallet/card/${domain}/digital-details/update-address` as const,
    },
    SETTINGS_WALLET_TRANSFER_BALANCE: 'settings/wallet/transfer-balance',
    SETTINGS_WALLET_CHOOSE_TRANSFER_ACCOUNT: 'settings/wallet/choose-transfer-account',
    SETTINGS_WALLET_REPORT_CARD_LOST_OR_DAMAGED: {
        route: 'settings/wallet/card/:cardID/report-card-lost-or-damaged',
        getRoute: (cardID: string) => `settings/wallet/card/${cardID}/report-card-lost-or-damaged` as const,
    },
    SETTINGS_WALLET_CARD_ACTIVATE: {
        route: 'settings/wallet/card/:cardID/activate',
        getRoute: (cardID: string) => `settings/wallet/card/${cardID}/activate` as const,
    },
    SETTINGS_LEGAL_NAME: 'settings/profile/legal-name',
    SETTINGS_DATE_OF_BIRTH: 'settings/profile/date-of-birth',
    SETTINGS_ADDRESS: 'settings/profile/address',
    SETTINGS_ADDRESS_COUNTRY: {
        route: 'settings/profile/address/country',
        getRoute: (country: string, backTo?: string) => getUrlWithBackToParam(`settings/profile/address/country?country=${country}`, backTo),
    },
    SETTINGS_ADDRESS_STATE: {
        route: 'settings/profile/address/state',

        getRoute: (state?: string, backTo?: string, label?: string) =>
            `${getUrlWithBackToParam(`settings/profile/address/state${state ? `?state=${encodeURIComponent(state)}` : ''}`, backTo)}${
                // the label param can be an empty string so we cannot use a nullish ?? operator
                // eslint-disable-next-line @typescript-eslint/prefer-nullish-coalescing
                label ? `${backTo || state ? '&' : '?'}label=${encodeURIComponent(label)}` : ''
            }` as const,
    },
    SETTINGS_CONTACT_METHODS: {
        route: 'settings/profile/contact-methods',
        getRoute: (backTo?: string) => getUrlWithBackToParam('settings/profile/contact-methods', backTo),
    },
    SETTINGS_CONTACT_METHOD_DETAILS: {
        route: 'settings/profile/contact-methods/:contactMethod/details',
        getRoute: (contactMethod: string) => `settings/profile/contact-methods/${encodeURIComponent(contactMethod)}/details` as const,
    },
    SETTINGS_NEW_CONTACT_METHOD: {
        route: 'settings/profile/contact-methods/new',
        getRoute: (backTo?: string) => getUrlWithBackToParam('settings/profile/contact-methods/new', backTo),
    },
    SETTINGS_2FA: {
        route: 'settings/security/two-factor-auth',
        getRoute: (backTo?: string) => getUrlWithBackToParam('settings/security/two-factor-auth', backTo),
    },
    SETTINGS_STATUS: 'settings/profile/status',

    SETTINGS_STATUS_CLEAR_AFTER: 'settings/profile/status/clear-after',
    SETTINGS_STATUS_CLEAR_AFTER_DATE: 'settings/profile/status/clear-after/date',
    SETTINGS_STATUS_CLEAR_AFTER_TIME: 'settings/profile/status/clear-after/time',
    SETTINGS_TROUBLESHOOT: 'settings/troubleshoot',
    SETTINGS_CONSOLE: {
        route: 'settings/troubleshoot/console',
        getRoute: (backTo?: string) => getUrlWithBackToParam(`settings/troubleshoot/console`, backTo),
    },
    SETTINGS_SHARE_LOG: {
        route: 'settings/troubleshoot/console/share-log',
        getRoute: (source: string) => `settings/troubleshoot/console/share-log?source=${encodeURI(source)}` as const,
    },

    SETTINGS_EXIT_SURVEY_REASON: 'settings/exit-survey/reason',
    SETTINGS_EXIT_SURVEY_RESPONSE: {
        route: 'settings/exit-survey/response',
        getRoute: (reason?: ValueOf<typeof CONST.EXIT_SURVEY.REASONS>, backTo?: string) =>
            getUrlWithBackToParam(`settings/exit-survey/response${reason ? `?reason=${encodeURIComponent(reason)}` : ''}`, backTo),
    },
    SETTINGS_EXIT_SURVEY_CONFIRM: {
        route: 'settings/exit-survey/confirm',
        getRoute: (backTo?: string) => getUrlWithBackToParam('settings/exit-survey/confirm', backTo),
    },

    SETTINGS_SAVE_THE_WORLD: 'settings/teachersunite',

    KEYBOARD_SHORTCUTS: 'keyboard-shortcuts',

    NEW: 'new',
    NEW_CHAT: 'new/chat',
    NEW_CHAT_CONFIRM: 'new/chat/confirm',
    NEW_CHAT_EDIT_NAME: 'new/chat/confirm/name/edit',
    NEW_ROOM: 'new/room',

    REPORT: 'r',
    REPORT_WITH_ID: {
        route: 'r/:reportID?/:reportActionID?',
        getRoute: (reportID: string, reportActionID?: string, referrer?: string) => {
            const baseRoute = reportActionID ? (`r/${reportID}/${reportActionID}` as const) : (`r/${reportID}` as const);
            const referrerParam = referrer ? `?referrer=${encodeURIComponent(referrer)}` : '';
            return `${baseRoute}${referrerParam}` as const;
        },
    },
    REPORT_AVATAR: {
        route: 'r/:reportID/avatar',
        getRoute: (reportID: string) => `r/${reportID}/avatar` as const,
    },
    EDIT_CURRENCY_REQUEST: {
        route: 'r/:threadReportID/edit/currency',
        getRoute: (threadReportID: string, currency: string, backTo: string) => `r/${threadReportID}/edit/currency?currency=${currency}&backTo=${backTo}` as const,
    },
    EDIT_REPORT_FIELD_REQUEST: {
        route: 'r/:reportID/edit/policyField/:policyID/:fieldID',
        getRoute: (reportID: string, policyID: string, fieldID: string) => `r/${reportID}/edit/policyField/${policyID}/${fieldID}` as const,
    },
    REPORT_WITH_ID_DETAILS_SHARE_CODE: {
        route: 'r/:reportID/details/shareCode',
        getRoute: (reportID: string) => `r/${reportID}/details/shareCode` as const,
    },
    ATTACHMENTS: {
        route: 'attachment',
        getRoute: (reportID: string, type: ValueOf<typeof CONST.ATTACHMENT_TYPE>, url: string, accountID?: number) =>
            `attachment?source=${encodeURIComponent(url)}&type=${type}${reportID ? `&reportID=${reportID}` : ''}${accountID ? `&accountID=${accountID}` : ''}` as const,
    },
    REPORT_PARTICIPANTS: {
        route: 'r/:reportID/participants',
        getRoute: (reportID: string) => `r/${reportID}/participants` as const,
    },
    REPORT_PARTICIPANTS_INVITE: {
        route: 'r/:reportID/participants/invite',
        getRoute: (reportID: string) => `r/${reportID}/participants/invite` as const,
    },
    REPORT_PARTICIPANTS_DETAILS: {
        route: 'r/:reportID/participants/:accountID',
        getRoute: (reportID: string, accountID: number) => `r/${reportID}/participants/${accountID}` as const,
    },
    REPORT_PARTICIPANTS_ROLE_SELECTION: {
        route: 'r/:reportID/participants/:accountID/role',
        getRoute: (reportID: string, accountID: number) => `r/${reportID}/participants/${accountID}/role` as const,
    },
    REPORT_WITH_ID_DETAILS: {
        route: 'r/:reportID/details',
        getRoute: (reportID: string, backTo?: string) => getUrlWithBackToParam(`r/${reportID}/details`, backTo),
    },
    REPORT_SETTINGS: {
        route: 'r/:reportID/settings',
        getRoute: (reportID: string) => `r/${reportID}/settings` as const,
    },
    REPORT_SETTINGS_NAME: {
        route: 'r/:reportID/settings/name',
        getRoute: (reportID: string) => `r/${reportID}/settings/name` as const,
    },
    REPORT_SETTINGS_NOTIFICATION_PREFERENCES: {
        route: 'r/:reportID/settings/notification-preferences',
        getRoute: (reportID: string) => `r/${reportID}/settings/notification-preferences` as const,
    },
    REPORT_SETTINGS_WRITE_CAPABILITY: {
        route: 'r/:reportID/settings/who-can-post',
        getRoute: (reportID: string) => `r/${reportID}/settings/who-can-post` as const,
    },
    REPORT_SETTINGS_VISIBILITY: {
        route: 'r/:reportID/settings/visibility',
        getRoute: (reportID: string) => `r/${reportID}/settings/visibility` as const,
    },
    SPLIT_BILL_DETAILS: {
        route: 'r/:reportID/split/:reportActionID',
        getRoute: (reportID: string, reportActionID: string) => `r/${reportID}/split/${reportActionID}` as const,
    },
    TASK_TITLE: {
        route: 'r/:reportID/title',
        getRoute: (reportID: string) => `r/${reportID}/title` as const,
    },
    REPORT_DESCRIPTION: {
        route: 'r/:reportID/description',
        getRoute: (reportID: string) => `r/${reportID}/description` as const,
    },
    TASK_ASSIGNEE: {
        route: 'r/:reportID/assignee',
        getRoute: (reportID: string) => `r/${reportID}/assignee` as const,
    },
    PRIVATE_NOTES_LIST: {
        route: 'r/:reportID/notes',
        getRoute: (reportID: string) => `r/${reportID}/notes` as const,
    },
    PRIVATE_NOTES_EDIT: {
        route: 'r/:reportID/notes/:accountID/edit',
        getRoute: (reportID: string, accountID: string | number) => `r/${reportID}/notes/${accountID}/edit` as const,
    },
    ROOM_MEMBERS: {
        route: 'r/:reportID/members',
        getRoute: (reportID: string) => `r/${reportID}/members` as const,
    },
    ROOM_INVITE: {
        route: 'r/:reportID/invite/:role?',
        getRoute: (reportID: string, role?: string) => `r/${reportID}/invite/${role}` as const,
    },
    MONEY_REQUEST_HOLD_REASON: {
        route: ':type/edit/reason/:transactionID?',
        getRoute: (type: ValueOf<typeof CONST.POLICY.TYPE>, transactionID: string, reportID: string, backTo: string) =>
            `${type}/edit/reason/${transactionID}?backTo=${backTo}&reportID=${reportID}` as const,
    },
    MONEY_REQUEST_CREATE: {
        route: ':action/:iouType/start/:transactionID/:reportID',
        getRoute: (action: IOUAction, iouType: IOUType, transactionID: string, reportID: string) => `${action as string}/${iouType as string}/start/${transactionID}/${reportID}` as const,
    },
    MONEY_REQUEST_STEP_SEND_FROM: {
        route: 'create/:iouType/from/:transactionID/:reportID',
        getRoute: (iouType: ValueOf<typeof CONST.IOU.TYPE>, transactionID: string, reportID: string, backTo = '') =>
            getUrlWithBackToParam(`create/${iouType as string}/from/${transactionID}/${reportID}`, backTo),
    },
    MONEY_REQUEST_STEP_CONFIRMATION: {
        route: ':action/:iouType/confirmation/:transactionID/:reportID',
        getRoute: (action: IOUAction, iouType: IOUType, transactionID: string, reportID: string) =>
            `${action as string}/${iouType as string}/confirmation/${transactionID}/${reportID}` as const,
    },
    MONEY_REQUEST_STEP_AMOUNT: {
        route: ':action/:iouType/amount/:transactionID/:reportID',
        getRoute: (action: IOUAction, iouType: IOUType, transactionID: string, reportID: string, backTo = '') =>
            getUrlWithBackToParam(`${action as string}/${iouType as string}/amount/${transactionID}/${reportID}`, backTo),
    },
    MONEY_REQUEST_STEP_TAX_RATE: {
        route: ':action/:iouType/taxRate/:transactionID/:reportID?',
        getRoute: (action: IOUAction, iouType: IOUType, transactionID: string, reportID: string, backTo = '') =>
            getUrlWithBackToParam(`${action as string}/${iouType as string}/taxRate/${transactionID}/${reportID}`, backTo),
    },
    MONEY_REQUEST_STEP_TAX_AMOUNT: {
        route: ':action/:iouType/taxAmount/:transactionID/:reportID?',
        getRoute: (action: IOUAction, iouType: IOUType, transactionID: string, reportID: string, backTo = '') =>
            getUrlWithBackToParam(`${action as string}/${iouType as string}/taxAmount/${transactionID}/${reportID}`, backTo),
    },
    MONEY_REQUEST_STEP_CATEGORY: {
        route: ':action/:iouType/category/:transactionID/:reportID/:reportActionID?',
        getRoute: (action: IOUAction, iouType: IOUType, transactionID: string, reportID: string, backTo = '', reportActionID?: string) =>
            getUrlWithBackToParam(`${action as string}/${iouType as string}/category/${transactionID}/${reportID}${reportActionID ? `/${reportActionID}` : ''}`, backTo),
    },
    SETTINGS_CATEGORIES_ROOT: {
        route: 'settings/:policyID/categories',
        getRoute: (policyID: string, backTo = '') => getUrlWithBackToParam(`settings/${policyID}/categories`, backTo),
    },
    SETTINGS_CATEGORY_SETTINGS: {
        route: 'settings/:policyID/categories/:categoryName',
        getRoute: (policyID: string, categoryName: string, backTo = '') => getUrlWithBackToParam(`settings/${policyID}/categories/${encodeURIComponent(categoryName)}`, backTo),
    },
    SETTINGS_CATEGORIES_SETTINGS: {
        route: 'settings/:policyID/categories/settings',
        getRoute: (policyID: string, backTo = '') => getUrlWithBackToParam(`settings/${policyID}/categories/settings`, backTo),
    },
    SETTINGS_CATEGORY_CREATE: {
        route: 'settings/:policyID/categories/new',
        getRoute: (policyID: string, backTo = '') => getUrlWithBackToParam(`settings/${policyID}/categories/new`, backTo),
    },
    SETTINGS_CATEGORY_EDIT: {
        route: 'settings/:policyID/categories/:categoryName/edit',
        getRoute: (policyID: string, categoryName: string, backTo = '') =>
            getUrlWithBackToParam(`settings/workspaces/${policyID}/categories/${encodeURIComponent(categoryName)}/edit`, backTo),
    },
    MONEY_REQUEST_STEP_CURRENCY: {
        route: ':action/:iouType/currency/:transactionID/:reportID/:pageIndex?',
        getRoute: (action: IOUAction, iouType: IOUType, transactionID: string, reportID: string, pageIndex = '', currency = '', backTo = '') =>
            getUrlWithBackToParam(`${action as string}/${iouType as string}/currency/${transactionID}/${reportID}/${pageIndex}?currency=${currency}`, backTo),
    },
    MONEY_REQUEST_STEP_DATE: {
        route: ':action/:iouType/date/:transactionID/:reportID/:reportActionID?',
        getRoute: (action: IOUAction, iouType: IOUType, transactionID: string, reportID: string, backTo = '', reportActionID?: string) =>
            getUrlWithBackToParam(`${action as string}/${iouType as string}/date/${transactionID}/${reportID}${reportActionID ? `/${reportActionID}` : ''}`, backTo),
    },
    MONEY_REQUEST_STEP_DESCRIPTION: {
        route: ':action/:iouType/description/:transactionID/:reportID/:reportActionID?',
        getRoute: (action: IOUAction, iouType: IOUType, transactionID: string, reportID: string, backTo = '', reportActionID?: string) =>
            getUrlWithBackToParam(`${action as string}/${iouType as string}/description/${transactionID}/${reportID}${reportActionID ? `/${reportActionID}` : ''}`, backTo),
    },
    MONEY_REQUEST_STEP_DISTANCE: {
        route: ':action/:iouType/distance/:transactionID/:reportID',
        getRoute: (action: IOUAction, iouType: IOUType, transactionID: string, reportID: string, backTo = '') =>
            getUrlWithBackToParam(`${action as string}/${iouType as string}/distance/${transactionID}/${reportID}`, backTo),
    },
    MONEY_REQUEST_STEP_DISTANCE_RATE: {
        route: ':action/:iouType/distanceRate/:transactionID/:reportID',
        getRoute: (action: ValueOf<typeof CONST.IOU.ACTION>, iouType: ValueOf<typeof CONST.IOU.TYPE>, transactionID: string, reportID: string, backTo = '') =>
            getUrlWithBackToParam(`${action}/${iouType}/distanceRate/${transactionID}/${reportID}`, backTo),
    },
    MONEY_REQUEST_STEP_MERCHANT: {
        route: ':action/:iouType/merchant/:transactionID/:reportID',
        getRoute: (action: IOUAction, iouType: IOUType, transactionID: string, reportID: string, backTo = '') =>
            getUrlWithBackToParam(`${action as string}/${iouType as string}/merchant/${transactionID}/${reportID}`, backTo),
    },
    MONEY_REQUEST_STEP_PARTICIPANTS: {
        route: ':action/:iouType/participants/:transactionID/:reportID',
        getRoute: (iouType: IOUType, transactionID: string, reportID: string, backTo = '', action: IOUAction = 'create') =>
            getUrlWithBackToParam(`${action as string}/${iouType as string}/participants/${transactionID}/${reportID}`, backTo),
    },
    MONEY_REQUEST_STEP_SPLIT_PAYER: {
        route: ':action/:iouType/confirmation/:transactionID/:reportID/payer',
        getRoute: (action: ValueOf<typeof CONST.IOU.ACTION>, iouType: ValueOf<typeof CONST.IOU.TYPE>, transactionID: string, reportID: string, backTo = '') =>
            getUrlWithBackToParam(`${action}/${iouType}/confirmation/${transactionID}/${reportID}/payer`, backTo),
    },
    MONEY_REQUEST_STEP_SCAN: {
        route: ':action/:iouType/scan/:transactionID/:reportID',
        getRoute: (action: IOUAction, iouType: IOUType, transactionID: string, reportID: string, backTo = '') =>
            getUrlWithBackToParam(`${action as string}/${iouType as string}/scan/${transactionID}/${reportID}`, backTo),
    },
    MONEY_REQUEST_STEP_TAG: {
        route: ':action/:iouType/tag/:orderWeight/:transactionID/:reportID/:reportActionID?',
        getRoute: (action: IOUAction, iouType: IOUType, orderWeight: number, transactionID: string, reportID: string, backTo = '', reportActionID?: string) =>
            getUrlWithBackToParam(`${action as string}/${iouType as string}/tag/${orderWeight}/${transactionID}/${reportID}${reportActionID ? `/${reportActionID}` : ''}`, backTo),
    },
    MONEY_REQUEST_STEP_WAYPOINT: {
        route: ':action/:iouType/waypoint/:transactionID/:reportID/:pageIndex',
        getRoute: (action: IOUAction, iouType: IOUType, transactionID: string, reportID?: string, pageIndex = '', backTo = '') =>
            getUrlWithBackToParam(`${action as string}/${iouType as string}/waypoint/${transactionID}/${reportID}/${pageIndex}`, backTo),
    },
    // This URL is used as a redirect to one of the create tabs below. This is so that we can message users with a link
    // straight to those flows without needing to have optimistic transaction and report IDs.
    MONEY_REQUEST_START: {
        route: 'start/:iouType/:iouRequestType',
        getRoute: (iouType: IOUType, iouRequestType: IOURequestType) => `start/${iouType as string}/${iouRequestType}` as const,
    },
    MONEY_REQUEST_CREATE_TAB_DISTANCE: {
        route: ':action/:iouType/start/:transactionID/:reportID/distance',
        getRoute: (action: IOUAction, iouType: IOUType, transactionID: string, reportID: string) => `create/${iouType as string}/start/${transactionID}/${reportID}/distance` as const,
    },
    MONEY_REQUEST_CREATE_TAB_MANUAL: {
        route: ':action/:iouType/start/:transactionID/:reportID/manual',
        getRoute: (action: IOUAction, iouType: IOUType, transactionID: string, reportID: string) =>
            `${action as string}/${iouType as string}/start/${transactionID}/${reportID}/manual` as const,
    },
    MONEY_REQUEST_CREATE_TAB_SCAN: {
        route: ':action/:iouType/start/:transactionID/:reportID/scan',
        getRoute: (action: IOUAction, iouType: IOUType, transactionID: string, reportID: string) => `create/${iouType as string}/start/${transactionID}/${reportID}/scan` as const,
    },

    MONEY_REQUEST_STATE_SELECTOR: {
        route: 'submit/state',

        getRoute: (state?: string, backTo?: string, label?: string) =>
            `${getUrlWithBackToParam(`submit/state${state ? `?state=${encodeURIComponent(state)}` : ''}`, backTo)}${
                // the label param can be an empty string so we cannot use a nullish ?? operator
                // eslint-disable-next-line @typescript-eslint/prefer-nullish-coalescing
                label ? `${backTo || state ? '&' : '?'}label=${encodeURIComponent(label)}` : ''
            }` as const,
    },
    IOU_REQUEST: 'submit/new',
    IOU_SEND: 'pay/new',
    IOU_SEND_ADD_BANK_ACCOUNT: 'pay/new/add-bank-account',
    IOU_SEND_ADD_DEBIT_CARD: 'pay/new/add-debit-card',
    IOU_SEND_ENABLE_PAYMENTS: 'pay/new/enable-payments',

    NEW_TASK: 'new/task',
    NEW_TASK_ASSIGNEE: 'new/task/assignee',
    NEW_TASK_SHARE_DESTINATION: 'new/task/share-destination',
    NEW_TASK_DETAILS: 'new/task/details',
    NEW_TASK_TITLE: 'new/task/title',
    NEW_TASK_DESCRIPTION: 'new/task/description',

    TEACHERS_UNITE: 'settings/teachersunite',
    I_KNOW_A_TEACHER: 'settings/teachersunite/i-know-a-teacher',
    I_AM_A_TEACHER: 'settings/teachersunite/i-am-a-teacher',
    INTRO_SCHOOL_PRINCIPAL: 'settings/teachersunite/intro-school-principal',

    ERECEIPT: {
        route: 'eReceipt/:transactionID',
        getRoute: (transactionID: string) => `eReceipt/${transactionID}` as const,
    },

    WORKSPACE_NEW: 'workspace/new',
    WORKSPACE_NEW_ROOM: 'workspace/new-room',
    WORKSPACE_INITIAL: {
        route: 'settings/workspaces/:policyID',
        getRoute: (policyID: string) => `settings/workspaces/${policyID}` as const,
    },
    WORKSPACE_INVITE: {
        route: 'settings/workspaces/:policyID/invite',
        getRoute: (policyID: string) => `settings/workspaces/${policyID}/invite` as const,
    },
    WORKSPACE_INVITE_MESSAGE: {
        route: 'settings/workspaces/:policyID/invite-message',
        getRoute: (policyID: string) => `settings/workspaces/${policyID}/invite-message` as const,
    },
    WORKSPACE_PROFILE: {
        route: 'settings/workspaces/:policyID/profile',
        getRoute: (policyID: string) => `settings/workspaces/${policyID}/profile` as const,
    },
    WORKSPACE_PROFILE_ADDRESS: {
        route: 'settings/workspaces/:policyID/profile/address',
        getRoute: (policyID: string) => `settings/workspaces/${policyID}/profile/address` as const,
    },
    WORKSPACE_ACCOUNTING: {
        route: 'settings/workspaces/:policyID/accounting',
        getRoute: (policyID: string) => `settings/workspaces/${policyID}/accounting` as const,
    },
    WORKSPACE_PROFILE_CURRENCY: {
        route: 'settings/workspaces/:policyID/profile/currency',
        getRoute: (policyID: string) => `settings/workspaces/${policyID}/profile/currency` as const,
    },
    POLICY_ACCOUNTING_QUICKBOOKS_ONLINE_EXPORT: {
        route: 'settings/workspaces/:policyID/accounting/quickbooks-online/export',
        getRoute: (policyID: string) => `settings/workspaces/${policyID}/accounting/quickbooks-online/export` as const,
    },
    POLICY_ACCOUNTING_QUICKBOOKS_ONLINE_COMPANY_CARD_EXPENSE_ACCOUNT: {
        route: 'settings/workspaces/:policyID/accounting/quickbooks-online/export/company-card-expense-account',
        getRoute: (policyID: string) => `settings/workspaces/${policyID}/accounting/quickbooks-online/export/company-card-expense-account` as const,
    },
    POLICY_ACCOUNTING_QUICKBOOKS_ONLINE_COMPANY_CARD_EXPENSE_ACCOUNT_SELECT: {
        route: 'settings/workspaces/:policyID/accounting/quickbooks-online/export/company-card-expense-account/account-select',
        getRoute: (policyID: string) => `settings/workspaces/${policyID}/accounting/quickbooks-online/export/company-card-expense-account/account-select` as const,
    },
    POLICY_ACCOUNTING_QUICKBOOKS_ONLINE_NON_REIMBURSABLE_DEFAULT_VENDOR_SELECT: {
        route: 'settings/workspaces/:policyID/accounting/quickbooks-online/export/company-card-expense-account/default-vendor-select',
        getRoute: (policyID: string) => `settings/workspaces/${policyID}/accounting/quickbooks-online/export/company-card-expense-account/default-vendor-select` as const,
    },
    POLICY_ACCOUNTING_QUICKBOOKS_ONLINE_COMPANY_CARD_EXPENSE_SELECT: {
        route: 'settings/workspaces/:policyID/accounting/quickbooks-online/export/company-card-expense-account/card-select',
        getRoute: (policyID: string) => `settings/workspaces/${policyID}/accounting/quickbooks-online/export/company-card-expense-account/card-select` as const,
    },
    POLICY_ACCOUNTING_QUICKBOOKS_ONLINE_INVOICE_ACCOUNT_SELECT: {
        route: 'settings/workspaces/:policyID/accounting/quickbooks-online/export/invoice-account-select',
        getRoute: (policyID: string) => `settings/workspaces/${policyID}/accounting/quickbooks-online/export/invoice-account-select` as const,
    },
    POLICY_ACCOUNTING_QUICKBOOKS_ONLINE_PREFERRED_EXPORTER: {
        route: 'settings/workspaces/:policyID/accounting/quickbooks-online/export/preferred-exporter',
        getRoute: (policyID: string) => `settings/workspaces/${policyID}/accounting/quickbooks-online/export/preferred-exporter` as const,
    },
    POLICY_ACCOUNTING_QUICKBOOKS_ONLINE_EXPORT_OUT_OF_POCKET_EXPENSES: {
        route: 'settings/workspaces/:policyID/accounting/quickbooks-online/export/out-of-pocket-expense',
        getRoute: (policyID: string) => `settings/workspaces/${policyID}/accounting/quickbooks-online/export/out-of-pocket-expense` as const,
    },
    POLICY_ACCOUNTING_QUICKBOOKS_ONLINE_EXPORT_OUT_OF_POCKET_EXPENSES_ACCOUNT_SELECT: {
        route: 'settings/workspaces/:policyID/accounting/quickbooks-online/export/out-of-pocket-expense/account-select',
        getRoute: (policyID: string) => `settings/workspaces/${policyID}/accounting/quickbooks-online/export/out-of-pocket-expense/account-select` as const,
    },
    POLICY_ACCOUNTING_QUICKBOOKS_ONLINE_EXPORT_OUT_OF_POCKET_EXPENSES_SELECT: {
        route: 'settings/workspaces/:policyID/accounting/quickbooks-online/export/out-of-pocket-expense/entity-select',
        getRoute: (policyID: string) => `settings/workspaces/${policyID}/accounting/quickbooks-online/export/out-of-pocket-expense/entity-select` as const,
    },
    POLICY_ACCOUNTING_QUICKBOOKS_ONLINE_EXPORT_DATE_SELECT: {
        route: 'settings/workspaces/:policyID/accounting/quickbooks-online/export/date-select',
        getRoute: (policyID: string) => `settings/workspaces/${policyID}/accounting/quickbooks-online/export/date-select` as const,
    },
    WORKSPACE_PROFILE_NAME: {
        route: 'settings/workspaces/:policyID/profile/name',
        getRoute: (policyID: string) => `settings/workspaces/${policyID}/profile/name` as const,
    },
    WORKSPACE_PROFILE_DESCRIPTION: {
        route: 'settings/workspaces/:policyID/profile/description',
        getRoute: (policyID: string) => `settings/workspaces/${policyID}/profile/description` as const,
    },
    WORKSPACE_PROFILE_SHARE: {
        route: 'settings/workspaces/:policyID/profile/share',
        getRoute: (policyID: string) => `settings/workspaces/${policyID}/profile/share` as const,
    },
    WORKSPACE_AVATAR: {
        route: 'settings/workspaces/:policyID/avatar',
        getRoute: (policyID: string) => `settings/workspaces/${policyID}/avatar` as const,
    },
    WORKSPACE_JOIN_USER: {
        route: 'settings/workspaces/:policyID/join',
        getRoute: (policyID: string, inviterEmail: string) => `settings/workspaces/${policyID}/join?email=${inviterEmail}` as const,
    },
    WORKSPACE_SETTINGS_CURRENCY: {
        route: 'settings/workspaces/:policyID/settings/currency',
        getRoute: (policyID: string) => `settings/workspaces/${policyID}/settings/currency` as const,
    },
    WORKSPACE_WORKFLOWS: {
        route: 'settings/workspaces/:policyID/workflows',
        getRoute: (policyID: string) => `settings/workspaces/${policyID}/workflows` as const,
    },
    WORKSPACE_WORKFLOWS_PAYER: {
        route: 'workspace/:policyID/settings/workflows/payer',
        getRoute: (policyId: string) => `workspace/${policyId}/settings/workflows/payer` as const,
    },
    WORKSPACE_WORKFLOWS_APPROVER: {
        route: 'settings/workspaces/:policyID/settings/workflows/approver',
        getRoute: (policyID: string) => `settings/workspaces/${policyID}/settings/workflows/approver` as const,
    },
    WORKSPACE_WORKFLOWS_AUTOREPORTING_FREQUENCY: {
        route: 'settings/workspaces/:policyID/settings/workflows/auto-reporting-frequency',
        getRoute: (policyID: string) => `settings/workspaces/${policyID}/settings/workflows/auto-reporting-frequency` as const,
    },
    WORKSPACE_WORKFLOWS_AUTOREPORTING_MONTHLY_OFFSET: {
        route: 'settings/workspaces/:policyID/settings/workflows/auto-reporting-frequency/monthly-offset',
        getRoute: (policyID: string) => `settings/workspaces/${policyID}/settings/workflows/auto-reporting-frequency/monthly-offset` as const,
    },
    WORKSPACE_CARD: {
        route: 'settings/workspaces/:policyID/card',
        getRoute: (policyID: string) => `settings/workspaces/${policyID}/card` as const,
    },
    WORKSPACE_REIMBURSE: {
        route: 'settings/workspaces/:policyID/reimburse',
        getRoute: (policyID: string) => `settings/workspaces/${policyID}/reimburse` as const,
    },
    WORKSPACE_RATE_AND_UNIT: {
        route: 'settings/workspaces/:policyID/rateandunit',
        getRoute: (policyID: string) => `settings/workspaces/${policyID}/rateandunit` as const,
    },
    WORKSPACE_RATE_AND_UNIT_RATE: {
        route: 'settings/workspaces/:policyID/rateandunit/rate',
        getRoute: (policyID: string) => `settings/workspaces/${policyID}/rateandunit/rate` as const,
    },
    WORKSPACE_RATE_AND_UNIT_UNIT: {
        route: 'settings/workspaces/:policyID/rateandunit/unit',
        getRoute: (policyID: string) => `settings/workspaces/${policyID}/rateandunit/unit` as const,
    },
    WORKSPACE_BILLS: {
        route: 'settings/workspaces/:policyID/bills',
        getRoute: (policyID: string) => `settings/workspaces/${policyID}/bills` as const,
    },
    WORKSPACE_INVOICES: {
        route: 'settings/workspaces/:policyID/invoices',
        getRoute: (policyID: string) => `settings/workspaces/${policyID}/invoices` as const,
    },
    WORKSPACE_TRAVEL: {
        route: 'settings/workspaces/:policyID/travel',
        getRoute: (policyID: string) => `settings/workspaces/${policyID}/travel` as const,
    },
    WORKSPACE_MEMBERS: {
        route: 'settings/workspaces/:policyID/members',
        getRoute: (policyID: string) => `settings/workspaces/${policyID}/members` as const,
    },
    POLICY_ACCOUNTING: {
        route: 'settings/workspaces/:policyID/accounting',
        getRoute: (policyID: string) => `settings/workspaces/${policyID}/accounting` as const,
    },
    WORKSPACE_ACCOUNTING_QUICKBOOKS_ONLINE_ADVANCED: {
        route: 'settings/workspaces/:policyID/accounting/quickbooks-online/advanced',
        getRoute: (policyID: string) => `settings/workspaces/${policyID}/accounting/quickbooks-online/advanced` as const,
    },
    WORKSPACE_ACCOUNTING_QUICKBOOKS_ONLINE_ACCOUNT_SELECTOR: {
        route: 'settings/workspaces/:policyID/accounting/quickbooks-online/account-selector',
        getRoute: (policyID: string) => `settings/workspaces/${policyID}/accounting/quickbooks-online/account-selector` as const,
    },
    WORKSPACE_ACCOUNTING_QUICKBOOKS_ONLINE_INVOICE_ACCOUNT_SELECTOR: {
        route: 'settings/workspaces/:policyID/accounting/quickbooks-online/invoice-account-selector',
        getRoute: (policyID: string) => `settings/workspaces/${policyID}/accounting/quickbooks-online/invoice-account-selector` as const,
    },
    WORKSPACE_CATEGORIES: {
        route: 'settings/workspaces/:policyID/categories',
        getRoute: (policyID: string) => `settings/workspaces/${policyID}/categories` as const,
    },
    WORKSPACE_CATEGORY_SETTINGS: {
        route: 'settings/workspaces/:policyID/categories/:categoryName',
        getRoute: (policyID: string, categoryName: string) => `settings/workspaces/${policyID}/categories/${encodeURIComponent(categoryName)}` as const,
    },
    WORKSPACE_CATEGORIES_SETTINGS: {
        route: 'settings/workspaces/:policyID/categories/settings',
        getRoute: (policyID: string) => `settings/workspaces/${policyID}/categories/settings` as const,
    },
    WORKSPACE_CATEGORY_CREATE: {
        route: 'settings/workspaces/:policyID/categories/new',
        getRoute: (policyID: string) => `settings/workspaces/${policyID}/categories/new` as const,
    },
    WORKSPACE_CATEGORY_EDIT: {
        route: 'settings/workspaces/:policyID/categories/:categoryName/edit',
        getRoute: (policyID: string, categoryName: string) => `settings/workspaces/${policyID}/categories/${encodeURIComponent(categoryName)}/edit` as const,
    },
    WORKSPACE_MORE_FEATURES: {
        route: 'settings/workspaces/:policyID/more-features',
        getRoute: (policyID: string) => `settings/workspaces/${policyID}/more-features` as const,
    },
    WORKSPACE_TAGS: {
        route: 'settings/workspaces/:policyID/tags',
        getRoute: (policyID: string) => `settings/workspaces/${policyID}/tags` as const,
    },
    WORKSPACE_TAG_CREATE: {
        route: 'settings/workspaces/:policyID/tags/new',
        getRoute: (policyID: string) => `settings/workspaces/${policyID}/tags/new` as const,
    },
    WORKSPACE_TAGS_SETTINGS: {
        route: 'settings/workspaces/:policyID/tags/settings',
        getRoute: (policyID: string) => `settings/workspaces/${policyID}/tags/settings` as const,
    },
    WORKSPACE_EDIT_TAGS: {
        route: 'settings/workspaces/:policyID/tags/:orderWeight/edit',
        getRoute: (policyID: string, orderWeight: number) => `settings/workspaces/${policyID}/tags/${orderWeight}/edit` as const,
    },
    WORKSPACE_TAG_EDIT: {
        route: 'settings/workspaces/:policyID/tag/:orderWeight/:tagName/edit',
        getRoute: (policyID: string, orderWeight: number, tagName: string) => `settings/workspaces/${policyID}/tag/${orderWeight}/${encodeURIComponent(tagName)}/edit` as const,
    },
    WORKSPACE_TAG_SETTINGS: {
        route: 'settings/workspaces/:policyID/tag/:orderWeight/:tagName',
        getRoute: (policyID: string, orderWeight: number, tagName: string) => `settings/workspaces/${policyID}/tag/${orderWeight}/${encodeURIComponent(tagName)}` as const,
    },
    WORKSPACE_TAG_LIST_VIEW: {
        route: 'settings/workspaces/:policyID/tag-list/:orderWeight',
        getRoute: (policyID: string, orderWeight: number) => `settings/workspaces/${policyID}/tag-list/${orderWeight}` as const,
    },
    WORKSPACE_TAXES: {
        route: 'settings/workspaces/:policyID/taxes',
        getRoute: (policyID: string) => `settings/workspaces/${policyID}/taxes` as const,
    },
    WORKSPACE_TAXES_SETTINGS: {
        route: 'settings/workspaces/:policyID/taxes/settings',
        getRoute: (policyID: string) => `settings/workspaces/${policyID}/taxes/settings` as const,
    },
    WORKSPACE_TAXES_SETTINGS_WORKSPACE_CURRENCY_DEFAULT: {
        route: 'settings/workspaces/:policyID/taxes/settings/workspace-currency',
        getRoute: (policyID: string) => `settings/workspaces/${policyID}/taxes/settings/workspace-currency` as const,
    },
    WORKSPACE_TAXES_SETTINGS_FOREIGN_CURRENCY_DEFAULT: {
        route: 'settings/workspaces/:policyID/taxes/settings/foreign-currency',
        getRoute: (policyID: string) => `settings/workspaces/${policyID}/taxes/settings/foreign-currency` as const,
    },
    WORKSPACE_TAXES_SETTINGS_CUSTOM_TAX_NAME: {
        route: 'settings/workspaces/:policyID/taxes/settings/tax-name',
        getRoute: (policyID: string) => `settings/workspaces/${policyID}/taxes/settings/tax-name` as const,
    },
    WORKSPACE_MEMBER_DETAILS: {
        route: 'settings/workspaces/:policyID/members/:accountID',
        getRoute: (policyID: string, accountID: number) => `settings/workspaces/${policyID}/members/${accountID}` as const,
    },
    WORKSPACE_MEMBER_ROLE_SELECTION: {
        route: 'settings/workspaces/:policyID/members/:accountID/role-selection',
        getRoute: (policyID: string, accountID: number) => `settings/workspaces/${policyID}/members/${accountID}/role-selection` as const,
    },
    WORKSPACE_OWNER_CHANGE_SUCCESS: {
        route: 'settings/workspaces/:policyID/change-owner/:accountID/success',
        getRoute: (policyID: string, accountID: number) => `settings/workspaces/${policyID}/change-owner/${accountID}/success` as const,
    },
    WORKSPACE_OWNER_CHANGE_ERROR: {
        route: 'settings/workspaces/:policyID/change-owner/:accountID/failure',
        getRoute: (policyID: string, accountID: number) => `settings/workspaces/${policyID}/change-owner/${accountID}/failure` as const,
    },
    WORKSPACE_OWNER_CHANGE_CHECK: {
        route: 'settings/workspaces/:policyID/change-owner/:accountID/:error',
        getRoute: (policyID: string, accountID: number, error: ValueOf<typeof CONST.POLICY.OWNERSHIP_ERRORS>) =>
            `settings/workspaces/${policyID}/change-owner/${accountID}/${error as string}` as const,
    },
    WORKSPACE_TAX_CREATE: {
        route: 'settings/workspaces/:policyID/taxes/new',
        getRoute: (policyID: string) => `settings/workspaces/${policyID}/taxes/new` as const,
    },
    WORKSPACE_TAX_EDIT: {
        route: 'settings/workspaces/:policyID/tax/:taxID',
        getRoute: (policyID: string, taxID: string) => `settings/workspaces/${policyID}/tax/${encodeURIComponent(taxID)}` as const,
    },
    WORKSPACE_TAX_NAME: {
        route: 'settings/workspaces/:policyID/tax/:taxID/name',
        getRoute: (policyID: string, taxID: string) => `settings/workspaces/${policyID}/tax/${encodeURIComponent(taxID)}/name` as const,
    },
    WORKSPACE_TAX_VALUE: {
        route: 'settings/workspaces/:policyID/tax/:taxID/value',
        getRoute: (policyID: string, taxID: string) => `settings/workspaces/${policyID}/tax/${encodeURIComponent(taxID)}/value` as const,
    },
    WORKSPACE_REPORT_FIELDS: {
        route: 'settings/workspaces/:policyID/reportFields',
        getRoute: (policyID: string) => `settings/workspaces/${policyID}/reportFields` as const,
    },
    WORKSPACE_EXPENSIFY_CARD: {
        route: 'settings/workspaces/:policyID/expensify-card',
        getRoute: (policyID: string) => `settings/workspaces/${policyID}/expensify-card` as const,
    },
<<<<<<< HEAD
    WORKSPACE_EXPENSIFY_CARD_ISSUE_NEW: {
        route: 'settings/workspaces/:policyID/expensify-card/issue-new',
        getRoute: (policyID: string) => `settings/workspaces/${policyID}/expensify-card/issue-new` as const,
    },
=======
    // TODO: uncomment after development is done
    // WORKSPACE_EXPENSIFY_CARD_ISSUE_NEW: {
    // route: 'settings/workspaces/:policyID/expensify-card/issues-new',
    // getRoute: (policyID: string) => `settings/workspaces/${policyID}/expensify-card/issue-new` as const,
    // },
    // TODO: remove after development is done - this one is for testing purposes
    WORKSPACE_EXPENSIFY_CARD_ISSUE_NEW: 'settings/workspaces/expensify-card/issue-new',
>>>>>>> ad2b1926
    WORKSPACE_DISTANCE_RATES: {
        route: 'settings/workspaces/:policyID/distance-rates',
        getRoute: (policyID: string) => `settings/workspaces/${policyID}/distance-rates` as const,
    },
    WORKSPACE_CREATE_DISTANCE_RATE: {
        route: 'settings/workspaces/:policyID/distance-rates/new',
        getRoute: (policyID: string) => `settings/workspaces/${policyID}/distance-rates/new` as const,
    },
    WORKSPACE_DISTANCE_RATES_SETTINGS: {
        route: 'settings/workspaces/:policyID/distance-rates/settings',
        getRoute: (policyID: string) => `settings/workspaces/${policyID}/distance-rates/settings` as const,
    },
    WORKSPACE_DISTANCE_RATE_DETAILS: {
        route: 'settings/workspaces/:policyID/distance-rates/:rateID',
        getRoute: (policyID: string, rateID: string) => `settings/workspaces/${policyID}/distance-rates/${rateID}` as const,
    },
    WORKSPACE_DISTANCE_RATE_EDIT: {
        route: 'settings/workspaces/:policyID/distance-rates/:rateID/edit',
        getRoute: (policyID: string, rateID: string) => `settings/workspaces/${policyID}/distance-rates/${rateID}/edit` as const,
    },
    WORKSPACE_DISTANCE_RATE_TAX_RECLAIMABLE_ON_EDIT: {
        route: 'settings/workspaces/:policyID/distance-rates/:rateID/tax-reclaimable/edit',
        getRoute: (policyID: string, rateID: string) => `settings/workspaces/${policyID}/distance-rates/${rateID}/tax-reclaimable/edit` as const,
    },
    WORKSPACE_DISTANCE_RATE_TAX_RATE_EDIT: {
        route: 'settings/workspaces/:policyID/distance-rates/:rateID/tax-rate/edit',
        getRoute: (policyID: string, rateID: string) => `settings/workspaces/${policyID}/distance-rates/${rateID}/tax-rate/edit` as const,
    },
    // Referral program promotion
    REFERRAL_DETAILS_MODAL: {
        route: 'referral/:contentType',
        getRoute: (contentType: string, backTo?: string) => getUrlWithBackToParam(`referral/${contentType}`, backTo),
    },
    PROCESS_MONEY_REQUEST_HOLD: 'hold-expense-educational',
    TRAVEL_MY_TRIPS: 'travel',
    TRAVEL_TCS: 'travel/terms',
    TRACK_TRAINING_MODAL: 'track-training',
    ONBOARDING_ROOT: 'onboarding',
    ONBOARDING_PERSONAL_DETAILS: 'onboarding/personal-details',
    ONBOARDING_WORK: 'onboarding/work',
    ONBOARDING_PURPOSE: 'onboarding/purpose',
    WELCOME_VIDEO_ROOT: 'onboarding/welcome-video',
    EXPLANATION_MODAL_ROOT: 'onboarding/explanation',

    TRANSACTION_RECEIPT: {
        route: 'r/:reportID/transaction/:transactionID/receipt',
        getRoute: (reportID: string, transactionID: string) => `r/${reportID}/transaction/${transactionID}/receipt` as const,
    },
    TRANSACTION_DUPLICATE_REVIEW_PAGE: {
        route: 'r/:threadReportID/duplicates/review',
        getRoute: (threadReportID: string) => `r/${threadReportID}/duplicates/review` as const,
    },

    POLICY_ACCOUNTING_XERO_IMPORT: {
        route: 'settings/workspaces/:policyID/accounting/xero/import',
        getRoute: (policyID: string) => `settings/workspaces/${policyID}/accounting/xero/import` as const,
    },
    POLICY_ACCOUNTING_XERO_CHART_OF_ACCOUNTS: {
        route: 'settings/workspaces/:policyID/accounting/xero/import/accounts',
        getRoute: (policyID: string) => `settings/workspaces/${policyID}/accounting/xero/import/accounts` as const,
    },
    POLICY_ACCOUNTING_XERO_ORGANIZATION: {
        route: 'settings/workspaces/:policyID/accounting/xero/organization/:currentOrganizationID',
        getRoute: (policyID: string, currentOrganizationID: string) => `settings/workspaces/${policyID}/accounting/xero/organization/${currentOrganizationID}` as const,
    },
    POLICY_ACCOUNTING_XERO_TRACKING_CATEGORIES: {
        route: 'settings/workspaces/:policyID/accounting/xero/import/tracking-categories',
        getRoute: (policyID: string) => `settings/workspaces/${policyID}/accounting/xero/import/tracking-categories` as const,
    },
    POLICY_ACCOUNTING_XERO_TRACKING_CATEGORIES_MAP: {
        route: 'settings/workspaces/:policyID/accounting/xero/import/tracking-categories/mapping/:categoryId/:categoryName',
        getRoute: (policyID: string, categoryId: string, categoryName: string) =>
            `settings/workspaces/${policyID}/accounting/xero/import/tracking-categories/mapping/${categoryId}/${encodeURIComponent(categoryName)}` as const,
    },
    POLICY_ACCOUNTING_XERO_CUSTOMER: {
        route: 'settings/workspaces/:policyID/accounting/xero/import/customers',
        getRoute: (policyID: string) => `settings/workspaces/${policyID}/accounting/xero/import/customers` as const,
    },
    POLICY_ACCOUNTING_XERO_TAXES: {
        route: 'settings/workspaces/:policyID/accounting/xero/import/taxes',
        getRoute: (policyID: string) => `settings/workspaces/${policyID}/accounting/xero/import/taxes` as const,
    },
    POLICY_ACCOUNTING_XERO_EXPORT: {
        route: 'settings/workspaces/:policyID/accounting/xero/export',
        getRoute: (policyID: string) => `settings/workspaces/${policyID}/accounting/xero/export` as const,
    },
    POLICY_ACCOUNTING_XERO_PREFERRED_EXPORTER_SELECT: {
        route: 'settings/workspaces/:policyID/connections/xero/export/preferred-exporter/select',
        getRoute: (policyID: string) => `settings/workspaces/${policyID}/connections/xero/export/preferred-exporter/select` as const,
    },
    POLICY_ACCOUNTING_XERO_EXPORT_PURCHASE_BILL_DATE_SELECT: {
        route: 'settings/workspaces/:policyID/accounting/xero/export/purchase-bill-date-select',
        getRoute: (policyID: string) => `settings/workspaces/${policyID}/accounting/xero/export/purchase-bill-date-select` as const,
    },
    POLICY_ACCOUNTING_XERO_EXPORT_BANK_ACCOUNT_SELECT: {
        route: 'settings/workspaces/:policyID/accounting/xero/export/bank-account-select',
        getRoute: (policyID: string) => `settings/workspaces/${policyID}/accounting/xero/export/bank-account-select` as const,
    },
    POLICY_ACCOUNTING_XERO_ADVANCED: {
        route: 'settings/workspaces/:policyID/accounting/xero/advanced',
        getRoute: (policyID: string) => `settings/workspaces/${policyID}/accounting/xero/advanced` as const,
    },
    POLICY_ACCOUNTING_XERO_BILL_STATUS_SELECTOR: {
        route: 'settings/workspaces/:policyID/accounting/xero/export/purchase-bill-status-selector',
        getRoute: (policyID: string) => `settings/workspaces/${policyID}/accounting/xero/export/purchase-bill-status-selector` as const,
    },
    POLICY_ACCOUNTING_XERO_INVOICE_SELECTOR: {
        route: 'settings/workspaces/:policyID/accounting/xero/advanced/invoice-account-selector',
        getRoute: (policyID: string) => `settings/workspaces/${policyID}/accounting/xero/advanced/invoice-account-selector` as const,
    },
    POLICY_ACCOUNTING_XERO_BILL_PAYMENT_ACCOUNT_SELECTOR: {
        route: 'settings/workspaces/:policyID/accounting/xero/advanced/bill-payment-account-selector',
        getRoute: (policyID: string) => `settings/workspaces/${policyID}/accounting/xero/advanced/bill-payment-account-selector` as const,
    },
    POLICY_ACCOUNTING_QUICKBOOKS_ONLINE_IMPORT: {
        route: 'settings/workspaces/:policyID/accounting/quickbooks-online/import',
        getRoute: (policyID: string) => `settings/workspaces/${policyID}/accounting/quickbooks-online/import` as const,
    },
    POLICY_ACCOUNTING_QUICKBOOKS_ONLINE_CHART_OF_ACCOUNTS: {
        route: 'settings/workspaces/:policyID/accounting/quickbooks-online/import/accounts',
        getRoute: (policyID: string) => `settings/workspaces/${policyID}/accounting/quickbooks-online/import/accounts` as const,
    },
    POLICY_ACCOUNTING_QUICKBOOKS_ONLINE_CLASSES: {
        route: 'settings/workspaces/:policyID/accounting/quickbooks-online/import/classes',
        getRoute: (policyID: string) => `settings/workspaces/${policyID}/accounting/quickbooks-online/import/classes` as const,
    },
    POLICY_ACCOUNTING_QUICKBOOKS_ONLINE_CUSTOMERS: {
        route: 'settings/workspaces/:policyID/accounting/quickbooks-online/import/customers',
        getRoute: (policyID: string) => `settings/workspaces/${policyID}/accounting/quickbooks-online/import/customers` as const,
    },
    POLICY_ACCOUNTING_QUICKBOOKS_ONLINE_LOCATIONS: {
        route: 'settings/workspaces/:policyID/accounting/quickbooks-online/import/locations',
        getRoute: (policyID: string) => `settings/workspaces/${policyID}/accounting/quickbooks-online/import/locations` as const,
    },
    POLICY_ACCOUNTING_QUICKBOOKS_ONLINE_TAXES: {
        route: 'settings/workspaces/:policyID/accounting/quickbooks-online/import/taxes',
        getRoute: (policyID: string) => `settings/workspaces/${policyID}/accounting/quickbooks-online/import/taxes` as const,
    },
    RESTRICTED_ACTION: {
        route: 'restricted-action/workspace/:policyID',
        getRoute: (policyID: string) => `restricted-action/workspace/${policyID}` as const,
    },
    POLICY_ACCOUNTING_NETSUITE_SUBSIDIARY_SELECTOR: {
        route: 'settings/workspaces/:policyID/accounting/netsuite/subsidiary-selector',
        getRoute: (policyID: string) => `settings/workspaces/${policyID}/accounting/netsuite/subsidiary-selector` as const,
    },
    POLICY_ACCOUNTING_NETSUITE_IMPORT: {
        route: 'settings/workspaces/:policyID/accounting/netsuite/import',
        getRoute: (policyID: string) => `settings/workspaces/${policyID}/accounting/netsuite/import` as const,
    },
    POLICY_ACCOUNTING_NETSUITE_EXPORT: {
        route: 'settings/workspaces/:policyID/connections/netsuite/export/',
        getRoute: (policyID: string) => `settings/workspaces/${policyID}/connections/netsuite/export/` as const,
    },
    POLICY_ACCOUNTING_NETSUITE_PREFERRED_EXPORTER_SELECT: {
        route: 'settings/workspaces/:policyID/connections/netsuite/export/preferred-exporter/select',
        getRoute: (policyID: string) => `settings/workspaces/${policyID}/connections/netsuite/export/preferred-exporter/select` as const,
    },
    POLICY_ACCOUNTING_NETSUITE_DATE_SELECT: {
        route: 'settings/workspaces/:policyID/connections/netsuite/export/date/select',
        getRoute: (policyID: string) => `settings/workspaces/${policyID}/connections/netsuite/export/date/select` as const,
    },
    POLICY_ACCOUNTING_NETSUITE_EXPORT_EXPENSES: {
        route: 'settings/workspaces/:policyID/connections/netsuite/export/expenses/:expenseType',
        getRoute: (policyID: string, expenseType: ValueOf<typeof CONST.NETSUITE_EXPENSE_TYPE>) =>
            `settings/workspaces/${policyID}/connections/netsuite/export/expenses/${expenseType}` as const,
    },
    POLICY_ACCOUNTING_NETSUITE_EXPORT_EXPENSES_DESTINATION_SELECT: {
        route: 'settings/workspaces/:policyID/connections/netsuite/export/expenses/:expenseType/destination/select',
        getRoute: (policyID: string, expenseType: ValueOf<typeof CONST.NETSUITE_EXPENSE_TYPE>) =>
            `settings/workspaces/${policyID}/connections/netsuite/export/expenses/${expenseType}/destination/select` as const,
    },
    POLICY_ACCOUNTING_NETSUITE_EXPORT_EXPENSES_VENDOR_SELECT: {
        route: 'settings/workspaces/:policyID/connections/netsuite/export/expenses/:expenseType/vendor/select',
        getRoute: (policyID: string, expenseType: ValueOf<typeof CONST.NETSUITE_EXPENSE_TYPE>) =>
            `settings/workspaces/${policyID}/connections/netsuite/export/expenses/${expenseType}/vendor/select` as const,
    },
    POLICY_ACCOUNTING_NETSUITE_EXPORT_EXPENSES_PAYABLE_ACCOUNT_SELECT: {
        route: 'settings/workspaces/:policyID/connections/netsuite/export/expenses/:expenseType/payable-account/select',
        getRoute: (policyID: string, expenseType: ValueOf<typeof CONST.NETSUITE_EXPENSE_TYPE>) =>
            `settings/workspaces/${policyID}/connections/netsuite/export/expenses/${expenseType}/payable-account/select` as const,
    },
    POLICY_ACCOUNTING_NETSUITE_EXPORT_EXPENSES_JOURNAL_POSTING_PREFERENCE_SELECT: {
        route: 'settings/workspaces/:policyID/connections/netsuite/export/expenses/:expenseType/journal-posting-preference/select',
        getRoute: (policyID: string, expenseType: ValueOf<typeof CONST.NETSUITE_EXPENSE_TYPE>) =>
            `settings/workspaces/${policyID}/connections/netsuite/export/expenses/${expenseType}/journal-posting-preference/select` as const,
    },
    POLICY_ACCOUNTING_NETSUITE_RECEIVABLE_ACCOUNT_SELECT: {
        route: 'settings/workspaces/:policyID/connections/netsuite/export/receivable-account/select',
        getRoute: (policyID: string) => `settings/workspaces/${policyID}/connections/netsuite/export/receivable-account/select` as const,
    },
    POLICY_ACCOUNTING_NETSUITE_INVOICE_ITEM_PREFERENCE_SELECT: {
        route: 'settings/workspaces/:policyID/connections/netsuite/export/invoice-item-preference/select',
        getRoute: (policyID: string) => `settings/workspaces/${policyID}/connections/netsuite/export/invoice-item-preference/select` as const,
    },
    POLICY_ACCOUNTING_NETSUITE_INVOICE_ITEM_SELECT: {
        route: 'settings/workspaces/:policyID/connections/netsuite/export/invoice-item-preference/invoice-item/select',
        getRoute: (policyID: string) => `settings/workspaces/${policyID}/connections/netsuite/export/invoice-item-preference/invoice-item/select` as const,
    },
    POLICY_ACCOUNTING_NETSUITE_TAX_POSTING_ACCOUNT_SELECT: {
        route: 'settings/workspaces/:policyID/connections/netsuite/export/tax-posting-account/select',
        getRoute: (policyID: string) => `settings/workspaces/${policyID}/connections/netsuite/export/tax-posting-account/select` as const,
    },
    POLICY_ACCOUNTING_NETSUITE_PROVINCIAL_TAX_POSTING_ACCOUNT_SELECT: {
        route: 'settings/workspaces/:policyID/connections/netsuite/export/provincial-tax-posting-account/select',
        getRoute: (policyID: string) => `settings/workspaces/${policyID}/connections/netsuite/export/provincial-tax-posting-account/select` as const,
    },
    POLICY_ACCOUNTING_SAGE_INTACCT_PREREQUISITES: {
        route: 'settings/workspaces/:policyID/accounting/sage-intacct/prerequisites',
        getRoute: (policyID: string) => `settings/workspaces/${policyID}/accounting/sage-intacct/prerequisites` as const,
    },
    POLICY_ACCOUNTING_SAGE_INTACCT_ENTER_CREDENTIALS: {
        route: 'settings/workspaces/:policyID/accounting/sage-intacct/enter-credentials',
        getRoute: (policyID: string) => `settings/workspaces/${policyID}/accounting/sage-intacct/enter-credentials` as const,
    },
    POLICY_ACCOUNTING_SAGE_INTACCT_EXISTING_CONNECTIONS: {
        route: 'settings/workspaces/:policyID/accounting/sage-intacct/existing-connections',
        getRoute: (policyID: string) => `settings/workspaces/${policyID}/accounting/sage-intacct/existing-connections` as const,
    },
} as const;

/**
 * Proxy routes can be used to generate a correct url with dynamic values
 *
 * It will be used by HybridApp, that has no access to methods generating dynamic routes in NewDot
 */
const HYBRID_APP_ROUTES = {
    MONEY_REQUEST_CREATE: '/request/new/scan',
    MONEY_REQUEST_SUBMIT_CREATE: '/submit/new/scan',
} as const;

export {HYBRID_APP_ROUTES, getUrlWithBackToParam, PUBLIC_SCREENS_ROUTES};
export default ROUTES;

// eslint-disable-next-line @typescript-eslint/no-explicit-any
type ExtractRouteName<TRoute> = TRoute extends {getRoute: (...args: any[]) => infer TRouteName} ? TRouteName : TRoute;

/**
 * Represents all routes in the app as a union of literal strings.
 */
type Route = {
    [K in keyof typeof ROUTES]: ExtractRouteName<(typeof ROUTES)[K]>;
}[keyof typeof ROUTES];

type RoutesValidationError = 'Error: One or more routes defined within `ROUTES` have not correctly used `as const` in their `getRoute` function return value.';

// eslint-disable-next-line @typescript-eslint/no-unused-vars
type RouteIsPlainString = AssertTypesNotEqual<string, Route, RoutesValidationError>;

type HybridAppRoute = (typeof HYBRID_APP_ROUTES)[keyof typeof HYBRID_APP_ROUTES];

export type {HybridAppRoute, Route};<|MERGE_RESOLUTION|>--- conflicted
+++ resolved
@@ -787,20 +787,10 @@
         route: 'settings/workspaces/:policyID/expensify-card',
         getRoute: (policyID: string) => `settings/workspaces/${policyID}/expensify-card` as const,
     },
-<<<<<<< HEAD
     WORKSPACE_EXPENSIFY_CARD_ISSUE_NEW: {
         route: 'settings/workspaces/:policyID/expensify-card/issue-new',
         getRoute: (policyID: string) => `settings/workspaces/${policyID}/expensify-card/issue-new` as const,
     },
-=======
-    // TODO: uncomment after development is done
-    // WORKSPACE_EXPENSIFY_CARD_ISSUE_NEW: {
-    // route: 'settings/workspaces/:policyID/expensify-card/issues-new',
-    // getRoute: (policyID: string) => `settings/workspaces/${policyID}/expensify-card/issue-new` as const,
-    // },
-    // TODO: remove after development is done - this one is for testing purposes
-    WORKSPACE_EXPENSIFY_CARD_ISSUE_NEW: 'settings/workspaces/expensify-card/issue-new',
->>>>>>> ad2b1926
     WORKSPACE_DISTANCE_RATES: {
         route: 'settings/workspaces/:policyID/distance-rates',
         getRoute: (policyID: string) => `settings/workspaces/${policyID}/distance-rates` as const,

--- conflicted
+++ resolved
@@ -47,15 +47,13 @@
 
     SEARCH_ADVANCED_FILTERS_STATUS: 'search/filters/status',
 
-<<<<<<< HEAD
     SEARCH_ADVANCED_FILTERS_MERCHANT: 'search/filters/merchant',
 
     SEARCH_ADVANCED_FILTERS_DESCRIPTION: 'search/filters/description',
 
     SEARCH_ADVANCED_FILTERS_REPORT_ID: 'search/filters/reportID',
-=======
+
     SEARCH_ADVANCED_FILTERS_CATEGORY: 'search/filters/category',
->>>>>>> 3666caa1
 
     SEARCH_REPORT: {
         route: 'search/view/:reportID',

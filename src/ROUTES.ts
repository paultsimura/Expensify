--- conflicted
+++ resolved
@@ -601,14 +601,10 @@
         route: 'workspace/:policyID/distance-rates',
         getRoute: (policyID: string) => `workspace/${policyID}/distance-rates` as const,
     },
-<<<<<<< HEAD
     WORKSPACE_CREATE_DISTANCE_RATE: {
         route: 'workspace/:policyID/distance-rates/new',
         getRoute: (policyID: string) => `workspace/${policyID}/distance-rates/new` as const,
     },
-
-=======
->>>>>>> bd02f3eb
     // Referral program promotion
     REFERRAL_DETAILS_MODAL: {
         route: 'referral/:contentType',

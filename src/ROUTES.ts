import type {IsEqual, ValueOf} from 'type-fest';
import type CONST from './CONST';

// This is a file containing constants for all the routes we want to be able to go to

/**
 * Builds a URL with an encoded URI component for the `backTo` param which can be added to the end of URLs
 */
function getUrlWithBackToParam<TUrl extends string>(url: TUrl, backTo?: string): `${TUrl}` | `${TUrl}?backTo=${string}` | `${TUrl}&backTo=${string}` {
    const backToParam = backTo ? (`${url.includes('?') ? '&' : '?'}backTo=${encodeURIComponent(backTo)}` as const) : '';
    return `${url}${backToParam}` as const;
}

const ROUTES = {
    // If the user opens this route, we'll redirect them to the path saved in the last visited path or to the home page if the last visited path is empty.
    ROOT: '',

    // This route renders the list of reports.
    HOME: 'home',

    ALL_SETTINGS: 'all-settings',

    // This is a utility route used to go to the user's concierge chat, or the sign-in page if the user's not authenticated
    CONCIERGE: 'concierge',
    FLAG_COMMENT: {
        route: 'flag/:reportID/:reportActionID',
        getRoute: (reportID: string, reportActionID: string) => `flag/${reportID}/${reportActionID}` as const,
    },
    SEARCH: 'search',
    DETAILS: {
        route: 'details',
        getRoute: (login: string) => `details?login=${encodeURIComponent(login)}` as const,
    },
    PROFILE: {
        route: 'a/:accountID',
        getRoute: (accountID: string | number, backTo?: string) => getUrlWithBackToParam(`a/${accountID}`, backTo),
    },
    PROFILE_AVATAR: {
        route: 'a/:accountID/avatar',
        getRoute: (accountID: string) => `a/${accountID}/avatar` as const,
    },

    TRANSITION_BETWEEN_APPS: 'transition',
    VALIDATE_LOGIN: 'v/:accountID/:validateCode',
    GET_ASSISTANCE: {
        route: 'get-assistance/:taskID',
        getRoute: (taskID: string, backTo: string) => getUrlWithBackToParam(`get-assistance/${taskID}`, backTo),
    },
    UNLINK_LOGIN: 'u/:accountID/:validateCode',
    APPLE_SIGN_IN: 'sign-in-with-apple',
    GOOGLE_SIGN_IN: 'sign-in-with-google',
    DESKTOP_SIGN_IN_REDIRECT: 'desktop-signin-redirect',
    SAML_SIGN_IN: 'sign-in-with-saml',

    // This is a special validation URL that will take the user to /workspace/new after validation. This is used
    // when linking users from e.com in order to share a session in this app.
    ENABLE_PAYMENTS: 'enable-payments',
    WALLET_STATEMENT_WITH_DATE: 'statements/:yearMonth',
    SIGN_IN_MODAL: 'sign-in-modal',

    BANK_ACCOUNT: 'bank-account',
    BANK_ACCOUNT_NEW: 'bank-account/new',
    BANK_ACCOUNT_PERSONAL: 'bank-account/personal',
    BANK_ACCOUNT_WITH_STEP_TO_OPEN: {
        route: 'bank-account/:stepToOpen?',
        getRoute: (stepToOpen = '', policyID = '', backTo?: string) => getUrlWithBackToParam(`bank-account/${stepToOpen}?policyID=${policyID}`, backTo),
    },
    WORKSPACE_SWITCHER: 'workspace-switcher',
    SETTINGS: 'settings',
    SETTINGS_PROFILE: 'settings/profile',
    SETTINGS_SHARE_CODE: 'settings/shareCode',
    SETTINGS_DISPLAY_NAME: 'settings/profile/display-name',
    SETTINGS_TIMEZONE: 'settings/profile/timezone',
    SETTINGS_TIMEZONE_SELECT: 'settings/profile/timezone/select',
    SETTINGS_PRONOUNS: 'settings/profile/pronouns',
    SETTINGS_PREFERENCES: 'settings/preferences',
    SETTINGS_PRIORITY_MODE: 'settings/preferences/priority-mode',
    SETTINGS_LANGUAGE: 'settings/preferences/language',
    SETTINGS_THEME: 'settings/preferences/theme',
    SETTINGS_WORKSPACES: 'settings/workspaces',
    SETTINGS_SECURITY: 'settings/security',
    SETTINGS_CLOSE: 'settings/security/closeAccount',
    SETTINGS_ABOUT: 'settings/about',
    SETTINGS_APP_DOWNLOAD_LINKS: 'settings/about/app-download-links',
    SETTINGS_WALLET: 'settings/wallet',
    SETTINGS_WALLET_DOMAINCARD: {
        route: 'settings/wallet/card/:domain',
        getRoute: (domain: string) => `settings/wallet/card/${domain}` as const,
    },
    SETTINGS_REPORT_FRAUD: {
        route: 'settings/wallet/card/:domain/report-virtual-fraud',
        getRoute: (domain: string) => `settings/wallet/card/${domain}/report-virtual-fraud` as const,
    },
    SETTINGS_WALLET_CARD_GET_PHYSICAL_NAME: {
        route: 'settings/wallet/card/:domain/get-physical/name',
        getRoute: (domain: string) => `settings/wallet/card/${domain}/get-physical/name` as const,
    },
    SETTINGS_WALLET_CARD_GET_PHYSICAL_PHONE: {
        route: 'settings/wallet/card/:domain/get-physical/phone',
        getRoute: (domain: string) => `settings/wallet/card/${domain}/get-physical/phone` as const,
    },
    SETTINGS_WALLET_CARD_GET_PHYSICAL_ADDRESS: {
        route: 'settings/wallet/card/:domain/get-physical/address',
        getRoute: (domain: string) => `settings/wallet/card/${domain}/get-physical/address` as const,
    },
    SETTINGS_WALLET_CARD_GET_PHYSICAL_CONFIRM: {
        route: 'settings/wallet/card/:domain/get-physical/confirm',
        getRoute: (domain: string) => `settings/wallet/card/${domain}/get-physical/confirm` as const,
    },
    SETTINGS_ADD_DEBIT_CARD: 'settings/wallet/add-debit-card',
    SETTINGS_ADD_BANK_ACCOUNT: 'settings/wallet/add-bank-account',
    SETTINGS_ENABLE_PAYMENTS: 'settings/wallet/enable-payments',
    SETTINGS_WALLET_CARD_DIGITAL_DETAILS_UPDATE_ADDRESS: {
        route: 'settings/wallet/card/:domain/digital-details/update-address',
        getRoute: (domain: string) => `settings/wallet/card/${domain}/digital-details/update-address` as const,
    },
    SETTINGS_WALLET_TRANSFER_BALANCE: 'settings/wallet/transfer-balance',
    SETTINGS_WALLET_CHOOSE_TRANSFER_ACCOUNT: 'settings/wallet/choose-transfer-account',
    SETTINGS_WALLET_REPORT_CARD_LOST_OR_DAMAGED: {
        route: 'settings/wallet/card/:domain/report-card-lost-or-damaged',
        getRoute: (domain: string) => `settings/wallet/card/${domain}/report-card-lost-or-damaged` as const,
    },
    SETTINGS_WALLET_CARD_ACTIVATE: {
        route: 'settings/wallet/card/:domain/activate',
        getRoute: (domain: string) => `settings/wallet/card/${domain}/activate` as const,
    },
    SETTINGS_LEGAL_NAME: 'settings/profile/legal-name',
    SETTINGS_DATE_OF_BIRTH: 'settings/profile/date-of-birth',
    SETTINGS_ADDRESS: 'settings/profile/address',
    SETTINGS_ADDRESS_COUNTRY: {
        route: 'settings/profile/address/country',
        getRoute: (country: string, backTo?: string) => getUrlWithBackToParam(`settings/profile/address/country?country=${country}`, backTo),
    },
    SETTINGS_CONTACT_METHODS: {
        route: 'settings/profile/contact-methods',
        getRoute: (backTo?: string) => getUrlWithBackToParam('settings/profile/contact-methods', backTo),
    },
    SETTINGS_CONTACT_METHOD_DETAILS: {
        route: 'settings/profile/contact-methods/:contactMethod/details',
        getRoute: (contactMethod: string) => `settings/profile/contact-methods/${encodeURIComponent(contactMethod)}/details` as const,
    },
    SETTINGS_NEW_CONTACT_METHOD: {
        route: 'settings/profile/contact-methods/new',
        getRoute: (backTo?: string) => getUrlWithBackToParam('settings/profile/contact-methods/new', backTo),
    },
    SETTINGS_2FA: {
        route: 'settings/security/two-factor-auth',
        getRoute: (backTo?: string) => getUrlWithBackToParam('settings/security/two-factor-auth', backTo),
    },
    SETTINGS_STATUS: 'settings/profile/status',

    SETTINGS_STATUS_CLEAR_AFTER: 'settings/profile/status/clear-after',
    SETTINGS_STATUS_CLEAR_AFTER_DATE: 'settings/profile/status/clear-after/date',
    SETTINGS_STATUS_CLEAR_AFTER_TIME: 'settings/profile/status/clear-after/time',
    SETTINGS_TROUBLESHOOT: 'settings/troubleshoot',
    SETTINGS_CONSOLE: 'settings/troubleshoot/console',
    SETTINGS_SHARE_LOG: {
        route: 'settings/troubleshoot/console/share-log',
        getRoute: (source: string) => `settings/troubleshoot/console/share-log?source=${encodeURI(source)}` as const,
    },

    SETTINGS_EXIT_SURVEY_REASON: 'settings/exit-survey/reason',
    SETTINGS_EXIT_SURVEY_RESPONSE: {
        route: 'settings/exit-survey/response',
        getRoute: (reason?: ValueOf<typeof CONST.EXIT_SURVEY.REASONS>, backTo?: string) =>
            getUrlWithBackToParam(`settings/exit-survey/response${reason ? `?reason=${encodeURIComponent(reason)}` : ''}`, backTo),
    },
    SETTINGS_EXIT_SURVEY_CONFIRM: {
        route: 'settings/exit-survey/confirm',
        getRoute: (backTo?: string) => getUrlWithBackToParam('settings/exit-survey/confirm', backTo),
    },

    KEYBOARD_SHORTCUTS: 'keyboard-shortcuts',

    NEW: 'new',
    NEW_CHAT: 'new/chat',
    NEW_ROOM: 'new/room',

    REPORT: 'r',
    REPORT_WITH_ID: {
        route: 'r/:reportID?/:reportActionID?',
        getRoute: (reportID: string) => `r/${reportID}` as const,
    },
    REPORT_AVATAR: {
        route: 'r/:reportID/avatar',
        getRoute: (reportID: string) => `r/${reportID}/avatar` as const,
    },
    EDIT_REQUEST: {
        route: 'r/:threadReportID/edit/:field/:tagIndex?',
        getRoute: (threadReportID: string, field: ValueOf<typeof CONST.EDIT_REQUEST_FIELD>, tagIndex?: number) =>
            `r/${threadReportID}/edit/${field}${typeof tagIndex === 'number' ? `/${tagIndex}` : ''}` as const,
    },
    EDIT_CURRENCY_REQUEST: {
        route: 'r/:threadReportID/edit/currency',
        getRoute: (threadReportID: string, currency: string, backTo: string) => `r/${threadReportID}/edit/currency?currency=${currency}&backTo=${backTo}` as const,
    },
    EDIT_REPORT_FIELD_REQUEST: {
        route: 'r/:reportID/edit/policyField/:policyID/:fieldID',
        getRoute: (reportID: string, policyID: string, fieldID: string) => `r/${reportID}/edit/policyField/${policyID}/${fieldID}` as const,
    },
    REPORT_WITH_ID_DETAILS_SHARE_CODE: {
        route: 'r/:reportID/details/shareCode',
        getRoute: (reportID: string) => `r/${reportID}/details/shareCode` as const,
    },
    REPORT_ATTACHMENTS: {
        route: 'r/:reportID/attachment',
        getRoute: (reportID: string, source: string) => `r/${reportID}/attachment?source=${encodeURI(source)}` as const,
    },
    REPORT_PARTICIPANTS: {
        route: 'r/:reportID/participants',
        getRoute: (reportID: string) => `r/${reportID}/participants` as const,
    },
    REPORT_WITH_ID_DETAILS: {
        route: 'r/:reportID/details',
        getRoute: (reportID: string, backTo?: string) => getUrlWithBackToParam(`r/${reportID}/details`, backTo),
    },
    REPORT_SETTINGS: {
        route: 'r/:reportID/settings',
        getRoute: (reportID: string) => `r/${reportID}/settings` as const,
    },
    REPORT_SETTINGS_ROOM_NAME: {
        route: 'r/:reportID/settings/room-name',
        getRoute: (reportID: string) => `r/${reportID}/settings/room-name` as const,
    },
    REPORT_SETTINGS_NOTIFICATION_PREFERENCES: {
        route: 'r/:reportID/settings/notification-preferences',
        getRoute: (reportID: string) => `r/${reportID}/settings/notification-preferences` as const,
    },
    REPORT_SETTINGS_WRITE_CAPABILITY: {
        route: 'r/:reportID/settings/who-can-post',
        getRoute: (reportID: string) => `r/${reportID}/settings/who-can-post` as const,
    },
    REPORT_SETTINGS_VISIBILITY: {
        route: 'r/:reportID/settings/visibility',
        getRoute: (reportID: string) => `r/${reportID}/settings/visibility` as const,
    },
    SPLIT_BILL_DETAILS: {
        route: 'r/:reportID/split/:reportActionID',
        getRoute: (reportID: string, reportActionID: string) => `r/${reportID}/split/${reportActionID}` as const,
    },
    EDIT_SPLIT_BILL: {
        route: `r/:reportID/split/:reportActionID/edit/:field/:tagIndex?`,
        getRoute: (reportID: string, reportActionID: string, field: ValueOf<typeof CONST.EDIT_REQUEST_FIELD>, tagIndex?: number) =>
            `r/${reportID}/split/${reportActionID}/edit/${field}${typeof tagIndex === 'number' ? `/${tagIndex}` : ''}` as const,
    },
    EDIT_SPLIT_BILL_CURRENCY: {
        route: 'r/:reportID/split/:reportActionID/edit/currency',
        getRoute: (reportID: string, reportActionID: string, currency: string, backTo: string) =>
            `r/${reportID}/split/${reportActionID}/edit/currency?currency=${currency}&backTo=${backTo}` as const,
    },
    TASK_TITLE: {
        route: 'r/:reportID/title',
        getRoute: (reportID: string) => `r/${reportID}/title` as const,
    },
    REPORT_DESCRIPTION: {
        route: 'r/:reportID/description',
        getRoute: (reportID: string) => `r/${reportID}/description` as const,
    },
    TASK_ASSIGNEE: {
        route: 'r/:reportID/assignee',
        getRoute: (reportID: string) => `r/${reportID}/assignee` as const,
    },
    PRIVATE_NOTES_LIST: {
        route: 'r/:reportID/notes',
        getRoute: (reportID: string) => `r/${reportID}/notes` as const,
    },
    PRIVATE_NOTES_EDIT: {
        route: 'r/:reportID/notes/:accountID/edit',
        getRoute: (reportID: string, accountID: string | number) => `r/${reportID}/notes/${accountID}/edit` as const,
    },
    ROOM_MEMBERS: {
        route: 'r/:reportID/members',
        getRoute: (reportID: string) => `r/${reportID}/members` as const,
    },
    ROOM_INVITE: {
        route: 'r/:reportID/invite',
        getRoute: (reportID: string) => `r/${reportID}/invite` as const,
    },
    MONEY_REQUEST_AMOUNT: {
        route: ':iouType/new/amount/:reportID?',
        getRoute: (iouType: string, reportID = '') => `${iouType}/new/amount/${reportID}` as const,
    },
    MONEY_REQUEST_PARTICIPANTS: {
        route: ':iouType/new/participants/:reportID?',
        getRoute: (iouType: string, reportID = '') => `${iouType}/new/participants/${reportID}` as const,
    },
    MONEY_REQUEST_CONFIRMATION: {
        route: ':iouType/new/confirmation/:reportID?',
        getRoute: (iouType: string, reportID = '') => `${iouType}/new/confirmation/${reportID}` as const,
    },
    MONEY_REQUEST_CURRENCY: {
        route: ':iouType/new/currency/:reportID?',
        getRoute: (iouType: string, reportID: string, currency: string, backTo: string) => `${iouType}/new/currency/${reportID}?currency=${currency}&backTo=${backTo}` as const,
    },
    MONEY_REQUEST_HOLD_REASON: {
        route: ':iouType/edit/reason/:transactionID?',
        getRoute: (iouType: string, transactionID: string, reportID: string, backTo: string) => `${iouType}/edit/reason/${transactionID}?backTo=${backTo}&reportID=${reportID}` as const,
    },
    MONEY_REQUEST_MERCHANT: {
        route: ':iouType/new/merchant/:reportID?',
        getRoute: (iouType: string, reportID = '') => `${iouType}/new/merchant/${reportID}` as const,
    },
    MONEY_REQUEST_RECEIPT: {
        route: ':iouType/new/receipt/:reportID?',
        getRoute: (iouType: string, reportID = '') => `${iouType}/new/receipt/${reportID}` as const,
    },
    MONEY_REQUEST_DISTANCE: {
        route: ':iouType/new/address/:reportID?',
        getRoute: (iouType: string, reportID = '') => `${iouType}/new/address/${reportID}` as const,
    },
    MONEY_REQUEST_CREATE: {
        route: 'create/:iouType/start/:transactionID/:reportID',
        getRoute: (iouType: ValueOf<typeof CONST.IOU.TYPE>, transactionID: string, reportID: string) => `create/${iouType}/start/${transactionID}/${reportID}` as const,
    },
    MONEY_REQUEST_STEP_CONFIRMATION: {
        route: 'create/:iouType/confirmation/:transactionID/:reportID',
        getRoute: (iouType: ValueOf<typeof CONST.IOU.TYPE>, transactionID: string, reportID: string) => `create/${iouType}/confirmation/${transactionID}/${reportID}` as const,
    },
    MONEY_REQUEST_STEP_AMOUNT: {
        route: 'create/:iouType/amount/:transactionID/:reportID',
        getRoute: (iouType: ValueOf<typeof CONST.IOU.TYPE>, transactionID: string, reportID: string, backTo = '') =>
            getUrlWithBackToParam(`create/${iouType}/amount/${transactionID}/${reportID}`, backTo),
    },
    MONEY_REQUEST_STEP_TAX_RATE: {
        route: 'create/:iouType/taxRate/:transactionID/:reportID?',
        getRoute: (iouType: ValueOf<typeof CONST.IOU.TYPE>, transactionID: string, reportID: string, backTo: string) =>
            getUrlWithBackToParam(`create/${iouType}/taxRate/${transactionID}/${reportID}`, backTo),
    },
    MONEY_REQUEST_STEP_TAX_AMOUNT: {
        route: 'create/:iouType/taxAmount/:transactionID/:reportID?',
        getRoute: (iouType: ValueOf<typeof CONST.IOU.TYPE>, transactionID: string, reportID: string, backTo: string) =>
            getUrlWithBackToParam(`create/${iouType}/taxAmount/${transactionID}/${reportID}`, backTo),
    },
    MONEY_REQUEST_STEP_CATEGORY: {
        route: ':action/:iouType/category/:transactionID/:reportID',
        getRoute: (action: ValueOf<typeof CONST.IOU.ACTION>, iouType: ValueOf<typeof CONST.IOU.TYPE>, transactionID: string, reportID: string, backTo = '') =>
            getUrlWithBackToParam(`${action}/${iouType}/category/${transactionID}/${reportID}`, backTo),
    },
    MONEY_REQUEST_STEP_CURRENCY: {
        route: 'create/:iouType/currency/:transactionID/:reportID/:pageIndex?',
        getRoute: (iouType: ValueOf<typeof CONST.IOU.TYPE>, transactionID: string, reportID: string, pageIndex = '', backTo = '') =>
            getUrlWithBackToParam(`create/${iouType}/currency/${transactionID}/${reportID}/${pageIndex}`, backTo),
    },
    MONEY_REQUEST_STEP_DATE: {
        route: ':action/:iouType/date/:transactionID/:reportID',
        getRoute: (action: ValueOf<typeof CONST.IOU.ACTION>, iouType: ValueOf<typeof CONST.IOU.TYPE>, transactionID: string, reportID: string, backTo = '') =>
            getUrlWithBackToParam(`${action}/${iouType}/date/${transactionID}/${reportID}`, backTo),
    },
    MONEY_REQUEST_STEP_DESCRIPTION: {
        route: ':action/:iouType/description/:transactionID/:reportID',
        getRoute: (action: ValueOf<typeof CONST.IOU.ACTION>, iouType: ValueOf<typeof CONST.IOU.TYPE>, transactionID: string, reportID: string, backTo = '') =>
            getUrlWithBackToParam(`${action}/${iouType}/description/${transactionID}/${reportID}`, backTo),
    },
    MONEY_REQUEST_STEP_DISTANCE: {
        route: 'create/:iouType/distance/:transactionID/:reportID',
        getRoute: (iouType: ValueOf<typeof CONST.IOU.TYPE>, transactionID: string, reportID: string, backTo = '') =>
            getUrlWithBackToParam(`create/${iouType}/distance/${transactionID}/${reportID}`, backTo),
    },
    MONEY_REQUEST_STEP_MERCHANT: {
        route: ':action/:iouType/merchant/:transactionID/:reportID',
        getRoute: (action: ValueOf<typeof CONST.IOU.ACTION>, iouType: ValueOf<typeof CONST.IOU.TYPE>, transactionID: string, reportID: string, backTo = '') =>
            getUrlWithBackToParam(`${action}/${iouType}/merchant/${transactionID}/${reportID}`, backTo),
    },
    MONEY_REQUEST_STEP_PARTICIPANTS: {
        route: 'create/:iouType/participants/:transactionID/:reportID',
        getRoute: (iouType: ValueOf<typeof CONST.IOU.TYPE>, transactionID: string, reportID: string, backTo = '') =>
            getUrlWithBackToParam(`create/${iouType}/participants/${transactionID}/${reportID}`, backTo),
    },
    MONEY_REQUEST_STEP_SCAN: {
        route: ':action/:iouType/scan/:transactionID/:reportID',
        getRoute: (action: ValueOf<typeof CONST.IOU.ACTION>, iouType: ValueOf<typeof CONST.IOU.TYPE>, transactionID: string, reportID: string, backTo = '') =>
            getUrlWithBackToParam(`${action}/${iouType}/scan/${transactionID}/${reportID}`, backTo),
    },
    MONEY_REQUEST_STEP_TAG: {
        route: ':action/:iouType/tag/:tagIndex/:transactionID/:reportID/:reportActionID?',
        getRoute: (
            action: ValueOf<typeof CONST.IOU.ACTION>,
            iouType: ValueOf<typeof CONST.IOU.TYPE>,
            tagIndex: number,
            transactionID: string,
            reportID: string,
            backTo = '',
            reportActionID?: string,
        ) => getUrlWithBackToParam(`${action}/${iouType}/tag/${tagIndex}/${transactionID}/${reportID}${reportActionID ? `/${reportActionID}` : ''}`, backTo),
    },
    MONEY_REQUEST_STEP_WAYPOINT: {
        route: ':action/:iouType/waypoint/:transactionID/:reportID/:pageIndex',
        getRoute: (action: ValueOf<typeof CONST.IOU.ACTION>, iouType: ValueOf<typeof CONST.IOU.TYPE>, transactionID: string, reportID: string, pageIndex = '', backTo = '') =>
            getUrlWithBackToParam(`${action}/${iouType}/waypoint/${transactionID}/${reportID}/${pageIndex}`, backTo),
    },
    // This URL is used as a redirect to one of the create tabs below. This is so that we can message users with a link
    // straight to those flows without needing to have optimistic transaction and report IDs.
    MONEY_REQUEST_START: {
        route: 'start/:iouType/:iouRequestType',
        getRoute: (iouType: ValueOf<typeof CONST.IOU.TYPE>, iouRequestType: ValueOf<typeof CONST.IOU.REQUEST_TYPE>) => `start/${iouType}/${iouRequestType}` as const,
    },
    MONEY_REQUEST_CREATE_TAB_DISTANCE: {
        route: 'create/:iouType/start/:transactionID/:reportID/distance',
        getRoute: (iouType: ValueOf<typeof CONST.IOU.TYPE>, transactionID: string, reportID: string) => `create/${iouType}/start/${transactionID}/${reportID}/distance` as const,
    },
    MONEY_REQUEST_CREATE_TAB_MANUAL: {
        route: 'create/:iouType/start/:transactionID/:reportID/manual',
        getRoute: (iouType: ValueOf<typeof CONST.IOU.TYPE>, transactionID: string, reportID: string) => `create/${iouType}/start/${transactionID}/${reportID}/manual` as const,
    },
    MONEY_REQUEST_CREATE_TAB_SCAN: {
        route: 'create/:iouType/start/:transactionID/:reportID/scan',
        getRoute: (iouType: ValueOf<typeof CONST.IOU.TYPE>, transactionID: string, reportID: string) => `create/${iouType}/start/${transactionID}/${reportID}/scan` as const,
    },

    IOU_REQUEST: 'request/new',
    IOU_SEND: 'send/new',
    IOU_SEND_ADD_BANK_ACCOUNT: 'send/new/add-bank-account',
    IOU_SEND_ADD_DEBIT_CARD: 'send/new/add-debit-card',
    IOU_SEND_ENABLE_PAYMENTS: 'send/new/enable-payments',

    NEW_TASK: 'new/task',
    NEW_TASK_ASSIGNEE: 'new/task/assignee',
    NEW_TASK_SHARE_DESTINATION: 'new/task/share-destination',
    NEW_TASK_DETAILS: 'new/task/details',
    NEW_TASK_TITLE: 'new/task/title',
    NEW_TASK_DESCRIPTION: 'new/task/description',

    ONBOARD: 'onboard',
    ONBOARD_MANAGE_EXPENSES: 'onboard/manage-expenses',
    ONBOARD_EXPENSIFY_CLASSIC: 'onboard/expensify-classic',

    TEACHERS_UNITE: 'teachersunite',
    I_KNOW_A_TEACHER: 'teachersunite/i-know-a-teacher',
    I_AM_A_TEACHER: 'teachersunite/i-am-a-teacher',
    INTRO_SCHOOL_PRINCIPAL: 'teachersunite/intro-school-principal',

    ERECEIPT: {
        route: 'eReceipt/:transactionID',
        getRoute: (transactionID: string) => `eReceipt/${transactionID}` as const,
    },

    WORKSPACE_NEW: 'workspace/new',
    WORKSPACE_NEW_ROOM: 'workspace/new-room',
    WORKSPACE_INITIAL: {
        route: 'settings/workspaces/:policyID',
        getRoute: (policyID: string) => `settings/workspaces/${policyID}` as const,
    },
    WORKSPACE_INVITE: {
        route: 'settings/workspaces/:policyID/invite',
        getRoute: (policyID: string) => `settings/workspaces/${policyID}/invite` as const,
    },
    WORKSPACE_INVITE_MESSAGE: {
        route: 'settings/workspaces/:policyID/invite-message',
        getRoute: (policyID: string) => `settings/workspaces/${policyID}/invite-message` as const,
    },
    WORKSPACE_PROFILE: {
        route: 'settings/workspaces/:policyID/profile',
        getRoute: (policyID: string) => `settings/workspaces/${policyID}/profile` as const,
    },
    WORKSPACE_PROFILE_CURRENCY: {
        route: 'settings/workspaces/:policyID/profile/currency',
        getRoute: (policyID: string) => `settings/workspaces/${policyID}/profile/currency` as const,
    },
    WORKSPACE_PROFILE_NAME: {
        route: 'settings/workspaces/:policyID/profile/name',
        getRoute: (policyID: string) => `settings/workspaces/${policyID}/profile/name` as const,
    },
    WORKSPACE_PROFILE_DESCRIPTION: {
        route: 'settings/workspaces/:policyID/profile/description',
        getRoute: (policyID: string) => `settings/workspaces/${policyID}/profile/description` as const,
    },
    WORKSPACE_PROFILE_SHARE: {
        route: 'settings/workspaces/:policyID/profile/share',
        getRoute: (policyID: string) => `settings/workspaces/${policyID}/profile/share` as const,
    },
    WORKSPACE_AVATAR: {
        route: 'settings/workspaces/:policyID/avatar',
        getRoute: (policyID: string) => `settings/workspaces/${policyID}/avatar` as const,
    },
    WORKSPACE_JOIN_USER: {
        route: 'settings/workspaces/:policyID/join',
        getRoute: (policyID: string, inviterEmail: string) => `settings/workspaces/${policyID}/join?email=${inviterEmail}` as const,
    },
    WORKSPACE_SETTINGS_CURRENCY: {
        route: 'settings/workspaces/:policyID/settings/currency',
        getRoute: (policyID: string) => `settings/workspaces/${policyID}/settings/currency` as const,
    },
    WORKSPACE_WORKFLOWS: {
        route: 'settings/workspaces/:policyID/workflows',
        getRoute: (policyID: string) => `settings/workspaces/${policyID}/workflows` as const,
    },
    WORKSPACE_WORKFLOWS_PAYER: {
        route: 'workspace/:policyID/settings/workflows/payer',
        getRoute: (policyId: string) => `workspace/${policyId}/settings/workflows/payer` as const,
    },
    WORKSPACE_WORKFLOWS_APPROVER: {
        route: 'settings/workspaces/:policyID/settings/workflows/approver',
        getRoute: (policyID: string) => `settings/workspaces/${policyID}/settings/workflows/approver` as const,
    },
    WORKSPACE_WORKFLOWS_AUTOREPORTING_FREQUENCY: {
        route: 'settings/workspaces/:policyID/settings/workflows/auto-reporting-frequency',
        getRoute: (policyID: string) => `settings/workspaces/${policyID}/settings/workflows/auto-reporting-frequency` as const,
    },
    WORKSPACE_WORKFLOWS_AUTOREPORTING_MONTHLY_OFFSET: {
        route: 'settings/workspaces/:policyID/settings/workflows/auto-reporting-frequency/monthly-offset',
        getRoute: (policyID: string) => `settings/workspaces/${policyID}/settings/workflows/auto-reporting-frequency/monthly-offset` as const,
    },
    WORKSPACE_CARD: {
        route: 'settings/workspaces/:policyID/card',
        getRoute: (policyID: string) => `settings/workspaces/${policyID}/card` as const,
    },
    WORKSPACE_REIMBURSE: {
        route: 'settings/workspaces/:policyID/reimburse',
        getRoute: (policyID: string) => `settings/workspaces/${policyID}/reimburse` as const,
    },
    WORKSPACE_RATE_AND_UNIT: {
        route: 'settings/workspaces/:policyID/rateandunit',
        getRoute: (policyID: string) => `settings/workspaces/${policyID}/rateandunit` as const,
    },
    WORKSPACE_RATE_AND_UNIT_RATE: {
        route: 'settings/workspaces/:policyID/rateandunit/rate',
        getRoute: (policyID: string) => `settings/workspaces/${policyID}/rateandunit/rate` as const,
    },
    WORKSPACE_RATE_AND_UNIT_UNIT: {
        route: 'settings/workspaces/:policyID/rateandunit/unit',
        getRoute: (policyID: string) => `settings/workspaces/${policyID}/rateandunit/unit` as const,
    },
    WORKSPACE_BILLS: {
        route: 'settings/workspaces/:policyID/bills',
        getRoute: (policyID: string) => `settings/workspaces/${policyID}/bills` as const,
    },
    WORKSPACE_INVOICES: {
        route: 'settings/workspaces/:policyID/invoices',
        getRoute: (policyID: string) => `settings/workspaces/${policyID}/invoices` as const,
    },
    WORKSPACE_TRAVEL: {
        route: 'settings/workspaces/:policyID/travel',
        getRoute: (policyID: string) => `settings/workspaces/${policyID}/travel` as const,
    },
    WORKSPACE_MEMBERS: {
        route: 'settings/workspaces/:policyID/members',
        getRoute: (policyID: string) => `settings/workspaces/${policyID}/members` as const,
    },
    WORKSPACE_CATEGORIES: {
        route: 'settings/workspaces/:policyID/categories',
        getRoute: (policyID: string) => `settings/workspaces/${policyID}/categories` as const,
    },
    WORKSPACE_CATEGORY_SETTINGS: {
        route: 'settings/workspaces/:policyID/categories/:categoryName',
        getRoute: (policyID: string, categoryName: string) => `settings/workspaces/${policyID}/categories/${encodeURIComponent(categoryName)}` as const,
    },
    WORKSPACE_CATEGORIES_SETTINGS: {
        route: 'settings/workspaces/:policyID/categories/settings',
        getRoute: (policyID: string) => `settings/workspaces/${policyID}/categories/settings` as const,
    },
    WORKSPACE_MORE_FEATURES: {
        route: 'settings/workspaces/:policyID/more-features',
        getRoute: (policyID: string) => `settings/workspaces/${policyID}/more-features` as const,
    },
    WORKSPACE_CATEGORY_CREATE: {
        route: 'settings/workspaces/:policyID/categories/new',
        getRoute: (policyID: string) => `settings/workspaces/${policyID}/categories/new` as const,
    },
    WORKSPACE_CATEGORY_EDIT: {
        route: 'settings/workspaces/:policyID/categories/:categoryName/edit',
        getRoute: (policyID: string, categoryName: string) => `settings/workspaces/${policyID}/categories/${encodeURIComponent(categoryName)}/edit` as const,
    },
    WORKSPACE_TAGS: {
        route: 'settings/workspaces/:policyID/tags',
        getRoute: (policyID: string) => `settings/workspaces/${policyID}/tags` as const,
    },
    WORKSPACE_TAG_CREATE: {
        route: 'settings/workspaces/:policyID/tags/new',
        getRoute: (policyID: string) => `settings/workspaces/${policyID}/tags/new` as const,
    },
    WORKSPACE_TAGS_SETTINGS: {
        route: 'settings/workspaces/:policyID/tags/settings',
        getRoute: (policyID: string) => `settings/workspaces/${policyID}/tags/settings` as const,
    },
    WORKSPACE_EDIT_TAGS: {
        route: 'settings/workspaces/:policyID/tags/edit',
        getRoute: (policyID: string) => `settings/workspaces/${policyID}/tags/edit` as const,
    },
<<<<<<< HEAD
    WORKSPACE_TAG_EDIT: {
        route: 'workspace/:policyID/tag/:tagName/edit',
        getRoute: (policyID: string, tagName: string) => `workspace/${policyID}/tag/${encodeURIComponent(tagName)}/edit` as const,
=======
    WORKSPACE_TAG_SETTINGS: {
        route: 'settings/workspaces/:policyID/tag/:tagName',
        getRoute: (policyID: string, tagName: string) => `settings/workspaces/${policyID}/tag/${encodeURIComponent(tagName)}` as const,
>>>>>>> 37cde713
    },
    WORKSPACE_TAXES: {
        route: 'settings/workspaces/:policyID/taxes',
        getRoute: (policyID: string) => `settings/workspaces/${policyID}/taxes` as const,
    },
    WORKSPACE_MEMBER_DETAILS: {
        route: 'settings/workspaces/:policyID/members/:accountID',
        getRoute: (policyID: string, accountID: number, backTo?: string) => getUrlWithBackToParam(`settings/workspaces/${policyID}/members/${accountID}`, backTo),
    },
    WORKSPACE_MEMBER_ROLE_SELECTION: {
        route: 'settings/workspaces/:policyID/members/:accountID/role-selection',
        getRoute: (policyID: string, accountID: number, backTo?: string) => getUrlWithBackToParam(`settings/workspaces/${policyID}/members/${accountID}/role-selection`, backTo),
    },
    WORKSPACE_DISTANCE_RATES: {
        route: 'settings/workspaces/:policyID/distance-rates',
        getRoute: (policyID: string) => `settings/workspaces/${policyID}/distance-rates` as const,
    },
    WORKSPACE_CREATE_DISTANCE_RATE: {
        route: 'settings/workspaces/:policyID/distance-rates/new',
        getRoute: (policyID: string) => `settings/workspaces/${policyID}/distance-rates/new` as const,
    },
    // Referral program promotion
    REFERRAL_DETAILS_MODAL: {
        route: 'referral/:contentType',
        getRoute: (contentType: string, backTo?: string) => getUrlWithBackToParam(`referral/${contentType}`, backTo),
    },
    PROCESS_MONEY_REQUEST_HOLD: 'hold-request-educational',
    TRANSACTION_RECEIPT: {
        route: 'r/:reportID/transaction/:transactionID/receipt',
        getRoute: (reportID: string, transactionID: string) => `r/${reportID}/transaction/${transactionID}/receipt` as const,
    },
} as const;

/**
 * Proxy routes can be used to generate a correct url with dynamic values
 *
 * It will be used by HybridApp, that has no access to methods generating dynamic routes in NewDot
 */
const HYBRID_APP_ROUTES = {
    MONEY_REQUEST_CREATE: '/request/new/scan',
} as const;

export {getUrlWithBackToParam, HYBRID_APP_ROUTES};
export default ROUTES;

// eslint-disable-next-line @typescript-eslint/no-explicit-any
type ExtractRouteName<TRoute> = TRoute extends {getRoute: (...args: any[]) => infer TRouteName} ? TRouteName : TRoute;

type AllRoutes = {
    [K in keyof typeof ROUTES]: ExtractRouteName<(typeof ROUTES)[K]>;
}[keyof typeof ROUTES];

type RouteIsPlainString = IsEqual<AllRoutes, string>;

/**
 * Represents all routes in the app as a union of literal strings.
 *
 * If this type resolves to `never`, it implies that one or more routes defined within `ROUTES` have not correctly used
 * `as const` in their `getRoute` function return value.
 */
type Route = RouteIsPlainString extends true ? never : AllRoutes;

type HybridAppRoute = (typeof HYBRID_APP_ROUTES)[keyof typeof HYBRID_APP_ROUTES];

export type {Route, HybridAppRoute, AllRoutes};<|MERGE_RESOLUTION|>--- conflicted
+++ resolved
@@ -576,15 +576,13 @@
         route: 'settings/workspaces/:policyID/tags/edit',
         getRoute: (policyID: string) => `settings/workspaces/${policyID}/tags/edit` as const,
     },
-<<<<<<< HEAD
     WORKSPACE_TAG_EDIT: {
         route: 'workspace/:policyID/tag/:tagName/edit',
         getRoute: (policyID: string, tagName: string) => `workspace/${policyID}/tag/${encodeURIComponent(tagName)}/edit` as const,
-=======
+    },
     WORKSPACE_TAG_SETTINGS: {
         route: 'settings/workspaces/:policyID/tag/:tagName',
         getRoute: (policyID: string, tagName: string) => `settings/workspaces/${policyID}/tag/${encodeURIComponent(tagName)}` as const,
->>>>>>> 37cde713
     },
     WORKSPACE_TAXES: {
         route: 'settings/workspaces/:policyID/taxes',

--- conflicted
+++ resolved
@@ -47,15 +47,12 @@
     SEARCH_ADVANCED_FILTERS_CATEGORY: 'search/filters/category',
     SEARCH_ADVANCED_FILTERS_KEYWORD: 'search/filters/keyword',
     SEARCH_ADVANCED_FILTERS_CARD: 'search/filters/card',
-<<<<<<< HEAD
-    SEARCH_ADVANCED_FILTERS_FROM: 'search/filters/from',
-    SEARCH_ADVANCED_FILTERS_TO: 'search/filters/to',
-
-=======
     SEARCH_ADVANCED_FILTERS_TAX_RATE: 'search/filters/taxRate',
     SEARCH_ADVANCED_FILTERS_EXPENSE_TYPE: 'search/filters/expenseType',
     SEARCH_ADVANCED_FILTERS_TAG: 'search/filters/tag',
->>>>>>> 9819f378
+    SEARCH_ADVANCED_FILTERS_FROM: 'search/filters/from',
+    SEARCH_ADVANCED_FILTERS_TO: 'search/filters/to',
+
     SEARCH_REPORT: {
         route: 'search/view/:reportID',
         getRoute: (reportID: string) => `search/view/${reportID}` as const,

import type {IsEqual, ValueOf} from 'type-fest';
import type CONST from './CONST';

// This is a file containing constants for all the routes we want to be able to go to

/**
 * Builds a URL with an encoded URI component for the `backTo` param which can be added to the end of URLs
 */
function getUrlWithBackToParam<TUrl extends string>(url: TUrl, backTo?: string): `${TUrl}` | `${TUrl}?backTo=${string}` | `${TUrl}&backTo=${string}` {
    const backToParam = backTo ? (`${url.includes('?') ? '&' : '?'}backTo=${encodeURIComponent(backTo)}` as const) : '';
    return `${url}${backToParam}` as const;
}

const ROUTES = {
    // If the user opens this route, we'll redirect them to the path saved in the last visited path or to the home page if the last visited path is empty.
    ROOT: '',

    // This route renders the list of reports.
    HOME: 'home',

    ALL_SETTINGS: 'all-settings',

    // This is a utility route used to go to the user's concierge chat, or the sign-in page if the user's not authenticated
    CONCIERGE: 'concierge',
    FLAG_COMMENT: {
        route: 'flag/:reportID/:reportActionID',
        getRoute: (reportID: string, reportActionID: string) => `flag/${reportID}/${reportActionID}` as const,
    },
    SEARCH: 'search',
    DETAILS: {
        route: 'details',
        getRoute: (login: string) => `details?login=${encodeURIComponent(login)}` as const,
    },
    PROFILE: {
        route: 'a/:accountID',
        getRoute: (accountID: string | number, backTo?: string) => getUrlWithBackToParam(`a/${accountID}`, backTo),
    },
    PROFILE_AVATAR: {
        route: 'a/:accountID/avatar',
        getRoute: (accountID: string) => `a/${accountID}/avatar` as const,
    },

    TRANSITION_BETWEEN_APPS: 'transition',
    VALIDATE_LOGIN: 'v/:accountID/:validateCode',
    GET_ASSISTANCE: {
        route: 'get-assistance/:taskID',
        getRoute: (taskID: string, backTo: string) => getUrlWithBackToParam(`get-assistance/${taskID}`, backTo),
    },
    UNLINK_LOGIN: 'u/:accountID/:validateCode',
    APPLE_SIGN_IN: 'sign-in-with-apple',
    GOOGLE_SIGN_IN: 'sign-in-with-google',
    DESKTOP_SIGN_IN_REDIRECT: 'desktop-signin-redirect',
    SAML_SIGN_IN: 'sign-in-with-saml',

    // This is a special validation URL that will take the user to /workspace/new after validation. This is used
    // when linking users from e.com in order to share a session in this app.
    ENABLE_PAYMENTS: 'enable-payments',
    WALLET_STATEMENT_WITH_DATE: 'statements/:yearMonth',
    SIGN_IN_MODAL: 'sign-in-modal',

    BANK_ACCOUNT: 'bank-account',
    BANK_ACCOUNT_NEW: 'bank-account/new',
    BANK_ACCOUNT_PERSONAL: 'bank-account/personal',
    BANK_ACCOUNT_WITH_STEP_TO_OPEN: {
        route: 'bank-account/:stepToOpen?',
        getRoute: (stepToOpen = '', policyID = '', backTo?: string) => getUrlWithBackToParam(`bank-account/${stepToOpen}?policyID=${policyID}`, backTo),
    },
    WORKSPACE_SWITCHER: 'workspace-switcher',
    SETTINGS: 'settings',
    SETTINGS_PROFILE: 'settings/profile',
    SETTINGS_SHARE_CODE: 'settings/shareCode',
    SETTINGS_DISPLAY_NAME: 'settings/profile/display-name',
    SETTINGS_TIMEZONE: 'settings/profile/timezone',
    SETTINGS_TIMEZONE_SELECT: 'settings/profile/timezone/select',
    SETTINGS_PRONOUNS: 'settings/profile/pronouns',
    SETTINGS_PREFERENCES: 'settings/preferences',
    SETTINGS_PRIORITY_MODE: 'settings/preferences/priority-mode',
    SETTINGS_LANGUAGE: 'settings/preferences/language',
    SETTINGS_THEME: 'settings/preferences/theme',
    SETTINGS_WORKSPACES: 'settings/workspaces',
    SETTINGS_SECURITY: 'settings/security',
    SETTINGS_CLOSE: 'settings/security/closeAccount',
    SETTINGS_ABOUT: 'settings/about',
    SETTINGS_APP_DOWNLOAD_LINKS: 'settings/about/app-download-links',
    SETTINGS_WALLET: 'settings/wallet',
    SETTINGS_WALLET_DOMAINCARD: {
        route: 'settings/wallet/card/:domain',
        getRoute: (domain: string) => `settings/wallet/card/${domain}` as const,
    },
    SETTINGS_REPORT_FRAUD: {
        route: 'settings/wallet/card/:domain/report-virtual-fraud',
        getRoute: (domain: string) => `settings/wallet/card/${domain}/report-virtual-fraud` as const,
    },
    SETTINGS_WALLET_CARD_GET_PHYSICAL_NAME: {
        route: 'settings/wallet/card/:domain/get-physical/name',
        getRoute: (domain: string) => `settings/wallet/card/${domain}/get-physical/name` as const,
    },
    SETTINGS_WALLET_CARD_GET_PHYSICAL_PHONE: {
        route: 'settings/wallet/card/:domain/get-physical/phone',
        getRoute: (domain: string) => `settings/wallet/card/${domain}/get-physical/phone` as const,
    },
    SETTINGS_WALLET_CARD_GET_PHYSICAL_ADDRESS: {
        route: 'settings/wallet/card/:domain/get-physical/address',
        getRoute: (domain: string) => `settings/wallet/card/${domain}/get-physical/address` as const,
    },
    SETTINGS_WALLET_CARD_GET_PHYSICAL_CONFIRM: {
        route: 'settings/wallet/card/:domain/get-physical/confirm',
        getRoute: (domain: string) => `settings/wallet/card/${domain}/get-physical/confirm` as const,
    },
    SETTINGS_ADD_DEBIT_CARD: 'settings/wallet/add-debit-card',
    SETTINGS_ADD_BANK_ACCOUNT: 'settings/wallet/add-bank-account',
    SETTINGS_ENABLE_PAYMENTS: 'settings/wallet/enable-payments',
    SETTINGS_WALLET_CARD_DIGITAL_DETAILS_UPDATE_ADDRESS: {
        route: 'settings/wallet/card/:domain/digital-details/update-address',
        getRoute: (domain: string) => `settings/wallet/card/${domain}/digital-details/update-address` as const,
    },
    SETTINGS_WALLET_TRANSFER_BALANCE: 'settings/wallet/transfer-balance',
    SETTINGS_WALLET_CHOOSE_TRANSFER_ACCOUNT: 'settings/wallet/choose-transfer-account',
    SETTINGS_WALLET_REPORT_CARD_LOST_OR_DAMAGED: {
        route: 'settings/wallet/card/:domain/report-card-lost-or-damaged',
        getRoute: (domain: string) => `settings/wallet/card/${domain}/report-card-lost-or-damaged` as const,
    },
    SETTINGS_WALLET_CARD_ACTIVATE: {
        route: 'settings/wallet/card/:domain/activate',
        getRoute: (domain: string) => `settings/wallet/card/${domain}/activate` as const,
    },
    SETTINGS_LEGAL_NAME: 'settings/profile/legal-name',
    SETTINGS_DATE_OF_BIRTH: 'settings/profile/date-of-birth',
    SETTINGS_ADDRESS: 'settings/profile/address',
    SETTINGS_ADDRESS_COUNTRY: {
        route: 'settings/profile/address/country',
        getRoute: (country: string, backTo?: string) => getUrlWithBackToParam(`settings/profile/address/country?country=${country}`, backTo),
    },
    SETTINGS_CONTACT_METHODS: {
        route: 'settings/profile/contact-methods',
        getRoute: (backTo?: string) => getUrlWithBackToParam('settings/profile/contact-methods', backTo),
    },
    SETTINGS_CONTACT_METHOD_DETAILS: {
        route: 'settings/profile/contact-methods/:contactMethod/details',
        getRoute: (contactMethod: string) => `settings/profile/contact-methods/${encodeURIComponent(contactMethod)}/details` as const,
    },
    SETTINGS_NEW_CONTACT_METHOD: {
        route: 'settings/profile/contact-methods/new',
        getRoute: (backTo?: string) => getUrlWithBackToParam('settings/profile/contact-methods/new', backTo),
    },
    SETTINGS_2FA: {
        route: 'settings/security/two-factor-auth',
        getRoute: (backTo?: string) => getUrlWithBackToParam('settings/security/two-factor-auth', backTo),
    },
    SETTINGS_STATUS: 'settings/profile/status',

    SETTINGS_STATUS_CLEAR_AFTER: 'settings/profile/status/clear-after',
    SETTINGS_STATUS_CLEAR_AFTER_DATE: 'settings/profile/status/clear-after/date',
    SETTINGS_STATUS_CLEAR_AFTER_TIME: 'settings/profile/status/clear-after/time',
    SETTINGS_TROUBLESHOOT: 'settings/troubleshoot',
    SETTINGS_CONSOLE: 'settings/troubleshoot/console',
    SETTINGS_SHARE_LOG: {
        route: 'settings/troubleshoot/console/share-log',
        getRoute: (source: string) => `settings/troubleshoot/console/share-log?source=${encodeURI(source)}` as const,
    },

    SETTINGS_EXIT_SURVEY_REASON: 'settings/exit-survey/reason',
    SETTINGS_EXIT_SURVEY_RESPONSE: {
        route: 'settings/exit-survey/response',
        getRoute: (reason?: ValueOf<typeof CONST.EXIT_SURVEY.REASONS>, backTo?: string) =>
            getUrlWithBackToParam(`settings/exit-survey/response${reason ? `?reason=${encodeURIComponent(reason)}` : ''}`, backTo),
    },
    SETTINGS_EXIT_SURVEY_CONFIRM: {
        route: 'settings/exit-survey/confirm',
        getRoute: (backTo?: string) => getUrlWithBackToParam('settings/exit-survey/confirm', backTo),
    },

    KEYBOARD_SHORTCUTS: 'keyboard-shortcuts',

    NEW: 'new',
    NEW_CHAT: 'new/chat',
    NEW_ROOM: 'new/room',

    REPORT: 'r',
    REPORT_WITH_ID: {
        route: 'r/:reportID?/:reportActionID?',
        getRoute: (reportID: string) => `r/${reportID}` as const,
    },
    REPORT_AVATAR: {
        route: 'r/:reportID/avatar',
        getRoute: (reportID: string) => `r/${reportID}/avatar` as const,
    },
    EDIT_REQUEST: {
        route: 'r/:threadReportID/edit/:field/:tagIndex?',
        getRoute: (threadReportID: string, field: ValueOf<typeof CONST.EDIT_REQUEST_FIELD>, tagIndex?: number) =>
            `r/${threadReportID}/edit/${field}${typeof tagIndex === 'number' ? `/${tagIndex}` : ''}` as const,
    },
    EDIT_CURRENCY_REQUEST: {
        route: 'r/:threadReportID/edit/currency',
        getRoute: (threadReportID: string, currency: string, backTo: string) => `r/${threadReportID}/edit/currency?currency=${currency}&backTo=${backTo}` as const,
    },
    EDIT_REPORT_FIELD_REQUEST: {
        route: 'r/:reportID/edit/policyField/:policyID/:fieldID',
        getRoute: (reportID: string, policyID: string, fieldID: string) => `r/${reportID}/edit/policyField/${policyID}/${fieldID}` as const,
    },
    REPORT_WITH_ID_DETAILS_SHARE_CODE: {
        route: 'r/:reportID/details/shareCode',
        getRoute: (reportID: string) => `r/${reportID}/details/shareCode` as const,
    },
    REPORT_ATTACHMENTS: {
        route: 'r/:reportID/attachment',
        getRoute: (reportID: string, source: string) => `r/${reportID}/attachment?source=${encodeURI(source)}` as const,
    },
    REPORT_PARTICIPANTS: {
        route: 'r/:reportID/participants',
        getRoute: (reportID: string) => `r/${reportID}/participants` as const,
    },
    REPORT_WITH_ID_DETAILS: {
        route: 'r/:reportID/details',
        getRoute: (reportID: string, backTo?: string) => getUrlWithBackToParam(`r/${reportID}/details`, backTo),
    },
    REPORT_SETTINGS: {
        route: 'r/:reportID/settings',
        getRoute: (reportID: string) => `r/${reportID}/settings` as const,
    },
    REPORT_SETTINGS_ROOM_NAME: {
        route: 'r/:reportID/settings/room-name',
        getRoute: (reportID: string) => `r/${reportID}/settings/room-name` as const,
    },
    REPORT_SETTINGS_NOTIFICATION_PREFERENCES: {
        route: 'r/:reportID/settings/notification-preferences',
        getRoute: (reportID: string) => `r/${reportID}/settings/notification-preferences` as const,
    },
    REPORT_SETTINGS_WRITE_CAPABILITY: {
        route: 'r/:reportID/settings/who-can-post',
        getRoute: (reportID: string) => `r/${reportID}/settings/who-can-post` as const,
    },
    REPORT_SETTINGS_VISIBILITY: {
        route: 'r/:reportID/settings/visibility',
        getRoute: (reportID: string) => `r/${reportID}/settings/visibility` as const,
    },
    SPLIT_BILL_DETAILS: {
        route: 'r/:reportID/split/:reportActionID',
        getRoute: (reportID: string, reportActionID: string) => `r/${reportID}/split/${reportActionID}` as const,
    },
    EDIT_SPLIT_BILL: {
        route: `r/:reportID/split/:reportActionID/edit/:field/:tagIndex?`,
        getRoute: (reportID: string, reportActionID: string, field: ValueOf<typeof CONST.EDIT_REQUEST_FIELD>, tagIndex?: number) =>
            `r/${reportID}/split/${reportActionID}/edit/${field}${typeof tagIndex === 'number' ? `/${tagIndex}` : ''}` as const,
    },
    EDIT_SPLIT_BILL_CURRENCY: {
        route: 'r/:reportID/split/:reportActionID/edit/currency',
        getRoute: (reportID: string, reportActionID: string, currency: string, backTo: string) =>
            `r/${reportID}/split/${reportActionID}/edit/currency?currency=${currency}&backTo=${backTo}` as const,
    },
    TASK_TITLE: {
        route: 'r/:reportID/title',
        getRoute: (reportID: string) => `r/${reportID}/title` as const,
    },
    REPORT_DESCRIPTION: {
        route: 'r/:reportID/description',
        getRoute: (reportID: string) => `r/${reportID}/description` as const,
    },
    TASK_ASSIGNEE: {
        route: 'r/:reportID/assignee',
        getRoute: (reportID: string) => `r/${reportID}/assignee` as const,
    },
    PRIVATE_NOTES_LIST: {
        route: 'r/:reportID/notes',
        getRoute: (reportID: string) => `r/${reportID}/notes` as const,
    },
    PRIVATE_NOTES_EDIT: {
        route: 'r/:reportID/notes/:accountID/edit',
        getRoute: (reportID: string, accountID: string | number) => `r/${reportID}/notes/${accountID}/edit` as const,
    },
    ROOM_MEMBERS: {
        route: 'r/:reportID/members',
        getRoute: (reportID: string) => `r/${reportID}/members` as const,
    },
    ROOM_INVITE: {
        route: 'r/:reportID/invite',
        getRoute: (reportID: string) => `r/${reportID}/invite` as const,
    },
    MONEY_REQUEST_AMOUNT: {
        route: ':iouType/new/amount/:reportID?',
        getRoute: (iouType: string, reportID = '') => `${iouType}/new/amount/${reportID}` as const,
    },
    MONEY_REQUEST_PARTICIPANTS: {
        route: ':iouType/new/participants/:reportID?',
        getRoute: (iouType: string, reportID = '') => `${iouType}/new/participants/${reportID}` as const,
    },
    MONEY_REQUEST_CONFIRMATION: {
        route: ':iouType/new/confirmation/:reportID?',
        getRoute: (iouType: string, reportID = '') => `${iouType}/new/confirmation/${reportID}` as const,
    },
    MONEY_REQUEST_CURRENCY: {
        route: ':iouType/new/currency/:reportID?',
        getRoute: (iouType: string, reportID: string, currency: string, backTo: string) => `${iouType}/new/currency/${reportID}?currency=${currency}&backTo=${backTo}` as const,
    },
    MONEY_REQUEST_HOLD_REASON: {
        route: ':iouType/edit/reason/:transactionID?',
        getRoute: (iouType: string, transactionID: string, reportID: string, backTo: string) => `${iouType}/edit/reason/${transactionID}?backTo=${backTo}&reportID=${reportID}` as const,
    },
    MONEY_REQUEST_MERCHANT: {
        route: ':iouType/new/merchant/:reportID?',
        getRoute: (iouType: string, reportID = '') => `${iouType}/new/merchant/${reportID}` as const,
    },
    MONEY_REQUEST_RECEIPT: {
        route: ':iouType/new/receipt/:reportID?',
        getRoute: (iouType: string, reportID = '') => `${iouType}/new/receipt/${reportID}` as const,
    },
    MONEY_REQUEST_DISTANCE: {
        route: ':iouType/new/address/:reportID?',
        getRoute: (iouType: string, reportID = '') => `${iouType}/new/address/${reportID}` as const,
    },
    MONEY_REQUEST_CREATE: {
        route: 'create/:iouType/start/:transactionID/:reportID',
        getRoute: (iouType: ValueOf<typeof CONST.IOU.TYPE>, transactionID: string, reportID: string) => `create/${iouType}/start/${transactionID}/${reportID}` as const,
    },
    MONEY_REQUEST_STEP_CONFIRMATION: {
        route: 'create/:iouType/confirmation/:transactionID/:reportID',
        getRoute: (iouType: ValueOf<typeof CONST.IOU.TYPE>, transactionID: string, reportID: string) => `create/${iouType}/confirmation/${transactionID}/${reportID}` as const,
    },
    MONEY_REQUEST_STEP_AMOUNT: {
        route: 'create/:iouType/amount/:transactionID/:reportID',
        getRoute: (iouType: ValueOf<typeof CONST.IOU.TYPE>, transactionID: string, reportID: string, backTo = '') =>
            getUrlWithBackToParam(`create/${iouType}/amount/${transactionID}/${reportID}`, backTo),
    },
    MONEY_REQUEST_STEP_TAX_RATE: {
        route: 'create/:iouType/taxRate/:transactionID/:reportID?',
        getRoute: (iouType: ValueOf<typeof CONST.IOU.TYPE>, transactionID: string, reportID: string, backTo: string) =>
            getUrlWithBackToParam(`create/${iouType}/taxRate/${transactionID}/${reportID}`, backTo),
    },
    MONEY_REQUEST_STEP_TAX_AMOUNT: {
        route: 'create/:iouType/taxAmount/:transactionID/:reportID?',
        getRoute: (iouType: ValueOf<typeof CONST.IOU.TYPE>, transactionID: string, reportID: string, backTo: string) =>
            getUrlWithBackToParam(`create/${iouType}/taxAmount/${transactionID}/${reportID}`, backTo),
    },
    MONEY_REQUEST_STEP_CATEGORY: {
        route: ':action/:iouType/category/:transactionID/:reportID',
        getRoute: (action: ValueOf<typeof CONST.IOU.ACTION>, iouType: ValueOf<typeof CONST.IOU.TYPE>, transactionID: string, reportID: string, backTo = '') =>
            getUrlWithBackToParam(`${action}/${iouType}/category/${transactionID}/${reportID}`, backTo),
    },
    MONEY_REQUEST_STEP_CURRENCY: {
        route: 'create/:iouType/currency/:transactionID/:reportID/:pageIndex?',
        getRoute: (iouType: ValueOf<typeof CONST.IOU.TYPE>, transactionID: string, reportID: string, pageIndex = '', backTo = '') =>
            getUrlWithBackToParam(`create/${iouType}/currency/${transactionID}/${reportID}/${pageIndex}`, backTo),
    },
    MONEY_REQUEST_STEP_DATE: {
        route: ':action/:iouType/date/:transactionID/:reportID',
        getRoute: (action: ValueOf<typeof CONST.IOU.ACTION>, iouType: ValueOf<typeof CONST.IOU.TYPE>, transactionID: string, reportID: string, backTo = '') =>
            getUrlWithBackToParam(`${action}/${iouType}/date/${transactionID}/${reportID}`, backTo),
    },
    MONEY_REQUEST_STEP_DESCRIPTION: {
        route: ':action/:iouType/description/:transactionID/:reportID',
        getRoute: (action: ValueOf<typeof CONST.IOU.ACTION>, iouType: ValueOf<typeof CONST.IOU.TYPE>, transactionID: string, reportID: string, backTo = '') =>
            getUrlWithBackToParam(`${action}/${iouType}/description/${transactionID}/${reportID}`, backTo),
    },
    MONEY_REQUEST_STEP_DISTANCE: {
        route: 'create/:iouType/distance/:transactionID/:reportID',
        getRoute: (iouType: ValueOf<typeof CONST.IOU.TYPE>, transactionID: string, reportID: string, backTo = '') =>
            getUrlWithBackToParam(`create/${iouType}/distance/${transactionID}/${reportID}`, backTo),
    },
    MONEY_REQUEST_STEP_MERCHANT: {
        route: ':action/:iouType/merchant/:transactionID/:reportID',
        getRoute: (action: ValueOf<typeof CONST.IOU.ACTION>, iouType: ValueOf<typeof CONST.IOU.TYPE>, transactionID: string, reportID: string, backTo = '') =>
            getUrlWithBackToParam(`${action}/${iouType}/merchant/${transactionID}/${reportID}`, backTo),
    },
    MONEY_REQUEST_STEP_PARTICIPANTS: {
        route: 'create/:iouType/participants/:transactionID/:reportID',
        getRoute: (iouType: ValueOf<typeof CONST.IOU.TYPE>, transactionID: string, reportID: string, backTo = '') =>
            getUrlWithBackToParam(`create/${iouType}/participants/${transactionID}/${reportID}`, backTo),
    },
    MONEY_REQUEST_STEP_SCAN: {
        route: ':action/:iouType/scan/:transactionID/:reportID',
        getRoute: (action: ValueOf<typeof CONST.IOU.ACTION>, iouType: ValueOf<typeof CONST.IOU.TYPE>, transactionID: string, reportID: string, backTo = '') =>
            getUrlWithBackToParam(`${action}/${iouType}/scan/${transactionID}/${reportID}`, backTo),
    },
    MONEY_REQUEST_STEP_TAG: {
        route: ':action/:iouType/tag/:tagIndex/:transactionID/:reportID/:reportActionID?',
        getRoute: (
            action: ValueOf<typeof CONST.IOU.ACTION>,
            iouType: ValueOf<typeof CONST.IOU.TYPE>,
            tagIndex: number,
            transactionID: string,
            reportID: string,
            backTo = '',
            reportActionID?: string,
        ) => getUrlWithBackToParam(`${action}/${iouType}/tag/${tagIndex}/${transactionID}/${reportID}${reportActionID ? `/${reportActionID}` : ''}`, backTo),
    },
    MONEY_REQUEST_STEP_WAYPOINT: {
        route: ':action/:iouType/waypoint/:transactionID/:reportID/:pageIndex',
        getRoute: (action: ValueOf<typeof CONST.IOU.ACTION>, iouType: ValueOf<typeof CONST.IOU.TYPE>, transactionID: string, reportID: string, pageIndex = '', backTo = '') =>
            getUrlWithBackToParam(`${action}/${iouType}/waypoint/${transactionID}/${reportID}/${pageIndex}`, backTo),
    },
    // This URL is used as a redirect to one of the create tabs below. This is so that we can message users with a link
    // straight to those flows without needing to have optimistic transaction and report IDs.
    MONEY_REQUEST_START: {
        route: 'start/:iouType/:iouRequestType',
        getRoute: (iouType: ValueOf<typeof CONST.IOU.TYPE>, iouRequestType: ValueOf<typeof CONST.IOU.REQUEST_TYPE>) => `start/${iouType}/${iouRequestType}` as const,
    },
    MONEY_REQUEST_CREATE_TAB_DISTANCE: {
        route: 'create/:iouType/start/:transactionID/:reportID/distance',
        getRoute: (iouType: ValueOf<typeof CONST.IOU.TYPE>, transactionID: string, reportID: string) => `create/${iouType}/start/${transactionID}/${reportID}/distance` as const,
    },
    MONEY_REQUEST_CREATE_TAB_MANUAL: {
        route: 'create/:iouType/start/:transactionID/:reportID/manual',
        getRoute: (iouType: ValueOf<typeof CONST.IOU.TYPE>, transactionID: string, reportID: string) => `create/${iouType}/start/${transactionID}/${reportID}/manual` as const,
    },
    MONEY_REQUEST_CREATE_TAB_SCAN: {
        route: 'create/:iouType/start/:transactionID/:reportID/scan',
        getRoute: (iouType: ValueOf<typeof CONST.IOU.TYPE>, transactionID: string, reportID: string) => `create/${iouType}/start/${transactionID}/${reportID}/scan` as const,
    },

    IOU_REQUEST: 'request/new',
    IOU_SEND: 'send/new',
    IOU_SEND_ADD_BANK_ACCOUNT: 'send/new/add-bank-account',
    IOU_SEND_ADD_DEBIT_CARD: 'send/new/add-debit-card',
    IOU_SEND_ENABLE_PAYMENTS: 'send/new/enable-payments',

    NEW_TASK: 'new/task',
    NEW_TASK_ASSIGNEE: 'new/task/assignee',
    NEW_TASK_SHARE_DESTINATION: 'new/task/share-destination',
    NEW_TASK_DETAILS: 'new/task/details',
    NEW_TASK_TITLE: 'new/task/title',
    NEW_TASK_DESCRIPTION: 'new/task/description',

    ONBOARD: 'onboard',
    ONBOARD_MANAGE_EXPENSES: 'onboard/manage-expenses',
    ONBOARD_EXPENSIFY_CLASSIC: 'onboard/expensify-classic',

    TEACHERS_UNITE: 'teachersunite',
    I_KNOW_A_TEACHER: 'teachersunite/i-know-a-teacher',
    I_AM_A_TEACHER: 'teachersunite/i-am-a-teacher',
    INTRO_SCHOOL_PRINCIPAL: 'teachersunite/intro-school-principal',

    ERECEIPT: {
        route: 'eReceipt/:transactionID',
        getRoute: (transactionID: string) => `eReceipt/${transactionID}` as const,
    },

    WORKSPACE_NEW: 'workspace/new',
    WORKSPACE_NEW_ROOM: 'workspace/new-room',
    WORKSPACE_INITIAL: {
        route: 'settings/workspaces/:policyID',
        getRoute: (policyID: string) => `settings/workspaces/${policyID}` as const,
    },
    WORKSPACE_INVITE: {
        route: 'settings/workspaces/:policyID/invite',
        getRoute: (policyID: string) => `settings/workspaces/${policyID}/invite` as const,
    },
    WORKSPACE_INVITE_MESSAGE: {
        route: 'settings/workspaces/:policyID/invite-message',
        getRoute: (policyID: string) => `settings/workspaces/${policyID}/invite-message` as const,
    },
    WORKSPACE_PROFILE: {
        route: 'settings/workspaces/:policyID/profile',
        getRoute: (policyID: string) => `settings/workspaces/${policyID}/profile` as const,
    },
    WORKSPACE_PROFILE_CURRENCY: {
        route: 'settings/workspaces/:policyID/profile/currency',
        getRoute: (policyID: string) => `settings/workspaces/${policyID}/profile/currency` as const,
    },
    WORKSPACE_PROFILE_NAME: {
        route: 'settings/workspaces/:policyID/profile/name',
        getRoute: (policyID: string) => `settings/workspaces/${policyID}/profile/name` as const,
    },
    WORKSPACE_PROFILE_DESCRIPTION: {
        route: 'settings/workspaces/:policyID/profile/description',
        getRoute: (policyID: string) => `settings/workspaces/${policyID}/profile/description` as const,
    },
    WORKSPACE_PROFILE_SHARE: {
        route: 'settings/workspaces/:policyID/profile/share',
        getRoute: (policyID: string) => `settings/workspaces/${policyID}/profile/share` as const,
    },
    WORKSPACE_AVATAR: {
        route: 'settings/workspaces/:policyID/avatar',
        getRoute: (policyID: string) => `settings/workspaces/${policyID}/avatar` as const,
    },
    WORKSPACE_JOIN_USER: {
        route: 'settings/workspaces/:policyID/join',
        getRoute: (policyID: string, inviterEmail: string) => `settings/workspaces/${policyID}/join?email=${inviterEmail}` as const,
    },
    WORKSPACE_SETTINGS_CURRENCY: {
        route: 'settings/workspaces/:policyID/settings/currency',
        getRoute: (policyID: string) => `settings/workspaces/${policyID}/settings/currency` as const,
    },
    WORKSPACE_WORKFLOWS: {
        route: 'settings/workspaces/:policyID/workflows',
        getRoute: (policyID: string) => `settings/workspaces/${policyID}/workflows` as const,
    },
    WORKSPACE_WORKFLOWS_PAYER: {
        route: 'workspace/:policyID/settings/workflows/payer',
        getRoute: (policyId: string) => `workspace/${policyId}/settings/workflows/payer` as const,
    },
    WORKSPACE_WORKFLOWS_APPROVER: {
        route: 'settings/workspaces/:policyID/settings/workflows/approver',
        getRoute: (policyID: string) => `settings/workspaces/${policyID}/settings/workflows/approver` as const,
    },
    WORKSPACE_WORKFLOWS_AUTOREPORTING_FREQUENCY: {
        route: 'settings/workspaces/:policyID/settings/workflows/auto-reporting-frequency',
        getRoute: (policyID: string) => `settings/workspaces/${policyID}/settings/workflows/auto-reporting-frequency` as const,
    },
    WORKSPACE_WORKFLOWS_AUTOREPORTING_MONTHLY_OFFSET: {
        route: 'settings/workspaces/:policyID/settings/workflows/auto-reporting-frequency/monthly-offset',
        getRoute: (policyID: string) => `settings/workspaces/${policyID}/settings/workflows/auto-reporting-frequency/monthly-offset` as const,
    },
    WORKSPACE_CARD: {
        route: 'settings/workspaces/:policyID/card',
        getRoute: (policyID: string) => `settings/workspaces/${policyID}/card` as const,
    },
    WORKSPACE_REIMBURSE: {
        route: 'settings/workspaces/:policyID/reimburse',
        getRoute: (policyID: string) => `settings/workspaces/${policyID}/reimburse` as const,
    },
    WORKSPACE_RATE_AND_UNIT: {
        route: 'settings/workspaces/:policyID/rateandunit',
        getRoute: (policyID: string) => `settings/workspaces/${policyID}/rateandunit` as const,
    },
    WORKSPACE_RATE_AND_UNIT_RATE: {
        route: 'settings/workspaces/:policyID/rateandunit/rate',
        getRoute: (policyID: string) => `settings/workspaces/${policyID}/rateandunit/rate` as const,
    },
    WORKSPACE_RATE_AND_UNIT_UNIT: {
        route: 'settings/workspaces/:policyID/rateandunit/unit',
        getRoute: (policyID: string) => `settings/workspaces/${policyID}/rateandunit/unit` as const,
    },
    WORKSPACE_BILLS: {
        route: 'settings/workspaces/:policyID/bills',
        getRoute: (policyID: string) => `settings/workspaces/${policyID}/bills` as const,
    },
    WORKSPACE_INVOICES: {
        route: 'settings/workspaces/:policyID/invoices',
        getRoute: (policyID: string) => `settings/workspaces/${policyID}/invoices` as const,
    },
    WORKSPACE_TRAVEL: {
        route: 'settings/workspaces/:policyID/travel',
        getRoute: (policyID: string) => `settings/workspaces/${policyID}/travel` as const,
    },
    WORKSPACE_MEMBERS: {
        route: 'settings/workspaces/:policyID/members',
        getRoute: (policyID: string) => `settings/workspaces/${policyID}/members` as const,
    },
    WORKSPACE_CATEGORIES: {
        route: 'settings/workspaces/:policyID/categories',
        getRoute: (policyID: string) => `settings/workspaces/${policyID}/categories` as const,
    },
    WORKSPACE_CATEGORY_SETTINGS: {
        route: 'settings/workspaces/:policyID/categories/:categoryName',
        getRoute: (policyID: string, categoryName: string) => `settings/workspaces/${policyID}/categories/${encodeURIComponent(categoryName)}` as const,
    },
    WORKSPACE_CATEGORIES_SETTINGS: {
        route: 'settings/workspaces/:policyID/categories/settings',
        getRoute: (policyID: string) => `settings/workspaces/${policyID}/categories/settings` as const,
    },
    WORKSPACE_MORE_FEATURES: {
        route: 'settings/workspaces/:policyID/more-features',
        getRoute: (policyID: string) => `settings/workspaces/${policyID}/more-features` as const,
    },
    WORKSPACE_CATEGORY_CREATE: {
        route: 'settings/workspaces/:policyID/categories/new',
        getRoute: (policyID: string) => `settings/workspaces/${policyID}/categories/new` as const,
    },
    WORKSPACE_CATEGORY_EDIT: {
        route: 'settings/workspaces/:policyID/categories/:categoryName/edit',
        getRoute: (policyID: string, categoryName: string) => `settings/workspaces/${policyID}/categories/${encodeURIComponent(categoryName)}/edit` as const,
    },
    WORKSPACE_TAGS: {
        route: 'settings/workspaces/:policyID/tags',
        getRoute: (policyID: string) => `settings/workspaces/${policyID}/tags` as const,
    },
    WORKSPACE_TAG_CREATE: {
        route: 'settings/workspaces/:policyID/tags/new',
        getRoute: (policyID: string) => `settings/workspaces/${policyID}/tags/new` as const,
    },
    WORKSPACE_TAGS_SETTINGS: {
        route: 'settings/workspaces/:policyID/tags/settings',
        getRoute: (policyID: string) => `settings/workspaces/${policyID}/tags/settings` as const,
    },
    WORKSPACE_EDIT_TAGS: {
        route: 'settings/workspaces/:policyID/tags/edit',
        getRoute: (policyID: string) => `settings/workspaces/${policyID}/tags/edit` as const,
    },
    WORKSPACE_TAG_SETTINGS: {
        route: 'settings/workspaces/:policyID/tag/:tagName',
        getRoute: (policyID: string, tagName: string) => `settings/workspaces/${policyID}/tag/${encodeURIComponent(tagName)}` as const,
    },
    WORKSPACE_TAXES: {
        route: 'settings/workspaces/:policyID/taxes',
        getRoute: (policyID: string) => `settings/workspaces/${policyID}/taxes` as const,
    },
    WORKSPACE_TAXES_SETTINGS: {
        route: 'settings/workspaces/:policyID/taxes/settings',
        getRoute: (policyID: string) => `settings/workspaces/${policyID}/taxes/settings` as const,
    },
    WORKSPACE_TAXES_SETTINGS_WORKSPACE_CURRENCY_DEFAULT: {
        route: 'settings/workspaces/:policyID/taxes/settings/workspace-currency',
        getRoute: (policyID: string) => `settings/workspaces/${policyID}/taxes/settings/workspace-currency` as const,
    },
    WORKSPACE_TAXES_SETTINGS_FOREIGN_CURRENCY_DEFAULT: {
        route: 'settings/workspaces/:policyID/taxes/settings/foreign-currency',
        getRoute: (policyID: string) => `settings/workspaces/${policyID}/taxes/settings/foreign-currency` as const,
    },
    WORKSPACE_TAXES_SETTINGS_CUSTOM_TAX_NAME: {
        route: 'settings/workspaces/:policyID/taxes/settings/tax-name',
        getRoute: (policyID: string) => `settings/workspaces/${policyID}/taxes/settings/tax-name` as const,
    },
    WORKSPACE_MEMBER_DETAILS: {
        route: 'settings/workspaces/:policyID/members/:accountID',
        getRoute: (policyID: string, accountID: number, backTo?: string) => getUrlWithBackToParam(`settings/workspaces/${policyID}/members/${accountID}`, backTo),
    },
    WORKSPACE_MEMBER_ROLE_SELECTION: {
        route: 'settings/workspaces/:policyID/members/:accountID/role-selection',
        getRoute: (policyID: string, accountID: number, backTo?: string) => getUrlWithBackToParam(`settings/workspaces/${policyID}/members/${accountID}/role-selection`, backTo),
    },
<<<<<<< HEAD
    WORKSPACE_OWNER_CHANGE_CHECK: {
        route: 'settings/workspaces/:policyID/change-owner/:accountID/:error',
        getRoute: (policyID: string, accountID: number, error: ValueOf<typeof CONST.POLICY.OWNERSHIP_ERRORS>) =>
            `settings/workspaces/${policyID}/change-owner/${accountID}/${error}` as const,
    },
    WORKSPACE_OWNER_PAYMENT_CARD_FORM: {
        route: 'settings/workspaces/:policyID/change-owner/:accountID/add-payment-card',
        getRoute: (policyID: string, accountID: number) => `settings/workspaces/${policyID}/change-owner/${accountID}/add-payment-card` as const,
=======
    WORKSPACE_TAX_CREATE: {
        route: 'settings/workspaces/:policyID/taxes/new',
        getRoute: (policyID: string) => `settings/workspaces/${policyID}/taxes/new` as const,
>>>>>>> 34fa9871
    },
    WORKSPACE_DISTANCE_RATES: {
        route: 'settings/workspaces/:policyID/distance-rates',
        getRoute: (policyID: string) => `settings/workspaces/${policyID}/distance-rates` as const,
    },
    WORKSPACE_CREATE_DISTANCE_RATE: {
        route: 'settings/workspaces/:policyID/distance-rates/new',
        getRoute: (policyID: string) => `settings/workspaces/${policyID}/distance-rates/new` as const,
    },
    // Referral program promotion
    REFERRAL_DETAILS_MODAL: {
        route: 'referral/:contentType',
        getRoute: (contentType: string, backTo?: string) => getUrlWithBackToParam(`referral/${contentType}`, backTo),
    },
    PROCESS_MONEY_REQUEST_HOLD: 'hold-request-educational',
    TRANSACTION_RECEIPT: {
        route: 'r/:reportID/transaction/:transactionID/receipt',
        getRoute: (reportID: string, transactionID: string) => `r/${reportID}/transaction/${transactionID}/receipt` as const,
    },
} as const;

/**
 * Proxy routes can be used to generate a correct url with dynamic values
 *
 * It will be used by HybridApp, that has no access to methods generating dynamic routes in NewDot
 */
const HYBRID_APP_ROUTES = {
    MONEY_REQUEST_CREATE: '/request/new/scan',
} as const;

export {getUrlWithBackToParam, HYBRID_APP_ROUTES};
export default ROUTES;

// eslint-disable-next-line @typescript-eslint/no-explicit-any
type ExtractRouteName<TRoute> = TRoute extends {getRoute: (...args: any[]) => infer TRouteName} ? TRouteName : TRoute;

type AllRoutes = {
    [K in keyof typeof ROUTES]: ExtractRouteName<(typeof ROUTES)[K]>;
}[keyof typeof ROUTES];

type RouteIsPlainString = IsEqual<AllRoutes, string>;

/**
 * Represents all routes in the app as a union of literal strings.
 *
 * If this type resolves to `never`, it implies that one or more routes defined within `ROUTES` have not correctly used
 * `as const` in their `getRoute` function return value.
 */
type Route = RouteIsPlainString extends true ? never : AllRoutes;

type HybridAppRoute = (typeof HYBRID_APP_ROUTES)[keyof typeof HYBRID_APP_ROUTES];

export type {Route, HybridAppRoute, AllRoutes};<|MERGE_RESOLUTION|>--- conflicted
+++ resolved
@@ -608,7 +608,6 @@
         route: 'settings/workspaces/:policyID/members/:accountID/role-selection',
         getRoute: (policyID: string, accountID: number, backTo?: string) => getUrlWithBackToParam(`settings/workspaces/${policyID}/members/${accountID}/role-selection`, backTo),
     },
-<<<<<<< HEAD
     WORKSPACE_OWNER_CHANGE_CHECK: {
         route: 'settings/workspaces/:policyID/change-owner/:accountID/:error',
         getRoute: (policyID: string, accountID: number, error: ValueOf<typeof CONST.POLICY.OWNERSHIP_ERRORS>) =>
@@ -617,11 +616,10 @@
     WORKSPACE_OWNER_PAYMENT_CARD_FORM: {
         route: 'settings/workspaces/:policyID/change-owner/:accountID/add-payment-card',
         getRoute: (policyID: string, accountID: number) => `settings/workspaces/${policyID}/change-owner/${accountID}/add-payment-card` as const,
-=======
+    },
     WORKSPACE_TAX_CREATE: {
         route: 'settings/workspaces/:policyID/taxes/new',
         getRoute: (policyID: string) => `settings/workspaces/${policyID}/taxes/new` as const,
->>>>>>> 34fa9871
     },
     WORKSPACE_DISTANCE_RATES: {
         route: 'settings/workspaces/:policyID/distance-rates',

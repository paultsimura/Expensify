--- conflicted
+++ resolved
@@ -932,17 +932,10 @@
         route: 'settings/workspaces/:policyID/expensify-card',
         getRoute: (policyID: string) => `settings/workspaces/${policyID}/expensify-card` as const,
     },
-<<<<<<< HEAD
-=======
-    WORKSPACE_COMPANY_CARDS: {
-        route: 'settings/workspaces/:policyID/company-cards',
-        getRoute: (policyID: string) => `settings/workspaces/${policyID}/company-cards` as const,
-    },
     WORKSPACE_COMPANY_CARDS_ASSIGN_CARD: {
         route: 'settings/workspaces/:policyID/company-cards/:feed/assign-card',
         getRoute: (policyID: string, feed: string) => `settings/workspaces/${policyID}/company-cards/${feed}/assign-card` as const,
     },
->>>>>>> 498d45cc
     WORKSPACE_EXPENSIFY_CARD_DETAILS: {
         route: 'settings/workspaces/:policyID/expensify-card/:cardID',
         getRoute: (policyID: string, cardID: string, backTo?: string) => getUrlWithBackToParam(`settings/workspaces/${policyID}/expensify-card/${cardID}`, backTo),

import {ValueOf} from 'type-fest';
import CONST from './CONST';

/**
 * This is a file containing constants for all of the routes we want to be able to go to
 */

export default {
    HOME: '',
    /** This is a utility route used to go to the user's concierge chat, or the sign-in page if the user's not authenticated */
    CONCIERGE: 'concierge',
    FLAG_COMMENT: {
        route: 'flag/:reportID/:reportActionID',
        getRoute: (reportID: string, reportActionID: string) => `flag/${reportID}/${reportActionID}`,
    },
    SEARCH: 'search',
    DETAILS: {
        route: 'details',
        getRoute: (login: string) => `details?login=${encodeURIComponent(login)}`,
    },
    PROFILE: {
        route: 'a/:accountID',
        getRoute: (accountID: string | number, backTo = '') => {
            const backToParam = backTo ? `?backTo=${encodeURIComponent(backTo)}` : '';
            return `a/${accountID}${backToParam}`;
        },
    },

    TRANSITION_BETWEEN_APPS: 'transition',
    VALIDATE_LOGIN: 'v/:accountID/:validateCode',
    GET_ASSISTANCE: {
        route: 'get-assistance/:taskID',
        getRoute: (taskID: string) => `get-assistance/${taskID}`,
    },
    UNLINK_LOGIN: 'u/:accountID/:validateCode',
    APPLE_SIGN_IN: 'sign-in-with-apple',
    GOOGLE_SIGN_IN: 'sign-in-with-google',
    DESKTOP_SIGN_IN_REDIRECT: 'desktop-signin-redirect',
    // This is a special validation URL that will take the user to /workspace/new after validation. This is used
    // when linking users from e.com in order to share a session in this app.
    ENABLE_PAYMENTS: 'enable-payments',
    WALLET_STATEMENT_WITH_DATE: 'statements/:yearMonth',
    SIGN_IN_MODAL: 'sign-in-modal',

    BANK_ACCOUNT: 'bank-account',
    BANK_ACCOUNT_NEW: 'bank-account/new',
    BANK_ACCOUNT_PERSONAL: 'bank-account/personal',
    BANK_ACCOUNT_WITH_STEP_TO_OPEN: {
        route: 'bank-account/:stepToOpen?',
        getRoute: (stepToOpen = '', policyID = '', backTo = ''): string => {
            const backToParam = backTo ? `&backTo=${encodeURIComponent(backTo)}` : '';
            return `bank-account/${stepToOpen}?policyID=${policyID}${backToParam}`;
        },
    },

    SETTINGS: 'settings',
    SETTINGS_PROFILE: 'settings/profile',
    SETTINGS_SHARE_CODE: 'settings/shareCode',
    SETTINGS_DISPLAY_NAME: 'settings/profile/display-name',
    SETTINGS_TIMEZONE: 'settings/profile/timezone',
    SETTINGS_TIMEZONE_SELECT: 'settings/profile/timezone/select',
    SETTINGS_PRONOUNS: 'settings/profile/pronouns',
    SETTINGS_LOUNGE_ACCESS: 'settings/profile/lounge-access',
    SETTINGS_PREFERENCES: 'settings/preferences',
    SETTINGS_PRIORITY_MODE: 'settings/preferences/priority-mode',
    SETTINGS_LANGUAGE: 'settings/preferences/language',
    SETTINGS_THEME: 'settings/preferences/theme',
    SETTINGS_WORKSPACES: 'settings/workspaces',
    SETTINGS_SECURITY: 'settings/security',
    SETTINGS_CLOSE: 'settings/security/closeAccount',
    SETTINGS_ABOUT: 'settings/about',
    SETTINGS_APP_DOWNLOAD_LINKS: 'settings/about/app-download-links',
    SETTINGS_WALLET: 'settings/wallet',
    SETTINGS_WALLET_DOMAINCARDS: {
        route: '/settings/wallet/card/:domain',
        getRoute: (domain: string) => `/settings/wallet/card/${domain}`,
    },
    SETTINGS_ADD_DEBIT_CARD: 'settings/wallet/add-debit-card',
    SETTINGS_ADD_BANK_ACCOUNT: 'settings/wallet/add-bank-account',
    SETTINGS_ENABLE_PAYMENTS: 'settings/wallet/enable-payments',
    SETTINGS_WALLET_TRANSFER_BALANCE: 'settings/wallet/transfer-balance',
    SETTINGS_WALLET_CHOOSE_TRANSFER_ACCOUNT: 'settings/wallet/choose-transfer-account',
    SETTINGS_PERSONAL_DETAILS: 'settings/profile/personal-details',
    SETTINGS_PERSONAL_DETAILS_LEGAL_NAME: 'settings/profile/personal-details/legal-name',
    SETTINGS_PERSONAL_DETAILS_DATE_OF_BIRTH: 'settings/profile/personal-details/date-of-birth',
    SETTINGS_PERSONAL_DETAILS_ADDRESS: 'settings/profile/personal-details/address',
    SETTINGS_PERSONAL_DETAILS_ADDRESS_COUNTRY: {
        route: 'settings/profile/personal-details/address/country',
        getRoute: (country: string, backTo?: string) => {
            let route = `settings/profile/personal-details/address/country?country=${country}`;
            if (backTo) {
                route += `&backTo=${encodeURIComponent(backTo)}`;
            }
            return route;
        },
    },
    SETTINGS_CONTACT_METHODS: 'settings/profile/contact-methods',
    SETTINGS_CONTACT_METHOD_DETAILS: {
        route: 'settings/profile/contact-methods/:contactMethod/details',
        getRoute: (contactMethod: string) => `settings/profile/contact-methods/${encodeURIComponent(contactMethod)}/details`,
    },
    SETTINGS_NEW_CONTACT_METHOD: 'settings/profile/contact-methods/new',
    SETTINGS_2FA: 'settings/security/two-factor-auth',
    SETTINGS_STATUS: 'settings/profile/status',
    SETTINGS_STATUS_SET: 'settings/profile/status/set',

    NEW: 'new',
    NEW_CHAT: 'new/chat',
    NEW_ROOM: 'new/room',

    REPORT: 'r',
    REPORT_WITH_ID: {
        route: 'r/:reportID?/:reportActionID?',
        getRoute: (reportID: string) => `r/${reportID}`,
    },
    EDIT_REQUEST: {
        route: 'r/:threadReportID/edit/:field',
        getRoute: (threadReportID: string, field: ValueOf<typeof CONST.EDIT_REQUEST_FIELD>) => `r/${threadReportID}/edit/${field}`,
    },
    EDIT_CURRENCY_REQUEST: {
        route: 'r/:threadReportID/edit/currency',
        getRoute: (threadReportID: string, currency: string, backTo: string) => `r/${threadReportID}/edit/currency?currency=${currency}&backTo=${backTo}`,
    },
    REPORT_WITH_ID_DETAILS_SHARE_CODE: {
        route: 'r/:reportID/details/shareCode',
        getRoute: (reportID: string) => `r/${reportID}/details/shareCode`,
    },
    REPORT_ATTACHMENTS: {
        route: 'r/:reportID/attachment',
        getRoute: (reportID: string, source: string) => `r/${reportID}/attachment?source=${encodeURI(source)}`,
    },
    REPORT_PARTICIPANTS: {
        route: 'r/:reportID/participants',
        getRoute: (reportID: string) => `r/${reportID}/participants`,
    },
    REPORT_WITH_ID_DETAILS: {
        route: 'r/:reportID/details',
        getRoute: (reportID: string) => `r/${reportID}/details`,
    },
    REPORT_SETTINGS: {
        route: 'r/:reportID/settings',
        getRoute: (reportID: string) => `r/${reportID}/settings`,
    },
    REPORT_SETTINGS_ROOM_NAME: {
        route: 'r/:reportID/settings/room-name',
        getRoute: (reportID: string) => `r/${reportID}/settings/room-name`,
    },
    REPORT_SETTINGS_NOTIFICATION_PREFERENCES: {
        route: 'r/:reportID/settings/notification-preferences',
        getRoute: (reportID: string) => `r/${reportID}/settings/notification-preferences`,
    },
    REPORT_SETTINGS_WRITE_CAPABILITY: {
        route: 'r/:reportID/settings/who-can-post',
        getRoute: (reportID: string) => `r/${reportID}/settings/who-can-post`,
    },
    REPORT_WELCOME_MESSAGE: {
        route: 'r/:reportID/welcomeMessage',
        getRoute: (reportID: string) => `r/${reportID}/welcomeMessage`,
    },
    SPLIT_BILL_DETAILS: {
        route: 'r/:reportID/split/:reportActionID',
        getRoute: (reportID: string, reportActionID: string) => `r/${reportID}/split/${reportActionID}`,
    },
    TASK_TITLE: {
        route: 'r/:reportID/title',
        getRoute: (reportID: string) => `r/${reportID}/title`,
    },
    TASK_DESCRIPTION: {
        route: 'r/:reportID/description',
        getRoute: (reportID: string) => `r/${reportID}/description`,
    },
    TASK_ASSIGNEE: {
        route: 'r/:reportID/assignee',
        getRoute: (reportID: string) => `r/${reportID}/assignee`,
    },
    PRIVATE_NOTES_VIEW: {
        route: 'r/:reportID/notes/:accountID',
        getRoute: (reportID: string, accountID: string | number) => `r/${reportID}/notes/${accountID}`,
    },
    PRIVATE_NOTES_LIST: {
        route: 'r/:reportID/notes',
        getRoute: (reportID: string) => `r/${reportID}/notes`,
    },
    PRIVATE_NOTES_EDIT: {
        route: 'r/:reportID/notes/:accountID/edit',
        getRoute: (reportID: string, accountID: string | number) => `r/${reportID}/notes/${accountID}/edit`,
    },

    // To see the available iouType, please refer to CONST.IOU.MONEY_REQUEST_TYPE
    MONEY_REQUEST: {
        route: ':iouType/new/:reportID?',
        getRoute: (iouType: string, reportID = '') => `${iouType}/new/${reportID}`,
    },
    MONEY_REQUEST_AMOUNT: {
        route: ':iouType/new/amount/:reportID?',
        getRoute: (iouType: string, reportID = '') => `${iouType}/new/amount/${reportID}`,
    },
    MONEY_REQUEST_PARTICIPANTS: {
        route: ':iouType/new/participants/:reportID?',
        getRoute: (iouType: string, reportID = '') => `${iouType}/new/participants/${reportID}`,
    },
    MONEY_REQUEST_CONFIRMATION: {
        route: ':iouType/new/confirmation/:reportID?',
        getRoute: (iouType: string, reportID = '') => `${iouType}/new/confirmation/${reportID}`,
    },
    MONEY_REQUEST_DATE: {
        route: ':iouType/new/date/:reportID?',
        getRoute: (iouType: string, reportID = '') => `${iouType}/new/date/${reportID}`,
    },
    MONEY_REQUEST_CURRENCY: {
        route: ':iouType/new/currency/:reportID?',
        getRoute: (iouType: string, reportID: string, currency: string, backTo: string) => `${iouType}/new/currency/${reportID}?currency=${currency}&backTo=${backTo}`,
    },
    MONEY_REQUEST_DESCRIPTION: {
        route: ':iouType/new/description/:reportID?',
        getRoute: (iouType: string, reportID = '') => `${iouType}/new/description/${reportID}`,
    },
    MONEY_REQUEST_CATEGORY: {
        route: ':iouType/new/category/:reportID?',
        getRoute: (iouType: string, reportID = '') => `${iouType}/new/category/${reportID}`,
    },
    MONEY_REQUEST_TAG: {
        route: ':iouType/new/tag/:reportID?',
        getRoute: (iouType: string, reportID = '') => `${iouType}/new/tag/${reportID}`,
    },
    MONEY_REQUEST_MERCHANT: {
        route: ':iouType/new/merchant/:reportID?',
        getRoute: (iouType: string, reportID = '') => `${iouType}/new/merchant/${reportID}`,
    },
    MONEY_REQUEST_WAYPOINT: {
        route: ':iouType/new/waypoint/:waypointIndex',
        getRoute: (iouType: string, waypointIndex: number) => `${iouType}/new/waypoint/${waypointIndex}`,
    },
    MONEY_REQUEST_RECEIPT: {
        route: ':iouType/new/receipt/:reportID?',
        getRoute: (iouType: string, reportID = '') => `${iouType}/new/receipt/${reportID}`,
    },
    MONEY_REQUEST_DISTANCE: {
        route: ':iouType/new/address/:reportID?',
        getRoute: (iouType: string, reportID = '') => `${iouType}/new/address/${reportID}`,
    },
    MONEY_REQUEST_EDIT_WAYPOINT: {
        route: 'r/:threadReportID/edit/distance/:transactionID/waypoint/:waypointIndex',
        getRoute: (threadReportID: number, transactionID: string, waypointIndex: number) => `r/${threadReportID}/edit/distance/${transactionID}/waypoint/${waypointIndex}`,
    },
    MONEY_REQUEST_DISTANCE_TAB: {
        route: ':iouType/new/:reportID?/distance',
        getRoute: (iouType: string, reportID = '') => `${iouType}/new/${reportID}/distance`,
    },
    MONEY_REQUEST_MANUAL_TAB: ':iouType/new/:reportID?/manual',
    MONEY_REQUEST_SCAN_TAB: ':iouType/new/:reportID?/scan',

    IOU_REQUEST: 'request/new',
    IOU_SEND: 'send/new',
    IOU_SEND_ADD_BANK_ACCOUNT: 'send/new/add-bank-account',
    IOU_SEND_ADD_DEBIT_CARD: 'send/new/add-debit-card',
    IOU_SEND_ENABLE_PAYMENTS: 'send/new/enable-payments',

    NEW_TASK: 'new/task',
    NEW_TASK_ASSIGNEE: 'new/task/assignee',
    NEW_TASK_SHARE_DESTINATION: 'new/task/share-destination',
    NEW_TASK_DETAILS: 'new/task/details',
    NEW_TASK_TITLE: 'new/task/title',
    NEW_TASK_DESCRIPTION: 'new/task/description',

    TEACHERS_UNITE: 'teachersunite',
    I_KNOW_A_TEACHER: 'teachersunite/i-know-a-teacher',
    I_AM_A_TEACHER: 'teachersunite/i-am-a-teacher',
    INTRO_SCHOOL_PRINCIPAL: 'teachersunite/intro-school-principal',

    WORKSPACE_NEW: 'workspace/new',
    WORKSPACE_NEW_ROOM: 'workspace/new-room',
    WORKSPACE_INITIAL: {
        route: 'workspace/:policyID',
        getRoute: (policyID: string) => `workspace/${policyID}`,
    },
    WORKSPACE_INVITE: {
        route: 'workspace/:policyID/invite',
        getRoute: (policyID: string) => `workspace/${policyID}/invite`,
    },
    WORKSPACE_INVITE_MESSAGE: {
        route: 'workspace/:policyID/invite-message',
        getRoute: (policyID: string) => `workspace/${policyID}/invite-message`,
    },
    WORKSPACE_SETTINGS: {
        route: 'workspace/:policyID/settings',
        getRoute: (policyID: string) => `workspace/${policyID}/settings`,
    },
    WORKSPACE_CARD: {
        route: 'workspace/:policyID/card',
        getRoute: (policyID: string) => `workspace/${policyID}/card`,
    },
    WORKSPACE_REIMBURSE: {
        route: 'workspace/:policyID/reimburse',
        getRoute: (policyID: string) => `workspace/${policyID}/reimburse`,
    },
    WORKSPACE_RATE_AND_UNIT: {
        route: 'workspace/:policyID/rateandunit',
        getRoute: (policyID: string) => `workspace/${policyID}/rateandunit`,
    },
    WORKSPACE_BILLS: {
        route: 'workspace/:policyID/bills',
        getRoute: (policyID: string) => `workspace/${policyID}/bills`,
    },
    WORKSPACE_INVOICES: {
        route: 'workspace/:policyID/invoices',
        getRoute: (policyID: string) => `workspace/${policyID}/invoices`,
    },
    WORKSPACE_TRAVEL: {
        route: 'workspace/:policyID/travel',
        getRoute: (policyID: string) => `workspace/${policyID}/travel`,
    },
    WORKSPACE_MEMBERS: {
        route: 'workspace/:policyID/members',
        getRoute: (policyID: string) => `workspace/${policyID}/members`,
    },

    // These are some on-off routes that will be removed once they're no longer needed (see GH issues for details)
<<<<<<< HEAD
    SAASTR:                                     'saastr',
    SBE:                                        'sbe',

    // Iframe screens from olddot
    HOME_OD:                                    'home',

    // Spend tab
    EXPENSES_OD:                                'expenses',
    REPORTS_OD:                                 'reports',
    INSIGHTS_OD:                                'insights',

    // Workspaces tab
    INDIVIDUALS_OD:                             'individuals',
    GROUPS_OD:                                  'groups',
    CARDS_AND_DOMAINS_OD:                       'cards-and-domains',
=======
    SAASTR: 'saastr',
    SBE: 'sbe',
>>>>>>> 603dc583
} as const;<|MERGE_RESOLUTION|>--- conflicted
+++ resolved
@@ -316,24 +316,19 @@
     },
 
     // These are some on-off routes that will be removed once they're no longer needed (see GH issues for details)
-<<<<<<< HEAD
-    SAASTR:                                     'saastr',
-    SBE:                                        'sbe',
-
-    // Iframe screens from olddot
-    HOME_OD:                                    'home',
-
-    // Spend tab
-    EXPENSES_OD:                                'expenses',
-    REPORTS_OD:                                 'reports',
-    INSIGHTS_OD:                                'insights',
-
-    // Workspaces tab
-    INDIVIDUALS_OD:                             'individuals',
-    GROUPS_OD:                                  'groups',
-    CARDS_AND_DOMAINS_OD:                       'cards-and-domains',
-=======
     SAASTR: 'saastr',
     SBE: 'sbe',
->>>>>>> 603dc583
+
+    // Iframe screens from olddot
+    HOME_OD: 'home',
+
+    // Spend tab
+    EXPENSES_OD: 'expenses',
+    REPORTS_OD: 'reports',
+    INSIGHTS_OD: 'insights',
+
+    // Workspaces tab
+    INDIVIDUALS_OD: 'individuals',
+    GROUPS_OD: 'groups',
+    CARDS_AND_DOMAINS_OD: 'cards-and-domains',
 } as const;
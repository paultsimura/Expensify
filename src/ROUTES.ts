import type {TupleToUnion, ValueOf} from 'type-fest';
import type CONST from './CONST';
import type {IOUAction, IOUType} from './CONST';
import type {IOURequestType} from './libs/actions/IOU';
import type {AuthScreensParamList} from './libs/Navigation/types';
import type {SageIntacctMappingName} from './types/onyx/Policy';
import type {SearchQuery} from './types/onyx/SearchResults';
import type AssertTypesNotEqual from './types/utils/AssertTypesNotEqual';

// This is a file containing constants for all the routes we want to be able to go to

/**
 * Builds a URL with an encoded URI component for the `backTo` param which can be added to the end of URLs
 */
function getUrlWithBackToParam<TUrl extends string>(url: TUrl, backTo?: string): `${TUrl}` | `${TUrl}?backTo=${string}` | `${TUrl}&backTo=${string}` {
    const backToParam = backTo ? (`${url.includes('?') ? '&' : '?'}backTo=${encodeURIComponent(backTo)}` as const) : '';
    return `${url}${backToParam}` as const;
}

const PUBLIC_SCREENS_ROUTES = {
    // If the user opens this route, we'll redirect them to the path saved in the last visited path or to the home page if the last visited path is empty.
    ROOT: '',
    TRANSITION_BETWEEN_APPS: 'transition',
    CONNECTION_COMPLETE: 'connection-complete',
    VALIDATE_LOGIN: 'v/:accountID/:validateCode',
    UNLINK_LOGIN: 'u/:accountID/:validateCode',
    APPLE_SIGN_IN: 'sign-in-with-apple',
    GOOGLE_SIGN_IN: 'sign-in-with-google',
    SAML_SIGN_IN: 'sign-in-with-saml',
} as const;

const ROUTES = {
    ...PUBLIC_SCREENS_ROUTES,
    // This route renders the list of reports.
    HOME: 'home',

    ALL_SETTINGS: 'all-settings',

    SEARCH: {
        route: '/search/:query',
        getRoute: (searchQuery: SearchQuery, queryParams?: AuthScreensParamList['Search_Central_Pane']) => {
            const {sortBy, sortOrder} = queryParams ?? {};

            if (!sortBy && !sortOrder) {
                return `search/${searchQuery}` as const;
            }

            return `search/${searchQuery}?sortBy=${sortBy}&sortOrder=${sortOrder}` as const;
        },
    },

    SEARCH_REPORT: {
        route: '/search/:query/view/:reportID',
        getRoute: (query: string, reportID: string) => `search/${query}/view/${reportID}` as const,
    },

    // This is a utility route used to go to the user's concierge chat, or the sign-in page if the user's not authenticated
    CONCIERGE: 'concierge',
    FLAG_COMMENT: {
        route: 'flag/:reportID/:reportActionID',
        getRoute: (reportID: string, reportActionID: string) => `flag/${reportID}/${reportActionID}` as const,
    },
    CHAT_FINDER: 'chat-finder',
    PROFILE: {
        route: 'a/:accountID',
        getRoute: (accountID?: string | number, backTo?: string, login?: string) => {
            const baseRoute = getUrlWithBackToParam(`a/${accountID}`, backTo);
            const loginParam = login ? `?login=${encodeURIComponent(login)}` : '';
            return `${baseRoute}${loginParam}` as const;
        },
    },
    PROFILE_AVATAR: {
        route: 'a/:accountID/avatar',
        getRoute: (accountID: string | number) => `a/${accountID}/avatar` as const,
    },

    GET_ASSISTANCE: {
        route: 'get-assistance/:taskID',
        getRoute: (taskID: string, backTo: string) => getUrlWithBackToParam(`get-assistance/${taskID}`, backTo),
    },
    DESKTOP_SIGN_IN_REDIRECT: 'desktop-signin-redirect',

    // This is a special validation URL that will take the user to /workspace/new after validation. This is used
    // when linking users from e.com in order to share a session in this app.
    ENABLE_PAYMENTS: 'enable-payments',
    WALLET_STATEMENT_WITH_DATE: 'statements/:yearMonth',
    SIGN_IN_MODAL: 'sign-in-modal',

    BANK_ACCOUNT: 'bank-account',
    BANK_ACCOUNT_NEW: 'bank-account/new',
    BANK_ACCOUNT_PERSONAL: 'bank-account/personal',
    BANK_ACCOUNT_WITH_STEP_TO_OPEN: {
        route: 'bank-account/:stepToOpen?',
        getRoute: (stepToOpen = '', policyID = '', backTo?: string) => getUrlWithBackToParam(`bank-account/${stepToOpen}?policyID=${policyID}`, backTo),
    },
    WORKSPACE_SWITCHER: 'workspace-switcher',
    SETTINGS: 'settings',
    SETTINGS_PROFILE: 'settings/profile',
    SETTINGS_CHANGE_CURRENCY: 'settings/add-payment-card/change-currency',
    SETTINGS_SHARE_CODE: 'settings/shareCode',
    SETTINGS_DISPLAY_NAME: 'settings/profile/display-name',
    SETTINGS_TIMEZONE: 'settings/profile/timezone',
    SETTINGS_TIMEZONE_SELECT: 'settings/profile/timezone/select',
    SETTINGS_PRONOUNS: 'settings/profile/pronouns',
    SETTINGS_PREFERENCES: 'settings/preferences',
    SETTINGS_SUBSCRIPTION: 'settings/subscription',
    SETTINGS_SUBSCRIPTION_SIZE: {
        route: 'settings/subscription/subscription-size',
        getRoute: (canChangeSize: 0 | 1) => `settings/subscription/subscription-size?canChangeSize=${canChangeSize}` as const,
    },
    SETTINGS_SUBSCRIPTION_ADD_PAYMENT_CARD: 'settings/subscription/add-payment-card',
    SETTINGS_SUBSCRIPTION_CHANGE_BILLING_CURRENCY: 'settings/subscription/change-billing-currency',
    SETTINGS_SUBSCRIPTION_CHANGE_PAYMENT_CURRENCY: 'settings/subscription/add-payment-card/change-payment-currency',
    SETTINGS_SUBSCRIPTION_DISABLE_AUTO_RENEW_SURVEY: 'settings/subscription/disable-auto-renew-survey',
    SETTINGS_PRIORITY_MODE: 'settings/preferences/priority-mode',
    SETTINGS_LANGUAGE: 'settings/preferences/language',
    SETTINGS_THEME: 'settings/preferences/theme',
    SETTINGS_WORKSPACES: 'settings/workspaces',
    SETTINGS_SECURITY: 'settings/security',
    SETTINGS_CLOSE: 'settings/security/closeAccount',
    SETTINGS_ABOUT: 'settings/about',
    SETTINGS_APP_DOWNLOAD_LINKS: 'settings/about/app-download-links',
    SETTINGS_WALLET: 'settings/wallet',
    SETTINGS_WALLET_DOMAINCARD: {
        route: 'settings/wallet/card/:cardID?',
        getRoute: (cardID: string) => `settings/wallet/card/${cardID}` as const,
    },
    SETTINGS_REPORT_FRAUD: {
        route: 'settings/wallet/card/:cardID/report-virtual-fraud',
        getRoute: (cardID: string) => `settings/wallet/card/${cardID}/report-virtual-fraud` as const,
    },
    SETTINGS_WALLET_CARD_GET_PHYSICAL_NAME: {
        route: 'settings/wallet/card/:domain/get-physical/name',
        getRoute: (domain: string) => `settings/wallet/card/${domain}/get-physical/name` as const,
    },
    SETTINGS_WALLET_CARD_GET_PHYSICAL_PHONE: {
        route: 'settings/wallet/card/:domain/get-physical/phone',
        getRoute: (domain: string) => `settings/wallet/card/${domain}/get-physical/phone` as const,
    },
    SETTINGS_WALLET_CARD_GET_PHYSICAL_ADDRESS: {
        route: 'settings/wallet/card/:domain/get-physical/address',
        getRoute: (domain: string) => `settings/wallet/card/${domain}/get-physical/address` as const,
    },
    SETTINGS_WALLET_CARD_GET_PHYSICAL_CONFIRM: {
        route: 'settings/wallet/card/:domain/get-physical/confirm',
        getRoute: (domain: string) => `settings/wallet/card/${domain}/get-physical/confirm` as const,
    },
    SETTINGS_ADD_DEBIT_CARD: 'settings/wallet/add-debit-card',
    SETTINGS_ADD_BANK_ACCOUNT: 'settings/wallet/add-bank-account',
    SETTINGS_ENABLE_PAYMENTS: 'settings/wallet/enable-payments',
    SETTINGS_WALLET_CARD_DIGITAL_DETAILS_UPDATE_ADDRESS: {
        route: 'settings/wallet/card/:domain/digital-details/update-address',
        getRoute: (domain: string) => `settings/wallet/card/${domain}/digital-details/update-address` as const,
    },
    SETTINGS_WALLET_TRANSFER_BALANCE: 'settings/wallet/transfer-balance',
    SETTINGS_WALLET_CHOOSE_TRANSFER_ACCOUNT: 'settings/wallet/choose-transfer-account',
    SETTINGS_WALLET_REPORT_CARD_LOST_OR_DAMAGED: {
        route: 'settings/wallet/card/:cardID/report-card-lost-or-damaged',
        getRoute: (cardID: string) => `settings/wallet/card/${cardID}/report-card-lost-or-damaged` as const,
    },
    SETTINGS_WALLET_CARD_ACTIVATE: {
        route: 'settings/wallet/card/:cardID/activate',
        getRoute: (cardID: string) => `settings/wallet/card/${cardID}/activate` as const,
    },
    SETTINGS_LEGAL_NAME: 'settings/profile/legal-name',
    SETTINGS_DATE_OF_BIRTH: 'settings/profile/date-of-birth',
    SETTINGS_ADDRESS: 'settings/profile/address',
    SETTINGS_ADDRESS_COUNTRY: {
        route: 'settings/profile/address/country',
        getRoute: (country: string, backTo?: string) => getUrlWithBackToParam(`settings/profile/address/country?country=${country}`, backTo),
    },
    SETTINGS_ADDRESS_STATE: {
        route: 'settings/profile/address/state',

        getRoute: (state?: string, backTo?: string, label?: string) =>
            `${getUrlWithBackToParam(`settings/profile/address/state${state ? `?state=${encodeURIComponent(state)}` : ''}`, backTo)}${
                // the label param can be an empty string so we cannot use a nullish ?? operator
                // eslint-disable-next-line @typescript-eslint/prefer-nullish-coalescing
                label ? `${backTo || state ? '&' : '?'}label=${encodeURIComponent(label)}` : ''
            }` as const,
    },
    SETTINGS_CONTACT_METHODS: {
        route: 'settings/profile/contact-methods',
        getRoute: (backTo?: string) => getUrlWithBackToParam('settings/profile/contact-methods', backTo),
    },
    SETTINGS_CONTACT_METHOD_DETAILS: {
        route: 'settings/profile/contact-methods/:contactMethod/details',
        getRoute: (contactMethod: string) => `settings/profile/contact-methods/${encodeURIComponent(contactMethod)}/details` as const,
    },
    SETTINGS_NEW_CONTACT_METHOD: {
        route: 'settings/profile/contact-methods/new',
        getRoute: (backTo?: string) => getUrlWithBackToParam('settings/profile/contact-methods/new', backTo),
    },
    SETTINGS_2FA: {
        route: 'settings/security/two-factor-auth',
        getRoute: (backTo?: string) => getUrlWithBackToParam('settings/security/two-factor-auth', backTo),
    },
    SETTINGS_STATUS: 'settings/profile/status',

    SETTINGS_STATUS_CLEAR_AFTER: 'settings/profile/status/clear-after',
    SETTINGS_STATUS_CLEAR_AFTER_DATE: 'settings/profile/status/clear-after/date',
    SETTINGS_STATUS_CLEAR_AFTER_TIME: 'settings/profile/status/clear-after/time',
    SETTINGS_TROUBLESHOOT: 'settings/troubleshoot',
    SETTINGS_CONSOLE: {
        route: 'settings/troubleshoot/console',
        getRoute: (backTo?: string) => getUrlWithBackToParam(`settings/troubleshoot/console`, backTo),
    },
    SETTINGS_SHARE_LOG: {
        route: 'settings/troubleshoot/console/share-log',
        getRoute: (source: string) => `settings/troubleshoot/console/share-log?source=${encodeURI(source)}` as const,
    },

    SETTINGS_EXIT_SURVEY_REASON: 'settings/exit-survey/reason',
    SETTINGS_EXIT_SURVEY_RESPONSE: {
        route: 'settings/exit-survey/response',
        getRoute: (reason?: ValueOf<typeof CONST.EXIT_SURVEY.REASONS>, backTo?: string) =>
            getUrlWithBackToParam(`settings/exit-survey/response${reason ? `?reason=${encodeURIComponent(reason)}` : ''}`, backTo),
    },
    SETTINGS_EXIT_SURVEY_CONFIRM: {
        route: 'settings/exit-survey/confirm',
        getRoute: (backTo?: string) => getUrlWithBackToParam('settings/exit-survey/confirm', backTo),
    },

    SETTINGS_SAVE_THE_WORLD: 'settings/teachersunite',

    KEYBOARD_SHORTCUTS: 'keyboard-shortcuts',

    NEW: 'new',
    NEW_CHAT: 'new/chat',
    NEW_CHAT_CONFIRM: 'new/chat/confirm',
    NEW_CHAT_EDIT_NAME: 'new/chat/confirm/name/edit',
    NEW_ROOM: 'new/room',

    REPORT: 'r',
    REPORT_WITH_ID: {
        route: 'r/:reportID?/:reportActionID?',
        getRoute: (reportID: string, reportActionID?: string, referrer?: string) => {
            const baseRoute = reportActionID ? (`r/${reportID}/${reportActionID}` as const) : (`r/${reportID}` as const);
            const referrerParam = referrer ? `?referrer=${encodeURIComponent(referrer)}` : '';
            return `${baseRoute}${referrerParam}` as const;
        },
    },
    REPORT_AVATAR: {
        route: 'r/:reportID/avatar',
        getRoute: (reportID: string) => `r/${reportID}/avatar` as const,
    },
    EDIT_CURRENCY_REQUEST: {
        route: 'r/:threadReportID/edit/currency',
        getRoute: (threadReportID: string, currency: string, backTo: string) => `r/${threadReportID}/edit/currency?currency=${currency}&backTo=${backTo}` as const,
    },
    EDIT_REPORT_FIELD_REQUEST: {
        route: 'r/:reportID/edit/policyField/:policyID/:fieldID',
        getRoute: (reportID: string, policyID: string, fieldID: string) => `r/${reportID}/edit/policyField/${policyID}/${fieldID}` as const,
    },
    REPORT_WITH_ID_DETAILS_SHARE_CODE: {
        route: 'r/:reportID/details/shareCode',
        getRoute: (reportID: string) => `r/${reportID}/details/shareCode` as const,
    },
    ATTACHMENTS: {
        route: 'attachment',
        getRoute: (reportID: string, type: ValueOf<typeof CONST.ATTACHMENT_TYPE>, url: string, accountID?: number) =>
            `attachment?source=${encodeURIComponent(url)}&type=${type}${reportID ? `&reportID=${reportID}` : ''}${accountID ? `&accountID=${accountID}` : ''}` as const,
    },
    REPORT_PARTICIPANTS: {
        route: 'r/:reportID/participants',
        getRoute: (reportID: string) => `r/${reportID}/participants` as const,
    },
    REPORT_PARTICIPANTS_INVITE: {
        route: 'r/:reportID/participants/invite',
        getRoute: (reportID: string) => `r/${reportID}/participants/invite` as const,
    },
    REPORT_PARTICIPANTS_DETAILS: {
        route: 'r/:reportID/participants/:accountID',
        getRoute: (reportID: string, accountID: number) => `r/${reportID}/participants/${accountID}` as const,
    },
    REPORT_PARTICIPANTS_ROLE_SELECTION: {
        route: 'r/:reportID/participants/:accountID/role',
        getRoute: (reportID: string, accountID: number) => `r/${reportID}/participants/${accountID}/role` as const,
    },
    REPORT_WITH_ID_DETAILS: {
        route: 'r/:reportID/details',
        getRoute: (reportID: string, backTo?: string) => getUrlWithBackToParam(`r/${reportID}/details`, backTo),
    },
    REPORT_SETTINGS: {
        route: 'r/:reportID/settings',
        getRoute: (reportID: string) => `r/${reportID}/settings` as const,
    },
    REPORT_SETTINGS_NAME: {
        route: 'r/:reportID/settings/name',
        getRoute: (reportID: string) => `r/${reportID}/settings/name` as const,
    },
    REPORT_SETTINGS_NOTIFICATION_PREFERENCES: {
        route: 'r/:reportID/settings/notification-preferences',
        getRoute: (reportID: string) => `r/${reportID}/settings/notification-preferences` as const,
    },
    REPORT_SETTINGS_WRITE_CAPABILITY: {
        route: 'r/:reportID/settings/who-can-post',
        getRoute: (reportID: string) => `r/${reportID}/settings/who-can-post` as const,
    },
    REPORT_SETTINGS_VISIBILITY: {
        route: 'r/:reportID/settings/visibility',
        getRoute: (reportID: string) => `r/${reportID}/settings/visibility` as const,
    },
    SPLIT_BILL_DETAILS: {
        route: 'r/:reportID/split/:reportActionID',
        getRoute: (reportID: string, reportActionID: string) => `r/${reportID}/split/${reportActionID}` as const,
    },
    TASK_TITLE: {
        route: 'r/:reportID/title',
        getRoute: (reportID: string) => `r/${reportID}/title` as const,
    },
    REPORT_DESCRIPTION: {
        route: 'r/:reportID/description',
        getRoute: (reportID: string) => `r/${reportID}/description` as const,
    },
    TASK_ASSIGNEE: {
        route: 'r/:reportID/assignee',
        getRoute: (reportID: string) => `r/${reportID}/assignee` as const,
    },
    PRIVATE_NOTES_LIST: {
        route: 'r/:reportID/notes',
        getRoute: (reportID: string) => `r/${reportID}/notes` as const,
    },
    PRIVATE_NOTES_EDIT: {
        route: 'r/:reportID/notes/:accountID/edit',
        getRoute: (reportID: string, accountID: string | number) => `r/${reportID}/notes/${accountID}/edit` as const,
    },
    ROOM_MEMBERS: {
        route: 'r/:reportID/members',
        getRoute: (reportID: string) => `r/${reportID}/members` as const,
    },
    ROOM_INVITE: {
        route: 'r/:reportID/invite/:role?',
        getRoute: (reportID: string, role?: string) => `r/${reportID}/invite/${role}` as const,
    },
    MONEY_REQUEST_HOLD_REASON: {
        route: ':type/edit/reason/:transactionID?',
        getRoute: (type: ValueOf<typeof CONST.POLICY.TYPE>, transactionID: string, reportID: string, backTo: string) =>
            `${type}/edit/reason/${transactionID}?backTo=${backTo}&reportID=${reportID}` as const,
    },
    MONEY_REQUEST_CREATE: {
        route: ':action/:iouType/start/:transactionID/:reportID',
        getRoute: (action: IOUAction, iouType: IOUType, transactionID: string, reportID: string) => `${action as string}/${iouType as string}/start/${transactionID}/${reportID}` as const,
    },
    MONEY_REQUEST_STEP_SEND_FROM: {
        route: 'create/:iouType/from/:transactionID/:reportID',
        getRoute: (iouType: ValueOf<typeof CONST.IOU.TYPE>, transactionID: string, reportID: string, backTo = '') =>
            getUrlWithBackToParam(`create/${iouType as string}/from/${transactionID}/${reportID}`, backTo),
    },
    MONEY_REQUEST_STEP_CONFIRMATION: {
        route: ':action/:iouType/confirmation/:transactionID/:reportID',
        getRoute: (action: IOUAction, iouType: IOUType, transactionID: string, reportID: string) =>
            `${action as string}/${iouType as string}/confirmation/${transactionID}/${reportID}` as const,
    },
    MONEY_REQUEST_STEP_AMOUNT: {
        route: ':action/:iouType/amount/:transactionID/:reportID',
        getRoute: (action: IOUAction, iouType: IOUType, transactionID: string, reportID: string, backTo = '') =>
            getUrlWithBackToParam(`${action as string}/${iouType as string}/amount/${transactionID}/${reportID}`, backTo),
    },
    MONEY_REQUEST_STEP_TAX_RATE: {
        route: ':action/:iouType/taxRate/:transactionID/:reportID?',
        getRoute: (action: IOUAction, iouType: IOUType, transactionID: string, reportID: string, backTo = '') =>
            getUrlWithBackToParam(`${action as string}/${iouType as string}/taxRate/${transactionID}/${reportID}`, backTo),
    },
    MONEY_REQUEST_STEP_TAX_AMOUNT: {
        route: ':action/:iouType/taxAmount/:transactionID/:reportID?',
        getRoute: (action: IOUAction, iouType: IOUType, transactionID: string, reportID: string, backTo = '') =>
            getUrlWithBackToParam(`${action as string}/${iouType as string}/taxAmount/${transactionID}/${reportID}`, backTo),
    },
    MONEY_REQUEST_STEP_CATEGORY: {
        route: ':action/:iouType/category/:transactionID/:reportID/:reportActionID?',
        getRoute: (action: IOUAction, iouType: IOUType, transactionID: string, reportID: string, backTo = '', reportActionID?: string) =>
            getUrlWithBackToParam(`${action as string}/${iouType as string}/category/${transactionID}/${reportID}${reportActionID ? `/${reportActionID}` : ''}`, backTo),
    },
    SETTINGS_CATEGORIES_ROOT: {
        route: 'settings/:policyID/categories',
        getRoute: (policyID: string, backTo = '') => getUrlWithBackToParam(`settings/${policyID}/categories`, backTo),
    },
    SETTINGS_CATEGORY_SETTINGS: {
        route: 'settings/:policyID/categories/:categoryName',
        getRoute: (policyID: string, categoryName: string, backTo = '') => getUrlWithBackToParam(`settings/${policyID}/categories/${encodeURIComponent(categoryName)}`, backTo),
    },
    SETTINGS_CATEGORIES_SETTINGS: {
        route: 'settings/:policyID/categories/settings',
        getRoute: (policyID: string, backTo = '') => getUrlWithBackToParam(`settings/${policyID}/categories/settings`, backTo),
    },
    SETTINGS_CATEGORY_CREATE: {
        route: 'settings/:policyID/categories/new',
        getRoute: (policyID: string, backTo = '') => getUrlWithBackToParam(`settings/${policyID}/categories/new`, backTo),
    },
    SETTINGS_CATEGORY_EDIT: {
        route: 'settings/:policyID/categories/:categoryName/edit',
        getRoute: (policyID: string, categoryName: string, backTo = '') =>
            getUrlWithBackToParam(`settings/workspaces/${policyID}/categories/${encodeURIComponent(categoryName)}/edit`, backTo),
    },
    MONEY_REQUEST_STEP_CURRENCY: {
        route: ':action/:iouType/currency/:transactionID/:reportID/:pageIndex?',
        getRoute: (action: IOUAction, iouType: IOUType, transactionID: string, reportID: string, pageIndex = '', currency = '', backTo = '') =>
            getUrlWithBackToParam(`${action as string}/${iouType as string}/currency/${transactionID}/${reportID}/${pageIndex}?currency=${currency}`, backTo),
    },
    MONEY_REQUEST_STEP_DATE: {
        route: ':action/:iouType/date/:transactionID/:reportID/:reportActionID?',
        getRoute: (action: IOUAction, iouType: IOUType, transactionID: string, reportID: string, backTo = '', reportActionID?: string) =>
            getUrlWithBackToParam(`${action as string}/${iouType as string}/date/${transactionID}/${reportID}${reportActionID ? `/${reportActionID}` : ''}`, backTo),
    },
    MONEY_REQUEST_STEP_DESCRIPTION: {
        route: ':action/:iouType/description/:transactionID/:reportID/:reportActionID?',
        getRoute: (action: IOUAction, iouType: IOUType, transactionID: string, reportID: string, backTo = '', reportActionID?: string) =>
            getUrlWithBackToParam(`${action as string}/${iouType as string}/description/${transactionID}/${reportID}${reportActionID ? `/${reportActionID}` : ''}`, backTo),
    },
    MONEY_REQUEST_STEP_DISTANCE: {
        route: ':action/:iouType/distance/:transactionID/:reportID',
        getRoute: (action: IOUAction, iouType: IOUType, transactionID: string, reportID: string, backTo = '') =>
            getUrlWithBackToParam(`${action as string}/${iouType as string}/distance/${transactionID}/${reportID}`, backTo),
    },
    MONEY_REQUEST_STEP_DISTANCE_RATE: {
        route: ':action/:iouType/distanceRate/:transactionID/:reportID',
        getRoute: (action: ValueOf<typeof CONST.IOU.ACTION>, iouType: ValueOf<typeof CONST.IOU.TYPE>, transactionID: string, reportID: string, backTo = '') =>
            getUrlWithBackToParam(`${action}/${iouType}/distanceRate/${transactionID}/${reportID}`, backTo),
    },
    MONEY_REQUEST_STEP_MERCHANT: {
        route: ':action/:iouType/merchant/:transactionID/:reportID',
        getRoute: (action: IOUAction, iouType: IOUType, transactionID: string, reportID: string, backTo = '') =>
            getUrlWithBackToParam(`${action as string}/${iouType as string}/merchant/${transactionID}/${reportID}`, backTo),
    },
    MONEY_REQUEST_STEP_PARTICIPANTS: {
        route: ':action/:iouType/participants/:transactionID/:reportID',
        getRoute: (iouType: IOUType, transactionID: string, reportID: string, backTo = '', action: IOUAction = 'create') =>
            getUrlWithBackToParam(`${action as string}/${iouType as string}/participants/${transactionID}/${reportID}`, backTo),
    },
    MONEY_REQUEST_STEP_SPLIT_PAYER: {
        route: ':action/:iouType/confirmation/:transactionID/:reportID/payer',
        getRoute: (action: ValueOf<typeof CONST.IOU.ACTION>, iouType: ValueOf<typeof CONST.IOU.TYPE>, transactionID: string, reportID: string, backTo = '') =>
            getUrlWithBackToParam(`${action}/${iouType}/confirmation/${transactionID}/${reportID}/payer`, backTo),
    },
    MONEY_REQUEST_STEP_SCAN: {
        route: ':action/:iouType/scan/:transactionID/:reportID',
        getRoute: (action: IOUAction, iouType: IOUType, transactionID: string, reportID: string, backTo = '') =>
            getUrlWithBackToParam(`${action as string}/${iouType as string}/scan/${transactionID}/${reportID}`, backTo),
    },
    MONEY_REQUEST_STEP_TAG: {
        route: ':action/:iouType/tag/:orderWeight/:transactionID/:reportID/:reportActionID?',
        getRoute: (action: IOUAction, iouType: IOUType, orderWeight: number, transactionID: string, reportID: string, backTo = '', reportActionID?: string) =>
            getUrlWithBackToParam(`${action as string}/${iouType as string}/tag/${orderWeight}/${transactionID}/${reportID}${reportActionID ? `/${reportActionID}` : ''}`, backTo),
    },
    MONEY_REQUEST_STEP_WAYPOINT: {
        route: ':action/:iouType/waypoint/:transactionID/:reportID/:pageIndex',
        getRoute: (action: IOUAction, iouType: IOUType, transactionID: string, reportID?: string, pageIndex = '', backTo = '') =>
            getUrlWithBackToParam(`${action as string}/${iouType as string}/waypoint/${transactionID}/${reportID}/${pageIndex}`, backTo),
    },
    // This URL is used as a redirect to one of the create tabs below. This is so that we can message users with a link
    // straight to those flows without needing to have optimistic transaction and report IDs.
    MONEY_REQUEST_START: {
        route: 'start/:iouType/:iouRequestType',
        getRoute: (iouType: IOUType, iouRequestType: IOURequestType) => `start/${iouType as string}/${iouRequestType}` as const,
    },
    MONEY_REQUEST_CREATE_TAB_DISTANCE: {
        route: ':action/:iouType/start/:transactionID/:reportID/distance',
        getRoute: (action: IOUAction, iouType: IOUType, transactionID: string, reportID: string) => `create/${iouType as string}/start/${transactionID}/${reportID}/distance` as const,
    },
    MONEY_REQUEST_CREATE_TAB_MANUAL: {
        route: ':action/:iouType/start/:transactionID/:reportID/manual',
        getRoute: (action: IOUAction, iouType: IOUType, transactionID: string, reportID: string) =>
            `${action as string}/${iouType as string}/start/${transactionID}/${reportID}/manual` as const,
    },
    MONEY_REQUEST_CREATE_TAB_SCAN: {
        route: ':action/:iouType/start/:transactionID/:reportID/scan',
        getRoute: (action: IOUAction, iouType: IOUType, transactionID: string, reportID: string) => `create/${iouType as string}/start/${transactionID}/${reportID}/scan` as const,
    },

    MONEY_REQUEST_STATE_SELECTOR: {
        route: 'submit/state',

        getRoute: (state?: string, backTo?: string, label?: string) =>
            `${getUrlWithBackToParam(`submit/state${state ? `?state=${encodeURIComponent(state)}` : ''}`, backTo)}${
                // the label param can be an empty string so we cannot use a nullish ?? operator
                // eslint-disable-next-line @typescript-eslint/prefer-nullish-coalescing
                label ? `${backTo || state ? '&' : '?'}label=${encodeURIComponent(label)}` : ''
            }` as const,
    },
    IOU_REQUEST: 'submit/new',
    IOU_SEND: 'pay/new',
    IOU_SEND_ADD_BANK_ACCOUNT: 'pay/new/add-bank-account',
    IOU_SEND_ADD_DEBIT_CARD: 'pay/new/add-debit-card',
    IOU_SEND_ENABLE_PAYMENTS: 'pay/new/enable-payments',

    NEW_TASK: 'new/task',
    NEW_TASK_ASSIGNEE: 'new/task/assignee',
    NEW_TASK_SHARE_DESTINATION: 'new/task/share-destination',
    NEW_TASK_DETAILS: 'new/task/details',
    NEW_TASK_TITLE: 'new/task/title',
    NEW_TASK_DESCRIPTION: 'new/task/description',

    TEACHERS_UNITE: 'settings/teachersunite',
    I_KNOW_A_TEACHER: 'settings/teachersunite/i-know-a-teacher',
    I_AM_A_TEACHER: 'settings/teachersunite/i-am-a-teacher',
    INTRO_SCHOOL_PRINCIPAL: 'settings/teachersunite/intro-school-principal',

    ERECEIPT: {
        route: 'eReceipt/:transactionID',
        getRoute: (transactionID: string) => `eReceipt/${transactionID}` as const,
    },

    WORKSPACE_NEW: 'workspace/new',
    WORKSPACE_NEW_ROOM: 'workspace/new-room',
    WORKSPACE_INITIAL: {
        route: 'settings/workspaces/:policyID',
        getRoute: (policyID: string) => `settings/workspaces/${policyID}` as const,
    },
    WORKSPACE_INVITE: {
        route: 'settings/workspaces/:policyID/invite',
        getRoute: (policyID: string) => `settings/workspaces/${policyID}/invite` as const,
    },
    WORKSPACE_INVITE_MESSAGE: {
        route: 'settings/workspaces/:policyID/invite-message',
        getRoute: (policyID: string) => `settings/workspaces/${policyID}/invite-message` as const,
    },
    WORKSPACE_PROFILE: {
        route: 'settings/workspaces/:policyID/profile',
        getRoute: (policyID: string) => `settings/workspaces/${policyID}/profile` as const,
    },
    WORKSPACE_PROFILE_ADDRESS: {
        route: 'settings/workspaces/:policyID/profile/address',
        getRoute: (policyID: string) => `settings/workspaces/${policyID}/profile/address` as const,
    },
    WORKSPACE_ACCOUNTING: {
        route: 'settings/workspaces/:policyID/accounting',
        getRoute: (policyID: string) => `settings/workspaces/${policyID}/accounting` as const,
    },
    WORKSPACE_PROFILE_CURRENCY: {
        route: 'settings/workspaces/:policyID/profile/currency',
        getRoute: (policyID: string) => `settings/workspaces/${policyID}/profile/currency` as const,
    },
    POLICY_ACCOUNTING_QUICKBOOKS_ONLINE_EXPORT: {
        route: 'settings/workspaces/:policyID/accounting/quickbooks-online/export',
        getRoute: (policyID: string) => `settings/workspaces/${policyID}/accounting/quickbooks-online/export` as const,
    },
    POLICY_ACCOUNTING_QUICKBOOKS_ONLINE_COMPANY_CARD_EXPENSE_ACCOUNT: {
        route: 'settings/workspaces/:policyID/accounting/quickbooks-online/export/company-card-expense-account',
        getRoute: (policyID: string) => `settings/workspaces/${policyID}/accounting/quickbooks-online/export/company-card-expense-account` as const,
    },
    POLICY_ACCOUNTING_QUICKBOOKS_ONLINE_COMPANY_CARD_EXPENSE_ACCOUNT_SELECT: {
        route: 'settings/workspaces/:policyID/accounting/quickbooks-online/export/company-card-expense-account/account-select',
        getRoute: (policyID: string) => `settings/workspaces/${policyID}/accounting/quickbooks-online/export/company-card-expense-account/account-select` as const,
    },
    POLICY_ACCOUNTING_QUICKBOOKS_ONLINE_NON_REIMBURSABLE_DEFAULT_VENDOR_SELECT: {
        route: 'settings/workspaces/:policyID/accounting/quickbooks-online/export/company-card-expense-account/default-vendor-select',
        getRoute: (policyID: string) => `settings/workspaces/${policyID}/accounting/quickbooks-online/export/company-card-expense-account/default-vendor-select` as const,
    },
    POLICY_ACCOUNTING_QUICKBOOKS_ONLINE_COMPANY_CARD_EXPENSE_SELECT: {
        route: 'settings/workspaces/:policyID/accounting/quickbooks-online/export/company-card-expense-account/card-select',
        getRoute: (policyID: string) => `settings/workspaces/${policyID}/accounting/quickbooks-online/export/company-card-expense-account/card-select` as const,
    },
    POLICY_ACCOUNTING_QUICKBOOKS_ONLINE_INVOICE_ACCOUNT_SELECT: {
        route: 'settings/workspaces/:policyID/accounting/quickbooks-online/export/invoice-account-select',
        getRoute: (policyID: string) => `settings/workspaces/${policyID}/accounting/quickbooks-online/export/invoice-account-select` as const,
    },
    POLICY_ACCOUNTING_QUICKBOOKS_ONLINE_PREFERRED_EXPORTER: {
        route: 'settings/workspaces/:policyID/accounting/quickbooks-online/export/preferred-exporter',
        getRoute: (policyID: string) => `settings/workspaces/${policyID}/accounting/quickbooks-online/export/preferred-exporter` as const,
    },
    POLICY_ACCOUNTING_QUICKBOOKS_ONLINE_EXPORT_OUT_OF_POCKET_EXPENSES: {
        route: 'settings/workspaces/:policyID/accounting/quickbooks-online/export/out-of-pocket-expense',
        getRoute: (policyID: string) => `settings/workspaces/${policyID}/accounting/quickbooks-online/export/out-of-pocket-expense` as const,
    },
    POLICY_ACCOUNTING_QUICKBOOKS_ONLINE_EXPORT_OUT_OF_POCKET_EXPENSES_ACCOUNT_SELECT: {
        route: 'settings/workspaces/:policyID/accounting/quickbooks-online/export/out-of-pocket-expense/account-select',
        getRoute: (policyID: string) => `settings/workspaces/${policyID}/accounting/quickbooks-online/export/out-of-pocket-expense/account-select` as const,
    },
    POLICY_ACCOUNTING_QUICKBOOKS_ONLINE_EXPORT_OUT_OF_POCKET_EXPENSES_SELECT: {
        route: 'settings/workspaces/:policyID/accounting/quickbooks-online/export/out-of-pocket-expense/entity-select',
        getRoute: (policyID: string) => `settings/workspaces/${policyID}/accounting/quickbooks-online/export/out-of-pocket-expense/entity-select` as const,
    },
    POLICY_ACCOUNTING_QUICKBOOKS_ONLINE_EXPORT_DATE_SELECT: {
        route: 'settings/workspaces/:policyID/accounting/quickbooks-online/export/date-select',
        getRoute: (policyID: string) => `settings/workspaces/${policyID}/accounting/quickbooks-online/export/date-select` as const,
    },
    WORKSPACE_PROFILE_NAME: {
        route: 'settings/workspaces/:policyID/profile/name',
        getRoute: (policyID: string) => `settings/workspaces/${policyID}/profile/name` as const,
    },
    WORKSPACE_PROFILE_DESCRIPTION: {
        route: 'settings/workspaces/:policyID/profile/description',
        getRoute: (policyID: string) => `settings/workspaces/${policyID}/profile/description` as const,
    },
    WORKSPACE_PROFILE_SHARE: {
        route: 'settings/workspaces/:policyID/profile/share',
        getRoute: (policyID: string) => `settings/workspaces/${policyID}/profile/share` as const,
    },
    WORKSPACE_AVATAR: {
        route: 'settings/workspaces/:policyID/avatar',
        getRoute: (policyID: string) => `settings/workspaces/${policyID}/avatar` as const,
    },
    WORKSPACE_JOIN_USER: {
        route: 'settings/workspaces/:policyID/join',
        getRoute: (policyID: string, inviterEmail: string) => `settings/workspaces/${policyID}/join?email=${inviterEmail}` as const,
    },
    WORKSPACE_SETTINGS_CURRENCY: {
        route: 'settings/workspaces/:policyID/settings/currency',
        getRoute: (policyID: string) => `settings/workspaces/${policyID}/settings/currency` as const,
    },
    WORKSPACE_WORKFLOWS: {
        route: 'settings/workspaces/:policyID/workflows',
        getRoute: (policyID: string) => `settings/workspaces/${policyID}/workflows` as const,
    },
    WORKSPACE_WORKFLOWS_PAYER: {
        route: 'workspace/:policyID/settings/workflows/payer',
        getRoute: (policyId: string) => `workspace/${policyId}/settings/workflows/payer` as const,
    },
    WORKSPACE_WORKFLOWS_APPROVER: {
        route: 'settings/workspaces/:policyID/settings/workflows/approver',
        getRoute: (policyID: string) => `settings/workspaces/${policyID}/settings/workflows/approver` as const,
    },
    WORKSPACE_WORKFLOWS_AUTOREPORTING_FREQUENCY: {
        route: 'settings/workspaces/:policyID/settings/workflows/auto-reporting-frequency',
        getRoute: (policyID: string) => `settings/workspaces/${policyID}/settings/workflows/auto-reporting-frequency` as const,
    },
    WORKSPACE_WORKFLOWS_AUTOREPORTING_MONTHLY_OFFSET: {
        route: 'settings/workspaces/:policyID/settings/workflows/auto-reporting-frequency/monthly-offset',
        getRoute: (policyID: string) => `settings/workspaces/${policyID}/settings/workflows/auto-reporting-frequency/monthly-offset` as const,
    },
    WORKSPACE_CARD: {
        route: 'settings/workspaces/:policyID/card',
        getRoute: (policyID: string) => `settings/workspaces/${policyID}/card` as const,
    },
    WORKSPACE_REIMBURSE: {
        route: 'settings/workspaces/:policyID/reimburse',
        getRoute: (policyID: string) => `settings/workspaces/${policyID}/reimburse` as const,
    },
    WORKSPACE_RATE_AND_UNIT: {
        route: 'settings/workspaces/:policyID/rateandunit',
        getRoute: (policyID: string) => `settings/workspaces/${policyID}/rateandunit` as const,
    },
    WORKSPACE_RATE_AND_UNIT_RATE: {
        route: 'settings/workspaces/:policyID/rateandunit/rate',
        getRoute: (policyID: string) => `settings/workspaces/${policyID}/rateandunit/rate` as const,
    },
    WORKSPACE_RATE_AND_UNIT_UNIT: {
        route: 'settings/workspaces/:policyID/rateandunit/unit',
        getRoute: (policyID: string) => `settings/workspaces/${policyID}/rateandunit/unit` as const,
    },
    WORKSPACE_BILLS: {
        route: 'settings/workspaces/:policyID/bills',
        getRoute: (policyID: string) => `settings/workspaces/${policyID}/bills` as const,
    },
    WORKSPACE_INVOICES: {
        route: 'settings/workspaces/:policyID/invoices',
        getRoute: (policyID: string) => `settings/workspaces/${policyID}/invoices` as const,
    },
    WORKSPACE_TRAVEL: {
        route: 'settings/workspaces/:policyID/travel',
        getRoute: (policyID: string) => `settings/workspaces/${policyID}/travel` as const,
    },
    WORKSPACE_MEMBERS: {
        route: 'settings/workspaces/:policyID/members',
        getRoute: (policyID: string) => `settings/workspaces/${policyID}/members` as const,
    },
    POLICY_ACCOUNTING: {
        route: 'settings/workspaces/:policyID/accounting',
        getRoute: (policyID: string) => `settings/workspaces/${policyID}/accounting` as const,
    },
    WORKSPACE_ACCOUNTING_QUICKBOOKS_ONLINE_ADVANCED: {
        route: 'settings/workspaces/:policyID/accounting/quickbooks-online/advanced',
        getRoute: (policyID: string) => `settings/workspaces/${policyID}/accounting/quickbooks-online/advanced` as const,
    },
    WORKSPACE_ACCOUNTING_QUICKBOOKS_ONLINE_ACCOUNT_SELECTOR: {
        route: 'settings/workspaces/:policyID/accounting/quickbooks-online/account-selector',
        getRoute: (policyID: string) => `settings/workspaces/${policyID}/accounting/quickbooks-online/account-selector` as const,
    },
    WORKSPACE_ACCOUNTING_QUICKBOOKS_ONLINE_INVOICE_ACCOUNT_SELECTOR: {
        route: 'settings/workspaces/:policyID/accounting/quickbooks-online/invoice-account-selector',
        getRoute: (policyID: string) => `settings/workspaces/${policyID}/accounting/quickbooks-online/invoice-account-selector` as const,
    },
    WORKSPACE_CATEGORIES: {
        route: 'settings/workspaces/:policyID/categories',
        getRoute: (policyID: string) => `settings/workspaces/${policyID}/categories` as const,
    },
    WORKSPACE_CATEGORY_SETTINGS: {
        route: 'settings/workspaces/:policyID/categories/:categoryName',
        getRoute: (policyID: string, categoryName: string) => `settings/workspaces/${policyID}/categories/${encodeURIComponent(categoryName)}` as const,
    },
    WORKSPACE_UPGRADE: {
        route: 'settings/workspaces/:policyID/upgrade/:featureName',
        getRoute: (policyID: string, featureName: string) => `settings/workspaces/${policyID}/upgrade/${encodeURIComponent(featureName)}` as const,
    },
    WORKSPACE_CATEGORIES_SETTINGS: {
        route: 'settings/workspaces/:policyID/categories/settings',
        getRoute: (policyID: string) => `settings/workspaces/${policyID}/categories/settings` as const,
    },
    WORKSPACE_CATEGORY_CREATE: {
        route: 'settings/workspaces/:policyID/categories/new',
        getRoute: (policyID: string) => `settings/workspaces/${policyID}/categories/new` as const,
    },
    WORKSPACE_CATEGORY_EDIT: {
        route: 'settings/workspaces/:policyID/categories/:categoryName/edit',
        getRoute: (policyID: string, categoryName: string) => `settings/workspaces/${policyID}/categories/${encodeURIComponent(categoryName)}/edit` as const,
    },
    WORKSPACE_MORE_FEATURES: {
        route: 'settings/workspaces/:policyID/more-features',
        getRoute: (policyID: string) => `settings/workspaces/${policyID}/more-features` as const,
    },
    WORKSPACE_TAGS: {
        route: 'settings/workspaces/:policyID/tags',
        getRoute: (policyID: string) => `settings/workspaces/${policyID}/tags` as const,
    },
    WORKSPACE_TAG_CREATE: {
        route: 'settings/workspaces/:policyID/tags/new',
        getRoute: (policyID: string) => `settings/workspaces/${policyID}/tags/new` as const,
    },
    WORKSPACE_TAGS_SETTINGS: {
        route: 'settings/workspaces/:policyID/tags/settings',
        getRoute: (policyID: string) => `settings/workspaces/${policyID}/tags/settings` as const,
    },
    WORKSPACE_EDIT_TAGS: {
        route: 'settings/workspaces/:policyID/tags/:orderWeight/edit',
        getRoute: (policyID: string, orderWeight: number) => `settings/workspaces/${policyID}/tags/${orderWeight}/edit` as const,
    },
    WORKSPACE_TAG_EDIT: {
        route: 'settings/workspaces/:policyID/tag/:orderWeight/:tagName/edit',
        getRoute: (policyID: string, orderWeight: number, tagName: string) => `settings/workspaces/${policyID}/tag/${orderWeight}/${encodeURIComponent(tagName)}/edit` as const,
    },
    WORKSPACE_TAG_SETTINGS: {
        route: 'settings/workspaces/:policyID/tag/:orderWeight/:tagName',
        getRoute: (policyID: string, orderWeight: number, tagName: string) => `settings/workspaces/${policyID}/tag/${orderWeight}/${encodeURIComponent(tagName)}` as const,
    },
    WORKSPACE_TAG_LIST_VIEW: {
        route: 'settings/workspaces/:policyID/tag-list/:orderWeight',
        getRoute: (policyID: string, orderWeight: number) => `settings/workspaces/${policyID}/tag-list/${orderWeight}` as const,
    },
    WORKSPACE_TAXES: {
        route: 'settings/workspaces/:policyID/taxes',
        getRoute: (policyID: string) => `settings/workspaces/${policyID}/taxes` as const,
    },
    WORKSPACE_TAXES_SETTINGS: {
        route: 'settings/workspaces/:policyID/taxes/settings',
        getRoute: (policyID: string) => `settings/workspaces/${policyID}/taxes/settings` as const,
    },
    WORKSPACE_TAXES_SETTINGS_WORKSPACE_CURRENCY_DEFAULT: {
        route: 'settings/workspaces/:policyID/taxes/settings/workspace-currency',
        getRoute: (policyID: string) => `settings/workspaces/${policyID}/taxes/settings/workspace-currency` as const,
    },
    WORKSPACE_TAXES_SETTINGS_FOREIGN_CURRENCY_DEFAULT: {
        route: 'settings/workspaces/:policyID/taxes/settings/foreign-currency',
        getRoute: (policyID: string) => `settings/workspaces/${policyID}/taxes/settings/foreign-currency` as const,
    },
    WORKSPACE_TAXES_SETTINGS_CUSTOM_TAX_NAME: {
        route: 'settings/workspaces/:policyID/taxes/settings/tax-name',
        getRoute: (policyID: string) => `settings/workspaces/${policyID}/taxes/settings/tax-name` as const,
    },
    WORKSPACE_MEMBER_DETAILS: {
        route: 'settings/workspaces/:policyID/members/:accountID',
        getRoute: (policyID: string, accountID: number) => `settings/workspaces/${policyID}/members/${accountID}` as const,
    },
    WORKSPACE_MEMBER_ROLE_SELECTION: {
        route: 'settings/workspaces/:policyID/members/:accountID/role-selection',
        getRoute: (policyID: string, accountID: number) => `settings/workspaces/${policyID}/members/${accountID}/role-selection` as const,
    },
    WORKSPACE_OWNER_CHANGE_SUCCESS: {
        route: 'settings/workspaces/:policyID/change-owner/:accountID/success',
        getRoute: (policyID: string, accountID: number) => `settings/workspaces/${policyID}/change-owner/${accountID}/success` as const,
    },
    WORKSPACE_OWNER_CHANGE_ERROR: {
        route: 'settings/workspaces/:policyID/change-owner/:accountID/failure',
        getRoute: (policyID: string, accountID: number) => `settings/workspaces/${policyID}/change-owner/${accountID}/failure` as const,
    },
    WORKSPACE_OWNER_CHANGE_CHECK: {
        route: 'settings/workspaces/:policyID/change-owner/:accountID/:error',
        getRoute: (policyID: string, accountID: number, error: ValueOf<typeof CONST.POLICY.OWNERSHIP_ERRORS>) =>
            `settings/workspaces/${policyID}/change-owner/${accountID}/${error as string}` as const,
    },
    WORKSPACE_TAX_CREATE: {
        route: 'settings/workspaces/:policyID/taxes/new',
        getRoute: (policyID: string) => `settings/workspaces/${policyID}/taxes/new` as const,
    },
    WORKSPACE_TAX_EDIT: {
        route: 'settings/workspaces/:policyID/tax/:taxID',
        getRoute: (policyID: string, taxID: string) => `settings/workspaces/${policyID}/tax/${encodeURIComponent(taxID)}` as const,
    },
    WORKSPACE_TAX_NAME: {
        route: 'settings/workspaces/:policyID/tax/:taxID/name',
        getRoute: (policyID: string, taxID: string) => `settings/workspaces/${policyID}/tax/${encodeURIComponent(taxID)}/name` as const,
    },
    WORKSPACE_TAX_VALUE: {
        route: 'settings/workspaces/:policyID/tax/:taxID/value',
        getRoute: (policyID: string, taxID: string) => `settings/workspaces/${policyID}/tax/${encodeURIComponent(taxID)}/value` as const,
    },
    WORKSPACE_REPORT_FIELDS: {
        route: 'settings/workspaces/:policyID/reportFields',
        getRoute: (policyID: string) => `settings/workspaces/${policyID}/reportFields` as const,
    },
    WORKSPACE_REPORT_FIELD_SETTINGS: {
        route: 'settings/workspaces/:policyID/reportField/:reportFieldKey',
        getRoute: (policyID: string, reportFieldKey: string) => `settings/workspaces/${policyID}/reportField/${encodeURIComponent(reportFieldKey)}` as const,
    },
    WORKSPACE_CREATE_REPORT_FIELD: {
        route: 'settings/workspaces/:policyID/reportFields/new',
        getRoute: (policyID: string) => `settings/workspaces/${policyID}/reportFields/new` as const,
    },
    WORKSPACE_REPORT_FIELD_LIST_VALUES: {
        route: 'settings/workspaces/:policyID/reportFields/new/listValues',
        getRoute: (policyID: string) => `settings/workspaces/${policyID}/reportFields/new/listValues` as const,
    },
    WORKSPACE_REPORT_FIELD_ADD_VALUE: {
        route: 'settings/workspaces/:policyID/reportFields/new/addValue',
        getRoute: (policyID: string) => `settings/workspaces/${policyID}/reportFields/new/addValue` as const,
    },
    WORKSPACE_REPORT_FIELD_VALUE_SETTINGS: {
        route: 'settings/workspaces/:policyID/reportFields/new/:valueIndex',
        getRoute: (policyID: string, valueIndex: number) => `settings/workspaces/${policyID}/reportFields/new/${valueIndex}` as const,
    },
    WORKSPACE_REPORT_FIELD_EDIT_VALUE: {
        route: 'settings/workspaces/:policyID/reportFields/new/:valueIndex/edit',
        getRoute: (policyID: string, valueIndex: number) => `settings/workspaces/${policyID}/reportFields/new/${valueIndex}/edit` as const,
    },
    WORKSPACE_EXPENSIFY_CARD: {
        route: 'settings/workspaces/:policyID/expensify-card',
        getRoute: (policyID: string) => `settings/workspaces/${policyID}/expensify-card` as const,
    },
    WORKSPACE_EXPENSIFY_CARD_ISSUE_NEW: {
        route: 'settings/workspaces/:policyID/expensify-card/issue-new',
        getRoute: (policyID: string) => `settings/workspaces/${policyID}/expensify-card/issue-new` as const,
    },
    WORKSPACE_DISTANCE_RATES: {
        route: 'settings/workspaces/:policyID/distance-rates',
        getRoute: (policyID: string) => `settings/workspaces/${policyID}/distance-rates` as const,
    },
    WORKSPACE_CREATE_DISTANCE_RATE: {
        route: 'settings/workspaces/:policyID/distance-rates/new',
        getRoute: (policyID: string) => `settings/workspaces/${policyID}/distance-rates/new` as const,
    },
    WORKSPACE_DISTANCE_RATES_SETTINGS: {
        route: 'settings/workspaces/:policyID/distance-rates/settings',
        getRoute: (policyID: string) => `settings/workspaces/${policyID}/distance-rates/settings` as const,
    },
    WORKSPACE_DISTANCE_RATE_DETAILS: {
        route: 'settings/workspaces/:policyID/distance-rates/:rateID',
        getRoute: (policyID: string, rateID: string) => `settings/workspaces/${policyID}/distance-rates/${rateID}` as const,
    },
    WORKSPACE_DISTANCE_RATE_EDIT: {
        route: 'settings/workspaces/:policyID/distance-rates/:rateID/edit',
        getRoute: (policyID: string, rateID: string) => `settings/workspaces/${policyID}/distance-rates/${rateID}/edit` as const,
    },
    WORKSPACE_DISTANCE_RATE_TAX_RECLAIMABLE_ON_EDIT: {
        route: 'settings/workspaces/:policyID/distance-rates/:rateID/tax-reclaimable/edit',
        getRoute: (policyID: string, rateID: string) => `settings/workspaces/${policyID}/distance-rates/${rateID}/tax-reclaimable/edit` as const,
    },
    WORKSPACE_DISTANCE_RATE_TAX_RATE_EDIT: {
        route: 'settings/workspaces/:policyID/distance-rates/:rateID/tax-rate/edit',
        getRoute: (policyID: string, rateID: string) => `settings/workspaces/${policyID}/distance-rates/${rateID}/tax-rate/edit` as const,
    },
    // Referral program promotion
    REFERRAL_DETAILS_MODAL: {
        route: 'referral/:contentType',
        getRoute: (contentType: string, backTo?: string) => getUrlWithBackToParam(`referral/${contentType}`, backTo),
    },
    PROCESS_MONEY_REQUEST_HOLD: 'hold-expense-educational',
    TRAVEL_MY_TRIPS: 'travel',
    TRAVEL_TCS: 'travel/terms',
    TRACK_TRAINING_MODAL: 'track-training',
    ONBOARDING_ROOT: 'onboarding',
    ONBOARDING_PERSONAL_DETAILS: 'onboarding/personal-details',
    ONBOARDING_WORK: 'onboarding/work',
    ONBOARDING_PURPOSE: 'onboarding/purpose',
    WELCOME_VIDEO_ROOT: 'onboarding/welcome-video',
    EXPLANATION_MODAL_ROOT: 'onboarding/explanation',

    TRANSACTION_RECEIPT: {
        route: 'r/:reportID/transaction/:transactionID/receipt',
        getRoute: (reportID: string, transactionID: string) => `r/${reportID}/transaction/${transactionID}/receipt` as const,
    },
    TRANSACTION_DUPLICATE_REVIEW_PAGE: {
        route: 'r/:threadReportID/duplicates/review',
        getRoute: (threadReportID: string) => `r/${threadReportID}/duplicates/review` as const,
    },
    TRANSACTION_DUPLICATE_REVIEW_MERCHANT_PAGE: {
        route: 'r/:threadReportID/duplicates/review/merchant',
        getRoute: (threadReportID: string) => `r/${threadReportID}/duplicates/review/merchant` as const,
    },
    TRANSACTION_DUPLICATE_REVIEW_CATEGORY_PAGE: {
        route: 'r/:threadReportID/duplicates/review/category',
        getRoute: (threadReportID: string) => `r/${threadReportID}/duplicates/review/category` as const,
    },
    TRANSACTION_DUPLICATE_REVIEW_TAG_PAGE: {
        route: 'r/:threadReportID/duplicates/review/tag',
        getRoute: (threadReportID: string) => `r/${threadReportID}/duplicates/review/tag` as const,
    },
    TRANSACTION_DUPLICATE_REVIEW_TAX_CODE_PAGE: {
        route: 'r/:threadReportID/duplicates/review/tax-code',
        getRoute: (threadReportID: string) => `r/${threadReportID}/duplicates/review/tax-code` as const,
    },
    TRANSACTION_DUPLICATE_REVIEW_DESCRIPTION_PAGE: {
        route: 'r/:threadReportID/duplicates/confirm',
        getRoute: (threadReportID: string) => `r/${threadReportID}/duplicates/confirm` as const,
    },
    TRANSACTION_DUPLICATE_REVIEW_REIMBURSABLE_PAGE: {
        route: 'r/:threadReportID/duplicates/review/reimbursable',
        getRoute: (threadReportID: string) => `r/${threadReportID}/duplicates/review/reimbursable` as const,
    },
    TRANSACTION_DUPLICATE_REVIEW_BILLABLE_PAGE: {
        route: 'r/:threadReportID/duplicates/review/billable',
        getRoute: (threadReportID: string) => `r/${threadReportID}/duplicates/review/billable` as const,
    },

    POLICY_ACCOUNTING_XERO_IMPORT: {
        route: 'settings/workspaces/:policyID/accounting/xero/import',
        getRoute: (policyID: string) => `settings/workspaces/${policyID}/accounting/xero/import` as const,
    },
    POLICY_ACCOUNTING_XERO_CHART_OF_ACCOUNTS: {
        route: 'settings/workspaces/:policyID/accounting/xero/import/accounts',
        getRoute: (policyID: string) => `settings/workspaces/${policyID}/accounting/xero/import/accounts` as const,
    },
    POLICY_ACCOUNTING_XERO_ORGANIZATION: {
        route: 'settings/workspaces/:policyID/accounting/xero/organization/:currentOrganizationID',
        getRoute: (policyID: string, currentOrganizationID: string) => `settings/workspaces/${policyID}/accounting/xero/organization/${currentOrganizationID}` as const,
    },
    POLICY_ACCOUNTING_XERO_TRACKING_CATEGORIES: {
        route: 'settings/workspaces/:policyID/accounting/xero/import/tracking-categories',
        getRoute: (policyID: string) => `settings/workspaces/${policyID}/accounting/xero/import/tracking-categories` as const,
    },
    POLICY_ACCOUNTING_XERO_TRACKING_CATEGORIES_MAP: {
        route: 'settings/workspaces/:policyID/accounting/xero/import/tracking-categories/mapping/:categoryId/:categoryName',
        getRoute: (policyID: string, categoryId: string, categoryName: string) =>
            `settings/workspaces/${policyID}/accounting/xero/import/tracking-categories/mapping/${categoryId}/${encodeURIComponent(categoryName)}` as const,
    },
    POLICY_ACCOUNTING_XERO_CUSTOMER: {
        route: 'settings/workspaces/:policyID/accounting/xero/import/customers',
        getRoute: (policyID: string) => `settings/workspaces/${policyID}/accounting/xero/import/customers` as const,
    },
    POLICY_ACCOUNTING_XERO_TAXES: {
        route: 'settings/workspaces/:policyID/accounting/xero/import/taxes',
        getRoute: (policyID: string) => `settings/workspaces/${policyID}/accounting/xero/import/taxes` as const,
    },
    POLICY_ACCOUNTING_XERO_EXPORT: {
        route: 'settings/workspaces/:policyID/accounting/xero/export',
        getRoute: (policyID: string) => `settings/workspaces/${policyID}/accounting/xero/export` as const,
    },
    POLICY_ACCOUNTING_XERO_PREFERRED_EXPORTER_SELECT: {
        route: 'settings/workspaces/:policyID/connections/xero/export/preferred-exporter/select',
        getRoute: (policyID: string) => `settings/workspaces/${policyID}/connections/xero/export/preferred-exporter/select` as const,
    },
    POLICY_ACCOUNTING_XERO_EXPORT_PURCHASE_BILL_DATE_SELECT: {
        route: 'settings/workspaces/:policyID/accounting/xero/export/purchase-bill-date-select',
        getRoute: (policyID: string) => `settings/workspaces/${policyID}/accounting/xero/export/purchase-bill-date-select` as const,
    },
    POLICY_ACCOUNTING_XERO_EXPORT_BANK_ACCOUNT_SELECT: {
        route: 'settings/workspaces/:policyID/accounting/xero/export/bank-account-select',
        getRoute: (policyID: string) => `settings/workspaces/${policyID}/accounting/xero/export/bank-account-select` as const,
    },
    POLICY_ACCOUNTING_XERO_ADVANCED: {
        route: 'settings/workspaces/:policyID/accounting/xero/advanced',
        getRoute: (policyID: string) => `settings/workspaces/${policyID}/accounting/xero/advanced` as const,
    },
    POLICY_ACCOUNTING_XERO_BILL_STATUS_SELECTOR: {
        route: 'settings/workspaces/:policyID/accounting/xero/export/purchase-bill-status-selector',
        getRoute: (policyID: string) => `settings/workspaces/${policyID}/accounting/xero/export/purchase-bill-status-selector` as const,
    },
    POLICY_ACCOUNTING_XERO_INVOICE_SELECTOR: {
        route: 'settings/workspaces/:policyID/accounting/xero/advanced/invoice-account-selector',
        getRoute: (policyID: string) => `settings/workspaces/${policyID}/accounting/xero/advanced/invoice-account-selector` as const,
    },
    POLICY_ACCOUNTING_XERO_BILL_PAYMENT_ACCOUNT_SELECTOR: {
        route: 'settings/workspaces/:policyID/accounting/xero/advanced/bill-payment-account-selector',
        getRoute: (policyID: string) => `settings/workspaces/${policyID}/accounting/xero/advanced/bill-payment-account-selector` as const,
    },
    POLICY_ACCOUNTING_QUICKBOOKS_ONLINE_IMPORT: {
        route: 'settings/workspaces/:policyID/accounting/quickbooks-online/import',
        getRoute: (policyID: string) => `settings/workspaces/${policyID}/accounting/quickbooks-online/import` as const,
    },
    POLICY_ACCOUNTING_QUICKBOOKS_ONLINE_CHART_OF_ACCOUNTS: {
        route: 'settings/workspaces/:policyID/accounting/quickbooks-online/import/accounts',
        getRoute: (policyID: string) => `settings/workspaces/${policyID}/accounting/quickbooks-online/import/accounts` as const,
    },
    POLICY_ACCOUNTING_QUICKBOOKS_ONLINE_CLASSES: {
        route: 'settings/workspaces/:policyID/accounting/quickbooks-online/import/classes',
        getRoute: (policyID: string) => `settings/workspaces/${policyID}/accounting/quickbooks-online/import/classes` as const,
    },
    POLICY_ACCOUNTING_QUICKBOOKS_ONLINE_CUSTOMERS: {
        route: 'settings/workspaces/:policyID/accounting/quickbooks-online/import/customers',
        getRoute: (policyID: string) => `settings/workspaces/${policyID}/accounting/quickbooks-online/import/customers` as const,
    },
    POLICY_ACCOUNTING_QUICKBOOKS_ONLINE_LOCATIONS: {
        route: 'settings/workspaces/:policyID/accounting/quickbooks-online/import/locations',
        getRoute: (policyID: string) => `settings/workspaces/${policyID}/accounting/quickbooks-online/import/locations` as const,
    },
    POLICY_ACCOUNTING_QUICKBOOKS_ONLINE_TAXES: {
        route: 'settings/workspaces/:policyID/accounting/quickbooks-online/import/taxes',
        getRoute: (policyID: string) => `settings/workspaces/${policyID}/accounting/quickbooks-online/import/taxes` as const,
    },
    RESTRICTED_ACTION: {
        route: 'restricted-action/workspace/:policyID',
        getRoute: (policyID: string) => `restricted-action/workspace/${policyID}` as const,
    },
    POLICY_ACCOUNTING_NETSUITE_SUBSIDIARY_SELECTOR: {
        route: 'settings/workspaces/:policyID/accounting/netsuite/subsidiary-selector',
        getRoute: (policyID: string) => `settings/workspaces/${policyID}/accounting/netsuite/subsidiary-selector` as const,
    },
    POLICY_ACCOUNTING_NETSUITE_TOKEN_INPUT: {
        route: 'settings/workspaces/:policyID/accounting/netsuite/token-input',
        getRoute: (policyID: string) => `settings/workspaces/${policyID}/accounting/netsuite/token-input` as const,
    },
    POLICY_ACCOUNTING_NETSUITE_IMPORT: {
        route: 'settings/workspaces/:policyID/accounting/netsuite/import',
        getRoute: (policyID: string) => `settings/workspaces/${policyID}/accounting/netsuite/import` as const,
    },
    POLICY_ACCOUNTING_NETSUITE_IMPORT_MAPPING: {
        route: 'settings/workspaces/:policyID/accounting/netsuite/import/mapping/:importField',
        getRoute: (policyID: string, importField: TupleToUnion<typeof CONST.NETSUITE_CONFIG.IMPORT_FIELDS>) =>
            `settings/workspaces/${policyID}/accounting/netsuite/import/mapping/${importField}` as const,
    },
    POLICY_ACCOUNTING_NETSUITE_IMPORT_CUSTOMERS_OR_PROJECTS: {
        route: 'settings/workspaces/:policyID/accounting/netsuite/import/customer-projects',
        getRoute: (policyID: string) => `settings/workspaces/${policyID}/accounting/netsuite/import/customer-projects` as const,
    },
    POLICY_ACCOUNTING_NETSUITE_IMPORT_CUSTOMERS_OR_PROJECTS_SELECT: {
        route: 'settings/workspaces/:policyID/accounting/netsuite/import/customer-projects/select',
        getRoute: (policyID: string) => `settings/workspaces/${policyID}/accounting/netsuite/import/customer-projects/select` as const,
    },
    POLICY_ACCOUNTING_NETSUITE_EXPORT: {
        route: 'settings/workspaces/:policyID/connections/netsuite/export/',
        getRoute: (policyID: string) => `settings/workspaces/${policyID}/connections/netsuite/export/` as const,
    },
    POLICY_ACCOUNTING_NETSUITE_PREFERRED_EXPORTER_SELECT: {
        route: 'settings/workspaces/:policyID/connections/netsuite/export/preferred-exporter/select',
        getRoute: (policyID: string) => `settings/workspaces/${policyID}/connections/netsuite/export/preferred-exporter/select` as const,
    },
    POLICY_ACCOUNTING_NETSUITE_DATE_SELECT: {
        route: 'settings/workspaces/:policyID/connections/netsuite/export/date/select',
        getRoute: (policyID: string) => `settings/workspaces/${policyID}/connections/netsuite/export/date/select` as const,
    },
    POLICY_ACCOUNTING_NETSUITE_EXPORT_EXPENSES: {
        route: 'settings/workspaces/:policyID/connections/netsuite/export/expenses/:expenseType',
        getRoute: (policyID: string, expenseType: ValueOf<typeof CONST.NETSUITE_EXPENSE_TYPE>) =>
            `settings/workspaces/${policyID}/connections/netsuite/export/expenses/${expenseType}` as const,
    },
    POLICY_ACCOUNTING_NETSUITE_EXPORT_EXPENSES_DESTINATION_SELECT: {
        route: 'settings/workspaces/:policyID/connections/netsuite/export/expenses/:expenseType/destination/select',
        getRoute: (policyID: string, expenseType: ValueOf<typeof CONST.NETSUITE_EXPENSE_TYPE>) =>
            `settings/workspaces/${policyID}/connections/netsuite/export/expenses/${expenseType}/destination/select` as const,
    },
    POLICY_ACCOUNTING_NETSUITE_EXPORT_EXPENSES_VENDOR_SELECT: {
        route: 'settings/workspaces/:policyID/connections/netsuite/export/expenses/:expenseType/vendor/select',
        getRoute: (policyID: string, expenseType: ValueOf<typeof CONST.NETSUITE_EXPENSE_TYPE>) =>
            `settings/workspaces/${policyID}/connections/netsuite/export/expenses/${expenseType}/vendor/select` as const,
    },
    POLICY_ACCOUNTING_NETSUITE_EXPORT_EXPENSES_PAYABLE_ACCOUNT_SELECT: {
        route: 'settings/workspaces/:policyID/connections/netsuite/export/expenses/:expenseType/payable-account/select',
        getRoute: (policyID: string, expenseType: ValueOf<typeof CONST.NETSUITE_EXPENSE_TYPE>) =>
            `settings/workspaces/${policyID}/connections/netsuite/export/expenses/${expenseType}/payable-account/select` as const,
    },
    POLICY_ACCOUNTING_NETSUITE_EXPORT_EXPENSES_JOURNAL_POSTING_PREFERENCE_SELECT: {
        route: 'settings/workspaces/:policyID/connections/netsuite/export/expenses/:expenseType/journal-posting-preference/select',
        getRoute: (policyID: string, expenseType: ValueOf<typeof CONST.NETSUITE_EXPENSE_TYPE>) =>
            `settings/workspaces/${policyID}/connections/netsuite/export/expenses/${expenseType}/journal-posting-preference/select` as const,
    },
    POLICY_ACCOUNTING_NETSUITE_RECEIVABLE_ACCOUNT_SELECT: {
        route: 'settings/workspaces/:policyID/connections/netsuite/export/receivable-account/select',
        getRoute: (policyID: string) => `settings/workspaces/${policyID}/connections/netsuite/export/receivable-account/select` as const,
    },
    POLICY_ACCOUNTING_NETSUITE_INVOICE_ITEM_PREFERENCE_SELECT: {
        route: 'settings/workspaces/:policyID/connections/netsuite/export/invoice-item-preference/select',
        getRoute: (policyID: string) => `settings/workspaces/${policyID}/connections/netsuite/export/invoice-item-preference/select` as const,
    },
    POLICY_ACCOUNTING_NETSUITE_INVOICE_ITEM_SELECT: {
        route: 'settings/workspaces/:policyID/connections/netsuite/export/invoice-item-preference/invoice-item/select',
        getRoute: (policyID: string) => `settings/workspaces/${policyID}/connections/netsuite/export/invoice-item-preference/invoice-item/select` as const,
    },
    POLICY_ACCOUNTING_NETSUITE_TAX_POSTING_ACCOUNT_SELECT: {
        route: 'settings/workspaces/:policyID/connections/netsuite/export/tax-posting-account/select',
        getRoute: (policyID: string) => `settings/workspaces/${policyID}/connections/netsuite/export/tax-posting-account/select` as const,
    },
    POLICY_ACCOUNTING_NETSUITE_PROVINCIAL_TAX_POSTING_ACCOUNT_SELECT: {
        route: 'settings/workspaces/:policyID/connections/netsuite/export/provincial-tax-posting-account/select',
        getRoute: (policyID: string) => `settings/workspaces/${policyID}/connections/netsuite/export/provincial-tax-posting-account/select` as const,
    },
    POLICY_ACCOUNTING_NETSUITE_ADVANCED: {
        route: 'settings/workspaces/:policyID/connections/netsuite/advanced/',
        getRoute: (policyID: string) => `settings/workspaces/${policyID}/connections/netsuite/advanced/` as const,
    },
    POLICY_ACCOUNTING_NETSUITE_REIMBURSEMENT_ACCOUNT_SELECT: {
        route: 'settings/workspaces/:policyID/connections/netsuite/advanced/reimbursement-account/select',
        getRoute: (policyID: string) => `settings/workspaces/${policyID}/connections/netsuite/advanced/reimbursement-account/select` as const,
    },
    POLICY_ACCOUNTING_NETSUITE_COLLECTION_ACCOUNT_SELECT: {
        route: 'settings/workspaces/:policyID/connections/netsuite/advanced/collection-account/select',
        getRoute: (policyID: string) => `settings/workspaces/${policyID}/connections/netsuite/advanced/collection-account/select` as const,
    },
    POLICY_ACCOUNTING_NETSUITE_EXPENSE_REPORT_APPROVAL_LEVEL_SELECT: {
        route: 'settings/workspaces/:policyID/connections/netsuite/advanced/expense-report-approval-level/select',
        getRoute: (policyID: string) => `settings/workspaces/${policyID}/connections/netsuite/advanced/expense-report-approval-level/select` as const,
    },
    POLICY_ACCOUNTING_NETSUITE_VENDOR_BILL_APPROVAL_LEVEL_SELECT: {
        route: 'settings/workspaces/:policyID/connections/netsuite/advanced/vendor-bill-approval-level/select',
        getRoute: (policyID: string) => `settings/workspaces/${policyID}/connections/netsuite/advanced/vendor-bill-approval-level/select` as const,
    },
    POLICY_ACCOUNTING_NETSUITE_JOURNAL_ENTRY_APPROVAL_LEVEL_SELECT: {
        route: 'settings/workspaces/:policyID/connections/netsuite/advanced/journal-entry-approval-level/select',
        getRoute: (policyID: string) => `settings/workspaces/${policyID}/connections/netsuite/advanced/journal-entry-approval-level/select` as const,
    },
    POLICY_ACCOUNTING_NETSUITE_APPROVAL_ACCOUNT_SELECT: {
        route: 'settings/workspaces/:policyID/connections/netsuite/advanced/approval-account/select',
        getRoute: (policyID: string) => `settings/workspaces/${policyID}/connections/netsuite/advanced/approval-account/select` as const,
    },
    POLICY_ACCOUNTING_NETSUITE_CUSTOM_FORM_ID: {
        route: 'settings/workspaces/:policyID/connections/netsuite/advanced/custom-form-id/:expenseType',
        getRoute: (policyID: string, expenseType: ValueOf<typeof CONST.NETSUITE_EXPENSE_TYPE>) =>
            `settings/workspaces/${policyID}/connections/netsuite/advanced/custom-form-id/${expenseType}` as const,
    },
    POLICY_ACCOUNTING_SAGE_INTACCT_PREREQUISITES: {
        route: 'settings/workspaces/:policyID/accounting/sage-intacct/prerequisites',
        getRoute: (policyID: string) => `settings/workspaces/${policyID}/accounting/sage-intacct/prerequisites` as const,
    },
    POLICY_ACCOUNTING_SAGE_INTACCT_ENTER_CREDENTIALS: {
        route: 'settings/workspaces/:policyID/accounting/sage-intacct/enter-credentials',
        getRoute: (policyID: string) => `settings/workspaces/${policyID}/accounting/sage-intacct/enter-credentials` as const,
    },
    POLICY_ACCOUNTING_SAGE_INTACCT_EXISTING_CONNECTIONS: {
        route: 'settings/workspaces/:policyID/accounting/sage-intacct/existing-connections',
        getRoute: (policyID: string) => `settings/workspaces/${policyID}/accounting/sage-intacct/existing-connections` as const,
    },
<<<<<<< HEAD
    POLICY_ACCOUNTING_SAGE_INTACCT_IMPORT: {
        route: 'settings/workspaces/:policyID/accounting/sage-intacct/import',
        getRoute: (policyID: string) => `settings/workspaces/${policyID}/accounting/sage-intacct/import` as const,
    },
    POLICY_ACCOUNTING_SAGE_INTACCT_TOGGLE_MAPPINGS: {
        route: 'settings/workspaces/:policyID/accounting/sage-intacct/import/toggle-mapping/:mapping',
        getRoute: (policyID: string, mapping: SageIntacctMappingName) => `settings/workspaces/${policyID}/accounting/sage-intacct/import/toggle-mapping/${mapping}` as const,
    },
    POLICY_ACCOUNTING_SAGE_INTACCT_MAPPINGS_TYPE: {
        route: 'settings/workspaces/:policyID/accounting/sage-intacct/import/mapping-type/:mapping',
        getRoute: (policyID: string, mapping: string) => `settings/workspaces/${policyID}/accounting/sage-intacct/import/mapping-type/${mapping}` as const,
    },
    POLICY_ACCOUNTING_SAGE_INTACCT_USER_DIMENSIONS: {
        route: 'settings/workspaces/:policyID/accounting/sage-intacct/import/user-dimensions',
        getRoute: (policyID: string) => `settings/workspaces/${policyID}/accounting/sage-intacct/import/user-dimensions` as const,
    },
    POLICY_ACCOUNTING_SAGE_INTACCT_ADD_USER_DIMENSION: {
        route: 'settings/workspaces/:policyID/accounting/sage-intacct/import/add-user-dimension',
        getRoute: (policyID: string) => `settings/workspaces/${policyID}/accounting/sage-intacct/import/add-user-dimension` as const,
    },
    POLICY_ACCOUNTING_SAGE_INTACCT_EDIT_USER_DIMENSION: {
        route: 'settings/workspaces/:policyID/accounting/sage-intacct/import/edit-user-dimension/:dimensionName',
        getRoute: (policyID: string, dimensionName: string) => `settings/workspaces/${policyID}/accounting/sage-intacct/import/edit-user-dimension/${dimensionName}` as const,
=======
    POLICY_ACCOUNTING_SAGE_INTACCT_EXPORT: {
        route: 'settings/workspaces/:policyID/accounting/sage-intacct/export',
        getRoute: (policyID: string) => `settings/workspaces/${policyID}/accounting/sage-intacct/export` as const,
    },
    POLICY_ACCOUNTING_SAGE_INTACCT_PREFERRED_EXPORTER: {
        route: 'settings/workspaces/:policyID/accounting/sage-intacct/export/preferred-exporter',
        getRoute: (policyID: string) => `settings/workspaces/${policyID}/accounting/sage-intacct/export/preferred-exporter` as const,
    },
    POLICY_ACCOUNTING_SAGE_INTACCT_EXPORT_DATE: {
        route: 'settings/workspaces/:policyID/accounting/sage-intacct/export/date',
        getRoute: (policyID: string) => `settings/workspaces/${policyID}/accounting/sage-intacct/export/date` as const,
    },
    POLICY_ACCOUNTING_SAGE_INTACCT_REIMBURSABLE_EXPENSES: {
        route: 'settings/workspaces/:policyID/accounting/sage-intacct/export/reimbursable',
        getRoute: (policyID: string) => `settings/workspaces/${policyID}/accounting/sage-intacct/export/reimbursable` as const,
    },
    POLICY_ACCOUNTING_SAGE_INTACCT_NON_REIMBURSABLE_EXPENSES: {
        route: 'settings/workspaces/:policyID/accounting/sage-intacct/export/nonreimbursable',
        getRoute: (policyID: string) => `settings/workspaces/${policyID}/accounting/sage-intacct/export/nonreimbursable` as const,
    },
    POLICY_ACCOUNTING_SAGE_INTACCT_DEFAULT_VENDOR: {
        route: 'settings/workspaces/:policyID/accounting/sage-intacct/export/:reimbursable/default-vendor',
        getRoute: (policyID: string, reimbursable: string) => `settings/workspaces/${policyID}/accounting/sage-intacct/export/${reimbursable}/default-vendor` as const,
    },
    POLICY_ACCOUNTING_SAGE_INTACCT_NON_REIMBURSABLE_CREDIT_CARD_ACCOUNT: {
        route: 'settings/workspaces/:policyID/accounting/sage-intacct/export/nonreimbursable/credit-card-account',
        getRoute: (policyID: string) => `settings/workspaces/${policyID}/accounting/sage-intacct/export/nonreimbursable/credit-card-account` as const,
>>>>>>> 17c99a1f
    },
} as const;

/**
 * Proxy routes can be used to generate a correct url with dynamic values
 *
 * It will be used by HybridApp, that has no access to methods generating dynamic routes in NewDot
 */
const HYBRID_APP_ROUTES = {
    MONEY_REQUEST_CREATE: '/request/new/scan',
    MONEY_REQUEST_SUBMIT_CREATE: '/submit/new/scan',
} as const;

export {HYBRID_APP_ROUTES, getUrlWithBackToParam, PUBLIC_SCREENS_ROUTES};
export default ROUTES;

// eslint-disable-next-line @typescript-eslint/no-explicit-any
type ExtractRouteName<TRoute> = TRoute extends {getRoute: (...args: any[]) => infer TRouteName} ? TRouteName : TRoute;

/**
 * Represents all routes in the app as a union of literal strings.
 */
type Route = {
    [K in keyof typeof ROUTES]: ExtractRouteName<(typeof ROUTES)[K]>;
}[keyof typeof ROUTES];

type RoutesValidationError = 'Error: One or more routes defined within `ROUTES` have not correctly used `as const` in their `getRoute` function return value.';

// eslint-disable-next-line @typescript-eslint/no-unused-vars
type RouteIsPlainString = AssertTypesNotEqual<string, Route, RoutesValidationError>;

type HybridAppRoute = (typeof HYBRID_APP_ROUTES)[keyof typeof HYBRID_APP_ROUTES];

export type {HybridAppRoute, Route};<|MERGE_RESOLUTION|>--- conflicted
+++ resolved
@@ -1117,7 +1117,6 @@
         route: 'settings/workspaces/:policyID/accounting/sage-intacct/existing-connections',
         getRoute: (policyID: string) => `settings/workspaces/${policyID}/accounting/sage-intacct/existing-connections` as const,
     },
-<<<<<<< HEAD
     POLICY_ACCOUNTING_SAGE_INTACCT_IMPORT: {
         route: 'settings/workspaces/:policyID/accounting/sage-intacct/import',
         getRoute: (policyID: string) => `settings/workspaces/${policyID}/accounting/sage-intacct/import` as const,
@@ -1141,7 +1140,7 @@
     POLICY_ACCOUNTING_SAGE_INTACCT_EDIT_USER_DIMENSION: {
         route: 'settings/workspaces/:policyID/accounting/sage-intacct/import/edit-user-dimension/:dimensionName',
         getRoute: (policyID: string, dimensionName: string) => `settings/workspaces/${policyID}/accounting/sage-intacct/import/edit-user-dimension/${dimensionName}` as const,
-=======
+    },
     POLICY_ACCOUNTING_SAGE_INTACCT_EXPORT: {
         route: 'settings/workspaces/:policyID/accounting/sage-intacct/export',
         getRoute: (policyID: string) => `settings/workspaces/${policyID}/accounting/sage-intacct/export` as const,
@@ -1169,7 +1168,6 @@
     POLICY_ACCOUNTING_SAGE_INTACCT_NON_REIMBURSABLE_CREDIT_CARD_ACCOUNT: {
         route: 'settings/workspaces/:policyID/accounting/sage-intacct/export/nonreimbursable/credit-card-account',
         getRoute: (policyID: string) => `settings/workspaces/${policyID}/accounting/sage-intacct/export/nonreimbursable/credit-card-account` as const,
->>>>>>> 17c99a1f
     },
 } as const;
 

--- conflicted
+++ resolved
@@ -35,11 +35,7 @@
 
     SEARCH_CENTRAL_PANE: {
         route: 'search',
-<<<<<<< HEAD
-        getRoute: ({query, isCustomQuery = false}: {query: SearchQueryString; isCustomQuery?: boolean}) => `search?q=${encodeURIComponent(query)}&isCustomQuery=${isCustomQuery}` as const,
-=======
-        getRoute: ({query}: {query: SearchQueryString}) => `search?q=${query}` as const,
->>>>>>> e1d726e7
+        getRoute: ({query}: {query: SearchQueryString}) => `search?q=${encodeURIComponent(query)}` as const,
     },
     SEARCH_ADVANCED_FILTERS: 'search/filters',
     SEARCH_ADVANCED_FILTERS_DATE: 'search/filters/date',

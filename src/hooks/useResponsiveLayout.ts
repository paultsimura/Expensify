import {useEffect, useState} from 'react';
import Navigation from '@libs/Navigation/Navigation';
import useWindowDimensions from './useWindowDimensions';

type ResponsiveLayoutResult = {
    shouldUseNarrowLayout: boolean;
    isSmallScreenWidth: boolean;
    isInModal: boolean;
    isExtraSmallScreenHeight: boolean;
    isMediumScreenWidth: boolean;
    isLargeScreenWidth: boolean;
    isExtraSmallScreenWidth: boolean;
    isSmallScreen: boolean;
};

/**
 * Hook to determine if we are on mobile devices or in the Modal Navigator.
 * Use "shouldUseNarrowLayout" for "on mobile or in RHP/LHP", "isSmallScreenWidth" for "on mobile", "isInModal" for "in RHP/LHP".
 * Note: Don't use "shouldUseNarrowLayout" in popovers and "alert-style" modals.
 */
export default function useResponsiveLayout(): ResponsiveLayoutResult {
<<<<<<< HEAD
    const {isSmallScreenWidth, isExtraSmallScreenHeight, isExtraSmallScreenWidth, isMediumScreenWidth, isLargeScreenWidth, isSmallScreen} = useWindowDimensions();
    const state = navigationRef?.current?.getRootState();
    const lastRoute = state?.routes?.at(-1);
    const lastRouteName = lastRoute?.name;
    const isInModal = lastRouteName === NAVIGATORS.LEFT_MODAL_NAVIGATOR || lastRouteName === NAVIGATORS.RIGHT_MODAL_NAVIGATOR;
=======
    const {isSmallScreenWidth} = useWindowDimensions();

    const [isInModal, setIsInModal] = useState(Navigation.isDisplayedInModal());

    useEffect(() => {
        Navigation.isNavigationReady().then(() => {
            setIsInModal(Navigation.isDisplayedInModal());
        });
    }, []);

>>>>>>> e542ba7c
    const shouldUseNarrowLayout = isSmallScreenWidth || isInModal;
    return {shouldUseNarrowLayout, isSmallScreenWidth, isInModal, isExtraSmallScreenHeight, isExtraSmallScreenWidth, isMediumScreenWidth, isLargeScreenWidth, isSmallScreen};
}<|MERGE_RESOLUTION|>--- conflicted
+++ resolved
@@ -19,14 +19,7 @@
  * Note: Don't use "shouldUseNarrowLayout" in popovers and "alert-style" modals.
  */
 export default function useResponsiveLayout(): ResponsiveLayoutResult {
-<<<<<<< HEAD
     const {isSmallScreenWidth, isExtraSmallScreenHeight, isExtraSmallScreenWidth, isMediumScreenWidth, isLargeScreenWidth, isSmallScreen} = useWindowDimensions();
-    const state = navigationRef?.current?.getRootState();
-    const lastRoute = state?.routes?.at(-1);
-    const lastRouteName = lastRoute?.name;
-    const isInModal = lastRouteName === NAVIGATORS.LEFT_MODAL_NAVIGATOR || lastRouteName === NAVIGATORS.RIGHT_MODAL_NAVIGATOR;
-=======
-    const {isSmallScreenWidth} = useWindowDimensions();
 
     const [isInModal, setIsInModal] = useState(Navigation.isDisplayedInModal());
 
@@ -36,7 +29,6 @@
         });
     }, []);
 
->>>>>>> e542ba7c
     const shouldUseNarrowLayout = isSmallScreenWidth || isInModal;
     return {shouldUseNarrowLayout, isSmallScreenWidth, isInModal, isExtraSmallScreenHeight, isExtraSmallScreenWidth, isMediumScreenWidth, isLargeScreenWidth, isSmallScreen};
 }
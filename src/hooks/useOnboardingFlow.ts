--- conflicted
+++ resolved
@@ -30,23 +30,6 @@
 
     const [isSingleNewDotEntry, isSingleNewDotEntryMetadata] = useOnyx(ONYXKEYS.IS_SINGLE_NEW_DOT_ENTRY);
     useEffect(() => {
-<<<<<<< HEAD
-        if (isLoadingOnyxValue(isOnboardingCompletedMetadata, tryNewDotdMetadata, dismissedProductTrainingMetadata)) {
-            return;
-        }
-
-        if (NativeModules.HybridAppModule && isLoadingOnyxValue(isSingleNewDotEntryMetadata)) {
-            return;
-        }
-
-        if (hasBeenAddedToNudgeMigration && !dismissedProductTraining?.migratedUserWelcomeModal) {
-            const defaultCannedQuery = SearchQueryUtils.buildCannedSearchQuery();
-            const query = defaultCannedQuery;
-            Navigation.navigate(ROUTES.SEARCH_CENTRAL_PANE.getRoute({query}));
-            Navigation.navigate(ROUTES.MIGRATED_USER_WELCOME_MODAL);
-            return;
-        }
-=======
         // This should delay opening the onboarding modal so it does not interfere with the ongoing ReportScreen params changes
         InteractionManager.runAfterInteractions(() => {
             if (isLoadingOnyxValue(isOnboardingCompletedMetadata, tryNewDotdMetadata, dismissedProductTrainingMetadata, allBetasMetadata)) {
@@ -56,9 +39,8 @@
             if (NativeModules.HybridAppModule && isLoadingOnyxValue(isSingleNewDotEntryMetadata)) {
                 return;
             }
->>>>>>> f0e8d60d
 
-            if (hasBeenAddedToNudgeMigration && !dismissedProductTraining?.migratedUserWelcomeModal && Permissions.shouldShowProductTrainingElements(allBetas)) {
+            if (hasBeenAddedToNudgeMigration && !dismissedProductTraining?.migratedUserWelcomeModal) {
                 const defaultCannedQuery = SearchQueryUtils.buildCannedSearchQuery();
                 const query = defaultCannedQuery;
                 Navigation.navigate(ROUTES.SEARCH_CENTRAL_PANE.getRoute({query}));

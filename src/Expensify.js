--- conflicted
+++ resolved
@@ -30,11 +30,8 @@
 import AppleAuthWrapper from './components/SignInButtons/AppleAuthWrapper';
 import EmojiPicker from './components/EmojiPicker/EmojiPicker';
 import * as EmojiPickerAction from './libs/actions/EmojiPickerAction';
-<<<<<<< HEAD
+import * as DemoActions from './libs/actions/DemoActions';
 import DownloadAppModal from './components/DownloadAppModal';
-=======
-import * as DemoActions from './libs/actions/DemoActions';
->>>>>>> 9a0dd42f
 import DeeplinkWrapper from './components/DeeplinkWrapper';
 
 // This lib needs to be imported, but it has nothing to export since all it contains is an Onyx connection

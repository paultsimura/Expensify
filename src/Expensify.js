import lodashGet from 'lodash/get';
import PropTypes from 'prop-types';
import React, {PureComponent} from 'react';
import {View, AppState} from 'react-native';
import {withOnyx} from 'react-native-onyx';
import _ from 'underscore';

import BootSplash from './libs/BootSplash';
import * as ActiveClientManager from './libs/ActiveClientManager';
import ONYXKEYS from './ONYXKEYS';
import NavigationRoot from './libs/Navigation/NavigationRoot';
import migrateOnyx from './libs/migrateOnyx';
import styles from './styles/styles';
import PushNotification from './libs/Notification/PushNotification';
import UpdateAppModal from './components/UpdateAppModal';
import Visibility from './libs/Visibility';
import GrowlNotification from './components/GrowlNotification';
import {growlRef} from './libs/Growl';
import StartupTimer from './libs/StartupTimer';
<<<<<<< HEAD
import {setRedirectAfterSign} from './libs/actions/Session';
=======
import {setRedirectToWorkspaceNewAfterSignIn} from './libs/actions/Session';
import {create} from './libs/actions/Policy';
>>>>>>> 3ec2137f

const propTypes = {
    /* Onyx Props */

    /** Session info for the currently logged in user. */
    session: PropTypes.shape({

        /** Currently logged in user authToken */
        authToken: PropTypes.string,

        /** Currently logged in user accountID */
        accountID: PropTypes.number,

        /** Should app immediately redirect to new workspace route once authenticated */
        redirectAfterSignIn: PropTypes.bool,
    }),

    /** Whether a new update is available and ready to install. */
    updateAvailable: PropTypes.bool,

    /** Whether the initial data needed to render the app is ready */
    initialReportDataLoaded: PropTypes.bool,

    /** Tells us if the sidebar has rendered */
    isSidebarLoaded: PropTypes.bool,

    /** List of betas */
    betas: PropTypes.arrayOf(PropTypes.string),
};

const defaultProps = {
    session: {
        authToken: null,
        accountID: null,
        redirectAfterSignIn: false,
    },
    updateAvailable: false,
    initialReportDataLoaded: false,
    isSidebarLoaded: false,
    betas: [],
};

class Expensify extends PureComponent {
    constructor(props) {
        super(props);

        // Initialize this client as being an active client
        ActiveClientManager.init();
        this.hideSplash = this.hideSplash.bind(this);
        this.initializeClient = this.initializeClient.bind(true);
        this.state = {
            isOnyxMigrated: false,
        };
    }

    componentDidMount() {
        // This timer is set in the native layer when launching the app and we stop it here so we can measure how long
        // it took for the main app itself to load.
        StartupTimer.stop();

        // Run any Onyx schema migrations and then continue loading the main app
        migrateOnyx()
            .then(() => {
                // When we don't have an authToken we'll want to show the sign in screen immediately so we'll hide our
                // boot screen right away
                if (!this.getAuthToken()) {
                    this.hideSplash();

                    // In case of a crash that led to disconnection, we want to remove all the push notifications.
                    PushNotification.clearNotifications();
                }

                this.setState({isOnyxMigrated: true});
            });

        AppState.addEventListener('change', this.initializeClient);
    }

    componentDidUpdate(prevProps) {
        const previousAccountID = lodashGet(prevProps, 'session.accountID', null);
        const currentAccountID = lodashGet(this.props, 'session.accountID', null);
        if (currentAccountID && (currentAccountID !== previousAccountID)) {
            PushNotification.register(currentAccountID);
        }

        // If we previously had no authToken and now have an authToken we'll want to reshow the boot splash screen so
        // that we can remove it again once the content is ready
        const previousAuthToken = lodashGet(prevProps, 'session.authToken', null);
        if (this.getAuthToken() && !previousAuthToken) {
            BootSplash.show({fade: true});
        }

        if (this.getAuthToken()
            && !_.isEmpty(this.props.betas)
<<<<<<< HEAD
            && lodashGet(this.props, 'session.redirectAfterSignIn', false)) {
            setRedirectAfterSign(false);
            Navigation.navigate(ROUTES.WORKSPACE_NEW);
=======
            && lodashGet(this.props, 'session.redirectToWorkspaceNewAfterSignIn', false)) {
            setRedirectToWorkspaceNewAfterSignIn(false);
            create();
>>>>>>> 3ec2137f
        }

        if (this.getAuthToken() && this.props.initialReportDataLoaded && this.props.isSidebarLoaded) {
            BootSplash.getVisibilityStatus()
                .then((value) => {
                    if (value !== 'visible') {
                        return;
                    }

                    this.hideSplash();
                });
        }
    }

    componentWillUnmount() {
        AppState.removeEventListener('change', this.initializeClient);
    }

    getAuthToken() {
        return lodashGet(this.props, 'session.authToken', null);
    }

    initializeClient() {
        if (Visibility.isVisible()) {
            ActiveClientManager.init();
        }
    }

    hideSplash() {
        BootSplash.hide({fade: true});
    }

    render() {
        // Display a blank page until the onyx migration completes
        if (!this.state.isOnyxMigrated) {
            return (
                <View style={styles.genericView} />
            );
        }
        return (
            <>
                <GrowlNotification ref={growlRef} />
                {/* We include the modal for showing a new update at the top level so the option is always present. */}
                {this.props.updateAvailable ? <UpdateAppModal /> : null}
                <NavigationRoot authenticated={Boolean(this.getAuthToken())} />
            </>
        );
    }
}

Expensify.propTypes = propTypes;
Expensify.defaultProps = defaultProps;
export default withOnyx({
    session: {
        key: ONYXKEYS.SESSION,
    },
    betas: {
        key: ONYXKEYS.BETAS,
    },
    updateAvailable: {
        key: ONYXKEYS.UPDATE_AVAILABLE,
        initWithStoredValues: false,
    },
    initialReportDataLoaded: {
        key: ONYXKEYS.INITIAL_REPORT_DATA_LOADED,
    },
    isSidebarLoaded: {
        key: ONYXKEYS.IS_SIDEBAR_LOADED,
    },
})(Expensify);<|MERGE_RESOLUTION|>--- conflicted
+++ resolved
@@ -17,12 +17,8 @@
 import GrowlNotification from './components/GrowlNotification';
 import {growlRef} from './libs/Growl';
 import StartupTimer from './libs/StartupTimer';
-<<<<<<< HEAD
 import {setRedirectAfterSign} from './libs/actions/Session';
-=======
-import {setRedirectToWorkspaceNewAfterSignIn} from './libs/actions/Session';
 import {create} from './libs/actions/Policy';
->>>>>>> 3ec2137f
 
 const propTypes = {
     /* Onyx Props */
@@ -117,16 +113,10 @@
 
         if (this.getAuthToken()
             && !_.isEmpty(this.props.betas)
-<<<<<<< HEAD
             && lodashGet(this.props, 'session.redirectAfterSignIn', false)) {
             setRedirectAfterSign(false);
-            Navigation.navigate(ROUTES.WORKSPACE_NEW);
-=======
-            && lodashGet(this.props, 'session.redirectToWorkspaceNewAfterSignIn', false)) {
-            setRedirectToWorkspaceNewAfterSignIn(false);
             create();
->>>>>>> 3ec2137f
-        }
+
 
         if (this.getAuthToken() && this.props.initialReportDataLoaded && this.props.isSidebarLoaded) {
             BootSplash.getVisibilityStatus()

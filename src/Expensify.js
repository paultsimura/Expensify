--- conflicted
+++ resolved
@@ -90,12 +90,8 @@
     const [isSplashHidden, setIsSplashHidden] = useState(false);
 
     const isAuthenticated = useMemo(() => Boolean(lodashGet(props.session, 'authToken', null)), [props.session]);
-<<<<<<< HEAD
-    const shouldHideSplash = isNavigationReady && !isSplashHidden && (!isAuthenticated || props.isSidebarLoaded);
-=======
     const shouldInit = isNavigationReady && (!isAuthenticated || props.isSidebarLoaded);
     const shouldHideSplash = shouldInit && !isSplashHidden;
->>>>>>> d17562e1
 
     const initializeClient = () => {
         if (!Visibility.isVisible()) {
@@ -176,11 +172,7 @@
 
     return (
         <DeeplinkWrapper>
-<<<<<<< HEAD
-            {shouldHideSplash && (
-=======
             {shouldInit && (
->>>>>>> d17562e1
                 <>
                     <KeyboardShortcutsModal />
                     <GrowlNotification ref={Growl.growlRef} />

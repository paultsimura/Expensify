import _ from 'underscore';
import * as Store from '../Store';
import {request} from '../../lib/Network';
import ROUTES from '../../ROUTES';
import STOREKEYS from '../STOREKEYS';
import CONFIG from '../../CONFIG';
import Str from '../../lib/Str';
import Guid from '../../lib/Guid';

/**
 * Amount of time (in ms) after which an authToken is considered expired.
 * Currently set to 90min
 *
 * @private
 * @type {Number}
 */
const AUTH_TOKEN_EXPIRATION_TIME = 1000 * 60 * 90;

/**
 * Create login
 * @param {string} authToken
 * @param {string} login
 * @param {string} password
 * @returns {Promise}
 */
function createLogin(authToken, login, password) {
    return request('CreateLogin', {
        authToken,
        partnerName: CONFIG.EXPENSIFY.PARTNER_NAME,
        partnerPassword: CONFIG.EXPENSIFY.PARTNER_PASSWORD,
        partnerUserID: login,
        partnerUserSecret: password,
    }).then(() => Store.set(STOREKEYS.CREDENTIALS, {login, password}))
        .catch(err => Store.set(STOREKEYS.SESSION, {error: err}));
}

/**
 * Sets API data in the store when we make a successful "Authenticate"/"CreateLogin" request
 * @param {object} data
 * @returns {Promise}
 */
function setSuccessfulSignInData(data) {
    return Store.multiSet({
        [STOREKEYS.SESSION]: data,
        [STOREKEYS.APP_REDIRECT_TO]: ROUTES.HOME,
        [STOREKEYS.LAST_AUTHENTICATED]: new Date().getTime(),
    });
}

/**
 * Sign in with the API
 *
 * @param {string} login
 * @param {string} password
 * @param {boolean} useExpensifyLogin
 * @returns {Promise}
 */
function signIn(login, password, useExpensifyLogin = false) {
    let authToken;
    return request('Authenticate', {
        useExpensifyLogin,
        partnerName: CONFIG.EXPENSIFY.PARTNER_NAME,
        partnerPassword: CONFIG.EXPENSIFY.PARTNER_PASSWORD,
        partnerUserID: login,
        partnerUserSecret: password,
    })
        .then((data) => {
            authToken = data && data.authToken;

            // If we didn't get a 200 response from authenticate, the user needs to sign in again
            if (data.jsonCode !== 200) {
<<<<<<< HEAD
                console.debug('Non-200 from authenticate, going back to sign in page');
                return Store.multiSet({
                    [STOREKEYS.CREDENTIALS]: {},
                    [STOREKEYS.SESSION]: {error: data.message},
                    [STOREKEYS.APP_REDIRECT_TO]: ROUTES.SIGNIN,
                });
=======
                // eslint-disable-next-line no-console
                console.warn('Did not get a 200 from authenticate, going back to sign in page');
                return Store.set(STOREKEYS.APP_REDIRECT_TO, ROUTES.SIGNIN);
>>>>>>> 3e38cb9d
            }

            // If Expensify login, it's the users first time logging in and we need to create a login for the user
            if (useExpensifyLogin) {
                return createLogin(data.authToken, Str.generateDeviceLoginID(), Guid())
                    .then(() => setSuccessfulSignInData(data));
            }

            return setSuccessfulSignInData();
        })
        .then(() => authToken)
        .catch((err) => {
            console.error(err);
            return Store.set(STOREKEYS.SESSION, {error: err.message});
        });
}

/**
 * Delete login
 * @param {string} authToken
 * @param {string} login
 * @returns {Promise}
 */
function deleteLogin(authToken, login) {
    return request('DeleteLogin', {
        authToken,
        partnerName: CONFIG.EXPENSIFY.PARTNER_NAME,
        partnerPassword: CONFIG.EXPENSIFY.PARTNER_PASSWORD,
        partnerUserID: login,
    }).catch(err => Store.set(STOREKEYS.SESSION, {error: err.message}));
}

/**
 * Sign out of our application
 *
 * @returns {Promise}
 */
function signOut() {
    return Store.set(STOREKEYS.APP_REDIRECT_TO, ROUTES.SIGNIN)
        .then(() => Store.multiGet([STOREKEYS.SESSION, STOREKEYS.CREDENTIALS]))
        .then(data => deleteLogin(data.session.authToken, data.credentials.login))
        .then(Store.clear)
        .catch(err => Store.set(STOREKEYS.SESSION, {error: err.message}));
}

/**
 * Make sure the authToken we have is OK to use
 *
 * @returns {Promise}
 */
function verifyAuthToken() {
    return Store.multiGet([STOREKEYS.LAST_AUTHENTICATED, STOREKEYS.CREDENTIALS])
        .then(({last_authenticated, credentials}) => {
            const haveCredentials = !_.isNull(credentials);
            const haveExpiredAuthToken = last_authenticated < new Date().getTime() - AUTH_TOKEN_EXPIRATION_TIME;

            if (haveExpiredAuthToken && haveCredentials) {
                console.debug('Invalid auth token: Token has expired.');
                return signIn(credentials.login, credentials.password);
            }

            return request('Get', {returnValueList: 'account'}).then((data) => {
                if (data.jsonCode === 200) {
                    console.debug('We have valid auth token');
                    return Store.set(STOREKEYS.SESSION, data);
                }

                // If the auth token is bad and we didn't have credentials saved, we want them to go to the sign in page
                return Store.set(STOREKEYS.APP_REDIRECT_TO, ROUTES.SIGNIN);
            });
        });
}

export {
    signIn,
    signOut,
    verifyAuthToken
};<|MERGE_RESOLUTION|>--- conflicted
+++ resolved
@@ -69,18 +69,13 @@
 
             // If we didn't get a 200 response from authenticate, the user needs to sign in again
             if (data.jsonCode !== 200) {
-<<<<<<< HEAD
+                // eslint-disable-next-line no-console
                 console.debug('Non-200 from authenticate, going back to sign in page');
                 return Store.multiSet({
                     [STOREKEYS.CREDENTIALS]: {},
                     [STOREKEYS.SESSION]: {error: data.message},
                     [STOREKEYS.APP_REDIRECT_TO]: ROUTES.SIGNIN,
                 });
-=======
-                // eslint-disable-next-line no-console
-                console.warn('Did not get a 200 from authenticate, going back to sign in page');
-                return Store.set(STOREKEYS.APP_REDIRECT_TO, ROUTES.SIGNIN);
->>>>>>> 3e38cb9d
             }
 
             // If Expensify login, it's the users first time logging in and we need to create a login for the user

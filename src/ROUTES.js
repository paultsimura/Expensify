import lodashGet from 'lodash/get';
import * as Url from './libs/Url';

/**
 * This is a file containing constants for all of the routes we want to be able to go to
 */

const REPORT = 'r';
const IOU_REQUEST = 'iou/request';
const IOU_BILL = 'iou/split';
const IOU_SEND = 'iou/send';
const IOU_DETAILS = 'iou/details';
const IOU_REQUEST_CURRENCY = `${IOU_REQUEST}/currency`;
const IOU_BILL_CURRENCY = `${IOU_BILL}/currency`;
const IOU_SEND_CURRENCY = `${IOU_SEND}/currency`;

export default {
    BANK_ACCOUNT: 'bank-account',
    BANK_ACCOUNT_WITH_STEP_TO_OPEN: 'bank-account/:stepToOpen?',
    BANK_ACCOUNT_PERSONAL: 'bank-account/personal',
    getBankAccountRoute: (stepToOpen = '') => `bank-account/${stepToOpen}`,
    HOME: '',
    SETTINGS: 'settings',
    SETTINGS_PROFILE: 'settings/profile',
<<<<<<< HEAD
    SETTINGS_PRONOUNS: 'settings/profile/pronouns',
=======
    SETTINGS_DISPLAY_NAME: 'settings/profile/display-name',
>>>>>>> 5401816f
    SETTINGS_PREFERENCES: 'settings/preferences',
    SETTINGS_WORKSPACES: 'settings/workspaces',
    SETTINGS_SECURITY: 'settings/security',
    SETTINGS_CLOSE: 'settings/security/closeAccount',
    SETTINGS_PASSWORD: 'settings/security/password',
    SETTINGS_ABOUT: 'settings/about',
    SETTINGS_APP_DOWNLOAD_LINKS: 'settings/about/app-download-links',
    SETTINGS_PAYMENTS: 'settings/payments',
    SETTINGS_ADD_PAYPAL_ME: 'settings/payments/add-paypal-me',
    SETTINGS_ADD_DEBIT_CARD: 'settings/payments/add-debit-card',
    SETTINGS_ADD_BANK_ACCOUNT: 'settings/payments/add-bank-account',
    SETTINGS_ENABLE_PAYMENTS: 'settings/payments/enable-payments',
    SETTINGS_ADD_LOGIN: 'settings/addlogin/:type',
    getSettingsAddLoginRoute: type => `settings/addlogin/${type}`,
    SETTINGS_PAYMENTS_TRANSFER_BALANCE: 'settings/payments/transfer-balance',
    SETTINGS_PAYMENTS_CHOOSE_TRANSFER_ACCOUNT: 'settings/payments/choose-transfer-account',
    NEW_GROUP: 'new/group',
    NEW_CHAT: 'new/chat',
    REPORT,
    REPORT_WITH_ID: 'r/:reportID',
    getReportRoute: reportID => `r/${reportID}`,

    /** This is a utility route used to go to the user's concierge chat, or the sign-in page if the user's not authenticated */
    CONCIERGE: 'concierge',

    IOU_REQUEST,
    IOU_BILL,
    IOU_SEND,
    IOU_REQUEST_WITH_REPORT_ID: `${IOU_REQUEST}/:reportID?`,
    IOU_BILL_WITH_REPORT_ID: `${IOU_BILL}/:reportID?`,
    IOU_SEND_WITH_REPORT_ID: `${IOU_SEND}/:reportID?`,
    getIouRequestRoute: reportID => `${IOU_REQUEST}/${reportID}`,
    getIouSplitRoute: reportID => `${IOU_BILL}/${reportID}`,
    getIOUSendRoute: reportID => `${IOU_SEND}/${reportID}`,
    IOU_BILL_CURRENCY: `${IOU_BILL_CURRENCY}/:reportID?`,
    IOU_REQUEST_CURRENCY: `${IOU_REQUEST_CURRENCY}/:reportID?`,
    IOU_SEND_CURRENCY: `${IOU_SEND_CURRENCY}/:reportID?`,
    IOU_SEND_ADD_BANK_ACCOUNT: `${IOU_SEND}/add-bank-account`,
    IOU_SEND_ADD_DEBIT_CARD: `${IOU_SEND}/add-debit-card`,
    IOU_SEND_ENABLE_PAYMENTS: `${IOU_SEND}/enable-payments`,
    getIouRequestCurrencyRoute: reportID => `${IOU_REQUEST_CURRENCY}/${reportID}`,
    getIouBillCurrencyRoute: reportID => `${IOU_BILL_CURRENCY}/${reportID}`,
    getIouSendCurrencyRoute: reportID => `${IOU_SEND_CURRENCY}/${reportID}`,
    IOU_DETAILS,
    IOU_DETAILS_ADD_BANK_ACCOUNT: `${IOU_DETAILS}/add-bank-account`,
    IOU_DETAILS_ADD_DEBIT_CARD: `${IOU_DETAILS}/add-debit-card`,
    IOU_DETAILS_ENABLE_PAYMENTS: `${IOU_DETAILS}/enable-payments`,
    IOU_DETAILS_WITH_IOU_REPORT_ID: `${IOU_DETAILS}/:chatReportID/:iouReportID/`,
    getIouDetailsRoute: (chatReportID, iouReportID) => `iou/details/${chatReportID}/${iouReportID}`,
    SEARCH: 'search',
    SET_PASSWORD_WITH_VALIDATE_CODE: 'setpassword/:accountID/:validateCode',
    DETAILS: 'details',
    getDetailsRoute: login => `details?login=${encodeURIComponent(login)}`,
    REPORT_PARTICIPANTS: 'r/:reportID/participants',
    getReportParticipantsRoute: reportID => `r/${reportID}/participants`,
    REPORT_PARTICIPANT: 'r/:reportID/participants/details',
    getReportParticipantRoute: (
        reportID,
        login,
    ) => `r/${reportID}/participants/details?login=${encodeURIComponent(login)}`,
    REPORT_WITH_ID_DETAILS: 'r/:reportID/details',
    getReportDetailsRoute: reportID => `r/${reportID}/details`,
    REPORT_SETTINGS: 'r/:reportID/settings',
    getReportSettingsRoute: reportID => `r/${reportID}/settings`,
    TRANSITION_FROM_OLD_DOT: 'transition',
    VALIDATE_LOGIN: 'v/:accountID/:validateCode',
    GET_ASSISTANCE: 'get-assistance/:taskID',
    getGetAssistanceRoute: taskID => `get-assistance/${taskID}`,

    // This is a special validation URL that will take the user to /workspace/new after validation. This is used
    // when linking users from e.com in order to share a session in this app.
    ENABLE_PAYMENTS: 'enable-payments',
    WALLET_STATEMENT_WITH_DATE: 'statements/:yearMonth',
    getWalletStatementWithDateRoute: yearMonth => `statements/${yearMonth}`,
    WORKSPACE_NEW: 'workspace/new',
    WORKSPACE_INITIAL: 'workspace/:policyID',
    WORKSPACE_INVITE: 'workspace/:policyID/invite',
    WORKSPACE_SETTINGS: 'workspace/:policyID/settings',
    WORKSPACE_CARD: 'workspace/:policyID/card',
    WORKSPACE_REIMBURSE: 'workspace/:policyID/reimburse',
    WORKSPACE_BILLS: 'workspace/:policyID/bills',
    WORKSPACE_INVOICES: 'workspace/:policyID/invoices',
    WORKSPACE_TRAVEL: 'workspace/:policyID/travel',
    WORKSPACE_MEMBERS: 'workspace/:policyID/members',
    WORKSPACE_NEW_ROOM: 'workspace/new-room',
    getWorkspaceInitialRoute: policyID => `workspace/${policyID}`,
    getWorkspaceInviteRoute: policyID => `workspace/${policyID}/invite`,
    getWorkspaceSettingsRoute: policyID => `workspace/${policyID}/settings`,
    getWorkspaceCardRoute: policyID => `workspace/${policyID}/card`,
    getWorkspaceReimburseRoute: policyID => `workspace/${policyID}/reimburse`,
    getWorkspaceBillsRoute: policyID => `workspace/${policyID}/bills`,
    getWorkspaceInvoicesRoute: policyID => `workspace/${policyID}/invoices`,
    getWorkspaceTravelRoute: policyID => `workspace/${policyID}/travel`,
    getWorkspaceMembersRoute: policyID => `workspace/${policyID}/members`,
    getRequestCallRoute: taskID => `request-call/${taskID}`,
    REQUEST_CALL: 'request-call/:taskID',

    /**
     * @param {String} route
     * @returns {Object}
     */
    parseReportRouteParams: (route) => {
        if (!route.startsWith(Url.addTrailingForwardSlash(REPORT))) {
            return {};
        }

        const pathSegments = route.split('/');
        return {
            reportID: lodashGet(pathSegments, 1),
            isParticipantsRoute: Boolean(lodashGet(pathSegments, 2)),
        };
    },
};<|MERGE_RESOLUTION|>--- conflicted
+++ resolved
@@ -22,11 +22,8 @@
     HOME: '',
     SETTINGS: 'settings',
     SETTINGS_PROFILE: 'settings/profile',
-<<<<<<< HEAD
+    SETTINGS_DISPLAY_NAME: 'settings/profile/display-name',
     SETTINGS_PRONOUNS: 'settings/profile/pronouns',
-=======
-    SETTINGS_DISPLAY_NAME: 'settings/profile/display-name',
->>>>>>> 5401816f
     SETTINGS_PREFERENCES: 'settings/preferences',
     SETTINGS_WORKSPACES: 'settings/workspaces',
     SETTINGS_SECURITY: 'settings/security',

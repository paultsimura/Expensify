/**
 * This is a file containing constants for all of the routes we want to be able to go to
 */
export default {
    HOME: '',
    SETTINGS: 'settings',
    SETTINGS_PROFILE: 'settings/profile',
    SETTINGS_PREFERENCES: 'settings/preferences',
    SETTINGS_PASSWORD: 'settings/password',
    SETTINGS_PAYMENTS: 'settings/payments',
    SETTINGS_ADD_LOGIN: 'settings/addlogin/:type',
    getSettingsAddLoginRoute: type => `settings/addlogin/${type}`,
    NEW_GROUP: 'new/group',
    NEW_CHAT: 'new/chat',
    REPORT: 'r',
    REPORT_WITH_ID: 'r/:reportID',
    getReportRoute: reportID => `r/${reportID}`,
    IOU_REQUEST: 'iou/request',
    IOU_BILL: 'iou/split',
    SEARCH: 'search',
    SIGNIN: 'signin',
    SET_PASSWORD_WITH_VALIDATE_CODE: 'setpassword/:accountID/:validateCode',
    DETAILS: 'details',
    DETAILS_WITH_LOGIN: 'details/:login',
    getDetailsRoute: login => `details/${login}`,
<<<<<<< HEAD
    REPORT_PARTICIPANTS: 'r/:reportID/participants',
    getReportParticipantsRoute: reportID => `r/${reportID}/participants`,
    REPORT_PARTICIPANT: 'r/:reportID/participants/:login',
    getReportParticipantRoute: (reportID, login) => `r/${reportID}/participants/${login}`,
=======
    VALIDATE_LOGIN: 'v',
    VALIDATE_LOGIN_WITH_VALIDATE_CODE: 'v/:accountID/:validateCode',
>>>>>>> 8e80e44f
};<|MERGE_RESOLUTION|>--- conflicted
+++ resolved
@@ -23,13 +23,10 @@
     DETAILS: 'details',
     DETAILS_WITH_LOGIN: 'details/:login',
     getDetailsRoute: login => `details/${login}`,
-<<<<<<< HEAD
     REPORT_PARTICIPANTS: 'r/:reportID/participants',
     getReportParticipantsRoute: reportID => `r/${reportID}/participants`,
     REPORT_PARTICIPANT: 'r/:reportID/participants/:login',
     getReportParticipantRoute: (reportID, login) => `r/${reportID}/participants/${login}`,
-=======
     VALIDATE_LOGIN: 'v',
     VALIDATE_LOGIN_WITH_VALIDATE_CODE: 'v/:accountID/:validateCode',
->>>>>>> 8e80e44f
 };
import React from 'react';
import type {ReactNode} from 'react';
import type {StyleProp, TextStyle, ViewStyle} from 'react-native';
import {View} from 'react-native';
import type {ValueOf} from 'type-fest';
import Lottie from '@components/Lottie';
import type DotLottieAnimation from '@components/LottieAnimations/types';
import type {MenuItemWithLink} from '@components/MenuItemList';
import MenuItemList from '@components/MenuItemList';
import Text from '@components/Text';
import useResponsiveLayout from '@hooks/useResponsiveLayout';
import useStyleUtils from '@hooks/useStyleUtils';
import useTheme from '@hooks/useTheme';
import useThemeStyles from '@hooks/useThemeStyles';
import type ChildrenProps from '@src/types/utils/ChildrenProps';
import type IconAsset from '@src/types/utils/IconAsset';
import IconSection from './IconSection';

const CARD_LAYOUT = {
    ICON_ON_TOP: 'iconOnTop',
    ICON_ON_RIGHT: 'iconOnRight',
} as const;

type SectionProps = ChildrenProps & {
    /** An array of props that are passed to individual MenuItem components */
    menuItems?: MenuItemWithLink[];

    /** The text to display in the title of the section */
    title: string;

    /** The text to display in the subtitle of the section */
    subtitle?: string;

    /** The icon to display along with the title */
    icon?: IconAsset;

    /** Card layout that affects icon positioning, margins, sizes */
    cardLayout?: ValueOf<typeof CARD_LAYOUT>;

    /** Whether the subtitle should have a muted style */
    subtitleMuted?: boolean;

    /** Customize the Section container */
    containerStyles?: StyleProp<ViewStyle>;

    /** Customize the Section title */
    titleStyles?: StyleProp<TextStyle>;

    /** Customize the Section container */
    subtitleStyles?: StyleProp<ViewStyle>;

    /** Customize the Section container */
    childrenStyles?: StyleProp<ViewStyle>;

    /** Customize the Icon container */
    iconContainerStyles?: StyleProp<ViewStyle>;

    /** Whether the section is in the central pane of the layout */
    isCentralPane?: boolean;

    /** The illustration to display in the header. Can be a JSON object representing a Lottie animation. */
    illustration?: DotLottieAnimation;

    /** The background color to apply in the upper half of the screen. */
    illustrationBackgroundColor?: string;

    /** Styles to apply to illustration component */
    illustrationStyle?: StyleProp<ViewStyle>;

    /** Overlay content to display on top of animation */
    overlayContent?: () => ReactNode;
};

function Section({
    children,
    childrenStyles,
    containerStyles,
    icon,
    cardLayout = CARD_LAYOUT.ICON_ON_RIGHT,
    iconContainerStyles,
    menuItems,
    subtitle,
    subtitleStyles,
    subtitleMuted = false,
    title,
    titleStyles,
    isCentralPane = false,
    illustration,
    illustrationBackgroundColor,
    illustrationStyle,
    overlayContent,
}: SectionProps) {
    const styles = useThemeStyles();
    const theme = useTheme();
    const StyleUtils = useStyleUtils();
    const {shouldUseNarrowLayout} = useResponsiveLayout();

    const illustrationContainerStyle: StyleProp<ViewStyle> = StyleUtils.getBackgroundColorStyle(illustrationBackgroundColor ?? illustration?.backgroundColor ?? theme.appBG);

    return (
        <View style={[styles.pageWrapper, styles.cardSectionContainer, containerStyles, (isCentralPane || !!illustration) && styles.p0]}>
            {cardLayout === CARD_LAYOUT.ICON_ON_TOP && (
                <IconSection
                    icon={icon}
                    iconContainerStyles={[iconContainerStyles, styles.alignSelfStart, styles.mb3]}
                />
            )}
            {!!illustration && (
                <View style={[styles.w100, styles.dFlex, styles.alignItemsCenter, styles.justifyContentCenter, illustrationContainerStyle]}>
                    <View style={[styles.cardSectionIllustration, illustrationStyle]}>
                        <Lottie
                            source={illustration}
                            style={styles.h100}
                            webStyle={styles.h100}
                            autoPlay
                            loop
                        />
                    </View>
<<<<<<< HEAD
                )}
                <View style={[styles.w100, isCentralPane && (shouldUseNarrowLayout ? styles.p5 : styles.p8)]}>
                    <View style={[styles.flexRow, styles.alignItemsCenter, styles.w100, cardLayout === CARD_LAYOUT.ICON_ON_TOP && styles.mh1]}>
                        <View style={[styles.flexShrink1]}>
                            <Text style={[styles.textHeadline, styles.cardSectionTitle, titleStyles]}>{title}</Text>
                        </View>
                        {cardLayout === CARD_LAYOUT.ICON_ON_RIGHT && (
                            <IconSection
                                icon={icon}
                                iconContainerStyles={iconContainerStyles}
                            />
                        )}
=======
                    {overlayContent?.()}
                </View>
            )}
            <View style={[styles.w100, isCentralPane && (isSmallScreenWidth ? styles.p5 : styles.p8)]}>
                <View style={[styles.flexRow, styles.alignItemsCenter, styles.w100, cardLayout === CARD_LAYOUT.ICON_ON_TOP && styles.mh1]}>
                    <View style={[styles.flexShrink1]}>
                        <Text style={[styles.textHeadline, styles.cardSectionTitle, titleStyles]}>{title}</Text>
>>>>>>> 22cb01c9
                    </View>
                    {cardLayout === CARD_LAYOUT.ICON_ON_RIGHT && (
                        <IconSection
                            icon={icon}
                            iconContainerStyles={iconContainerStyles}
                        />
                    )}
                </View>

                {!!subtitle && (
                    <View style={[styles.flexRow, styles.alignItemsCenter, styles.w100, cardLayout === CARD_LAYOUT.ICON_ON_TOP ? [styles.mt1, styles.mh1] : styles.mt2, subtitleStyles]}>
                        <Text style={[styles.textNormal, subtitleMuted && styles.colorMuted]}>{subtitle}</Text>
                    </View>
                )}

                <View style={[styles.w100, childrenStyles]}>{children}</View>

                <View style={[styles.w100]}>{!!menuItems && <MenuItemList menuItems={menuItems} />}</View>
            </View>
        </View>
    );
}
Section.displayName = 'Section';

export {CARD_LAYOUT};
export default Section;<|MERGE_RESOLUTION|>--- conflicted
+++ resolved
@@ -116,28 +116,13 @@
                             loop
                         />
                     </View>
-<<<<<<< HEAD
-                )}
-                <View style={[styles.w100, isCentralPane && (shouldUseNarrowLayout ? styles.p5 : styles.p8)]}>
-                    <View style={[styles.flexRow, styles.alignItemsCenter, styles.w100, cardLayout === CARD_LAYOUT.ICON_ON_TOP && styles.mh1]}>
-                        <View style={[styles.flexShrink1]}>
-                            <Text style={[styles.textHeadline, styles.cardSectionTitle, titleStyles]}>{title}</Text>
-                        </View>
-                        {cardLayout === CARD_LAYOUT.ICON_ON_RIGHT && (
-                            <IconSection
-                                icon={icon}
-                                iconContainerStyles={iconContainerStyles}
-                            />
-                        )}
-=======
                     {overlayContent?.()}
                 </View>
             )}
-            <View style={[styles.w100, isCentralPane && (isSmallScreenWidth ? styles.p5 : styles.p8)]}>
+            <View style={[styles.w100, isCentralPane && (shouldUseNarrowLayout ? styles.p5 : styles.p8)]}>
                 <View style={[styles.flexRow, styles.alignItemsCenter, styles.w100, cardLayout === CARD_LAYOUT.ICON_ON_TOP && styles.mh1]}>
                     <View style={[styles.flexShrink1]}>
                         <Text style={[styles.textHeadline, styles.cardSectionTitle, titleStyles]}>{title}</Text>
->>>>>>> 22cb01c9
                     </View>
                     {cardLayout === CARD_LAYOUT.ICON_ON_RIGHT && (
                         <IconSection

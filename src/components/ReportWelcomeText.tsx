--- conflicted
+++ resolved
@@ -42,20 +42,12 @@
     const displayNamesWithTooltips = ReportUtils.getDisplayNamesWithTooltips(OptionsListUtils.getPersonalDetailsForAccountIDs(participantAccountIDs, personalDetails), isMultipleParticipant);
     const welcomeMessage = SidebarUtils.getWelcomeMessage(report, policy);
     const moneyRequestOptions = ReportUtils.temporary_getMoneyRequestOptions(report, policy, participantAccountIDs);
-<<<<<<< HEAD
     const filteredOptions = moneyRequestOptions.filter(
-        (item): item is Exclude<IOUType, typeof CONST.IOU.TYPE.REQUEST | typeof CONST.IOU.TYPE.SEND | typeof CONST.IOU.TYPE.INVOICE> => item !== CONST.IOU.TYPE.INVOICE,
+        (item): item is Exclude<IOUType, typeof CONST.IOU.TYPE.REQUEST | typeof CONST.IOU.TYPE.SEND | typeof CONST.IOU.TYPE.CREATE | typeof CONST.IOU.TYPE.INVOICE> =>
+            item !== CONST.IOU.TYPE.INVOICE,
     );
     const additionalText = filteredOptions
         .map((item, index) => `${index === filteredOptions.length - 1 ? `${translate('common.or')} ` : ''}${translate(`reportActionsView.iouTypes.${item}`)}`)
-=======
-    const additionalText = moneyRequestOptions
-        .filter(
-            (item): item is Exclude<IOUType, typeof CONST.IOU.TYPE.REQUEST | typeof CONST.IOU.TYPE.SEND | typeof CONST.IOU.TYPE.CREATE | typeof CONST.IOU.TYPE.INVOICE> =>
-                item !== CONST.IOU.TYPE.INVOICE,
-        )
-        .map((item) => translate(`reportActionsView.iouTypes.${item}`))
->>>>>>> 526845be
         .join(', ');
     const canEditPolicyDescription = ReportUtils.canEditPolicyDescription(policy);
     const reportName = ReportUtils.getReportName(report);

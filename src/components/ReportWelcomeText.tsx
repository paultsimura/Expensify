import React, {useMemo} from 'react';
import {View} from 'react-native';
import type {OnyxEntry} from 'react-native-onyx';
import {useOnyx, withOnyx} from 'react-native-onyx';
import useLocalize from '@hooks/useLocalize';
import useThemeStyles from '@hooks/useThemeStyles';
import Navigation from '@libs/Navigation/Navigation';
import * as OptionsListUtils from '@libs/OptionsListUtils';
import * as PolicyUtils from '@libs/PolicyUtils';
import * as ReportUtils from '@libs/ReportUtils';
import CONST from '@src/CONST';
import type {IOUType} from '@src/CONST';
import ONYXKEYS from '@src/ONYXKEYS';
import ROUTES from '@src/ROUTES';
import type {PersonalDetailsList, Policy, Report} from '@src/types/onyx';
import {PressableWithoutFeedback} from './Pressable';
import RenderHTML from './RenderHTML';
import Text from './Text';
import UserDetailsTooltip from './UserDetailsTooltip';

type ReportWelcomeTextOnyxProps = {
    /** All of the personal details for everyone */
    personalDetails: OnyxEntry<PersonalDetailsList>;
};

type ReportWelcomeTextProps = ReportWelcomeTextOnyxProps & {
    /** The report currently being looked at */
    report: OnyxEntry<Report>;

    /** The policy for the current route */
    policy: OnyxEntry<Policy>;
};

function ReportWelcomeText({report, policy, personalDetails}: ReportWelcomeTextProps) {
    const {translate} = useLocalize();
    const styles = useThemeStyles();
<<<<<<< HEAD
    const [session] = useOnyx(ONYXKEYS.SESSION);
    const {canUseTrackExpense} = usePermissions();
=======
>>>>>>> 84e925ad
    const isPolicyExpenseChat = ReportUtils.isPolicyExpenseChat(report);
    const isChatRoom = ReportUtils.isChatRoom(report);
    const isSelfDM = ReportUtils.isSelfDM(report);
    const isInvoiceRoom = ReportUtils.isInvoiceRoom(report);
    const isOneOnOneChat = ReportUtils.isOneOnOneChat(report);
    const isDefault = !(isChatRoom || isPolicyExpenseChat || isSelfDM || isInvoiceRoom);
    const participantAccountIDs = Object.keys(report?.participants ?? {})
        .map(Number)
        .filter((accountID) => accountID !== session?.accountID || !isOneOnOneChat);
    const isMultipleParticipant = participantAccountIDs.length > 1;
    const displayNamesWithTooltips = ReportUtils.getDisplayNamesWithTooltips(OptionsListUtils.getPersonalDetailsForAccountIDs(participantAccountIDs, personalDetails), isMultipleParticipant);
    const isUserPolicyAdmin = PolicyUtils.isPolicyAdmin(policy);
    const roomWelcomeMessage = ReportUtils.getRoomWelcomeMessage(report, isUserPolicyAdmin);
    const moneyRequestOptions = ReportUtils.temporary_getMoneyRequestOptions(report, policy, participantAccountIDs);
    const additionalText = moneyRequestOptions
        .filter((item): item is Exclude<IOUType, typeof CONST.IOU.TYPE.REQUEST | typeof CONST.IOU.TYPE.SEND | typeof CONST.IOU.TYPE.INVOICE> => item !== CONST.IOU.TYPE.INVOICE)
        .map((item) => translate(`reportActionsView.iouTypes.${item}`))
        .join(', ');
    const canEditPolicyDescription = ReportUtils.canEditPolicyDescription(policy);
    const reportName = ReportUtils.getReportName(report);

    const navigateToReport = () => {
        if (!report?.reportID) {
            return;
        }

        Navigation.navigate(ROUTES.REPORT_WITH_ID_DETAILS.getRoute(report.reportID));
    };

    const welcomeHeroText = useMemo(() => {
        if (isInvoiceRoom) {
            return translate('reportActionsView.sayHello');
        }

        if (isChatRoom) {
            return translate('reportActionsView.welcomeToRoom', {roomName: reportName});
        }

        if (isSelfDM) {
            return translate('reportActionsView.yourSpace');
        }

        return translate('reportActionsView.sayHello');
    }, [isChatRoom, isInvoiceRoom, isSelfDM, translate, reportName]);

    return (
        <>
            <View>
                <Text style={[styles.textHero]}>{welcomeHeroText}</Text>
            </View>
            <View style={[styles.mt3, styles.mw100]}>
                {isPolicyExpenseChat &&
                    (policy?.description ? (
                        <PressableWithoutFeedback
                            onPress={() => {
                                if (!canEditPolicyDescription) {
                                    return;
                                }
                                Navigation.navigate(ROUTES.WORKSPACE_PROFILE_DESCRIPTION.getRoute(policy.id));
                            }}
                            style={[styles.renderHTML, canEditPolicyDescription ? styles.cursorPointer : styles.cursorText]}
                            accessibilityLabel={translate('reportDescriptionPage.roomDescription')}
                        >
                            <RenderHTML html={policy.description} />
                        </PressableWithoutFeedback>
                    ) : (
                        <Text>
                            <Text>{translate('reportActionsView.beginningOfChatHistoryPolicyExpenseChatPartOne')}</Text>
                            <Text style={[styles.textStrong]}>{ReportUtils.getDisplayNameForParticipant(report?.ownerAccountID)}</Text>
                            <Text>{translate('reportActionsView.beginningOfChatHistoryPolicyExpenseChatPartTwo')}</Text>
                            <Text style={[styles.textStrong]}>{ReportUtils.getPolicyName(report)}</Text>
                            <Text>{translate('reportActionsView.beginningOfChatHistoryPolicyExpenseChatPartThree')}</Text>
                        </Text>
                    ))}
                {isChatRoom &&
                    (report?.description ? (
                        <PressableWithoutFeedback
                            onPress={() => {
                                if (ReportUtils.canEditReportDescription(report, policy)) {
                                    Navigation.navigate(ROUTES.REPORT_DESCRIPTION.getRoute(report.reportID));
                                    return;
                                }
                                Navigation.navigate(ROUTES.REPORT_WITH_ID_DETAILS.getRoute(report.reportID));
                            }}
                            style={styles.renderHTML}
                            accessibilityLabel={translate('reportDescriptionPage.roomDescription')}
                        >
                            <RenderHTML html={report.description} />
                        </PressableWithoutFeedback>
                    ) : (
                        <Text>
                            <Text>{roomWelcomeMessage.phrase1}</Text>
                            {roomWelcomeMessage.showReportName && (
                                <Text
                                    style={[styles.textStrong]}
                                    onPress={navigateToReport}
                                    suppressHighlighting
                                >
                                    {ReportUtils.getReportName(report)}
                                </Text>
                            )}
                            {roomWelcomeMessage.phrase2 !== undefined && <Text>{roomWelcomeMessage.phrase2}</Text>}
                        </Text>
                    ))}
                {isSelfDM && (
                    <Text>
                        <Text>{translate('reportActionsView.beginningOfChatHistorySelfDM')}</Text>
                    </Text>
                )}
                {isDefault && (
                    <Text>
                        <Text>{translate('reportActionsView.beginningOfChatHistory')}</Text>
                        {displayNamesWithTooltips.map(({displayName, accountID}, index) => (
                            // eslint-disable-next-line react/no-array-index-key
                            <Text key={`${displayName}${index}`}>
                                <UserDetailsTooltip accountID={accountID}>
                                    {ReportUtils.isOptimisticPersonalDetail(accountID) ? (
                                        <Text style={[styles.textStrong]}>{displayName}</Text>
                                    ) : (
                                        <Text
                                            style={[styles.textStrong]}
                                            onPress={() => Navigation.navigate(ROUTES.PROFILE.getRoute(accountID))}
                                            suppressHighlighting
                                        >
                                            {displayName}
                                        </Text>
                                    )}
                                </UserDetailsTooltip>
                                {index === displayNamesWithTooltips.length - 1 && <Text>.</Text>}
                                {index === displayNamesWithTooltips.length - 2 && <Text>{` ${translate('common.and')} `}</Text>}
                                {index < displayNamesWithTooltips.length - 2 && <Text>, </Text>}
                            </Text>
                        ))}
                    </Text>
                )}
                {(moneyRequestOptions.includes(CONST.IOU.TYPE.PAY) || moneyRequestOptions.includes(CONST.IOU.TYPE.SUBMIT) || moneyRequestOptions.includes(CONST.IOU.TYPE.TRACK)) && (
                    <Text>{translate('reportActionsView.usePlusButton', {additionalText})}</Text>
                )}
            </View>
        </>
    );
}

ReportWelcomeText.displayName = 'ReportWelcomeText';

export default withOnyx<ReportWelcomeTextProps, ReportWelcomeTextOnyxProps>({
    personalDetails: {
        key: ONYXKEYS.PERSONAL_DETAILS_LIST,
    },
})(ReportWelcomeText);<|MERGE_RESOLUTION|>--- conflicted
+++ resolved
@@ -34,11 +34,7 @@
 function ReportWelcomeText({report, policy, personalDetails}: ReportWelcomeTextProps) {
     const {translate} = useLocalize();
     const styles = useThemeStyles();
-<<<<<<< HEAD
     const [session] = useOnyx(ONYXKEYS.SESSION);
-    const {canUseTrackExpense} = usePermissions();
-=======
->>>>>>> 84e925ad
     const isPolicyExpenseChat = ReportUtils.isPolicyExpenseChat(report);
     const isChatRoom = ReportUtils.isChatRoom(report);
     const isSelfDM = ReportUtils.isSelfDM(report);

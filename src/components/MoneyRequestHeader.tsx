--- conflicted
+++ resolved
@@ -64,13 +64,9 @@
     const moneyRequestReport = parentReport;
     const isSettled = ReportUtils.isSettled(moneyRequestReport?.reportID);
     const isApproved = ReportUtils.isReportApproved(moneyRequestReport);
-<<<<<<< HEAD
     const {windowWidth} = useWindowDimensions();
     const {shouldUseNarrowLayout} = useResponsiveLayout();
-=======
     const isOnHold = TransactionUtils.isOnHold(transaction);
-    const {isSmallScreenWidth, windowWidth} = useWindowDimensions();
->>>>>>> 80e9c2b4
 
     // Only the requestor can take delete the request, admins can only edit it.
     const isActionOwner = typeof parentReportAction?.actorAccountID === 'number' && typeof session?.accountID === 'number' && parentReportAction.actorAccountID === session?.accountID;
@@ -141,14 +137,14 @@
             return;
         }
 
-        if (isSmallScreenWidth) {
+        if (shouldUseNarrowLayout) {
             if (Navigation.getActiveRoute().slice(1) === ROUTES.PROCESS_MONEY_REQUEST_HOLD) {
                 Navigation.goBack();
             }
         } else {
             Navigation.navigate(ROUTES.PROCESS_MONEY_REQUEST_HOLD);
         }
-    }, [isSmallScreenWidth, shouldShowHoldMenu]);
+    }, [shouldUseNarrowLayout, shouldShowHoldMenu]);
 
     const handleHoldRequestClose = () => {
         IOU.setShownHoldUseExplanation();
@@ -225,7 +221,7 @@
                 cancelText={translate('common.cancel')}
                 danger
             />
-            {isSmallScreenWidth && shouldShowHoldMenu && (
+            {shouldUseNarrowLayout && shouldShowHoldMenu && (
                 <ProcessMoneyRequestHoldMenu
                     onClose={handleHoldRequestClose}
                     onConfirm={handleHoldRequestClose}

--- conflicted
+++ resolved
@@ -121,11 +121,7 @@
 
     const getStatusBarProps: () => MoneyRequestHeaderStatusBarProps | undefined = () => {
         if (isOnHold) {
-<<<<<<< HEAD
-            return {title: translate('iou.hold'), description: translate('iou.expenseOnHold'), danger: true, shouldShowBorderBottom: true};
-=======
-            return {title: translate('iou.hold'), description: isDuplicate ? translate('iou.expenseDuplicate') : translate('iou.expenseOnHold'), danger: true};
->>>>>>> 26cf7ac0
+            return {title: translate('iou.hold'), description: isDuplicate ? translate('iou.expenseDuplicate') : translate('iou.expenseOnHold'), danger: true, shouldShowBorderBottom: true};
         }
 
         if (TransactionUtils.isExpensifyCardTransaction(transaction) && TransactionUtils.isPending(transaction)) {

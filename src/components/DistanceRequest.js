--- conflicted
+++ resolved
@@ -144,13 +144,8 @@
             return;
         }
 
-<<<<<<< HEAD
         Transaction.getRoute(iou.transactionID, waypoints);
-    }, [shouldFetchRoute, iou.transactionID, waypoints]);
-=======
-        Transaction.getRoute(transactionID, waypoints);
-    }, [shouldFetchRoute, transactionID, waypoints, isOffline]);
->>>>>>> 3c73b7ef
+    }, [shouldFetchRoute, iou.transactionID, waypoints, isOffline]);
 
     useEffect(updateGradientVisibility, [scrollContainerHeight, scrollContentHeight]);
 

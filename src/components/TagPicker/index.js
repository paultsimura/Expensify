import lodashGet from 'lodash/get';
import React, {useMemo, useState} from 'react';
import {withOnyx} from 'react-native-onyx';
import _ from 'underscore';
import OptionsSelector from '@components/OptionsSelector';
import useLocalize from '@hooks/useLocalize';
import * as OptionsListUtils from '@libs/OptionsListUtils';
import * as PolicyUtils from '@libs/PolicyUtils';
import useThemeStyles from '@styles/useThemeStyles';
import CONST from '@src/CONST';
import ONYXKEYS from '@src/ONYXKEYS';
import {defaultProps, propTypes} from './tagPickerPropTypes';

function TagPicker({selectedTag, tag, policyTags, policyRecentlyUsedTags, onSubmit, shouldShowDisabledAndSelectedOption}) {
    const styles = useThemeStyles();
    const {translate} = useLocalize();
    const [searchValue, setSearchValue] = useState('');

    const policyRecentlyUsedTagsList = lodashGet(policyRecentlyUsedTags, tag, []);
    const policyTagList = PolicyUtils.getTagList(policyTags, tag);
    const policyTagsCount = _.size(_.filter(policyTagList, (policyTag) => policyTag.enabled));
    const isTagsCountBelowThreshold = policyTagsCount < CONST.TAG_LIST_THRESHOLD;

    const shouldShowTextInput = !isTagsCountBelowThreshold;

    const selectedOptions = useMemo(() => {
        if (!selectedTag) {
            return [];
        }

        return [
            {
                name: selectedTag,
                enabled: true,
                accountID: null,
            },
        ];
    }, [selectedTag]);

<<<<<<< HEAD
=======
    const initialFocusedIndex = useMemo(() => {
        if (isTagsCountBelowThreshold && selectedOptions.length > 0) {
            return _.chain(policyTagList)
                .values()
                .findIndex((policyTag) => policyTag.name === selectedOptions[0].name, true)
                .value();
        }

        return 0;
    }, [policyTagList, selectedOptions, isTagsCountBelowThreshold]);

    const enabledTags = useMemo(() => {
        if (!shouldShowDisabledAndSelectedOption) {
            return policyTagList;
        }
        const selectedNames = _.map(selectedOptions, (s) => s.name);
        const tags = [...selectedOptions, ..._.filter(policyTagList, (policyTag) => policyTag.enabled && !selectedNames.includes(policyTag.name))];
        return tags;
    }, [selectedOptions, policyTagList, shouldShowDisabledAndSelectedOption]);

>>>>>>> ff4c947d
    const sections = useMemo(
        () => OptionsListUtils.getFilteredOptions({}, {}, [], searchValue, selectedOptions, [], false, false, false, {}, [], true, enabledTags, policyRecentlyUsedTagsList, false).tagOptions,
        [searchValue, enabledTags, selectedOptions, policyRecentlyUsedTagsList],
    );

    const headerMessage = OptionsListUtils.getHeaderMessageForNonUserList(lodashGet(sections, '[0].data.length', 0) > 0, searchValue);

    return (
        <OptionsSelector
            optionHoveredStyle={styles.hoveredComponentBG}
            sectionHeaderStyle={styles.mt5}
            sections={sections}
            selectedOptions={selectedOptions}
            headerMessage={headerMessage}
            textInputLabel={translate('common.search')}
            boldStyle
            highlightSelectedOptions
            isRowMultilineSupported
            shouldShowTextInput={shouldShowTextInput}
            value={searchValue}
            focusedIndex={0}
            initiallyFocusedOptionKey={lodashGet(_.filter(lodashGet(sections, '[0].data', []), (policyTag) => policyTag.searchText === selectedTag)[0], 'keyForList')}
            onChangeText={setSearchValue}
            onSelectRow={onSubmit}
        />
    );
}

TagPicker.displayName = 'TagPicker';
TagPicker.propTypes = propTypes;
TagPicker.defaultProps = defaultProps;

export default withOnyx({
    policyTags: {
        key: ({policyID}) => `${ONYXKEYS.COLLECTION.POLICY_TAGS}${policyID}`,
    },
    policyRecentlyUsedTags: {
        key: ({policyID}) => `${ONYXKEYS.COLLECTION.POLICY_RECENTLY_USED_TAGS}${policyID}`,
    },
})(TagPicker);<|MERGE_RESOLUTION|>--- conflicted
+++ resolved
@@ -37,19 +37,6 @@
         ];
     }, [selectedTag]);
 
-<<<<<<< HEAD
-=======
-    const initialFocusedIndex = useMemo(() => {
-        if (isTagsCountBelowThreshold && selectedOptions.length > 0) {
-            return _.chain(policyTagList)
-                .values()
-                .findIndex((policyTag) => policyTag.name === selectedOptions[0].name, true)
-                .value();
-        }
-
-        return 0;
-    }, [policyTagList, selectedOptions, isTagsCountBelowThreshold]);
-
     const enabledTags = useMemo(() => {
         if (!shouldShowDisabledAndSelectedOption) {
             return policyTagList;
@@ -59,7 +46,6 @@
         return tags;
     }, [selectedOptions, policyTagList, shouldShowDisabledAndSelectedOption]);
 
->>>>>>> ff4c947d
     const sections = useMemo(
         () => OptionsListUtils.getFilteredOptions({}, {}, [], searchValue, selectedOptions, [], false, false, false, {}, [], true, enabledTags, policyRecentlyUsedTagsList, false).tagOptions,
         [searchValue, enabledTags, selectedOptions, policyRecentlyUsedTagsList],

--- conflicted
+++ resolved
@@ -58,58 +58,11 @@
     ...optionsSelectorDefaultProps,
 };
 
-<<<<<<< HEAD
 function BaseOptionsSelector(props) {
     const isFocused = useIsFocused();
     const {translate} = useLocalize();
     const themeStyles = useThemeStyles();
     const theme = useTheme();
-=======
-class BaseOptionsSelector extends Component {
-    constructor(props) {
-        super(props);
-
-        this.updateFocusedIndex = this.updateFocusedIndex.bind(this);
-        this.scrollToIndex = this.scrollToIndex.bind(this);
-        this.selectRow = this.selectRow.bind(this);
-        this.handleReferralModal = this.handleReferralModal.bind(this);
-        this.selectFocusedOption = this.selectFocusedOption.bind(this);
-        this.addToSelection = this.addToSelection.bind(this);
-        this.updateSearchValue = this.updateSearchValue.bind(this);
-        this.incrementPage = this.incrementPage.bind(this);
-        this.sliceSections = this.sliceSections.bind(this);
-        this.calculateAllVisibleOptionsCount = this.calculateAllVisibleOptionsCount.bind(this);
-        this.debouncedUpdateSearchValue = _.debounce(this.updateSearchValue, CONST.TIMING.SEARCH_OPTION_LIST_DEBOUNCE_TIME);
-        this.relatedTarget = null;
-
-        const allOptions = this.flattenSections();
-        const sections = this.sliceSections();
-        const focusedIndex = this.getInitiallyFocusedIndex(allOptions);
-
-        this.state = {
-            sections,
-            allOptions,
-            focusedIndex,
-            shouldDisableRowSelection: false,
-            shouldShowReferralModal: false,
-            errorMessage: '',
-            paginationPage: 1,
-            value: '',
-        };
-    }
-
-    componentDidMount() {
-        this.subscribeToKeyboardShortcut();
-
-        if (this.props.isFocused && this.props.autoFocus && this.textInput) {
-            this.focusTimeout = setTimeout(() => {
-                this.textInput.focus();
-            }, CONST.ANIMATED_TRANSITION);
-        }
-
-        this.scrollToIndex(this.props.selectedOptions.length ? 0 : this.state.focusedIndex, false);
-    }
->>>>>>> d0c3e31d
 
     const getInitiallyFocusedIndex = useCallback(
         (allOptions) => {
@@ -125,33 +78,7 @@
                 return defaultIndex;
             }
 
-<<<<<<< HEAD
             const indexOfInitiallyFocusedOption = _.findIndex(allOptions, (option) => option.keyForList === props.initiallyFocusedOptionKey);
-=======
-        if (prevProps.preferredLocale !== this.props.preferredLocale) {
-            this.setState({
-                sections: newSections,
-                allOptions: newOptions,
-            });
-            return;
-        }
-        const newFocusedIndex = this.props.selectedOptions.length;
-        const isNewFocusedIndex = newFocusedIndex !== this.state.focusedIndex;
-
-        // eslint-disable-next-line react/no-did-update-set-state
-        this.setState(
-            {
-                sections: newSections,
-                allOptions: newOptions,
-                focusedIndex: _.isNumber(this.props.focusedIndex) ? this.props.focusedIndex : newFocusedIndex,
-            },
-            () => {
-                // If we just toggled an option on a multi-selection page or cleared the search input, scroll to top
-                if (this.props.selectedOptions.length !== prevProps.selectedOptions.length || (!!prevState.value && !this.state.value)) {
-                    this.scrollToIndex(0);
-                    return;
-                }
->>>>>>> d0c3e31d
 
             if (indexOfInitiallyFocusedOption >= 0) {
                 return indexOfInitiallyFocusedOption;
@@ -244,7 +171,6 @@
      * @returns {Number}
      */
 
-<<<<<<< HEAD
     /**
      * Completes the follow-up actions after a row is selected
      *
@@ -263,40 +189,6 @@
                     if (textInputRef.current.isFocused()) {
                         setSelection(textInputRef.current, 0, value.length);
                     }
-=======
-    updateSearchValue(value) {
-        this.setState({
-            paginationPage: 1,
-            errorMessage: value.length > this.props.maxLength ? this.props.translate('common.error.characterLimitExceedCounter', {length: value.length, limit: this.props.maxLength}) : '',
-            value,
-        });
-
-        this.props.onChangeText(value);
-    }
-
-    handleReferralModal() {
-        this.setState((prevState) => ({shouldShowReferralModal: !prevState.shouldShowReferralModal}));
-    }
-
-    subscribeToKeyboardShortcut() {
-        const enterConfig = CONST.KEYBOARD_SHORTCUTS.ENTER;
-        this.unsubscribeEnter = KeyboardShortcut.subscribe(
-            enterConfig.shortcutKey,
-            this.selectFocusedOption,
-            enterConfig.descriptionKey,
-            enterConfig.modifiers,
-            true,
-            () => !this.state.allOptions[this.state.focusedIndex],
-        );
-
-        const CTRLEnterConfig = CONST.KEYBOARD_SHORTCUTS.CTRL_ENTER;
-        this.unsubscribeCTRLEnter = KeyboardShortcut.subscribe(
-            CTRLEnterConfig.shortcutKey,
-            () => {
-                if (this.props.canSelectMultipleOptions) {
-                    this.props.onConfirmSelection();
-                    return;
->>>>>>> d0c3e31d
                 }
                 const selectedOption = props.onSelectRow(option);
                 resolve(selectedOption);
@@ -312,15 +204,9 @@
         [props.shouldShowTextInput, props.shouldPreventDefaultFocusOnSelectRow, value.length, props.canSelectMultipleOptions, props.selectedOptions.length],
     );
 
-<<<<<<< HEAD
     const selectFocusedOption = useCallback((e) => {
-        const focusedItemKey = lodashGet(e, ['target', 'attributes', 'data-testid', 'value']);
+        const focusedItemKey = lodashGet(e, ['target', 'attributes', 'id', 'value']);
         const focusedOption = focusedItemKey ? _.find(allOptions, (option) => option.keyForList === focusedItemKey) : allOptions[focusedIndex];
-=======
-    selectFocusedOption(e) {
-        const focusedItemKey = lodashGet(e, ['target', 'attributes', 'id', 'value']);
-        const focusedOption = focusedItemKey ? _.find(this.state.allOptions, (option) => option.keyForList === focusedItemKey) : this.state.allOptions[this.state.focusedIndex];
->>>>>>> d0c3e31d
 
         if (!focusedOption || !isFocused) {
             return;
@@ -496,28 +382,8 @@
      *
      * @returns {Number}
      */
-<<<<<<< HEAD
     const calculateAllVisibleOptionsCount = useCallback(() => {
         let count = 0;
-=======
-    selectRow(option, ref) {
-        return new Promise((resolve) => {
-            if (this.props.shouldShowTextInput && this.props.shouldPreventDefaultFocusOnSelectRow) {
-                if (this.relatedTarget && ref === this.relatedTarget) {
-                    this.textInput.focus();
-                    this.relatedTarget = null;
-                }
-                if (this.textInput.isFocused()) {
-                    setSelection(this.textInput, 0, this.state.value.length);
-                }
-            }
-            const selectedOption = this.props.onSelectRow(option);
-            resolve(selectedOption);
-
-            if (!this.props.canSelectMultipleOptions) {
-                return;
-            }
->>>>>>> d0c3e31d
 
         _.forEach(sections, (section) => {
             count += lodashGet(section, 'data.length', 0);
@@ -537,7 +403,6 @@
      * Completes the follow-up action after clicking on multiple select button
      * @param {Object} option
      */
-<<<<<<< HEAD
     const addToSelection = useCallback(
         (option) => {
             if (props.shouldShowTextInput && props.shouldPreventDefaultFocusOnSelectRow) {
@@ -545,13 +410,6 @@
                 if (textInputRef.current.isFocused()) {
                     setSelection(textInputRef.current, 0, value.length);
                 }
-=======
-    addToSelection(option) {
-        if (this.props.shouldShowTextInput && this.props.shouldPreventDefaultFocusOnSelectRow) {
-            this.textInput.focus();
-            if (this.textInput.isFocused()) {
-                setSelection(this.textInput, 0, this.state.value.length);
->>>>>>> d0c3e31d
             }
             props.onAddToSelection(option);
         },
@@ -562,7 +420,6 @@
     /**
      * Increments a pagination page to show more items
      */
-<<<<<<< HEAD
     const incrementPage = useCallback(() => {
         setPaginationPage((prev) => prev + 1);
     }, []);
@@ -599,6 +456,7 @@
             spellCheck={false}
             shouldInterceptSwipe={props.shouldTextInputInterceptSwipe}
             isLoading={props.isLoadingNewOptions}
+            testID="options-selector-input"
         />
     );
     const optionsList = (
@@ -623,98 +481,6 @@
             onLayout={() => {
                 if (props.selectedOptions.length === 0) {
                     scrollToIndex(focusedIndex, false);
-=======
-    incrementPage() {
-        this.setState((prev) => ({
-            paginationPage: prev.paginationPage + 1,
-        }));
-    }
-
-    render() {
-        const shouldShowShowMoreButton = this.state.allOptions.length > CONST.MAX_OPTIONS_SELECTOR_PAGE_LENGTH * this.state.paginationPage;
-        const shouldShowFooter =
-            !this.props.isReadOnly && (this.props.shouldShowConfirmButton || this.props.footerContent) && !(this.props.canSelectMultipleOptions && _.isEmpty(this.props.selectedOptions));
-        const defaultConfirmButtonText = _.isUndefined(this.props.confirmButtonText) ? this.props.translate('common.confirm') : this.props.confirmButtonText;
-        const shouldShowDefaultConfirmButton = !this.props.footerContent && defaultConfirmButtonText;
-        const safeAreaPaddingBottomStyle = shouldShowFooter ? undefined : this.props.safeAreaPaddingBottomStyle;
-        const listContainerStyles = this.props.listContainerStyles || [this.props.themeStyles.flex1];
-        const optionHoveredStyle = this.props.optionHoveredStyle || this.props.themeStyles.hoveredComponentBG;
-
-        const textInput = (
-            <TextInput
-                ref={(el) => (this.textInput = el)}
-                label={this.props.textInputLabel}
-                accessibilityLabel={this.props.textInputLabel}
-                role={CONST.ROLE.PRESENTATION}
-                onChangeText={this.debouncedUpdateSearchValue}
-                errorText={this.state.errorMessage}
-                onSubmitEditing={this.selectFocusedOption}
-                placeholder={this.props.placeholderText}
-                maxLength={this.props.maxLength + CONST.ADDITIONAL_ALLOWED_CHARACTERS}
-                keyboardType={this.props.keyboardType}
-                onBlur={(e) => {
-                    if (!this.props.shouldPreventDefaultFocusOnSelectRow) {
-                        return;
-                    }
-                    this.relatedTarget = e.relatedTarget;
-                }}
-                selectTextOnFocus
-                blurOnSubmit={Boolean(this.state.allOptions.length)}
-                spellCheck={false}
-                shouldInterceptSwipe={this.props.shouldTextInputInterceptSwipe}
-                isLoading={this.props.isLoadingNewOptions}
-                testID="options-selector-input"
-            />
-        );
-        const optionsList = (
-            <OptionsList
-                ref={(el) => (this.list = el)}
-                optionHoveredStyle={optionHoveredStyle}
-                onSelectRow={this.props.onSelectRow ? this.selectRow : undefined}
-                sections={this.state.sections}
-                focusedIndex={this.state.focusedIndex}
-                selectedOptions={this.props.selectedOptions}
-                canSelectMultipleOptions={this.props.canSelectMultipleOptions}
-                shouldShowMultipleOptionSelectorAsButton={this.props.shouldShowMultipleOptionSelectorAsButton}
-                multipleOptionSelectorButtonText={this.props.multipleOptionSelectorButtonText}
-                onAddToSelection={this.addToSelection}
-                hideSectionHeaders={this.props.hideSectionHeaders}
-                headerMessage={this.state.errorMessage ? '' : this.props.headerMessage}
-                boldStyle={this.props.boldStyle}
-                showTitleTooltip={this.props.showTitleTooltip}
-                isDisabled={this.props.isDisabled}
-                shouldHaveOptionSeparator={this.props.shouldHaveOptionSeparator}
-                highlightSelectedOptions={this.props.highlightSelectedOptions}
-                onLayout={() => {
-                    if (this.props.selectedOptions.length === 0) {
-                        this.scrollToIndex(this.state.focusedIndex, false);
-                    }
-
-                    if (this.props.onLayout) {
-                        this.props.onLayout();
-                    }
-                }}
-                contentContainerStyles={[safeAreaPaddingBottomStyle, ...this.props.contentContainerStyles]}
-                sectionHeaderStyle={this.props.sectionHeaderStyle}
-                listContainerStyles={listContainerStyles}
-                listStyles={this.props.listStyles}
-                isLoading={!this.props.shouldShowOptions}
-                showScrollIndicator={this.props.showScrollIndicator}
-                isRowMultilineSupported={this.props.isRowMultilineSupported}
-                isLoadingNewOptions={this.props.isLoadingNewOptions}
-                shouldPreventDefaultFocusOnSelectRow={this.props.shouldPreventDefaultFocusOnSelectRow}
-                nestedScrollEnabled={this.props.nestedScrollEnabled}
-                bounces={!this.props.shouldTextInputAppearBelowOptions || !this.props.shouldAllowScrollingChildren}
-                renderFooterContent={() =>
-                    shouldShowShowMoreButton && (
-                        <ShowMoreButton
-                            containerStyle={{...this.props.themeStyles.mt2, ...this.props.themeStyles.mb5}}
-                            currentCount={CONST.MAX_OPTIONS_SELECTOR_PAGE_LENGTH * this.state.paginationPage}
-                            totalCount={this.state.allOptions.length}
-                            onPress={this.incrementPage}
-                        />
-                    )
->>>>>>> d0c3e31d
                 }
 
                 if (props.onLayout) {
@@ -776,29 +542,9 @@
                             bounces={false}
                             contentContainerStyle={[themeStyles.flex1, themeStyles.flexColumn]}
                         >
-<<<<<<< HEAD
                             {optionsAndInputsBelowThem}
                         </ScrollView>
                     </ScrollView>
-=======
-                            <Text>
-                                {this.props.translate(`referralProgram.${this.props.referralContentType}.buttonText1`)}
-                                <Text
-                                    color={this.props.theme.success}
-                                    style={this.props.themeStyles.textStrong}
-                                >
-                                    {this.props.translate(`referralProgram.${this.props.referralContentType}.buttonText2`)}
-                                </Text>
-                            </Text>
-                            <Icon
-                                src={Info}
-                                height={20}
-                                width={20}
-                                fill={this.props.theme.icon}
-                            />
-                        </PressableWithoutFeedback>
-                    </View>
->>>>>>> d0c3e31d
                 )}
 
                 {props.shouldTextInputAppearBelowOptions && !props.shouldAllowScrollingChildren && optionsAndInputsBelowThem}
@@ -852,6 +598,7 @@
                             src={Info}
                             height={20}
                             width={20}
+                            fill={theme.icon}
                         />
                     </PressableWithoutFeedback>
                 </View>

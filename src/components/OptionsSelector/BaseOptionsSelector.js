import {useIsFocused} from '@react-navigation/native';
import lodashGet from 'lodash/get';
import PropTypes from 'prop-types';
import React, {forwardRef, useCallback, useEffect, useImperativeHandle, useMemo, useRef, useState} from 'react';
import {ScrollView, View} from 'react-native';
import _ from 'underscore';
import ArrowKeyFocusManager from '@components/ArrowKeyFocusManager';
import Button from '@components/Button';
import FixedFooter from '@components/FixedFooter';
import FormHelpMessage from '@components/FormHelpMessage';
import OptionsList from '@components/OptionsList';
import ReferralProgramCTA from '@components/ReferralProgramCTA';
import ShowMoreButton from '@components/ShowMoreButton';
import TextInput from '@components/TextInput';
import useKeyboardShortcut from '@hooks/useKeyboardShortcut';
import useLocalize from '@hooks/useLocalize';
import useThemeStyles from '@hooks/useThemeStyles';
import getPlatform from '@libs/getPlatform';
import KeyboardShortcut from '@libs/KeyboardShortcut';
import setSelection from '@libs/setSelection';
import CONST from '@src/CONST';
import {defaultProps as optionsSelectorDefaultProps, propTypes as optionsSelectorPropTypes} from './optionsSelectorPropTypes';

const propTypes = {
    /** padding bottom style of safe area */
    safeAreaPaddingBottomStyle: PropTypes.oneOfType([PropTypes.arrayOf(PropTypes.object), PropTypes.object]),

    /** Content container styles for OptionsList */
    contentContainerStyles: PropTypes.oneOfType([PropTypes.arrayOf(PropTypes.object), PropTypes.object]),

    /** List container styles for OptionsList */
    listContainerStyles: PropTypes.oneOfType([PropTypes.arrayOf(PropTypes.object), PropTypes.object]),

    /** List styles for OptionsList */
    listStyles: PropTypes.oneOfType([PropTypes.arrayOf(PropTypes.object), PropTypes.object]),

    /** Whether referral CTA should be displayed */
    shouldShowReferralCTA: PropTypes.bool,

    /** Referral content type */
    referralContentType: PropTypes.string,

    ...optionsSelectorPropTypes,
};

const defaultProps = {
    shouldShowReferralCTA: false,
    referralContentType: CONST.REFERRAL_PROGRAM.CONTENT_TYPES.REFER_FRIEND,
    safeAreaPaddingBottomStyle: {},
    contentContainerStyles: [],
    listContainerStyles: undefined,
    listStyles: [],
    ...optionsSelectorDefaultProps,
};

function BaseOptionsSelector(props) {
    const isFocused = useIsFocused();
    const {translate} = useLocalize();
    const themeStyles = useThemeStyles();

    const getInitiallyFocusedIndex = useCallback(
        (allOptions) => {
            let defaultIndex;
            if (props.shouldTextInputAppearBelowOptions) {
                defaultIndex = allOptions.length;
            } else if (props.focusedIndex >= 0) {
                defaultIndex = props.focusedIndex;
            } else {
                defaultIndex = props.selectedOptions.length;
            }
            if (_.isUndefined(props.initiallyFocusedOptionKey)) {
                return defaultIndex;
            }

            const indexOfInitiallyFocusedOption = _.findIndex(allOptions, (option) => option.keyForList === props.initiallyFocusedOptionKey);

            return indexOfInitiallyFocusedOption;
        },
        [props.shouldTextInputAppearBelowOptions, props.initiallyFocusedOptionKey, props.selectedOptions.length, props.focusedIndex],
    );

    const isWebOrDesktop = [CONST.PLATFORM.DESKTOP, CONST.PLATFORM.WEB].includes(getPlatform());
    const accessibilityRoles = _.values(CONST.ROLE);

    const [disabledOptionsIndexes, setDisabledOptionsIndexes] = useState([]);
    const [sections, setSections] = useState();
    const [shouldDisableRowSelection, setShouldDisableRowSelection] = useState(false);
    const [errorMessage, setErrorMessage] = useState('');
    const [value, setValue] = useState('');
    const [paginationPage, setPaginationPage] = useState(1);
    const [disableEnterShortCut, setDisableEnterShortCut] = useState(false);

    const relatedTarget = useRef(null);
    const listRef = useRef();
    const textInputRef = useRef();
    const enterSubscription = useRef();
    const CTRLEnterSubscription = useRef();
    const focusTimeout = useRef();
    const prevLocale = useRef(props.preferredLocale);
    const prevPaginationPage = useRef(paginationPage);
    const prevSelectedOptions = useRef(props.selectedOptions);
    const prevValue = useRef(value);

    useImperativeHandle(props.forwardedRef, () => textInputRef.current);

    /**
     * Flattens the sections into a single array of options.
     * Each object in this array is enhanced to have:
     *
     *   1. A `sectionIndex`, which represents the index of the section it came from
     *   2. An `index`, which represents the index of the option within the section it came from.
     *
     * @returns {Array<Object>}
     */
    const flattenSections = useCallback(() => {
        const calcAllOptions = [];
        const calcDisabledOptionsIndexes = [];
        let index = 0;
        _.each(props.sections, (section, sectionIndex) => {
            _.each(section.data, (option, optionIndex) => {
                calcAllOptions.push({
                    ...option,
                    sectionIndex,
                    index: optionIndex,
                });
                if (section.isDisabled || option.isDisabled) {
                    calcDisabledOptionsIndexes.push(index);
                }
                index += 1;
            });
        });

        setDisabledOptionsIndexes(calcDisabledOptionsIndexes);
        return calcAllOptions;
    }, [props.sections]);

    // eslint-disable-next-line react-hooks/exhaustive-deps
    const initialAllOptions = useMemo(() => flattenSections(), []);
    const [allOptions, setAllOptions] = useState(initialAllOptions);
    const [focusedIndex, setFocusedIndex] = useState(getInitiallyFocusedIndex(initialAllOptions));
    const [focusedOption, setFocusedOption] = useState(allOptions[focusedIndex]);

    /**
     * Maps sections to render only allowed count of them per section.
     *
     * @returns {Objects[]}
     */
    const sliceSections = useCallback(
        () =>
            _.map(props.sections, (section) => {
                if (_.isEmpty(section.data)) {
                    return section;
                }

                const pagination = paginationPage || 1;

                return {
                    ...section,
                    data: section.data.slice(0, CONST.MAX_OPTIONS_SELECTOR_PAGE_LENGTH * pagination),
                };
            }),
        [paginationPage, props.sections],
    );

    /**
     * Completes the follow-up actions after a row is selected
     *
     * @param {Object} option
     * @param {Object} ref
     * @returns {Promise}
     */
    const selectRow = useCallback(
        (option, ref) =>
            new Promise((resolve) => {
                if (props.shouldShowTextInput && props.shouldPreventDefaultFocusOnSelectRow) {
                    if (relatedTarget.current && ref === relatedTarget.current) {
                        textInputRef.current.focus();
                        relatedTarget.current = null;
                    }
                    if (textInputRef.current.isFocused()) {
                        setSelection(textInputRef.current, 0, value.length);
                    }
                }
                const selectedOption = props.onSelectRow(option);
                resolve(selectedOption);

                if (!props.canSelectMultipleOptions) {
                    return;
                }

                // Focus the first unselected item from the list (i.e: the best result according to the current search term)
                setFocusedIndex(props.selectedOptions.length);
            }),
        // eslint-disable-next-line react-hooks/exhaustive-deps
        [props.shouldShowTextInput, props.shouldPreventDefaultFocusOnSelectRow, value.length, props.canSelectMultipleOptions, props.selectedOptions.length],
    );

    const selectFocusedOption = useCallback(
        (e) => {
            const focusedItemKey = lodashGet(e, ['target', 'attributes', 'id', 'value']);
            const localFocusedOption = focusedItemKey ? _.find(allOptions, (option) => option.keyForList === focusedItemKey) : allOptions[focusedIndex];

            if (!localFocusedOption || !isFocused) {
                return;
            }

            if (props.canSelectMultipleOptions) {
                selectRow(localFocusedOption);
            } else if (!shouldDisableRowSelection) {
                setShouldDisableRowSelection(true);

                let result = selectRow(localFocusedOption);
                if (!(result instanceof Promise)) {
                    result = Promise.resolve();
                }

                setTimeout(() => {
                    result.finally(() => {
                        setShouldDisableRowSelection(false);
                    });
                }, 500);
            }
        },
        [props.canSelectMultipleOptions, focusedIndex, allOptions, isFocused, selectRow, shouldDisableRowSelection],
    );

    const handleFocusIn = () => {
        const activeElement = document.activeElement;
        setDisableEnterShortCut(activeElement && accessibilityRoles.includes(activeElement.role) && activeElement.role !== CONST.ROLE.PRESENTATION);
    };

    const handleFocusOut = () => {
        setDisableEnterShortCut(false);
    };

    const subscribeActiveElement = () => {
        if (!isWebOrDesktop) {
            return;
        }
        document.addEventListener('focusin', handleFocusIn);
        document.addEventListener('focusout', handleFocusOut);
    };

    const subscribeToEnterShortcut = () => {
        const enterConfig = CONST.KEYBOARD_SHORTCUTS.ENTER;
        enterSubscription.current = KeyboardShortcut.subscribe(
            enterConfig.shortcutKey,
            selectFocusedOption,
            enterConfig.descriptionKey,
            enterConfig.modifiers,
            true,
            () => !allOptions[focusedIndex],
        );
    };

    const subscribeToCtrlEnterShortcut = () => {
        const CTRLEnterConfig = CONST.KEYBOARD_SHORTCUTS.CTRL_ENTER;
        CTRLEnterSubscription.current = KeyboardShortcut.subscribe(
            CTRLEnterConfig.shortcutKey,
            () => {
                if (props.canSelectMultipleOptions) {
                    props.onConfirmSelection();
                    return;
                }

                const localFocusedOption = allOptions[focusedIndex];
                if (!localFocusedOption) {
                    return;
                }

                selectRow(localFocusedOption);
            },
            CTRLEnterConfig.descriptionKey,
            CTRLEnterConfig.modifiers,
            true,
        );
    };

    const unSubscribeFromKeyboardShortcut = () => {
        if (enterSubscription.current) {
            enterSubscription.current();
        }

        if (CTRLEnterSubscription.current) {
            CTRLEnterSubscription.current();
        }
    };

    const selectOptions = useCallback(() => {
        if (props.canSelectMultipleOptions) {
            props.onConfirmSelection();
            return;
        }

        const localFocusedOption = allOptions[focusedIndex];
        if (!localFocusedOption) {
            return;
        }

        selectRow(localFocusedOption);
        // we don't need to include the whole props object as the dependency
        // eslint-disable-next-line react-hooks/exhaustive-deps
    }, [allOptions, focusedIndex, props.canSelectMultipleOptions, props.onConfirmSelection, selectRow]);

    useKeyboardShortcut(CONST.KEYBOARD_SHORTCUTS.ENTER, selectFocusedOption, {
        shouldBubble: !allOptions[focusedIndex],
        captureOnInputs: true,
    });
    useKeyboardShortcut(CONST.KEYBOARD_SHORTCUTS.CTRL_ENTER, selectOptions, {captureOnInputs: true});

    /**
     * Scrolls to the focused index within the SectionList
     *
     * @param {Number} index
     * @param {Boolean} animated
     */
    const scrollToIndex = useCallback(
        (index, animated = true) => {
            const option = allOptions[index];
            if (!listRef.current || !option) {
                return;
            }

            const itemIndex = option.index;
            const sectionIndex = option.sectionIndex;

            if (!lodashGet(sections, `[${sectionIndex}].data[${itemIndex}]`, null)) {
                return;
            }

            // Note: react-native's SectionList automatically strips out any empty sections.
            // So we need to reduce the sectionIndex to remove any empty sections in front of the one we're trying to scroll to.
            // Otherwise, it will cause an index-out-of-bounds error and crash the app.
            let adjustedSectionIndex = sectionIndex;
            for (let i = 0; i < sectionIndex; i++) {
                if (_.isEmpty(lodashGet(sections, `[${i}].data`))) {
                    adjustedSectionIndex--;
                }
            }

            listRef.current.scrollToLocation({sectionIndex: adjustedSectionIndex, itemIndex, animated});
        },
        [allOptions, sections],
    );

    useEffect(() => {
        subscribeToEnterShortcut();
        subscribeToCtrlEnterShortcut();
        subscribeActiveElement();

        if (props.isFocused && props.autoFocus && textInputRef.current) {
            focusTimeout.current = setTimeout(() => {
                textInputRef.current.focus();
            }, CONST.ANIMATED_TRANSITION);
        }

        scrollToIndex(props.selectedOptions.length ? 0 : focusedIndex, false);

        return () => {
            if (focusTimeout.current) {
                clearTimeout(focusTimeout.current);
            }

            unSubscribeFromKeyboardShortcut();
        };
        // we want to run this effect only once, when the component is mounted
        // eslint-disable-next-line react-hooks/exhaustive-deps
    }, []);

    useEffect(() => {
        // Unregister the shortcut before registering a new one to avoid lingering shortcut listener
        enterSubscription.current();
        if (!disableEnterShortCut) {
            subscribeToEnterShortcut();
        }
        // eslint-disable-next-line react-hooks/exhaustive-deps
    }, [disableEnterShortCut]);

    useEffect(() => {
        if (props.isFocused) {
            subscribeToEnterShortcut();
            subscribeToCtrlEnterShortcut();
        } else {
            unSubscribeFromKeyboardShortcut();
        }
        // eslint-disable-next-line react-hooks/exhaustive-deps
    }, [props.isFocused]);

    useEffect(() => {
        const newSections = sliceSections();

        if (prevPaginationPage.current !== paginationPage) {
            prevPaginationPage.current = paginationPage;
            setSections(newSections);
        }
        // eslint-disable-next-line react-hooks/exhaustive-deps
    }, [paginationPage]);

    useEffect(() => {
        setFocusedOption(allOptions[focusedIndex]);
        // eslint-disable-next-line react-hooks/exhaustive-deps
    }, [focusedIndex]);

    // eslint-disable-next-line rulesdir/prefer-early-return
    useEffect(() => {
        // Screen coming back into focus, for example
        // when doing Cmd+Shift+K, then Cmd+K, then Cmd+Shift+K.
        // Only applies to platforms that support keyboard shortcuts
        if (isWebOrDesktop && isFocused && props.autoFocus && textInputRef.current) {
            setTimeout(() => {
                textInputRef.current.focus();
            }, CONST.ANIMATED_TRANSITION);
        }
        // eslint-disable-next-line react-hooks/exhaustive-deps
    }, [isFocused, props.autoFocus]);

    useEffect(() => {
        const newSections = sliceSections();
        const newOptions = flattenSections();

        if (prevLocale.current !== props.preferredLocale) {
            prevLocale.current = props.preferredLocale;
            setAllOptions(newOptions);
            setSections(newSections);
            return;
        }

        const newFocusedIndex = props.selectedOptions.length;
        const prevFocusedOption = _.find(newOptions, (option) => focusedOption && option.keyForList === focusedOption.keyForList);
        const prevFocusedOptionIndex = prevFocusedOption ? _.findIndex(newOptions, (option) => focusedOption && option.keyForList === focusedOption.keyForList) : undefined;

        setSections(newSections);
        setAllOptions(newOptions);
        setFocusedIndex(prevFocusedOptionIndex || (_.isNumber(props.focusedIndex) ? props.focusedIndex : newFocusedIndex));
        // we want to run this effect only when the sections change
        // eslint-disable-next-line react-hooks/exhaustive-deps
    }, [props.sections]);

    useEffect(() => {
        // If we just toggled an option on a multi-selection page or cleared the search input, scroll to top
        if (props.selectedOptions.length !== prevSelectedOptions.current.length || (!!prevValue.current && !value)) {
            prevSelectedOptions.current = props.selectedOptions;
            prevValue.current = value;
            scrollToIndex(0);
            return;
        }

        // Otherwise, scroll to the focused index (as long as it's in range)
        if (allOptions.length <= focusedIndex) {
            return;
        }
        scrollToIndex(focusedIndex);
        // eslint-disable-next-line react-hooks/exhaustive-deps
    }, [allOptions.length, focusedIndex, props.focusedIndex, props.selectedOptions, value]);

    const updateSearchValue = useCallback(
        (searchValue) => {
            setValue(searchValue);
            setErrorMessage(
                searchValue.length > props.maxLength
                    ? translate('common.error.characterLimitExceedCounter', {
                          length: searchValue.length,
                          limit: props.maxLength,
                      })
                    : '',
            );
            props.onChangeText(searchValue);
        },
        // eslint-disable-next-line react-hooks/exhaustive-deps
        [props.onChangeText, props.maxLength, translate],
    );

    const debouncedUpdateSearchValue = _.debounce(updateSearchValue, CONST.TIMING.SEARCH_OPTION_LIST_DEBOUNCE_TIME);

    /**
     * Calculates all currently visible options based on the sections that are currently being shown
     * and the number of items of those sections.
     *
     * @returns {Number}
     */
    const calculateAllVisibleOptionsCount = useCallback(() => {
        let count = 0;

        _.forEach(sections, (section) => {
            count += lodashGet(section, 'data.length', 0);
        });

        return count;
    }, [sections]);

    /**
     * @param {Number} index
     */
    const updateFocusedIndex = useCallback((index) => {
        setFocusedIndex(index);
    }, []);

    /**
     * Completes the follow-up action after clicking on multiple select button
     * @param {Object} option
     */
    const addToSelection = useCallback(
        (option) => {
            if (props.shouldShowTextInput && props.shouldPreventDefaultFocusOnSelectRow) {
                textInputRef.current.focus();
                if (textInputRef.current.isFocused()) {
                    setSelection(textInputRef.current, 0, value.length);
                }
            }
            props.onAddToSelection(option);
        },
        // eslint-disable-next-line react-hooks/exhaustive-deps
        [props.onAddToSelection, props.shouldShowTextInput, props.shouldPreventDefaultFocusOnSelectRow, value.length],
    );

    /**
     * Increments a pagination page to show more items
     */
    const incrementPage = useCallback(() => {
        setPaginationPage((prev) => prev + 1);
    }, []);

    const shouldShowShowMoreButton = allOptions.length > CONST.MAX_OPTIONS_SELECTOR_PAGE_LENGTH * paginationPage;
    const shouldShowFooter = !props.isReadOnly && (props.shouldShowConfirmButton || props.footerContent) && !(props.canSelectMultipleOptions && _.isEmpty(props.selectedOptions));
    const defaultConfirmButtonText = _.isUndefined(props.confirmButtonText) ? translate('common.confirm') : props.confirmButtonText;
    const shouldShowDefaultConfirmButton = !props.footerContent && defaultConfirmButtonText;
    const safeAreaPaddingBottomStyle = shouldShowFooter ? undefined : props.safeAreaPaddingBottomStyle;
    const listContainerStyles = props.listContainerStyles || [themeStyles.flex1];
    const optionHoveredStyle = props.optionHoveredStyle || themeStyles.hoveredComponentBG;

    const textInput = (
        <TextInput
            ref={textInputRef}
            label={props.textInputLabel}
            accessibilityLabel={props.textInputLabel}
            role={CONST.ROLE.PRESENTATION}
            onChangeText={debouncedUpdateSearchValue}
            errorText={errorMessage}
            onSubmitEditing={selectFocusedOption}
            placeholder={props.placeholderText}
            maxLength={props.maxLength + CONST.ADDITIONAL_ALLOWED_CHARACTERS}
            keyboardType={props.keyboardType}
            onBlur={(e) => {
                if (!props.shouldPreventDefaultFocusOnSelectRow) {
                    return;
                }
                relatedTarget.current = e.relatedTarget;
            }}
            selectTextOnFocus
            blurOnSubmit={Boolean(allOptions.length)}
            spellCheck={false}
            shouldInterceptSwipe={props.shouldTextInputInterceptSwipe}
            isLoading={props.isLoadingNewOptions}
            iconLeft={props.textIconLeft}
            testID="options-selector-input"
        />
    );
    const optionsList = (
        <OptionsList
            ref={listRef}
            optionHoveredStyle={optionHoveredStyle}
            onSelectRow={props.onSelectRow ? selectRow : undefined}
            sections={props.sections}
            focusedIndex={focusedIndex}
            selectedOptions={props.selectedOptions}
            disableFocusOptions={props.disableFocusOptions}
            canSelectMultipleOptions={props.canSelectMultipleOptions}
            shouldShowMultipleOptionSelectorAsButton={props.shouldShowMultipleOptionSelectorAsButton}
            multipleOptionSelectorButtonText={props.multipleOptionSelectorButtonText}
            onAddToSelection={addToSelection}
            hideSectionHeaders={props.hideSectionHeaders}
            headerMessage={errorMessage ? '' : props.headerMessage}
            boldStyle={props.boldStyle}
            showTitleTooltip={props.showTitleTooltip}
            isDisabled={props.isDisabled}
            shouldHaveOptionSeparator={props.shouldHaveOptionSeparator}
            highlightSelectedOptions={props.highlightSelectedOptions}
            onLayout={() => {
                if (props.selectedOptions.length === 0) {
                    scrollToIndex(focusedIndex, false);
                }

                if (props.onLayout) {
                    props.onLayout();
                }
            }}
            contentContainerStyles={[safeAreaPaddingBottomStyle, ...props.contentContainerStyles]}
            sectionHeaderStyle={props.sectionHeaderStyle}
            listContainerStyles={listContainerStyles}
            listStyles={props.listStyles}
            isLoading={!props.shouldShowOptions}
            showScrollIndicator={props.showScrollIndicator}
            isRowMultilineSupported={props.isRowMultilineSupported}
            isLoadingNewOptions={props.isLoadingNewOptions}
            shouldPreventDefaultFocusOnSelectRow={props.shouldPreventDefaultFocusOnSelectRow}
            nestedScrollEnabled={props.nestedScrollEnabled}
            bounces={!props.shouldTextInputAppearBelowOptions || !props.shouldAllowScrollingChildren}
            renderFooterContent={() =>
                shouldShowShowMoreButton && (
                    <ShowMoreButton
                        containerStyle={{...themeStyles.mt2, ...themeStyles.mb5}}
                        currentCount={CONST.MAX_OPTIONS_SELECTOR_PAGE_LENGTH * paginationPage}
                        totalCount={allOptions.length}
                        onPress={incrementPage}
                    />
                )
            }
        />
    );

    const optionsAndInputsBelowThem = (
        <>
            <View style={[themeStyles.flexGrow0, themeStyles.flexShrink1, themeStyles.flexBasisAuto, themeStyles.w100, themeStyles.flexRow]}>{optionsList}</View>
            <View style={props.shouldUseStyleForChildren ? [themeStyles.ph5, themeStyles.pv5, themeStyles.flexGrow1, themeStyles.flexShrink0] : []}>
                {props.children}
                {props.shouldShowTextInput && textInput}
            </View>
        </>
    );

    return (
        <ArrowKeyFocusManager
            disabledIndexes={disabledOptionsIndexes}
            focusedIndex={focusedIndex}
            maxIndex={calculateAllVisibleOptionsCount() - 1}
            onFocusedIndexChanged={props.disableArrowKeysActions ? () => {} : updateFocusedIndex}
            shouldResetIndexOnEndReached={false}
        >
            <View style={[themeStyles.flexGrow1, themeStyles.flexShrink1, themeStyles.flexBasisAuto]}>
                {/*
                 * The OptionsList component uses a SectionList which uses a VirtualizedList internally.
                 * VirtualizedList cannot be directly nested within ScrollViews of the same orientation.
                 * To work around this, we wrap the OptionsList component with a horizontal ScrollView.
                 */}
                {props.shouldTextInputAppearBelowOptions && props.shouldAllowScrollingChildren && (
                    <ScrollView contentContainerStyle={[themeStyles.flexGrow1]}>
                        <ScrollView
                            horizontal
                            bounces={false}
                            contentContainerStyle={[themeStyles.flex1, themeStyles.flexColumn]}
                        >
                            {optionsAndInputsBelowThem}
                        </ScrollView>
<<<<<<< HEAD
                    )}

                    {this.props.shouldTextInputAppearBelowOptions && !this.props.shouldAllowScrollingChildren && optionsAndInputsBelowThem}

                    {!this.props.shouldTextInputAppearBelowOptions && (
                        <>
                            <View style={this.props.shouldUseStyleForChildren ? [this.props.themeStyles.ph5, this.props.themeStyles.pb3] : []}>
                                {this.props.children}
                                {this.props.shouldShowTextInput && textInput}
                                {Boolean(this.props.textInputAlert) && (
                                    <FormHelpMessage
                                        message={this.props.textInputAlert}
                                        style={[this.props.themeStyles.mb3]}
                                        isError={false}
                                    />
                                )}
                            </View>
                            {optionsList}
                        </>
                    )}
                </View>
                {this.props.shouldShowReferralCTA && (
                    <ReferralProgramCTA
                        referralContentType={this.props.referralContentType}
                        style={[this.props.themeStyles.mh5, this.props.themeStyles.mb5, this.props.themeStyles.flexShrink0]}
                    />
=======
                    </ScrollView>
>>>>>>> 668df99b
                )}

                {props.shouldTextInputAppearBelowOptions && !props.shouldAllowScrollingChildren && optionsAndInputsBelowThem}

                {!props.shouldTextInputAppearBelowOptions && (
                    <>
                        <View style={props.shouldUseStyleForChildren ? [themeStyles.ph5, themeStyles.pb3] : []}>
                            {props.children}
                            {props.shouldShowTextInput && textInput}
                            {Boolean(props.textInputAlert) && (
                                <FormHelpMessage
                                    message={props.textInputAlert}
                                    style={[themeStyles.mb3]}
                                    isError={false}
                                />
                            )}
                        </View>
                        {optionsList}
                    </>
                )}
            </View>
            {props.shouldShowReferralCTA && (
                <View style={[themeStyles.ph5, themeStyles.pb5, themeStyles.flexShrink0]}>
                    <ReferralProgramCTA referralContentType={props.referralContentType} />
                </View>
            )}

            {shouldShowFooter && (
                <FixedFooter>
                    {shouldShowDefaultConfirmButton && (
                        <Button
                            success
                            style={[themeStyles.w100]}
                            text={defaultConfirmButtonText}
                            onPress={props.onConfirmSelection}
                            pressOnEnter
                            enterKeyEventListenerPriority={1}
                        />
                    )}
                    {props.footerContent}
                </FixedFooter>
            )}
        </ArrowKeyFocusManager>
    );
}

BaseOptionsSelector.defaultProps = defaultProps;
BaseOptionsSelector.propTypes = propTypes;

const BaseOptionsSelectorWithRef = forwardRef((props, ref) => (
    <BaseOptionsSelector
        // eslint-disable-next-line react/jsx-props-no-spreading
        {...props}
        forwardedRef={ref}
    />
));

BaseOptionsSelectorWithRef.displayName = 'BaseOptionsSelectorWithRef';

export default BaseOptionsSelectorWithRef;<|MERGE_RESOLUTION|>--- conflicted
+++ resolved
@@ -641,36 +641,6 @@
                         >
                             {optionsAndInputsBelowThem}
                         </ScrollView>
-<<<<<<< HEAD
-                    )}
-
-                    {this.props.shouldTextInputAppearBelowOptions && !this.props.shouldAllowScrollingChildren && optionsAndInputsBelowThem}
-
-                    {!this.props.shouldTextInputAppearBelowOptions && (
-                        <>
-                            <View style={this.props.shouldUseStyleForChildren ? [this.props.themeStyles.ph5, this.props.themeStyles.pb3] : []}>
-                                {this.props.children}
-                                {this.props.shouldShowTextInput && textInput}
-                                {Boolean(this.props.textInputAlert) && (
-                                    <FormHelpMessage
-                                        message={this.props.textInputAlert}
-                                        style={[this.props.themeStyles.mb3]}
-                                        isError={false}
-                                    />
-                                )}
-                            </View>
-                            {optionsList}
-                        </>
-                    )}
-                </View>
-                {this.props.shouldShowReferralCTA && (
-                    <ReferralProgramCTA
-                        referralContentType={this.props.referralContentType}
-                        style={[this.props.themeStyles.mh5, this.props.themeStyles.mb5, this.props.themeStyles.flexShrink0]}
-                    />
-=======
-                    </ScrollView>
->>>>>>> 668df99b
                 )}
 
                 {props.shouldTextInputAppearBelowOptions && !props.shouldAllowScrollingChildren && optionsAndInputsBelowThem}
@@ -693,9 +663,10 @@
                 )}
             </View>
             {props.shouldShowReferralCTA && (
-                <View style={[themeStyles.ph5, themeStyles.pb5, themeStyles.flexShrink0]}>
-                    <ReferralProgramCTA referralContentType={props.referralContentType} />
-                </View>
+                <ReferralProgramCTA
+                        referralContentType={props.referralContentType}
+                        style={[themeStyles.mh5, themeStyles.mb5, themeStyles.flexShrink0]}
+                    />
             )}
 
             {shouldShowFooter && (

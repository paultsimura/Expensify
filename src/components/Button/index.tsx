import {useIsFocused} from '@react-navigation/native';
import type {ForwardedRef} from 'react';
import React, {useCallback, useMemo, useState} from 'react';
import type {GestureResponderEvent, LayoutChangeEvent, StyleProp, TextStyle, ViewStyle} from 'react-native';
import {ActivityIndicator, View} from 'react-native';
import Icon from '@components/Icon';
import * as Expensicons from '@components/Icon/Expensicons';
import PressableWithFeedback from '@components/Pressable/PressableWithFeedback';
import Text from '@components/Text';
import withNavigationFallback from '@components/withNavigationFallback';
import useActiveElementRole from '@hooks/useActiveElementRole';
import useKeyboardShortcut from '@hooks/useKeyboardShortcut';
import useStyleUtils from '@hooks/useStyleUtils';
import useTheme from '@hooks/useTheme';
import useThemeStyles from '@hooks/useThemeStyles';
import HapticFeedback from '@libs/HapticFeedback';
import CONST from '@src/CONST';
import type ChildrenProps from '@src/types/utils/ChildrenProps';
import type IconAsset from '@src/types/utils/IconAsset';
import {getButtonRole, getButtonStyle} from './utils';
import validateSubmitShortcut from './validateSubmitShortcut';

type ButtonProps = Partial<ChildrenProps> & {
    /** Should the press event bubble across multiple instances when Enter key triggers it. */
    allowBubble?: boolean;

    /** The icon asset to display to the right of the text */
    iconRight?: IconAsset;

    /** The fill color to pass into the icon. */
    iconFill?: string;

    /** The fill color to pass into the icon when the button is hovered. */
    iconHoverFill?: string;

    /** Any additional styles to pass to the left icon container. */
    iconStyles?: StyleProp<ViewStyle>;

    /** Any additional styles to pass to the right icon container. */
    iconRightStyles?: StyleProp<ViewStyle>;

    /** Small sized button */
    small?: boolean;

    /** Large sized button */
    large?: boolean;

    /** Medium sized button */
    medium?: boolean;

    /** Indicates whether the button should be disabled and in the loading state */
    isLoading?: boolean;

    /** Indicates whether the button should be disabled */
    isDisabled?: boolean;

    /** Invoked on mount and layout changes */
    onLayout?: (event: LayoutChangeEvent) => void;

    /** A function that is called when the button is clicked on */
    onPress?: (event?: GestureResponderEvent | KeyboardEvent) => void;

    /** A function that is called when the button is long pressed */
    onLongPress?: (event?: GestureResponderEvent) => void;

    /** A function that is called when the button is pressed */
    onPressIn?: (event: GestureResponderEvent) => void;

    /** A function that is called when the button is released */
    onPressOut?: (event: GestureResponderEvent) => void;

    /** Callback that is called when mousedown is triggered. */
    onMouseDown?: (e: React.MouseEvent<Element, MouseEvent>) => void;

    /** Call the onPress function when Enter key is pressed */
    pressOnEnter?: boolean;

    /** The priority to assign the enter key event listener. 0 is the highest priority. */
    enterKeyEventListenerPriority?: number;

    /** Additional styles to add after local styles. Applied to Pressable portion of button */
    style?: StyleProp<ViewStyle>;

    /** Additional styles to add to the component when it's disabled */
    disabledStyle?: StyleProp<ViewStyle>;

    /** Additional button styles. Specific to the OpacityView of the button */
    innerStyles?: StyleProp<ViewStyle>;

    /** Additional text styles */
    textStyles?: StyleProp<TextStyle>;

    /** Additional text styles when the button is hovered */
    textHoverStyles?: StyleProp<TextStyle>;

    /** Whether we should use the default hover style */
    shouldUseDefaultHover?: boolean;

    /** Additional hover styles */
    hoverStyles?: StyleProp<ViewStyle>;

    /** Whether we should use the success theme color */
    success?: boolean;

    /** Whether we should use the danger theme color */
    danger?: boolean;

    /** Whether we should display the button as a link */
    link?: boolean;

    /** Should we remove the right border radius top + bottom? */
    shouldRemoveRightBorderRadius?: boolean;

    /** Should we remove the left border radius top + bottom? */
    shouldRemoveLeftBorderRadius?: boolean;

    /** Should enable the haptic feedback? */
    shouldEnableHapticFeedback?: boolean;

    /** Should disable the long press? */
    isLongPressDisabled?: boolean;

    /** Id to use for this button */
    id?: string;

    /** Used to locate this button in ui tests */
    testID?: string;

    /** Accessibility label for the component */
    accessibilityLabel?: string;

    /** The icon asset to display to the left of the text */
    icon?: IconAsset | null;

    /** The text for the button label */
    text?: string;

    /** Boolean whether to display the right icon */
    shouldShowRightIcon?: boolean;

    /** Whether the button should use split style or not */
    isSplitButton?: boolean;

    /** Whether button's content should be centered */
    isContentCentered?: boolean;

    /** Whether the Enter keyboard listening is active whether or not the screen that contains the button is focused */
    isPressOnEnterActive?: boolean;

<<<<<<< HEAD
    /** Wheater is a nested button inside other button, since nesting buttons isn't valid html */
    isNested?: boolean;
=======
    /** The text displays under the first line */
    secondLineText?: string;
>>>>>>> 20974d4a
};

type KeyboardShortcutComponentProps = Pick<ButtonProps, 'isDisabled' | 'isLoading' | 'onPress' | 'pressOnEnter' | 'allowBubble' | 'enterKeyEventListenerPriority' | 'isPressOnEnterActive'>;

const accessibilityRoles: string[] = Object.values(CONST.ROLE);

function KeyboardShortcutComponent({
    isDisabled = false,
    isLoading = false,
    onPress = () => {},
    pressOnEnter,
    allowBubble,
    enterKeyEventListenerPriority,
    isPressOnEnterActive = false,
}: KeyboardShortcutComponentProps) {
    const isFocused = useIsFocused();
    const activeElementRole = useActiveElementRole();

    const shouldDisableEnterShortcut = useMemo(() => accessibilityRoles.includes(activeElementRole ?? '') && activeElementRole !== CONST.ROLE.PRESENTATION, [activeElementRole]);

    const keyboardShortcutCallback = useCallback(
        (event?: GestureResponderEvent | KeyboardEvent) => {
            if (!validateSubmitShortcut(isDisabled, isLoading, event)) {
                return;
            }
            onPress();
        },
        [isDisabled, isLoading, onPress],
    );

    const config = useMemo(
        () => ({
            isActive: pressOnEnter && !shouldDisableEnterShortcut && (isFocused || isPressOnEnterActive),
            shouldBubble: allowBubble,
            priority: enterKeyEventListenerPriority,
            shouldPreventDefault: false,
        }),
        // eslint-disable-next-line react-compiler/react-compiler, react-hooks/exhaustive-deps
        [shouldDisableEnterShortcut, isFocused],
    );

    useKeyboardShortcut(CONST.KEYBOARD_SHORTCUTS.ENTER, keyboardShortcutCallback, config);

    return null;
}

KeyboardShortcutComponent.displayName = 'KeyboardShortcutComponent';

function Button(
    {
        allowBubble = false,

        iconRight = Expensicons.ArrowRight,
        iconFill,
        iconHoverFill,
        icon = null,
        iconStyles = [],
        iconRightStyles = [],
        text = '',

        small = false,
        large = false,
        medium = !small && !large,

        isLoading = false,
        isDisabled = false,

        onLayout = () => {},
        onPress = () => {},
        onLongPress = () => {},
        onPressIn = () => {},
        onPressOut = () => {},
        onMouseDown = undefined,

        pressOnEnter = false,
        enterKeyEventListenerPriority = 0,

        style = [],
        disabledStyle,
        innerStyles = [],
        textStyles = [],
        textHoverStyles = [],

        shouldUseDefaultHover = true,
        hoverStyles = undefined,
        success = false,
        danger = false,

        shouldRemoveRightBorderRadius = false,
        shouldRemoveLeftBorderRadius = false,
        shouldEnableHapticFeedback = false,
        isLongPressDisabled = false,
        shouldShowRightIcon = false,

        id = '',
        testID = undefined,
        accessibilityLabel = '',
        isSplitButton = false,
        link = false,
        isContentCentered = false,
        isPressOnEnterActive,
<<<<<<< HEAD
        isNested = false,
=======
        secondLineText = '',
>>>>>>> 20974d4a
        ...rest
    }: ButtonProps,
    ref: ForwardedRef<View>,
) {
    const theme = useTheme();
    const styles = useThemeStyles();
    const StyleUtils = useStyleUtils();
    const [isHovered, setIsHovered] = useState(false);

    const renderContent = () => {
        if ('children' in rest) {
            return rest.children;
        }

        const primaryText = (
            <Text
                numberOfLines={1}
                style={[
                    isLoading && styles.opacity0,
                    styles.pointerEventsNone,
                    styles.buttonText,
                    small && styles.buttonSmallText,
                    medium && styles.buttonMediumText,
                    large && styles.buttonLargeText,
                    success && styles.buttonSuccessText,
                    danger && styles.buttonDangerText,
                    !!icon && styles.textAlignLeft,
                    !!secondLineText && styles.noPaddingBottom,
                    textStyles,
                    isHovered && textHoverStyles,
                    link && styles.link,
                    link && isHovered && StyleUtils.getColorStyle(theme.linkHover),
                    link && styles.fontWeightNormal,
                    link && styles.fontSizeLabel,
                ]}
                dataSet={{[CONST.SELECTION_SCRAPER_HIDDEN_ELEMENT]: true}}
            >
                {text}
            </Text>
        );

        const textComponent = secondLineText ? (
            <View style={[styles.alignItemsCenter, styles.flexColumn, styles.flexShrink1]}>
                {primaryText}
                <Text style={[isLoading && styles.opacity0, styles.pointerEventsNone, styles.fontWeightNormal, styles.textDoubleDecker]}>{secondLineText}</Text>
            </View>
        ) : (
            primaryText
        );

        const defaultFill = success || danger ? theme.textLight : theme.icon;

        // eslint-disable-next-line @typescript-eslint/prefer-nullish-coalescing
        if (icon || shouldShowRightIcon) {
            return (
                <View style={[isContentCentered ? styles.justifyContentCenter : styles.justifyContentBetween, styles.flexRow]}>
                    <View style={[styles.alignItemsCenter, styles.flexRow, styles.flexShrink1]}>
                        {!!icon && (
                            <View style={[styles.mr2, !text && styles.mr0, iconStyles]}>
                                <Icon
                                    src={icon}
                                    fill={isHovered ? iconHoverFill ?? defaultFill : iconFill ?? defaultFill}
                                    small={small}
                                    medium={medium}
                                    large={large}
                                    isButtonIcon
                                />
                            </View>
                        )}
                        {!!text && textComponent}
                    </View>
                    {shouldShowRightIcon && (
                        <View style={[styles.justifyContentCenter, large ? styles.ml2 : styles.ml1, iconRightStyles]}>
                            {!isSplitButton ? (
                                <Icon
                                    src={iconRight}
                                    fill={isHovered ? iconHoverFill ?? defaultFill : iconFill ?? defaultFill}
                                    small={small}
                                    medium={medium}
                                    large={large}
                                    isButtonIcon
                                />
                            ) : (
                                <Icon
                                    src={iconRight}
                                    fill={isHovered ? iconHoverFill ?? defaultFill : iconFill ?? defaultFill}
                                    small={small}
                                    medium={medium}
                                    large={large}
                                    isButtonIcon
                                />
                            )}
                        </View>
                    )}
                </View>
            );
        }

        return textComponent;
    };

    return (
        <>
            {pressOnEnter && (
                <KeyboardShortcutComponent
                    isDisabled={isDisabled}
                    isLoading={isLoading}
                    allowBubble={allowBubble}
                    onPress={onPress}
                    pressOnEnter={pressOnEnter}
                    enterKeyEventListenerPriority={enterKeyEventListenerPriority}
                    isPressOnEnterActive={isPressOnEnterActive}
                />
            )}
            <PressableWithFeedback
                dataSet={{
                    listener: pressOnEnter ? CONST.KEYBOARD_SHORTCUTS.ENTER.shortcutKey : undefined,
                }}
                ref={ref}
                onLayout={onLayout}
                onPress={(event) => {
                    if (event?.type === 'click') {
                        const currentTarget = event?.currentTarget as HTMLElement;
                        currentTarget?.blur();
                    }

                    if (shouldEnableHapticFeedback) {
                        HapticFeedback.press();
                    }

                    if (isDisabled || isLoading) {
                        return; // Prevent the onPress from being triggered when the button is disabled or in a loading state
                    }
                    return onPress(event);
                }}
                onLongPress={(event) => {
                    if (isLongPressDisabled) {
                        return;
                    }
                    if (shouldEnableHapticFeedback) {
                        HapticFeedback.longPress();
                    }
                    onLongPress(event);
                }}
                onPressIn={onPressIn}
                onPressOut={onPressOut}
                onMouseDown={onMouseDown}
                disabled={isLoading || isDisabled}
                wrapperStyle={[
                    isDisabled ? {...styles.cursorDisabled, ...styles.noSelect} : {},
                    styles.buttonContainer,
                    shouldRemoveRightBorderRadius ? styles.noRightBorderRadius : undefined,
                    shouldRemoveLeftBorderRadius ? styles.noLeftBorderRadius : undefined,
                    style,
                ]}
                style={[
                    styles.button,
                    StyleUtils.getButtonStyleWithIcon(styles, small, medium, large, !!icon, !!(text?.length > 0), shouldShowRightIcon),
                    success ? styles.buttonSuccess : undefined,
                    danger ? styles.buttonDanger : undefined,
                    isDisabled ? styles.buttonOpacityDisabled : undefined,
                    isDisabled && !danger && !success ? styles.buttonDisabled : undefined,
                    shouldRemoveRightBorderRadius ? styles.noRightBorderRadius : undefined,
                    shouldRemoveLeftBorderRadius ? styles.noLeftBorderRadius : undefined,
                    text && shouldShowRightIcon ? styles.alignItemsStretch : undefined,
                    innerStyles,
                    link && styles.bgTransparent,
                    getButtonStyle(styles, isNested),
                ]}
                hoverStyle={[
                    shouldUseDefaultHover && !isDisabled ? styles.buttonDefaultHovered : undefined,
                    success && !isDisabled ? styles.buttonSuccessHovered : undefined,
                    danger && !isDisabled ? styles.buttonDangerHovered : undefined,
                    hoverStyles,
                ]}
                disabledStyle={disabledStyle}
                id={id}
                testID={testID}
                accessibilityLabel={accessibilityLabel}
                role={getButtonRole(isNested)}
                hoverDimmingValue={1}
                onHoverIn={() => setIsHovered(true)}
                onHoverOut={() => setIsHovered(false)}
            >
                {renderContent()}
                {isLoading && (
                    <ActivityIndicator
                        color={success || danger ? theme.textLight : theme.text}
                        style={[styles.pAbsolute, styles.l0, styles.r0]}
                    />
                )}
            </PressableWithFeedback>
        </>
    );
}

Button.displayName = 'Button';

export default withNavigationFallback(React.forwardRef(Button));

export type {ButtonProps};<|MERGE_RESOLUTION|>--- conflicted
+++ resolved
@@ -147,13 +147,11 @@
     /** Whether the Enter keyboard listening is active whether or not the screen that contains the button is focused */
     isPressOnEnterActive?: boolean;
 
-<<<<<<< HEAD
     /** Wheater is a nested button inside other button, since nesting buttons isn't valid html */
     isNested?: boolean;
-=======
+
     /** The text displays under the first line */
     secondLineText?: string;
->>>>>>> 20974d4a
 };
 
 type KeyboardShortcutComponentProps = Pick<ButtonProps, 'isDisabled' | 'isLoading' | 'onPress' | 'pressOnEnter' | 'allowBubble' | 'enterKeyEventListenerPriority' | 'isPressOnEnterActive'>;
@@ -255,11 +253,8 @@
         link = false,
         isContentCentered = false,
         isPressOnEnterActive,
-<<<<<<< HEAD
         isNested = false,
-=======
         secondLineText = '',
->>>>>>> 20974d4a
         ...rest
     }: ButtonProps,
     ref: ForwardedRef<View>,

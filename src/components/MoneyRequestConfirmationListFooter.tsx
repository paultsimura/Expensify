import {format} from 'date-fns';
import {Str} from 'expensify-common';
import lodashIsEqual from 'lodash/isEqual';
import React, {memo, useMemo, useReducer} from 'react';
import {View} from 'react-native';
import type {OnyxEntry} from 'react-native-onyx';
import {useOnyx} from 'react-native-onyx';
import type {ValueOf} from 'type-fest';
import useLocalize from '@hooks/useLocalize';
import useNetwork from '@hooks/useNetwork';
import useThemeStyles from '@hooks/useThemeStyles';
import {convertToDisplayString} from '@libs/CurrencyUtils';
import DistanceRequestUtils from '@libs/DistanceRequestUtils';
import Navigation from '@libs/Navigation/Navigation';
import {hasEnabledOptions} from '@libs/OptionsListUtils';
import {getDestinationForDisplay, getSubratesFields, getSubratesForDisplay, getTimeDifferenceIntervals, getTimeForDisplay} from '@libs/PerDiemRequestUtils';
<<<<<<< HEAD
import {canSendInvoice, getPerDiemCustomUnit, isMultiLevelTags, isPaidGroupPolicy} from '@libs/PolicyUtils';
=======
import {canSendInvoice, getPerDiemCustomUnit, isMultiLevelTags as isMultiLevelTagsPolicyUtils, isPaidGroupPolicy} from '@libs/PolicyUtils';
>>>>>>> bc29231f
import type {ThumbnailAndImageURI} from '@libs/ReceiptUtils';
import {getThumbnailAndImageURIs} from '@libs/ReceiptUtils';
import {getDefaultWorkspaceAvatar} from '@libs/ReportUtils';
import {hasEnabledTags} from '@libs/TagsOptionsListUtils';
import {getTagForDisplay, getTaxAmount, getTaxName, isAmountMissing, isCreatedMissing, shouldShowAttendees as shouldShowAttendeesTransactionUtils} from '@libs/TransactionUtils';
import tryResolveUrlFromApiRoot from '@libs/tryResolveUrlFromApiRoot';
import ToggleSettingOptionRow from '@pages/workspace/workflows/ToggleSettingsOptionRow';
import CONST from '@src/CONST';
import type {IOUAction, IOUType} from '@src/CONST';
import ONYXKEYS from '@src/ONYXKEYS';
import ROUTES from '@src/ROUTES';
import type * as OnyxTypes from '@src/types/onyx';
import type {Attendee, Participant} from '@src/types/onyx/IOU';
import type {Unit} from '@src/types/onyx/Policy';
import Badge from './Badge';
import ConfirmedRoute from './ConfirmedRoute';
import MentionReportContext from './HTMLEngineProvider/HTMLRenderers/MentionReportRenderer/MentionReportContext';
import * as Expensicons from './Icon/Expensicons';
import MenuItem from './MenuItem';
import MenuItemWithTopDescription from './MenuItemWithTopDescription';
import PDFThumbnail from './PDFThumbnail';
import PressableWithoutFocus from './Pressable/PressableWithoutFocus';
import ReceiptEmptyState from './ReceiptEmptyState';
import ReceiptImage from './ReceiptImage';
import {ShowContextMenuContext} from './ShowContextMenuContext';
import ShowMoreButton from './ShowMoreButton';

type MoneyRequestConfirmationListFooterProps = {
    /** The action to perform */
    action: IOUAction;

    /** The currency of the transaction */
    currency: string;

    /** Flag indicating if the confirmation is done */
    didConfirm: boolean;

    /** The distance of the transaction */
    distance: number;

    /** The formatted amount of the transaction */
    formattedAmount: string;

    /** The formatted amount of the transaction per 1 attendee */
    formattedAmountPerAttendee: string;

    /** The error message for the form */
    formError: string;

    /** Flag indicating if there is a route */
    hasRoute: boolean;

    /** The category of the IOU */
    iouCategory: string;

    /** The list of attendees */
    iouAttendees: Attendee[] | undefined;

    /** The comment of the IOU */
    iouComment: string | undefined;

    /** The creation date of the IOU */
    iouCreated: string | undefined;

    /** The currency code of the IOU */
    iouCurrencyCode: string | undefined;

    /** Flag indicating if the IOU is billable */
    iouIsBillable: boolean;

    /** The merchant of the IOU */
    iouMerchant: string | undefined;

    /** The type of the IOU */
    iouType: Exclude<IOUType, typeof CONST.IOU.TYPE.REQUEST | typeof CONST.IOU.TYPE.SEND>;

    /** Flag indicating if the category is required */
    isCategoryRequired: boolean;

    /** Flag indicating if it is a distance request */
    isDistanceRequest: boolean;

    /** Flag indicating if it is a per diem request */
    isPerDiemRequest: boolean;

    /** Flag indicating if it is editing a split bill */
    isEditingSplitBill: boolean | undefined;

    /** Flag indicating if the merchant is empty */
    isMerchantEmpty: boolean;

    /** Flag indicating if the merchant is required */
    isMerchantRequired: boolean | undefined;

    /** Flag indicating if it is a policy expense chat */
    isPolicyExpenseChat: boolean;

    /** Flag indicating if it is read-only */
    isReadOnly: boolean;

    /** Flag indicating if it is an invoice type */
    isTypeInvoice: boolean;

    /** Function to toggle billable */
    onToggleBillable?: (isOn: boolean) => void;

    /** The policy */
    policy: OnyxEntry<OnyxTypes.Policy>;

    /** The policy tag lists */
    policyTags: OnyxEntry<OnyxTypes.PolicyTagLists>;

    /** The policy tag lists */
    policyTagLists: Array<ValueOf<OnyxTypes.PolicyTagLists>>;

    /** The rate of the transaction */
    rate: number | undefined;

    /** The filename of the receipt */
    receiptFilename: string;

    /** The path of the receipt */
    receiptPath: string;

    /** The report action ID */
    reportActionID: string | undefined;

    /** The report ID */
    reportID: string;

    /** The selected participants */
    selectedParticipants: Participant[];

    /** Flag indicating if the field error should be displayed */
    shouldDisplayFieldError: boolean;

    /** Flag indicating if the receipt should be displayed */
    shouldDisplayReceipt: boolean;

    /** Flag indicating if the categories should be shown */
    shouldShowCategories: boolean;

    /** Flag indicating if the merchant should be shown */
    shouldShowMerchant: boolean;

    /** Flag indicating if the smart scan fields should be shown */
    shouldShowSmartScanFields: boolean;

    /** Flag indicating if the amount field should be shown */
    shouldShowAmountField?: boolean;

    /** Flag indicating if the tax should be shown */
    shouldShowTax: boolean;

    /** The transaction */
    transaction: OnyxEntry<OnyxTypes.Transaction>;

    /** The transaction ID */
    transactionID: string | undefined;

    /** The unit */
    unit: Unit | undefined;
};

function MoneyRequestConfirmationListFooter({
    action,
    currency,
    didConfirm,
    distance,
    formattedAmount,
    formattedAmountPerAttendee,
    formError,
    hasRoute,
    iouAttendees,
    iouCategory,
    iouComment,
    iouCreated,
    iouCurrencyCode,
    iouIsBillable,
    iouMerchant,
    iouType,
    isCategoryRequired,
    isDistanceRequest,
    isPerDiemRequest,
    isEditingSplitBill,
    isMerchantEmpty,
    isMerchantRequired,
    isPolicyExpenseChat,
    isReadOnly,
    isTypeInvoice,
    onToggleBillable,
    policy,
    policyTags,
    policyTagLists,
    rate,
    receiptFilename,
    receiptPath,
    reportActionID,
    reportID,
    selectedParticipants,
    shouldDisplayFieldError,
    shouldDisplayReceipt,
    shouldShowCategories,
    shouldShowMerchant,
    shouldShowSmartScanFields,
    shouldShowAmountField = true,
    shouldShowTax,
    transaction,
    transactionID,
    unit,
}: MoneyRequestConfirmationListFooterProps) {
    const styles = useThemeStyles();
    const {translate, toLocaleDigit} = useLocalize();
    const {isOffline} = useNetwork();
    const [allPolicies] = useOnyx(ONYXKEYS.COLLECTION.POLICY);
    const [currentUserLogin] = useOnyx(ONYXKEYS.SESSION, {selector: (session) => session?.email});

    // A flag and a toggler for showing the rest of the form fields
    const [shouldExpandFields, toggleShouldExpandFields] = useReducer((state) => !state, false);

    const shouldShowTags = useMemo(() => isPolicyExpenseChat && hasEnabledTags(policyTagLists), [isPolicyExpenseChat, policyTagLists]);
<<<<<<< HEAD
    const isMultilevelTags = useMemo(() => isMultiLevelTags(policyTags), [policyTags]);
=======
    const isMultilevelTags = useMemo(() => isMultiLevelTagsPolicyUtils(policyTags), [policyTags]);
>>>>>>> bc29231f
    const shouldShowAttendees = useMemo(() => shouldShowAttendeesTransactionUtils(iouType, policy), [iouType, policy]);

    const senderWorkspace = useMemo(() => {
        const senderWorkspaceParticipant = selectedParticipants.find((participant) => participant.isSender);
        return allPolicies?.[`${ONYXKEYS.COLLECTION.POLICY}${senderWorkspaceParticipant?.policyID}`];
    }, [allPolicies, selectedParticipants]);

    const canUpdateSenderWorkspace = useMemo(() => {
        const isInvoiceRoomParticipant = selectedParticipants.some((participant) => participant.isInvoiceRoom);

        return canSendInvoice(allPolicies, currentUserLogin) && !!transaction?.isFromGlobalCreate && !isInvoiceRoomParticipant;
    }, [allPolicies, currentUserLogin, selectedParticipants, transaction?.isFromGlobalCreate]);

    const isTypeSend = iouType === CONST.IOU.TYPE.PAY;
    const taxRates = policy?.taxRates ?? null;
    // In Send Money and Split Bill with Scan flow, we don't allow the Merchant or Date to be edited. For distance requests, don't show the merchant as there's already another "Distance" menu item
    const shouldShowDate = (shouldShowSmartScanFields || isDistanceRequest) && !isTypeSend;
    // Determines whether the tax fields can be modified.
    // The tax fields can only be modified if the component is not in read-only mode
    // and it is not a distance request.
    const canModifyTaxFields = !isReadOnly && !isDistanceRequest && !isPerDiemRequest;
    // A flag for showing the billable field
    const shouldShowBillable = policy?.disabledFields?.defaultBillable === false;
    // Do not hide fields in case of paying someone
    const shouldShowAllFields = isPerDiemRequest || isDistanceRequest || shouldExpandFields || !shouldShowSmartScanFields || isTypeSend || !!isEditingSplitBill;
    // Calculate the formatted tax amount based on the transaction's tax amount and the IOU currency code
    const taxAmount = getTaxAmount(transaction, false);
    const formattedTaxAmount = convertToDisplayString(taxAmount, iouCurrencyCode);
    // Get the tax rate title based on the policy and transaction
    const taxRateTitle = getTaxName(policy, transaction);
    // Determine if the merchant error should be displayed
    const shouldDisplayMerchantError = isMerchantRequired && (shouldDisplayFieldError || formError === 'iou.error.invalidMerchant') && isMerchantEmpty;
    const shouldDisplayDistanceRateError = formError === 'iou.error.invalidRate';
    // The empty receipt component should only show for IOU Requests of a paid policy ("Team" or "Corporate")
    const shouldShowReceiptEmptyState = iouType === CONST.IOU.TYPE.SUBMIT && isPaidGroupPolicy(policy) && !isPerDiemRequest;
    // The per diem custom unit
    const perDiemCustomUnit = getPerDiemCustomUnit(policy);
    const {
        image: receiptImage,
        thumbnail: receiptThumbnail,
        isThumbnail,
        fileExtension,
        isLocalFile,
    } = receiptPath && receiptFilename ? getThumbnailAndImageURIs(transaction, receiptPath, receiptFilename) : ({} as ThumbnailAndImageURI);
    const resolvedThumbnail = isLocalFile ? receiptThumbnail : tryResolveUrlFromApiRoot(receiptThumbnail ?? '');
    const resolvedReceiptImage = isLocalFile ? receiptImage : tryResolveUrlFromApiRoot(receiptImage ?? '');

    const contextMenuContextValue = useMemo(
        () => ({
            anchor: null,
            report: undefined,
            reportNameValuePairs: undefined,
            action: undefined,
            checkIfContextMenuActive: () => {},
            isDisabled: true,
        }),
        [],
    );

    const mentionReportContextValue = useMemo(() => ({currentReportID: reportID}), [reportID]);

    // An intermediate structure that helps us classify the fields as "primary" and "supplementary".
    // The primary fields are always shown to the user, while an extra action is needed to reveal the supplementary ones.
    const classifiedFields = [
        {
            item: (
                <MenuItemWithTopDescription
                    key={translate('iou.amount')}
                    shouldShowRightIcon={!isReadOnly && !isDistanceRequest}
                    title={formattedAmount}
                    description={translate('iou.amount')}
                    interactive={!isReadOnly}
                    onPress={() => {
                        if (isDistanceRequest || !transactionID) {
                            return;
                        }

                        Navigation.navigate(ROUTES.MONEY_REQUEST_STEP_AMOUNT.getRoute(action, iouType, transactionID, reportID, CONST.IOU.PAGE_INDEX.CONFIRM, Navigation.getActiveRoute()));
                    }}
                    style={[styles.moneyRequestMenuItem, styles.mt2]}
                    titleStyle={styles.moneyRequestConfirmationAmount}
                    disabled={didConfirm}
                    brickRoadIndicator={shouldDisplayFieldError && isAmountMissing(transaction) ? CONST.BRICK_ROAD_INDICATOR_STATUS.ERROR : undefined}
                    errorText={shouldDisplayFieldError && isAmountMissing(transaction) ? translate('common.error.enterAmount') : ''}
                />
            ),
            shouldShow: shouldShowSmartScanFields && shouldShowAmountField,
            isSupplementary: false,
        },
        {
            item: (
                <ShowContextMenuContext.Provider value={contextMenuContextValue}>
                    <MentionReportContext.Provider
                        key={translate('common.description')}
                        value={mentionReportContextValue}
                    >
                        <MenuItemWithTopDescription
                            key={translate('common.description')}
                            shouldShowRightIcon={!isReadOnly}
                            shouldParseTitle
                            excludedMarkdownRules={!policy ? ['reportMentions'] : []}
                            title={iouComment}
                            description={translate('common.description')}
                            onPress={() => {
                                if (!transactionID) {
                                    return;
                                }

                                Navigation.navigate(ROUTES.MONEY_REQUEST_STEP_DESCRIPTION.getRoute(action, iouType, transactionID, reportID, Navigation.getActiveRoute(), reportActionID));
                            }}
                            style={[styles.moneyRequestMenuItem]}
                            titleStyle={styles.flex1}
                            disabled={didConfirm}
                            interactive={!isReadOnly}
                            numberOfLinesTitle={2}
                        />
                    </MentionReportContext.Provider>
                </ShowContextMenuContext.Provider>
            ),
            shouldShow: true,
            isSupplementary: false,
        },
        {
            item: (
                <MenuItemWithTopDescription
                    key={translate('common.distance')}
                    shouldShowRightIcon={!isReadOnly}
                    title={DistanceRequestUtils.getDistanceForDisplay(hasRoute, distance, unit, rate, translate)}
                    description={translate('common.distance')}
                    style={[styles.moneyRequestMenuItem]}
                    titleStyle={styles.flex1}
                    onPress={() => {
                        if (!transactionID) {
                            return;
                        }

                        Navigation.navigate(ROUTES.MONEY_REQUEST_STEP_DISTANCE.getRoute(action, iouType, transactionID, reportID, Navigation.getActiveRouteWithoutParams()));
                    }}
                    disabled={didConfirm}
                    interactive={!isReadOnly}
                />
            ),
            shouldShow: isDistanceRequest,
            isSupplementary: false,
        },
        {
            item: (
                <MenuItemWithTopDescription
                    key={translate('common.rate')}
                    shouldShowRightIcon={!!rate && !isReadOnly && isPolicyExpenseChat}
                    title={DistanceRequestUtils.getRateForDisplay(unit, rate, currency, translate, toLocaleDigit, isOffline)}
                    description={translate('common.rate')}
                    style={[styles.moneyRequestMenuItem]}
                    titleStyle={styles.flex1}
                    onPress={() => {
                        if (!transactionID) {
                            return;
                        }

                        Navigation.navigate(ROUTES.MONEY_REQUEST_STEP_DISTANCE_RATE.getRoute(action, iouType, transactionID, reportID, Navigation.getActiveRouteWithoutParams()));
                    }}
                    brickRoadIndicator={shouldDisplayDistanceRateError ? CONST.BRICK_ROAD_INDICATOR_STATUS.ERROR : undefined}
                    disabled={didConfirm}
                    interactive={!!rate && !isReadOnly && isPolicyExpenseChat}
                />
            ),
            shouldShow: isDistanceRequest,
            isSupplementary: false,
        },
        {
            item: (
                <MenuItemWithTopDescription
                    key={translate('common.merchant')}
                    shouldShowRightIcon={!isReadOnly}
                    title={isMerchantEmpty ? '' : iouMerchant}
                    description={translate('common.merchant')}
                    style={[styles.moneyRequestMenuItem]}
                    titleStyle={styles.flex1}
                    onPress={() => {
                        if (!transactionID) {
                            return;
                        }

                        Navigation.navigate(ROUTES.MONEY_REQUEST_STEP_MERCHANT.getRoute(action, iouType, transactionID, reportID, Navigation.getActiveRoute()));
                    }}
                    disabled={didConfirm}
                    interactive={!isReadOnly}
                    brickRoadIndicator={shouldDisplayMerchantError ? CONST.BRICK_ROAD_INDICATOR_STATUS.ERROR : undefined}
                    errorText={shouldDisplayMerchantError ? translate('common.error.fieldRequired') : ''}
                    rightLabel={isMerchantRequired && !shouldDisplayMerchantError ? translate('common.required') : ''}
                    numberOfLinesTitle={2}
                />
            ),
            shouldShow: shouldShowMerchant,
            isSupplementary: !isMerchantRequired,
        },
        {
            item: (
                <MenuItemWithTopDescription
                    key={translate('common.date')}
                    shouldShowRightIcon={!isReadOnly}
                    // eslint-disable-next-line @typescript-eslint/prefer-nullish-coalescing
                    title={iouCreated || format(new Date(), CONST.DATE.FNS_FORMAT_STRING)}
                    description={translate('common.date')}
                    style={[styles.moneyRequestMenuItem]}
                    titleStyle={styles.flex1}
                    onPress={() => {
                        if (!transactionID) {
                            return;
                        }

                        Navigation.navigate(ROUTES.MONEY_REQUEST_STEP_DATE.getRoute(action, iouType, transactionID, reportID, Navigation.getActiveRoute(), reportActionID));
                    }}
                    disabled={didConfirm}
                    interactive={!isReadOnly}
                    brickRoadIndicator={shouldDisplayFieldError && isCreatedMissing(transaction) ? CONST.BRICK_ROAD_INDICATOR_STATUS.ERROR : undefined}
                    errorText={shouldDisplayFieldError && isCreatedMissing(transaction) ? translate('common.error.enterDate') : ''}
                />
            ),
            shouldShow: shouldShowDate,
            isSupplementary: true,
        },
        {
            item: (
                <MenuItemWithTopDescription
                    key={translate('common.category')}
                    shouldShowRightIcon={!isReadOnly}
                    title={iouCategory}
                    description={translate('common.category')}
                    numberOfLinesTitle={2}
                    onPress={() => {
                        if (!transactionID) {
                            return;
                        }

                        Navigation.navigate(
                            ROUTES.MONEY_REQUEST_STEP_CATEGORY.getRoute(action, iouType, transactionID, reportID, Navigation.getActiveRoute(), reportActionID),
                            CONST.NAVIGATION.ACTION_TYPE.PUSH,
                        );
                    }}
                    style={[styles.moneyRequestMenuItem]}
                    titleStyle={styles.flex1}
                    disabled={didConfirm}
                    interactive={!isReadOnly}
                    rightLabel={isCategoryRequired ? translate('common.required') : ''}
                />
            ),
            shouldShow: shouldShowCategories,
            isSupplementary: action === CONST.IOU.ACTION.CATEGORIZE ? false : !isCategoryRequired,
        },
        ...policyTagLists.map(({name, required, tags}, index) => {
            const isTagRequired = required ?? false;
            const shouldShow = shouldShowTags && (!isMultilevelTags || hasEnabledOptions(tags));
            return {
                item: (
                    <MenuItemWithTopDescription
                        key={name}
                        shouldShowRightIcon={!isReadOnly}
                        title={getTagForDisplay(transaction, index)}
                        description={name}
                        numberOfLinesTitle={2}
                        onPress={() => {
                            if (!transactionID) {
                                return;
                            }

                            Navigation.navigate(ROUTES.MONEY_REQUEST_STEP_TAG.getRoute(action, iouType, index, transactionID, reportID, Navigation.getActiveRoute(), reportActionID));
                        }}
                        style={[styles.moneyRequestMenuItem]}
                        disabled={didConfirm}
                        interactive={!isReadOnly}
                        rightLabel={isTagRequired ? translate('common.required') : ''}
                    />
                ),
                shouldShow,
                isSupplementary: !isTagRequired,
            };
        }),
        {
            item: (
                <MenuItemWithTopDescription
                    key={`${taxRates?.name}${taxRateTitle}`}
                    shouldShowRightIcon={canModifyTaxFields}
                    title={taxRateTitle}
                    description={taxRates?.name}
                    style={[styles.moneyRequestMenuItem]}
                    titleStyle={styles.flex1}
                    onPress={() => {
                        if (!transactionID) {
                            return;
                        }

                        Navigation.navigate(ROUTES.MONEY_REQUEST_STEP_TAX_RATE.getRoute(action, iouType, transactionID, reportID, Navigation.getActiveRoute()));
                    }}
                    disabled={didConfirm}
                    interactive={canModifyTaxFields}
                />
            ),
            shouldShow: shouldShowTax,
            isSupplementary: true,
        },
        {
            item: (
                <MenuItemWithTopDescription
                    key={`${taxRates?.name}${formattedTaxAmount}`}
                    shouldShowRightIcon={canModifyTaxFields}
                    title={formattedTaxAmount}
                    description={translate('iou.taxAmount')}
                    style={[styles.moneyRequestMenuItem]}
                    titleStyle={styles.flex1}
                    onPress={() => {
                        if (!transactionID) {
                            return;
                        }

                        Navigation.navigate(ROUTES.MONEY_REQUEST_STEP_TAX_AMOUNT.getRoute(action, iouType, transactionID, reportID, Navigation.getActiveRoute()));
                    }}
                    disabled={didConfirm}
                    interactive={canModifyTaxFields}
                />
            ),
            shouldShow: shouldShowTax,
            isSupplementary: true,
        },
        {
            item: (
                <MenuItemWithTopDescription
                    key="attendees"
                    shouldShowRightIcon
                    title={iouAttendees?.map((item) => item?.displayName ?? item?.login).join(', ')}
                    description={`${translate('iou.attendees')} ${
                        iouAttendees?.length && iouAttendees.length > 1 ? `\u00B7 ${formattedAmountPerAttendee} ${translate('common.perPerson')}` : ''
                    }`}
                    style={[styles.moneyRequestMenuItem]}
                    titleStyle={styles.flex1}
                    onPress={() => {
                        if (!transactionID) {
                            return;
                        }

                        Navigation.navigate(ROUTES.MONEY_REQUEST_ATTENDEE.getRoute(action, iouType, transactionID, reportID, Navigation.getActiveRouteWithoutParams()));
                    }}
                    interactive
                    shouldRenderAsHTML
                />
            ),
            shouldShow: shouldShowAttendees,
            isSupplementary: true,
        },
        {
            item: (
                <View
                    key={translate('common.billable')}
                    style={[styles.flexRow, styles.justifyContentBetween, styles.alignItemsCenter, styles.ml5, styles.mr8, styles.optionRow]}
                >
                    <ToggleSettingOptionRow
                        switchAccessibilityLabel={translate('common.billable')}
                        title={translate('common.billable')}
                        onToggle={(isOn) => onToggleBillable?.(isOn)}
                        isActive={iouIsBillable}
                        disabled={isReadOnly}
                        wrapperStyle={styles.flex1}
                    />
                </View>
            ),
            shouldShow: shouldShowBillable,
            isSupplementary: true,
        },
    ];

    const subRates = getSubratesFields(perDiemCustomUnit, transaction);
    const shouldDisplaySubrateError =
        isPerDiemRequest && (shouldDisplayFieldError || formError === 'iou.error.invalidSubrateLength') && (subRates.length === 0 || (subRates.length === 1 && !subRates.at(0)));

    const subRateFields = subRates.map((field, index) => (
        <MenuItemWithTopDescription
            key={`${translate('common.subrate')}${field?.key ?? index}`}
            shouldShowRightIcon={!isReadOnly}
<<<<<<< HEAD
            title={getSubratesForDisplay(field)}
=======
            title={getSubratesForDisplay(field, translate('iou.qty'))}
>>>>>>> bc29231f
            description={translate('common.subrate')}
            style={[styles.moneyRequestMenuItem]}
            titleStyle={styles.flex1}
            onPress={() => {
                if (!transactionID) {
                    return;
                }
                Navigation.navigate(ROUTES.MONEY_REQUEST_STEP_SUBRATE_EDIT.getRoute(action, iouType, transactionID, reportID, index, Navigation.getActiveRouteWithoutParams()));
            }}
            disabled={didConfirm}
            interactive={!isReadOnly}
            brickRoadIndicator={index === 0 && shouldDisplaySubrateError ? CONST.BRICK_ROAD_INDICATOR_STATUS.ERROR : undefined}
            errorText={index === 0 && shouldDisplaySubrateError ? translate('common.error.fieldRequired') : ''}
        />
    ));

    const {firstDay, tripDays, lastDay} = getTimeDifferenceIntervals(transaction);

    const badgeElements = useMemo(() => {
        const badges: React.JSX.Element[] = [];
        if (firstDay) {
            badges.push(
                <Badge
                    key="firstDay"
                    icon={Expensicons.Stopwatch}
                    text={translate('iou.firstDayText', {count: firstDay})}
                />,
            );
        }
        if (tripDays) {
            badges.push(
                <Badge
                    key="tripDays"
                    icon={Expensicons.CalendarSolid}
                    text={translate('iou.tripLengthText', {count: tripDays})}
                />,
            );
        }
        if (lastDay) {
            badges.push(
                <Badge
                    key="lastDay"
                    icon={Expensicons.Stopwatch}
                    text={translate('iou.lastDayText', {count: lastDay})}
                />,
            );
        }
        return badges;
    }, [firstDay, lastDay, translate, tripDays]);

    const primaryFields: React.JSX.Element[] = [];
    const supplementaryFields: React.JSX.Element[] = [];

    classifiedFields.forEach((field) => {
        if (field.shouldShow && !field.isSupplementary) {
            primaryFields.push(field.item);
        } else if (field.shouldShow && field.isSupplementary) {
            supplementaryFields.push(field.item);
        }
    });

    const receiptThumbnailContent = useMemo(
        () => (
            <View style={styles.moneyRequestImage}>
                {isLocalFile && Str.isPDF(receiptFilename) ? (
                    <PressableWithoutFocus
                        onPress={() => {
                            if (!transactionID) {
                                return;
                            }

                            Navigation.navigate(ROUTES.TRANSACTION_RECEIPT.getRoute(reportID, transactionID));
                        }}
                        accessibilityRole={CONST.ROLE.BUTTON}
                        accessibilityLabel={translate('accessibilityHints.viewAttachment')}
                        disabled={!shouldDisplayReceipt}
                        disabledStyle={styles.cursorDefault}
                    >
                        <PDFThumbnail
                            // eslint-disable-next-line @typescript-eslint/non-nullable-type-assertion-style
                            previewSourceURL={resolvedReceiptImage as string}
                        />
                    </PressableWithoutFocus>
                ) : (
                    <PressableWithoutFocus
                        onPress={() => {
                            if (!transactionID) {
                                return;
                            }

                            Navigation.navigate(ROUTES.TRANSACTION_RECEIPT.getRoute(reportID, transactionID));
                        }}
                        disabled={!shouldDisplayReceipt || isThumbnail}
                        accessibilityRole={CONST.ROLE.BUTTON}
                        accessibilityLabel={translate('accessibilityHints.viewAttachment')}
                        disabledStyle={styles.cursorDefault}
                    >
                        <ReceiptImage
                            isThumbnail={isThumbnail}
                            // eslint-disable-next-line @typescript-eslint/prefer-nullish-coalescing
                            source={resolvedThumbnail || resolvedReceiptImage || ''}
                            // AuthToken is required when retrieving the image from the server
                            // but we don't need it to load the blob:// or file:// image when starting an expense/split
                            // So if we have a thumbnail, it means we're retrieving the image from the server
                            isAuthTokenRequired={!!receiptThumbnail && !isLocalFile}
                            fileExtension={fileExtension}
                            shouldUseThumbnailImage
                            shouldUseInitialObjectPosition={isDistanceRequest}
                        />
                    </PressableWithoutFocus>
                )}
            </View>
        ),
        [
            styles.moneyRequestImage,
            styles.cursorDefault,
            isLocalFile,
            receiptFilename,
            translate,
            shouldDisplayReceipt,
            resolvedReceiptImage,
            isThumbnail,
            resolvedThumbnail,
            receiptThumbnail,
            fileExtension,
            isDistanceRequest,
            reportID,
            transactionID,
        ],
    );

    return (
        <>
            {isTypeInvoice && (
                <MenuItem
                    key={translate('workspace.invoices.sendFrom')}
                    avatarID={senderWorkspace?.id}
                    shouldShowRightIcon={!isReadOnly && canUpdateSenderWorkspace}
                    title={senderWorkspace?.name}
                    icon={senderWorkspace?.avatarURL ? senderWorkspace?.avatarURL : getDefaultWorkspaceAvatar(senderWorkspace?.name)}
                    iconType={CONST.ICON_TYPE_WORKSPACE}
                    description={translate('workspace.common.workspace')}
                    label={translate('workspace.invoices.sendFrom')}
                    isLabelHoverable={false}
                    interactive={!isReadOnly && canUpdateSenderWorkspace}
                    onPress={() => {
                        if (!transaction?.transactionID) {
                            return;
                        }
                        Navigation.navigate(ROUTES.MONEY_REQUEST_STEP_SEND_FROM.getRoute(iouType, transaction?.transactionID, reportID, Navigation.getActiveRouteWithoutParams()));
                    }}
                    style={styles.moneyRequestMenuItem}
                    labelStyle={styles.mt2}
                    titleStyle={styles.flex1}
                    disabled={didConfirm}
                />
            )}
            {isDistanceRequest && (
                <View style={styles.confirmationListMapItem}>
                    <ConfirmedRoute transaction={transaction ?? ({} as OnyxTypes.Transaction)} />
                </View>
            )}
            {isPerDiemRequest && (
                <>
                    <MenuItemWithTopDescription
                        shouldShowRightIcon={!isReadOnly}
                        title={getDestinationForDisplay(perDiemCustomUnit, transaction)}
                        description={translate('common.destination')}
                        style={[styles.moneyRequestMenuItem]}
                        titleStyle={styles.flex1}
                        onPress={() => {
                            if (!transactionID) {
                                return;
                            }
                            Navigation.navigate(ROUTES.MONEY_REQUEST_STEP_DESTINATION_EDIT.getRoute(action, iouType, transactionID, reportID, Navigation.getActiveRouteWithoutParams()));
                        }}
                        disabled={didConfirm}
                        interactive={!isReadOnly}
                    />
                    <View style={styles.dividerLine} />
                    <MenuItemWithTopDescription
                        shouldShowRightIcon={!isReadOnly}
                        title={getTimeForDisplay(transaction)}
                        description={translate('iou.time')}
                        style={[styles.moneyRequestMenuItem]}
                        titleStyle={styles.flex1}
                        onPress={() => {
                            if (!transactionID) {
                                return;
                            }
                            Navigation.navigate(ROUTES.MONEY_REQUEST_STEP_TIME_EDIT.getRoute(action, iouType, transactionID, reportID, Navigation.getActiveRouteWithoutParams()));
                        }}
                        disabled={didConfirm}
                        interactive={!isReadOnly}
                        numberOfLinesTitle={2}
                    />
                    <View style={[styles.flexRow, styles.gap1, styles.justifyContentStart, styles.mh3, styles.flexWrap, styles.pt1]}>{badgeElements}</View>
                    <View style={styles.dividerLine} />
                    {subRateFields}
                    <View style={styles.dividerLine} />
                </>
            )}
            {!isDistanceRequest &&
                // eslint-disable-next-line @typescript-eslint/prefer-nullish-coalescing
                (receiptImage || receiptThumbnail
                    ? receiptThumbnailContent
                    : shouldShowReceiptEmptyState && (
                          <ReceiptEmptyState
                              onPress={() => {
                                  if (!transactionID) {
                                      return;
                                  }

                                  Navigation.navigate(
                                      ROUTES.MONEY_REQUEST_STEP_SCAN.getRoute(CONST.IOU.ACTION.CREATE, iouType, transactionID, reportID, Navigation.getActiveRouteWithoutParams()),
                                  );
                              }}
                          />
                      ))}
            {primaryFields}
            {!shouldShowAllFields && (
                <ShowMoreButton
                    containerStyle={[styles.mt1, styles.mb2]}
                    onPress={toggleShouldExpandFields}
                />
            )}
            <View style={[styles.mb5]}>{shouldShowAllFields && supplementaryFields}</View>
        </>
    );
}

MoneyRequestConfirmationListFooter.displayName = 'MoneyRequestConfirmationListFooter';

export default memo(
    MoneyRequestConfirmationListFooter,
    (prevProps, nextProps) =>
        lodashIsEqual(prevProps.action, nextProps.action) &&
        prevProps.currency === nextProps.currency &&
        prevProps.didConfirm === nextProps.didConfirm &&
        prevProps.distance === nextProps.distance &&
        prevProps.formattedAmount === nextProps.formattedAmount &&
        prevProps.formError === nextProps.formError &&
        prevProps.hasRoute === nextProps.hasRoute &&
        prevProps.iouCategory === nextProps.iouCategory &&
        prevProps.iouComment === nextProps.iouComment &&
        prevProps.iouCreated === nextProps.iouCreated &&
        prevProps.iouCurrencyCode === nextProps.iouCurrencyCode &&
        prevProps.iouIsBillable === nextProps.iouIsBillable &&
        prevProps.iouMerchant === nextProps.iouMerchant &&
        prevProps.iouType === nextProps.iouType &&
        prevProps.isCategoryRequired === nextProps.isCategoryRequired &&
        prevProps.isDistanceRequest === nextProps.isDistanceRequest &&
        prevProps.isEditingSplitBill === nextProps.isEditingSplitBill &&
        prevProps.isMerchantEmpty === nextProps.isMerchantEmpty &&
        prevProps.isMerchantRequired === nextProps.isMerchantRequired &&
        prevProps.isPolicyExpenseChat === nextProps.isPolicyExpenseChat &&
        prevProps.isReadOnly === nextProps.isReadOnly &&
        prevProps.isTypeInvoice === nextProps.isTypeInvoice &&
        prevProps.onToggleBillable === nextProps.onToggleBillable &&
        lodashIsEqual(prevProps.policy, nextProps.policy) &&
        lodashIsEqual(prevProps.policyTagLists, nextProps.policyTagLists) &&
        prevProps.rate === nextProps.rate &&
        prevProps.receiptFilename === nextProps.receiptFilename &&
        prevProps.receiptPath === nextProps.receiptPath &&
        prevProps.reportActionID === nextProps.reportActionID &&
        prevProps.reportID === nextProps.reportID &&
        lodashIsEqual(prevProps.selectedParticipants, nextProps.selectedParticipants) &&
        prevProps.shouldDisplayFieldError === nextProps.shouldDisplayFieldError &&
        prevProps.shouldDisplayReceipt === nextProps.shouldDisplayReceipt &&
        prevProps.shouldShowCategories === nextProps.shouldShowCategories &&
        prevProps.shouldShowMerchant === nextProps.shouldShowMerchant &&
        prevProps.shouldShowSmartScanFields === nextProps.shouldShowSmartScanFields &&
        prevProps.shouldShowTax === nextProps.shouldShowTax &&
        lodashIsEqual(prevProps.transaction, nextProps.transaction) &&
        prevProps.transactionID === nextProps.transactionID &&
        prevProps.unit === nextProps.unit,
);<|MERGE_RESOLUTION|>--- conflicted
+++ resolved
@@ -14,11 +14,7 @@
 import Navigation from '@libs/Navigation/Navigation';
 import {hasEnabledOptions} from '@libs/OptionsListUtils';
 import {getDestinationForDisplay, getSubratesFields, getSubratesForDisplay, getTimeDifferenceIntervals, getTimeForDisplay} from '@libs/PerDiemRequestUtils';
-<<<<<<< HEAD
-import {canSendInvoice, getPerDiemCustomUnit, isMultiLevelTags, isPaidGroupPolicy} from '@libs/PolicyUtils';
-=======
 import {canSendInvoice, getPerDiemCustomUnit, isMultiLevelTags as isMultiLevelTagsPolicyUtils, isPaidGroupPolicy} from '@libs/PolicyUtils';
->>>>>>> bc29231f
 import type {ThumbnailAndImageURI} from '@libs/ReceiptUtils';
 import {getThumbnailAndImageURIs} from '@libs/ReceiptUtils';
 import {getDefaultWorkspaceAvatar} from '@libs/ReportUtils';
@@ -240,11 +236,7 @@
     const [shouldExpandFields, toggleShouldExpandFields] = useReducer((state) => !state, false);
 
     const shouldShowTags = useMemo(() => isPolicyExpenseChat && hasEnabledTags(policyTagLists), [isPolicyExpenseChat, policyTagLists]);
-<<<<<<< HEAD
-    const isMultilevelTags = useMemo(() => isMultiLevelTags(policyTags), [policyTags]);
-=======
     const isMultilevelTags = useMemo(() => isMultiLevelTagsPolicyUtils(policyTags), [policyTags]);
->>>>>>> bc29231f
     const shouldShowAttendees = useMemo(() => shouldShowAttendeesTransactionUtils(iouType, policy), [iouType, policy]);
 
     const senderWorkspace = useMemo(() => {
@@ -623,11 +615,7 @@
         <MenuItemWithTopDescription
             key={`${translate('common.subrate')}${field?.key ?? index}`}
             shouldShowRightIcon={!isReadOnly}
-<<<<<<< HEAD
-            title={getSubratesForDisplay(field)}
-=======
             title={getSubratesForDisplay(field, translate('iou.qty'))}
->>>>>>> bc29231f
             description={translate('common.subrate')}
             style={[styles.moneyRequestMenuItem]}
             titleStyle={styles.flex1}

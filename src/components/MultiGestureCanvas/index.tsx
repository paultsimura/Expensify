import type {ForwardedRef} from 'react';
import React, {useCallback, useEffect, useMemo, useRef} from 'react';
import {View} from 'react-native';
import type {GestureType} from 'react-native-gesture-handler';
import {Gesture, GestureDetector} from 'react-native-gesture-handler';
import type {GestureRef} from 'react-native-gesture-handler/lib/typescript/handlers/gestures/gesture';
import type PagerView from 'react-native-pager-view';
import type {SharedValue} from 'react-native-reanimated';
<<<<<<< HEAD
import Animated, {cancelAnimation, runOnUI, useAnimatedStyle, useDerivedValue, useSharedValue, withSpring} from 'react-native-reanimated';
=======
import Animated, {cancelAnimation, runOnUI, useAnimatedReaction, useAnimatedStyle, useDerivedValue, useSharedValue, withSpring} from 'react-native-reanimated';
>>>>>>> f77087f0
import useStyleUtils from '@hooks/useStyleUtils';
import useThemeStyles from '@hooks/useThemeStyles';
import type ChildrenProps from '@src/types/utils/ChildrenProps';
import {DEFAULT_ZOOM_RANGE, SPRING_CONFIG, ZOOM_RANGE_BOUNCE_FACTORS} from './constants';
import type {CanvasSize, ContentSize, OnScaleChangedCallback, OnSwipeDownCallback, OnTapCallback, ZoomRange} from './types';
import usePanGesture from './usePanGesture';
import usePinchGesture from './usePinchGesture';
import useTapGestures from './useTapGestures';
import * as MultiGestureCanvasUtils from './utils';

type MultiGestureCanvasProps = ChildrenProps & {
    /**
     * Wheter the canvas is currently active (in the screen) or not.
     * Disables certain gestures and functionality
     */
    isActive?: boolean;

    /** The width and height of the canvas.
     *  This is needed in order to properly scale the content in the canvas
     */
    canvasSize: CanvasSize;

    /** The width and height of the content.
     *  This is needed in order to properly scale the content in the canvas
     */
    contentSize?: ContentSize;

    /** Range of zoom that can be applied to the content by pinching or double tapping. */
    zoomRange?: Partial<ZoomRange>;

    /** A shared value of type boolean, that indicates disabled the transformation gestures (pinch, pan, double tap) */
    shouldDisableTransformationGestures?: SharedValue<boolean>;

    /** A shared value to enable/disable the pager scroll */
    isPagerScrollEnabled: SharedValue<boolean>;

    /** If there is a pager wrapping the canvas, we need to disable the pan gesture in case the pager is swiping */
    pagerRef?: ForwardedRef<PagerView | GestureType>; // TODO: For TS migration: Exclude<GestureRef, number>

    /** Whether the component is being used inside a carousel */
    isUsedInCarousel: boolean;

    /** Handles scale changed event */
    onScaleChanged?: OnScaleChangedCallback;

    /** Handles scale changed event */
    onTap?: OnTapCallback;

    /** Handles swipe down event */
    onSwipeDown?: OnSwipeDownCallback;
};

const defaultContentSize = {width: 1, height: 1};

function MultiGestureCanvas({
    canvasSize,
    contentSize: contentSizeProp,
    zoomRange: zoomRangeProp,
    isActive = true,
    children,
    pagerRef,
    isUsedInCarousel,
    shouldDisableTransformationGestures: shouldDisableTransformationGesturesProp,
    isPagerScrollEnabled,
    onTap,
    onScaleChanged,
    onSwipeDown,
}: MultiGestureCanvasProps) {
    const styles = useThemeStyles();
    const StyleUtils = useStyleUtils();

    const contentSize = contentSizeProp ?? defaultContentSize;
    const shouldDisableTransformationGesturesFallback = useSharedValue(false);
    const shouldDisableTransformationGestures = shouldDisableTransformationGesturesProp ?? shouldDisableTransformationGesturesFallback;

    const zoomRange = useMemo(
        () => ({
            min: zoomRangeProp?.min ?? DEFAULT_ZOOM_RANGE.min,
            max: zoomRangeProp?.max ?? DEFAULT_ZOOM_RANGE.max,
        }),
        [zoomRangeProp?.max, zoomRangeProp?.min],
    );

    // Based on the (original) content size and the canvas size, we calculate the horizontal and vertical scale factors
    // to fit the content inside the canvas
    // We later use the lower of the two scale factors to fit the content inside the canvas
    const {minScale: minContentScale, maxScale: maxContentScale} = useMemo(() => MultiGestureCanvasUtils.getCanvasFitScale({canvasSize, contentSize}), [canvasSize, contentSize]);

    const zoomScale = useSharedValue(1);

    // Adding together zoom scale and the initial scale to fit the content into the canvas
    // Using the minimum content scale, so that the image is not bigger than the canvas
    // and not smaller than needed to fit
    const totalScale = useDerivedValue(() => zoomScale.get() * minContentScale, [minContentScale]);

    const panTranslateX = useSharedValue(0);
    const panTranslateY = useSharedValue(0);
    const isSwipingDownToClose = useSharedValue(false);
    const panGestureRef = useRef(Gesture.Pan());

    const pinchScale = useSharedValue(1);
    const pinchTranslateX = useSharedValue(0);
    const pinchTranslateY = useSharedValue(0);

    // Total offset of the content including previous translations from panning and pinching gestures
    const offsetX = useSharedValue(0);
    const offsetY = useSharedValue(0);

    useAnimatedReaction(
        () => isSwipingDownToClose.value,
        (current) => {
            if (!isUsedInCarousel) {
                return;
            }
            // eslint-disable-next-line react-compiler/react-compiler, no-param-reassign
            isPagerScrollEnabled.value = !current;
        },
    );

    /**
     * Stops any currently running decay animation from panning
     */
    const stopAnimation = useCallback(() => {
        'worklet';

        cancelAnimation(offsetX);
        cancelAnimation(offsetY);
    }, [offsetX, offsetY]);

    /**
     * Resets the canvas to the initial state and animates back smoothly
     */
    const reset = useCallback(
        (animated: boolean, callback?: () => void) => {
            'worklet';

            stopAnimation();

<<<<<<< HEAD
            offsetX.set(0);
            offsetY.set(0);
            pinchScale.set(1);

            if (animated) {
                panTranslateX.set(withSpring(0, SPRING_CONFIG));
                panTranslateY.set(withSpring(0, SPRING_CONFIG));
                pinchTranslateX.set(withSpring(0, SPRING_CONFIG));
                pinchTranslateY.set(withSpring(0, SPRING_CONFIG));
                zoomScale.set(withSpring(1, SPRING_CONFIG, callback));
=======
            // eslint-disable-next-line react-compiler/react-compiler
            offsetX.value = 0;
            offsetY.value = 0;
            pinchScale.value = 1;

            if (animated) {
                panTranslateX.value = withSpring(0, SPRING_CONFIG);
                panTranslateY.value = withSpring(0, SPRING_CONFIG);
                pinchTranslateX.value = withSpring(0, SPRING_CONFIG);
                pinchTranslateY.value = withSpring(0, SPRING_CONFIG);
                zoomScale.value = withSpring(1, SPRING_CONFIG, callback);
>>>>>>> f77087f0

                return;
            }

<<<<<<< HEAD
            panTranslateX.set(0);
            panTranslateY.set(0);
            pinchTranslateX.set(0);
            pinchTranslateY.set(0);
            zoomScale.set(1);
=======
            panTranslateX.value = 0;
            panTranslateY.value = 0;
            pinchTranslateX.value = 0;
            pinchTranslateY.value = 0;
            zoomScale.value = 1;
>>>>>>> f77087f0

            if (callback === undefined) {
                return;
            }

            callback();
        },
<<<<<<< HEAD
        [offsetX, offsetY, panTranslateX, panTranslateY, pinchScale, pinchTranslateX, pinchTranslateY, stopAnimation, zoomScale],
=======
        [stopAnimation, offsetX, offsetY, pinchScale, panTranslateX, panTranslateY, pinchTranslateX, pinchTranslateY, zoomScale],
>>>>>>> f77087f0
    );

    const {singleTapGesture: baseSingleTapGesture, doubleTapGesture} = useTapGestures({
        canvasSize,
        contentSize,
        minContentScale,
        maxContentScale,
        offsetX,
        offsetY,
        pinchScale,
        zoomScale,
        reset,
        stopAnimation,
        onScaleChanged,
        onTap,
        shouldDisableTransformationGestures,
    });
    // eslint-disable-next-line react-compiler/react-compiler
    const singleTapGesture = baseSingleTapGesture.requireExternalGestureToFail(doubleTapGesture, panGestureRef);

    const panGestureSimultaneousList = useMemo(
        () => (pagerRef === undefined ? [singleTapGesture, doubleTapGesture] : [pagerRef as unknown as Exclude<GestureRef, number>, singleTapGesture, doubleTapGesture]),
        [doubleTapGesture, pagerRef, singleTapGesture],
    );

    const panGesture = usePanGesture({
        canvasSize,
        contentSize,
        zoomScale,
        totalScale,
        offsetX,
        offsetY,
        panTranslateX,
        panTranslateY,
        stopAnimation,
        shouldDisableTransformationGestures,
        isSwipingDownToClose,
        onSwipeDown,
    })
        .simultaneousWithExternalGesture(...panGestureSimultaneousList)
        // eslint-disable-next-line react-compiler/react-compiler
        .withRef(panGestureRef);

    const pinchGesture = usePinchGesture({
        canvasSize,
        zoomScale,
        zoomRange,
        offsetX,
        offsetY,
        pinchTranslateX,
        pinchTranslateY,
        pinchScale,
        stopAnimation,
        onScaleChanged,
        shouldDisableTransformationGestures,
    }).simultaneousWithExternalGesture(panGesture, singleTapGesture, doubleTapGesture);

    // Trigger a reset when the canvas gets inactive, but only if it was already mounted before
    const mounted = useRef(false);
    useEffect(() => {
        if (!mounted.current) {
            mounted.current = true;
            return;
        }

        if (!isActive) {
            runOnUI(reset)(false);
        }
    }, [isActive, mounted, reset]);

    // Animate the x and y position of the content within the canvas based on all of the gestures
    const animatedStyles = useAnimatedStyle(() => {
        const x = pinchTranslateX.get() + panTranslateX.get() + offsetX.get();
        const y = pinchTranslateY.get() + panTranslateY.get() + offsetY.get();

        return {
            transform: [
                {
                    translateX: x,
                },
                {
                    translateY: y,
                },
                {scale: totalScale.get()},
            ],
            // Hide the image if the size is not ready yet
            opacity: contentSizeProp?.width ? 1 : 0,
        };
    });

    const containerStyles = useMemo(() => [styles.flex1, StyleUtils.getMultiGestureCanvasContainerStyle(canvasSize.width)], [StyleUtils, canvasSize.width, styles.flex1]);

    return (
        <View
            collapsable={false}
            style={containerStyles}
        >
            <GestureDetector gesture={Gesture.Simultaneous(pinchGesture, Gesture.Race(singleTapGesture, doubleTapGesture, panGesture))}>
                <View
                    collapsable={false}
                    onTouchEnd={(e) => e.preventDefault()}
                    style={StyleUtils.getFullscreenCenteredContentStyles()}
                >
                    <Animated.View
                        collapsable={false}
                        style={[animatedStyles, styles.canvasContainer]}
                    >
                        {children}
                    </Animated.View>
                </View>
            </GestureDetector>
        </View>
    );
}
MultiGestureCanvas.displayName = 'MultiGestureCanvas';

export default MultiGestureCanvas;
export {DEFAULT_ZOOM_RANGE, ZOOM_RANGE_BOUNCE_FACTORS};
export type {MultiGestureCanvasProps};<|MERGE_RESOLUTION|>--- conflicted
+++ resolved
@@ -6,11 +6,7 @@
 import type {GestureRef} from 'react-native-gesture-handler/lib/typescript/handlers/gestures/gesture';
 import type PagerView from 'react-native-pager-view';
 import type {SharedValue} from 'react-native-reanimated';
-<<<<<<< HEAD
-import Animated, {cancelAnimation, runOnUI, useAnimatedStyle, useDerivedValue, useSharedValue, withSpring} from 'react-native-reanimated';
-=======
 import Animated, {cancelAnimation, runOnUI, useAnimatedReaction, useAnimatedStyle, useDerivedValue, useSharedValue, withSpring} from 'react-native-reanimated';
->>>>>>> f77087f0
 import useStyleUtils from '@hooks/useStyleUtils';
 import useThemeStyles from '@hooks/useThemeStyles';
 import type ChildrenProps from '@src/types/utils/ChildrenProps';
@@ -149,7 +145,6 @@
 
             stopAnimation();
 
-<<<<<<< HEAD
             offsetX.set(0);
             offsetY.set(0);
             pinchScale.set(1);
@@ -160,36 +155,15 @@
                 pinchTranslateX.set(withSpring(0, SPRING_CONFIG));
                 pinchTranslateY.set(withSpring(0, SPRING_CONFIG));
                 zoomScale.set(withSpring(1, SPRING_CONFIG, callback));
-=======
-            // eslint-disable-next-line react-compiler/react-compiler
-            offsetX.value = 0;
-            offsetY.value = 0;
-            pinchScale.value = 1;
-
-            if (animated) {
-                panTranslateX.value = withSpring(0, SPRING_CONFIG);
-                panTranslateY.value = withSpring(0, SPRING_CONFIG);
-                pinchTranslateX.value = withSpring(0, SPRING_CONFIG);
-                pinchTranslateY.value = withSpring(0, SPRING_CONFIG);
-                zoomScale.value = withSpring(1, SPRING_CONFIG, callback);
->>>>>>> f77087f0
 
                 return;
             }
 
-<<<<<<< HEAD
             panTranslateX.set(0);
             panTranslateY.set(0);
             pinchTranslateX.set(0);
             pinchTranslateY.set(0);
             zoomScale.set(1);
-=======
-            panTranslateX.value = 0;
-            panTranslateY.value = 0;
-            pinchTranslateX.value = 0;
-            pinchTranslateY.value = 0;
-            zoomScale.value = 1;
->>>>>>> f77087f0
 
             if (callback === undefined) {
                 return;
@@ -197,11 +171,7 @@
 
             callback();
         },
-<<<<<<< HEAD
         [offsetX, offsetY, panTranslateX, panTranslateY, pinchScale, pinchTranslateX, pinchTranslateY, stopAnimation, zoomScale],
-=======
-        [stopAnimation, offsetX, offsetY, pinchScale, panTranslateX, panTranslateY, pinchTranslateX, pinchTranslateY, zoomScale],
->>>>>>> f77087f0
     );
 
     const {singleTapGesture: baseSingleTapGesture, doubleTapGesture} = useTapGestures({

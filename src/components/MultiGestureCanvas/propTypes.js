import PropTypes from 'prop-types';

const defaultZoomRange = {
    min: 1,
    max: 20,
};

const zoomRangePropTypes = {
    /** Range of zoom that can be applied to the content by pinching or double tapping. */
    zoomRange: PropTypes.shape({
        min: PropTypes.number,
        max: PropTypes.number,
    }),
};

const zoomRangeDefaultProps = {
    zoomRange: {
        min: defaultZoomRange.min,
        max: defaultZoomRange.max,
    },
};

const multiGestureCanvasPropTypes = {
    ...zoomRangePropTypes,

<<<<<<< HEAD
    /** The width and height of the canvas.
     * This is needed in order to properly scale the content in the canvas
=======
    /**
     *  Wheter the canvas is currently active (in the screen) or not.
     *  Disables certain gestures and functionality
     */
    isActive: PropTypes.bool,

    /** Handles scale changed event */
    onScaleChanged: PropTypes.func,

    /**
     *  The width and height of the canvas.
     *  This is needed in order to properly scale the content in the canvas
>>>>>>> f9ae2298
     */
    canvasSize: PropTypes.shape({
        width: PropTypes.number.isRequired,
        height: PropTypes.number.isRequired,
    }).isRequired,

    /**
     *  The width and height of the content.
     *  This is needed in order to properly scale the content in the canvas
     */
    contentSize: PropTypes.shape({
        width: PropTypes.number,
        height: PropTypes.number,
    }),

<<<<<<< HEAD
    /**
     * Wheter the canvas is currently active (in the screen) or not.
     * Disables certain gestures and functionality
     */
    isActive: PropTypes.bool,

    /** Handles scale changed event */
    onScaleChanged: PropTypes.func,

=======
>>>>>>> f9ae2298
    /** Content that should be transformed inside the canvas (images, pdf, ...) */
    children: PropTypes.node.isRequired,
};

const multiGestureCanvasDefaultProps = {
    isActive: true,
    onScaleChanged: () => undefined,
    contentSize: undefined,
    contentScaling: undefined,
    zoomRange: defaultZoomRange,
};

export {defaultZoomRange, zoomRangePropTypes, zoomRangeDefaultProps, multiGestureCanvasPropTypes, multiGestureCanvasDefaultProps};<|MERGE_RESOLUTION|>--- conflicted
+++ resolved
@@ -23,10 +23,8 @@
 const multiGestureCanvasPropTypes = {
     ...zoomRangePropTypes,
 
-<<<<<<< HEAD
     /** The width and height of the canvas.
      * This is needed in order to properly scale the content in the canvas
-=======
     /**
      *  Wheter the canvas is currently active (in the screen) or not.
      *  Disables certain gestures and functionality
@@ -39,7 +37,6 @@
     /**
      *  The width and height of the canvas.
      *  This is needed in order to properly scale the content in the canvas
->>>>>>> f9ae2298
      */
     canvasSize: PropTypes.shape({
         width: PropTypes.number.isRequired,
@@ -55,18 +52,6 @@
         height: PropTypes.number,
     }),
 
-<<<<<<< HEAD
-    /**
-     * Wheter the canvas is currently active (in the screen) or not.
-     * Disables certain gestures and functionality
-     */
-    isActive: PropTypes.bool,
-
-    /** Handles scale changed event */
-    onScaleChanged: PropTypes.func,
-
-=======
->>>>>>> f9ae2298
     /** Content that should be transformed inside the canvas (images, pdf, ...) */
     children: PropTypes.node.isRequired,
 };

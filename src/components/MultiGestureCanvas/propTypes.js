import PropTypes from 'prop-types';
import refPropTypes from '@components/refPropTypes';

const defaultZoomRange = {
    min: 1,
    max: 20,
};

const zoomRangePropTypes = {
    /** Range of zoom that can be applied to the content by pinching or double tapping. */
    zoomRange: PropTypes.shape({
        min: PropTypes.number,
        max: PropTypes.number,
    }),
};

const zoomRangeDefaultProps = {
    zoomRange: {
        min: defaultZoomRange.min,
        max: defaultZoomRange.max,
    },
};

const multiGestureCanvasPropTypes = {
    ...zoomRangePropTypes,

<<<<<<< HEAD
    /**
     *  Wheter the canvas is currently active (in the screen) or not.
     *  Disables certain gestures and functionality
     */
    isActive: PropTypes.bool,

    /** Handles scale changed event */
    onScaleChanged: PropTypes.func,

    /**
     *  The width and height of the canvas.
     *  This is needed in order to properly scale the content in the canvas
=======
    /** The width and height of the canvas.
     * This is needed in order to properly scale the content in the canvas
>>>>>>> b10e6008
     */
    canvasSize: PropTypes.shape({
        width: PropTypes.number.isRequired,
        height: PropTypes.number.isRequired,
    }).isRequired,

    /**
     *  The width and height of the content.
     *  This is needed in order to properly scale the content in the canvas
     */
    contentSize: PropTypes.shape({
        width: PropTypes.number,
        height: PropTypes.number,
    }),

    /**
<<<<<<< HEAD
     *  The scale factors (scaleX, scaleY) that are used to scale the content (width/height) to the canvas size.
     *  `scaledWidth` and `scaledHeight` reflect the actual size of the content after scaling.
=======
     * Wheter the canvas is currently active (in the screen) or not.
     * Disables certain gestures and functionality
>>>>>>> b10e6008
     */
    isActive: PropTypes.bool,

    /** Handles scale changed event */
    onScaleChanged: PropTypes.func,

    /**
     *  A shared value of type boolean, that indicates disabled the transformation gestures (pinch, pan, double tap)
     */
    shouldDisableTransformationGestures: PropTypes.shape({value: PropTypes.bool}),

    /**
     *  A ref to an external gesture handler, like a PagerView from `react-native-pager-view`
     *  Used to disable the pan, pinch and double tap gesture when the user is swiping between pages
     */
    externalGestureRef: refPropTypes,

    /** Content that should be transformed inside the canvas (images, pdf, ...) */
    children: PropTypes.node.isRequired,
};

const multiGestureCanvasDefaultProps = {
    isActive: true,
    areTransformationsEnabled: true,
    onScaleChanged: () => undefined,
    contentSize: undefined,
    contentScaling: undefined,
    zoomRange: defaultZoomRange,
};

export {defaultZoomRange, zoomRangePropTypes, zoomRangeDefaultProps, multiGestureCanvasPropTypes, multiGestureCanvasDefaultProps};<|MERGE_RESOLUTION|>--- conflicted
+++ resolved
@@ -24,23 +24,11 @@
 const multiGestureCanvasPropTypes = {
     ...zoomRangePropTypes,
 
-<<<<<<< HEAD
-    /**
-     *  Wheter the canvas is currently active (in the screen) or not.
-     *  Disables certain gestures and functionality
-     */
-    isActive: PropTypes.bool,
-
-    /** Handles scale changed event */
-    onScaleChanged: PropTypes.func,
-
     /**
      *  The width and height of the canvas.
      *  This is needed in order to properly scale the content in the canvas
-=======
     /** The width and height of the canvas.
      * This is needed in order to properly scale the content in the canvas
->>>>>>> b10e6008
      */
     canvasSize: PropTypes.shape({
         width: PropTypes.number.isRequired,
@@ -57,13 +45,11 @@
     }),
 
     /**
-<<<<<<< HEAD
      *  The scale factors (scaleX, scaleY) that are used to scale the content (width/height) to the canvas size.
      *  `scaledWidth` and `scaledHeight` reflect the actual size of the content after scaling.
-=======
+    /**
      * Wheter the canvas is currently active (in the screen) or not.
      * Disables certain gestures and functionality
->>>>>>> b10e6008
      */
     isActive: PropTypes.bool,
 

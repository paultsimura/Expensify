--- conflicted
+++ resolved
@@ -14,18 +14,10 @@
     /** Children to render. */
     children: PropTypes.node.isRequired,
 
-<<<<<<< HEAD
     /** List of betas available to current user */
     betas: PropTypes.arrayOf(PropTypes.string),
 
     ...withLocalizePropTypes,
-=======
-    /** Beta features list */
-    betas: PropTypes.arrayOf(PropTypes.string),
-};
-const defaultProps = {
-    betas: [],
->>>>>>> 8d6deb31
 };
 
 const defaultProps = {
@@ -124,15 +116,6 @@
 
 DeeplinkWrapper.propTypes = propTypes;
 DeeplinkWrapper.defaultProps = defaultProps;
-<<<<<<< HEAD
-export default compose(
-    withLocalize,
-    withOnyx({
-        betas: {key: ONYXKEYS.BETAS},
-    }),
-)(DeeplinkWrapper);
-=======
 export default withOnyx({
     betas: {key: ONYXKEYS.BETAS},
-})(DeeplinkWrapper);
->>>>>>> 8d6deb31
+})(DeeplinkWrapper);
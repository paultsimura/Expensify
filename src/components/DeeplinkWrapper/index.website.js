--- conflicted
+++ resolved
@@ -39,22 +39,11 @@
     const removeListener = useRef();
 
     useEffect(() => {
-<<<<<<< HEAD
         // If we've shown the prompt and still have a listener registered,
         // remove the listener and reset its ref to undefined
         if (hasShownPrompt && removeListener.current !== undefined) {
             removeListener.current();
             removeListener.current = undefined;
-=======
-        // According to the design, we don't support unlink in Desktop app https://github.com/Expensify/App/issues/19681#issuecomment-1610353099
-        const isUnsupportedDeeplinkRoute = _.some([CONST.REGEX.ROUTES.UNLINK_LOGIN], (unsupportRouteRegex) => {
-            const routeRegex = new RegExp(unsupportRouteRegex);
-            return routeRegex.test(window.location.pathname);
-        });
-
-        if (!isMacOSWeb() || isUnsupportedDeeplinkRoute || CONFIG.ENVIRONMENT === CONST.ENVIRONMENT.DEV) {
-            return;
->>>>>>> ed2c287d
         }
 
         if (isAuthenticated === false) {
@@ -71,6 +60,11 @@
         }
     }, [hasShownPrompt, isAuthenticated]);
     useEffect(() => {
+        // According to the design, we don't support unlink in Desktop app https://github.com/Expensify/App/issues/19681#issuecomment-1610353099
+        const isUnsupportedDeeplinkRoute = _.some([CONST.REGEX.ROUTES.UNLINK_LOGIN], (unsupportRouteRegex) => {
+            const routeRegex = new RegExp(unsupportRouteRegex);
+            return routeRegex.test(window.location.pathname);
+        });
         // Making a few checks to exit early before checking authentication status
         if (!isMacOSWeb() || CONFIG.ENVIRONMENT === CONST.ENVIRONMENT.DEV || hasShownPrompt) {
             return;

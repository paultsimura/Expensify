--- conflicted
+++ resolved
@@ -18,25 +18,12 @@
             return;
         }
 
-<<<<<<< HEAD
-        window.addEventListener('blur', () => {
-            this.focused = false;
-        });
-
-        const expensifyUrl = new URL(CONFIG.EXPENSIFY.NEW_EXPENSIFY_URL);
-        const params = new URLSearchParams();
-        params.set('exitTo', `${window.location.pathname}${window.location.search}${window.location.hash}`);
-
-        // There's no support for anonymous users on desktop
-        if (Session.isAnonymousUser()) {
-=======
         // If the current url path is /transition..., meaning it was opened from oldDot, during this transition period:
         // 1. The user session may not exist, because sign-in has not been completed yet.
         // 2. There may be non-idempotent operations (e.g. create a new workspace), which obviously should not be executed again in the desktop app.
         // So we need to wait until after sign-in and navigation are complete before starting the deeplink redirect.
         if (Str.startsWith(window.location.pathname, Str.normalizeUrl(ROUTES.TRANSITION_BETWEEN_APPS))) {
             App.beginDeepLinkRedirectAfterTransition();
->>>>>>> ee2d4fd6
             return;
         }
         App.beginDeepLinkRedirect();

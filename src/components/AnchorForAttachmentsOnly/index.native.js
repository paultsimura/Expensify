--- conflicted
+++ resolved
@@ -4,15 +4,9 @@
 import * as StyleUtils from '../../styles/StyleUtils';
 import styles from '../../styles/styles';
 
-<<<<<<< HEAD
-// eslint-disable-next-line react/jsx-props-no-spreading
-const AnchorForAttachmentsOnly = (props) => (
-    <BaseAnchorForAttachmentsOnly
-=======
 const AnchorForAttachmentsOnly = (props) => (
     <BaseAnchorForAttachmentsOnly
         // eslint-disable-next-line react/jsx-props-no-spreading
->>>>>>> 6d17cc80
         {...props}
         style={[...StyleUtils.parseStyleAsArray(props.style), styles.mw100]}
     />

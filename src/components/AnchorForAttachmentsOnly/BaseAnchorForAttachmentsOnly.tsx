import React from 'react';
import {useOnyx} from 'react-native-onyx';
import AttachmentView from '@components/Attachments/AttachmentView';
import PressableWithoutFeedback from '@components/Pressable/PressableWithoutFeedback';
import {ShowContextMenuContext, showContextMenuForReport} from '@components/ShowContextMenuContext';
import useNetwork from '@hooks/useNetwork';
import useThemeStyles from '@hooks/useThemeStyles';
import addEncryptedAuthTokenToURL from '@libs/addEncryptedAuthTokenToURL';
import * as Browser from '@libs/Browser';
import fileDownload from '@libs/fileDownload';
import * as ReportUtils from '@libs/ReportUtils';
import * as Download from '@userActions/Download';
import CONST from '@src/CONST';
import ONYXKEYS from '@src/ONYXKEYS';
import type AnchorForAttachmentsOnlyProps from './types';

type BaseAnchorForAttachmentsOnlyProps = AnchorForAttachmentsOnlyProps & {
    /** Press in handler for the link */
    onPressIn?: () => void;

    /** Press out handler for the link */
    onPressOut?: () => void;
};

function BaseAnchorForAttachmentsOnly({style, source = '', displayName = '', onPressIn, onPressOut, isDeleted}: BaseAnchorForAttachmentsOnlyProps) {
    const sourceURLWithAuth = addEncryptedAuthTokenToURL(source);
    const sourceID = (source.match(CONST.REGEX.ATTACHMENT_ID) ?? [])[1];

    const [download] = useOnyx(`${ONYXKEYS.COLLECTION.DOWNLOAD}${sourceID}`);

    const {isOffline} = useNetwork();
    const styles = useThemeStyles();

    const isDownloading = download?.isDownloading ?? false;

    return (
        <ShowContextMenuContext.Consumer>
            {({anchor, report, reportNameValuePairs, action, checkIfContextMenuActive, isDisabled}) => (
                <PressableWithoutFeedback
                    style={[style, (isOffline || !sourceID) && styles.cursorDefault]}
                    onPress={() => {
                        if (isDownloading || isOffline || !sourceID) {
                            return;
                        }
                        Download.setDownload(sourceID, true);
                        fileDownload(sourceURLWithAuth, displayName, '', Browser.isMobileSafari()).then(() => Download.setDownload(sourceID, false));
                    }}
                    onPressIn={onPressIn}
                    onPressOut={onPressOut}
                    onLongPress={(event) => {
                        if (isDisabled) {
                            return;
                        }
<<<<<<< HEAD
                        showContextMenuForReport(event, anchor, report?.reportID, action, checkIfContextMenuActive, ReportUtils.isArchivedRoom(reportNameValuePairs));
=======
                        showContextMenuForReport(event, anchor, report?.reportID, action, checkIfContextMenuActive, ReportUtils.isArchivedNonExpenseReport(report, reportNameValuePairs));
>>>>>>> 92e5d458
                    }}
                    shouldUseHapticsOnLongPress
                    accessibilityLabel={displayName}
                    role={CONST.ROLE.BUTTON}
                >
                    <AttachmentView
                        source={source}
                        file={{name: displayName}}
                        shouldShowDownloadIcon={!!sourceID && !isOffline}
                        shouldShowLoadingSpinnerIcon={isDownloading}
                        isUsedAsChatAttachment
                        isDeleted={!!isDeleted}
                        isUploading={!sourceID}
                        isAuthTokenRequired={!!sourceID}
                    />
                </PressableWithoutFeedback>
            )}
        </ShowContextMenuContext.Consumer>
    );
}

BaseAnchorForAttachmentsOnly.displayName = 'BaseAnchorForAttachmentsOnly';

export default BaseAnchorForAttachmentsOnly;<|MERGE_RESOLUTION|>--- conflicted
+++ resolved
@@ -51,11 +51,7 @@
                         if (isDisabled) {
                             return;
                         }
-<<<<<<< HEAD
-                        showContextMenuForReport(event, anchor, report?.reportID, action, checkIfContextMenuActive, ReportUtils.isArchivedRoom(reportNameValuePairs));
-=======
                         showContextMenuForReport(event, anchor, report?.reportID, action, checkIfContextMenuActive, ReportUtils.isArchivedNonExpenseReport(report, reportNameValuePairs));
->>>>>>> 92e5d458
                     }}
                     shouldUseHapticsOnLongPress
                     accessibilityLabel={displayName}

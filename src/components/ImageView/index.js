--- conflicted
+++ resolved
@@ -221,39 +221,6 @@
                 style={[styles.imageViewContainer, styles.overflowHidden]}
                 onLayout={onContainerLayoutChanged}
             >
-<<<<<<< HEAD
-                <PressableWithoutFeedback
-                    style={{
-                        ...StyleUtils.getZoomSizingStyle(
-                            this.state.isZoomed,
-                            this.state.imgWidth,
-                            this.state.imgHeight,
-                            this.state.zoomScale,
-                            this.state.containerHeight,
-                            this.state.containerWidth,
-                            this.state.isLoading,
-                        ),
-                        ...StyleUtils.getZoomCursorStyle(this.state.isZoomed, this.state.isDragging),
-                        ...(this.state.isZoomed && this.state.zoomScale >= 1 ? styles.pRelative : styles.pAbsolute),
-                        ...styles.flex1,
-                    }}
-                    onPressIn={this.onContainerPressIn}
-                    onPress={this.onContainerPress}
-                    role={CONST.ACCESSIBILITY_ROLE.IMAGE}
-                    accessibilityLabel={this.props.fileName}
-                >
-                    <Image
-                        source={{uri: this.props.url}}
-                        isAuthTokenRequired={this.props.isAuthTokenRequired}
-                        style={[styles.h100, styles.w100]}
-                        resizeMode={Image.resizeMode.contain}
-                        onLoadStart={this.imageLoadingStart}
-                        onLoad={this.imageLoad}
-                    />
-                </PressableWithoutFeedback>
-
-                {this.state.isLoading && <FullscreenLoadingIndicator style={[styles.opacity1, styles.bgTransparent]} />}
-=======
                 <Image
                     source={{uri: url}}
                     isAuthTokenRequired={isAuthTokenRequired}
@@ -266,7 +233,6 @@
                     onLoad={imageLoad}
                 />
                 {isLoading && <FullscreenLoadingIndicator style={[styles.opacity1, styles.bgTransparent]} />}
->>>>>>> c435734d
             </View>
         );
     }

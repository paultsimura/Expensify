<<<<<<< HEAD
import React, {useEffect, useMemo, useRef, useState, useCallback} from 'react';
=======
import React, {useCallback, useMemo, useRef, useState} from 'react';
>>>>>>> 5f668c66
import {View} from 'react-native';
import _ from 'underscore';
import lodashGet from 'lodash/get';
import {useFocusEffect} from '@react-navigation/native';
import SectionList from '../SectionList';
import Text from '../Text';
import styles from '../../styles/styles';
import TextInput from '../TextInput';
import ArrowKeyFocusManager from '../ArrowKeyFocusManager';
import CONST from '../../CONST';
import variables from '../../styles/variables';
import {propTypes as selectionListPropTypes} from './selectionListPropTypes';
import RadioListItem from './RadioListItem';
import CheckboxListItem from './CheckboxListItem';
import useKeyboardShortcut from '../../hooks/useKeyboardShortcut';
import SafeAreaConsumer from '../SafeAreaConsumer';
import withKeyboardState, {keyboardStatePropTypes} from '../withKeyboardState';
import Checkbox from '../Checkbox';
import PressableWithFeedback from '../Pressable/PressableWithFeedback';
import FixedFooter from '../FixedFooter';
import Button from '../Button';
import useLocalize from '../../hooks/useLocalize';
import Log from '../../libs/Log';
import OptionsListSkeletonView from '../OptionsListSkeletonView';
import useActiveElement from '../../hooks/useActiveElement';

const propTypes = {
    ...keyboardStatePropTypes,
    ...selectionListPropTypes,
};

function BaseSelectionList({
    sections,
    canSelectMultiple = false,
    onSelectRow,
    shouldDebounceRowSelect = false,
    onSelectAll,
    onDismissError,
    textInputLabel = '',
    textInputPlaceholder = '',
    textInputValue = '',
    textInputMaxLength,
    keyboardType = CONST.KEYBOARD_TYPE.DEFAULT,
    onChangeText,
    initiallyFocusedOptionKey = '',
    onScroll,
    onScrollBeginDrag,
    headerMessage = '',
    confirmButtonText = '',
    onConfirm,
    showScrollIndicator = false,
    showLoadingPlaceholder = false,
    showConfirmButton = false,
    isKeyboardShown = false,
}) {
    const {translate} = useLocalize();
    const firstLayoutRef = useRef(true);
    const listRef = useRef(null);
    const textInputRef = useRef(null);
    const focusTimeoutRef = useRef(null);
    const shouldShowTextInput = Boolean(textInputLabel);
    const shouldShowSelectAll = Boolean(onSelectAll);
    const activeElement = useActiveElement();

    /**
     * Iterates through the sections and items inside each section, and builds 3 arrays along the way:
     * - `allOptions`: Contains all the items in the list, flattened, regardless of section
     * - `disabledOptionsIndexes`: Contains the indexes of all the disabled items in the list, to be used by the ArrowKeyFocusManager
     * - `itemLayouts`: Contains the layout information for each item, header and footer in the list,
     * so we can calculate the position of any given item when scrolling programmatically
     *
     * @return {{itemLayouts: [{offset: number, length: number}], disabledOptionsIndexes: *[], allOptions: *[]}}
     */
    const flattenedSections = useMemo(() => {
        const allOptions = [];

        const disabledOptionsIndexes = [];
        let disabledIndex = 0;

        let offset = 0;
        const itemLayouts = [{length: 0, offset}];

        const selectedOptions = [];

        _.each(sections, (section, sectionIndex) => {
            const sectionHeaderHeight = variables.optionsListSectionHeaderHeight;
            itemLayouts.push({length: sectionHeaderHeight, offset});
            offset += sectionHeaderHeight;

            _.each(section.data, (item, optionIndex) => {
                // Add item to the general flattened array
                allOptions.push({
                    ...item,
                    sectionIndex,
                    index: optionIndex,
                });

                // If disabled, add to the disabled indexes array
                if (section.isDisabled || item.isDisabled) {
                    disabledOptionsIndexes.push(disabledIndex);
                }
                disabledIndex += 1;

                // Account for the height of the item in getItemLayout
                const fullItemHeight = variables.optionRowHeight;
                itemLayouts.push({length: fullItemHeight, offset});
                offset += fullItemHeight;

                if (item.isSelected) {
                    selectedOptions.push(item);
                }
            });

            // We're not rendering any section footer, but we need to push to the array
            // because React Native accounts for it in getItemLayout
            itemLayouts.push({length: 0, offset});
        });

        // We're not rendering the list footer, but we need to push to the array
        // because React Native accounts for it in getItemLayout
        itemLayouts.push({length: 0, offset});

        if (selectedOptions.length > 1 && !canSelectMultiple) {
            Log.alert(
                'Dev error: SelectionList - multiple items are selected but prop `canSelectMultiple` is false. Please enable `canSelectMultiple` or make your list have only 1 item with `isSelected: true`.',
            );
        }

        return {
            allOptions,
            selectedOptions,
            disabledOptionsIndexes,
            itemLayouts,
            allSelected: selectedOptions.length > 0 && selectedOptions.length === allOptions.length - disabledOptionsIndexes.length,
        };
    }, [canSelectMultiple, sections]);

    // If `initiallyFocusedOptionKey` is not passed, we fall back to `-1`, to avoid showing the highlight on the first member
    const [focusedIndex, setFocusedIndex] = useState(() => _.findIndex(flattenedSections.allOptions, (option) => option.keyForList === initiallyFocusedOptionKey));

    // eslint-disable-next-line react-hooks/exhaustive-deps
    const debouncedOnSelectRow = useCallback(shouldDebounceRowSelect ? _.debounce((item) => onSelectRow(item), 1000, {leading: true}) : (item) => onSelectRow(item), [
        shouldDebounceRowSelect,
        onSelectRow,
    ]);

    /**
     * Scrolls to the desired item index in the section list
     *
     * @param {Number} index - the index of the item to scroll to
     * @param {Boolean} animated - whether to animate the scroll
     */
    const scrollToIndex = (index, animated) => {
        const item = flattenedSections.allOptions[index];

        if (!listRef.current || !item) {
            return;
        }

        const itemIndex = item.index;
        const sectionIndex = item.sectionIndex;

        // Note: react-native's SectionList automatically strips out any empty sections.
        // So we need to reduce the sectionIndex to remove any empty sections in front of the one we're trying to scroll to.
        // Otherwise, it will cause an index-out-of-bounds error and crash the app.
        let adjustedSectionIndex = sectionIndex;
        for (let i = 0; i < sectionIndex; i++) {
            if (_.isEmpty(lodashGet(sections, `[${i}].data`))) {
                adjustedSectionIndex--;
            }
        }

        listRef.current.scrollToLocation({sectionIndex: adjustedSectionIndex, itemIndex, animated, viewOffset: variables.contentHeaderHeight});
    };

    const selectRow = (item, index) => {
        // In single-selection lists we don't care about updating the focused index, because the list is closed after selecting an item
        if (canSelectMultiple) {
            if (sections.length === 1) {
                // If the list has only 1 section (e.g. Workspace Members list), we always focus the next available item
                const nextAvailableIndex = _.findIndex(flattenedSections.allOptions, (option, i) => i > index && !option.isDisabled);
                setFocusedIndex(nextAvailableIndex);
            } else {
                // If the list has multiple sections (e.g. Workspace Invite list), we focus the first one after all the selected (selected items are always at the top)
                const selectedOptionsCount = item.isSelected ? flattenedSections.selectedOptions.length - 1 : flattenedSections.selectedOptions.length + 1;
                setFocusedIndex(selectedOptionsCount);

                if (!item.isSelected) {
                    // If we're selecting an item, scroll to it's position at the top, so we can see it
                    scrollToIndex(Math.max(selectedOptionsCount - 1, 0), true);
                }
            }
        }

        debouncedOnSelectRow(item);
    };

    const selectFocusedOption = () => {
        const focusedOption = flattenedSections.allOptions[focusedIndex];

        if (!focusedOption || focusedOption.isDisabled) {
            return;
        }

        selectRow(focusedOption, focusedIndex);
    };

    /**
     * This function is used to compute the layout of any given item in our list.
     * We need to implement it so that we can programmatically scroll to items outside the virtual render window of the SectionList.
     *
     * @param {Array} data - This is the same as the data we pass into the component
     * @param {Number} flatDataArrayIndex - This index is provided by React Native, and refers to a flat array with data from all the sections. This flat array has some quirks:
     *
     *     1. It ALWAYS includes a list header and a list footer, even if we don't provide/render those.
     *     2. Each section includes a header, even if we don't provide/render one.
     *
     *     For example, given a list with two sections, two items in each section, no header, no footer, and no section headers, the flat array might look something like this:
     *
     *     [{header}, {sectionHeader}, {item}, {item}, {sectionHeader}, {item}, {item}, {footer}]
     *
     * @returns {Object}
     */
    const getItemLayout = (data, flatDataArrayIndex) => {
        const targetItem = flattenedSections.itemLayouts[flatDataArrayIndex];

        return {
            length: targetItem.length,
            offset: targetItem.offset,
            index: flatDataArrayIndex,
        };
    };

    const renderSectionHeader = ({section}) => {
        if (!section.title || _.isEmpty(section.data)) {
            return null;
        }

        return (
            // Note: The `optionsListSectionHeader` style provides an explicit height to section headers.
            // We do this so that we can reference the height in `getItemLayout` –
            // we need to know the heights of all list items up-front in order to synchronously compute the layout of any given list item.
            // So be aware that if you adjust the content of the section header (for example, change the font size), you may need to adjust this explicit height as well.
            <View style={[styles.optionsListSectionHeader, styles.justifyContentCenter]}>
                <Text style={[styles.ph5, styles.textLabelSupporting]}>{section.title}</Text>
            </View>
        );
    };

    const renderItem = ({item, index, section}) => {
        const isDisabled = section.isDisabled;
        const isFocused = !isDisabled && focusedIndex === index + lodashGet(section, 'indexOffset', 0);

        if (canSelectMultiple) {
            return (
                <CheckboxListItem
                    item={item}
                    isFocused={isFocused}
                    onSelectRow={() => selectRow(item, index)}
                    onDismissError={onDismissError}
                />
            );
        }

        return (
            <RadioListItem
                item={item}
                isFocused={isFocused}
                isDisabled={isDisabled}
                onSelectRow={() => selectRow(item, index)}
            />
        );
    };

<<<<<<< HEAD
    useEffect(() => {
        if (!(shouldDebounceRowSelect && debouncedOnSelectRow.cancel)) {
            return;
        }

        return () => {
            debouncedOnSelectRow.cancel();
        };
    }, [debouncedOnSelectRow, shouldDebounceRowSelect]);

    /** Focuses the text input when the component mounts. If `props.shouldDelayFocus` is true, we wait for the animation to finish */
    useEffect(() => {
        if (shouldShowTextInput) {
            if (shouldDelayFocus) {
=======
    /** Focuses the text input when the component comes into focus and after any navigation animations finish. */
    useFocusEffect(
        useCallback(() => {
            if (shouldShowTextInput) {
>>>>>>> 5f668c66
                focusTimeoutRef.current = setTimeout(() => textInputRef.current.focus(), CONST.ANIMATED_TRANSITION);
            }
            return () => {
                if (!focusTimeoutRef.current) {
                    return;
                }
                clearTimeout(focusTimeoutRef.current);
            };
        }, [shouldShowTextInput]),
    );

    /** Selects row when pressing Enter */
    useKeyboardShortcut(CONST.KEYBOARD_SHORTCUTS.ENTER, selectFocusedOption, {
        captureOnInputs: true,
        shouldBubble: () => !flattenedSections.allOptions[focusedIndex],
        isActive: !activeElement,
    });

    /** Calls confirm action when pressing CTRL (CMD) + Enter */
    useKeyboardShortcut(CONST.KEYBOARD_SHORTCUTS.CTRL_ENTER, onConfirm, {
        captureOnInputs: true,
        shouldBubble: () => !flattenedSections.allOptions[focusedIndex],
        isActive: Boolean(onConfirm),
    });

    return (
        <ArrowKeyFocusManager
            disabledIndexes={flattenedSections.disabledOptionsIndexes}
            focusedIndex={focusedIndex}
            maxIndex={flattenedSections.allOptions.length - 1}
            onFocusedIndexChanged={(newFocusedIndex) => {
                setFocusedIndex(newFocusedIndex);
                scrollToIndex(newFocusedIndex, true);
            }}
        >
            <SafeAreaConsumer>
                {({safeAreaPaddingBottomStyle}) => (
                    <View style={[styles.flex1, !isKeyboardShown && safeAreaPaddingBottomStyle]}>
                        {shouldShowTextInput && (
                            <View style={[styles.ph5, styles.pb3]}>
                                <TextInput
                                    ref={textInputRef}
                                    label={textInputLabel}
                                    accessibilityLabel={textInputLabel}
                                    accessibilityRole={CONST.ACCESSIBILITY_ROLE.TEXT}
                                    value={textInputValue}
                                    placeholder={textInputPlaceholder}
                                    maxLength={textInputMaxLength}
                                    onChangeText={onChangeText}
                                    keyboardType={keyboardType}
                                    selectTextOnFocus
                                    spellCheck={false}
                                    onSubmitEditing={selectFocusedOption}
                                />
                            </View>
                        )}
                        {Boolean(headerMessage) && (
                            <View style={[styles.ph5, styles.pb5]}>
                                <Text style={[styles.textLabel, styles.colorMuted]}>{headerMessage}</Text>
                            </View>
                        )}
                        {flattenedSections.allOptions.length === 0 && showLoadingPlaceholder ? (
                            <OptionsListSkeletonView shouldAnimate />
                        ) : (
                            <>
                                {!headerMessage && canSelectMultiple && shouldShowSelectAll && (
                                    <PressableWithFeedback
                                        style={[styles.peopleRow, styles.userSelectNone, styles.ph5, styles.pb3]}
                                        onPress={onSelectAll}
                                        accessibilityLabel={translate('workspace.people.selectAll')}
                                        accessibilityRole="button"
                                        accessibilityState={{checked: flattenedSections.allSelected}}
                                        disabled={flattenedSections.allOptions.length === flattenedSections.disabledOptionsIndexes.length}
                                    >
                                        <Checkbox
                                            accessibilityLabel={translate('workspace.people.selectAll')}
                                            isChecked={flattenedSections.allSelected}
                                            onPress={onSelectAll}
                                            disabled={flattenedSections.allOptions.length === flattenedSections.disabledOptionsIndexes.length}
                                        />
                                        <View style={[styles.flex1]}>
                                            <Text style={[styles.textStrong, styles.ph5]}>{translate('workspace.people.selectAll')}</Text>
                                        </View>
                                    </PressableWithFeedback>
                                )}
                                <SectionList
                                    ref={listRef}
                                    sections={sections}
                                    renderSectionHeader={renderSectionHeader}
                                    renderItem={renderItem}
                                    getItemLayout={getItemLayout}
                                    onScroll={onScroll}
                                    onScrollBeginDrag={onScrollBeginDrag}
                                    keyExtractor={(item) => item.keyForList}
                                    extraData={focusedIndex}
                                    indicatorStyle="white"
                                    keyboardShouldPersistTaps="always"
                                    showsVerticalScrollIndicator={showScrollIndicator}
                                    initialNumToRender={12}
                                    maxToRenderPerBatch={5}
                                    windowSize={5}
                                    viewabilityConfig={{viewAreaCoveragePercentThreshold: 95}}
                                    testID="selection-list"
                                    onLayout={() => {
                                        if (!firstLayoutRef.current) {
                                            return;
                                        }
                                        scrollToIndex(focusedIndex, false);
                                        firstLayoutRef.current = false;
                                    }}
                                />
                            </>
                        )}
                        {showConfirmButton && (
                            <FixedFooter>
                                <Button
                                    success
                                    style={[styles.w100]}
                                    text={confirmButtonText || translate('common.confirm')}
                                    onPress={onConfirm}
                                    pressOnEnter
                                    enterKeyEventListenerPriority={1}
                                />
                            </FixedFooter>
                        )}
                    </View>
                )}
            </SafeAreaConsumer>
        </ArrowKeyFocusManager>
    );
}

BaseSelectionList.displayName = 'BaseSelectionList';
BaseSelectionList.propTypes = propTypes;

export default withKeyboardState(BaseSelectionList);<|MERGE_RESOLUTION|>--- conflicted
+++ resolved
@@ -1,8 +1,4 @@
-<<<<<<< HEAD
 import React, {useEffect, useMemo, useRef, useState, useCallback} from 'react';
-=======
-import React, {useCallback, useMemo, useRef, useState} from 'react';
->>>>>>> 5f668c66
 import {View} from 'react-native';
 import _ from 'underscore';
 import lodashGet from 'lodash/get';
@@ -277,7 +273,6 @@
         );
     };
 
-<<<<<<< HEAD
     useEffect(() => {
         if (!(shouldDebounceRowSelect && debouncedOnSelectRow.cancel)) {
             return;
@@ -288,16 +283,10 @@
         };
     }, [debouncedOnSelectRow, shouldDebounceRowSelect]);
 
-    /** Focuses the text input when the component mounts. If `props.shouldDelayFocus` is true, we wait for the animation to finish */
-    useEffect(() => {
-        if (shouldShowTextInput) {
-            if (shouldDelayFocus) {
-=======
     /** Focuses the text input when the component comes into focus and after any navigation animations finish. */
     useFocusEffect(
         useCallback(() => {
             if (shouldShowTextInput) {
->>>>>>> 5f668c66
                 focusTimeoutRef.current = setTimeout(() => textInputRef.current.focus(), CONST.ANIMATED_TRANSITION);
             }
             return () => {

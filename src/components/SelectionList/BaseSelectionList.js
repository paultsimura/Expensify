import React, {useCallback, useMemo, useRef, useState} from 'react';
import {View} from 'react-native';
import _ from 'underscore';
import lodashGet from 'lodash/get';
import {useFocusEffect, useIsFocused} from '@react-navigation/native';
import SectionList from '../SectionList';
import Text from '../Text';
import styles from '../../styles/styles';
import TextInput from '../TextInput';
import ArrowKeyFocusManager from '../ArrowKeyFocusManager';
import CONST from '../../CONST';
import variables from '../../styles/variables';
import {propTypes as selectionListPropTypes} from './selectionListPropTypes';
import useKeyboardShortcut from '../../hooks/useKeyboardShortcut';
import SafeAreaConsumer from '../SafeAreaConsumer';
import withKeyboardState, {keyboardStatePropTypes} from '../withKeyboardState';
import Checkbox from '../Checkbox';
import PressableWithFeedback from '../Pressable/PressableWithFeedback';
import FixedFooter from '../FixedFooter';
import Button from '../Button';
import useLocalize from '../../hooks/useLocalize';
import Log from '../../libs/Log';
import OptionsListSkeletonView from '../OptionsListSkeletonView';
import useActiveElement from '../../hooks/useActiveElement';
import BaseListItem from './BaseListItem';
import useArrowKeyFocusManager from '../../hooks/useArrowKeyFocusManager';

const propTypes = {
    ...keyboardStatePropTypes,
    ...selectionListPropTypes,
};

function BaseSelectionList({
    sections,
    canSelectMultiple = false,
    onSelectRow,
    onSelectAll,
    onDismissError,
    textInputLabel = '',
    textInputPlaceholder = '',
    textInputValue = '',
    textInputMaxLength,
    keyboardType = CONST.KEYBOARD_TYPE.DEFAULT,
    onChangeText,
    initiallyFocusedOptionKey = '',
    onScroll,
    onScrollBeginDrag,
    headerMessage = '',
    confirmButtonText = '',
    onConfirm,
    footerContent,
    showScrollIndicator = false,
    showLoadingPlaceholder = false,
    showConfirmButton = false,
    isKeyboardShown = false,
    disableKeyboardShortcuts = false,
    children,
}) {
    const {translate} = useLocalize();
    const firstLayoutRef = useRef(true);
    const listRef = useRef(null);
    const textInputRef = useRef(null);
    const focusTimeoutRef = useRef(null);
    const shouldShowTextInput = Boolean(textInputLabel);
    const shouldShowSelectAll = Boolean(onSelectAll);
    const activeElement = useActiveElement();
    const isFocused = useIsFocused();

    /**
     * Iterates through the sections and items inside each section, and builds 3 arrays along the way:
     * - `allOptions`: Contains all the items in the list, flattened, regardless of section
     * - `disabledOptionsIndexes`: Contains the indexes of all the disabled items in the list, to be used by the ArrowKeyFocusManager
     * - `itemLayouts`: Contains the layout information for each item, header and footer in the list,
     * so we can calculate the position of any given item when scrolling programmatically
     *
     * @return {{itemLayouts: [{offset: number, length: number}], disabledOptionsIndexes: *[], allOptions: *[]}}
     */
    const flattenedSections = useMemo(() => {
        const allOptions = [];

        const disabledOptionsIndexes = [];
        let disabledIndex = 0;

        let offset = 0;
        const itemLayouts = [{length: 0, offset}];

        const selectedOptions = [];

        _.each(sections, (section, sectionIndex) => {
            const sectionHeaderHeight = variables.optionsListSectionHeaderHeight;
            itemLayouts.push({length: sectionHeaderHeight, offset});
            offset += sectionHeaderHeight;

            _.each(section.data, (item, optionIndex) => {
                // Add item to the general flattened array
                allOptions.push({
                    ...item,
                    sectionIndex,
                    index: optionIndex,
                });

                // If disabled, add to the disabled indexes array
                if (section.isDisabled || item.isDisabled) {
                    disabledOptionsIndexes.push(disabledIndex);
                }
                disabledIndex += 1;

                // Account for the height of the item in getItemLayout
                const fullItemHeight = variables.optionRowHeight;
                itemLayouts.push({length: fullItemHeight, offset});
                offset += fullItemHeight;

                if (item.isSelected) {
                    selectedOptions.push(item);
                }
            });

            // We're not rendering any section footer, but we need to push to the array
            // because React Native accounts for it in getItemLayout
            itemLayouts.push({length: 0, offset});
        });

        // We're not rendering the list footer, but we need to push to the array
        // because React Native accounts for it in getItemLayout
        itemLayouts.push({length: 0, offset});

        if (selectedOptions.length > 1 && !canSelectMultiple) {
            Log.alert(
                'Dev error: SelectionList - multiple items are selected but prop `canSelectMultiple` is false. Please enable `canSelectMultiple` or make your list have only 1 item with `isSelected: true`.',
            );
        }

        return {
            allOptions,
            selectedOptions,
            disabledOptionsIndexes,
            itemLayouts,
            allSelected: selectedOptions.length > 0 && selectedOptions.length === allOptions.length - disabledOptionsIndexes.length,
        };
    }, [canSelectMultiple, sections]);

    /**
     * Scrolls to the desired item index in the section list
     *
     * @param {Number} index - the index of the item to scroll to
     * @param {Boolean} animated - whether to animate the scroll
     */
    const scrollToIndex = useCallback((index, animated = true) => {
        const item = flattenedSections.allOptions[index];

        if (!listRef.current || !item) {
            return;
        }

        const itemIndex = item.index;
        const sectionIndex = item.sectionIndex;

        // Note: react-native's SectionList automatically strips out any empty sections.
        // So we need to reduce the sectionIndex to remove any empty sections in front of the one we're trying to scroll to.
        // Otherwise, it will cause an index-out-of-bounds error and crash the app.
        let adjustedSectionIndex = sectionIndex;
        for (let i = 0; i < sectionIndex; i++) {
            if (_.isEmpty(lodashGet(sections, `[${i}].data`))) {
                adjustedSectionIndex--;
            }
        }

        listRef.current.scrollToLocation({sectionIndex: adjustedSectionIndex, itemIndex, animated, viewOffset: variables.contentHeaderHeight});

        // If this function changes, it causes `useArrowKeyFocusManager` to fire `onFocusedIndexChange`,
        // making the list scroll back to the focused index when the keyboard disappears. If we don't disable
        // dependencies here, we would need to make sure that the `sections` is stable in every usage of this component.
        // eslint-disable-next-line react-hooks/exhaustive-deps
    }, []);

    const [focusedIndex, setFocusedIndex] = useArrowKeyFocusManager({
        maxIndex: flattenedSections.allOptions.length - 1,
        onFocusedIndexChange: scrollToIndex,
        initialFocusedIndex: _.findIndex(flattenedSections.allOptions, (option) => option.keyForList === initiallyFocusedOptionKey),
        disabledIndexes: flattenedSections.disabledOptionsIndexes,
        isActive: !disableKeyboardShortcuts,
    });

    const selectRow = (item, index) => {
        // In single-selection lists we don't care about updating the focused index, because the list is closed after selecting an item
        if (canSelectMultiple) {
            if (sections.length === 1) {
                // If the list has only 1 section (e.g. Workspace Members list), we always focus the next available item
                const nextAvailableIndex = _.findIndex(flattenedSections.allOptions, (option, i) => i > index && !option.isDisabled);
                setFocusedIndex(nextAvailableIndex);
            } else {
                // If the list has multiple sections (e.g. Workspace Invite list), we focus the first one after all the selected (selected items are always at the top)
                const selectedOptionsCount = item.isSelected ? flattenedSections.selectedOptions.length - 1 : flattenedSections.selectedOptions.length + 1;
                setFocusedIndex(selectedOptionsCount);

                if (!item.isSelected) {
                    // If we're selecting an item, scroll to it's position at the top, so we can see it
                    scrollToIndex(Math.max(selectedOptionsCount - 1, 0), true);
                }
            }
        }

        onSelectRow(item);
    };

    const selectFocusedOption = () => {
        const focusedOption = flattenedSections.allOptions[focusedIndex];

        if (!focusedOption || focusedOption.isDisabled) {
            return;
        }

        selectRow(focusedOption, focusedIndex);
    };

    /**
     * This function is used to compute the layout of any given item in our list.
     * We need to implement it so that we can programmatically scroll to items outside the virtual render window of the SectionList.
     *
     * @param {Array} data - This is the same as the data we pass into the component
     * @param {Number} flatDataArrayIndex - This index is provided by React Native, and refers to a flat array with data from all the sections. This flat array has some quirks:
     *
     *     1. It ALWAYS includes a list header and a list footer, even if we don't provide/render those.
     *     2. Each section includes a header, even if we don't provide/render one.
     *
     *     For example, given a list with two sections, two items in each section, no header, no footer, and no section headers, the flat array might look something like this:
     *
     *     [{header}, {sectionHeader}, {item}, {item}, {sectionHeader}, {item}, {item}, {footer}]
     *
     * @returns {Object}
     */
    const getItemLayout = (data, flatDataArrayIndex) => {
        const targetItem = flattenedSections.itemLayouts[flatDataArrayIndex];

        if (!targetItem) {
            return {
                length: 0,
                offset: 0,
                index: flatDataArrayIndex,
            };
        }

        return {
            length: targetItem.length,
            offset: targetItem.offset,
            index: flatDataArrayIndex,
        };
    };

    const renderSectionHeader = ({section}) => {
        if (!section.title || _.isEmpty(section.data)) {
            return null;
        }

        return (
            // Note: The `optionsListSectionHeader` style provides an explicit height to section headers.
            // We do this so that we can reference the height in `getItemLayout` –
            // we need to know the heights of all list items up-front in order to synchronously compute the layout of any given list item.
            // So be aware that if you adjust the content of the section header (for example, change the font size), you may need to adjust this explicit height as well.
            <View style={[styles.optionsListSectionHeader, styles.justifyContentCenter]}>
                <Text style={[styles.ph5, styles.textLabelSupporting]}>{section.title}</Text>
            </View>
        );
    };

    const renderItem = ({item, index, section}) => {
        const normalizedIndex = index + lodashGet(section, 'indexOffset', 0);
<<<<<<< HEAD
        const isDisabled = section.isDisabled || item.isDisabled;
        const isFocused = !isDisabled && focusedIndex === normalizedIndex;
        // We only create tooltips for the first 10 users or so since some reports have hundreds of users, causing performance to degrade.
        const showTooltip = normalizedIndex < 10;

=======
        const isDisabled = section.isDisabled;
        const isItemFocused = !isDisabled && focusedIndex === normalizedIndex;
        // We only create tooltips for the first 10 users or so since some reports have hundreds of users, causing performance to degrade.
        const showTooltip = normalizedIndex < 10;

        if (canSelectMultiple) {
            return (
                <UserListItem
                    item={item}
                    isFocused={isItemFocused}
                    onSelectRow={() => selectRow(item, index)}
                    onDismissError={onDismissError}
                    showTooltip={showTooltip}
                />
            );
        }

>>>>>>> 9b302c98
        return (
            <BaseListItem
                item={item}
                isFocused={isItemFocused}
                isDisabled={isDisabled}
                showTooltip={showTooltip}
                canSelectMultiple={canSelectMultiple}
                onSelectRow={() => selectRow(item, index)}
                onDismissError={onDismissError}
            />
        );
    };

    /** Focuses the text input when the component comes into focus and after any navigation animations finish. */
    useFocusEffect(
        useCallback(() => {
            if (shouldShowTextInput) {
                focusTimeoutRef.current = setTimeout(() => textInputRef.current.focus(), CONST.ANIMATED_TRANSITION);
            }
            return () => {
                if (!focusTimeoutRef.current) {
                    return;
                }
                clearTimeout(focusTimeoutRef.current);
            };
        }, [shouldShowTextInput]),
    );

    /** Selects row when pressing Enter */
    useKeyboardShortcut(CONST.KEYBOARD_SHORTCUTS.ENTER, selectFocusedOption, {
        captureOnInputs: true,
        shouldBubble: () => !flattenedSections.allOptions[focusedIndex],
<<<<<<< HEAD
        isActive: !disableKeyboardShortcuts && !activeElement,
=======
        isActive: !activeElement && isFocused,
>>>>>>> 9b302c98
    });

    /** Calls confirm action when pressing CTRL (CMD) + Enter */
    useKeyboardShortcut(CONST.KEYBOARD_SHORTCUTS.CTRL_ENTER, onConfirm, {
        captureOnInputs: true,
        shouldBubble: () => !flattenedSections.allOptions[focusedIndex],
<<<<<<< HEAD
        isActive: !disableKeyboardShortcuts && Boolean(onConfirm),
=======
        isActive: Boolean(onConfirm) && isFocused,
>>>>>>> 9b302c98
    });

    return (
        <SafeAreaConsumer>
            {({safeAreaPaddingBottomStyle}) => (
                <View style={[styles.flex1, !isKeyboardShown && safeAreaPaddingBottomStyle]}>
                    {shouldShowTextInput && (
                        <View style={[styles.ph5, styles.pb3]}>
                            <TextInput
                                ref={textInputRef}
                                label={textInputLabel}
                                accessibilityLabel={textInputLabel}
                                accessibilityRole={CONST.ACCESSIBILITY_ROLE.TEXT}
                                value={textInputValue}
                                placeholder={textInputPlaceholder}
                                maxLength={textInputMaxLength}
                                onChangeText={onChangeText}
                                keyboardType={keyboardType}
                                selectTextOnFocus
                                spellCheck={false}
                                onSubmitEditing={selectFocusedOption}
                            />
                        </View>
                    )}
                    {Boolean(headerMessage) && (
                        <View style={[styles.ph5, styles.pb5]}>
                            <Text style={[styles.textLabel, styles.colorMuted]}>{headerMessage}</Text>
                        </View>
                    )}
                    {flattenedSections.allOptions.length === 0 && showLoadingPlaceholder ? (
                        <OptionsListSkeletonView shouldAnimate />
                    ) : (
                        <>
                            {!headerMessage && canSelectMultiple && shouldShowSelectAll && (
                                <PressableWithFeedback
                                    style={[styles.peopleRow, styles.userSelectNone, styles.ph5, styles.pb3]}
                                    onPress={onSelectAll}
                                    accessibilityLabel={translate('workspace.people.selectAll')}
                                    accessibilityRole="button"
                                    accessibilityState={{checked: flattenedSections.allSelected}}
                                    disabled={flattenedSections.allOptions.length === flattenedSections.disabledOptionsIndexes.length}
                                >
                                    <Checkbox
                                        accessibilityLabel={translate('workspace.people.selectAll')}
                                        isChecked={flattenedSections.allSelected}
                                        onPress={onSelectAll}
                                        disabled={flattenedSections.allOptions.length === flattenedSections.disabledOptionsIndexes.length}
<<<<<<< HEAD
                                    />
                                    <View style={[styles.flex1]}>
                                        <Text style={[styles.textStrong, styles.ph3]}>{translate('workspace.people.selectAll')}</Text>
                                    </View>
                                </PressableWithFeedback>
                            )}
                            <SectionList
                                ref={listRef}
                                sections={sections}
                                renderSectionHeader={renderSectionHeader}
                                renderItem={renderItem}
                                getItemLayout={getItemLayout}
                                onScroll={onScroll}
                                onScrollBeginDrag={onScrollBeginDrag}
                                keyExtractor={(item) => item.keyForList}
                                extraData={focusedIndex}
                                indicatorStyle="white"
                                keyboardShouldPersistTaps="always"
                                showsVerticalScrollIndicator={showScrollIndicator}
                                initialNumToRender={12}
                                maxToRenderPerBatch={5}
                                windowSize={5}
                                viewabilityConfig={{viewAreaCoveragePercentThreshold: 95}}
                                testID="selection-list"
                                style={[styles.flexGrow0]}
                                onLayout={() => {
                                    if (!firstLayoutRef.current) {
                                        return;
                                    }
                                    scrollToIndex(focusedIndex, false);
                                    firstLayoutRef.current = false;
                                }}
                            />
                            {children}
                        </>
                    )}
                    {showConfirmButton && (
                        <FixedFooter style={[styles.mtAuto]}>
                            <Button
                                success
                                style={[styles.w100]}
                                text={confirmButtonText || translate('common.confirm')}
                                onPress={onConfirm}
                                pressOnEnter
                                enterKeyEventListenerPriority={1}
                            />
                        </FixedFooter>
                    )}
                    {Boolean(footerContent) && <FixedFooter style={[styles.mtAuto]}>{footerContent}</FixedFooter>}
                </View>
            )}
        </SafeAreaConsumer>
=======
                                        dataSet={{[CONST.SELECTION_SCRAPER_HIDDEN_ELEMENT]: true}}
                                    >
                                        <Checkbox
                                            accessibilityLabel={translate('workspace.people.selectAll')}
                                            isChecked={flattenedSections.allSelected}
                                            onPress={onSelectAll}
                                            disabled={flattenedSections.allOptions.length === flattenedSections.disabledOptionsIndexes.length}
                                        />
                                        <View style={[styles.flex1]}>
                                            <Text style={[styles.textStrong, styles.ph3]}>{translate('workspace.people.selectAll')}</Text>
                                        </View>
                                    </PressableWithFeedback>
                                )}
                                <SectionList
                                    ref={listRef}
                                    sections={sections}
                                    renderSectionHeader={renderSectionHeader}
                                    renderItem={renderItem}
                                    getItemLayout={getItemLayout}
                                    onScroll={onScroll}
                                    onScrollBeginDrag={onScrollBeginDrag}
                                    keyExtractor={(item) => item.keyForList}
                                    extraData={focusedIndex}
                                    indicatorStyle="white"
                                    keyboardShouldPersistTaps="always"
                                    showsVerticalScrollIndicator={showScrollIndicator}
                                    initialNumToRender={12}
                                    maxToRenderPerBatch={5}
                                    windowSize={5}
                                    viewabilityConfig={{viewAreaCoveragePercentThreshold: 95}}
                                    testID="selection-list"
                                    onLayout={() => {
                                        if (!firstLayoutRef.current) {
                                            return;
                                        }
                                        scrollToIndex(focusedIndex, false);
                                        firstLayoutRef.current = false;
                                    }}
                                />
                            </>
                        )}
                        {showConfirmButton && (
                            <FixedFooter>
                                <Button
                                    success
                                    style={[styles.w100]}
                                    text={confirmButtonText || translate('common.confirm')}
                                    onPress={onConfirm}
                                    pressOnEnter
                                    enterKeyEventListenerPriority={1}
                                />
                            </FixedFooter>
                        )}
                    </View>
                )}
            </SafeAreaConsumer>
        </ArrowKeyFocusManager>
>>>>>>> 9b302c98
    );
}

BaseSelectionList.displayName = 'BaseSelectionList';
BaseSelectionList.propTypes = propTypes;

export default withKeyboardState(BaseSelectionList);<|MERGE_RESOLUTION|>--- conflicted
+++ resolved
@@ -265,31 +265,11 @@
 
     const renderItem = ({item, index, section}) => {
         const normalizedIndex = index + lodashGet(section, 'indexOffset', 0);
-<<<<<<< HEAD
         const isDisabled = section.isDisabled || item.isDisabled;
-        const isFocused = !isDisabled && focusedIndex === normalizedIndex;
-        // We only create tooltips for the first 10 users or so since some reports have hundreds of users, causing performance to degrade.
-        const showTooltip = normalizedIndex < 10;
-
-=======
-        const isDisabled = section.isDisabled;
         const isItemFocused = !isDisabled && focusedIndex === normalizedIndex;
         // We only create tooltips for the first 10 users or so since some reports have hundreds of users, causing performance to degrade.
         const showTooltip = normalizedIndex < 10;
 
-        if (canSelectMultiple) {
-            return (
-                <UserListItem
-                    item={item}
-                    isFocused={isItemFocused}
-                    onSelectRow={() => selectRow(item, index)}
-                    onDismissError={onDismissError}
-                    showTooltip={showTooltip}
-                />
-            );
-        }
-
->>>>>>> 9b302c98
         return (
             <BaseListItem
                 item={item}
@@ -322,22 +302,14 @@
     useKeyboardShortcut(CONST.KEYBOARD_SHORTCUTS.ENTER, selectFocusedOption, {
         captureOnInputs: true,
         shouldBubble: () => !flattenedSections.allOptions[focusedIndex],
-<<<<<<< HEAD
-        isActive: !disableKeyboardShortcuts && !activeElement,
-=======
-        isActive: !activeElement && isFocused,
->>>>>>> 9b302c98
+        isActive: !disableKeyboardShortcuts && !activeElement && isFocused,
     });
 
     /** Calls confirm action when pressing CTRL (CMD) + Enter */
     useKeyboardShortcut(CONST.KEYBOARD_SHORTCUTS.CTRL_ENTER, onConfirm, {
         captureOnInputs: true,
         shouldBubble: () => !flattenedSections.allOptions[focusedIndex],
-<<<<<<< HEAD
-        isActive: !disableKeyboardShortcuts && Boolean(onConfirm),
-=======
-        isActive: Boolean(onConfirm) && isFocused,
->>>>>>> 9b302c98
+        isActive: !disableKeyboardShortcuts && Boolean(onConfirm) && isFocused,
     });
 
     return (
@@ -379,13 +351,13 @@
                                     accessibilityRole="button"
                                     accessibilityState={{checked: flattenedSections.allSelected}}
                                     disabled={flattenedSections.allOptions.length === flattenedSections.disabledOptionsIndexes.length}
+                                    dataSet={{[CONST.SELECTION_SCRAPER_HIDDEN_ELEMENT]: true}}
                                 >
                                     <Checkbox
                                         accessibilityLabel={translate('workspace.people.selectAll')}
                                         isChecked={flattenedSections.allSelected}
                                         onPress={onSelectAll}
                                         disabled={flattenedSections.allOptions.length === flattenedSections.disabledOptionsIndexes.length}
-<<<<<<< HEAD
                                     />
                                     <View style={[styles.flex1]}>
                                         <Text style={[styles.textStrong, styles.ph3]}>{translate('workspace.people.selectAll')}</Text>
@@ -438,65 +410,6 @@
                 </View>
             )}
         </SafeAreaConsumer>
-=======
-                                        dataSet={{[CONST.SELECTION_SCRAPER_HIDDEN_ELEMENT]: true}}
-                                    >
-                                        <Checkbox
-                                            accessibilityLabel={translate('workspace.people.selectAll')}
-                                            isChecked={flattenedSections.allSelected}
-                                            onPress={onSelectAll}
-                                            disabled={flattenedSections.allOptions.length === flattenedSections.disabledOptionsIndexes.length}
-                                        />
-                                        <View style={[styles.flex1]}>
-                                            <Text style={[styles.textStrong, styles.ph3]}>{translate('workspace.people.selectAll')}</Text>
-                                        </View>
-                                    </PressableWithFeedback>
-                                )}
-                                <SectionList
-                                    ref={listRef}
-                                    sections={sections}
-                                    renderSectionHeader={renderSectionHeader}
-                                    renderItem={renderItem}
-                                    getItemLayout={getItemLayout}
-                                    onScroll={onScroll}
-                                    onScrollBeginDrag={onScrollBeginDrag}
-                                    keyExtractor={(item) => item.keyForList}
-                                    extraData={focusedIndex}
-                                    indicatorStyle="white"
-                                    keyboardShouldPersistTaps="always"
-                                    showsVerticalScrollIndicator={showScrollIndicator}
-                                    initialNumToRender={12}
-                                    maxToRenderPerBatch={5}
-                                    windowSize={5}
-                                    viewabilityConfig={{viewAreaCoveragePercentThreshold: 95}}
-                                    testID="selection-list"
-                                    onLayout={() => {
-                                        if (!firstLayoutRef.current) {
-                                            return;
-                                        }
-                                        scrollToIndex(focusedIndex, false);
-                                        firstLayoutRef.current = false;
-                                    }}
-                                />
-                            </>
-                        )}
-                        {showConfirmButton && (
-                            <FixedFooter>
-                                <Button
-                                    success
-                                    style={[styles.w100]}
-                                    text={confirmButtonText || translate('common.confirm')}
-                                    onPress={onConfirm}
-                                    pressOnEnter
-                                    enterKeyEventListenerPriority={1}
-                                />
-                            </FixedFooter>
-                        )}
-                    </View>
-                )}
-            </SafeAreaConsumer>
-        </ArrowKeyFocusManager>
->>>>>>> 9b302c98
     );
 }
 

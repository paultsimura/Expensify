--- conflicted
+++ resolved
@@ -416,11 +416,7 @@
                                     label={textInputLabel}
                                     accessibilityLabel={textInputLabel}
                                     hint={textInputHint}
-<<<<<<< HEAD
-                                    role={CONST.ACCESSIBILITY_ROLE.TEXT}
-=======
                                     role={CONST.ROLE.PRESENTATION}
->>>>>>> ba39519e
                                     value={textInputValue}
                                     placeholder={textInputPlaceholder}
                                     maxLength={textInputMaxLength}

--- conflicted
+++ resolved
@@ -21,14 +21,6 @@
     const StyleUtils = useStyleUtils();
 
     return (
-<<<<<<< HEAD
-        <View style={[styles.flex1, styles.alignItemsStart]}>
-            <TextWithTooltip
-                shouldShowTooltip={showTooltip}
-                text={item.text ?? ''}
-                textStyles={textStyles}
-            />
-=======
         <BaseListItem
             item={item}
             wrapperStyle={[styles.flex1, styles.justifyContentBetween, styles.sidebarLinkInner, styles.userSelectNone, styles.optionRow, isFocused && styles.sidebarLinkActive]}
@@ -47,7 +39,7 @@
                 <View style={[styles.flex1, styles.alignItemsStart]}>
                     <TextWithTooltip
                         shouldShowTooltip={showTooltip}
-                        text={item.text}
+                        text={item.text ?? ''}
                         textStyles={[
                             styles.optionDisplayName,
                             isFocused ? styles.sidebarLinkActiveText : styles.sidebarLinkText,
@@ -56,7 +48,6 @@
                             item.alternateText ? styles.mb1 : null,
                         ]}
                     />
->>>>>>> 1c0d6b94
 
                     {!!item.alternateText && (
                         <TextWithTooltip

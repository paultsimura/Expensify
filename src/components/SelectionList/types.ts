--- conflicted
+++ resolved
@@ -588,16 +588,14 @@
     /** Additional styles to apply to scrollable content */
     contentContainerStyle?: StyleProp<ViewStyle>;
 
-<<<<<<< HEAD
+    /** Whether we highlight all the selected items */
+    shouldHighlightSelectedItem?: boolean;
+
     /** Whether to debounce scrolling on focused index change */
     shouldDebounceScrolling?: boolean;
 
     /** Whether to prevent the active cell from being virtualized and losing focus in browsers */
     shouldPreventActiveCellVirtualization?: boolean;
-=======
-    /** Whether we highlight all the selected items */
-    shouldHighlightSelectedItem?: boolean;
->>>>>>> 179d0f05
 } & TRightHandSideComponent<TItem>;
 
 type SelectionListHandle = {

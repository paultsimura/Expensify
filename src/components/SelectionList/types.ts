--- conflicted
+++ resolved
@@ -482,13 +482,11 @@
     /** Whether to show the default confirm button */
     showConfirmButton?: boolean;
 
-<<<<<<< HEAD
     /** Whether to show the default confirm button disabled */
     isConfirmButtonDisabled?: boolean;
-=======
+
     /** Whether to use the default theme for the confirm button */
     shouldUseDefaultTheme?: boolean;
->>>>>>> 03639a9a
 
     /** Whether tooltips should be shown */
     shouldShowTooltips?: boolean;

--- conflicted
+++ resolved
@@ -387,13 +387,10 @@
                 <View style={[StyleUtils.getSearchTableColumnStyles(CONST.SEARCH.TABLE_COLUMNS.ACTION)]}>
                     <ActionCell
                         action={item.action}
-<<<<<<< HEAD
                         transactionID={item.transactionID}
                         searchHash={item.searchHash}
+                        isSelected={isButtonSelected}
                         goToItem={onButtonPress}
-=======
-                        isSelected={isButtonSelected}
->>>>>>> ad2b1926
                     />
                 </View>
             </View>

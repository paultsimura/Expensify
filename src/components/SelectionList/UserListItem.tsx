import React from 'react';
import {View} from 'react-native';
import MultipleAvatars from '@components/MultipleAvatars';
import SubscriptAvatar from '@components/SubscriptAvatar';
import Text from '@components/Text';
import TextWithTooltip from '@components/TextWithTooltip';
import useLocalize from '@hooks/useLocalize';
import useStyleUtils from '@hooks/useStyleUtils';
import useTheme from '@hooks/useTheme';
import useThemeStyles from '@hooks/useThemeStyles';
import BaseListItem from './BaseListItem';
import type {UserListItemProps} from './types';

function UserListItem({
    item,
    isFocused,
    showTooltip,
    isDisabled,
    canSelectMultiple,
    onSelectRow,
    onDismissError,
    shouldPreventDefaultFocusOnSelectRow,
    rightHandSideComponent,
}: UserListItemProps) {
    const styles = useThemeStyles();
    const theme = useTheme();
    const StyleUtils = useStyleUtils();
    const {translate} = useLocalize();

    const focusedBackgroundColor = styles.sidebarLinkActive.backgroundColor;
    const subscriptAvatarBorderColor = isFocused ? focusedBackgroundColor : theme.sidebar;
    const hoveredBackgroundColor = !!styles.sidebarLinkHover && 'backgroundColor' in styles.sidebarLinkHover ? styles.sidebarLinkHover.backgroundColor : theme.sidebar;

    return (
        <BaseListItem
            item={item}
            wrapperStyle={[styles.flex1, styles.justifyContentBetween, styles.sidebarLinkInner, styles.userSelectNone, styles.peopleRow, isFocused && styles.sidebarLinkActive]}
            selectMultipleStyle={[StyleUtils.getCheckboxContainerStyle(20), StyleUtils.getMultiselectListStyles(!!item.isSelected, !!item.isDisabled)]}
            isFocused={isFocused}
            isDisabled={isDisabled}
            showTooltip={showTooltip}
            canSelectMultiple={canSelectMultiple}
            onSelectRow={onSelectRow}
            onDismissError={onDismissError}
            shouldPreventDefaultFocusOnSelectRow={shouldPreventDefaultFocusOnSelectRow}
            rightHandSideComponent={rightHandSideComponent}
            errors={item.errors}
            pendingAction={item.pendingAction}
            FooterComponent={
                item.invitedSecondaryLogin ? (
                    <Text style={[styles.ml9, styles.ph5, styles.pb3, styles.textLabelSupporting]}>
                        {translate('workspace.people.invitedBySecondaryLogin', {secondaryLogin: item.invitedSecondaryLogin})}
                    </Text>
                ) : undefined
            }
            keyForList={item.keyForList}
        >
            {(hovered) => (
                <>
                    {!!item.icons && (
                        <>
                            {item.shouldShowSubscript ? (
                                <SubscriptAvatar
                                    mainAvatar={item.icons[0]}
                                    secondaryAvatar={item.icons[1]}
                                    showTooltip={showTooltip}
                                    backgroundColor={hovered && !isFocused ? hoveredBackgroundColor : subscriptAvatarBorderColor}
                                />
                            ) : (
                                <MultipleAvatars
                                    icons={item.icons ?? []}
                                    shouldShowTooltip={showTooltip}
                                    secondAvatarStyle={[
                                        StyleUtils.getBackgroundAndBorderStyle(theme.sidebar),
                                        isFocused ? StyleUtils.getBackgroundAndBorderStyle(focusedBackgroundColor) : undefined,
                                        hovered && !isFocused ? StyleUtils.getBackgroundAndBorderStyle(hoveredBackgroundColor) : undefined,
                                    ]}
                                />
                            )}
                        </>
                    )}
                    <View style={[styles.flex1, styles.flexColumn, styles.justifyContentCenter, styles.alignItemsStretch, styles.optionRow]}>
                        <TextWithTooltip
                            shouldShowTooltip={showTooltip}
                            text={item.text}
                            textStyles={[
                                styles.optionDisplayName,
                                isFocused ? styles.sidebarLinkActiveText : styles.sidebarLinkText,
                                styles.sidebarLinkTextBold,
                                styles.pre,
                                item.alternateText ? styles.mb1 : null,
                            ]}
                        />
                        {!!item.alternateText && (
                            <TextWithTooltip
                                shouldShowTooltip={showTooltip}
                                text={item.alternateText}
                                textStyles={[styles.textLabelSupporting, styles.lh16, styles.pre]}
                            />
                        )}
                    </View>
                    {!!item.rightElement && item.rightElement}
                </>
            )}
<<<<<<< HEAD
            <View style={[styles.flex1, styles.flexColumn, styles.justifyContentCenter, styles.alignItemsStretch, styles.optionRow]}>
                <TextWithTooltip
                    shouldShowTooltip={showTooltip}
                    text={item.text ?? ''}
                    textStyles={[textStyles, style]}
                />
                {!!item.alternateText && (
                    <TextWithTooltip
                        shouldShowTooltip={showTooltip}
                        text={item.alternateText}
                        textStyles={[alternateTextStyles, style]}
                    />
                )}
            </View>
            {!!item.rightElement && item.rightElement}
        </>
=======
        </BaseListItem>
>>>>>>> 1c0d6b94
    );
}

UserListItem.displayName = 'UserListItem';

export default UserListItem;<|MERGE_RESOLUTION|>--- conflicted
+++ resolved
@@ -55,7 +55,7 @@
             }
             keyForList={item.keyForList}
         >
-            {(hovered) => (
+            {(hovered?: boolean) => (
                 <>
                     {!!item.icons && (
                         <>
@@ -82,7 +82,7 @@
                     <View style={[styles.flex1, styles.flexColumn, styles.justifyContentCenter, styles.alignItemsStretch, styles.optionRow]}>
                         <TextWithTooltip
                             shouldShowTooltip={showTooltip}
-                            text={item.text}
+                            text={item.text ?? ''}
                             textStyles={[
                                 styles.optionDisplayName,
                                 isFocused ? styles.sidebarLinkActiveText : styles.sidebarLinkText,
@@ -102,26 +102,7 @@
                     {!!item.rightElement && item.rightElement}
                 </>
             )}
-<<<<<<< HEAD
-            <View style={[styles.flex1, styles.flexColumn, styles.justifyContentCenter, styles.alignItemsStretch, styles.optionRow]}>
-                <TextWithTooltip
-                    shouldShowTooltip={showTooltip}
-                    text={item.text ?? ''}
-                    textStyles={[textStyles, style]}
-                />
-                {!!item.alternateText && (
-                    <TextWithTooltip
-                        shouldShowTooltip={showTooltip}
-                        text={item.alternateText}
-                        textStyles={[alternateTextStyles, style]}
-                    />
-                )}
-            </View>
-            {!!item.rightElement && item.rightElement}
-        </>
-=======
         </BaseListItem>
->>>>>>> 1c0d6b94
     );
 }
 

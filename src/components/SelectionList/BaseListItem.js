import lodashGet from 'lodash/get';
import React from 'react';
import {View} from 'react-native';
import Icon from '@components/Icon';
import * as Expensicons from '@components/Icon/Expensicons';
import OfflineWithFeedback from '@components/OfflineWithFeedback';
import PressableWithFeedback from '@components/Pressable/PressableWithFeedback';
import Text from '@components/Text';
import useLocalize from '@hooks/useLocalize';
import * as StyleUtils from '@styles/StyleUtils';
import useTheme from '@styles/themes/useTheme';
import useThemeStyles from '@styles/useThemeStyles';
import CONST from '@src/CONST';
import RadioListItem from './RadioListItem';
import {baseListItemPropTypes} from './selectionListPropTypes';
import UserListItem from './UserListItem';

function BaseListItem({
    item,
    isFocused = false,
    isDisabled = false,
    showTooltip,
    shouldPreventDefaultFocusOnSelectRow = false,
    canSelectMultiple = false,
    onSelectRow,
    onDismissError = () => {},
<<<<<<< HEAD
    rightHandSideComponent,
=======
    keyForList,
>>>>>>> 710ebbf6
}) {
    const theme = useTheme();
    const styles = useThemeStyles();
    const {translate} = useLocalize();
    const isUserItem = lodashGet(item, 'icons.length', 0) > 0;
    const ListItem = isUserItem ? UserListItem : RadioListItem;

    return (
        <OfflineWithFeedback
            onClose={() => onDismissError(item)}
            pendingAction={item.pendingAction}
            errors={item.errors}
            errorRowStyles={styles.ph5}
        >
            <PressableWithFeedback
                onPress={() => onSelectRow(item)}
                disabled={isDisabled}
                accessibilityLabel={item.text}
                role={CONST.ACCESSIBILITY_ROLE.BUTTON}
                hoverDimmingValue={1}
                hoverStyle={styles.hoveredComponentBG}
                dataSet={{[CONST.SELECTION_SCRAPER_HIDDEN_ELEMENT]: true}}
                onMouseDown={shouldPreventDefaultFocusOnSelectRow ? (e) => e.preventDefault() : undefined}
                testID={keyForList}
            >
                <View
                    style={[
                        styles.flex1,
                        styles.justifyContentBetween,
                        styles.sidebarLinkInner,
                        styles.userSelectNone,
                        isUserItem ? styles.peopleRow : styles.optionRow,
                        isFocused && styles.sidebarLinkActive,
                    ]}
                >
                    {canSelectMultiple && (
                        <View
                            role={CONST.ACCESSIBILITY_ROLE.BUTTON}
                            style={StyleUtils.getCheckboxPressableStyle()}
                        >
                            <View
                                style={[
                                    StyleUtils.getCheckboxContainerStyle(theme, 20),
                                    styles.mr3,
                                    item.isSelected && styles.checkedContainer,
                                    item.isSelected && styles.borderColorFocus,
                                    item.isDisabled && styles.cursorDisabled,
                                    item.isDisabled && styles.buttonOpacityDisabled,
                                ]}
                            >
                                {item.isSelected && (
                                    <Icon
                                        src={Expensicons.Checkmark}
                                        fill={theme.textLight}
                                        height={14}
                                        width={14}
                                    />
                                )}
                            </View>
                        </View>
                    )}
                    <ListItem
                        item={item}
                        isFocused={isFocused}
                        isDisabled={isDisabled}
                        onSelectRow={onSelectRow}
                        showTooltip={showTooltip}
                    />
                    {!canSelectMultiple && item.isSelected && !rightHandSideComponent && (
                        <View
                            style={[styles.flexRow, styles.alignItemsCenter, styles.ml3]}
                            accessible={false}
                        >
                            <View>
                                <Icon
                                    src={Expensicons.Checkmark}
                                    fill={theme.success}
                                />
                            </View>
                        </View>
                    )}
                    {!canSelectMultiple && !!rightHandSideComponent && typeof rightHandSideComponent === 'function' ? rightHandSideComponent(item) : rightHandSideComponent}
                </View>
                {Boolean(item.invitedSecondaryLogin) && (
                    <Text style={[styles.ml9, styles.ph5, styles.pb3, styles.textLabelSupporting]}>
                        {translate('workspace.people.invitedBySecondaryLogin', {secondaryLogin: item.invitedSecondaryLogin})}
                    </Text>
                )}
            </PressableWithFeedback>
        </OfflineWithFeedback>
    );
}

BaseListItem.displayName = 'BaseListItem';
BaseListItem.propTypes = baseListItemPropTypes;

export default BaseListItem;<|MERGE_RESOLUTION|>--- conflicted
+++ resolved
@@ -24,11 +24,8 @@
     canSelectMultiple = false,
     onSelectRow,
     onDismissError = () => {},
-<<<<<<< HEAD
     rightHandSideComponent,
-=======
     keyForList,
->>>>>>> 710ebbf6
 }) {
     const theme = useTheme();
     const styles = useThemeStyles();

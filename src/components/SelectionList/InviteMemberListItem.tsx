import Str from 'expensify-common/lib/str';
import React, {useCallback} from 'react';
import {View} from 'react-native';
import MultipleAvatars from '@components/MultipleAvatars';
import PressableWithFeedback from '@components/Pressable/PressableWithFeedback';
import SelectCircle from '@components/SelectCircle';
import SubscriptAvatar from '@components/SubscriptAvatar';
import Text from '@components/Text';
import TextWithTooltip from '@components/TextWithTooltip';
import useLocalize from '@hooks/useLocalize';
import useStyleUtils from '@hooks/useStyleUtils';
import useTheme from '@hooks/useTheme';
import useThemeStyles from '@hooks/useThemeStyles';
import CONST from '@src/CONST';
import BaseListItem from './BaseListItem';
import type {InviteMemberListItemProps, ListItem} from './types';

function InviteMemberListItem<TItem extends ListItem>({
    item,
    isFocused,
    showTooltip,
    isDisabled,
    canSelectMultiple,
    onSelectRow,
    onCheckboxPress,
    onDismissError,
    shouldPreventDefaultFocusOnSelectRow,
    rightHandSideComponent,
<<<<<<< HEAD
    onFocus,
    shouldSyncFocus,
}: InviteMemberListItemProps) {
=======
}: InviteMemberListItemProps<TItem>) {
>>>>>>> 1cb6e00a
    const styles = useThemeStyles();
    const theme = useTheme();
    const StyleUtils = useStyleUtils();
    const {translate} = useLocalize();

    const focusedBackgroundColor = styles.sidebarLinkActive.backgroundColor;
    const subscriptAvatarBorderColor = isFocused ? focusedBackgroundColor : theme.sidebar;
    const hoveredBackgroundColor = !!styles.sidebarLinkHover && 'backgroundColor' in styles.sidebarLinkHover ? styles.sidebarLinkHover.backgroundColor : theme.sidebar;

    const handleCheckboxPress = useCallback(() => {
        if (onCheckboxPress) {
            onCheckboxPress(item);
        } else {
            onSelectRow(item);
        }
    }, [item, onCheckboxPress, onSelectRow]);

    return (
        <BaseListItem
            item={item}
            wrapperStyle={[styles.flex1, styles.justifyContentBetween, styles.sidebarLinkInner, styles.userSelectNone, styles.peopleRow, isFocused && styles.sidebarLinkActive]}
            isFocused={isFocused}
            isDisabled={isDisabled}
            showTooltip={showTooltip}
            canSelectMultiple={canSelectMultiple}
            onSelectRow={onSelectRow}
            onDismissError={onDismissError}
            shouldPreventDefaultFocusOnSelectRow={shouldPreventDefaultFocusOnSelectRow}
            rightHandSideComponent={rightHandSideComponent}
            errors={item.errors}
            pendingAction={item.pendingAction}
            FooterComponent={
                item.invitedSecondaryLogin ? (
                    <Text style={[styles.ml9, styles.ph5, styles.pb3, styles.textLabelSupporting]}>
                        {translate('workspace.people.invitedBySecondaryLogin', {secondaryLogin: item.invitedSecondaryLogin})}
                    </Text>
                ) : undefined
            }
            keyForList={item.keyForList}
            onFocus={onFocus}
            shouldSyncFocus={shouldSyncFocus}
        >
            {(hovered?: boolean) => (
                <>
                    {!!item.icons &&
                        (item.shouldShowSubscript ? (
                            <SubscriptAvatar
                                mainAvatar={item.icons[0]}
                                secondaryAvatar={item.icons[1]}
                                showTooltip={showTooltip}
                                backgroundColor={hovered && !isFocused ? hoveredBackgroundColor : subscriptAvatarBorderColor}
                            />
                        ) : (
                            <MultipleAvatars
                                icons={item.icons ?? []}
                                shouldShowTooltip={showTooltip}
                                secondAvatarStyle={[
                                    StyleUtils.getBackgroundAndBorderStyle(theme.sidebar),
                                    isFocused ? StyleUtils.getBackgroundAndBorderStyle(focusedBackgroundColor) : undefined,
                                    hovered && !isFocused ? StyleUtils.getBackgroundAndBorderStyle(hoveredBackgroundColor) : undefined,
                                ]}
                            />
                        ))}
                    <View style={[styles.flex1, styles.flexColumn, styles.justifyContentCenter, styles.alignItemsStretch, styles.optionRow]}>
                        <View style={[styles.flexRow, styles.alignItemsCenter]}>
                            <TextWithTooltip
                                shouldShowTooltip={showTooltip}
                                text={Str.removeSMSDomain(item.text ?? '')}
                                style={[
                                    styles.optionDisplayName,
                                    isFocused ? styles.sidebarLinkActiveText : styles.sidebarLinkText,
                                    item.isBold !== false && styles.sidebarLinkTextBold,
                                    styles.pre,
                                    item.alternateText ? styles.mb1 : null,
                                ]}
                            />
                        </View>
                        {!!item.alternateText && (
                            <TextWithTooltip
                                shouldShowTooltip={showTooltip}
                                text={Str.removeSMSDomain(item.alternateText ?? '')}
                                style={[styles.textLabelSupporting, styles.lh16, styles.pre]}
                            />
                        )}
                    </View>
                    {!!item.rightElement && item.rightElement}
                    {canSelectMultiple && !item.isDisabled && (
                        <PressableWithFeedback
                            onPress={handleCheckboxPress}
                            disabled={isDisabled}
                            role={CONST.ROLE.BUTTON}
                            accessibilityLabel={item.text ?? ''}
                            style={[styles.ml2, styles.optionSelectCircle]}
                        >
                            <SelectCircle
                                isChecked={item.isSelected ?? false}
                                selectCircleStyles={styles.ml0}
                            />
                        </PressableWithFeedback>
                    )}
                </>
            )}
        </BaseListItem>
    );
}

InviteMemberListItem.displayName = 'InviteMemberListItem';

export default InviteMemberListItem;<|MERGE_RESOLUTION|>--- conflicted
+++ resolved
@@ -26,13 +26,9 @@
     onDismissError,
     shouldPreventDefaultFocusOnSelectRow,
     rightHandSideComponent,
-<<<<<<< HEAD
     onFocus,
     shouldSyncFocus,
-}: InviteMemberListItemProps) {
-=======
 }: InviteMemberListItemProps<TItem>) {
->>>>>>> 1cb6e00a
     const styles = useThemeStyles();
     const theme = useTheme();
     const StyleUtils = useStyleUtils();

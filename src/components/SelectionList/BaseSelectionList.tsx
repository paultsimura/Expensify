import {useFocusEffect, useIsFocused} from '@react-navigation/native';
import lodashDebounce from 'lodash/debounce';
import isEmpty from 'lodash/isEmpty';
import type {ForwardedRef} from 'react';
import React, {forwardRef, useCallback, useEffect, useImperativeHandle, useMemo, useRef, useState} from 'react';
import type {LayoutChangeEvent, SectionList as RNSectionList, TextInput as RNTextInput, SectionListData, SectionListRenderItemInfo} from 'react-native';
import {View} from 'react-native';
import Button from '@components/Button';
import Checkbox from '@components/Checkbox';
import FixedFooter from '@components/FixedFooter';
import OptionsListSkeletonView from '@components/OptionsListSkeletonView';
import {PressableWithFeedback} from '@components/Pressable';
import SafeAreaConsumer from '@components/SafeAreaConsumer';
import SectionList from '@components/SectionList';
import ShowMoreButton from '@components/ShowMoreButton';
import Text from '@components/Text';
import TextInput from '@components/TextInput';
import useActiveElementRole from '@hooks/useActiveElementRole';
import useArrowKeyFocusManager from '@hooks/useArrowKeyFocusManager';
import useKeyboardShortcut from '@hooks/useKeyboardShortcut';
import useKeyboardState from '@hooks/useKeyboardState';
import useLocalize from '@hooks/useLocalize';
import usePrevious from '@hooks/usePrevious';
import useSingleExecution from '@hooks/useSingleExecution';
import useThemeStyles from '@hooks/useThemeStyles';
import getSectionsWithIndexOffset from '@libs/getSectionsWithIndexOffset';
import Log from '@libs/Log';
import variables from '@styles/variables';
import CONST from '@src/CONST';
import {isEmptyObject} from '@src/types/utils/EmptyObject';
import arraysEqual from '@src/utils/arraysEqual';
import BaseSelectionListItemRenderer from './BaseSelectionListItemRenderer';
import FocusAwareCellRendererComponent from './FocusAwareCellRendererComponent';
import type {BaseSelectionListProps, ButtonOrCheckBoxRoles, FlattenedSectionsReturn, ListItem, SectionListDataType, SectionWithIndexOffset, SelectionListHandle} from './types';

const getDefaultItemHeight = () => variables.optionRowHeight;

function BaseSelectionList<TItem extends ListItem>(
    {
        sections,
        ListItem,
        shouldUseUserSkeletonView,
        canSelectMultiple = false,
        onSelectRow,
        shouldSingleExecuteRowSelect = false,
        onCheckboxPress,
        onSelectAll,
        onDismissError,
        getItemHeight = getDefaultItemHeight,
        textInputLabel = '',
        textInputPlaceholder = '',
        textInputValue = '',
        textInputHint,
        textInputMaxLength,
        inputMode = CONST.INPUT_MODE.TEXT,
        onChangeText,
        initiallyFocusedOptionKey = '',
        onScroll,
        onScrollBeginDrag,
        headerMessage = '',
        confirmButtonText = '',
        onConfirm,
        headerContent,
        footerContent,
        listFooterContent,
        listEmptyContent,
        showScrollIndicator = true,
        showLoadingPlaceholder = false,
        showConfirmButton = false,
        shouldPreventDefaultFocusOnSelectRow = false,
        containerStyle,
        sectionListStyle,
        disableKeyboardShortcuts = false,
        children,
        shouldStopPropagation = false,
        shouldPreventDefault = true,
        shouldShowTooltips = true,
        shouldUseDynamicMaxToRenderPerBatch = false,
        rightHandSideComponent,
        isLoadingNewOptions = false,
        onLayout,
        customListHeader,
        customListHeaderHeight = 0,
        listHeaderWrapperStyle,
        isRowMultilineSupported = false,
        isAlternateTextMultilineSupported = false,
        alternateTextNumberOfLines = 2,
        textInputRef,
        headerMessageStyle,
        shouldHideListOnInitialRender = true,
        textInputIconLeft,
        sectionTitleStyles,
        textInputAutoFocus = true,
        shouldTextInputInterceptSwipe = false,
        listHeaderContent,
        onEndReached = () => {},
        onEndReachedThreshold,
        windowSize = 5,
        updateCellsBatchingPeriod = 50,
        removeClippedSubviews = true,
        shouldDelayFocus = true,
        onArrowFocus = () => {},
        shouldUpdateFocusedIndex = false,
        onLongPressRow,
        shouldShowTextInput = !!textInputLabel || !!textInputIconLeft,
        shouldShowListEmptyContent = true,
        listItemWrapperStyle,
        shouldIgnoreFocus = false,
        scrollEventThrottle,
        contentContainerStyle,
        shouldHighlightSelectedItem = false,
<<<<<<< HEAD
        shouldDebounceScrolling = false,
        shouldPreventActiveCellVirtualization = false,
=======
        shouldKeepFocusedItemAtTopOfViewableArea = false,
>>>>>>> 4e06de3d
    }: BaseSelectionListProps<TItem>,
    ref: ForwardedRef<SelectionListHandle>,
) {
    const styles = useThemeStyles();
    const {translate} = useLocalize();
    const listRef = useRef<RNSectionList<TItem, SectionWithIndexOffset<TItem>>>(null);
    const innerTextInputRef = useRef<RNTextInput | null>(null);
    const focusTimeoutRef = useRef<NodeJS.Timeout | null>(null);
    const shouldShowSelectAll = !!onSelectAll;
    const activeElementRole = useActiveElementRole();
    const isFocused = useIsFocused();
    const [maxToRenderPerBatch, setMaxToRenderPerBatch] = useState(shouldUseDynamicMaxToRenderPerBatch ? 0 : CONST.MAX_TO_RENDER_PER_BATCH.DEFAULT);
    const [isInitialSectionListRender, setIsInitialSectionListRender] = useState(true);
    const {isKeyboardShown} = useKeyboardState();
    const [itemsToHighlight, setItemsToHighlight] = useState<Set<string> | null>(null);
    const itemFocusTimeoutRef = useRef<NodeJS.Timeout | null>(null);
    const [currentPage, setCurrentPage] = useState(1);
    const isTextInputFocusedRef = useRef<boolean>(false);
    const {singleExecution} = useSingleExecution();
    const [itemHeights, setItemHeights] = useState<Record<string, number>>({});

    const onItemLayout = (event: LayoutChangeEvent, itemKey: string | null | undefined) => {
        if (!itemKey) {
            return;
        }

        const {height} = event.nativeEvent.layout;

        setItemHeights((prevHeights) => ({
            ...prevHeights,
            [itemKey]: height,
        }));
    };

    const incrementPage = () => setCurrentPage((prev) => prev + 1);

    /**
     * Iterates through the sections and items inside each section, and builds 4 arrays along the way:
     * - `allOptions`: Contains all the items in the list, flattened, regardless of section
     * - `disabledOptionsIndexes`: Contains the indexes of all the unselectable and disabled items in the list
     * - `disabledArrowKeyOptionsIndexes`: Contains the indexes of item that is not navigatable by the arrow key. The list is separated from disabledOptionsIndexes because unselectable item is still navigatable by the arrow key.
     * - `itemLayouts`: Contains the layout information for each item, header and footer in the list,
     * so we can calculate the position of any given item when scrolling programmatically
     */
    const flattenedSections = useMemo<FlattenedSectionsReturn<TItem>>(() => {
        const allOptions: TItem[] = [];

        const disabledOptionsIndexes: number[] = [];
        const disabledArrowKeyOptionsIndexes: number[] = [];
        let disabledIndex = 0;

        // need to account that the list might have some extra content above it
        let offset = customListHeader ? customListHeaderHeight : 0;
        const itemLayouts = [{length: 0, offset}];

        const selectedOptions: TItem[] = [];

        sections.forEach((section, sectionIndex) => {
            const sectionHeaderHeight = !!section.title || !!section.CustomSectionHeader ? variables.optionsListSectionHeaderHeight : 0;
            itemLayouts.push({length: sectionHeaderHeight, offset});
            offset += sectionHeaderHeight;

            section.data?.forEach((item, optionIndex) => {
                // Add item to the general flattened array
                allOptions.push({
                    ...item,
                    sectionIndex,
                    index: optionIndex,
                });

                // If disabled, add to the disabled indexes array
                const isItemDisabled = !!section.isDisabled || (item.isDisabled && !item.isSelected);
                // eslint-disable-next-line @typescript-eslint/prefer-nullish-coalescing
                if (isItemDisabled || item.isDisabledCheckbox) {
                    disabledOptionsIndexes.push(disabledIndex);
                    if (isItemDisabled) {
                        disabledArrowKeyOptionsIndexes.push(disabledIndex);
                    }
                }
                disabledIndex += 1;

                // Account for the height of the item in getItemLayout
                const fullItemHeight = item?.keyForList && itemHeights[item.keyForList] ? itemHeights[item.keyForList] : getItemHeight(item);
                itemLayouts.push({length: fullItemHeight, offset});
                offset += fullItemHeight;

                if (item.isSelected && !selectedOptions.find((option) => option.keyForList === item.keyForList)) {
                    selectedOptions.push(item);
                }
            });

            // We're not rendering any section footer, but we need to push to the array
            // because React Native accounts for it in getItemLayout
            itemLayouts.push({length: 0, offset});
        });

        // We're not rendering the list footer, but we need to push to the array
        // because React Native accounts for it in getItemLayout
        itemLayouts.push({length: 0, offset});

        if (selectedOptions.length > 1 && !canSelectMultiple) {
            Log.alert(
                'Dev error: SelectionList - multiple items are selected but prop `canSelectMultiple` is false. Please enable `canSelectMultiple` or make your list have only 1 item with `isSelected: true`.',
            );
        }

        return {
            allOptions,
            selectedOptions,
            disabledOptionsIndexes,
            disabledArrowKeyOptionsIndexes,
            itemLayouts,
            allSelected: selectedOptions.length > 0 && selectedOptions.length === allOptions.length - disabledOptionsIndexes.length,
        };
    }, [canSelectMultiple, sections, customListHeader, customListHeaderHeight, itemHeights, getItemHeight]);

    const [slicedSections, ShowMoreButtonInstance] = useMemo(() => {
        let remainingOptionsLimit = CONST.MAX_SELECTION_LIST_PAGE_LENGTH * currentPage;
        const processedSections = getSectionsWithIndexOffset(
            sections.map((section) => {
                const data = !isEmpty(section.data) && remainingOptionsLimit > 0 ? section.data.slice(0, remainingOptionsLimit) : [];
                remainingOptionsLimit -= data.length;

                return {
                    ...section,
                    data,
                };
            }),
        );

        const shouldShowMoreButton = flattenedSections.allOptions.length > CONST.MAX_SELECTION_LIST_PAGE_LENGTH * currentPage;
        const showMoreButton = shouldShowMoreButton ? (
            <ShowMoreButton
                containerStyle={[styles.mt2, styles.mb5]}
                currentCount={CONST.MAX_SELECTION_LIST_PAGE_LENGTH * currentPage}
                totalCount={flattenedSections.allOptions.length}
                onPress={incrementPage}
            />
        ) : null;
        return [processedSections, showMoreButton];
        // we don't need to add styles here as they change
        // we don't need to add flattendedSections here as they will change along with sections
        // eslint-disable-next-line react-compiler/react-compiler, react-hooks/exhaustive-deps
    }, [sections, currentPage]);

    // Disable `Enter` shortcut if the active element is a button or checkbox
    const disableEnterShortcut = activeElementRole && [CONST.ROLE.BUTTON, CONST.ROLE.CHECKBOX].includes(activeElementRole as ButtonOrCheckBoxRoles);

    /**
     * Scrolls to the desired item index in the section list
     *
     * @param index - the index of the item to scroll to
     * @param animated - whether to animate the scroll
     */
    const scrollToIndex = useCallback(
        (index: number, animated = true) => {
            const item = flattenedSections.allOptions.at(index);

            if (!listRef.current || !item || index === -1) {
                return;
            }

            const itemIndex = item.index ?? -1;
            const sectionIndex = item.sectionIndex ?? -1;
            let viewOffsetToKeepFocusedItemAtTopOfViewableArea = 0;

            // Since there are always two items above the focused item in viewable area, and items can grow beyond the screen size
            // in searchType chat, the focused item may move out of view. To prevent this, we will ensure that the focused item remains at
            // the top of the viewable area at all times by adjusting the viewOffset.
            if (shouldKeepFocusedItemAtTopOfViewableArea) {
                const firstPreviousItem = index > 0 ? flattenedSections.allOptions.at(index - 1) : undefined;
                const firstPreviousItemHeight = firstPreviousItem && firstPreviousItem.keyForList ? itemHeights[firstPreviousItem.keyForList] : 0;
                const secondPreviousItem = index > 1 ? flattenedSections.allOptions.at(index - 2) : undefined;
                const secondPreviousItemHeight = secondPreviousItem && secondPreviousItem?.keyForList ? itemHeights[secondPreviousItem.keyForList] : 0;
                viewOffsetToKeepFocusedItemAtTopOfViewableArea = firstPreviousItemHeight + secondPreviousItemHeight;
            }

            listRef.current.scrollToLocation({sectionIndex, itemIndex, animated, viewOffset: variables.contentHeaderHeight - viewOffsetToKeepFocusedItemAtTopOfViewableArea});
        },

        // eslint-disable-next-line react-compiler/react-compiler, react-hooks/exhaustive-deps
        [flattenedSections.allOptions],
    );

    const [disabledArrowKeyIndexes, setDisabledArrowKeyIndexes] = useState(flattenedSections.disabledArrowKeyOptionsIndexes);
    useEffect(() => {
        if (arraysEqual(disabledArrowKeyIndexes, flattenedSections.disabledArrowKeyOptionsIndexes)) {
            return;
        }

        setDisabledArrowKeyIndexes(flattenedSections.disabledArrowKeyOptionsIndexes);
        // eslint-disable-next-line react-compiler/react-compiler, react-hooks/exhaustive-deps
    }, [flattenedSections.disabledArrowKeyOptionsIndexes]);

    const debouncedScrollToIndex = useMemo(() => lodashDebounce(scrollToIndex, CONST.TIMING.LIST_SCROLLING_DEBOUNCE_TIME, {leading: true, trailing: true}), [scrollToIndex]);

    // If `initiallyFocusedOptionKey` is not passed, we fall back to `-1`, to avoid showing the highlight on the first member
    const [focusedIndex, setFocusedIndex] = useArrowKeyFocusManager({
        initialFocusedIndex: flattenedSections.allOptions.findIndex((option) => option.keyForList === initiallyFocusedOptionKey),
        maxIndex: Math.min(flattenedSections.allOptions.length - 1, CONST.MAX_SELECTION_LIST_PAGE_LENGTH * currentPage - 1),
        disabledIndexes: disabledArrowKeyIndexes,
        isActive: isFocused,
        onFocusedIndexChange: (index: number) => {
            const focusedItem = flattenedSections.allOptions.at(index);
            if (focusedItem) {
                onArrowFocus(focusedItem);
            }
            (shouldDebounceScrolling ? debouncedScrollToIndex : scrollToIndex)(index, true);
        },
        isFocused,
    });

    const clearInputAfterSelect = useCallback(() => {
        onChangeText?.('');
    }, [onChangeText]);

    /**
     * Logic to run when a row is selected, either with click/press or keyboard hotkeys.
     *
     * @param item - the list item
     * @param indexToFocus - the list item index to focus
     */
    const selectRow = useCallback(
        (item: TItem, indexToFocus?: number) => {
            // In single-selection lists we don't care about updating the focused index, because the list is closed after selecting an item
            if (canSelectMultiple) {
                if (sections.length > 1) {
                    // If the list has only 1 section (e.g. Workspace Members list), we do nothing.
                    // If the list has multiple sections (e.g. Workspace Invite list), and `shouldUnfocusRow` is false,
                    // we focus the first one after all the selected (selected items are always at the top).
                    const selectedOptionsCount = item.isSelected ? flattenedSections.selectedOptions.length - 1 : flattenedSections.selectedOptions.length + 1;

                    if (!item.isSelected) {
                        // If we're selecting an item, scroll to it's position at the top, so we can see it
                        scrollToIndex(Math.max(selectedOptionsCount - 1, 0), true);
                    }
                }

                if (shouldShowTextInput) {
                    clearInputAfterSelect();
                }
            }

            if (shouldUpdateFocusedIndex && typeof indexToFocus === 'number') {
                setFocusedIndex(indexToFocus);
            }

            onSelectRow(item);

            if (shouldShowTextInput && shouldPreventDefaultFocusOnSelectRow && innerTextInputRef.current) {
                innerTextInputRef.current.focus();
            }
        },
        [
            canSelectMultiple,
            sections.length,
            flattenedSections.selectedOptions.length,
            scrollToIndex,
            shouldShowTextInput,
            clearInputAfterSelect,
            shouldUpdateFocusedIndex,
            setFocusedIndex,
            onSelectRow,
            shouldPreventDefaultFocusOnSelectRow,
        ],
    );

    const selectAllRow = () => {
        onSelectAll?.();

        if (shouldShowTextInput && shouldPreventDefaultFocusOnSelectRow && innerTextInputRef.current) {
            innerTextInputRef.current.focus();
        }
    };

    const selectFocusedOption = () => {
        const focusedOption = focusedIndex !== -1 ? flattenedSections.allOptions.at(focusedIndex) : undefined;

        if (!focusedOption || (focusedOption.isDisabled && !focusedOption.isSelected)) {
            return;
        }

        selectRow(focusedOption);
    };

    /**
     * This function is used to compute the layout of any given item in our list.
     * We need to implement it so that we can programmatically scroll to items outside the virtual render window of the SectionList.
     *
     * @param data - This is the same as the data we pass into the component
     * @param flatDataArrayIndex - This index is provided by React Native, and refers to a flat array with data from all the sections. This flat array has some quirks:
     *
     *     1. It ALWAYS includes a list header and a list footer, even if we don't provide/render those.
     *     2. Each section includes a header, even if we don't provide/render one.
     *
     *     For example, given a list with two sections, two items in each section, no header, no footer, and no section headers, the flat array might look something like this:
     *
     *     [{header}, {sectionHeader}, {item}, {item}, {sectionHeader}, {item}, {item}, {footer}]
     */
    const getItemLayout = (data: Array<SectionListData<TItem, SectionWithIndexOffset<TItem>>> | null, flatDataArrayIndex: number) => {
        const targetItem = flattenedSections.itemLayouts.at(flatDataArrayIndex);

        if (!targetItem || flatDataArrayIndex === -1) {
            return {
                length: 0,
                offset: 0,
                index: flatDataArrayIndex,
            };
        }

        return {
            length: targetItem.length,
            offset: targetItem.offset,
            index: flatDataArrayIndex,
        };
    };

    const renderSectionHeader = ({section}: {section: SectionListDataType<TItem>}) => {
        if (section.CustomSectionHeader) {
            return <section.CustomSectionHeader section={section} />;
        }

        if (!section.title || isEmptyObject(section.data) || listHeaderContent) {
            return null;
        }

        return (
            // Note: The `optionsListSectionHeader` style provides an explicit height to section headers.
            // We do this so that we can reference the height in `getItemLayout` –
            // we need to know the heights of all list items up-front in order to synchronously compute the layout of any given list item.
            // So be aware that if you adjust the content of the section header (for example, change the font size), you may need to adjust this explicit height as well.
            <View style={[styles.optionsListSectionHeader, styles.justifyContentCenter, sectionTitleStyles]}>
                <Text style={[styles.ph5, styles.textLabelSupporting]}>{section.title}</Text>
            </View>
        );
    };

    const header = () => (
        <>
            {!headerMessage && canSelectMultiple && shouldShowSelectAll && (
                <View style={[styles.userSelectNone, styles.peopleRow, styles.ph5, styles.pb3, listHeaderWrapperStyle, styles.selectionListStickyHeader]}>
                    <View style={[styles.flexRow, styles.alignItemsCenter]}>
                        <Checkbox
                            accessibilityLabel={translate('workspace.people.selectAll')}
                            isChecked={flattenedSections.allSelected}
                            onPress={selectAllRow}
                            disabled={flattenedSections.allOptions.length === flattenedSections.disabledOptionsIndexes.length}
                        />
                        {!customListHeader && (
                            <PressableWithFeedback
                                style={[styles.userSelectNone, styles.flexRow, styles.alignItemsCenter]}
                                onPress={selectAllRow}
                                accessibilityLabel={translate('workspace.people.selectAll')}
                                role="button"
                                accessibilityState={{checked: flattenedSections.allSelected}}
                                disabled={flattenedSections.allOptions.length === flattenedSections.disabledOptionsIndexes.length}
                                dataSet={{[CONST.SELECTION_SCRAPER_HIDDEN_ELEMENT]: true}}
                                onMouseDown={shouldPreventDefaultFocusOnSelectRow ? (e) => e.preventDefault() : undefined}
                            >
                                <Text style={[styles.textStrong, styles.ph3]}>{translate('workspace.people.selectAll')}</Text>
                            </PressableWithFeedback>
                        )}
                    </View>
                    {customListHeader}
                </View>
            )}
            {!headerMessage && !canSelectMultiple && customListHeader}
        </>
    );

    const renderItem = ({item, index, section}: SectionListRenderItemInfo<TItem, SectionWithIndexOffset<TItem>>) => {
        const normalizedIndex = index + (section?.indexOffset ?? 0);
        const isDisabled = !!section.isDisabled || item.isDisabled;
        const isItemFocused = (!isDisabled || item.isSelected) && (focusedIndex === normalizedIndex || itemsToHighlight?.has(item.keyForList ?? ''));
        // We only create tooltips for the first 10 users or so since some reports have hundreds of users, causing performance to degrade.
        const showTooltip = shouldShowTooltips && normalizedIndex < 10;

        return (
<<<<<<< HEAD
            <BaseSelectionListItemRenderer
                ListItem={ListItem}
                item={item}
                index={index}
                isFocused={isItemFocused}
                isDisabled={isDisabled}
                showTooltip={showTooltip}
                canSelectMultiple={canSelectMultiple}
                onLongPressRow={onLongPressRow}
                shouldSingleExecuteRowSelect={shouldSingleExecuteRowSelect}
                selectRow={selectRow}
                onCheckboxPress={onCheckboxPress}
                onDismissError={onDismissError}
                shouldPreventDefaultFocusOnSelectRow={shouldPreventDefaultFocusOnSelectRow}
                rightHandSideComponent={rightHandSideComponent}
                isMultilineSupported={isRowMultilineSupported}
                isAlternateTextMultilineSupported={isAlternateTextMultilineSupported}
                alternateTextNumberOfLines={alternateTextNumberOfLines}
                shouldIgnoreFocus={shouldIgnoreFocus}
                setFocusedIndex={setFocusedIndex}
                normalizedIndex={normalizedIndex}
                shouldSyncFocus={!isTextInputFocusedRef.current}
                wrapperStyle={listItemWrapperStyle}
                shouldHighlightSelectedItem={shouldHighlightSelectedItem}
                singleExecution={singleExecution}
            />
=======
            <View onLayout={(event: LayoutChangeEvent) => onItemLayout(event, item?.keyForList)}>
                <ListItem
                    item={item}
                    isFocused={isItemFocused}
                    isDisabled={isDisabled}
                    showTooltip={showTooltip}
                    canSelectMultiple={canSelectMultiple}
                    onLongPressRow={onLongPressRow}
                    onSelectRow={() => {
                        if (shouldSingleExecuteRowSelect) {
                            singleExecution(() => selectRow(item, index))();
                        } else {
                            selectRow(item, index);
                        }
                    }}
                    onCheckboxPress={handleOnCheckboxPress()}
                    onDismissError={() => onDismissError?.(item)}
                    shouldPreventDefaultFocusOnSelectRow={shouldPreventDefaultFocusOnSelectRow}
                    // We're already handling the Enter key press in the useKeyboardShortcut hook, so we don't want the list item to submit the form
                    shouldPreventEnterKeySubmit
                    rightHandSideComponent={rightHandSideComponent}
                    keyForList={item.keyForList ?? ''}
                    isMultilineSupported={isRowMultilineSupported}
                    isAlternateTextMultilineSupported={isAlternateTextMultilineSupported}
                    alternateTextNumberOfLines={alternateTextNumberOfLines}
                    onFocus={() => {
                        if (shouldIgnoreFocus || isDisabled) {
                            return;
                        }
                        setFocusedIndex(normalizedIndex);
                    }}
                    shouldSyncFocus={!isTextInputFocusedRef.current}
                    shouldHighlightSelectedItem={shouldHighlightSelectedItem}
                    wrapperStyle={listItemWrapperStyle}
                />
                {item.footerContent && item.footerContent}
            </View>
>>>>>>> 4e06de3d
        );
    };

    const renderListEmptyContent = () => {
        if (showLoadingPlaceholder) {
            return <OptionsListSkeletonView shouldStyleAsTable={shouldUseUserSkeletonView} />;
        }
        if (shouldShowListEmptyContent) {
            return listEmptyContent;
        }
        return null;
    };

    const scrollToFocusedIndexOnFirstRender = useCallback(
        (nativeEvent: LayoutChangeEvent) => {
            if (shouldUseDynamicMaxToRenderPerBatch) {
                const listHeight = nativeEvent.nativeEvent.layout.height;
                const itemHeight = nativeEvent.nativeEvent.layout.y;
                setMaxToRenderPerBatch((Math.ceil(listHeight / itemHeight) || 0) + CONST.MAX_TO_RENDER_PER_BATCH.DEFAULT);
            }

            if (!isInitialSectionListRender) {
                return;
            }
            scrollToIndex(focusedIndex, false);
            setIsInitialSectionListRender(false);
        },
        [focusedIndex, isInitialSectionListRender, scrollToIndex, shouldUseDynamicMaxToRenderPerBatch],
    );

    const onSectionListLayout = useCallback(
        (nativeEvent: LayoutChangeEvent) => {
            onLayout?.(nativeEvent);
            scrollToFocusedIndexOnFirstRender(nativeEvent);
        },
        [onLayout, scrollToFocusedIndexOnFirstRender],
    );

    const updateAndScrollToFocusedIndex = useCallback(
        (newFocusedIndex: number) => {
            setFocusedIndex(newFocusedIndex);
            scrollToIndex(newFocusedIndex, true);
        },
        [scrollToIndex, setFocusedIndex],
    );

    /** Function to focus text input */
    const focusTextInput = useCallback(() => {
        if (!innerTextInputRef.current) {
            return;
        }

        innerTextInputRef.current.focus();
    }, []);

    /** Focuses the text input when the component comes into focus and after any navigation animations finish. */
    useFocusEffect(
        useCallback(() => {
            if (textInputAutoFocus && shouldShowTextInput) {
                if (shouldDelayFocus) {
                    focusTimeoutRef.current = setTimeout(focusTextInput, CONST.ANIMATED_TRANSITION);
                } else {
                    focusTextInput();
                }
            }

            return () => focusTimeoutRef.current && clearTimeout(focusTimeoutRef.current);
        }, [shouldShowTextInput, textInputAutoFocus, shouldDelayFocus, focusTextInput]),
    );

    const prevTextInputValue = usePrevious(textInputValue);
    const prevSelectedOptionsLength = usePrevious(flattenedSections.selectedOptions.length);
    const prevAllOptionsLength = usePrevious(flattenedSections.allOptions.length);

    useEffect(() => {
        // Avoid changing focus if the textInputValue remains unchanged.
        if (
            (prevTextInputValue === textInputValue && flattenedSections.selectedOptions.length === prevSelectedOptionsLength) ||
            flattenedSections.allOptions.length === 0 ||
            shouldUpdateFocusedIndex
        ) {
            return;
        }
        // Remove the focus if the search input is empty or selected options length is changed (and allOptions length remains the same)
        // else focus on the first non disabled item
        const newSelectedIndex =
            textInputValue === '' || (flattenedSections.selectedOptions.length !== prevSelectedOptionsLength && prevAllOptionsLength === flattenedSections.allOptions.length) ? -1 : 0;

        // reseting the currrent page to 1 when the user types something
        setCurrentPage(1);

        updateAndScrollToFocusedIndex(newSelectedIndex);
    }, [
        canSelectMultiple,
        flattenedSections.allOptions.length,
        flattenedSections.selectedOptions.length,
        prevTextInputValue,
        textInputValue,
        updateAndScrollToFocusedIndex,
        prevSelectedOptionsLength,
        prevAllOptionsLength,
        shouldUpdateFocusedIndex,
    ]);

    useEffect(
        () => () => {
            if (!itemFocusTimeoutRef.current) {
                return;
            }
            clearTimeout(itemFocusTimeoutRef.current);
        },
        [],
    );

    /**
     * Highlights the items and scrolls to the first item present in the items list.
     *
     * @param items - The list of items to highlight.
     * @param timeout - The timeout in milliseconds before removing the highlight.
     */
    const scrollAndHighlightItem = useCallback(
        (items: string[], timeout: number) => {
            const newItemsToHighlight = new Set<string>();
            items.forEach((item) => {
                newItemsToHighlight.add(item);
            });
            const index = flattenedSections.allOptions.findIndex((option) => newItemsToHighlight.has(option.keyForList ?? ''));
            updateAndScrollToFocusedIndex(index);
            setItemsToHighlight(newItemsToHighlight);

            if (itemFocusTimeoutRef.current) {
                clearTimeout(itemFocusTimeoutRef.current);
            }

            itemFocusTimeoutRef.current = setTimeout(() => {
                setFocusedIndex(-1);
                setItemsToHighlight(null);
            }, timeout);
        },
        [flattenedSections.allOptions, setFocusedIndex, updateAndScrollToFocusedIndex],
    );

    /**
     * Handles isTextInputFocusedRef value when using external TextInput, so external TextInput is not defocused when typing in it.
     *
     * @param isTextInputFocused - Is external TextInput focused.
     */
    const updateExternalTextInputFocus = useCallback((isTextInputFocused: boolean) => {
        isTextInputFocusedRef.current = isTextInputFocused;
    }, []);

    useImperativeHandle(ref, () => ({scrollAndHighlightItem, clearInputAfterSelect, updateAndScrollToFocusedIndex, updateExternalTextInputFocus, scrollToIndex}), [
        scrollAndHighlightItem,
        clearInputAfterSelect,
        updateAndScrollToFocusedIndex,
        updateExternalTextInputFocus,
        scrollToIndex,
    ]);

    /** Selects row when pressing Enter */
    useKeyboardShortcut(CONST.KEYBOARD_SHORTCUTS.ENTER, selectFocusedOption, {
        captureOnInputs: true,
        shouldBubble: !flattenedSections.allOptions.at(focusedIndex) || focusedIndex === -1,
        shouldStopPropagation,
        shouldPreventDefault,
        isActive: !disableKeyboardShortcuts && !disableEnterShortcut && isFocused,
    });

    /** Calls confirm action when pressing CTRL (CMD) + Enter */
    useKeyboardShortcut(
        CONST.KEYBOARD_SHORTCUTS.CTRL_ENTER,
        (e) => {
            const focusedOption = focusedIndex !== -1 ? flattenedSections.allOptions.at(focusedIndex) : undefined;
            if (onConfirm) {
                onConfirm(e, focusedOption);
                return;
            }
            selectFocusedOption();
        },
        {
            captureOnInputs: true,
            shouldBubble: !flattenedSections.allOptions.at(focusedIndex) || focusedIndex === -1,
            isActive: !disableKeyboardShortcuts && isFocused,
        },
    );

    return (
        <SafeAreaConsumer>
            {({safeAreaPaddingBottomStyle}) => (
                <View style={[styles.flex1, (!isKeyboardShown || !!footerContent || showConfirmButton) && safeAreaPaddingBottomStyle, containerStyle]}>
                    {shouldShowTextInput && (
                        <View style={[styles.ph5, styles.pb3]}>
                            <TextInput
                                ref={(element) => {
                                    innerTextInputRef.current = element as RNTextInput;

                                    if (!textInputRef) {
                                        return;
                                    }

                                    if (typeof textInputRef === 'function') {
                                        textInputRef(element as RNTextInput);
                                    } else {
                                        // eslint-disable-next-line no-param-reassign
                                        textInputRef.current = element as RNTextInput;
                                    }
                                }}
                                onFocus={() => (isTextInputFocusedRef.current = true)}
                                onBlur={() => (isTextInputFocusedRef.current = false)}
                                label={textInputLabel}
                                accessibilityLabel={textInputLabel}
                                hint={textInputHint}
                                role={CONST.ROLE.PRESENTATION}
                                value={textInputValue}
                                placeholder={textInputPlaceholder}
                                maxLength={textInputMaxLength}
                                onChangeText={onChangeText}
                                inputMode={inputMode}
                                selectTextOnFocus
                                spellCheck={false}
                                iconLeft={textInputIconLeft}
                                onSubmitEditing={selectFocusedOption}
                                blurOnSubmit={!!flattenedSections.allOptions.length}
                                isLoading={isLoadingNewOptions}
                                testID="selection-list-text-input"
                                shouldInterceptSwipe={shouldTextInputInterceptSwipe}
                            />
                        </View>
                    )}
                    {/* If we are loading new options we will avoid showing any header message. This is mostly because one of the header messages says there are no options. */}
                    {/* This is misleading because we might be in the process of loading fresh options from the server. */}
                    {(!isLoadingNewOptions || headerMessage !== translate('common.noResultsFound') || (flattenedSections.allOptions.length === 0 && !showLoadingPlaceholder)) &&
                        !!headerMessage && (
                            <View style={headerMessageStyle ?? [styles.ph5, styles.pb5]}>
                                <Text style={[styles.textLabel, styles.colorMuted, styles.minHeight5]}>{headerMessage}</Text>
                            </View>
                        )}
                    {!!headerContent && headerContent}
                    {flattenedSections.allOptions.length === 0 && (showLoadingPlaceholder || shouldShowListEmptyContent) ? (
                        renderListEmptyContent()
                    ) : (
                        <>
                            {!listHeaderContent && header()}
                            <SectionList
                                removeClippedSubviews={removeClippedSubviews}
                                ref={listRef}
                                sections={slicedSections}
                                stickySectionHeadersEnabled={false}
                                renderSectionHeader={(arg) => (
                                    <>
                                        {renderSectionHeader(arg)}
                                        {listHeaderContent && header()}
                                    </>
                                )}
                                renderItem={renderItem}
                                getItemLayout={getItemLayout}
                                onScroll={onScroll}
                                onScrollBeginDrag={onScrollBeginDrag}
                                keyExtractor={(item, index) => item.keyForList ?? `${index}`}
                                extraData={focusedIndex}
                                // the only valid values on the new arch are "white", "black", and "default", other values will cause a crash
                                indicatorStyle="white"
                                keyboardShouldPersistTaps="always"
                                showsVerticalScrollIndicator={showScrollIndicator}
                                initialNumToRender={12}
                                maxToRenderPerBatch={maxToRenderPerBatch}
                                windowSize={windowSize}
                                updateCellsBatchingPeriod={updateCellsBatchingPeriod}
                                viewabilityConfig={{viewAreaCoveragePercentThreshold: 95}}
                                testID="selection-list"
                                onLayout={onSectionListLayout}
                                style={[(!maxToRenderPerBatch || (shouldHideListOnInitialRender && isInitialSectionListRender)) && styles.opacity0, sectionListStyle]}
                                ListHeaderComponent={listHeaderContent}
                                ListFooterComponent={listFooterContent ?? ShowMoreButtonInstance}
                                onEndReached={onEndReached}
                                onEndReachedThreshold={onEndReachedThreshold}
                                scrollEventThrottle={scrollEventThrottle}
                                contentContainerStyle={contentContainerStyle}
                                CellRendererComponent={shouldPreventActiveCellVirtualization ? FocusAwareCellRendererComponent : undefined}
                            />
                            {children}
                        </>
                    )}
                    {showConfirmButton && (
                        <FixedFooter style={[styles.mtAuto]}>
                            <Button
                                success
                                large
                                style={[styles.w100]}
                                text={confirmButtonText || translate('common.confirm')}
                                onPress={onConfirm}
                                pressOnEnter
                                enterKeyEventListenerPriority={1}
                            />
                        </FixedFooter>
                    )}
                    {!!footerContent && <FixedFooter style={[styles.mtAuto]}>{footerContent}</FixedFooter>}
                </View>
            )}
        </SafeAreaConsumer>
    );
}

BaseSelectionList.displayName = 'BaseSelectionList';

export default forwardRef(BaseSelectionList);<|MERGE_RESOLUTION|>--- conflicted
+++ resolved
@@ -109,12 +109,9 @@
         scrollEventThrottle,
         contentContainerStyle,
         shouldHighlightSelectedItem = false,
-<<<<<<< HEAD
+        shouldKeepFocusedItemAtTopOfViewableArea = false,
         shouldDebounceScrolling = false,
         shouldPreventActiveCellVirtualization = false,
-=======
-        shouldKeepFocusedItemAtTopOfViewableArea = false,
->>>>>>> 4e06de3d
     }: BaseSelectionListProps<TItem>,
     ref: ForwardedRef<SelectionListHandle>,
 ) {
@@ -493,72 +490,34 @@
         const showTooltip = shouldShowTooltips && normalizedIndex < 10;
 
         return (
-<<<<<<< HEAD
-            <BaseSelectionListItemRenderer
-                ListItem={ListItem}
-                item={item}
-                index={index}
-                isFocused={isItemFocused}
-                isDisabled={isDisabled}
-                showTooltip={showTooltip}
-                canSelectMultiple={canSelectMultiple}
-                onLongPressRow={onLongPressRow}
-                shouldSingleExecuteRowSelect={shouldSingleExecuteRowSelect}
-                selectRow={selectRow}
-                onCheckboxPress={onCheckboxPress}
-                onDismissError={onDismissError}
-                shouldPreventDefaultFocusOnSelectRow={shouldPreventDefaultFocusOnSelectRow}
-                rightHandSideComponent={rightHandSideComponent}
-                isMultilineSupported={isRowMultilineSupported}
-                isAlternateTextMultilineSupported={isAlternateTextMultilineSupported}
-                alternateTextNumberOfLines={alternateTextNumberOfLines}
-                shouldIgnoreFocus={shouldIgnoreFocus}
-                setFocusedIndex={setFocusedIndex}
-                normalizedIndex={normalizedIndex}
-                shouldSyncFocus={!isTextInputFocusedRef.current}
-                wrapperStyle={listItemWrapperStyle}
-                shouldHighlightSelectedItem={shouldHighlightSelectedItem}
-                singleExecution={singleExecution}
-            />
-=======
             <View onLayout={(event: LayoutChangeEvent) => onItemLayout(event, item?.keyForList)}>
-                <ListItem
+                <BaseSelectionListItemRenderer
+                    ListItem={ListItem}
                     item={item}
+                    index={index}
                     isFocused={isItemFocused}
                     isDisabled={isDisabled}
                     showTooltip={showTooltip}
                     canSelectMultiple={canSelectMultiple}
                     onLongPressRow={onLongPressRow}
-                    onSelectRow={() => {
-                        if (shouldSingleExecuteRowSelect) {
-                            singleExecution(() => selectRow(item, index))();
-                        } else {
-                            selectRow(item, index);
-                        }
-                    }}
-                    onCheckboxPress={handleOnCheckboxPress()}
-                    onDismissError={() => onDismissError?.(item)}
+                    shouldSingleExecuteRowSelect={shouldSingleExecuteRowSelect}
+                    selectRow={selectRow}
+                    onCheckboxPress={onCheckboxPress}
+                    onDismissError={onDismissError}
                     shouldPreventDefaultFocusOnSelectRow={shouldPreventDefaultFocusOnSelectRow}
-                    // We're already handling the Enter key press in the useKeyboardShortcut hook, so we don't want the list item to submit the form
-                    shouldPreventEnterKeySubmit
                     rightHandSideComponent={rightHandSideComponent}
-                    keyForList={item.keyForList ?? ''}
                     isMultilineSupported={isRowMultilineSupported}
                     isAlternateTextMultilineSupported={isAlternateTextMultilineSupported}
                     alternateTextNumberOfLines={alternateTextNumberOfLines}
-                    onFocus={() => {
-                        if (shouldIgnoreFocus || isDisabled) {
-                            return;
-                        }
-                        setFocusedIndex(normalizedIndex);
-                    }}
+                    shouldIgnoreFocus={shouldIgnoreFocus}
+                    setFocusedIndex={setFocusedIndex}
+                    normalizedIndex={normalizedIndex}
                     shouldSyncFocus={!isTextInputFocusedRef.current}
+                    wrapperStyle={listItemWrapperStyle}
                     shouldHighlightSelectedItem={shouldHighlightSelectedItem}
-                    wrapperStyle={listItemWrapperStyle}
+                    singleExecution={singleExecution}
                 />
-                {item.footerContent && item.footerContent}
             </View>
->>>>>>> 4e06de3d
         );
     };
 

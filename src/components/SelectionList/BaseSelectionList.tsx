--- conflicted
+++ resolved
@@ -203,21 +203,7 @@
             const itemIndex = item.index ?? -1;
             const sectionIndex = item.sectionIndex ?? -1;
 
-<<<<<<< HEAD
-            // Note: react-native's SectionList automatically strips out any empty sections.
-            // So we need to reduce the sectionIndex to remove any empty sections in front of the one we're trying to scroll to.
-            // Otherwise, it will cause an index-out-of-bounds error and crash the app.
-            let adjustedSectionIndex = sectionIndex;
-            for (let i = 0; i < sectionIndex; i++) {
-                if (sortedSections[i].data) {
-                    adjustedSectionIndex--;
-                }
-            }
-
-            listRef.current.scrollToLocation({sectionIndex: adjustedSectionIndex, itemIndex, animated, viewOffset: variables.contentHeaderHeight});
-=======
             listRef.current.scrollToLocation({sectionIndex, itemIndex, animated, viewOffset: variables.contentHeaderHeight});
->>>>>>> 6c2882af
         },
 
         // eslint-disable-next-line react-hooks/exhaustive-deps
@@ -400,7 +386,7 @@
     const prevTextInputValue = usePrevious(textInputValue);
     useEffect(() => {
         // Avoid changing focus if the textInputValue remains unchanged.
-        if (prevTextInputValue === textInputValue  || flattenedSections.allOptions.length === 0) {
+        if (prevTextInputValue === textInputValue || flattenedSections.allOptions.length === 0) {
             return;
         }
         // set the focus on the first item when the sections list is changed

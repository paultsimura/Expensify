--- conflicted
+++ resolved
@@ -116,11 +116,8 @@
         shouldKeepFocusedItemAtTopOfViewableArea = false,
         shouldDebounceScrolling = false,
         shouldPreventActiveCellVirtualization = false,
-<<<<<<< HEAD
+        shouldScrollToFocusedIndex = true,
         onContentSizeChange,
-=======
-        shouldScrollToFocusedIndex = true,
->>>>>>> 03639a9a
     }: BaseSelectionListProps<TItem>,
     ref: ForwardedRef<SelectionListHandle>,
 ) {

import {useFocusEffect, useIsFocused} from '@react-navigation/native';
import isEmpty from 'lodash/isEmpty';
import type {ForwardedRef} from 'react';
import React, {forwardRef, useCallback, useEffect, useImperativeHandle, useMemo, useRef, useState} from 'react';
import type {LayoutChangeEvent, SectionList as RNSectionList, TextInput as RNTextInput, SectionListData, SectionListRenderItemInfo} from 'react-native';
import {View} from 'react-native';
import Button from '@components/Button';
import Checkbox from '@components/Checkbox';
import FixedFooter from '@components/FixedFooter';
import OptionsListSkeletonView from '@components/OptionsListSkeletonView';
import {PressableWithFeedback} from '@components/Pressable';
import SafeAreaConsumer from '@components/SafeAreaConsumer';
import SectionList from '@components/SectionList';
import ShowMoreButton from '@components/ShowMoreButton';
import Text from '@components/Text';
import TextInput from '@components/TextInput';
import useActiveElementRole from '@hooks/useActiveElementRole';
import useArrowKeyFocusManager from '@hooks/useArrowKeyFocusManager';
import useKeyboardShortcut from '@hooks/useKeyboardShortcut';
import useKeyboardState from '@hooks/useKeyboardState';
import useLocalize from '@hooks/useLocalize';
import usePrevious from '@hooks/usePrevious';
import useSingleExecution from '@hooks/useSingleExecution';
import useThemeStyles from '@hooks/useThemeStyles';
import getSectionsWithIndexOffset from '@libs/getSectionsWithIndexOffset';
import Log from '@libs/Log';
import * as SearchUtils from '@libs/SearchUtils';
import variables from '@styles/variables';
import CONST from '@src/CONST';
import {isEmptyObject} from '@src/types/utils/EmptyObject';
import arraysEqual from '@src/utils/arraysEqual';
import type {BaseSelectionListProps, ButtonOrCheckBoxRoles, FlattenedSectionsReturn, ListItem, SectionListDataType, SectionWithIndexOffset, SelectionListHandle} from './types';

const getDefaultItemHeight = () => variables.optionRowHeight;

function BaseSelectionList<TItem extends ListItem>(
    {
        sections,
        ListItem,
        shouldUseUserSkeletonView,
        canSelectMultiple = false,
        onSelectRow,
        shouldSingleExecuteRowSelect = false,
        onCheckboxPress,
        onSelectAll,
        onDismissError,
        getItemHeight = getDefaultItemHeight,
        textInputLabel = '',
        textInputPlaceholder = '',
        textInputValue = '',
        textInputHint,
        textInputMaxLength,
        inputMode = CONST.INPUT_MODE.TEXT,
        onChangeText,
        initiallyFocusedOptionKey = '',
        onScroll,
        onScrollBeginDrag,
        headerMessage = '',
        confirmButtonText = '',
        onConfirm,
        headerContent,
        footerContent,
        listFooterContent,
        listEmptyContent,
        showScrollIndicator = true,
        showLoadingPlaceholder = false,
        showConfirmButton = false,
        shouldPreventDefaultFocusOnSelectRow = false,
        containerStyle,
        sectionListStyle,
        disableKeyboardShortcuts = false,
        children,
        shouldStopPropagation = false,
        shouldShowTooltips = true,
        shouldUseDynamicMaxToRenderPerBatch = false,
        rightHandSideComponent,
        isLoadingNewOptions = false,
        onLayout,
        customListHeader,
        customListHeaderHeight = 0,
        listHeaderWrapperStyle,
        isRowMultilineSupported = false,
        isAlternateTextMultilineSupported = false,
        textInputRef,
        headerMessageStyle,
        shouldHideListOnInitialRender = true,
        textInputIconLeft,
        sectionTitleStyles,
        textInputAutoFocus = true,
        shouldTextInputInterceptSwipe = false,
        listHeaderContent,
        onEndReached = () => {},
        onEndReachedThreshold,
        windowSize = 5,
        updateCellsBatchingPeriod = 50,
        removeClippedSubviews = true,
        shouldDelayFocus = true,
        shouldUpdateFocusedIndex = false,
        onLongPressRow,
<<<<<<< HEAD
        shouldShowTextInput = !!textInputLabel || !!textInputIconLeft,
        shouldShowListEmptyContent = false,
=======
        shouldShowListEmptyContent = true,
>>>>>>> 12037eef
    }: BaseSelectionListProps<TItem>,
    ref: ForwardedRef<SelectionListHandle>,
) {
    const styles = useThemeStyles();
    const {translate} = useLocalize();
    const listRef = useRef<RNSectionList<TItem, SectionWithIndexOffset<TItem>>>(null);
    const innerTextInputRef = useRef<RNTextInput | null>(null);
    const focusTimeoutRef = useRef<NodeJS.Timeout | null>(null);
    const shouldShowSelectAll = !!onSelectAll;
    const activeElementRole = useActiveElementRole();
    const isFocused = useIsFocused();
    const [maxToRenderPerBatch, setMaxToRenderPerBatch] = useState(shouldUseDynamicMaxToRenderPerBatch ? 0 : CONST.MAX_TO_RENDER_PER_BATCH.DEFAULT);
    const [isInitialSectionListRender, setIsInitialSectionListRender] = useState(true);
    const {isKeyboardShown} = useKeyboardState();
    const [itemsToHighlight, setItemsToHighlight] = useState<Set<string> | null>(null);
    const itemFocusTimeoutRef = useRef<NodeJS.Timeout | null>(null);
    const [currentPage, setCurrentPage] = useState(1);
    const isTextInputFocusedRef = useRef<boolean>(false);
    const {singleExecution} = useSingleExecution();

    const incrementPage = () => setCurrentPage((prev) => prev + 1);

    /**
     * Iterates through the sections and items inside each section, and builds 4 arrays along the way:
     * - `allOptions`: Contains all the items in the list, flattened, regardless of section
     * - `disabledOptionsIndexes`: Contains the indexes of all the unselectable and disabled items in the list
     * - `disabledArrowKeyOptionsIndexes`: Contains the indexes of item that is not navigatable by the arrow key. The list is separated from disabledOptionsIndexes because unselectable item is still navigatable by the arrow key.
     * - `itemLayouts`: Contains the layout information for each item, header and footer in the list,
     * so we can calculate the position of any given item when scrolling programmatically
     */
    const flattenedSections = useMemo<FlattenedSectionsReturn<TItem>>(() => {
        const allOptions: TItem[] = [];

        const disabledOptionsIndexes: number[] = [];
        const disabledArrowKeyOptionsIndexes: number[] = [];
        let disabledIndex = 0;

        // need to account that the list might have some extra content above it
        let offset = customListHeader ? customListHeaderHeight : 0;
        const itemLayouts = [{length: 0, offset}];

        const selectedOptions: TItem[] = [];

        sections.forEach((section, sectionIndex) => {
            const sectionHeaderHeight = variables.optionsListSectionHeaderHeight;
            itemLayouts.push({length: sectionHeaderHeight, offset});
            offset += sectionHeaderHeight;

            section.data?.forEach((item, optionIndex) => {
                // Add item to the general flattened array
                allOptions.push({
                    ...item,
                    sectionIndex,
                    index: optionIndex,
                });

                // If disabled, add to the disabled indexes array
                const isItemDisabled = !!section.isDisabled || (item.isDisabled && !item.isSelected);
                // eslint-disable-next-line @typescript-eslint/prefer-nullish-coalescing
                if (isItemDisabled || item.isDisabledCheckbox) {
                    disabledOptionsIndexes.push(disabledIndex);
                    if (isItemDisabled) {
                        disabledArrowKeyOptionsIndexes.push(disabledIndex);
                    }
                }
                disabledIndex += 1;

                // Account for the height of the item in getItemLayout
                const fullItemHeight = getItemHeight(item);
                itemLayouts.push({length: fullItemHeight, offset});
                offset += fullItemHeight;

                if (item.isSelected && !selectedOptions.find((option) => option.keyForList === item.keyForList)) {
                    selectedOptions.push(item);
                }
            });

            // We're not rendering any section footer, but we need to push to the array
            // because React Native accounts for it in getItemLayout
            itemLayouts.push({length: 0, offset});
        });

        // We're not rendering the list footer, but we need to push to the array
        // because React Native accounts for it in getItemLayout
        itemLayouts.push({length: 0, offset});

        if (selectedOptions.length > 1 && !canSelectMultiple) {
            Log.alert(
                'Dev error: SelectionList - multiple items are selected but prop `canSelectMultiple` is false. Please enable `canSelectMultiple` or make your list have only 1 item with `isSelected: true`.',
            );
        }

        return {
            allOptions,
            selectedOptions,
            disabledOptionsIndexes,
            disabledArrowKeyOptionsIndexes,
            itemLayouts,
            allSelected: selectedOptions.length > 0 && selectedOptions.length === allOptions.length - disabledOptionsIndexes.length,
        };
    }, [canSelectMultiple, sections, customListHeader, customListHeaderHeight, getItemHeight]);

    const [slicedSections, ShowMoreButtonInstance] = useMemo(() => {
        let remainingOptionsLimit = CONST.MAX_SELECTION_LIST_PAGE_LENGTH * currentPage;
        const processedSections = getSectionsWithIndexOffset(
            sections.map((section) => {
                const data = !isEmpty(section.data) && remainingOptionsLimit > 0 ? section.data.slice(0, remainingOptionsLimit) : [];
                remainingOptionsLimit -= data.length;

                return {
                    ...section,
                    data,
                };
            }),
        );

        const shouldShowMoreButton = flattenedSections.allOptions.length > CONST.MAX_SELECTION_LIST_PAGE_LENGTH * currentPage;
        const showMoreButton = shouldShowMoreButton ? (
            <ShowMoreButton
                containerStyle={[styles.mt2, styles.mb5]}
                currentCount={CONST.MAX_SELECTION_LIST_PAGE_LENGTH * currentPage}
                totalCount={flattenedSections.allOptions.length}
                onPress={incrementPage}
            />
        ) : null;
        return [processedSections, showMoreButton];
        // we don't need to add styles here as they change
        // we don't need to add flattendedSections here as they will change along with sections
        // eslint-disable-next-line react-compiler/react-compiler, react-hooks/exhaustive-deps
    }, [sections, currentPage]);

    // Disable `Enter` shortcut if the active element is a button or checkbox
    const disableEnterShortcut = activeElementRole && [CONST.ROLE.BUTTON, CONST.ROLE.CHECKBOX].includes(activeElementRole as ButtonOrCheckBoxRoles);

    /**
     * Scrolls to the desired item index in the section list
     *
     * @param index - the index of the item to scroll to
     * @param animated - whether to animate the scroll
     */
    const scrollToIndex = useCallback(
        (index: number, animated = true) => {
            const item = flattenedSections.allOptions[index];

            if (!listRef.current || !item) {
                return;
            }

            const itemIndex = item.index ?? -1;
            const sectionIndex = item.sectionIndex ?? -1;

            listRef.current.scrollToLocation({sectionIndex, itemIndex, animated, viewOffset: variables.contentHeaderHeight});
        },

        // eslint-disable-next-line react-compiler/react-compiler, react-hooks/exhaustive-deps
        [flattenedSections.allOptions],
    );

    const [disabledArrowKeyIndexes, setDisabledArrowKeyIndexes] = useState(flattenedSections.disabledArrowKeyOptionsIndexes);
    useEffect(() => {
        if (arraysEqual(disabledArrowKeyIndexes, flattenedSections.disabledArrowKeyOptionsIndexes)) {
            return;
        }

        setDisabledArrowKeyIndexes(flattenedSections.disabledArrowKeyOptionsIndexes);
        // eslint-disable-next-line react-compiler/react-compiler, react-hooks/exhaustive-deps
    }, [flattenedSections.disabledArrowKeyOptionsIndexes]);

    // If `initiallyFocusedOptionKey` is not passed, we fall back to `-1`, to avoid showing the highlight on the first member
    const [focusedIndex, setFocusedIndex] = useArrowKeyFocusManager({
        initialFocusedIndex: flattenedSections.allOptions.findIndex((option) => option.keyForList === initiallyFocusedOptionKey),
        maxIndex: Math.min(flattenedSections.allOptions.length - 1, CONST.MAX_SELECTION_LIST_PAGE_LENGTH * currentPage - 1),
        disabledIndexes: disabledArrowKeyIndexes,
        isActive: isFocused,
        onFocusedIndexChange: (index: number) => {
            scrollToIndex(index, true);
        },
        isFocused,
    });

    const clearInputAfterSelect = useCallback(() => {
        onChangeText?.('');
    }, [onChangeText]);

    /**
     * Logic to run when a row is selected, either with click/press or keyboard hotkeys.
     *
     * @param item - the list item
     * @param indexToFocus - the list item index to focus
     */
    const selectRow = (item: TItem, indexToFocus?: number) => {
        // In single-selection lists we don't care about updating the focused index, because the list is closed after selecting an item
        if (canSelectMultiple) {
            if (sections.length > 1) {
                // If the list has only 1 section (e.g. Workspace Members list), we do nothing.
                // If the list has multiple sections (e.g. Workspace Invite list), and `shouldUnfocusRow` is false,
                // we focus the first one after all the selected (selected items are always at the top).
                const selectedOptionsCount = item.isSelected ? flattenedSections.selectedOptions.length - 1 : flattenedSections.selectedOptions.length + 1;

                if (!item.isSelected) {
                    // If we're selecting an item, scroll to it's position at the top, so we can see it
                    scrollToIndex(Math.max(selectedOptionsCount - 1, 0), true);
                }
            }

            if (shouldShowTextInput) {
                clearInputAfterSelect();
            }
        }

        if (shouldUpdateFocusedIndex && typeof indexToFocus === 'number') {
            setFocusedIndex(indexToFocus);
        }

        onSelectRow(item);

        if (shouldShowTextInput && shouldPreventDefaultFocusOnSelectRow && innerTextInputRef.current) {
            innerTextInputRef.current.focus();
        }
    };

    const selectAllRow = () => {
        onSelectAll?.();

        if (shouldShowTextInput && shouldPreventDefaultFocusOnSelectRow && innerTextInputRef.current) {
            innerTextInputRef.current.focus();
        }
    };

    const selectFocusedOption = () => {
        const focusedOption = flattenedSections.allOptions[focusedIndex];

        if (!focusedOption || (focusedOption.isDisabled && !focusedOption.isSelected)) {
            return;
        }

        selectRow(focusedOption);
    };

    /**
     * This function is used to compute the layout of any given item in our list.
     * We need to implement it so that we can programmatically scroll to items outside the virtual render window of the SectionList.
     *
     * @param data - This is the same as the data we pass into the component
     * @param flatDataArrayIndex - This index is provided by React Native, and refers to a flat array with data from all the sections. This flat array has some quirks:
     *
     *     1. It ALWAYS includes a list header and a list footer, even if we don't provide/render those.
     *     2. Each section includes a header, even if we don't provide/render one.
     *
     *     For example, given a list with two sections, two items in each section, no header, no footer, and no section headers, the flat array might look something like this:
     *
     *     [{header}, {sectionHeader}, {item}, {item}, {sectionHeader}, {item}, {item}, {footer}]
     */
    const getItemLayout = (data: Array<SectionListData<TItem, SectionWithIndexOffset<TItem>>> | null, flatDataArrayIndex: number) => {
        const targetItem = flattenedSections.itemLayouts[flatDataArrayIndex];

        if (!targetItem) {
            return {
                length: 0,
                offset: 0,
                index: flatDataArrayIndex,
            };
        }

        return {
            length: targetItem.length,
            offset: targetItem.offset,
            index: flatDataArrayIndex,
        };
    };

    const renderSectionHeader = ({section}: {section: SectionListDataType<TItem>}) => {
        if (section.CustomSectionHeader) {
            return <section.CustomSectionHeader section={section} />;
        }

        if (!section.title || isEmptyObject(section.data) || listHeaderContent) {
            return null;
        }

        return (
            // Note: The `optionsListSectionHeader` style provides an explicit height to section headers.
            // We do this so that we can reference the height in `getItemLayout` –
            // we need to know the heights of all list items up-front in order to synchronously compute the layout of any given list item.
            // So be aware that if you adjust the content of the section header (for example, change the font size), you may need to adjust this explicit height as well.
            <View style={[styles.optionsListSectionHeader, styles.justifyContentCenter, sectionTitleStyles]}>
                <Text style={[styles.ph5, styles.textLabelSupporting]}>{section.title}</Text>
            </View>
        );
    };

    const header = () => (
        <>
            {!headerMessage && canSelectMultiple && shouldShowSelectAll && (
                <View style={[styles.userSelectNone, styles.peopleRow, styles.ph5, styles.pb3, listHeaderWrapperStyle, styles.selectionListStickyHeader]}>
                    <View style={[styles.flexRow, styles.alignItemsCenter]}>
                        <Checkbox
                            accessibilityLabel={translate('workspace.people.selectAll')}
                            isChecked={flattenedSections.allSelected}
                            onPress={selectAllRow}
                            disabled={flattenedSections.allOptions.length === flattenedSections.disabledOptionsIndexes.length}
                        />
                        {!customListHeader && (
                            <PressableWithFeedback
                                style={[styles.userSelectNone, styles.flexRow, styles.alignItemsCenter]}
                                onPress={selectAllRow}
                                accessibilityLabel={translate('workspace.people.selectAll')}
                                role="button"
                                accessibilityState={{checked: flattenedSections.allSelected}}
                                disabled={flattenedSections.allOptions.length === flattenedSections.disabledOptionsIndexes.length}
                                dataSet={{[CONST.SELECTION_SCRAPER_HIDDEN_ELEMENT]: true}}
                                onMouseDown={shouldPreventDefaultFocusOnSelectRow ? (e) => e.preventDefault() : undefined}
                            >
                                <Text style={[styles.textStrong, styles.ph3]}>{translate('workspace.people.selectAll')}</Text>
                            </PressableWithFeedback>
                        )}
                    </View>
                    {customListHeader}
                </View>
            )}
            {!headerMessage && !canSelectMultiple && customListHeader}
        </>
    );

    const renderItem = ({item, index, section}: SectionListRenderItemInfo<TItem, SectionWithIndexOffset<TItem>>) => {
        const normalizedIndex = index + (section?.indexOffset ?? 0);
        const isDisabled = !!section.isDisabled || item.isDisabled;
        const isItemFocused = (!isDisabled || item.isSelected) && (focusedIndex === normalizedIndex || itemsToHighlight?.has(item.keyForList ?? ''));
        // We only create tooltips for the first 10 users or so since some reports have hundreds of users, causing performance to degrade.
        const showTooltip = shouldShowTooltips && normalizedIndex < 10;

        const handleOnCheckboxPress = () => {
            if (SearchUtils.isReportListItemType(item)) {
                return onCheckboxPress;
            }
            return onCheckboxPress ? () => onCheckboxPress(item) : undefined;
        };

        return (
            <>
                <ListItem
                    item={item}
                    isFocused={isItemFocused}
                    isDisabled={isDisabled}
                    showTooltip={showTooltip}
                    canSelectMultiple={canSelectMultiple}
                    onLongPressRow={onLongPressRow}
                    onSelectRow={() => {
                        if (shouldSingleExecuteRowSelect) {
                            singleExecution(() => selectRow(item, index))();
                        } else {
                            selectRow(item, index);
                        }
                    }}
                    onCheckboxPress={handleOnCheckboxPress()}
                    onDismissError={() => onDismissError?.(item)}
                    shouldPreventDefaultFocusOnSelectRow={shouldPreventDefaultFocusOnSelectRow}
                    // We're already handling the Enter key press in the useKeyboardShortcut hook, so we don't want the list item to submit the form
                    shouldPreventEnterKeySubmit
                    rightHandSideComponent={rightHandSideComponent}
                    keyForList={item.keyForList ?? ''}
                    isMultilineSupported={isRowMultilineSupported}
                    isAlternateTextMultilineSupported={isAlternateTextMultilineSupported}
                    onFocus={() => {
                        if (isDisabled) {
                            return;
                        }
                        setFocusedIndex(normalizedIndex);
                    }}
                    shouldSyncFocus={!isTextInputFocusedRef.current}
                />
                {item.footerContent && item.footerContent}
            </>
        );
    };

    const renderListEmptyContent = () => {
        if (showLoadingPlaceholder) {
            return <OptionsListSkeletonView shouldStyleAsTable={shouldUseUserSkeletonView} />;
        }
        if (shouldShowListEmptyContent) {
            return listEmptyContent;
        }
        return null;
    };

    const scrollToFocusedIndexOnFirstRender = useCallback(
        (nativeEvent: LayoutChangeEvent) => {
            if (shouldUseDynamicMaxToRenderPerBatch) {
                const listHeight = nativeEvent.nativeEvent.layout.height;
                const itemHeight = nativeEvent.nativeEvent.layout.y;
                setMaxToRenderPerBatch((Math.ceil(listHeight / itemHeight) || 0) + CONST.MAX_TO_RENDER_PER_BATCH.DEFAULT);
            }

            if (!isInitialSectionListRender) {
                return;
            }
            scrollToIndex(focusedIndex, false);
            setIsInitialSectionListRender(false);
        },
        [focusedIndex, isInitialSectionListRender, scrollToIndex, shouldUseDynamicMaxToRenderPerBatch],
    );

    const onSectionListLayout = useCallback(
        (nativeEvent: LayoutChangeEvent) => {
            onLayout?.(nativeEvent);
            scrollToFocusedIndexOnFirstRender(nativeEvent);
        },
        [onLayout, scrollToFocusedIndexOnFirstRender],
    );

    const updateAndScrollToFocusedIndex = useCallback(
        (newFocusedIndex: number) => {
            setFocusedIndex(newFocusedIndex);
            scrollToIndex(newFocusedIndex, true);
        },
        [scrollToIndex, setFocusedIndex],
    );

    /** Function to focus text input */
    const focusTextInput = useCallback(() => {
        if (!innerTextInputRef.current) {
            return;
        }

        innerTextInputRef.current.focus();
    }, []);

    /** Focuses the text input when the component comes into focus and after any navigation animations finish. */
    useFocusEffect(
        useCallback(() => {
            if (textInputAutoFocus && shouldShowTextInput) {
                if (shouldDelayFocus) {
                    focusTimeoutRef.current = setTimeout(focusTextInput, CONST.ANIMATED_TRANSITION);
                } else {
                    focusTextInput();
                }
            }

            return () => focusTimeoutRef.current && clearTimeout(focusTimeoutRef.current);
        }, [shouldShowTextInput, textInputAutoFocus, shouldDelayFocus, focusTextInput]),
    );

    const prevTextInputValue = usePrevious(textInputValue);
    const prevSelectedOptionsLength = usePrevious(flattenedSections.selectedOptions.length);
    const prevAllOptionsLength = usePrevious(flattenedSections.allOptions.length);

    useEffect(() => {
        // Avoid changing focus if the textInputValue remains unchanged.
        if (
            (prevTextInputValue === textInputValue && flattenedSections.selectedOptions.length === prevSelectedOptionsLength) ||
            flattenedSections.allOptions.length === 0 ||
            shouldUpdateFocusedIndex
        ) {
            return;
        }
        // Remove the focus if the search input is empty or selected options length is changed (and allOptions length remains the same)
        // else focus on the first non disabled item
        const newSelectedIndex =
            textInputValue === '' || (flattenedSections.selectedOptions.length !== prevSelectedOptionsLength && prevAllOptionsLength === flattenedSections.allOptions.length) ? -1 : 0;

        // reseting the currrent page to 1 when the user types something
        setCurrentPage(1);

        updateAndScrollToFocusedIndex(newSelectedIndex);
    }, [
        canSelectMultiple,
        flattenedSections.allOptions.length,
        flattenedSections.selectedOptions.length,
        prevTextInputValue,
        textInputValue,
        updateAndScrollToFocusedIndex,
        prevSelectedOptionsLength,
        prevAllOptionsLength,
        shouldUpdateFocusedIndex,
    ]);

    useEffect(
        () => () => {
            if (!itemFocusTimeoutRef.current) {
                return;
            }
            clearTimeout(itemFocusTimeoutRef.current);
        },
        [],
    );

    /**
     * Highlights the items and scrolls to the first item present in the items list.
     *
     * @param items - The list of items to highlight.
     * @param timeout - The timeout in milliseconds before removing the highlight.
     */
    const scrollAndHighlightItem = useCallback(
        (items: string[], timeout: number) => {
            const newItemsToHighlight = new Set<string>();
            items.forEach((item) => {
                newItemsToHighlight.add(item);
            });
            const index = flattenedSections.allOptions.findIndex((option) => newItemsToHighlight.has(option.keyForList ?? ''));
            updateAndScrollToFocusedIndex(index);
            setItemsToHighlight(newItemsToHighlight);

            if (itemFocusTimeoutRef.current) {
                clearTimeout(itemFocusTimeoutRef.current);
            }

            itemFocusTimeoutRef.current = setTimeout(() => {
                setFocusedIndex(-1);
                setItemsToHighlight(null);
            }, timeout);
        },
        [flattenedSections.allOptions, setFocusedIndex, updateAndScrollToFocusedIndex],
    );

    useImperativeHandle(ref, () => ({scrollAndHighlightItem, clearInputAfterSelect}), [scrollAndHighlightItem, clearInputAfterSelect]);

    /** Selects row when pressing Enter */
    useKeyboardShortcut(CONST.KEYBOARD_SHORTCUTS.ENTER, selectFocusedOption, {
        captureOnInputs: true,
        shouldBubble: !flattenedSections.allOptions[focusedIndex],
        shouldStopPropagation,
        isActive: !disableKeyboardShortcuts && !disableEnterShortcut && isFocused,
    });

    /** Calls confirm action when pressing CTRL (CMD) + Enter */
    useKeyboardShortcut(
        CONST.KEYBOARD_SHORTCUTS.CTRL_ENTER,
        (e) => {
            const focusedOption = flattenedSections.allOptions[focusedIndex];
            if (onConfirm) {
                onConfirm(e, focusedOption);
                return;
            }
            selectFocusedOption();
        },
        {
            captureOnInputs: true,
            shouldBubble: !flattenedSections.allOptions[focusedIndex],
            isActive: !disableKeyboardShortcuts && isFocused,
        },
    );

    return (
        <SafeAreaConsumer>
            {({safeAreaPaddingBottomStyle}) => (
                <View style={[styles.flex1, (!isKeyboardShown || !!footerContent || showConfirmButton) && safeAreaPaddingBottomStyle, containerStyle]}>
                    {shouldShowTextInput && (
                        <View style={[styles.ph5, styles.pb3]}>
                            <TextInput
                                ref={(element) => {
                                    innerTextInputRef.current = element as RNTextInput;

                                    if (!textInputRef) {
                                        return;
                                    }

                                    if (typeof textInputRef === 'function') {
                                        textInputRef(element as RNTextInput);
                                    } else {
                                        // eslint-disable-next-line no-param-reassign
                                        textInputRef.current = element as RNTextInput;
                                    }
                                }}
                                onFocus={() => (isTextInputFocusedRef.current = true)}
                                onBlur={() => (isTextInputFocusedRef.current = false)}
                                label={textInputLabel}
                                accessibilityLabel={textInputLabel}
                                hint={textInputHint}
                                role={CONST.ROLE.PRESENTATION}
                                value={textInputValue}
                                placeholder={textInputPlaceholder}
                                maxLength={textInputMaxLength}
                                onChangeText={onChangeText}
                                inputMode={inputMode}
                                selectTextOnFocus
                                spellCheck={false}
                                iconLeft={textInputIconLeft}
                                onSubmitEditing={selectFocusedOption}
                                blurOnSubmit={!!flattenedSections.allOptions.length}
                                isLoading={isLoadingNewOptions}
                                testID="selection-list-text-input"
                                shouldInterceptSwipe={shouldTextInputInterceptSwipe}
                            />
                        </View>
                    )}
                    {/* If we are loading new options we will avoid showing any header message. This is mostly because one of the header messages says there are no options. */}
                    {/* This is misleading because we might be in the process of loading fresh options from the server. */}
                    {(!isLoadingNewOptions || headerMessage !== translate('common.noResultsFound') || (flattenedSections.allOptions.length === 0 && !showLoadingPlaceholder)) &&
                        !!headerMessage && (
                            <View style={headerMessageStyle ?? [styles.ph5, styles.pb5]}>
                                <Text style={[styles.textLabel, styles.colorMuted, styles.minHeight5]}>{headerMessage}</Text>
                            </View>
                        )}
                    {!!headerContent && headerContent}
                    {flattenedSections.allOptions.length === 0 ? (
                        renderListEmptyContent()
                    ) : (
                        <>
                            {!listHeaderContent && header()}
                            <SectionList
                                removeClippedSubviews={removeClippedSubviews}
                                ref={listRef}
                                sections={slicedSections}
                                stickySectionHeadersEnabled={false}
                                renderSectionHeader={(arg) => (
                                    <>
                                        {renderSectionHeader(arg)}
                                        {listHeaderContent && header()}
                                    </>
                                )}
                                renderItem={renderItem}
                                getItemLayout={getItemLayout}
                                onScroll={onScroll}
                                onScrollBeginDrag={onScrollBeginDrag}
                                keyExtractor={(item, index) => item.keyForList ?? `${index}`}
                                extraData={focusedIndex}
                                // the only valid values on the new arch are "white", "black", and "default", other values will cause a crash
                                indicatorStyle="white"
                                keyboardShouldPersistTaps="always"
                                showsVerticalScrollIndicator={showScrollIndicator}
                                initialNumToRender={12}
                                maxToRenderPerBatch={maxToRenderPerBatch}
                                windowSize={windowSize}
                                updateCellsBatchingPeriod={updateCellsBatchingPeriod}
                                viewabilityConfig={{viewAreaCoveragePercentThreshold: 95}}
                                testID="selection-list"
                                onLayout={onSectionListLayout}
                                style={[(!maxToRenderPerBatch || (shouldHideListOnInitialRender && isInitialSectionListRender)) && styles.opacity0, sectionListStyle]}
                                ListHeaderComponent={listHeaderContent}
                                ListFooterComponent={listFooterContent ?? ShowMoreButtonInstance}
                                onEndReached={onEndReached}
                                onEndReachedThreshold={onEndReachedThreshold}
                            />
                            {children}
                        </>
                    )}
                    {showConfirmButton && (
                        <FixedFooter style={[styles.mtAuto]}>
                            <Button
                                success
                                large
                                style={[styles.w100]}
                                text={confirmButtonText || translate('common.confirm')}
                                onPress={onConfirm}
                                pressOnEnter
                                enterKeyEventListenerPriority={1}
                            />
                        </FixedFooter>
                    )}
                    {!!footerContent && <FixedFooter style={[styles.mtAuto]}>{footerContent}</FixedFooter>}
                </View>
            )}
        </SafeAreaConsumer>
    );
}

BaseSelectionList.displayName = 'BaseSelectionList';

export default forwardRef(BaseSelectionList);<|MERGE_RESOLUTION|>--- conflicted
+++ resolved
@@ -97,12 +97,8 @@
         shouldDelayFocus = true,
         shouldUpdateFocusedIndex = false,
         onLongPressRow,
-<<<<<<< HEAD
         shouldShowTextInput = !!textInputLabel || !!textInputIconLeft,
-        shouldShowListEmptyContent = false,
-=======
         shouldShowListEmptyContent = true,
->>>>>>> 12037eef
     }: BaseSelectionListProps<TItem>,
     ref: ForwardedRef<SelectionListHandle>,
 ) {

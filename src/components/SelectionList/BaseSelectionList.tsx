import {useFocusEffect, useIsFocused} from '@react-navigation/native';
import lodashDebounce from 'lodash/debounce';
import isEmpty from 'lodash/isEmpty';
import type {ForwardedRef} from 'react';
import React, {forwardRef, useCallback, useEffect, useImperativeHandle, useMemo, useRef, useState} from 'react';
import type {LayoutChangeEvent, SectionList as RNSectionList, TextInput as RNTextInput, SectionListData, SectionListRenderItemInfo} from 'react-native';
import {View} from 'react-native';
import Button from '@components/Button';
import Checkbox from '@components/Checkbox';
import FixedFooter from '@components/FixedFooter';
import OptionsListSkeletonView from '@components/OptionsListSkeletonView';
import {PressableWithFeedback} from '@components/Pressable';
import SafeAreaConsumer from '@components/SafeAreaConsumer';
import SectionList from '@components/SectionList';
import ShowMoreButton from '@components/ShowMoreButton';
import Text from '@components/Text';
import TextInput from '@components/TextInput';
import useActiveElementRole from '@hooks/useActiveElementRole';
import useArrowKeyFocusManager from '@hooks/useArrowKeyFocusManager';
import useKeyboardShortcut from '@hooks/useKeyboardShortcut';
import useKeyboardState from '@hooks/useKeyboardState';
import useLocalize from '@hooks/useLocalize';
import usePrevious from '@hooks/usePrevious';
import useSingleExecution from '@hooks/useSingleExecution';
import useThemeStyles from '@hooks/useThemeStyles';
import getSectionsWithIndexOffset from '@libs/getSectionsWithIndexOffset';
import Log from '@libs/Log';
import variables from '@styles/variables';
import CONST from '@src/CONST';
import {isEmptyObject} from '@src/types/utils/EmptyObject';
import arraysEqual from '@src/utils/arraysEqual';
import BaseSelectionListItemRenderer from './BaseSelectionListItemRenderer';
import FocusAwareCellRendererComponent from './FocusAwareCellRendererComponent';
import type {BaseSelectionListProps, ButtonOrCheckBoxRoles, FlattenedSectionsReturn, ListItem, SectionListDataType, SectionWithIndexOffset, SelectionListHandle} from './types';

const getDefaultItemHeight = () => variables.optionRowHeight;

function BaseSelectionList<TItem extends ListItem>(
    {
        sections,
        ListItem,
        shouldUseUserSkeletonView,
        canSelectMultiple = false,
        onSelectRow,
        shouldSingleExecuteRowSelect = false,
        onCheckboxPress,
        onSelectAll,
        onDismissError,
        getItemHeight = getDefaultItemHeight,
        textInputLabel = '',
        textInputPlaceholder = '',
        textInputValue = '',
        textInputHint,
        textInputMaxLength,
        inputMode = CONST.INPUT_MODE.TEXT,
        onChangeText,
        initiallyFocusedOptionKey = '',
        onScroll,
        onScrollBeginDrag,
        headerMessage = '',
        confirmButtonText = '',
        onConfirm,
        headerContent,
        footerContent,
        listFooterContent,
        listEmptyContent,
        showScrollIndicator = true,
        showLoadingPlaceholder = false,
        showConfirmButton = false,
        shouldPreventDefaultFocusOnSelectRow = false,
        containerStyle,
        sectionListStyle,
        disableKeyboardShortcuts = false,
        children,
        shouldStopPropagation = false,
        shouldPreventDefault = true,
        shouldShowTooltips = true,
        shouldUseDynamicMaxToRenderPerBatch = false,
        rightHandSideComponent,
        isLoadingNewOptions = false,
        onLayout,
        customListHeader,
        customListHeaderHeight = 0,
        listHeaderWrapperStyle,
        isRowMultilineSupported = false,
        isAlternateTextMultilineSupported = false,
        alternateTextNumberOfLines = 2,
        textInputRef,
        headerMessageStyle,
        shouldHideListOnInitialRender = true,
        textInputIconLeft,
        sectionTitleStyles,
        textInputAutoFocus = true,
        shouldTextInputInterceptSwipe = false,
        listHeaderContent,
        onEndReached = () => {},
        onEndReachedThreshold,
        windowSize = 5,
        updateCellsBatchingPeriod = 50,
        removeClippedSubviews = true,
        shouldDelayFocus = true,
        shouldUpdateFocusedIndex = false,
        onLongPressRow,
        shouldShowTextInput = !!textInputLabel || !!textInputIconLeft,
        shouldShowListEmptyContent = true,
        listItemWrapperStyle,
        shouldIgnoreFocus = false,
        scrollEventThrottle,
        contentContainerStyle,
<<<<<<< HEAD
        shouldDebounceScrolling = false,
        shouldPreventActiveCellVirtualization = false,
=======
        shouldHighlightSelectedItem = false,
>>>>>>> 179d0f05
    }: BaseSelectionListProps<TItem>,
    ref: ForwardedRef<SelectionListHandle>,
) {
    const styles = useThemeStyles();
    const {translate} = useLocalize();
    const listRef = useRef<RNSectionList<TItem, SectionWithIndexOffset<TItem>>>(null);
    const innerTextInputRef = useRef<RNTextInput | null>(null);
    const focusTimeoutRef = useRef<NodeJS.Timeout | null>(null);
    const shouldShowSelectAll = !!onSelectAll;
    const activeElementRole = useActiveElementRole();
    const isFocused = useIsFocused();
    const [maxToRenderPerBatch, setMaxToRenderPerBatch] = useState(shouldUseDynamicMaxToRenderPerBatch ? 0 : CONST.MAX_TO_RENDER_PER_BATCH.DEFAULT);
    const [isInitialSectionListRender, setIsInitialSectionListRender] = useState(true);
    const {isKeyboardShown} = useKeyboardState();
    const [itemsToHighlight, setItemsToHighlight] = useState<Set<string> | null>(null);
    const itemFocusTimeoutRef = useRef<NodeJS.Timeout | null>(null);
    const [currentPage, setCurrentPage] = useState(1);
    const isTextInputFocusedRef = useRef<boolean>(false);
    const {singleExecution} = useSingleExecution();

    const incrementPage = () => setCurrentPage((prev) => prev + 1);

    /**
     * Iterates through the sections and items inside each section, and builds 4 arrays along the way:
     * - `allOptions`: Contains all the items in the list, flattened, regardless of section
     * - `disabledOptionsIndexes`: Contains the indexes of all the unselectable and disabled items in the list
     * - `disabledArrowKeyOptionsIndexes`: Contains the indexes of item that is not navigatable by the arrow key. The list is separated from disabledOptionsIndexes because unselectable item is still navigatable by the arrow key.
     * - `itemLayouts`: Contains the layout information for each item, header and footer in the list,
     * so we can calculate the position of any given item when scrolling programmatically
     */
    const flattenedSections = useMemo<FlattenedSectionsReturn<TItem>>(() => {
        const allOptions: TItem[] = [];

        const disabledOptionsIndexes: number[] = [];
        const disabledArrowKeyOptionsIndexes: number[] = [];
        let disabledIndex = 0;

        // need to account that the list might have some extra content above it
        let offset = customListHeader ? customListHeaderHeight : 0;
        const itemLayouts = [{length: 0, offset}];

        const selectedOptions: TItem[] = [];

        sections.forEach((section, sectionIndex) => {
            const sectionHeaderHeight = variables.optionsListSectionHeaderHeight;
            itemLayouts.push({length: sectionHeaderHeight, offset});
            offset += sectionHeaderHeight;

            section.data?.forEach((item, optionIndex) => {
                // Add item to the general flattened array
                allOptions.push({
                    ...item,
                    sectionIndex,
                    index: optionIndex,
                });

                // If disabled, add to the disabled indexes array
                const isItemDisabled = !!section.isDisabled || (item.isDisabled && !item.isSelected);
                // eslint-disable-next-line @typescript-eslint/prefer-nullish-coalescing
                if (isItemDisabled || item.isDisabledCheckbox) {
                    disabledOptionsIndexes.push(disabledIndex);
                    if (isItemDisabled) {
                        disabledArrowKeyOptionsIndexes.push(disabledIndex);
                    }
                }
                disabledIndex += 1;

                // Account for the height of the item in getItemLayout
                const fullItemHeight = getItemHeight(item);
                itemLayouts.push({length: fullItemHeight, offset});
                offset += fullItemHeight;

                if (item.isSelected && !selectedOptions.find((option) => option.keyForList === item.keyForList)) {
                    selectedOptions.push(item);
                }
            });

            // We're not rendering any section footer, but we need to push to the array
            // because React Native accounts for it in getItemLayout
            itemLayouts.push({length: 0, offset});
        });

        // We're not rendering the list footer, but we need to push to the array
        // because React Native accounts for it in getItemLayout
        itemLayouts.push({length: 0, offset});

        if (selectedOptions.length > 1 && !canSelectMultiple) {
            Log.alert(
                'Dev error: SelectionList - multiple items are selected but prop `canSelectMultiple` is false. Please enable `canSelectMultiple` or make your list have only 1 item with `isSelected: true`.',
            );
        }

        return {
            allOptions,
            selectedOptions,
            disabledOptionsIndexes,
            disabledArrowKeyOptionsIndexes,
            itemLayouts,
            allSelected: selectedOptions.length > 0 && selectedOptions.length === allOptions.length - disabledOptionsIndexes.length,
        };
    }, [canSelectMultiple, sections, customListHeader, customListHeaderHeight, getItemHeight]);

    const [slicedSections, ShowMoreButtonInstance] = useMemo(() => {
        let remainingOptionsLimit = CONST.MAX_SELECTION_LIST_PAGE_LENGTH * currentPage;
        const processedSections = getSectionsWithIndexOffset(
            sections.map((section) => {
                const data = !isEmpty(section.data) && remainingOptionsLimit > 0 ? section.data.slice(0, remainingOptionsLimit) : [];
                remainingOptionsLimit -= data.length;

                return {
                    ...section,
                    data,
                };
            }),
        );

        const shouldShowMoreButton = flattenedSections.allOptions.length > CONST.MAX_SELECTION_LIST_PAGE_LENGTH * currentPage;
        const showMoreButton = shouldShowMoreButton ? (
            <ShowMoreButton
                containerStyle={[styles.mt2, styles.mb5]}
                currentCount={CONST.MAX_SELECTION_LIST_PAGE_LENGTH * currentPage}
                totalCount={flattenedSections.allOptions.length}
                onPress={incrementPage}
            />
        ) : null;
        return [processedSections, showMoreButton];
        // we don't need to add styles here as they change
        // we don't need to add flattendedSections here as they will change along with sections
        // eslint-disable-next-line react-compiler/react-compiler, react-hooks/exhaustive-deps
    }, [sections, currentPage]);

    // Disable `Enter` shortcut if the active element is a button or checkbox
    const disableEnterShortcut = activeElementRole && [CONST.ROLE.BUTTON, CONST.ROLE.CHECKBOX].includes(activeElementRole as ButtonOrCheckBoxRoles);

    /**
     * Scrolls to the desired item index in the section list
     *
     * @param index - the index of the item to scroll to
     * @param animated - whether to animate the scroll
     */
    const scrollToIndex = useCallback(
        (index: number, animated = true) => {
            const item = flattenedSections.allOptions.at(index);

            if (!listRef.current || !item || index === -1) {
                return;
            }

            const itemIndex = item.index ?? -1;
            const sectionIndex = item.sectionIndex ?? -1;

            listRef.current.scrollToLocation({sectionIndex, itemIndex, animated, viewOffset: variables.contentHeaderHeight});
        },

        // eslint-disable-next-line react-compiler/react-compiler, react-hooks/exhaustive-deps
        [flattenedSections.allOptions],
    );

    const [disabledArrowKeyIndexes, setDisabledArrowKeyIndexes] = useState(flattenedSections.disabledArrowKeyOptionsIndexes);
    useEffect(() => {
        if (arraysEqual(disabledArrowKeyIndexes, flattenedSections.disabledArrowKeyOptionsIndexes)) {
            return;
        }

        setDisabledArrowKeyIndexes(flattenedSections.disabledArrowKeyOptionsIndexes);
        // eslint-disable-next-line react-compiler/react-compiler, react-hooks/exhaustive-deps
    }, [flattenedSections.disabledArrowKeyOptionsIndexes]);

    const debouncedScrollToIndex = useMemo(() => lodashDebounce(scrollToIndex, CONST.TIMING.LIST_SCROLLING_DEBOUNCE_TIME, {leading: true, trailing: true}), [scrollToIndex]);

    // If `initiallyFocusedOptionKey` is not passed, we fall back to `-1`, to avoid showing the highlight on the first member
    const [focusedIndex, setFocusedIndex] = useArrowKeyFocusManager({
        initialFocusedIndex: flattenedSections.allOptions.findIndex((option) => option.keyForList === initiallyFocusedOptionKey),
        maxIndex: Math.min(flattenedSections.allOptions.length - 1, CONST.MAX_SELECTION_LIST_PAGE_LENGTH * currentPage - 1),
        disabledIndexes: disabledArrowKeyIndexes,
        isActive: isFocused,
        onFocusedIndexChange: (index: number) => {
            (shouldDebounceScrolling ? debouncedScrollToIndex : scrollToIndex)(index, true);
        },
        isFocused,
    });

    const clearInputAfterSelect = useCallback(() => {
        onChangeText?.('');
    }, [onChangeText]);

    /**
     * Logic to run when a row is selected, either with click/press or keyboard hotkeys.
     *
     * @param item - the list item
     * @param indexToFocus - the list item index to focus
     */
    const selectRow = useCallback(
        (item: TItem, indexToFocus?: number) => {
            // In single-selection lists we don't care about updating the focused index, because the list is closed after selecting an item
            if (canSelectMultiple) {
                if (sections.length > 1) {
                    // If the list has only 1 section (e.g. Workspace Members list), we do nothing.
                    // If the list has multiple sections (e.g. Workspace Invite list), and `shouldUnfocusRow` is false,
                    // we focus the first one after all the selected (selected items are always at the top).
                    const selectedOptionsCount = item.isSelected ? flattenedSections.selectedOptions.length - 1 : flattenedSections.selectedOptions.length + 1;

                    if (!item.isSelected) {
                        // If we're selecting an item, scroll to it's position at the top, so we can see it
                        scrollToIndex(Math.max(selectedOptionsCount - 1, 0), true);
                    }
                }

                if (shouldShowTextInput) {
                    clearInputAfterSelect();
                }
            }

            if (shouldUpdateFocusedIndex && typeof indexToFocus === 'number') {
                setFocusedIndex(indexToFocus);
            }

            onSelectRow(item);

            if (shouldShowTextInput && shouldPreventDefaultFocusOnSelectRow && innerTextInputRef.current) {
                innerTextInputRef.current.focus();
            }
        },
        [
            canSelectMultiple,
            sections.length,
            flattenedSections.selectedOptions.length,
            scrollToIndex,
            shouldShowTextInput,
            clearInputAfterSelect,
            shouldUpdateFocusedIndex,
            setFocusedIndex,
            onSelectRow,
            shouldPreventDefaultFocusOnSelectRow,
        ],
    );

    const selectAllRow = () => {
        onSelectAll?.();

        if (shouldShowTextInput && shouldPreventDefaultFocusOnSelectRow && innerTextInputRef.current) {
            innerTextInputRef.current.focus();
        }
    };

    const selectFocusedOption = () => {
        const focusedOption = focusedIndex !== -1 ? flattenedSections.allOptions.at(focusedIndex) : undefined;

        if (!focusedOption || (focusedOption.isDisabled && !focusedOption.isSelected)) {
            return;
        }

        selectRow(focusedOption);
    };

    /**
     * This function is used to compute the layout of any given item in our list.
     * We need to implement it so that we can programmatically scroll to items outside the virtual render window of the SectionList.
     *
     * @param data - This is the same as the data we pass into the component
     * @param flatDataArrayIndex - This index is provided by React Native, and refers to a flat array with data from all the sections. This flat array has some quirks:
     *
     *     1. It ALWAYS includes a list header and a list footer, even if we don't provide/render those.
     *     2. Each section includes a header, even if we don't provide/render one.
     *
     *     For example, given a list with two sections, two items in each section, no header, no footer, and no section headers, the flat array might look something like this:
     *
     *     [{header}, {sectionHeader}, {item}, {item}, {sectionHeader}, {item}, {item}, {footer}]
     */
    const getItemLayout = (data: Array<SectionListData<TItem, SectionWithIndexOffset<TItem>>> | null, flatDataArrayIndex: number) => {
        const targetItem = flattenedSections.itemLayouts.at(flatDataArrayIndex);

        if (!targetItem || flatDataArrayIndex === -1) {
            return {
                length: 0,
                offset: 0,
                index: flatDataArrayIndex,
            };
        }

        return {
            length: targetItem.length,
            offset: targetItem.offset,
            index: flatDataArrayIndex,
        };
    };

    const renderSectionHeader = ({section}: {section: SectionListDataType<TItem>}) => {
        if (section.CustomSectionHeader) {
            return <section.CustomSectionHeader section={section} />;
        }

        if (!section.title || isEmptyObject(section.data) || listHeaderContent) {
            return null;
        }

        return (
            // Note: The `optionsListSectionHeader` style provides an explicit height to section headers.
            // We do this so that we can reference the height in `getItemLayout` –
            // we need to know the heights of all list items up-front in order to synchronously compute the layout of any given list item.
            // So be aware that if you adjust the content of the section header (for example, change the font size), you may need to adjust this explicit height as well.
            <View style={[styles.optionsListSectionHeader, styles.justifyContentCenter, sectionTitleStyles]}>
                <Text style={[styles.ph5, styles.textLabelSupporting]}>{section.title}</Text>
            </View>
        );
    };

    const header = () => (
        <>
            {!headerMessage && canSelectMultiple && shouldShowSelectAll && (
                <View style={[styles.userSelectNone, styles.peopleRow, styles.ph5, styles.pb3, listHeaderWrapperStyle, styles.selectionListStickyHeader]}>
                    <View style={[styles.flexRow, styles.alignItemsCenter]}>
                        <Checkbox
                            accessibilityLabel={translate('workspace.people.selectAll')}
                            isChecked={flattenedSections.allSelected}
                            onPress={selectAllRow}
                            disabled={flattenedSections.allOptions.length === flattenedSections.disabledOptionsIndexes.length}
                        />
                        {!customListHeader && (
                            <PressableWithFeedback
                                style={[styles.userSelectNone, styles.flexRow, styles.alignItemsCenter]}
                                onPress={selectAllRow}
                                accessibilityLabel={translate('workspace.people.selectAll')}
                                role="button"
                                accessibilityState={{checked: flattenedSections.allSelected}}
                                disabled={flattenedSections.allOptions.length === flattenedSections.disabledOptionsIndexes.length}
                                dataSet={{[CONST.SELECTION_SCRAPER_HIDDEN_ELEMENT]: true}}
                                onMouseDown={shouldPreventDefaultFocusOnSelectRow ? (e) => e.preventDefault() : undefined}
                            >
                                <Text style={[styles.textStrong, styles.ph3]}>{translate('workspace.people.selectAll')}</Text>
                            </PressableWithFeedback>
                        )}
                    </View>
                    {customListHeader}
                </View>
            )}
            {!headerMessage && !canSelectMultiple && customListHeader}
        </>
    );

    const renderItem = ({item, index, section}: SectionListRenderItemInfo<TItem, SectionWithIndexOffset<TItem>>) => {
        const normalizedIndex = index + (section?.indexOffset ?? 0);
        const isDisabled = !!section.isDisabled || item.isDisabled;
        const isItemFocused = (!isDisabled || item.isSelected) && (focusedIndex === normalizedIndex || itemsToHighlight?.has(item.keyForList ?? ''));
        // We only create tooltips for the first 10 users or so since some reports have hundreds of users, causing performance to degrade.
        const showTooltip = shouldShowTooltips && normalizedIndex < 10;

        return (
<<<<<<< HEAD
            <BaseSelectionListItemRenderer
                ListItem={ListItem}
                item={item}
                index={index}
                isFocused={isItemFocused}
                isDisabled={isDisabled}
                showTooltip={showTooltip}
                canSelectMultiple={canSelectMultiple}
                onLongPressRow={onLongPressRow}
                shouldSingleExecuteRowSelect={shouldSingleExecuteRowSelect}
                selectRow={selectRow}
                onCheckboxPress={onCheckboxPress}
                onDismissError={onDismissError}
                shouldPreventDefaultFocusOnSelectRow={shouldPreventDefaultFocusOnSelectRow}
                rightHandSideComponent={rightHandSideComponent}
                isMultilineSupported={isRowMultilineSupported}
                isAlternateTextMultilineSupported={isAlternateTextMultilineSupported}
                alternateTextNumberOfLines={alternateTextNumberOfLines}
                shouldIgnoreFocus={shouldIgnoreFocus}
                setFocusedIndex={setFocusedIndex}
                normalizedIndex={normalizedIndex}
                shouldSyncFocus={!isTextInputFocusedRef.current}
                wrapperStyle={listItemWrapperStyle}
                singleExecution={singleExecution}
            />
=======
            <>
                <ListItem
                    item={item}
                    isFocused={isItemFocused}
                    isDisabled={isDisabled}
                    showTooltip={showTooltip}
                    canSelectMultiple={canSelectMultiple}
                    onLongPressRow={onLongPressRow}
                    onSelectRow={() => {
                        if (shouldSingleExecuteRowSelect) {
                            singleExecution(() => selectRow(item, index))();
                        } else {
                            selectRow(item, index);
                        }
                    }}
                    onCheckboxPress={handleOnCheckboxPress()}
                    onDismissError={() => onDismissError?.(item)}
                    shouldPreventDefaultFocusOnSelectRow={shouldPreventDefaultFocusOnSelectRow}
                    // We're already handling the Enter key press in the useKeyboardShortcut hook, so we don't want the list item to submit the form
                    shouldPreventEnterKeySubmit
                    rightHandSideComponent={rightHandSideComponent}
                    keyForList={item.keyForList ?? ''}
                    isMultilineSupported={isRowMultilineSupported}
                    isAlternateTextMultilineSupported={isAlternateTextMultilineSupported}
                    alternateTextNumberOfLines={alternateTextNumberOfLines}
                    onFocus={() => {
                        if (shouldIgnoreFocus || isDisabled) {
                            return;
                        }
                        setFocusedIndex(normalizedIndex);
                    }}
                    shouldSyncFocus={!isTextInputFocusedRef.current}
                    shouldHighlightSelectedItem={shouldHighlightSelectedItem}
                    wrapperStyle={listItemWrapperStyle}
                />
                {item.footerContent && item.footerContent}
            </>
>>>>>>> 179d0f05
        );
    };

    const renderListEmptyContent = () => {
        if (showLoadingPlaceholder) {
            return <OptionsListSkeletonView shouldStyleAsTable={shouldUseUserSkeletonView} />;
        }
        if (shouldShowListEmptyContent) {
            return listEmptyContent;
        }
        return null;
    };

    const scrollToFocusedIndexOnFirstRender = useCallback(
        (nativeEvent: LayoutChangeEvent) => {
            if (shouldUseDynamicMaxToRenderPerBatch) {
                const listHeight = nativeEvent.nativeEvent.layout.height;
                const itemHeight = nativeEvent.nativeEvent.layout.y;
                setMaxToRenderPerBatch((Math.ceil(listHeight / itemHeight) || 0) + CONST.MAX_TO_RENDER_PER_BATCH.DEFAULT);
            }

            if (!isInitialSectionListRender) {
                return;
            }
            scrollToIndex(focusedIndex, false);
            setIsInitialSectionListRender(false);
        },
        [focusedIndex, isInitialSectionListRender, scrollToIndex, shouldUseDynamicMaxToRenderPerBatch],
    );

    const onSectionListLayout = useCallback(
        (nativeEvent: LayoutChangeEvent) => {
            onLayout?.(nativeEvent);
            scrollToFocusedIndexOnFirstRender(nativeEvent);
        },
        [onLayout, scrollToFocusedIndexOnFirstRender],
    );

    const updateAndScrollToFocusedIndex = useCallback(
        (newFocusedIndex: number) => {
            setFocusedIndex(newFocusedIndex);
            scrollToIndex(newFocusedIndex, true);
        },
        [scrollToIndex, setFocusedIndex],
    );

    /** Function to focus text input */
    const focusTextInput = useCallback(() => {
        if (!innerTextInputRef.current) {
            return;
        }

        innerTextInputRef.current.focus();
    }, []);

    /** Focuses the text input when the component comes into focus and after any navigation animations finish. */
    useFocusEffect(
        useCallback(() => {
            if (textInputAutoFocus && shouldShowTextInput) {
                if (shouldDelayFocus) {
                    focusTimeoutRef.current = setTimeout(focusTextInput, CONST.ANIMATED_TRANSITION);
                } else {
                    focusTextInput();
                }
            }

            return () => focusTimeoutRef.current && clearTimeout(focusTimeoutRef.current);
        }, [shouldShowTextInput, textInputAutoFocus, shouldDelayFocus, focusTextInput]),
    );

    const prevTextInputValue = usePrevious(textInputValue);
    const prevSelectedOptionsLength = usePrevious(flattenedSections.selectedOptions.length);
    const prevAllOptionsLength = usePrevious(flattenedSections.allOptions.length);

    useEffect(() => {
        // Avoid changing focus if the textInputValue remains unchanged.
        if (
            (prevTextInputValue === textInputValue && flattenedSections.selectedOptions.length === prevSelectedOptionsLength) ||
            flattenedSections.allOptions.length === 0 ||
            shouldUpdateFocusedIndex
        ) {
            return;
        }
        // Remove the focus if the search input is empty or selected options length is changed (and allOptions length remains the same)
        // else focus on the first non disabled item
        const newSelectedIndex =
            textInputValue === '' || (flattenedSections.selectedOptions.length !== prevSelectedOptionsLength && prevAllOptionsLength === flattenedSections.allOptions.length) ? -1 : 0;

        // reseting the currrent page to 1 when the user types something
        setCurrentPage(1);

        updateAndScrollToFocusedIndex(newSelectedIndex);
    }, [
        canSelectMultiple,
        flattenedSections.allOptions.length,
        flattenedSections.selectedOptions.length,
        prevTextInputValue,
        textInputValue,
        updateAndScrollToFocusedIndex,
        prevSelectedOptionsLength,
        prevAllOptionsLength,
        shouldUpdateFocusedIndex,
    ]);

    useEffect(
        () => () => {
            if (!itemFocusTimeoutRef.current) {
                return;
            }
            clearTimeout(itemFocusTimeoutRef.current);
        },
        [],
    );

    /**
     * Highlights the items and scrolls to the first item present in the items list.
     *
     * @param items - The list of items to highlight.
     * @param timeout - The timeout in milliseconds before removing the highlight.
     */
    const scrollAndHighlightItem = useCallback(
        (items: string[], timeout: number) => {
            const newItemsToHighlight = new Set<string>();
            items.forEach((item) => {
                newItemsToHighlight.add(item);
            });
            const index = flattenedSections.allOptions.findIndex((option) => newItemsToHighlight.has(option.keyForList ?? ''));
            updateAndScrollToFocusedIndex(index);
            setItemsToHighlight(newItemsToHighlight);

            if (itemFocusTimeoutRef.current) {
                clearTimeout(itemFocusTimeoutRef.current);
            }

            itemFocusTimeoutRef.current = setTimeout(() => {
                setFocusedIndex(-1);
                setItemsToHighlight(null);
            }, timeout);
        },
        [flattenedSections.allOptions, setFocusedIndex, updateAndScrollToFocusedIndex],
    );

    /**
     * Handles isTextInputFocusedRef value when using external TextInput, so external TextInput is not defocused when typing in it.
     *
     * @param isTextInputFocused - Is external TextInput focused.
     */
    const updateExternalTextInputFocus = useCallback((isTextInputFocused: boolean) => {
        isTextInputFocusedRef.current = isTextInputFocused;
    }, []);

    useImperativeHandle(ref, () => ({scrollAndHighlightItem, clearInputAfterSelect, updateAndScrollToFocusedIndex, updateExternalTextInputFocus, scrollToIndex}), [
        scrollAndHighlightItem,
        clearInputAfterSelect,
        updateAndScrollToFocusedIndex,
        updateExternalTextInputFocus,
        scrollToIndex,
    ]);

    /** Selects row when pressing Enter */
    useKeyboardShortcut(CONST.KEYBOARD_SHORTCUTS.ENTER, selectFocusedOption, {
        captureOnInputs: true,
        shouldBubble: !flattenedSections.allOptions.at(focusedIndex) || focusedIndex === -1,
        shouldStopPropagation,
        shouldPreventDefault,
        isActive: !disableKeyboardShortcuts && !disableEnterShortcut && isFocused,
    });

    /** Calls confirm action when pressing CTRL (CMD) + Enter */
    useKeyboardShortcut(
        CONST.KEYBOARD_SHORTCUTS.CTRL_ENTER,
        (e) => {
            const focusedOption = focusedIndex !== -1 ? flattenedSections.allOptions.at(focusedIndex) : undefined;
            if (onConfirm) {
                onConfirm(e, focusedOption);
                return;
            }
            selectFocusedOption();
        },
        {
            captureOnInputs: true,
            shouldBubble: !flattenedSections.allOptions.at(focusedIndex) || focusedIndex === -1,
            isActive: !disableKeyboardShortcuts && isFocused,
        },
    );

    return (
        <SafeAreaConsumer>
            {({safeAreaPaddingBottomStyle}) => (
                <View style={[styles.flex1, (!isKeyboardShown || !!footerContent || showConfirmButton) && safeAreaPaddingBottomStyle, containerStyle]}>
                    {shouldShowTextInput && (
                        <View style={[styles.ph5, styles.pb3]}>
                            <TextInput
                                ref={(element) => {
                                    innerTextInputRef.current = element as RNTextInput;

                                    if (!textInputRef) {
                                        return;
                                    }

                                    if (typeof textInputRef === 'function') {
                                        textInputRef(element as RNTextInput);
                                    } else {
                                        // eslint-disable-next-line no-param-reassign
                                        textInputRef.current = element as RNTextInput;
                                    }
                                }}
                                onFocus={() => (isTextInputFocusedRef.current = true)}
                                onBlur={() => (isTextInputFocusedRef.current = false)}
                                label={textInputLabel}
                                accessibilityLabel={textInputLabel}
                                hint={textInputHint}
                                role={CONST.ROLE.PRESENTATION}
                                value={textInputValue}
                                placeholder={textInputPlaceholder}
                                maxLength={textInputMaxLength}
                                onChangeText={onChangeText}
                                inputMode={inputMode}
                                selectTextOnFocus
                                spellCheck={false}
                                iconLeft={textInputIconLeft}
                                onSubmitEditing={selectFocusedOption}
                                blurOnSubmit={!!flattenedSections.allOptions.length}
                                isLoading={isLoadingNewOptions}
                                testID="selection-list-text-input"
                                shouldInterceptSwipe={shouldTextInputInterceptSwipe}
                            />
                        </View>
                    )}
                    {/* If we are loading new options we will avoid showing any header message. This is mostly because one of the header messages says there are no options. */}
                    {/* This is misleading because we might be in the process of loading fresh options from the server. */}
                    {(!isLoadingNewOptions || headerMessage !== translate('common.noResultsFound') || (flattenedSections.allOptions.length === 0 && !showLoadingPlaceholder)) &&
                        !!headerMessage && (
                            <View style={headerMessageStyle ?? [styles.ph5, styles.pb5]}>
                                <Text style={[styles.textLabel, styles.colorMuted, styles.minHeight5]}>{headerMessage}</Text>
                            </View>
                        )}
                    {!!headerContent && headerContent}
                    {flattenedSections.allOptions.length === 0 && (showLoadingPlaceholder || shouldShowListEmptyContent) ? (
                        renderListEmptyContent()
                    ) : (
                        <>
                            {!listHeaderContent && header()}
                            <SectionList
                                removeClippedSubviews={removeClippedSubviews}
                                ref={listRef}
                                sections={slicedSections}
                                stickySectionHeadersEnabled={false}
                                renderSectionHeader={(arg) => (
                                    <>
                                        {renderSectionHeader(arg)}
                                        {listHeaderContent && header()}
                                    </>
                                )}
                                renderItem={renderItem}
                                getItemLayout={getItemLayout}
                                onScroll={onScroll}
                                onScrollBeginDrag={onScrollBeginDrag}
                                keyExtractor={(item, index) => item.keyForList ?? `${index}`}
                                extraData={focusedIndex}
                                // the only valid values on the new arch are "white", "black", and "default", other values will cause a crash
                                indicatorStyle="white"
                                keyboardShouldPersistTaps="always"
                                showsVerticalScrollIndicator={showScrollIndicator}
                                initialNumToRender={12}
                                maxToRenderPerBatch={maxToRenderPerBatch}
                                windowSize={windowSize}
                                updateCellsBatchingPeriod={updateCellsBatchingPeriod}
                                viewabilityConfig={{viewAreaCoveragePercentThreshold: 95}}
                                testID="selection-list"
                                onLayout={onSectionListLayout}
                                style={[(!maxToRenderPerBatch || (shouldHideListOnInitialRender && isInitialSectionListRender)) && styles.opacity0, sectionListStyle]}
                                ListHeaderComponent={listHeaderContent}
                                ListFooterComponent={listFooterContent ?? ShowMoreButtonInstance}
                                onEndReached={onEndReached}
                                onEndReachedThreshold={onEndReachedThreshold}
                                scrollEventThrottle={scrollEventThrottle}
                                contentContainerStyle={contentContainerStyle}
                                CellRendererComponent={shouldPreventActiveCellVirtualization ? FocusAwareCellRendererComponent : undefined}
                            />
                            {children}
                        </>
                    )}
                    {showConfirmButton && (
                        <FixedFooter style={[styles.mtAuto]}>
                            <Button
                                success
                                large
                                style={[styles.w100]}
                                text={confirmButtonText || translate('common.confirm')}
                                onPress={onConfirm}
                                pressOnEnter
                                enterKeyEventListenerPriority={1}
                            />
                        </FixedFooter>
                    )}
                    {!!footerContent && <FixedFooter style={[styles.mtAuto]}>{footerContent}</FixedFooter>}
                </View>
            )}
        </SafeAreaConsumer>
    );
}

BaseSelectionList.displayName = 'BaseSelectionList';

export default forwardRef(BaseSelectionList);<|MERGE_RESOLUTION|>--- conflicted
+++ resolved
@@ -107,12 +107,9 @@
         shouldIgnoreFocus = false,
         scrollEventThrottle,
         contentContainerStyle,
-<<<<<<< HEAD
+        shouldHighlightSelectedItem = false,
         shouldDebounceScrolling = false,
         shouldPreventActiveCellVirtualization = false,
-=======
-        shouldHighlightSelectedItem = false,
->>>>>>> 179d0f05
     }: BaseSelectionListProps<TItem>,
     ref: ForwardedRef<SelectionListHandle>,
 ) {
@@ -461,7 +458,6 @@
         const showTooltip = shouldShowTooltips && normalizedIndex < 10;
 
         return (
-<<<<<<< HEAD
             <BaseSelectionListItemRenderer
                 ListItem={ListItem}
                 item={item}
@@ -485,47 +481,9 @@
                 normalizedIndex={normalizedIndex}
                 shouldSyncFocus={!isTextInputFocusedRef.current}
                 wrapperStyle={listItemWrapperStyle}
+                shouldHighlightSelectedItem={shouldHighlightSelectedItem}
                 singleExecution={singleExecution}
             />
-=======
-            <>
-                <ListItem
-                    item={item}
-                    isFocused={isItemFocused}
-                    isDisabled={isDisabled}
-                    showTooltip={showTooltip}
-                    canSelectMultiple={canSelectMultiple}
-                    onLongPressRow={onLongPressRow}
-                    onSelectRow={() => {
-                        if (shouldSingleExecuteRowSelect) {
-                            singleExecution(() => selectRow(item, index))();
-                        } else {
-                            selectRow(item, index);
-                        }
-                    }}
-                    onCheckboxPress={handleOnCheckboxPress()}
-                    onDismissError={() => onDismissError?.(item)}
-                    shouldPreventDefaultFocusOnSelectRow={shouldPreventDefaultFocusOnSelectRow}
-                    // We're already handling the Enter key press in the useKeyboardShortcut hook, so we don't want the list item to submit the form
-                    shouldPreventEnterKeySubmit
-                    rightHandSideComponent={rightHandSideComponent}
-                    keyForList={item.keyForList ?? ''}
-                    isMultilineSupported={isRowMultilineSupported}
-                    isAlternateTextMultilineSupported={isAlternateTextMultilineSupported}
-                    alternateTextNumberOfLines={alternateTextNumberOfLines}
-                    onFocus={() => {
-                        if (shouldIgnoreFocus || isDisabled) {
-                            return;
-                        }
-                        setFocusedIndex(normalizedIndex);
-                    }}
-                    shouldSyncFocus={!isTextInputFocusedRef.current}
-                    shouldHighlightSelectedItem={shouldHighlightSelectedItem}
-                    wrapperStyle={listItemWrapperStyle}
-                />
-                {item.footerContent && item.footerContent}
-            </>
->>>>>>> 179d0f05
         );
     };
 

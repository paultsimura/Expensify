import React, {useRef} from 'react';
import {View} from 'react-native';
import Icon from '@components/Icon';
import * as Expensicons from '@components/Icon/Expensicons';
import OfflineWithFeedback from '@components/OfflineWithFeedback';
import PressableWithFeedback from '@components/Pressable/PressableWithFeedback';
import useHover from '@hooks/useHover';
import {useMouseContext} from '@hooks/useMouseContext';
import useSyncFocus from '@hooks/useSyncFocus';
import useTheme from '@hooks/useTheme';
import useThemeStyles from '@hooks/useThemeStyles';
import CONST from '@src/CONST';
import type {BaseListItemProps, ListItem} from './types';

function BaseListItem<TItem extends ListItem>({
    item,
    pressableStyle,
    wrapperStyle,
    pressableWrapperStyle,
    containerStyle,
    isDisabled = false,
    shouldPreventEnterKeySubmit = false,
    canSelectMultiple = false,
    onSelectRow,
    onDismissError = () => {},
    rightHandSideComponent,
    keyForList,
    errors,
    pendingAction,
    FooterComponent,
    children,
    isFocused,
    shouldSyncFocus = true,
    shouldDisplayRBR = true,
    onFocus = () => {},
    hoverStyle,
    onLongPressRow,
}: BaseListItemProps<TItem>) {
    const theme = useTheme();
    const styles = useThemeStyles();
    const {hovered, bind} = useHover();
    const {isMouseDownOnInput, setMouseUp} = useMouseContext();

    const pressableRef = useRef<View>(null);

    // Sync focus on an item
    useSyncFocus(pressableRef, !!isFocused, shouldSyncFocus);
    const handleMouseLeave = (e: React.MouseEvent<Element, MouseEvent>) => {
        e.stopPropagation();
        setMouseUp();
    };

    const rightHandSideComponentRender = () => {
        if (canSelectMultiple || !rightHandSideComponent) {
            return null;
        }

        if (typeof rightHandSideComponent === 'function') {
            return rightHandSideComponent(item, isFocused);
        }

        return rightHandSideComponent;
    };

    return (
        <OfflineWithFeedback
            onClose={() => onDismissError(item)}
            pendingAction={pendingAction}
            errors={errors}
            errorRowStyles={styles.ph5}
            contentContainerStyle={containerStyle}
        >
            <PressableWithFeedback
                // eslint-disable-next-line react/jsx-props-no-spreading
                {...bind}
                ref={pressableRef}
                onLongPress={() => {
                    onLongPressRow?.(item);
                }}
                onPress={(e) => {
                    if (isMouseDownOnInput) {
                        e?.stopPropagation(); // Preventing the click action
                        return;
                    }
                    if (shouldPreventEnterKeySubmit && e && 'key' in e && e.key === CONST.KEYBOARD_SHORTCUTS.ENTER.shortcutKey) {
                        return;
                    }
                    onSelectRow(item);
                }}
                disabled={isDisabled && !item.isSelected}
                interactive={item.isInteractive}
                accessibilityLabel={item.text ?? ''}
                role={CONST.ROLE.BUTTON}
                hoverDimmingValue={1}
                hoverStyle={[!item.isDisabled && styles.hoveredComponentBG, hoverStyle]}
                dataSet={{[CONST.SELECTION_SCRAPER_HIDDEN_ELEMENT]: true}}
                onMouseDown={(e) => e.preventDefault()}
                id={keyForList ?? ''}
                style={pressableStyle}
                onFocus={onFocus}
                onMouseLeave={handleMouseLeave}
                tabIndex={item.tabIndex}
<<<<<<< HEAD
=======
                wrapperStyle={pressableWrapperStyle}
>>>>>>> bad93d56
            >
                <View style={wrapperStyle}>
                    {typeof children === 'function' ? children(hovered) : children}

                    {!canSelectMultiple && item.isSelected && !rightHandSideComponent && (
                        <View
                            style={[styles.flexRow, styles.alignItemsCenter, styles.ml3]}
                            accessible={false}
                        >
                            <View>
                                <Icon
                                    src={Expensicons.Checkmark}
                                    fill={theme.success}
                                />
                            </View>
                        </View>
                    )}
                    {!item.isSelected && !!item.brickRoadIndicator && shouldDisplayRBR && (
                        <View style={[styles.alignItemsCenter, styles.justifyContentCenter]}>
                            <Icon
                                src={Expensicons.DotIndicator}
                                fill={item.brickRoadIndicator === CONST.BRICK_ROAD_INDICATOR_STATUS.INFO ? theme.iconSuccessFill : theme.danger}
                            />
                        </View>
                    )}

                    {rightHandSideComponentRender()}
                </View>
                {FooterComponent}
            </PressableWithFeedback>
        </OfflineWithFeedback>
    );
}

BaseListItem.displayName = 'BaseListItem';

export default BaseListItem;<|MERGE_RESOLUTION|>--- conflicted
+++ resolved
@@ -100,10 +100,7 @@
                 onFocus={onFocus}
                 onMouseLeave={handleMouseLeave}
                 tabIndex={item.tabIndex}
-<<<<<<< HEAD
-=======
                 wrapperStyle={pressableWrapperStyle}
->>>>>>> bad93d56
             >
                 <View style={wrapperStyle}>
                     {typeof children === 'function' ? children(hovered) : children}

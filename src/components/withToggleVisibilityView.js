import React from 'react';
import {View} from 'react-native';
import PropTypes from 'prop-types';
import styles from '../styles/styles';
import getComponentDisplayName from '../libs/getComponentDisplayName';

const toggleVisibilityViewPropTypes = {
    /** Whether the content is visible. */
    isVisible: PropTypes.bool,
};

export default function (WrappedComponent) {
    const WithToggleVisibilityView = (props) => (
        <View style={!props.isVisible && styles.visuallyHidden}>
            <WrappedComponent
                // eslint-disable-next-line react/jsx-props-no-spreading
                {...props}
                ref={props.forwardedRef}
                isVisible={props.isVisible}
            />
        </View>
    );

    WithToggleVisibilityView.displayName = `WithToggleVisibilityView(${getComponentDisplayName(WrappedComponent)})`;
    WithToggleVisibilityView.propTypes = {
        forwardedRef: PropTypes.oneOfType([PropTypes.func, PropTypes.shape({current: PropTypes.instanceOf(React.Component)})]),

        /** Whether the content is visible. */
        isVisible: PropTypes.bool,
    };
    WithToggleVisibilityView.defaultProps = {
        forwardedRef: undefined,
        isVisible: false,
    };
    return React.forwardRef((props, ref) => (
<<<<<<< HEAD
        // eslint-disable-next-line react/jsx-props-no-spreading
        <WithToggleVisibilityView
=======
        <WithToggleVisibilityView
            // eslint-disable-next-line react/jsx-props-no-spreading
>>>>>>> 6d17cc80
            {...props}
            forwardedRef={ref}
        />
    ));
}

export {toggleVisibilityViewPropTypes};<|MERGE_RESOLUTION|>--- conflicted
+++ resolved
@@ -33,13 +33,8 @@
         isVisible: false,
     };
     return React.forwardRef((props, ref) => (
-<<<<<<< HEAD
-        // eslint-disable-next-line react/jsx-props-no-spreading
-        <WithToggleVisibilityView
-=======
         <WithToggleVisibilityView
             // eslint-disable-next-line react/jsx-props-no-spreading
->>>>>>> 6d17cc80
             {...props}
             forwardedRef={ref}
         />

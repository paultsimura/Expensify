import lodashGet from 'lodash/get';
import lodashIsNil from 'lodash/isNil';
import PropTypes from 'prop-types';
import React, {useMemo} from 'react';
import {View} from 'react-native';
import {withOnyx} from 'react-native-onyx';
import _ from 'underscore';
import Button from '@components/Button';
import DistanceMapView from '@components/DistanceMapView';
import * as Expensicons from '@components/Icon/Expensicons';
import transactionPropTypes from '@components/transactionPropTypes';
import useLocalize from '@hooks/useLocalize';
import * as TransactionUtils from '@libs/TransactionUtils';
import useTheme from '@styles/themes/useTheme';
import useThemeStyles from '@styles/useThemeStyles';
import CONST from '@src/CONST';
import ONYXKEYS from '@src/ONYXKEYS';

const MAX_WAYPOINTS = 25;

const propTypes = {
    /** The waypoints for the distance request */
    waypoints: PropTypes.objectOf(
        PropTypes.shape({
            lat: PropTypes.number,
            lng: PropTypes.number,
            address: PropTypes.string,
            name: PropTypes.string,
        }),
    ),

    /** Function to call when the user wants to add a new waypoint */
    navigateToWaypointEditPage: PropTypes.func.isRequired,

    /** Data about Mapbox token for calling Mapbox API */
    mapboxAccessToken: PropTypes.shape({
        /** Temporary token for Mapbox API */
        token: PropTypes.string,

        /** Time when the token will expire in ISO 8601 */
        expiration: PropTypes.string,
    }),

    /* Onyx Props */
    transaction: transactionPropTypes,
};

const defaultProps = {
    waypoints: {},
    mapboxAccessToken: {
        token: '',
    },
    transaction: {},
};
function DistanceRequestFooter({waypoints, transaction, mapboxAccessToken, navigateToWaypointEditPage}) {
<<<<<<< HEAD
=======
    const theme = useTheme();
    const styles = useThemeStyles();
    const {isOffline} = useNetwork();
>>>>>>> e79d5c7e
    const {translate} = useLocalize();

    const numberOfWaypoints = _.size(waypoints);
    const numberOfFilledWaypoints = _.size(_.filter(waypoints, (waypoint) => !_.isEmpty(waypoint)));
    const lastWaypointIndex = numberOfWaypoints - 1;

    const waypointMarkers = useMemo(
        () =>
            _.filter(
                _.map(waypoints, (waypoint, key) => {
                    if (!waypoint || lodashIsNil(waypoint.lat) || lodashIsNil(waypoint.lng)) {
                        return;
                    }

                    const index = TransactionUtils.getWaypointIndex(key);
                    let MarkerComponent;
                    if (index === 0) {
                        MarkerComponent = Expensicons.DotIndicatorUnfilled;
                    } else if (index === lastWaypointIndex) {
                        MarkerComponent = Expensicons.Location;
                    } else {
                        MarkerComponent = Expensicons.DotIndicator;
                    }

                    return {
                        id: `${waypoint.lng},${waypoint.lat},${index}`,
                        coordinate: [waypoint.lng, waypoint.lat],
                        markerComponent: () => (
                            <MarkerComponent
                                width={CONST.MAP_MARKER_SIZE}
                                height={CONST.MAP_MARKER_SIZE}
                                fill={theme.icon}
                            />
                        ),
                    };
                }),
                (waypoint) => waypoint,
            ),
        [waypoints, lastWaypointIndex, theme.icon],
    );

    return (
        <>
            {numberOfFilledWaypoints >= 2 && (
                <View style={[styles.flexRow, styles.justifyContentCenter, styles.pt1]}>
                    <Button
                        small
                        icon={Expensicons.Plus}
                        onPress={() => navigateToWaypointEditPage(_.size(lodashGet(transaction, 'comment.waypoints', {})))}
                        text={translate('distance.addStop')}
                        isDisabled={numberOfWaypoints === MAX_WAYPOINTS}
                        innerStyles={[styles.ph10]}
                    />
                </View>
            )}
            <View style={styles.mapViewContainer}>
                <DistanceMapView
                    accessToken={mapboxAccessToken.token}
                    mapPadding={CONST.MAPBOX.PADDING}
                    pitchEnabled={false}
                    initialState={{
                        zoom: CONST.MAPBOX.DEFAULT_ZOOM,
                        location: lodashGet(waypointMarkers, [0, 'coordinate'], CONST.MAPBOX.DEFAULT_COORDINATE),
                    }}
                    directionCoordinates={lodashGet(transaction, 'routes.route0.geometry.coordinates', [])}
                    style={[styles.mapView, styles.mapEditView]}
                    waypoints={waypointMarkers}
                    styleURL={CONST.MAPBOX.STYLE_URL}
                    overlayStyle={styles.mapEditView}
                />
            </View>
        </>
    );
}

DistanceRequestFooter.displayName = 'DistanceRequestFooter';
DistanceRequestFooter.propTypes = propTypes;
DistanceRequestFooter.defaultProps = defaultProps;

export default withOnyx({
    transaction: {
        key: ({transactionID}) => `${ONYXKEYS.COLLECTION.TRANSACTION}${transactionID}`,
    },
    mapboxAccessToken: {
        key: ONYXKEYS.MAPBOX_ACCESS_TOKEN,
    },
})(DistanceRequestFooter);<|MERGE_RESOLUTION|>--- conflicted
+++ resolved
@@ -53,12 +53,8 @@
     transaction: {},
 };
 function DistanceRequestFooter({waypoints, transaction, mapboxAccessToken, navigateToWaypointEditPage}) {
-<<<<<<< HEAD
-=======
     const theme = useTheme();
     const styles = useThemeStyles();
-    const {isOffline} = useNetwork();
->>>>>>> e79d5c7e
     const {translate} = useLocalize();
 
     const numberOfWaypoints = _.size(waypoints);

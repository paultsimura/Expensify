--- conflicted
+++ resolved
@@ -6,11 +6,8 @@
 import useWindowDimensions from '@hooks/useWindowDimensions';
 import * as ApiUtils from '@libs/ApiUtils';
 import compose from '@libs/compose';
-<<<<<<< HEAD
 import Navigation from '@libs/Navigation/Navigation';
 import variables from '@styles/variables';
-=======
->>>>>>> 2e857947
 import * as Network from '@userActions/Network';
 import * as Report from '@userActions/Report';
 import * as Session from '@userActions/Session';
@@ -97,18 +94,6 @@
                     onPress={() => Session.invalidateCredentials()}
                 />
             </TestToolRow>
-<<<<<<< HEAD
-
-            {/* Navigate to the new Search Page. This button is temporary and should be removed after passing QA tests. */}
-            <TestToolRow title="New Search Page">
-                <Button
-                    small
-                    text="Navigate"
-                    onPress={() => {
-                        Navigation.navigate(ROUTES.SEARCH.getRoute(CONST.TAB_SEARCH.ALL));
-                    }}
-                />
-            </TestToolRow>
             {/* Navigate to the Explanation Modal. This button is temporary to test Explanation Modal flow without HybridApp native module. */}
             <TestToolRow title="Explanation modal">
                 <Button
@@ -127,8 +112,6 @@
                     }}
                 />
             </TestToolRow>
-=======
->>>>>>> 2e857947
         </>
     );
 }

import type {ReactNode} from 'react';
import React from 'react';
import type {StyleProp, TextStyle, ViewStyle} from 'react-native';
<<<<<<< HEAD
import useResponsiveLayout from '@hooks/useResponsiveLayout';
=======
import useThemeStyles from '@hooks/useThemeStyles';
import useWindowDimensions from '@hooks/useWindowDimensions';
>>>>>>> 22cb01c9
import CONST from '@src/CONST';
import type IconAsset from '@src/types/utils/IconAsset';
import ConfirmContent from './ConfirmContent';
import Modal from './Modal';

type ConfirmModalProps = {
    /** Title of the modal */
    title?: string;

    /** A callback to call when the form has been submitted */
    onConfirm: () => void;

    /** A callback to call when the form has been closed */
    onCancel?: () => void;

    /** Modal visibility */
    isVisible: boolean;

    /** Confirm button text */
    confirmText?: string;

    /** Cancel button text */
    cancelText?: string;

    /** Modal content text/element */
    prompt?: string | ReactNode;

    /** Whether we should use the success button color */
    success?: boolean;

    /** Is the action destructive */
    danger?: boolean;

    /** Whether we should disable the confirm button when offline */
    shouldDisableConfirmButtonWhenOffline?: boolean;

    /** Whether we should show the cancel button */
    shouldShowCancelButton?: boolean;

    /** Callback method fired when the modal is hidden */
    onModalHide?: () => void;

    /** Should we announce the Modal visibility changes? */
    shouldSetModalVisibility?: boolean;

    /** Icon to display above the title */
    iconSource?: IconAsset;

    /** Styles for title */
    titleStyles?: StyleProp<TextStyle>;

    /** Styles for prompt */
    promptStyles?: StyleProp<TextStyle>;

    /** Styles for icon */
    iconAdditionalStyles?: StyleProp<ViewStyle>;

    /** Whether to center the icon / text content */
    shouldCenterContent?: boolean;

    /** Whether to stack the buttons */
    shouldStackButtons?: boolean;

    /** Image to display with content */
    image?: IconAsset;
};

function ConfirmModal({
    confirmText = '',
    cancelText = '',
    prompt = '',
    success = true,
    danger = false,
    onCancel = () => {},
    shouldDisableConfirmButtonWhenOffline = false,
    shouldShowCancelButton = true,
    shouldSetModalVisibility = true,
    title = '',
    iconSource,
    onModalHide = () => {},
    titleStyles,
    iconAdditionalStyles,
    promptStyles,
    shouldCenterContent = false,
    shouldStackButtons = true,
    isVisible,
    onConfirm,
    image,
}: ConfirmModalProps) {
<<<<<<< HEAD
    const {shouldUseNarrowLayout} = useResponsiveLayout();
=======
    const {isSmallScreenWidth} = useWindowDimensions();
    const styles = useThemeStyles();
>>>>>>> 22cb01c9

    return (
        <Modal
            onSubmit={onConfirm}
            onClose={onCancel}
            isVisible={isVisible}
            shouldSetModalVisibility={shouldSetModalVisibility}
            onModalHide={onModalHide}
<<<<<<< HEAD
            type={shouldUseNarrowLayout ? CONST.MODAL.MODAL_TYPE.BOTTOM_DOCKED : CONST.MODAL.MODAL_TYPE.CONFIRM}
=======
            type={isSmallScreenWidth ? CONST.MODAL.MODAL_TYPE.BOTTOM_DOCKED : CONST.MODAL.MODAL_TYPE.CONFIRM}
            innerContainerStyle={image ? styles.pt0 : {}}
>>>>>>> 22cb01c9
        >
            <ConfirmContent
                title={title}
                /* Disable onConfirm function if the modal is being dismissed, otherwise the confirmation
            function can be triggered multiple times if the user clicks on the button multiple times. */
                onConfirm={() => (isVisible ? onConfirm() : null)}
                onCancel={onCancel}
                confirmText={confirmText}
                cancelText={cancelText}
                prompt={prompt}
                success={success}
                danger={danger}
                shouldDisableConfirmButtonWhenOffline={shouldDisableConfirmButtonWhenOffline}
                shouldShowCancelButton={shouldShowCancelButton}
                shouldCenterContent={shouldCenterContent}
                iconSource={iconSource}
                iconAdditionalStyles={iconAdditionalStyles}
                titleStyles={titleStyles}
                promptStyles={promptStyles}
                shouldStackButtons={shouldStackButtons}
                image={image}
            />
        </Modal>
    );
}

ConfirmModal.displayName = 'ConfirmModal';

export default ConfirmModal;<|MERGE_RESOLUTION|>--- conflicted
+++ resolved
@@ -1,12 +1,8 @@
 import type {ReactNode} from 'react';
 import React from 'react';
 import type {StyleProp, TextStyle, ViewStyle} from 'react-native';
-<<<<<<< HEAD
 import useResponsiveLayout from '@hooks/useResponsiveLayout';
-=======
 import useThemeStyles from '@hooks/useThemeStyles';
-import useWindowDimensions from '@hooks/useWindowDimensions';
->>>>>>> 22cb01c9
 import CONST from '@src/CONST';
 import type IconAsset from '@src/types/utils/IconAsset';
 import ConfirmContent from './ConfirmContent';
@@ -96,12 +92,8 @@
     onConfirm,
     image,
 }: ConfirmModalProps) {
-<<<<<<< HEAD
     const {shouldUseNarrowLayout} = useResponsiveLayout();
-=======
-    const {isSmallScreenWidth} = useWindowDimensions();
     const styles = useThemeStyles();
->>>>>>> 22cb01c9
 
     return (
         <Modal
@@ -110,12 +102,8 @@
             isVisible={isVisible}
             shouldSetModalVisibility={shouldSetModalVisibility}
             onModalHide={onModalHide}
-<<<<<<< HEAD
             type={shouldUseNarrowLayout ? CONST.MODAL.MODAL_TYPE.BOTTOM_DOCKED : CONST.MODAL.MODAL_TYPE.CONFIRM}
-=======
-            type={isSmallScreenWidth ? CONST.MODAL.MODAL_TYPE.BOTTOM_DOCKED : CONST.MODAL.MODAL_TYPE.CONFIRM}
             innerContainerStyle={image ? styles.pt0 : {}}
->>>>>>> 22cb01c9
         >
             <ConfirmContent
                 title={title}

--- conflicted
+++ resolved
@@ -118,7 +118,6 @@
     isVisible,
     onConfirm,
     image,
-<<<<<<< HEAD
     iconWidth,
     iconHeight,
     iconFill,
@@ -126,9 +125,7 @@
     shouldShowDismissIcon,
     titleContainerStyles,
     shouldReverseStackedButtons,
-=======
     shouldEnableNewFocusManagement,
->>>>>>> df03f27d
 }: ConfirmModalProps) {
     const {isSmallScreenWidth} = useResponsiveLayout();
     const styles = useThemeStyles();
@@ -159,7 +156,7 @@
                 shouldShowCancelButton={shouldShowCancelButton}
                 shouldCenterContent={shouldCenterContent}
                 iconSource={iconSource}
-                contentStyles={shouldUseNarrowLayout && shouldShowDismissIcon ? styles.mt2 : undefined}
+                contentStyles={isSmallScreenWidth && shouldShowDismissIcon ? styles.mt2 : undefined}
                 iconFill={iconFill}
                 iconHeight={iconHeight}
                 iconWidth={iconWidth}

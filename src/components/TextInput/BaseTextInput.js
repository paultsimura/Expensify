import _ from 'underscore';
import React, {Component} from 'react';
import {
    Animated, View, TouchableWithoutFeedback, Pressable, AppState, Keyboard,
} from 'react-native';
import Str from 'expensify-common/lib/str';
import RNTextInput from '../RNTextInput';
import TextInputLabel from './TextInputLabel';
import * as baseTextInputPropTypes from './baseTextInputPropTypes';
import themeColors from '../../styles/themes/default';
import styles from '../../styles/styles';
import Icon from '../Icon';
import * as Expensicons from '../Icon/Expensicons';
import Text from '../Text';
import * as styleConst from './styleConst';
import * as StyleUtils from '../../styles/StyleUtils';
import variables from '../../styles/variables';
import getSecureEntryKeyboardType from '../../libs/getSecureEntryKeyboardType';
import CONST from '../../CONST';

class BaseTextInput extends Component {
    constructor(props) {
        super(props);

        const value = props.value || props.defaultValue || '';
        const activeLabel = props.forceActiveLabel || value.length > 0 || props.prefixCharacter;

        this.state = {
            isFocused: false,
            labelTranslateY: new Animated.Value(activeLabel ? styleConst.ACTIVE_LABEL_TRANSLATE_Y : styleConst.INACTIVE_LABEL_TRANSLATE_Y),
            labelScale: new Animated.Value(activeLabel ? styleConst.ACTIVE_LABEL_SCALE : styleConst.INACTIVE_LABEL_SCALE),
            passwordHidden: props.secureTextEntry,
            textInputWidth: 0,
            prefixWidth: 0,
<<<<<<< HEAD
            height: variables.componentSizeLarge,
=======
            selection: props.selection,
>>>>>>> 41ec9bd3

            // Value should be kept in state for the autoGrow feature to work - https://github.com/Expensify/App/pull/8232#issuecomment-1077282006
            value,
        };

        this.input = null;
        this.isLabelActive = activeLabel;
        this.onPress = this.onPress.bind(this);
        this.onFocus = this.onFocus.bind(this);
        this.onBlur = this.onBlur.bind(this);
        this.setValue = this.setValue.bind(this);
        this.togglePasswordVisibility = this.togglePasswordVisibility.bind(this);
        this.dismissKeyboardWhenBackgrounded = this.dismissKeyboardWhenBackgrounded.bind(this);
        this.storePrefixLayoutDimensions = this.storePrefixLayoutDimensions.bind(this);
    }

    componentDidMount() {
        if (this.props.disableKeyboard) {
            this.appStateSubscription = AppState.addEventListener(
                'change',
                this.dismissKeyboardWhenBackgrounded,
            );
        }

        // We are manually managing focus to prevent this issue: https://github.com/Expensify/App/issues/4514
        if (!this.props.autoFocus || !this.input) {
            return;
        }

        if (this.props.shouldDelayFocus) {
            return setTimeout(() => this.input.focus(), CONST.ANIMATED_TRANSITION);
        }
        this.input.focus();
    }

    componentDidUpdate(prevProps) {
        // Activate or deactivate the label when value is changed programmatically from outside
        const inputValue = _.isUndefined(this.props.value) ? this.input.value : this.props.value;
        if ((_.isUndefined(inputValue) || this.state.value === inputValue) && _.isEqual(prevProps.selection, this.props.selection)) {
            return;
        }

        // eslint-disable-next-line react/no-did-update-set-state
        this.setState({value: inputValue, selection: this.props.selection});

        // In some cases, When the value prop is empty, it is not properly updated on the TextInput due to its uncontrolled nature, thus manually clearing the TextInput.
        if (inputValue === '') {
            this.input.clear();
        }

        if (inputValue) {
            this.activateLabel();
        } else if (!this.state.isFocused) {
            this.deactivateLabel();
        }
    }

    componentWillUnmount() {
        if (!this.props.disableKeyboard || !this.appStateSubscription) {
            return;
        }

        this.appStateSubscription.remove();
    }

    onPress(event) {
        if (this.props.disabled) {
            return;
        }

        if (this.props.onPress) {
            this.props.onPress(event);
        }

        if (!event.isDefaultPrevented()) {
            this.input.focus();
        }
    }

    onFocus(event) {
        if (this.props.onFocus) { this.props.onFocus(event); }
        this.setState({isFocused: true});
        this.activateLabel();
    }

    onBlur(event) {
        if (this.props.onBlur) { this.props.onBlur(event); }
        this.setState({isFocused: false});
        this.deactivateLabel();
    }

    /**
     * Set Value & activateLabel
     *
     * @param {String} value
     * @memberof BaseTextInput
     */
    setValue(value) {
        if (this.props.onInputChange) {
            this.props.onInputChange(value);
        }
        this.setState({value});
        Str.result(this.props.onChangeText, value);
        this.activateLabel();
    }

    activateLabel() {
        if (this.state.value.length < 0 || this.isLabelActive) {
            return;
        }

        this.animateLabel(
            styleConst.ACTIVE_LABEL_TRANSLATE_Y,
            styleConst.ACTIVE_LABEL_SCALE,
        );
        this.isLabelActive = true;
    }

    deactivateLabel() {
        if (this.props.forceActiveLabel || this.state.value.length !== 0 || this.props.prefixCharacter) {
            return;
        }

        this.animateLabel(styleConst.INACTIVE_LABEL_TRANSLATE_Y, styleConst.INACTIVE_LABEL_SCALE);
        this.isLabelActive = false;
    }

    dismissKeyboardWhenBackgrounded(nextAppState) {
        if (!nextAppState.match(/inactive|background/)) {
            return;
        }

        Keyboard.dismiss();
    }

    animateLabel(translateY, scale) {
        Animated.parallel([
            Animated.spring(this.state.labelTranslateY, {
                toValue: translateY,
                duration: 80,
                useNativeDriver: true,
            }),
            Animated.spring(this.state.labelScale, {
                toValue: scale,
                duration: 80,
                useNativeDriver: true,
            }),
        ]).start();
    }

    togglePasswordVisibility() {
        this.setState(prevState => ({passwordHidden: !prevState.passwordHidden}));
    }

    storePrefixLayoutDimensions(event) {
        this.setState({prefixWidth: Math.abs(event.nativeEvent.layout.width)});
    }

    render() {
        // eslint-disable-next-line react/forbid-foreign-prop-types
        const inputProps = _.omit(this.props, _.keys(baseTextInputPropTypes.propTypes));
        const hasLabel = Boolean(this.props.label.length);
        const inputHelpText = this.props.errorText || this.props.hint;
        const formHelpStyles = this.props.errorText ? styles.formError : styles.formHelp;
        const placeholder = (this.props.prefixCharacter || this.state.isFocused || !hasLabel || (hasLabel && this.props.forceActiveLabel)) ? this.props.placeholder : null;
        const textInputContainerStyles = _.reduce([
            styles.textInputContainer,
            ...this.props.textInputContainerStyles,
            this.props.autoGrow && StyleUtils.getAutoGrowTextInputStyle(this.state.textInputWidth),
            !this.props.hideFocusedState && this.state.isFocused && styles.borderColorFocus,
            (this.props.hasError || this.props.errorText) && styles.borderColorDanger,
        ], (finalStyles, s) => ({...finalStyles, ...s}), {});

        return (
            <>
                <View>
                    <View
                        style={[
                            !this.props.multiline && styles.componentHeightLarge,
                            ...this.props.containerStyles,
                        ]}
                    >
                        <TouchableWithoutFeedback onPress={this.onPress} focusable={false}>
                            <View

                                // When multiline is not supplied, calculating textinput height using onLayout
                                // eslint-disable-next-line react/jsx-props-no-spreading
                                {...!this.props.multiline ? {
                                    onLayout: event => (
                                        this.setState({
                                            height: event.nativeEvent.layout.height,
                                        })
                                    ),
                                } : null}
                                style={[
                                    textInputContainerStyles,

                                    // When autoGrow is on and minWidth is not supplied, add a minWidth to allow the input to be focusable.
                                    this.props.autoGrow && !textInputContainerStyles.minWidth && styles.mnw2,
                                ]}
                            >
                                {hasLabel ? (
                                    <>
                                        {/* Adding this background to the label only for multiline text input,
                                    to prevent text overlapping with label when scrolling */}
                                        {this.props.multiline && <View style={styles.textInputLabelBackground} pointerEvents="none" />}
                                        <TextInputLabel
                                            label={this.props.label}
                                            labelTranslateY={this.state.labelTranslateY}
                                            labelScale={this.state.labelScale}
                                            for={this.props.nativeID}
                                        />
                                    </>
                                ) : null}
                                <View style={[styles.textInputAndIconContainer]} pointerEvents="box-none">
                                    {Boolean(this.props.prefixCharacter) && (
                                        <Text
                                            pointerEvents="none"
                                            selectable={false}
                                            style={[
                                                styles.textInputPrefix,
                                                !hasLabel && styles.pv0,
                                            ]}
                                            onLayout={this.storePrefixLayoutDimensions}
                                        >
                                            {this.props.prefixCharacter}
                                        </Text>
                                    )}
                                    <RNTextInput
                                        ref={(ref) => {
                                            if (typeof this.props.innerRef === 'function') { this.props.innerRef(ref); }
                                            this.input = ref;
                                        }}
                                        // eslint-disable-next-line
                                        {...inputProps}
                                        placeholder={placeholder}
                                        placeholderTextColor={themeColors.placeholderText}
                                        underlineColorAndroid="transparent"
                                        style={[
                                            styles.flex1,
                                            styles.w100,
                                            this.props.inputStyle,
                                            !hasLabel && styles.pv0,
                                            this.props.prefixCharacter && StyleUtils.getPaddingLeft(this.state.prefixWidth + styles.pl1.paddingLeft),
                                            this.props.secureTextEntry && styles.secureInput,
                                            !this.props.multiline && {height: this.state.height},
                                        ]}
                                        multiline={this.props.multiline}
                                        maxLength={this.props.maxLength}
                                        onFocus={this.onFocus}
                                        onBlur={this.onBlur}
                                        onChangeText={this.setValue}
                                        secureTextEntry={this.state.passwordHidden}
                                        onPressOut={this.props.onPress}
                                        showSoftInputOnFocus={!this.props.disableKeyboard}
                                        keyboardType={getSecureEntryKeyboardType(this.props.keyboardType, this.props.secureTextEntry, this.state.passwordHidden)}
                                        value={this.state.value}
                                        selection={this.state.selection}
                                    />
                                    {this.props.secureTextEntry && (
                                        <Pressable
                                            accessibilityRole="button"
                                            style={styles.secureInputShowPasswordButton}
                                            onPress={this.togglePasswordVisibility}
                                        >
                                            <Icon
                                                src={this.state.passwordHidden ? Expensicons.Eye : Expensicons.EyeDisabled}
                                                fill={themeColors.icon}
                                            />
                                        </Pressable>
                                    )}
                                </View>
                            </View>
                        </TouchableWithoutFeedback>
                    </View>
                    {!_.isEmpty(inputHelpText) && (
                        <Text style={[formHelpStyles, styles.mt1, styles.ph3]}>
                            {inputHelpText}
                        </Text>
                    )}
                </View>
                {/*
                    Text input component doesn't support auto grow by default.
                    We're using a hidden text input to achieve that.
                    This text view is used to calculate width of the input value given textStyle in this component.
                    This Text component is intentionally positioned out of the screen.
                */}
                {this.props.autoGrow && (

                    // Add +2 to width so that the first digit of amount do not cut off on mWeb - https://github.com/Expensify/App/issues/8158.
                    <Text
                        style={[...this.props.inputStyle, styles.hiddenElementOutsideOfWindow, styles.visibilityHidden]}
                        onLayout={e => this.setState({textInputWidth: e.nativeEvent.layout.width + 2})}
                    >
                        {this.state.value || this.props.placeholder}
                    </Text>
                )}
            </>
        );
    }
}

BaseTextInput.propTypes = baseTextInputPropTypes.propTypes;
BaseTextInput.defaultProps = baseTextInputPropTypes.defaultProps;

export default BaseTextInput;<|MERGE_RESOLUTION|>--- conflicted
+++ resolved
@@ -32,11 +32,8 @@
             passwordHidden: props.secureTextEntry,
             textInputWidth: 0,
             prefixWidth: 0,
-<<<<<<< HEAD
+            selection: props.selection,
             height: variables.componentSizeLarge,
-=======
-            selection: props.selection,
->>>>>>> 41ec9bd3
 
             // Value should be kept in state for the autoGrow feature to work - https://github.com/Expensify/App/pull/8232#issuecomment-1077282006
             value,

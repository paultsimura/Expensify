import _ from 'underscore';
import React, {Component} from 'react';
import {
    Animated, View, TouchableWithoutFeedback, Pressable, AppState, Keyboard,
} from 'react-native';
import Str from 'expensify-common/lib/str';
import TextInputLabel from './TextInputLabel';
import * as baseTextInputPropTypes from './baseTextInputPropTypes';
import themeColors from '../../styles/themes/default';
import styles from '../../styles/styles';
import Icon from '../Icon';
import * as Expensicons from '../Icon/Expensicons';
import InlineErrorText from '../InlineErrorText';
import * as styleConst from './styleConst';
import TextInputWithName from '../TextInputWithName';
import Text from '../Text';
import * as StyleUtils from '../../styles/StyleUtils';

class BaseTextInput extends Component {
    constructor(props) {
        super(props);

        this.value = props.value || props.defaultValue || '';
        const activeLabel = props.forceActiveLabel || this.value.length > 0;

        this.state = {
            isFocused: false,
            labelTranslateY: new Animated.Value(activeLabel ? styleConst.ACTIVE_LABEL_TRANSLATE_Y : styleConst.INACTIVE_LABEL_TRANSLATE_Y),
            labelScale: new Animated.Value(activeLabel ? styleConst.ACTIVE_LABEL_SCALE : styleConst.INACTIVE_LABEL_SCALE),
            passwordHidden: props.secureTextEntry,
            textInputWidth: 0,
        };

        this.input = null;
        this.isLabelActive = activeLabel;
        this.onPress = this.onPress.bind(this);
        this.onFocus = this.onFocus.bind(this);
        this.onBlur = this.onBlur.bind(this);
        this.setValue = this.setValue.bind(this);
        this.togglePasswordVisibility = this.togglePasswordVisibility.bind(this);
        this.dismissKeyboardWhenBackgrounded = this.dismissKeyboardWhenBackgrounded.bind(this);
    }

    componentDidMount() {
        if (this.props.disableKeyboard) {
            this.appStateSubscription = AppState.addEventListener(
                'change',
                this.dismissKeyboardWhenBackgrounded,
            );
        }

        // We are manually managing focus to prevent this issue: https://github.com/Expensify/App/issues/4514
        if (!this.props.autoFocus || !this.input) {
            return;
        }

        this.input.focus();
    }

    componentDidUpdate() {
        // activate or deactivate the label when value is changed programmatically from outside
        if (this.value === this.props.value) {
            return;
        }

        this.value = this.props.value;
        this.input.setNativeProps({text: this.value});

        if (this.props.value) {
            this.activateLabel();
        } else if (!this.state.isFocused) {
            this.deactivateLabel();
        }
    }

    componentWillUnmount() {
        if (!this.props.disableKeyboard || !this.appStateSubscription) {
            return;
        }

        this.appStateSubscription.remove();
    }


    onPress(event) {
        if (this.props.disabled) {
            return;
        }

        if (this.props.onPress) {
            this.props.onPress(event);
        }

        if (!event.isDefaultPrevented()) {
            this.input.focus();
        }
    }

    onFocus(event) {
        if (this.props.onFocus) { this.props.onFocus(event); }
        this.setState({isFocused: true});
        this.activateLabel();
    }

    onBlur(event) {
        if (this.props.onBlur) { this.props.onBlur(event); }
        this.setState({isFocused: false});
        this.deactivateLabel();
    }

    /**
     * Set Value & activateLabel
     *
     * @param {String} value
     * @memberof BaseTextInput
     */
    setValue(value) {
        if (this.props.onChange) {
            this.props.onChange(value);
        }
        this.value = value;
        Str.result(this.props.onChangeText, value);
        this.activateLabel();
    }

    activateLabel() {
        if (this.value.length < 0 || this.isLabelActive) {
            return;
        }

        this.animateLabel(
            styleConst.ACTIVE_LABEL_TRANSLATE_Y,
            styleConst.ACTIVE_LABEL_SCALE,
        );
        this.isLabelActive = true;
    }

    deactivateLabel() {
        if (this.props.forceActiveLabel || this.value.length !== 0) {
            return;
        }

        this.animateLabel(styleConst.INACTIVE_LABEL_TRANSLATE_Y, styleConst.INACTIVE_LABEL_SCALE);
        this.isLabelActive = false;
    }

    dismissKeyboardWhenBackgrounded(nextAppState) {
        if (!nextAppState.match(/inactive|background/)) {
            return;
        }

        Keyboard.dismiss();
    }

    animateLabel(translateY, scale) {
        Animated.parallel([
            Animated.spring(this.state.labelTranslateY, {
                toValue: translateY,
                duration: 80,
                useNativeDriver: true,
            }),
            Animated.spring(this.state.labelScale, {
                toValue: scale,
                duration: 80,
                useNativeDriver: true,
            }),
        ]).start();
    }

    togglePasswordVisibility() {
        this.setState(prevState => ({passwordHidden: !prevState.passwordHidden}));
    }

    render() {
        // eslint-disable-next-line react/forbid-foreign-prop-types
        const inputProps = _.omit(this.props, _.keys(baseTextInputPropTypes.propTypes));
        const hasLabel = Boolean(this.props.label.length);
        return (
<<<<<<< HEAD
            <>
                <View>
                    <View
                        style={[
                            !this.props.multiline && styles.componentHeightLarge,
                            ...this.props.containerStyles,
                        ]}
                    >
                        <TouchableWithoutFeedback onPress={this.onPress} focusable={false}>
                            <View
                                style={[
                                    styles.textInputContainer,
                                    ...this.props.textInputContainerStyles,
                                    this.props.autoGrow && StyleUtils.getAutoGrowTextInputStyle(this.state.textInputWidth),
                                    !this.props.hideFocusedState && this.state.isFocused && styles.borderColorFocus,
                                    (this.props.hasError || this.props.errorText) && styles.borderColorDanger,
                                ]}
                            >
                                {hasLabel ? (
                                    <>
                                        {/* Adding this background to the label only for multiline text input,
                                    to prevent text overlapping with label when scrolling */}
                                        {this.props.multiline && <View style={styles.textInputLabelBackground} pointerEvents="none" />}
                                        <TextInputLabel
                                            label={this.props.label}
                                            labelTranslateY={this.state.labelTranslateY}
                                            labelScale={this.state.labelScale}
                                            for={this.props.nativeID}
=======
            <View>
                <View
                    style={[
                        !this.props.multiline && styles.componentHeightLarge,
                        ...this.props.containerStyles,
                    ]}
                >
                    <TouchableWithoutFeedback onPress={this.onPress} focusable={false}>
                        <View
                            style={[
                                styles.textInputContainer,
                                this.state.isFocused && styles.borderColorFocus,
                                this.props.errorText && styles.borderColorDanger,
                            ]}
                        >
                            {hasLabel ? (
                                <>
                                    {/* Adding this background to the label only for multiline text input,
                                    to prevent text overlapping with label when scrolling */}
                                    {this.props.multiline && <View style={styles.textInputLabelBackground} pointerEvents="none" />}
                                    <TextInputLabel
                                        label={this.props.label}
                                        labelTranslateY={this.state.labelTranslateY}
                                        labelScale={this.state.labelScale}
                                        for={this.props.nativeID}
                                    />
                                </>
                            ) : null}
                            <View style={[styles.textInputAndIconContainer]}>
                                <TextInputWithName
                                    ref={(ref) => {
                                        if (typeof this.props.innerRef === 'function') { this.props.innerRef(ref); }
                                        this.input = ref;
                                    }}
                                    // eslint-disable-next-line
                                    {...inputProps}
                                    value={this.props.isFormInput ? undefined : this.value}
                                    defaultValue={this.props.defaultValue}
                                    placeholder={(this.state.isFocused || !this.props.label) ? this.props.placeholder : null}
                                    placeholderTextColor={themeColors.placeholderText}
                                    underlineColorAndroid="transparent"
                                    style={[
                                        this.props.inputStyle,
                                        styles.flex1,
                                        styles.w100,
                                        !hasLabel && styles.pv0,
                                        this.props.secureTextEntry && styles.secureInput,
                                    ]}
                                    multiline={this.props.multiline}
                                    onFocus={this.onFocus}
                                    onBlur={this.onBlur}
                                    onChangeText={this.setValue}
                                    secureTextEntry={this.state.passwordHidden}
                                    onPressOut={this.props.onPress}
                                    name={this.props.name}
                                />
                                {this.props.secureTextEntry && (
                                    <Pressable
                                        accessibilityRole="button"
                                        style={styles.secureInputEyeButton}
                                        onPress={this.togglePasswordVisibility}
                                    >
                                        <Icon
                                            src={this.state.passwordHidden ? Expensicons.Eye : Expensicons.EyeDisabled}
                                            fill={themeColors.icon}
>>>>>>> 8e6e31a2
                                        />
                                    </>
                                ) : null}
                                <View style={[styles.textInputAndIconContainer]}>
                                    <TextInputWithName
                                        ref={(ref) => {
                                            if (typeof this.props.innerRef === 'function') { this.props.innerRef(ref); }
                                            this.input = ref;
                                        }}
                                        // eslint-disable-next-line
                                        {...inputProps}
                                        defaultValue={this.value}
                                        placeholder={(this.state.isFocused || !this.props.label) ? this.props.placeholder : null}
                                        placeholderTextColor={themeColors.placeholderText}
                                        underlineColorAndroid="transparent"
                                        style={[
                                            styles.flex1,
                                            styles.w100,
                                            this.props.inputStyle,
                                            !hasLabel && styles.pv0,
                                            this.props.secureTextEntry && styles.pr2,
                                        ]}
                                        multiline={this.props.multiline}
                                        onFocus={this.onFocus}
                                        onBlur={this.onBlur}
                                        onChangeText={this.setValue}
                                        secureTextEntry={this.state.passwordHidden}
                                        onPressOut={this.props.onPress}
                                        name={this.props.name}
                                        showSoftInputOnFocus={!this.props.disableKeyboard}
                                    />
                                    {this.props.secureTextEntry && (
                                        <Pressable
                                            accessibilityRole="button"
                                            style={styles.secureInputEyeButton}
                                            onPress={this.togglePasswordVisibility}
                                        >
                                            <Icon
                                                src={this.state.passwordHidden ? Expensicons.Eye : Expensicons.EyeDisabled}
                                                fill={themeColors.icon}
                                            />
                                        </Pressable>
                                    )}
                                </View>
                            </View>
                        </TouchableWithoutFeedback>
                    </View>
                    {!_.isEmpty(this.props.errorText) && (
                        <InlineErrorText>
                            {this.props.errorText}
                        </InlineErrorText>
                    )}
                </View>
                {/*
                    Text input component doesn't support auto grow by default.
                    We're using a hidden text input to achieve that.
                    This text view is used to calculate width of the input value given textStyle in this component.
                    This Text component is intentionally positioned out of the screen.
                */}
                {this.props.autoGrow && (
                    <Text
                        style={[...this.props.inputStyle, styles.hiddenElementOutsideOfWindow]}
                        onLayout={e => this.setState({textInputWidth: e.nativeEvent.layout.width})}
                    >
                        {this.props.value || this.props.placeholder}
                    </Text>
                )}
            </>
        );
    }
}

BaseTextInput.propTypes = baseTextInputPropTypes.propTypes;
BaseTextInput.defaultProps = baseTextInputPropTypes.defaultProps;

export default BaseTextInput;<|MERGE_RESOLUTION|>--- conflicted
+++ resolved
@@ -176,7 +176,6 @@
         const inputProps = _.omit(this.props, _.keys(baseTextInputPropTypes.propTypes));
         const hasLabel = Boolean(this.props.label.length);
         return (
-<<<<<<< HEAD
             <>
                 <View>
                     <View
@@ -205,73 +204,6 @@
                                             labelTranslateY={this.state.labelTranslateY}
                                             labelScale={this.state.labelScale}
                                             for={this.props.nativeID}
-=======
-            <View>
-                <View
-                    style={[
-                        !this.props.multiline && styles.componentHeightLarge,
-                        ...this.props.containerStyles,
-                    ]}
-                >
-                    <TouchableWithoutFeedback onPress={this.onPress} focusable={false}>
-                        <View
-                            style={[
-                                styles.textInputContainer,
-                                this.state.isFocused && styles.borderColorFocus,
-                                this.props.errorText && styles.borderColorDanger,
-                            ]}
-                        >
-                            {hasLabel ? (
-                                <>
-                                    {/* Adding this background to the label only for multiline text input,
-                                    to prevent text overlapping with label when scrolling */}
-                                    {this.props.multiline && <View style={styles.textInputLabelBackground} pointerEvents="none" />}
-                                    <TextInputLabel
-                                        label={this.props.label}
-                                        labelTranslateY={this.state.labelTranslateY}
-                                        labelScale={this.state.labelScale}
-                                        for={this.props.nativeID}
-                                    />
-                                </>
-                            ) : null}
-                            <View style={[styles.textInputAndIconContainer]}>
-                                <TextInputWithName
-                                    ref={(ref) => {
-                                        if (typeof this.props.innerRef === 'function') { this.props.innerRef(ref); }
-                                        this.input = ref;
-                                    }}
-                                    // eslint-disable-next-line
-                                    {...inputProps}
-                                    value={this.props.isFormInput ? undefined : this.value}
-                                    defaultValue={this.props.defaultValue}
-                                    placeholder={(this.state.isFocused || !this.props.label) ? this.props.placeholder : null}
-                                    placeholderTextColor={themeColors.placeholderText}
-                                    underlineColorAndroid="transparent"
-                                    style={[
-                                        this.props.inputStyle,
-                                        styles.flex1,
-                                        styles.w100,
-                                        !hasLabel && styles.pv0,
-                                        this.props.secureTextEntry && styles.secureInput,
-                                    ]}
-                                    multiline={this.props.multiline}
-                                    onFocus={this.onFocus}
-                                    onBlur={this.onBlur}
-                                    onChangeText={this.setValue}
-                                    secureTextEntry={this.state.passwordHidden}
-                                    onPressOut={this.props.onPress}
-                                    name={this.props.name}
-                                />
-                                {this.props.secureTextEntry && (
-                                    <Pressable
-                                        accessibilityRole="button"
-                                        style={styles.secureInputEyeButton}
-                                        onPress={this.togglePasswordVisibility}
-                                    >
-                                        <Icon
-                                            src={this.state.passwordHidden ? Expensicons.Eye : Expensicons.EyeDisabled}
-                                            fill={themeColors.icon}
->>>>>>> 8e6e31a2
                                         />
                                     </>
                                 ) : null}

import {Str} from 'expensify-common';
import type {ForwardedRef, MutableRefObject} from 'react';
import React, {forwardRef, useCallback, useEffect, useRef, useState} from 'react';
import type {GestureResponderEvent, LayoutChangeEvent, NativeSyntheticEvent, StyleProp, TextInput, TextInputFocusEventData, ViewStyle} from 'react-native';
import {ActivityIndicator, StyleSheet, View} from 'react-native';
import {useSharedValue, withSpring} from 'react-native-reanimated';
import Checkbox from '@components/Checkbox';
import FormHelpMessage from '@components/FormHelpMessage';
import Icon from '@components/Icon';
import * as Expensicons from '@components/Icon/Expensicons';
import PressableWithoutFeedback from '@components/Pressable/PressableWithoutFeedback';
import type {AnimatedMarkdownTextInputRef} from '@components/RNMarkdownTextInput';
import RNMarkdownTextInput from '@components/RNMarkdownTextInput';
import type {AnimatedTextInputRef} from '@components/RNTextInput';
import RNTextInput from '@components/RNTextInput';
import SwipeInterceptPanResponder from '@components/SwipeInterceptPanResponder';
import Text from '@components/Text';
import {ACTIVE_LABEL_SCALE, ACTIVE_LABEL_TRANSLATE_Y, INACTIVE_LABEL_SCALE, INACTIVE_LABEL_TRANSLATE_Y} from '@components/TextInput/styleConst';
import TextInputClearButton from '@components/TextInput/TextInputClearButton';
import TextInputLabel from '@components/TextInput/TextInputLabel';
import useHtmlPaste from '@hooks/useHtmlPaste';
import useLocalize from '@hooks/useLocalize';
import useMarkdownStyle from '@hooks/useMarkdownStyle';
import useStyleUtils from '@hooks/useStyleUtils';
import useTheme from '@hooks/useTheme';
import useThemeStyles from '@hooks/useThemeStyles';
import {isMobileChrome, isMobileSafari, isSafari} from '@libs/Browser';
import {scrollToRight} from '@libs/InputUtils';
import isInputAutoFilled from '@libs/isInputAutoFilled';
import variables from '@styles/variables';
import CONST from '@src/CONST';
import type {BaseTextInputProps, BaseTextInputRef} from './types';

function BaseTextInput(
    {
        label = '',
        /**
         * To be able to function as either controlled or uncontrolled component we should not
         * assign a default prop value for `value` or `defaultValue` props
         */
        value = undefined,
        defaultValue = undefined,
        placeholder = '',
        errorText = '',
        icon = null,
        iconLeft = null,
        textInputContainerStyles,
        touchableInputWrapperStyle,
        containerStyles,
        inputStyle,
        forceActiveLabel = false,
        autoFocus = false,
        disableKeyboard = false,
        autoGrow = false,
        autoGrowHeight = false,
        maxAutoGrowHeight,
        hideFocusedState = false,
        maxLength = undefined,
        hint = '',
        onInputChange = () => {},
        shouldDelayFocus = false,
        multiline = false,
        shouldInterceptSwipe = false,
        autoCorrect = true,
        prefixCharacter = '',
        suffixCharacter = '',
        inputID,
        isMarkdownEnabled = false,
        excludedMarkdownStyles = [],
        shouldShowClearButton = false,
        shouldUseDisabledStyles = true,
        prefixContainerStyle = [],
        prefixStyle = [],
        suffixContainerStyle = [],
        suffixStyle = [],
        contentWidth,
        loadingSpinnerStyle,
        ...inputProps
    }: BaseTextInputProps,
    ref: ForwardedRef<BaseTextInputRef>,
) {
    const InputComponent = isMarkdownEnabled ? RNMarkdownTextInput : RNTextInput;
    const isAutoGrowHeightMarkdown = isMarkdownEnabled && autoGrowHeight;

    const theme = useTheme();
    const styles = useThemeStyles();
    const markdownStyle = useMarkdownStyle(undefined, excludedMarkdownStyles);
    const {hasError = false} = inputProps;
    const StyleUtils = useStyleUtils();
    const {translate} = useLocalize();

    // Disabling this line for saftiness as nullish coalescing works only if value is undefined or null
    // eslint-disable-next-line @typescript-eslint/prefer-nullish-coalescing
    const initialValue = value || defaultValue || '';
    const initialActiveLabel = !!forceActiveLabel || initialValue.length > 0 || !!prefixCharacter || !!suffixCharacter;

    const [isFocused, setIsFocused] = useState(false);
    const [passwordHidden, setPasswordHidden] = useState(inputProps.secureTextEntry);
    const [textInputWidth, setTextInputWidth] = useState(0);
    const [textInputHeight, setTextInputHeight] = useState(0);
    const [width, setWidth] = useState<number | null>(null);

    const labelScale = useSharedValue<number>(initialActiveLabel ? ACTIVE_LABEL_SCALE : INACTIVE_LABEL_SCALE);
    const labelTranslateY = useSharedValue<number>(initialActiveLabel ? ACTIVE_LABEL_TRANSLATE_Y : INACTIVE_LABEL_TRANSLATE_Y);

    const input = useRef<HTMLInputElement | null>(null);
    const isLabelActive = useRef(initialActiveLabel);
    const didScrollToEndRef = useRef(false);

    useHtmlPaste(input as MutableRefObject<TextInput | null>, undefined, isMarkdownEnabled);

    // AutoFocus which only works on mount:
    useEffect(() => {
        // We are manually managing focus to prevent this issue: https://github.com/Expensify/App/issues/4514
        if (!autoFocus || !input.current) {
            return;
        }

        if (shouldDelayFocus) {
            const focusTimeout = setTimeout(() => input?.current?.focus(), CONST.ANIMATED_TRANSITION);
            return () => clearTimeout(focusTimeout);
        }
        input.current.focus();
        // We only want this to run on mount
        // eslint-disable-next-line react-compiler/react-compiler, react-hooks/exhaustive-deps
    }, []);

    const animateLabel = useCallback(
        (translateY: number, scale: number) => {
            labelScale.set(withSpring(scale, {overshootClamping: false}));
            labelTranslateY.set(withSpring(translateY, {overshootClamping: false}));
        },
        [labelScale, labelTranslateY],
    );

    const activateLabel = useCallback(() => {
        const newValue = value ?? '';

        if (newValue.length < 0 || isLabelActive.current) {
            return;
        }

        animateLabel(ACTIVE_LABEL_TRANSLATE_Y, ACTIVE_LABEL_SCALE);
        isLabelActive.current = true;
    }, [animateLabel, value]);

    const deactivateLabel = useCallback(() => {
        const newValue = value ?? '';

        if (!!forceActiveLabel || newValue.length !== 0 || prefixCharacter || suffixCharacter) {
            return;
        }

        animateLabel(INACTIVE_LABEL_TRANSLATE_Y, INACTIVE_LABEL_SCALE);
        isLabelActive.current = false;
    }, [animateLabel, forceActiveLabel, prefixCharacter, suffixCharacter, value]);

    const onFocus = (event: NativeSyntheticEvent<TextInputFocusEventData>) => {
        inputProps.onFocus?.(event);
        setIsFocused(true);
    };

    const onBlur = (event: NativeSyntheticEvent<TextInputFocusEventData>) => {
        inputProps.onBlur?.(event);
        setIsFocused(false);
    };

    const onPress = (event?: GestureResponderEvent | KeyboardEvent) => {
        if (!!inputProps.disabled || !event) {
            return;
        }

        inputProps.onPress?.(event);

        if ('isDefaultPrevented' in event && !event?.isDefaultPrevented()) {
            input.current?.focus();
        }
    };

    const onLayout = useCallback(
        (event: LayoutChangeEvent) => {
            if (!autoGrowHeight && multiline) {
                return;
            }

            const layout = event.nativeEvent.layout;

            setWidth((prevWidth: number | null) => (autoGrowHeight ? layout.width : prevWidth));
        },
        [autoGrowHeight, multiline],
    );

    // The ref is needed when the component is uncontrolled and we don't have a value prop
    const hasValueRef = useRef(initialValue.length > 0);
    const inputValue = value ?? '';
    const hasValue = inputValue.length > 0 || hasValueRef.current;

    // Activate or deactivate the label when either focus changes, or for controlled
    // components when the value prop changes:
    useEffect(() => {
        if (
            hasValue ||
            isFocused ||
            // If the text has been supplied by Chrome autofill, the value state is not synced with the value
            // as Chrome doesn't trigger a change event. When there is autofill text, keep the label activated.
            isInputAutoFilled(input.current)
        ) {
            activateLabel();
        } else {
            deactivateLabel();
        }
    }, [activateLabel, deactivateLabel, hasValue, isFocused]);

    // When the value prop gets cleared externally, we need to keep the ref in sync:
    useEffect(() => {
        // Return early when component uncontrolled, or we still have a value
        if (value === undefined || value) {
            return;
        }
        hasValueRef.current = false;
    }, [value]);

    /**
     * Set Value & activateLabel
     */
    const setValue = (newValue: string) => {
        onInputChange?.(newValue);

        if (inputProps.onChangeText) {
            Str.result(inputProps.onChangeText, newValue);
        }
        if (newValue && newValue.length > 0) {
            hasValueRef.current = true;
            // When the componment is uncontrolled, we need to manually activate the label:
            if (value === undefined) {
                activateLabel();
            }
        } else {
            hasValueRef.current = false;
        }
    };

    const togglePasswordVisibility = useCallback(() => {
        setPasswordHidden((prevPasswordHidden: boolean | undefined) => !prevPasswordHidden);
    }, []);

    const hasLabel = !!label?.length;
    const isReadOnly = inputProps.readOnly ?? inputProps.disabled;
    // Disabling this line for safeness as nullish coalescing works only if the value is undefined or null, and errorText can be an empty string
    // eslint-disable-next-line @typescript-eslint/prefer-nullish-coalescing
    const inputHelpText = errorText || hint;
    const newPlaceholder = !!prefixCharacter || !!suffixCharacter || isFocused || !hasLabel || (hasLabel && forceActiveLabel) ? placeholder : undefined;
    const newTextInputContainerStyles: StyleProp<ViewStyle> = StyleSheet.flatten([
        styles.textInputContainer,
        textInputContainerStyles,
        (autoGrow || !!contentWidth) && StyleUtils.getWidthStyle(textInputWidth),
        !hideFocusedState && isFocused && styles.borderColorFocus,
        (!!hasError || !!errorText) && styles.borderColorDanger,
        autoGrowHeight && {scrollPaddingTop: typeof maxAutoGrowHeight === 'number' ? 2 * maxAutoGrowHeight : undefined},
        isAutoGrowHeightMarkdown && styles.pb2,
    ]);
    const isMultiline = multiline || autoGrowHeight;

<<<<<<< HEAD
    /**
     * To prevent text jumping caused by virtual DOM calculations on Safari and mobile Chrome,
     * make sure to include the `lineHeight`.
     * Reference: https://github.com/Expensify/App/issues/26735
     * For other platforms, explicitly remove `lineHeight` from single-line inputs
     * to prevent long text from disappearing once it exceeds the input space.
     * See https://github.com/Expensify/App/issues/13802
     */
    const lineHeight = useMemo(() => {
        if (isSafari() || isMobileChrome()) {
            const lineHeightValue = StyleSheet.flatten(inputStyle).lineHeight;
            if (lineHeightValue !== undefined) {
                return lineHeightValue;
            }
        }

        return undefined;
    }, [inputStyle]);

=======
>>>>>>> ee3441b9
    const inputPaddingLeft = !!prefixCharacter && StyleUtils.getPaddingLeft(StyleUtils.getCharacterPadding(prefixCharacter) + styles.pl1.paddingLeft);
    const inputPaddingRight = !!suffixCharacter && StyleUtils.getPaddingRight(StyleUtils.getCharacterPadding(suffixCharacter) + styles.pr1.paddingRight);
    // This is workaround for https://github.com/Expensify/App/issues/47939: in case when user is using Chrome on Android we set inputMode to 'search' to disable autocomplete bar above the keyboard.
    // If we need some other inputMode (eg. 'decimal'), then the autocomplete bar will show, but we can do nothing about it as it's a known Chrome bug.
    const inputMode = inputProps.inputMode ?? (isMobileChrome() ? 'search' : undefined);

    return (
        <>
            <View
                style={[containerStyles]}
                // eslint-disable-next-line react/jsx-props-no-spreading
                {...(shouldInterceptSwipe && SwipeInterceptPanResponder.panHandlers)}
            >
                <PressableWithoutFeedback
                    role={CONST.ROLE.PRESENTATION}
                    onPress={onPress}
                    tabIndex={-1}
                    accessibilityLabel={label}
                    // When autoGrowHeight is true we calculate the width for the textInput, so it will break lines properly
                    // or if multiline is not supplied we calculate the textinput height, using onLayout.
                    onLayout={onLayout}
                    style={[
                        autoGrowHeight &&
                            !isAutoGrowHeightMarkdown &&
                            styles.autoGrowHeightInputContainer(textInputHeight, variables.componentSizeLarge, typeof maxAutoGrowHeight === 'number' ? maxAutoGrowHeight : 0),
                        isAutoGrowHeightMarkdown && {minHeight: variables.componentSizeLarge},
                        !isMultiline && styles.componentHeightLarge,
                        touchableInputWrapperStyle,
                    ]}
                >
                    <View
                        style={[
                            newTextInputContainerStyles,

                            // When autoGrow is on and minWidth is not supplied, add a minWidth to allow the input to be focusable.
                            autoGrow && !newTextInputContainerStyles?.minWidth && styles.mnw2,
                        ]}
                    >
                        {hasLabel ? (
                            <>
                                {/* Adding this background to the label only for multiline text input,
                to prevent text overlapping with label when scrolling */}
                                {isMultiline && <View style={[styles.textInputLabelBackground, styles.pointerEventsNone]} />}
                                <TextInputLabel
                                    label={label}
                                    labelTranslateY={labelTranslateY}
                                    labelScale={labelScale}
                                    for={inputProps.nativeID}
                                />
                            </>
                        ) : null}
                        <View style={[styles.textInputAndIconContainer, isMultiline && hasLabel && styles.textInputMultilineContainer, styles.pointerEventsBoxNone]}>
                            {!!iconLeft && (
                                <View style={[styles.textInputLeftIconContainer, !isReadOnly ? styles.cursorPointer : styles.pointerEventsNone]}>
                                    <Icon
                                        src={iconLeft}
                                        fill={theme.icon}
                                        height={variables.iconSizeNormal}
                                        width={variables.iconSizeNormal}
                                    />
                                </View>
                            )}
                            {!!prefixCharacter && (
                                <View style={[styles.textInputPrefixWrapper, prefixContainerStyle]}>
                                    <Text
                                        tabIndex={-1}
                                        style={[styles.textInputPrefix, !hasLabel && styles.pv0, styles.pointerEventsNone, prefixStyle]}
                                        dataSet={{[CONST.SELECTION_SCRAPER_HIDDEN_ELEMENT]: true}}
                                    >
                                        {prefixCharacter}
                                    </Text>
                                </View>
                            )}
                            <InputComponent
                                ref={(element: AnimatedTextInputRef | AnimatedMarkdownTextInputRef | null): void => {
                                    const baseTextInputRef = element as BaseTextInputRef | null;
                                    if (typeof ref === 'function') {
                                        ref(baseTextInputRef);
                                    } else if (ref && 'current' in ref) {
                                        // eslint-disable-next-line no-param-reassign
                                        ref.current = baseTextInputRef;
                                    }

                                    input.current = element as HTMLInputElement | null;
                                }}
                                // eslint-disable-next-line
                                {...inputProps}
                                autoCorrect={inputProps.secureTextEntry ? false : autoCorrect}
                                placeholder={newPlaceholder}
                                placeholderTextColor={theme.placeholderText}
                                underlineColorAndroid="transparent"
                                style={[
                                    styles.flex1,
                                    styles.w100,
                                    inputStyle,
                                    (!hasLabel || isMultiline) && styles.pv0,
                                    inputPaddingLeft,
                                    inputPaddingRight,
                                    inputProps.secureTextEntry && styles.secureInput,

                                    // Explicitly change boxSizing attribute for mobile chrome in order to apply line-height
                                    // for the issue mentioned here https://github.com/Expensify/App/issues/26735
                                    // Set overflow property to enable the parent flexbox to shrink its size
                                    // (See https://github.com/Expensify/App/issues/41766)
                                    !isMultiline && isMobileChrome() && {boxSizing: 'content-box', height: undefined, ...styles.overflowAuto},

                                    // Stop scrollbar flashing when breaking lines with autoGrowHeight enabled.
                                    ...(autoGrowHeight && !isAutoGrowHeightMarkdown
                                        ? [StyleUtils.getAutoGrowHeightInputStyle(textInputHeight, typeof maxAutoGrowHeight === 'number' ? maxAutoGrowHeight : 0), styles.verticalAlignTop]
                                        : []),
                                    isAutoGrowHeightMarkdown ? [StyleUtils.getMarkdownMaxHeight(maxAutoGrowHeight), styles.verticalAlignTop] : undefined,
                                    // Add disabled color theme when field is not editable.
                                    inputProps.disabled && shouldUseDisabledStyles && styles.textInputDisabled,
                                    styles.pointerEventsAuto,
                                ]}
                                multiline={isMultiline}
                                maxLength={maxLength}
                                onFocus={onFocus}
                                onBlur={onBlur}
                                onChangeText={setValue}
                                secureTextEntry={passwordHidden}
                                onPressOut={inputProps.onPress}
                                showSoftInputOnFocus={!disableKeyboard}
                                inputMode={inputMode}
                                value={value}
                                selection={inputProps.selection}
                                readOnly={isReadOnly}
                                defaultValue={defaultValue}
                                markdownStyle={markdownStyle}
                            />
                            {!!suffixCharacter && (
                                <View style={[styles.textInputSuffixWrapper, suffixContainerStyle]}>
                                    <Text
                                        tabIndex={-1}
                                        style={[styles.textInputSuffix, !hasLabel && styles.pv0, styles.pointerEventsNone, suffixStyle]}
                                        dataSet={{[CONST.SELECTION_SCRAPER_HIDDEN_ELEMENT]: true}}
                                    >
                                        {suffixCharacter}
                                    </Text>
                                </View>
                            )}
                            {isFocused && !isReadOnly && shouldShowClearButton && !!value && (
                                <View
                                    onLayout={() => {
                                        if (didScrollToEndRef.current || !input.current) {
                                            return;
                                        }
                                        scrollToRight(input.current);
                                        didScrollToEndRef.current = true;
                                    }}
                                >
                                    <TextInputClearButton onPressButton={() => setValue('')} />
                                </View>
                            )}
                            {!!inputProps.isLoading && (
                                <ActivityIndicator
                                    size="small"
                                    color={theme.iconSuccessFill}
                                    style={[styles.mt4, styles.ml1, loadingSpinnerStyle]}
                                />
                            )}
                            {!!inputProps.secureTextEntry && (
                                <Checkbox
                                    style={[styles.flex1, styles.textInputIconContainer]}
                                    onPress={togglePasswordVisibility}
                                    onMouseDown={(e) => {
                                        e.preventDefault();
                                    }}
                                    accessibilityLabel={translate('common.visible')}
                                >
                                    <Icon
                                        src={passwordHidden ? Expensicons.Eye : Expensicons.EyeDisabled}
                                        fill={theme.icon}
                                    />
                                </Checkbox>
                            )}
                            {!inputProps.secureTextEntry && !!icon && (
                                <View style={[styles.textInputIconContainer, !isReadOnly ? styles.cursorPointer : styles.pointerEventsNone]}>
                                    <Icon
                                        src={icon}
                                        fill={theme.icon}
                                    />
                                </View>
                            )}
                        </View>
                    </View>
                </PressableWithoutFeedback>
                {!!inputHelpText && (
                    <FormHelpMessage
                        isError={!!errorText}
                        message={inputHelpText}
                    />
                )}
            </View>
            {!!contentWidth && (
                <View
                    style={[inputStyle as ViewStyle, styles.hiddenElementOutsideOfWindow, styles.visibilityHidden, styles.wAuto, inputPaddingLeft]}
                    onLayout={(e) => {
                        if (e.nativeEvent.layout.width === 0 && e.nativeEvent.layout.height === 0) {
                            return;
                        }
                        setTextInputWidth(e.nativeEvent.layout.width);
                        setTextInputHeight(e.nativeEvent.layout.height);
                    }}
                >
                    <Text
                        style={[
                            inputStyle,
                            autoGrowHeight && styles.autoGrowHeightHiddenInput(width ?? 0, typeof maxAutoGrowHeight === 'number' ? maxAutoGrowHeight : undefined),
                            {width: contentWidth},
                        ]}
                    >
                        {/* \u200B added to solve the issue of not expanding the text input enough when the value ends with '\n' (https://github.com/Expensify/App/issues/21271) */}
                        {value ? `${value}${value.endsWith('\n') ? '\u200B' : ''}` : placeholder}
                    </Text>
                </View>
            )}
            {/*
                 Text input component doesn't support auto grow by default.
                 We're using a hidden text input to achieve that.
                 This text view is used to calculate width or height of the input value given textStyle in this component.
                 This Text component is intentionally positioned out of the screen.
             */}
            {(!!autoGrow || autoGrowHeight) && !isAutoGrowHeightMarkdown && (
                // Add +2 to width on Safari browsers so that text is not cut off due to the cursor or when changing the value
                // Reference: https://github.com/Expensify/App/issues/8158, https://github.com/Expensify/App/issues/26628
                // For mobile Chrome, ensure proper display of the text selection handle (blue bubble down).
                // Reference: https://github.com/Expensify/App/issues/34921
                <Text
                    style={[
                        inputStyle,
                        autoGrowHeight && styles.autoGrowHeightHiddenInput(width ?? 0, typeof maxAutoGrowHeight === 'number' ? maxAutoGrowHeight : undefined),
                        styles.hiddenElementOutsideOfWindow,
                        styles.visibilityHidden,
                    ]}
                    onLayout={(e) => {
                        if (e.nativeEvent.layout.width === 0 && e.nativeEvent.layout.height === 0) {
                            return;
                        }
                        let additionalWidth = 0;
                        if (isMobileSafari() || isSafari() || isMobileChrome()) {
                            additionalWidth = 2;
                        }
                        setTextInputWidth(e.nativeEvent.layout.width + additionalWidth);
                        setTextInputHeight(e.nativeEvent.layout.height);
                    }}
                >
                    {/* \u200B added to solve the issue of not expanding the text input enough when the value ends with '\n' (https://github.com/Expensify/App/issues/21271) */}
                    {value ? `${value}${value.endsWith('\n') ? '\u200B' : ''}` : placeholder}
                </Text>
            )}
        </>
    );
}

BaseTextInput.displayName = 'BaseTextInput';

export default forwardRef(BaseTextInput);<|MERGE_RESOLUTION|>--- conflicted
+++ resolved
@@ -261,28 +261,6 @@
     ]);
     const isMultiline = multiline || autoGrowHeight;
 
-<<<<<<< HEAD
-    /**
-     * To prevent text jumping caused by virtual DOM calculations on Safari and mobile Chrome,
-     * make sure to include the `lineHeight`.
-     * Reference: https://github.com/Expensify/App/issues/26735
-     * For other platforms, explicitly remove `lineHeight` from single-line inputs
-     * to prevent long text from disappearing once it exceeds the input space.
-     * See https://github.com/Expensify/App/issues/13802
-     */
-    const lineHeight = useMemo(() => {
-        if (isSafari() || isMobileChrome()) {
-            const lineHeightValue = StyleSheet.flatten(inputStyle).lineHeight;
-            if (lineHeightValue !== undefined) {
-                return lineHeightValue;
-            }
-        }
-
-        return undefined;
-    }, [inputStyle]);
-
-=======
->>>>>>> ee3441b9
     const inputPaddingLeft = !!prefixCharacter && StyleUtils.getPaddingLeft(StyleUtils.getCharacterPadding(prefixCharacter) + styles.pl1.paddingLeft);
     const inputPaddingRight = !!suffixCharacter && StyleUtils.getPaddingRight(StyleUtils.getCharacterPadding(suffixCharacter) + styles.pr1.paddingRight);
     // This is workaround for https://github.com/Expensify/App/issues/47939: in case when user is using Chrome on Android we set inputMode to 'search' to disable autocomplete bar above the keyboard.

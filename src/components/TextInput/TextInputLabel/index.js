import React, {PureComponent} from 'react';
import {Animated} from 'react-native';
import styles from '../../../styles/styles';
import {propTypes, defaultProps} from './TextInputLabelPropTypes';

class TextInputLabel extends PureComponent {
    componentDidMount() {
        if (!this.props.for) {
            return;
        }
        this.label.setAttribute('for', this.props.for);
    }

    render() {
        return (
            <Animated.Text
                pointerEvents="none"
<<<<<<< HEAD
                accessibilityRole="text"
=======
>>>>>>> 15e547e3
                ref={(el) => (this.label = el)}
                style={[styles.textInputLabel, styles.textInputLabelDesktop, styles.textInputLabelTransformation(this.props.labelTranslateY, 0, this.props.labelScale)]}
            >
                {this.props.label}
            </Animated.Text>
        );
    }
}

TextInputLabel.propTypes = propTypes;
TextInputLabel.defaultProps = defaultProps;

export default TextInputLabel;<|MERGE_RESOLUTION|>--- conflicted
+++ resolved
@@ -2,6 +2,7 @@
 import {Animated} from 'react-native';
 import styles from '../../../styles/styles';
 import {propTypes, defaultProps} from './TextInputLabelPropTypes';
+import CONST from '../../../CONST';
 
 class TextInputLabel extends PureComponent {
     componentDidMount() {
@@ -14,12 +15,9 @@
     render() {
         return (
             <Animated.Text
+                ref={(el) => (this.label = el)}
                 pointerEvents="none"
-<<<<<<< HEAD
-                accessibilityRole="text"
-=======
->>>>>>> 15e547e3
-                ref={(el) => (this.label = el)}
+                accessibilityRole={CONST.ACCESSIBILITY_ROLE_TEXT}
                 style={[styles.textInputLabel, styles.textInputLabelDesktop, styles.textInputLabelTransformation(this.props.labelTranslateY, 0, this.props.labelScale)]}
             >
                 {this.props.label}

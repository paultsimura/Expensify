--- conflicted
+++ resolved
@@ -270,15 +270,10 @@
                         success
                         style={[styles.mb2]}
                         isLoading={this.props.iou.loading}
-<<<<<<< HEAD
-                        text={buttonText}
-                        onClick={() => this.props.onConfirm(this.getSplits())}
-=======
                         text={this.props.hasMultipleParticipants
                             ? this.props.translate('common.split')
                             : this.props.translate('iou.request', {amount: this.props.iouAmount})}
                         onPress={() => this.props.onConfirm(this.getSplits())}
->>>>>>> 6f7ada05
                     />
                 </View>
             </View>

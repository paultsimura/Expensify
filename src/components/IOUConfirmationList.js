import React, {Component} from 'react';
import {View} from 'react-native';
import PropTypes from 'prop-types';
import {ScrollView, TextInput} from 'react-native-gesture-handler';
import {withOnyx} from 'react-native-onyx';
import {withSafeAreaInsets} from 'react-native-safe-area-context';
import _ from 'underscore';
<<<<<<< HEAD
import Str from 'expensify-common/lib/str';
=======
>>>>>>> 8c06c02f
import styles from '../styles/styles';
import Text from './Text';
import themeColors from '../styles/themes/default';
import {
    getIOUConfirmationOptionsFromMyPersonalDetail,
    getIOUConfirmationOptionsFromParticipants,
} from '../libs/OptionsListUtils';
import OptionsList from './OptionsList';
import ONYXKEYS from '../ONYXKEYS';
import withLocalize, {withLocalizePropTypes} from './withLocalize';
import SafeAreaInsetPropTypes from '../pages/SafeAreaInsetPropTypes';
import withWindowDimensions, {windowDimensionsPropTypes} from './withWindowDimensions';
import compose from '../libs/compose';
import FixedFooter from './FixedFooter';
import CONST from '../CONST';
import ButtonWithMenu from './ButtonWithMenu';
import {
    Cash, Wallet, Venmo, PayPal,
} from './Icon/Expensicons';
import Permissions from '../libs/Permissions';
import isAppInstalled from '../libs/isAppInstalled/index.native';

const propTypes = {
    /** Callback to inform parent modal of success */
    onConfirm: PropTypes.func.isRequired,

    // Callback to update comment from IOUModal
    onUpdateComment: PropTypes.func,

    /** Comment value from IOUModal */
    comment: PropTypes.string,

    /** Should we request a single or multiple participant selection from user */
    hasMultipleParticipants: PropTypes.bool.isRequired,

    /** Safe area insets required for mobile devices margins */
    insets: SafeAreaInsetPropTypes.isRequired,

    /** IOU amount */
    iouAmount: PropTypes.string.isRequired,

    /** IOU type */
    iouType: PropTypes.string,

    // Selected participants from IOUModal with login
    participants: PropTypes.arrayOf(PropTypes.shape({
        login: PropTypes.string.isRequired,
        alternateText: PropTypes.string,
        hasDraftComment: PropTypes.bool,
        icons: PropTypes.arrayOf(PropTypes.string),
        searchText: PropTypes.string,
        text: PropTypes.string,
        keyForList: PropTypes.string,
        isPinned: PropTypes.bool,
        isUnread: PropTypes.bool,
        reportID: PropTypes.number,
        participantsList: PropTypes.arrayOf(PropTypes.object),
    })).isRequired,

    ...windowDimensionsPropTypes,

    ...withLocalizePropTypes,

    /* Onyx Props */

    /** The personal details of the person who is logged in */
    myPersonalDetails: PropTypes.shape({

        /** Display name of the current user from their personal details */
        displayName: PropTypes.string,

        /** Avatar URL of the current user from their personal details */
        avatar: PropTypes.string,

        /** Primary login of the user */
        login: PropTypes.string,
    }),

    /** Holds data related to IOU view state, rather than the underlying IOU data. */
    iou: PropTypes.shape({

        /** Whether or not the IOU step is loading (creating the IOU Report) */
        loading: PropTypes.bool,

        // Selected Currency Code of the current IOU
        selectedCurrencyCode: PropTypes.string,
    }),

    /** Information about the network */
    network: PropTypes.shape({
        /** Is the network currently offline or not */
        isOffline: PropTypes.bool,
    }),

<<<<<<< HEAD
    /** The details about the user that is signed in */
    user: PropTypes.shape({
        /** Whether or not the user is subscribed to news updates */
        loginList: PropTypes.arrayOf(PropTypes.shape({

            /** Phone/Email associated with user */
            partnerUserID: PropTypes.string,
        })),
    }),

    /** User's paypal.me username if they have one */
    payPalMeUsername: PropTypes.string,
=======
    /** Current user session */
    session: PropTypes.shape({
        email: PropTypes.string.isRequired,
    }).isRequired,
>>>>>>> 8c06c02f
};

const defaultProps = {
    iou: {
        selectedCurrencyCode: CONST.CURRENCY.USD,
    },
    onUpdateComment: null,
    comment: '',
    network: {},
    myPersonalDetails: {},
    user: {},
    iouType: '',
    payPalMeUsername: '',
};

// Gives minimum height to offset the height of
// button and comment box
const MINIMUM_BOTTOM_OFFSET = 240;

class IOUConfirmationList extends Component {
    constructor(props) {
        super(props);
<<<<<<< HEAD
        this.isComponentMounted = false;
        this.userPhoneNumber = this.getPhoneNumber(props.user.loginList) ?? '';

        // If it's a send money request, then add the manual settlement option
        const defaultText = props.iouType === 'send' ? {text: CONST.IOU.PAYMENT_TYPE.ELSEWHERE, icon: Cash} : {
            text: this.props.translate(this.props.hasMultipleParticipants ? 'iou.split' : 'iou.request', {
                amount: this.props.numberFormat(
                    this.props.iouAmount,
                    {style: 'currency', currency: this.props.iou.selectedCurrencyCode},
                ),
            }),
        };
        this.state = {
            paymentOptions: [defaultText],
        };
    }

    componentDidMount() {
        this.isComponentMounted = true;
        this.setConfirmationButtonOptions();
    }

    componentWillUnmount() {
        this.isComponentMounted = false;
=======

        this.toggleOption = this.toggleOption.bind(this);

        const formattedParticipants = _.map(this.getParticipantsWithAmount(this.props.participants), participant => ({
            ...participant, selected: true,
        }));

        this.state = {
            participants: formattedParticipants,
        };
    }

    /**
     * Get selected participants
     * @returns {Array}
     */
    getSelectedParticipants() {
        return _.filter(this.state.participants, participant => participant.selected);
    }

    /**
     * Get unselected participants
     * @returns {Array}
     */
    getUnselectedParticipants() {
        return _.filter(this.state.participants, participant => !participant.selected);
    }

    /**
     * Returns the participants with amount
     * @param {Array} participants
     * @returns {Array}
     */
    getParticipantsWithAmount(participants) {
        return getIOUConfirmationOptionsFromParticipants(
            participants,
            this.props.numberFormat(this.calculateAmount(participants) / 100, {
                style: 'currency',
                currency: this.props.iou.selectedCurrencyCode,
            }),
        );
    }

    /**
     * Returns the participants without amount
     * @param {Array} participants
     * @returns {Array}
     */
    getParticipantsWithoutAmount(participants) {
        return _.map(participants, option => _.omit(option, 'descriptiveText'));
>>>>>>> 8c06c02f
    }

    /**
     * Returns the sections needed for the OptionsSelector
     * @param {Boolean} maxParticipantsReached
     * @returns {Array}
     */
    getSections() {
        const sections = [];
        if (this.props.hasMultipleParticipants) {
            const selectedParticipants = this.getSelectedParticipants();
            const unselectedParticipants = this.getUnselectedParticipants();

            const formattedSelectedParticipants = this.getParticipantsWithAmount(selectedParticipants);
            const formattedUnselectedParticipants = this.getParticipantsWithoutAmount(unselectedParticipants);

            const formattedMyPersonalDetails = getIOUConfirmationOptionsFromMyPersonalDetail(
                this.props.myPersonalDetails,
                this.props.numberFormat(this.calculateAmount(selectedParticipants, true) / 100, {
                    style: 'currency',
                    currency: this.props.iou.selectedCurrencyCode,
                }),
            );

            sections.push({
                title: this.props.translate('iOUConfirmationList.whoPaid'),
                data: [formattedMyPersonalDetails],
                shouldShow: true,
                indexOffset: 0,
            }, {
                title: this.props.translate('iOUConfirmationList.whoWasThere'),
                data: formattedSelectedParticipants,
                shouldShow: true,
                indexOffset: 0,
            }, {
                title: undefined,
                data: formattedUnselectedParticipants,
                shouldShow: !_.isEmpty(formattedUnselectedParticipants),
                indexOffset: 0,
            });
        } else {
            const formattedParticipants = getIOUConfirmationOptionsFromParticipants(this.props.participants,
                this.props.numberFormat(this.props.iouAmount, {
                    style: 'currency',
                    currency: this.props.iou.selectedCurrencyCode,
                }));

            sections.push({
                title: this.props.translate('common.to').toUpperCase(),
                data: formattedParticipants,
                shouldShow: true,
                indexOffset: 0,
            });
        }
        return sections;
    }

    /**
     * Gets splits for the transaction
     * @returns {Array|null}
     */
    getSplits() {
        // There can only be splits when there are multiple participants, so return early when there are not
        // multiple participants
        if (!this.props.hasMultipleParticipants) {
            return null;
        }
        const selectedParticipants = this.getSelectedParticipants();
        const splits = _.map(selectedParticipants, participant => ({
            email: participant.login,

            // We should send in cents to API
            // Cents is temporary and there must be support for other currencies in the future
            amount: this.calculateAmount(selectedParticipants),
        }));

        splits.push({
            email: this.props.myPersonalDetails.login,

            // The user is default and we should send in cents to API
            // USD is temporary and there must be support for other currencies in the future
            amount: this.calculateAmount(selectedParticipants, true),
        });
        return splits;
    }

    /**
     * Returns selected options -- there is checkmark for every row in List for split flow
     * @returns {Array}
     */
    getSelectedOptions() {
        if (!this.props.hasMultipleParticipants) {
            return [];
        }
        const selectedParticipants = this.getSelectedParticipants();
        return [
            ...selectedParticipants,
            getIOUConfirmationOptionsFromMyPersonalDetail(this.props.myPersonalDetails),
        ];
    }


    /**
     * Sets the payment confirmation button options
     */
    setConfirmationButtonOptions() {
        if (this.props.iouType !== 'send') {
            return;
        }

        // Add the Expensify Wallet option if available and make it the first option
        if (this.props.localCurrencyCode === CONST.CURRENCY.USD || Permissions.canUsePayWithExpensify(this.props.betas)) {
            this.setState(prevState => ({
                paymentOptions: [{text: CONST.IOU.PAYMENT_TYPE.EXPENSIFY, icon: Wallet}, ...prevState.paymentOptions],
            }));
        }

        // Add PayPal option
        if (this.props.payPalMeUsername) {
            this.setState(prevState => ({
                paymentOptions: [...prevState.paymentOptions, {text: CONST.IOU.PAYMENT_TYPE.PAYPAL_ME, icon: PayPal}],
            }));
        }

        // Add Venmo option
        if (this.props.localCurrencyCode === CONST.CURRENCY.USD && this.isValidUSPhone(this.userPhoneNumber)) {
            isAppInstalled('venmo')
                .then((isVenmoInstalled) => {
                    // We will return early if the component has unmounted before the async call resolves. This prevents
                    // setting state on unmounted components which prints noisy warnings in the console.
                    if (!isVenmoInstalled || !this.isComponentMounted) {
                        return;
                    }

                    this.setState(prevState => ({
                        paymentOptions:
                            [...prevState.paymentOptions, {text: CONST.IOU.PAYMENT_TYPE.VENMO, icon: Venmo}],
                    }));
                });
        }
    }

    /**
     * Gets the user's phone number from their secondary login.
     * Returns null if it doesn't exist.
     * @param {Array<Object>} loginList
     *
     * @returns {String|null}
     */
    getPhoneNumber(loginList) {
        const secondaryLogin = _.find(loginList, login => Str.isSMSLogin(login.partnerUserID));
        return secondaryLogin ? Str.removeSMSDomain(secondaryLogin.partnerUserID) : null;
    }

    /**
     * @param {String} phoneNumber
     * @returns {Boolean}
     */
    isValidUSPhone(phoneNumber) {
        // Remove alphanumeric characters and validate that this is in fact a phone number
        return CONST.REGEX.PHONE_E164_PLUS.test(phoneNumber.replace(CONST.REGEX.NON_ALPHA_NUMERIC, ''))

            // Next make sure it's a US phone number
            && CONST.REGEX.US_PHONE.test(phoneNumber);
    }

    /**
     * Calculates the amount per user given a list of participants
     * @param {Array} participants
     * @param {Boolean} isDefaultUser
     * @returns {Number}
     */
    calculateAmount(participants, isDefaultUser = false) {
        // Convert to cents before working with iouAmount to avoid
        // javascript subtraction with decimal problem -- when dealing with decimals,
        // because they are encoded as IEEE 754 floating point numbers, some of the decimal
        // numbers cannot be represented with perfect accuracy.
        // Cents is temporary and there must be support for other currencies in the future
        const iouAmount = Math.round(parseFloat(this.props.iouAmount * 100));
        const totalParticipants = participants.length + 1;
        const amountPerPerson = Math.round(iouAmount / totalParticipants);

        if (!isDefaultUser) { return amountPerPerson; }

        const sumAmount = amountPerPerson * totalParticipants;
        const difference = iouAmount - sumAmount;

        return iouAmount !== sumAmount ? (amountPerPerson + difference) : amountPerPerson;
    }

    /**
    * Toggle selected option's selected prop.
    * @param {Object} option
    */
    toggleOption(option) {
        // Return early if selected option is currently logged in user.
        if (option.login === this.props.session.email) {
            return;
        }

        this.setState((prevState) => {
            const newParticipants = _.reject(prevState.participants, participant => (
                participant.login === option.login
            ));

            newParticipants.push({
                ...option,
                selected: !option.selected,
            });
            return {participants: newParticipants};
        });
    }

    render() {
<<<<<<< HEAD
=======
        const buttonText = this.props.translate(
            this.props.hasMultipleParticipants ? 'iou.split' : 'iou.request', {
                amount: this.props.numberFormat(
                    this.props.iouAmount,
                    {style: 'currency', currency: this.props.iou.selectedCurrencyCode},
                ),
            },
        );
        const hoverStyle = this.props.hasMultipleParticipants ? styles.hoveredComponentBG : {};
        const toggleOption = this.props.hasMultipleParticipants ? this.toggleOption : undefined;
        const selectedParticipants = this.getSelectedParticipants();
>>>>>>> 8c06c02f
        return (
            <>
                <ScrollView style={[styles.flex1, styles.w100]}>
                    <OptionsList
                        listContainerStyles={[{
                            // Give max height to the list container so that it does not extend
                            // beyond the comment view as well as button
                            maxHeight: this.props.windowHeight - MINIMUM_BOTTOM_OFFSET
                                - this.props.insets.top - this.props.insets.bottom,
                        }]}
                        sections={this.getSections()}
                        disableArrowKeysActions
                        disableFocusOptions
                        hideAdditionalOptionStates
                        forceTextUnreadStyle
                        canSelectMultipleOptions={this.props.hasMultipleParticipants}
                        selectedOptions={this.getSelectedOptions()}
                        onSelectRow={toggleOption}
                        disableRowInteractivity={!this.props.hasMultipleParticipants}
                        optionHoveredStyle={hoverStyle}
                    />
                    <Text style={[styles.p5, styles.textMicroBold, styles.colorHeading]}>
                        {this.props.translate('iOUConfirmationList.whatsItFor')}
                    </Text>
                    <View style={[styles.ph5, styles.pb5]}>
                        <TextInput
                            style={[styles.textInput]}
                            value={this.props.comment}
                            onChangeText={this.props.onUpdateComment}
                            placeholder={this.props.translate('common.optional')}
                            placeholderTextColor={themeColors.placeholderText}
                            autoFocus
                        />
                    </View>
                </ScrollView>
                <FixedFooter>
                    {this.props.network.isOffline && (
                        <Text style={[styles.formError, styles.pb2]}>
                            {this.props.translate('session.offlineMessage')}
                        </Text>
                    )}
<<<<<<< HEAD
                    <ButtonWithMenu
                        options={this.state.paymentOptions}
                        isOffline={this.props.network.isOffline}
                        isLoading={this.props.iou.loading && !this.props.network.isOffline}
=======
                    <Button
                        success
                        style={[styles.w100]}
                        isLoading={this.props.iou.loading && !this.props.network.isOffline}
                        isDisabled={selectedParticipants.length === 0 || this.props.network.isOffline}
                        text={buttonText}
>>>>>>> 8c06c02f
                        onPress={() => this.props.onConfirm(this.getSplits())}
                    />
                </FixedFooter>
            </>
        );
    }
}

IOUConfirmationList.displayName = 'IOUConfirmPage';
IOUConfirmationList.propTypes = propTypes;
IOUConfirmationList.defaultProps = defaultProps;

export default compose(
    withLocalize,
    withSafeAreaInsets,
    withWindowDimensions,
    withOnyx({
        iou: {key: ONYXKEYS.IOU},
        myPersonalDetails: {
            key: ONYXKEYS.MY_PERSONAL_DETAILS,
        },
        session: {
            key: ONYXKEYS.SESSION,
        },
        network: {
            key: ONYXKEYS.NETWORK,
        },
        user: {
            key: ONYXKEYS.USER,
        },
        payPalMeUsername: {
            key: ONYXKEYS.NVP_PAYPAL_ME_ADDRESS,
        },
    }),
)(IOUConfirmationList);<|MERGE_RESOLUTION|>--- conflicted
+++ resolved
@@ -5,10 +5,7 @@
 import {withOnyx} from 'react-native-onyx';
 import {withSafeAreaInsets} from 'react-native-safe-area-context';
 import _ from 'underscore';
-<<<<<<< HEAD
 import Str from 'expensify-common/lib/str';
-=======
->>>>>>> 8c06c02f
 import styles from '../styles/styles';
 import Text from './Text';
 import themeColors from '../styles/themes/default';
@@ -30,6 +27,7 @@
 } from './Icon/Expensicons';
 import Permissions from '../libs/Permissions';
 import isAppInstalled from '../libs/isAppInstalled/index.native';
+import Button from './Button';
 
 const propTypes = {
     /** Callback to inform parent modal of success */
@@ -103,7 +101,6 @@
         isOffline: PropTypes.bool,
     }),
 
-<<<<<<< HEAD
     /** The details about the user that is signed in */
     user: PropTypes.shape({
         /** Whether or not the user is subscribed to news updates */
@@ -116,12 +113,11 @@
 
     /** User's paypal.me username if they have one */
     payPalMeUsername: PropTypes.string,
-=======
+
     /** Current user session */
     session: PropTypes.shape({
         email: PropTypes.string.isRequired,
     }).isRequired,
->>>>>>> 8c06c02f
 };
 
 const defaultProps = {
@@ -133,7 +129,7 @@
     network: {},
     myPersonalDetails: {},
     user: {},
-    iouType: '',
+    iouType: 'request',
     payPalMeUsername: '',
 };
 
@@ -144,9 +140,11 @@
 class IOUConfirmationList extends Component {
     constructor(props) {
         super(props);
-<<<<<<< HEAD
         this.isComponentMounted = false;
         this.userPhoneNumber = this.getPhoneNumber(props.user.loginList) ?? '';
+        const formattedParticipants = _.map(this.getParticipantsWithAmount(this.props.participants), participant => ({
+            ...participant, selected: true,
+        }));
 
         // If it's a send money request, then add the manual settlement option
         const defaultText = props.iouType === 'send' ? {text: CONST.IOU.PAYMENT_TYPE.ELSEWHERE, icon: Cash} : {
@@ -159,7 +157,11 @@
         };
         this.state = {
             paymentOptions: [defaultText],
+            participants: formattedParticipants,
         };
+
+        this.toggleOption = this.toggleOption.bind(this);
+        this.onPress = this.onPress.bind(this);
     }
 
     componentDidMount() {
@@ -167,19 +169,12 @@
         this.setConfirmationButtonOptions();
     }
 
-    componentWillUnmount() {
-        this.isComponentMounted = false;
-=======
-
-        this.toggleOption = this.toggleOption.bind(this);
-
-        const formattedParticipants = _.map(this.getParticipantsWithAmount(this.props.participants), participant => ({
-            ...participant, selected: true,
-        }));
-
-        this.state = {
-            participants: formattedParticipants,
-        };
+    onPress() {
+        if (this.props.iouType === 'send') {
+            this.props.onConfirm();
+        } else {
+            this.props.onConfirm(this.getSplits());
+        }
     }
 
     /**
@@ -220,7 +215,6 @@
      */
     getParticipantsWithoutAmount(participants) {
         return _.map(participants, option => _.omit(option, 'descriptiveText'));
->>>>>>> 8c06c02f
     }
 
     /**
@@ -435,20 +429,9 @@
     }
 
     render() {
-<<<<<<< HEAD
-=======
-        const buttonText = this.props.translate(
-            this.props.hasMultipleParticipants ? 'iou.split' : 'iou.request', {
-                amount: this.props.numberFormat(
-                    this.props.iouAmount,
-                    {style: 'currency', currency: this.props.iou.selectedCurrencyCode},
-                ),
-            },
-        );
         const hoverStyle = this.props.hasMultipleParticipants ? styles.hoveredComponentBG : {};
         const toggleOption = this.props.hasMultipleParticipants ? this.toggleOption : undefined;
         const selectedParticipants = this.getSelectedParticipants();
->>>>>>> 8c06c02f
         return (
             <>
                 <ScrollView style={[styles.flex1, styles.w100]}>
@@ -490,20 +473,11 @@
                             {this.props.translate('session.offlineMessage')}
                         </Text>
                     )}
-<<<<<<< HEAD
                     <ButtonWithMenu
                         options={this.state.paymentOptions}
-                        isOffline={this.props.network.isOffline}
+                        isDisabled={selectedParticipants.length === 0 || this.props.network.isOffline}
                         isLoading={this.props.iou.loading && !this.props.network.isOffline}
-=======
-                    <Button
-                        success
-                        style={[styles.w100]}
-                        isLoading={this.props.iou.loading && !this.props.network.isOffline}
-                        isDisabled={selectedParticipants.length === 0 || this.props.network.isOffline}
-                        text={buttonText}
->>>>>>> 8c06c02f
-                        onPress={() => this.props.onConfirm(this.getSplits())}
+                        onPress={this.onPress}
                     />
                 </FixedFooter>
             </>

import {useFocusEffect, useIsFocused} from '@react-navigation/native';
import lodashIsEqual from 'lodash/isEqual';
import React, {memo, useCallback, useEffect, useMemo, useRef, useState} from 'react';
import {InteractionManager, View} from 'react-native';
import {withOnyx} from 'react-native-onyx';
import type {OnyxEntry} from 'react-native-onyx';
import useCurrentUserPersonalDetails from '@hooks/useCurrentUserPersonalDetails';
import useDebouncedState from '@hooks/useDebouncedState';
import useLocalize from '@hooks/useLocalize';
import {MouseProvider} from '@hooks/useMouseContext';
import usePermissions from '@hooks/usePermissions';
import usePrevious from '@hooks/usePrevious';
import useThemeStyles from '@hooks/useThemeStyles';
import blurActiveElement from '@libs/Accessibility/blurActiveElement';
import * as CurrencyUtils from '@libs/CurrencyUtils';
import DistanceRequestUtils from '@libs/DistanceRequestUtils';
import type {MileageRate} from '@libs/DistanceRequestUtils';
import * as IOUUtils from '@libs/IOUUtils';
import Log from '@libs/Log';
import * as MoneyRequestUtils from '@libs/MoneyRequestUtils';
import Navigation from '@libs/Navigation/Navigation';
import * as OptionsListUtils from '@libs/OptionsListUtils';
import * as PolicyUtils from '@libs/PolicyUtils';
import {getCustomUnitRate, isTaxTrackingEnabled} from '@libs/PolicyUtils';
import * as ReportUtils from '@libs/ReportUtils';
import playSound, {SOUNDS} from '@libs/Sound';
import * as TransactionUtils from '@libs/TransactionUtils';
import * as IOU from '@userActions/IOU';
import {hasInvoicingDetails} from '@userActions/Policy/Policy';
import type {IOUAction, IOUType} from '@src/CONST';
import CONST from '@src/CONST';
import type {TranslationPaths} from '@src/languages/types';
import ONYXKEYS from '@src/ONYXKEYS';
import ROUTES from '@src/ROUTES';
import type {Route} from '@src/ROUTES';
import type * as OnyxTypes from '@src/types/onyx';
import type {Participant} from '@src/types/onyx/IOU';
import type {PaymentMethodType} from '@src/types/onyx/OriginalMessage';
import type {SplitShares} from '@src/types/onyx/Transaction';
import ButtonWithDropdownMenu from './ButtonWithDropdownMenu';
import type {DropdownOption} from './ButtonWithDropdownMenu/types';
import FormHelpMessage from './FormHelpMessage';
import MoneyRequestAmountInput from './MoneyRequestAmountInput';
import MoneyRequestConfirmationListFooter from './MoneyRequestConfirmationListFooter';
import {PressableWithFeedback} from './Pressable';
import SelectionList from './SelectionList';
import type {SectionListDataType} from './SelectionList/types';
import UserListItem from './SelectionList/UserListItem';
import SettlementButton from './SettlementButton';
import Text from './Text';

type MoneyRequestConfirmationListOnyxProps = {
    /** Collection of categories attached to a policy */
    policyCategories: OnyxEntry<OnyxTypes.PolicyCategories>;

    /** Collection of draft categories attached to a policy */
    policyCategoriesDraft: OnyxEntry<OnyxTypes.PolicyCategories>;

    /** Collection of tags attached to a policy */
    policyTags: OnyxEntry<OnyxTypes.PolicyTagLists>;

    /** The policy of the report */
    policy: OnyxEntry<OnyxTypes.Policy>;

    /** The draft policy of the report */
    policyDraft: OnyxEntry<OnyxTypes.Policy>;

    /** Mileage rate default for the policy */
    defaultMileageRate: OnyxEntry<MileageRate>;

    /** Last selected distance rates */
    lastSelectedDistanceRates: OnyxEntry<Record<string, string>>;

    /** List of currencies */
    currencyList: OnyxEntry<OnyxTypes.CurrencyList>;
};

type MoneyRequestConfirmationListProps = MoneyRequestConfirmationListOnyxProps & {
    /** Callback to inform parent modal of success */
    onConfirm?: (selectedParticipants: Participant[]) => void;

    /** Callback to parent modal to pay someone */
    onSendMoney?: (paymentMethod: PaymentMethodType | undefined) => void;

    /** IOU amount */
    iouAmount: number;

    /** IOU comment */
    iouComment?: string;

    /** IOU currency */
    iouCurrencyCode?: string;

    /** IOU type */
    iouType?: Exclude<IOUType, typeof CONST.IOU.TYPE.REQUEST | typeof CONST.IOU.TYPE.SEND>;

    /** IOU date */
    iouCreated?: string;

    /** IOU merchant */
    iouMerchant?: string;

    /** IOU Category */
    iouCategory?: string;

    /** IOU isBillable */
    iouIsBillable?: boolean;

    /** Callback to toggle the billable state */
    onToggleBillable?: (isOn: boolean) => void;

    /** Selected participants from MoneyRequestModal with login / accountID */
    selectedParticipants: Participant[];

    /** Payee of the expense with login */
    payeePersonalDetails?: OnyxEntry<OnyxTypes.PersonalDetails> | null;

    /** Should the list be read only, and not editable? */
    isReadOnly?: boolean;

    /** Depending on expense report or personal IOU report, respective bank account route */
    bankAccountRoute?: Route;

    /** The policyID of the request */
    policyID?: string;

    /** The reportID of the request */
    reportID?: string;

    /** File path of the receipt */
    receiptPath?: string;

    /** File name of the receipt */
    receiptFilename?: string;

    /** Transaction that represents the expense */
    transaction?: OnyxEntry<OnyxTypes.Transaction>;

    /** Whether the expense is a distance expense */
    isDistanceRequest?: boolean;

    /** Whether we're editing a split expense */
    isEditingSplitBill?: boolean;

    /** Whether we can navigate to receipt page */
    shouldDisplayReceipt?: boolean;

    /** Whether we should show the amount, date, and merchant fields. */
    shouldShowSmartScanFields?: boolean;

    /** A flag for verifying that the current report is a sub-report of a workspace chat */
    isPolicyExpenseChat?: boolean;

    /** Whether smart scan failed */
    hasSmartScanFailed?: boolean;

    /** The ID of the report action */
    reportActionID?: string;

    /** The action to take */
    action?: IOUAction;

    /** Should play sound on confirmation */
    shouldPlaySound?: boolean;

    /** Whether the expense is confirmed or not */
    isConfirmed?: boolean;
};

type MoneyRequestConfirmationListItem = Participant | ReportUtils.OptionData;

function MoneyRequestConfirmationList({
    transaction,
    onSendMoney,
    onConfirm,
    iouType = CONST.IOU.TYPE.SUBMIT,
    iouAmount,
    policyCategories: policyCategoriesReal,
    policyCategoriesDraft,
    isDistanceRequest = false,
    policy: policyReal,
    policyDraft,
    isPolicyExpenseChat = false,
    iouCategory = '',
    shouldShowSmartScanFields = true,
    isEditingSplitBill,
    policyTags,
    iouCurrencyCode,
    iouMerchant,
    selectedParticipants: selectedParticipantsProp,
    payeePersonalDetails: payeePersonalDetailsProp,
    isReadOnly = false,
    bankAccountRoute = '',
    policyID = '',
    reportID = '',
    receiptPath = '',
    iouComment,
    receiptFilename = '',
    iouCreated,
    iouIsBillable = false,
    onToggleBillable,
    hasSmartScanFailed,
    reportActionID,
    defaultMileageRate,
    lastSelectedDistanceRates,
    action = CONST.IOU.ACTION.CREATE,
    currencyList,
    shouldDisplayReceipt = false,
    shouldPlaySound = true,
    isConfirmed,
}: MoneyRequestConfirmationListProps) {
    const policy = policyReal ?? policyDraft;
    const policyCategories = policyCategoriesReal ?? policyCategoriesDraft;

    const styles = useThemeStyles();
    const {translate, toLocaleDigit} = useLocalize();
    const currentUserPersonalDetails = useCurrentUserPersonalDetails();
    const {canUseP2PDistanceRequests} = usePermissions(iouType);

    const isTypeRequest = iouType === CONST.IOU.TYPE.SUBMIT;
    const isTypeSplit = iouType === CONST.IOU.TYPE.SPLIT;
    const isTypeSend = iouType === CONST.IOU.TYPE.PAY;
    const isTypeTrackExpense = iouType === CONST.IOU.TYPE.TRACK;
    const isTypeInvoice = iouType === CONST.IOU.TYPE.INVOICE;
    const isScanRequest = useMemo(() => TransactionUtils.isScanRequest(transaction), [transaction]);

    const transactionID = transaction?.transactionID ?? '-1';
    const customUnitRateID = TransactionUtils.getRateID(transaction) ?? '-1';

    useEffect(() => {
        if ((customUnitRateID && customUnitRateID !== '-1') || !isDistanceRequest) {
            return;
        }

        const defaultRate = defaultMileageRate?.customUnitRateID ?? '';
        const lastSelectedRate = lastSelectedDistanceRates?.[policy?.id ?? ''] ?? defaultRate;
        const rateID = canUseP2PDistanceRequests ? lastSelectedRate : defaultRate;
        IOU.setCustomUnitRateID(transactionID, rateID);
    }, [defaultMileageRate, customUnitRateID, lastSelectedDistanceRates, policy?.id, canUseP2PDistanceRequests, transactionID, isDistanceRequest]);

    const mileageRate = DistanceRequestUtils.getRate({transaction, policy, policyDraft});
    const rate = mileageRate.rate;
    const prevRate = usePrevious(rate);
<<<<<<< HEAD
    const unit = mileageRate.unit;
    const currency = mileageRate.currency ?? CONST.CURRENCY.USD;
=======

    const currency = (mileageRate as MileageRate)?.currency ?? policyCurrency;
    const prevCurrency = usePrevious(currency);
>>>>>>> 336c2ddb

    // A flag for showing the categories field
    const shouldShowCategories = (isPolicyExpenseChat || isTypeInvoice) && (!!iouCategory || OptionsListUtils.hasEnabledOptions(Object.values(policyCategories ?? {})));

    const shouldShowMerchant = shouldShowSmartScanFields && !isDistanceRequest && !isTypeSend;

    const policyTagLists = useMemo(() => PolicyUtils.getTagLists(policyTags), [policyTags]);

    const shouldShowTax = isTaxTrackingEnabled(isPolicyExpenseChat, policy, isDistanceRequest);

    const previousTransactionAmount = usePrevious(transaction?.amount);
    const previousTransactionCurrency = usePrevious(transaction?.currency);
    const previousTransactionModifiedCurrency = usePrevious(transaction?.modifiedCurrency);
    const previousCustomUnitRateID = usePrevious(customUnitRateID);
    useEffect(() => {
        // previousTransaction is in the condition because if it is falsey, it means this is the first time the useEffect is triggered after we load it, so we should calculate the default
        // tax even if the other parameters are the same against their previous values.
        if (
            !shouldShowTax ||
            !transaction ||
            (transaction.taxCode &&
                previousTransactionModifiedCurrency === transaction.modifiedCurrency &&
                previousTransactionCurrency === transaction.currency &&
                previousCustomUnitRateID === customUnitRateID)
        ) {
            return;
        }
        const defaultTaxCode = TransactionUtils.getDefaultTaxCode(policy, transaction);
        IOU.setMoneyRequestTaxRate(transactionID, defaultTaxCode ?? '');
    }, [customUnitRateID, policy, previousCustomUnitRateID, previousTransactionCurrency, previousTransactionModifiedCurrency, shouldShowTax, transaction, transactionID]);

    const isMovingTransactionFromTrackExpense = IOUUtils.isMovingTransactionFromTrackExpense(action);

    const distance = TransactionUtils.getDistanceInMeters(transaction, unit);
    const prevDistance = usePrevious(distance);

    const shouldCalculateDistanceAmount = isDistanceRequest && (iouAmount === 0 || prevRate !== rate || prevDistance !== distance || prevCurrency !== currency);

    const hasRoute = TransactionUtils.hasRoute(transaction, isDistanceRequest);
    const isDistanceRequestWithPendingRoute = isDistanceRequest && (!hasRoute || !rate) && !isMovingTransactionFromTrackExpense;
    const distanceRequestAmount = DistanceRequestUtils.getDistanceRequestAmount(distance, unit ?? CONST.CUSTOM_UNITS.DISTANCE_UNIT_MILES, rate ?? 0);
    const formattedAmount = isDistanceRequestWithPendingRoute
        ? ''
        : CurrencyUtils.convertToDisplayString(shouldCalculateDistanceAmount ? distanceRequestAmount : iouAmount, isDistanceRequest ? currency : iouCurrencyCode);

    const isFocused = useIsFocused();
    const [formError, debouncedFormError, setFormError] = useDebouncedState<TranslationPaths | ''>('');

    const [didConfirm, setDidConfirm] = useState(isConfirmed);
    const [didConfirmSplit, setDidConfirmSplit] = useState(false);

    const shouldDisplayFieldError: boolean = useMemo(() => {
        if (!isEditingSplitBill) {
            return false;
        }

        return (!!hasSmartScanFailed && TransactionUtils.hasMissingSmartscanFields(transaction)) || (didConfirmSplit && TransactionUtils.areRequiredFieldsEmpty(transaction));
    }, [isEditingSplitBill, hasSmartScanFailed, transaction, didConfirmSplit]);

    const isMerchantEmpty = useMemo(() => !iouMerchant || TransactionUtils.isMerchantMissing(transaction), [transaction, iouMerchant]);
    const isMerchantRequired = isPolicyExpenseChat && (!isScanRequest || isEditingSplitBill) && shouldShowMerchant;

    const isCategoryRequired = !!policy?.requiresCategory;

    const shouldDisableParticipant = (participant: Participant): boolean => {
        if (ReportUtils.isDraftReport(participant.reportID)) {
            return true;
        }

        if (!participant.isInvoiceRoom && !participant.isPolicyExpenseChat && !participant.isSelfDM && ReportUtils.isOptimisticPersonalDetail(participant.accountID ?? -1)) {
            return true;
        }

        return false;
    };

    useEffect(() => {
        if (shouldDisplayFieldError && didConfirmSplit) {
            setFormError('iou.error.genericSmartscanFailureMessage');
            return;
        }
        if (shouldDisplayFieldError && hasSmartScanFailed) {
            setFormError('iou.receiptScanningFailed');
            return;
        }
        // reset the form error whenever the screen gains or loses focus
        setFormError('');

        // eslint-disable-next-line react-compiler/react-compiler, react-hooks/exhaustive-deps -- we don't want this effect to run if it's just setFormError that changes
    }, [isFocused, transaction, shouldDisplayFieldError, hasSmartScanFailed, didConfirmSplit]);

    const isFirstUpdatedDistanceAmount = useRef(false);

    useEffect(() => {
        if (isFirstUpdatedDistanceAmount.current) {
            return;
        }
        if (!isDistanceRequest) {
            return;
        }
        const amount = DistanceRequestUtils.getDistanceRequestAmount(distance, unit ?? CONST.CUSTOM_UNITS.DISTANCE_UNIT_MILES, rate ?? 0);
        IOU.setMoneyRequestAmount(transactionID, amount, currency ?? '');
        isFirstUpdatedDistanceAmount.current = true;
    }, [distance, rate, unit, transactionID, currency, isDistanceRequest]);

    useEffect(() => {
        if (!shouldCalculateDistanceAmount) {
            return;
        }

        const amount = distanceRequestAmount;
        IOU.setMoneyRequestAmount(transactionID, amount, currency ?? '');

        // If it's a split request among individuals, set the split shares
        const participantAccountIDs: number[] = selectedParticipantsProp.map((participant) => participant.accountID ?? -1);
        if (isTypeSplit && !isPolicyExpenseChat && amount && transaction?.currency) {
            IOU.setSplitShares(transaction, amount, currency, participantAccountIDs);
        }
    }, [shouldCalculateDistanceAmount, distanceRequestAmount, transactionID, currency, isTypeSplit, isPolicyExpenseChat, selectedParticipantsProp, transaction]);

    const previousTaxCode = usePrevious(transaction?.taxCode);

    // Calculate and set tax amount in transaction draft
    useEffect(() => {
        if (
            !shouldShowTax ||
            !transaction ||
            (transaction.taxAmount !== undefined &&
                previousTransactionAmount === transaction.amount &&
                previousTransactionCurrency === transaction.currency &&
                previousCustomUnitRateID === customUnitRateID &&
                previousTaxCode === transaction.taxCode)
        ) {
            return;
        }

        let taxableAmount: number;
        let taxCode: string;
        if (isDistanceRequest) {
            const customUnitRate = getCustomUnitRate(policy, customUnitRateID);
            taxCode = customUnitRate?.attributes?.taxRateExternalID ?? '';
            taxableAmount = DistanceRequestUtils.getTaxableAmount(policy, customUnitRateID, distance);
        } else {
            taxableAmount = transaction.amount ?? 0;
            taxCode = transaction.taxCode ?? TransactionUtils.getDefaultTaxCode(policy, transaction) ?? '';
        }
        const taxPercentage = TransactionUtils.getTaxValue(policy, transaction, taxCode) ?? '';
        const taxAmount = TransactionUtils.calculateTaxAmount(taxPercentage, taxableAmount, transaction.currency);
        const taxAmountInSmallestCurrencyUnits = CurrencyUtils.convertToBackendAmount(Number.parseFloat(taxAmount.toString()));
        IOU.setMoneyRequestTaxAmount(transaction.transactionID ?? '', taxAmountInSmallestCurrencyUnits);
    }, [
        policy,
        shouldShowTax,
        previousTransactionAmount,
        previousTransactionCurrency,
        transaction,
        isDistanceRequest,
        customUnitRateID,
        previousCustomUnitRateID,
        previousTaxCode,
        distance,
    ]);

    // If completing a split expense fails, set didConfirm to false to allow the user to edit the fields again
    if (isEditingSplitBill && didConfirm) {
        setDidConfirm(false);
    }

    useEffect(() => {
        setDidConfirm(isConfirmed);
    }, [isConfirmed]);

    const splitOrRequestOptions: Array<DropdownOption<string>> = useMemo(() => {
        let text;
        if (isTypeInvoice) {
            if (hasInvoicingDetails(policy)) {
                text = translate('iou.sendInvoice', {amount: formattedAmount});
            } else {
                text = translate('common.next');
            }
        } else if (isTypeTrackExpense) {
            text = translate('iou.trackExpense');
        } else if (isTypeSplit && iouAmount === 0) {
            text = translate('iou.splitExpense');
        } else if ((receiptPath && isTypeRequest) || isDistanceRequestWithPendingRoute) {
            text = translate('iou.submitExpense');
            if (iouAmount !== 0) {
                text = translate('iou.submitAmount', {amount: formattedAmount});
            }
        } else {
            const translationKey = isTypeSplit ? 'iou.splitAmount' : 'iou.submitAmount';
            text = translate(translationKey, {amount: formattedAmount});
        }
        return [
            {
                text: text[0].toUpperCase() + text.slice(1),
                value: iouType,
            },
        ];
    }, [isTypeTrackExpense, isTypeSplit, iouAmount, receiptPath, isTypeRequest, policy, isDistanceRequestWithPendingRoute, iouType, translate, formattedAmount, isTypeInvoice]);

    const onSplitShareChange = useCallback(
        (accountID: number, value: number) => {
            if (!transaction?.transactionID) {
                return;
            }
            const amountInCents = CurrencyUtils.convertToBackendAmount(value);
            IOU.setIndividualShare(transaction?.transactionID, accountID, amountInCents);
        },
        [transaction],
    );

    useEffect(() => {
        if (!isTypeSplit || !transaction?.splitShares) {
            return;
        }

        const splitSharesMap: SplitShares = transaction.splitShares;
        const shares: number[] = Object.values(splitSharesMap).map((splitShare) => splitShare?.amount ?? 0);
        const sumOfShares = shares?.reduce((prev, current): number => prev + current, 0);
        if (sumOfShares !== iouAmount) {
            setFormError('iou.error.invalidSplit');
            return;
        }

        const participantsWithAmount = Object.keys(transaction?.splitShares ?? {})
            .filter((accountID: string): boolean => (transaction?.splitShares?.[Number(accountID)]?.amount ?? 0) > 0)
            .map((accountID) => Number(accountID));

        // A split must have at least two participants with amounts bigger than 0
        if (participantsWithAmount.length === 1) {
            setFormError('iou.error.invalidSplitParticipants');
            return;
        }

        // Amounts should be bigger than 0 for the split bill creator (yourself)
        if (transaction?.splitShares[currentUserPersonalDetails.accountID] && (transaction.splitShares[currentUserPersonalDetails.accountID]?.amount ?? 0) === 0) {
            setFormError('iou.error.invalidSplitYourself');
            return;
        }

        setFormError('');
    }, [isFocused, transaction, isTypeSplit, transaction?.splitShares, currentUserPersonalDetails.accountID, iouAmount, iouCurrencyCode, setFormError, translate]);

    useEffect(() => {
        if (!isTypeSplit || !transaction?.splitShares) {
            return;
        }
        IOU.adjustRemainingSplitShares(transaction);
    }, [isTypeSplit, transaction]);

    const selectedParticipants = useMemo(() => selectedParticipantsProp.filter((participant) => participant.selected), [selectedParticipantsProp]);
    const payeePersonalDetails = useMemo(() => payeePersonalDetailsProp ?? currentUserPersonalDetails, [payeePersonalDetailsProp, currentUserPersonalDetails]);
    const shouldShowReadOnlySplits = useMemo(() => isPolicyExpenseChat || isReadOnly || isScanRequest, [isPolicyExpenseChat, isReadOnly, isScanRequest]);

    const splitParticipants = useMemo(() => {
        if (!isTypeSplit) {
            return [];
        }

        const payeeOption = OptionsListUtils.getIOUConfirmationOptionsFromPayeePersonalDetail(payeePersonalDetails);
        if (shouldShowReadOnlySplits) {
            return [payeeOption, ...selectedParticipants].map((participantOption: Participant) => {
                const isPayer = participantOption.accountID === payeeOption.accountID;
                let amount: number | undefined = 0;
                if (iouAmount > 0) {
                    amount =
                        transaction?.comment?.splits?.find((split) => split.accountID === participantOption.accountID)?.amount ??
                        IOUUtils.calculateAmount(selectedParticipants.length, iouAmount, iouCurrencyCode ?? '', isPayer);
                }
                return {
                    ...participantOption,
                    isSelected: false,
                    isInteractive: !shouldDisableParticipant(participantOption),
                    rightElement: (
                        <View style={[styles.flexWrap, styles.pl2]}>
                            <Text style={[styles.textLabel]}>{amount ? CurrencyUtils.convertToDisplayString(amount, iouCurrencyCode) : ''}</Text>
                        </View>
                    ),
                };
            });
        }

        const currencySymbol = currencyList?.[iouCurrencyCode ?? '']?.symbol ?? iouCurrencyCode;
        const formattedTotalAmount = CurrencyUtils.convertToDisplayStringWithoutCurrency(iouAmount, iouCurrencyCode);

        return [payeeOption, ...selectedParticipants].map((participantOption: Participant) => ({
            ...participantOption,
            tabIndex: -1,
            isSelected: false,
            isInteractive: !shouldDisableParticipant(participantOption),
            rightElement: (
                <MoneyRequestAmountInput
                    autoGrow={false}
                    amount={transaction?.splitShares?.[participantOption.accountID ?? -1]?.amount}
                    currency={iouCurrencyCode}
                    prefixCharacter={currencySymbol}
                    disableKeyboard={false}
                    isCurrencyPressable={false}
                    hideFocusedState={false}
                    hideCurrencySymbol
                    formatAmountOnBlur
                    prefixContainerStyle={[styles.pv0]}
                    inputStyle={[styles.optionRowAmountInput]}
                    containerStyle={[styles.textInputContainer]}
                    touchableInputWrapperStyle={[styles.ml3]}
                    onFormatAmount={CurrencyUtils.convertToDisplayStringWithoutCurrency}
                    onAmountChange={(value: string) => onSplitShareChange(participantOption.accountID ?? -1, Number(value))}
                    maxLength={formattedTotalAmount.length}
                    contentWidth={formattedTotalAmount.length * 8}
                />
            ),
        }));
    }, [
        isTypeSplit,
        payeePersonalDetails,
        shouldShowReadOnlySplits,
        currencyList,
        iouCurrencyCode,
        iouAmount,
        selectedParticipants,
        styles.flexWrap,
        styles.pl2,
        styles.textLabel,
        styles.pv0,
        styles.optionRowAmountInput,
        styles.textInputContainer,
        styles.ml3,
        transaction?.comment?.splits,
        transaction?.splitShares,
        onSplitShareChange,
    ]);

    const isSplitModified = useMemo(() => {
        if (!transaction?.splitShares) {
            return;
        }
        return Object.keys(transaction.splitShares).some((key) => transaction.splitShares?.[Number(key) ?? -1]?.isModified);
    }, [transaction?.splitShares]);

    const getSplitSectionHeader = useCallback(
        () => (
            <View style={[styles.mt2, styles.mb1, styles.flexRow, styles.justifyContentBetween]}>
                <Text style={[styles.ph5, styles.textLabelSupporting]}>{translate('iou.participants')}</Text>
                {!shouldShowReadOnlySplits && isSplitModified && (
                    <PressableWithFeedback
                        onPress={() => {
                            IOU.resetSplitShares(transaction);
                        }}
                        accessibilityLabel={CONST.ROLE.BUTTON}
                        role={CONST.ROLE.BUTTON}
                        shouldUseAutoHitSlop
                    >
                        <Text style={[styles.pr5, styles.textLabelSupporting, styles.link]}>{translate('common.reset')}</Text>
                    </PressableWithFeedback>
                )}
            </View>
        ),
        [
            isSplitModified,
            shouldShowReadOnlySplits,
            styles.flexRow,
            styles.justifyContentBetween,
            styles.link,
            styles.mb1,
            styles.mt2,
            styles.ph5,
            styles.pr5,
            styles.textLabelSupporting,
            transaction,
            translate,
        ],
    );

    const sections = useMemo(() => {
        const options: Array<SectionListDataType<MoneyRequestConfirmationListItem>> = [];
        if (isTypeSplit) {
            options.push(
                ...[
                    {
                        title: translate('moneyRequestConfirmationList.paidBy'),
                        data: [OptionsListUtils.getIOUConfirmationOptionsFromPayeePersonalDetail(payeePersonalDetails)],
                        shouldShow: true,
                    },
                    {
                        CustomSectionHeader: getSplitSectionHeader,
                        data: splitParticipants,
                        shouldShow: true,
                    },
                ],
            );
            options.push();
        } else {
            const formattedSelectedParticipants = selectedParticipants.map((participant) => ({
                ...participant,
                isSelected: false,
                isInteractive: !shouldDisableParticipant(participant),
            }));
            options.push({
                title: translate('common.to'),
                data: formattedSelectedParticipants,
                shouldShow: true,
            });
        }

        return options;
    }, [isTypeSplit, translate, payeePersonalDetails, getSplitSectionHeader, splitParticipants, selectedParticipants]);

    useEffect(() => {
        if (!isDistanceRequest || isMovingTransactionFromTrackExpense) {
            return;
        }

        /*
         Set pending waypoints based on the route status. We should handle this dynamically to cover cases such as:
         When the user completes the initial steps of the IOU flow offline and then goes online on the confirmation page.
         In this scenario, the route will be fetched from the server, and the waypoints will no longer be pending.
        */
        IOU.setMoneyRequestPendingFields(transactionID, {waypoints: isDistanceRequestWithPendingRoute ? CONST.RED_BRICK_ROAD_PENDING_ACTION.ADD : null});

        const distanceMerchant = DistanceRequestUtils.getDistanceMerchant(hasRoute, distance, unit, rate ?? 0, currency ?? CONST.CURRENCY.USD, translate, toLocaleDigit);
        IOU.setMoneyRequestMerchant(transactionID, distanceMerchant, true);
    }, [
        isDistanceRequestWithPendingRoute,
        hasRoute,
        distance,
        unit,
        rate,
        currency,
        translate,
        toLocaleDigit,
        isDistanceRequest,
        transaction,
        transactionID,
        action,
        isMovingTransactionFromTrackExpense,
    ]);

    // Auto select the category if there is only one enabled category and it is required
    useEffect(() => {
        const enabledCategories = Object.values(policyCategories ?? {}).filter((category) => category.enabled);
        if (iouCategory || !shouldShowCategories || enabledCategories.length !== 1 || !isCategoryRequired) {
            return;
        }
        IOU.setMoneyRequestCategory(transactionID, enabledCategories.at(0)?.name ?? '');
        // Keep 'transaction' out to ensure that we autoselect the option only once
        // eslint-disable-next-line react-compiler/react-compiler, react-hooks/exhaustive-deps
    }, [shouldShowCategories, policyCategories, isCategoryRequired]);

    // Auto select the tag if there is only one enabled tag and it is required
    useEffect(() => {
        let updatedTagsString = TransactionUtils.getTag(transaction);
        policyTagLists.forEach((tagList, index) => {
            const enabledTags = Object.values(tagList.tags).filter((tag) => tag.enabled);
            const isTagListRequired = tagList.required ?? false;
            if (!isTagListRequired || enabledTags.length !== 1 || TransactionUtils.getTag(transaction, index)) {
                return;
            }
            updatedTagsString = IOUUtils.insertTagIntoTransactionTagsString(updatedTagsString, enabledTags.at(0)?.name ?? '', index);
        });
        if (updatedTagsString !== TransactionUtils.getTag(transaction) && updatedTagsString) {
            IOU.setMoneyRequestTag(transactionID, updatedTagsString);
        }
        // Keep 'transaction' out to ensure that we autoselect the option only once
        // eslint-disable-next-line react-compiler/react-compiler, react-hooks/exhaustive-deps
    }, [policyTagLists, policyTags]);

    /**
     * Navigate to report details or profile of selected user
     */
    const navigateToReportOrUserDetail = (option: MoneyRequestConfirmationListItem) => {
        const activeRoute = Navigation.getActiveRoute();

        if (option.isSelfDM) {
            Navigation.navigate(ROUTES.PROFILE.getRoute(currentUserPersonalDetails.accountID, activeRoute));
            return;
        }

        if (option.accountID) {
            Navigation.navigate(ROUTES.PROFILE.getRoute(option.accountID, activeRoute));
        } else if (option.reportID) {
            Navigation.navigate(ROUTES.REPORT_WITH_ID_DETAILS.getRoute(option.reportID, activeRoute));
        }
    };

    /**
     * @param {String} paymentMethod
     */
    const confirm = useCallback(
        (paymentMethod: PaymentMethodType | undefined) => {
            if (iouType === CONST.IOU.TYPE.INVOICE && !hasInvoicingDetails(policy)) {
                Navigation.navigate(ROUTES.MONEY_REQUEST_STEP_COMPANY_INFO.getRoute(iouType, transactionID, reportID, Navigation.getActiveRouteWithoutParams()));
                return;
            }

            if (selectedParticipants.length === 0) {
                return;
            }
            if (!isEditingSplitBill && isMerchantRequired && (isMerchantEmpty || (shouldDisplayFieldError && TransactionUtils.isMerchantMissing(transaction)))) {
                setFormError('iou.error.invalidMerchant');
                return;
            }
            if (iouCategory.length > CONST.API_TRANSACTION_CATEGORY_MAX_LENGTH) {
                setFormError('iou.error.invalidCategoryLength');
                return;
            }

            if (iouType !== CONST.IOU.TYPE.PAY) {
                // validate the amount for distance expenses
                const decimals = CurrencyUtils.getCurrencyDecimals(iouCurrencyCode);
                if (isDistanceRequest && !isDistanceRequestWithPendingRoute && !MoneyRequestUtils.validateAmount(String(iouAmount), decimals)) {
                    setFormError('common.error.invalidAmount');
                    return;
                }

                if (isEditingSplitBill && TransactionUtils.areRequiredFieldsEmpty(transaction)) {
                    setDidConfirmSplit(true);
                    setFormError('iou.error.genericSmartscanFailureMessage');
                    return;
                }

                if (formError) {
                    return;
                }

                if (shouldPlaySound) {
                    playSound(SOUNDS.DONE);
                }
                onConfirm?.(selectedParticipants);
            } else {
                if (!paymentMethod) {
                    return;
                }
                if (formError) {
                    return;
                }
                Log.info(`[IOU] Sending money via: ${paymentMethod}`);
                onSendMoney?.(paymentMethod);
            }
        },
        [
            selectedParticipants,
            isEditingSplitBill,
            isMerchantRequired,
            isMerchantEmpty,
            shouldDisplayFieldError,
            transaction,
            iouCategory.length,
            formError,
            iouType,
            setFormError,
            onSendMoney,
            iouCurrencyCode,
            isDistanceRequest,
            isDistanceRequestWithPendingRoute,
            iouAmount,
            onConfirm,
            shouldPlaySound,
            transactionID,
            reportID,
            policy,
        ],
    );

    const focusTimeoutRef = useRef<NodeJS.Timeout | null>(null);
    useFocusEffect(
        useCallback(() => {
            focusTimeoutRef.current = setTimeout(() => {
                InteractionManager.runAfterInteractions(() => {
                    blurActiveElement();
                });
            }, CONST.ANIMATED_TRANSITION);
            return () => focusTimeoutRef.current && clearTimeout(focusTimeoutRef.current);
        }, []),
    );

    const footerContent = useMemo(() => {
        if (isReadOnly) {
            return;
        }

        const shouldShowSettlementButton = iouType === CONST.IOU.TYPE.PAY;
        const shouldDisableButton = selectedParticipants.length === 0;

        const button = shouldShowSettlementButton ? (
            <SettlementButton
                pressOnEnter
                isDisabled={shouldDisableButton}
                onPress={confirm}
                enablePaymentsRoute={ROUTES.IOU_SEND_ENABLE_PAYMENTS}
                addBankAccountRoute={bankAccountRoute}
                shouldShowPersonalBankAccountOption
                currency={iouCurrencyCode}
                policyID={policyID}
                buttonSize={CONST.DROPDOWN_BUTTON_SIZE.LARGE}
                kycWallAnchorAlignment={{
                    horizontal: CONST.MODAL.ANCHOR_ORIGIN_HORIZONTAL.LEFT,
                    vertical: CONST.MODAL.ANCHOR_ORIGIN_VERTICAL.BOTTOM,
                }}
                paymentMethodDropdownAnchorAlignment={{
                    horizontal: CONST.MODAL.ANCHOR_ORIGIN_HORIZONTAL.RIGHT,
                    vertical: CONST.MODAL.ANCHOR_ORIGIN_VERTICAL.BOTTOM,
                }}
                enterKeyEventListenerPriority={1}
                useKeyboardShortcuts
            />
        ) : (
            <ButtonWithDropdownMenu
                success
                pressOnEnter
                isDisabled={shouldDisableButton}
                onPress={(event, value) => confirm(value as PaymentMethodType)}
                options={splitOrRequestOptions}
                buttonSize={CONST.DROPDOWN_BUTTON_SIZE.LARGE}
                enterKeyEventListenerPriority={1}
                useKeyboardShortcuts
            />
        );

        return (
            <>
                {!!formError && (
                    <FormHelpMessage
                        style={[styles.ph1, styles.mb2]}
                        isError
                        message={isTypeSplit && !shouldShowReadOnlySplits ? debouncedFormError && translate(debouncedFormError) : translate(formError)}
                    />
                )}

                {button}
            </>
        );
    }, [
        isReadOnly,
        isTypeSplit,
        iouType,
        selectedParticipants.length,
        confirm,
        bankAccountRoute,
        iouCurrencyCode,
        policyID,
        splitOrRequestOptions,
        formError,
        styles.ph1,
        styles.mb2,
        shouldShowReadOnlySplits,
        debouncedFormError,
        translate,
    ]);

    const listFooterContent = (
        <MoneyRequestConfirmationListFooter
            action={action}
            canUseP2PDistanceRequests={canUseP2PDistanceRequests}
            currency={currency}
            didConfirm={!!didConfirm}
            distance={distance}
            formattedAmount={formattedAmount}
            formError={formError}
            hasRoute={hasRoute}
            iouCategory={iouCategory}
            iouComment={iouComment}
            iouCreated={iouCreated}
            iouCurrencyCode={iouCurrencyCode}
            iouIsBillable={iouIsBillable}
            iouMerchant={iouMerchant}
            iouType={iouType}
            isCategoryRequired={isCategoryRequired}
            isDistanceRequest={isDistanceRequest}
            isEditingSplitBill={isEditingSplitBill}
            isMerchantEmpty={isMerchantEmpty}
            isMerchantRequired={isMerchantRequired}
            isMovingTransactionFromTrackExpense={isMovingTransactionFromTrackExpense}
            isPolicyExpenseChat={isPolicyExpenseChat}
            isReadOnly={isReadOnly}
            isTypeInvoice={isTypeInvoice}
            onToggleBillable={onToggleBillable}
            policy={policy}
            policyTags={policyTags}
            policyTagLists={policyTagLists}
            rate={rate}
            receiptFilename={receiptFilename}
            receiptPath={receiptPath}
            reportActionID={reportActionID}
            reportID={reportID}
            selectedParticipants={selectedParticipantsProp}
            shouldDisplayFieldError={shouldDisplayFieldError}
            shouldDisplayReceipt={shouldDisplayReceipt}
            shouldShowCategories={shouldShowCategories}
            shouldShowMerchant={shouldShowMerchant}
            shouldShowSmartScanFields={shouldShowSmartScanFields}
            shouldShowTax={shouldShowTax}
            transaction={transaction}
            transactionID={transactionID}
            unit={unit}
        />
    );

    return (
        <MouseProvider>
            <SelectionList<MoneyRequestConfirmationListItem>
                sections={sections}
                ListItem={UserListItem}
                onSelectRow={navigateToReportOrUserDetail}
                shouldSingleExecuteRowSelect
                canSelectMultiple={false}
                shouldPreventDefaultFocusOnSelectRow
                footerContent={footerContent}
                listFooterContent={listFooterContent}
                containerStyle={[styles.flexBasisAuto]}
                removeClippedSubviews={false}
                disableKeyboardShortcuts
            />
        </MouseProvider>
    );
}

MoneyRequestConfirmationList.displayName = 'MoneyRequestConfirmationList';

export default withOnyx<MoneyRequestConfirmationListProps, MoneyRequestConfirmationListOnyxProps>({
    policyCategories: {
        key: ({policyID}) => `${ONYXKEYS.COLLECTION.POLICY_CATEGORIES}${policyID}`,
    },
    policyCategoriesDraft: {
        key: ({policyID}) => `${ONYXKEYS.COLLECTION.POLICY_CATEGORIES_DRAFT}${policyID}`,
    },
    policyTags: {
        key: ({policyID}) => `${ONYXKEYS.COLLECTION.POLICY_TAGS}${policyID}`,
    },
    defaultMileageRate: {
        key: ({policyID}) => `${ONYXKEYS.COLLECTION.POLICY}${policyID}`,
        selector: DistanceRequestUtils.getDefaultMileageRate,
    },
    policy: {
        key: ({policyID}) => `${ONYXKEYS.COLLECTION.POLICY}${policyID}`,
    },
    policyDraft: {
        key: ({policyID}) => `${ONYXKEYS.COLLECTION.POLICY_DRAFTS}${policyID}`,
    },
    lastSelectedDistanceRates: {
        key: ONYXKEYS.NVP_LAST_SELECTED_DISTANCE_RATES,
    },
    currencyList: {
        key: ONYXKEYS.CURRENCY_LIST,
    },
})(
    memo(
        MoneyRequestConfirmationList,
        (prevProps, nextProps) =>
            lodashIsEqual(prevProps.transaction, nextProps.transaction) &&
            prevProps.onSendMoney === nextProps.onSendMoney &&
            prevProps.onConfirm === nextProps.onConfirm &&
            prevProps.iouType === nextProps.iouType &&
            prevProps.iouAmount === nextProps.iouAmount &&
            prevProps.isDistanceRequest === nextProps.isDistanceRequest &&
            prevProps.isPolicyExpenseChat === nextProps.isPolicyExpenseChat &&
            prevProps.iouCategory === nextProps.iouCategory &&
            prevProps.shouldShowSmartScanFields === nextProps.shouldShowSmartScanFields &&
            prevProps.isEditingSplitBill === nextProps.isEditingSplitBill &&
            prevProps.iouCurrencyCode === nextProps.iouCurrencyCode &&
            prevProps.iouMerchant === nextProps.iouMerchant &&
            lodashIsEqual(prevProps.selectedParticipants, nextProps.selectedParticipants) &&
            lodashIsEqual(prevProps.payeePersonalDetails, nextProps.payeePersonalDetails) &&
            prevProps.isReadOnly === nextProps.isReadOnly &&
            prevProps.bankAccountRoute === nextProps.bankAccountRoute &&
            prevProps.policyID === nextProps.policyID &&
            prevProps.reportID === nextProps.reportID &&
            prevProps.receiptPath === nextProps.receiptPath &&
            prevProps.iouComment === nextProps.iouComment &&
            prevProps.receiptFilename === nextProps.receiptFilename &&
            prevProps.iouCreated === nextProps.iouCreated &&
            prevProps.iouIsBillable === nextProps.iouIsBillable &&
            prevProps.onToggleBillable === nextProps.onToggleBillable &&
            prevProps.hasSmartScanFailed === nextProps.hasSmartScanFailed &&
            prevProps.reportActionID === nextProps.reportActionID &&
            lodashIsEqual(prevProps.defaultMileageRate, nextProps.defaultMileageRate) &&
            lodashIsEqual(prevProps.lastSelectedDistanceRates, nextProps.lastSelectedDistanceRates) &&
            lodashIsEqual(prevProps.action, nextProps.action) &&
            lodashIsEqual(prevProps.currencyList, nextProps.currencyList) &&
            prevProps.shouldDisplayReceipt === nextProps.shouldDisplayReceipt,
    ),
);<|MERGE_RESOLUTION|>--- conflicted
+++ resolved
@@ -241,14 +241,9 @@
     const mileageRate = DistanceRequestUtils.getRate({transaction, policy, policyDraft});
     const rate = mileageRate.rate;
     const prevRate = usePrevious(rate);
-<<<<<<< HEAD
     const unit = mileageRate.unit;
     const currency = mileageRate.currency ?? CONST.CURRENCY.USD;
-=======
-
-    const currency = (mileageRate as MileageRate)?.currency ?? policyCurrency;
     const prevCurrency = usePrevious(currency);
->>>>>>> 336c2ddb
 
     // A flag for showing the categories field
     const shouldShowCategories = (isPolicyExpenseChat || isTypeInvoice) && (!!iouCategory || OptionsListUtils.hasEnabledOptions(Object.values(policyCategories ?? {})));

import {useIsFocused} from '@react-navigation/native';
import {format} from 'date-fns';
import Str from 'expensify-common/lib/str';
import React, {useCallback, useEffect, useMemo, useReducer, useState} from 'react';
import type {TextStyle} from 'react-native';
import {View} from 'react-native';
import {withOnyx} from 'react-native-onyx';
import type {OnyxCollection, OnyxEntry} from 'react-native-onyx';
import useCurrentUserPersonalDetails from '@hooks/useCurrentUserPersonalDetails';
import useDebouncedState from '@hooks/useDebouncedState';
import useLocalize from '@hooks/useLocalize';
import {MouseProvider} from '@hooks/useMouseContext';
import useNetwork from '@hooks/useNetwork';
import usePermissions from '@hooks/usePermissions';
import usePrevious from '@hooks/usePrevious';
import useStyleUtils from '@hooks/useStyleUtils';
import useTheme from '@hooks/useTheme';
import useThemeStyles from '@hooks/useThemeStyles';
import * as CurrencyUtils from '@libs/CurrencyUtils';
import DistanceRequestUtils from '@libs/DistanceRequestUtils';
import type {MileageRate} from '@libs/DistanceRequestUtils';
import * as IOUUtils from '@libs/IOUUtils';
import Log from '@libs/Log';
import * as MoneyRequestUtils from '@libs/MoneyRequestUtils';
import Navigation from '@libs/Navigation/Navigation';
import * as OptionsListUtils from '@libs/OptionsListUtils';
import * as PolicyUtils from '@libs/PolicyUtils';
import {isTaxTrackingEnabled} from '@libs/PolicyUtils';
import * as ReceiptUtils from '@libs/ReceiptUtils';
import * as ReportUtils from '@libs/ReportUtils';
import {getDefaultWorkspaceAvatar} from '@libs/ReportUtils';
import playSound, {SOUNDS} from '@libs/Sound';
import * as TransactionUtils from '@libs/TransactionUtils';
import tryResolveUrlFromApiRoot from '@libs/tryResolveUrlFromApiRoot';
import * as IOU from '@userActions/IOU';
import type {IOUAction, IOUType} from '@src/CONST';
import CONST from '@src/CONST';
import ONYXKEYS from '@src/ONYXKEYS';
import ROUTES from '@src/ROUTES';
import type {Route} from '@src/ROUTES';
import type * as OnyxTypes from '@src/types/onyx';
import type {Participant} from '@src/types/onyx/IOU';
import type {PaymentMethodType} from '@src/types/onyx/OriginalMessage';
import type {SplitShares} from '@src/types/onyx/Transaction';
import ButtonWithDropdownMenu from './ButtonWithDropdownMenu';
import type {DropdownOption} from './ButtonWithDropdownMenu/types';
import ConfirmedRoute from './ConfirmedRoute';
import ConfirmModal from './ConfirmModal';
import FormHelpMessage from './FormHelpMessage';
import MenuItem from './MenuItem';
import MenuItemWithTopDescription from './MenuItemWithTopDescription';
import MoneyRequestAmountInput from './MoneyRequestAmountInput';
import PDFThumbnail from './PDFThumbnail';
import {PressableWithFeedback} from './Pressable';
import ReceiptEmptyState from './ReceiptEmptyState';
import ReceiptImage from './ReceiptImage';
import SelectionList from './SelectionList';
import type {SectionListDataType} from './SelectionList/types';
import UserListItem from './SelectionList/UserListItem';
import SettlementButton from './SettlementButton';
import ShowMoreButton from './ShowMoreButton';
import Switch from './Switch';
import Text from './Text';

type MoneyRequestConfirmationListOnyxProps = {
    /** Collection of categories attached to a policy */
    policyCategories: OnyxEntry<OnyxTypes.PolicyCategories>;

    /** Collection of draft categories attached to a policy */
    policyCategoriesDraft: OnyxEntry<OnyxTypes.PolicyCategories>;

    /** Collection of tags attached to a policy */
    policyTags: OnyxEntry<OnyxTypes.PolicyTagList>;

    /** The policy of the report */
    policy: OnyxEntry<OnyxTypes.Policy>;

    /** The draft policy of the report */
    policyDraft: OnyxEntry<OnyxTypes.Policy>;

    /** Unit and rate used for if the expense is a distance expense */
    mileageRates: OnyxEntry<Record<string, MileageRate>>;

    /** Mileage rate default for the policy */
    defaultMileageRate: OnyxEntry<MileageRate>;

    /** Last selected distance rates */
    lastSelectedDistanceRates: OnyxEntry<Record<string, string>>;

    /** The list of all policies */
    allPolicies: OnyxCollection<OnyxTypes.Policy>;

    /** List of currencies */
    currencyList: OnyxEntry<OnyxTypes.CurrencyList>;
};

type MoneyRequestConfirmationListProps = MoneyRequestConfirmationListOnyxProps & {
    /** Callback to inform parent modal of success */
    onConfirm?: (selectedParticipants: Participant[]) => void;

    /** Callback to parent modal to pay someone */
    onSendMoney?: (paymentMethod: PaymentMethodType | undefined) => void;

    /** IOU amount */
    iouAmount: number;

    /** IOU comment */
    iouComment?: string;

    /** IOU currency */
    iouCurrencyCode?: string;

    /** IOU type */
    iouType?: Exclude<IOUType, typeof CONST.IOU.TYPE.REQUEST | typeof CONST.IOU.TYPE.SEND>;

    /** IOU date */
    iouCreated?: string;

    /** IOU merchant */
    iouMerchant?: string;

    /** IOU Category */
    iouCategory?: string;

    /** IOU isBillable */
    iouIsBillable?: boolean;

    /** Callback to toggle the billable state */
    onToggleBillable?: (isOn: boolean) => void;

    /** Selected participants from MoneyRequestModal with login / accountID */
    selectedParticipants: Participant[];

    /** Payee of the expense with login */
    payeePersonalDetails?: OnyxEntry<OnyxTypes.PersonalDetails>;

    /** Should the list be read only, and not editable? */
    isReadOnly?: boolean;

    /** Depending on expense report or personal IOU report, respective bank account route */
    bankAccountRoute?: Route;

    /** The policyID of the request */
    policyID?: string;

    /** The reportID of the request */
    reportID?: string;

    /** File path of the receipt */
    receiptPath?: string;

    /** File name of the receipt */
    receiptFilename?: string;

    /** Transaction that represents the expense */
    transaction?: OnyxEntry<OnyxTypes.Transaction>;

    /** Whether the expense is a distance expense */
    isDistanceRequest?: boolean;

    /** Whether we're editing a split expense */
    isEditingSplitBill?: boolean;

    /** Whether we should show the amount, date, and merchant fields. */
    shouldShowSmartScanFields?: boolean;

    /** A flag for verifying that the current report is a sub-report of a workspace chat */
    isPolicyExpenseChat?: boolean;

    /** Whether smart scan failed */
    hasSmartScanFailed?: boolean;

    /** The ID of the report action */
    reportActionID?: string;

    /** The action to take */
    action?: IOUAction;
};

type MoneyRequestConfirmationListItem = Participant | ReportUtils.OptionData;

const getTaxAmount = (transaction: OnyxEntry<OnyxTypes.Transaction>, policy: OnyxEntry<OnyxTypes.Policy>, isDistanceRequest: boolean) => {
    if (isDistanceRequest) {
        return DistanceRequestUtils.calculateTaxAmount(policy, transaction, TransactionUtils.getRateID(transaction) ?? '');
    }
    const defaultTaxCode = TransactionUtils.getDefaultTaxCode(policy, transaction) ?? '';
    const taxPercentage = TransactionUtils.getTaxValue(policy, transaction, transaction?.taxCode ?? defaultTaxCode) ?? '';
    return TransactionUtils.calculateTaxAmount(taxPercentage, transaction?.amount ?? 0);
};

function MoneyRequestConfirmationList({
    transaction = null,
    onSendMoney,
    onConfirm,
    iouType = CONST.IOU.TYPE.SUBMIT,
    iouAmount,
    policyCategories: policyCategoriesReal,
    policyCategoriesDraft,
    mileageRates,
    isDistanceRequest = false,
    policy: policyReal,
    policyDraft,
    isPolicyExpenseChat = false,
    iouCategory = '',
    shouldShowSmartScanFields = true,
    isEditingSplitBill,
    policyTags,
    iouCurrencyCode,
    iouMerchant,
    selectedParticipants: selectedParticipantsProp,
    payeePersonalDetails: payeePersonalDetailsProp,
    isReadOnly = false,
    bankAccountRoute = '',
    policyID = '',
    reportID = '',
    receiptPath = '',
    iouComment,
    receiptFilename = '',
    iouCreated,
    iouIsBillable = false,
    onToggleBillable,
    hasSmartScanFailed,
    reportActionID,
    defaultMileageRate,
    lastSelectedDistanceRates,
    allPolicies,
    action = CONST.IOU.ACTION.CREATE,
    currencyList,
}: MoneyRequestConfirmationListProps) {
    const policy = policyReal ?? policyDraft;
    const policyCategories = policyCategoriesReal ?? policyCategoriesDraft;
    const theme = useTheme();
    const styles = useThemeStyles();
    const StyleUtils = useStyleUtils();
    const {translate, toLocaleDigit} = useLocalize();
    const currentUserPersonalDetails = useCurrentUserPersonalDetails();
    const {canUseP2PDistanceRequests, canUseViolations} = usePermissions(iouType);
    const {isOffline} = useNetwork();

    const isTypeRequest = iouType === CONST.IOU.TYPE.SUBMIT;
    const isTypeSplit = iouType === CONST.IOU.TYPE.SPLIT;
    const isTypeSend = iouType === CONST.IOU.TYPE.PAY;
    const isTypeTrackExpense = iouType === CONST.IOU.TYPE.TRACK;
    const isTypeInvoice = iouType === CONST.IOU.TYPE.INVOICE;
    const isScanRequest = useMemo(() => TransactionUtils.isScanRequest(transaction), [transaction]);

    const transactionID = transaction?.transactionID ?? '';
    const customUnitRateID = TransactionUtils.getRateID(transaction) ?? '';

    useEffect(() => {
        if (customUnitRateID || !canUseP2PDistanceRequests) {
            return;
        }
        if (!customUnitRateID) {
            const rateID = lastSelectedDistanceRates?.[policy?.id ?? ''] ?? defaultMileageRate?.customUnitRateID ?? '';
            IOU.setCustomUnitRateID(transactionID, rateID);
        }
    }, [defaultMileageRate, customUnitRateID, lastSelectedDistanceRates, policy?.id, canUseP2PDistanceRequests, transactionID]);

    const policyCurrency = policy?.outputCurrency ?? PolicyUtils.getPersonalPolicy()?.outputCurrency ?? CONST.CURRENCY.USD;

    const mileageRate = TransactionUtils.isCustomUnitRateIDForP2P(transaction)
        ? DistanceRequestUtils.getRateForP2P(policyCurrency)
        : mileageRates?.[customUnitRateID] ?? DistanceRequestUtils.getDefaultMileageRate(policy);

    const {unit, rate} = mileageRate ?? {};

    const distance = TransactionUtils.getDistance(transaction);
    const prevRate = usePrevious(rate);
    const prevDistance = usePrevious(distance);
    const shouldCalculateDistanceAmount = isDistanceRequest && (iouAmount === 0 || prevRate !== rate || prevDistance !== distance);

    const currency = (mileageRate as MileageRate)?.currency ?? policyCurrency;

    const taxRates = policy?.taxRates ?? null;

    // A flag for showing the categories field
    const shouldShowCategories = isPolicyExpenseChat && (!!iouCategory || OptionsListUtils.hasEnabledOptions(Object.values(policyCategories ?? {})));

    // A flag and a toggler for showing the rest of the form fields
    const [shouldExpandFields, toggleShouldExpandFields] = useReducer((state) => !state, false);

    // Do not hide fields in case of paying someone
    const shouldShowAllFields = !!isDistanceRequest || shouldExpandFields || !shouldShowSmartScanFields || isTypeSend || !!isEditingSplitBill;

    // In Send Money and Split Bill with Scan flow, we don't allow the Merchant or Date to be edited. For distance requests, don't show the merchant as there's already another "Distance" menu item
    const shouldShowDate = (shouldShowSmartScanFields || isDistanceRequest) && !isTypeSend;
    const shouldShowMerchant = shouldShowSmartScanFields && !isDistanceRequest && !isTypeSend;

    const policyTagLists = useMemo(() => PolicyUtils.getTagLists(policyTags), [policyTags]);

    const senderWorkspace = useMemo(() => {
        const senderWorkspaceParticipant = selectedParticipantsProp.find((participant) => participant.isSender);
        return allPolicies?.[`${ONYXKEYS.COLLECTION.POLICY}${senderWorkspaceParticipant?.policyID}`];
    }, [allPolicies, selectedParticipantsProp]);

    const canUpdateSenderWorkspace = useMemo(() => PolicyUtils.canSendInvoice(allPolicies) && !!transaction?.isFromGlobalCreate, [allPolicies, transaction?.isFromGlobalCreate]);

    const canModifyTaxFields = !isReadOnly && !isDistanceRequest;

    // A flag for showing the tags field
    // TODO: remove the !isTypeInvoice from this condition after BE supports tags for invoices: https://github.com/Expensify/App/issues/41281
    const shouldShowTags = useMemo(() => isPolicyExpenseChat && OptionsListUtils.hasEnabledTags(policyTagLists) && !isTypeInvoice, [isPolicyExpenseChat, policyTagLists, isTypeInvoice]);

    const shouldShowTax = isTaxTrackingEnabled(isPolicyExpenseChat, policy, isDistanceRequest) && !isTypeInvoice;

    // A flag for showing the billable field
    const shouldShowBillable = policy?.disabledFields?.defaultBillable === false;
    const isMovingTransactionFromTrackExpense = IOUUtils.isMovingTransactionFromTrackExpense(action);
    const hasRoute = TransactionUtils.hasRoute(transaction, isDistanceRequest);
    const isDistanceRequestWithPendingRoute = isDistanceRequest && (!hasRoute || !rate) && !isMovingTransactionFromTrackExpense;
    const formattedAmount = isDistanceRequestWithPendingRoute
        ? ''
        : CurrencyUtils.convertToDisplayString(
              shouldCalculateDistanceAmount ? DistanceRequestUtils.getDistanceRequestAmount(distance, unit ?? CONST.CUSTOM_UNITS.DISTANCE_UNIT_MILES, rate ?? 0) : iouAmount,
              isDistanceRequest ? currency : iouCurrencyCode,
          );
    const formattedTaxAmount = CurrencyUtils.convertToDisplayString(transaction?.taxAmount, iouCurrencyCode);
    const taxRateTitle = TransactionUtils.getTaxName(policy, transaction);

    const previousTransactionAmount = usePrevious(transaction?.amount);
    const previousTransactionCurrency = usePrevious(transaction?.currency);

    const isFocused = useIsFocused();
    const [formError, debouncedFormError, setFormError] = useDebouncedState('');

    const [didConfirm, setDidConfirm] = useState(false);
    const [didConfirmSplit, setDidConfirmSplit] = useState(false);

    const [isAttachmentInvalid, setIsAttachmentInvalid] = useState(false);

    const navigateBack = useCallback(
        () => Navigation.goBack(ROUTES.MONEY_REQUEST_CREATE_TAB_SCAN.getRoute(CONST.IOU.ACTION.CREATE, iouType, transactionID, reportID)),
        [iouType, reportID, transactionID],
    );

    const shouldDisplayFieldError: boolean = useMemo(() => {
        if (!isEditingSplitBill) {
            return false;
        }

        return (!!hasSmartScanFailed && TransactionUtils.hasMissingSmartscanFields(transaction)) || (didConfirmSplit && TransactionUtils.areRequiredFieldsEmpty(transaction));
    }, [isEditingSplitBill, hasSmartScanFailed, transaction, didConfirmSplit]);

    const isMerchantEmpty = useMemo(() => !iouMerchant || TransactionUtils.isMerchantMissing(transaction), [transaction, iouMerchant]);
    const isMerchantRequired = isPolicyExpenseChat && (!isScanRequest || isEditingSplitBill) && shouldShowMerchant;
    const shouldDisplayMerchantError = isMerchantRequired && (shouldDisplayFieldError || formError === 'iou.error.invalidMerchant') && isMerchantEmpty;

    const isCategoryRequired = !!policy?.requiresCategory;

    useEffect(() => {
<<<<<<< HEAD
        if (shouldDisplayFieldError && hasSmartScanFailed) {
            setFormError(translate('iou.receiptScanningFailed'));
            return;
        }
=======
>>>>>>> cb692c5a
        if (shouldDisplayFieldError && didConfirmSplit) {
            setFormError(translate('iou.error.genericSmartscanFailureMessage'));
            return;
        }

        if (shouldDisplayFieldError && hasSmartScanFailed) {
            setFormError('iou.receiptScanningFailed');
            return;
        }
        // reset the form error whenever the screen gains or loses focus
        setFormError('');

        // eslint-disable-next-line react-hooks/exhaustive-deps -- we don't want this effect to run if it's just setFormError that changes
    }, [isFocused, transaction, shouldDisplayFieldError, hasSmartScanFailed, didConfirmSplit]);

    useEffect(() => {
        if (!shouldCalculateDistanceAmount) {
            return;
        }

        const amount = DistanceRequestUtils.getDistanceRequestAmount(distance, unit ?? CONST.CUSTOM_UNITS.DISTANCE_UNIT_MILES, rate ?? 0);
        IOU.setMoneyRequestAmount(transactionID, amount, currency ?? '');
    }, [shouldCalculateDistanceAmount, distance, rate, unit, transactionID, currency]);

    // Calculate and set tax amount in transaction draft
    useEffect(() => {
        const taxAmount = getTaxAmount(transaction, policy, isDistanceRequest).toString();
        const amountInSmallestCurrencyUnits = CurrencyUtils.convertToBackendAmount(Number.parseFloat(taxAmount));

        if (transaction?.taxAmount && previousTransactionAmount === transaction?.amount && previousTransactionCurrency === transaction?.currency) {
            return IOU.setMoneyRequestTaxAmount(transactionID, transaction?.taxAmount ?? 0, true);
        }

        IOU.setMoneyRequestTaxAmount(transactionID, amountInSmallestCurrencyUnits, true);
    }, [policy, transaction, transactionID, previousTransactionAmount, previousTransactionCurrency, isDistanceRequest]);

    // If completing a split expense fails, set didConfirm to false to allow the user to edit the fields again
    if (isEditingSplitBill && didConfirm) {
        setDidConfirm(false);
    }

    const splitOrRequestOptions: Array<DropdownOption<string>> = useMemo(() => {
        let text;
        if (isTypeInvoice) {
            text = translate('iou.sendInvoice', {amount: formattedAmount});
        } else if (isTypeTrackExpense) {
            text = translate('iou.trackExpense');
        } else if (isTypeSplit && iouAmount === 0) {
            text = translate('iou.splitExpense');
        } else if ((receiptPath && isTypeRequest) || isDistanceRequestWithPendingRoute) {
            text = translate('iou.submitExpense');
            if (iouAmount !== 0) {
                text = translate('iou.submitAmount', {amount: formattedAmount});
            }
        } else {
            const translationKey = isTypeSplit ? 'iou.splitAmount' : 'iou.submitAmount';
            text = translate(translationKey, {amount: formattedAmount});
        }
        return [
            {
                text: text[0].toUpperCase() + text.slice(1),
                value: iouType,
            },
        ];
    }, [isTypeTrackExpense, isTypeSplit, iouAmount, receiptPath, isTypeRequest, isDistanceRequestWithPendingRoute, iouType, translate, formattedAmount, isTypeInvoice]);

    const onSplitShareChange = useCallback(
        (accountID: number, value: number) => {
            if (!transaction?.transactionID) {
                return;
            }
            const amountInCents = CurrencyUtils.convertToBackendAmount(value);
            IOU.setIndividualShare(transaction?.transactionID, accountID, amountInCents);
        },
        [transaction],
    );

    useEffect(() => {
        if (!isTypeSplit || !transaction?.splitShares) {
            return;
        }

        const splitSharesMap: SplitShares = transaction.splitShares;
        const shares: number[] = Object.values(splitSharesMap).map((splitShare) => splitShare?.amount ?? 0);
        const sumOfShares = shares?.reduce((prev, current): number => prev + current, 0);
        if (sumOfShares !== iouAmount) {
            setFormError(translate('iou.error.invalidSplit'));
            return;
        }

        const participantsWithAmount = Object.keys(transaction?.splitShares ?? {})
            .filter((accountID: string): boolean => (transaction?.splitShares?.[Number(accountID)]?.amount ?? 0) > 0)
            .map((accountID) => Number(accountID));

        // A split must have at least two participants with amounts bigger than 0
        if (participantsWithAmount.length === 1) {
            setFormError(translate('iou.error.invalidSplitParticipants'));
            return;
        }

        setFormError('');
    }, [isTypeSplit, transaction?.splitShares, iouAmount, iouCurrencyCode, setFormError, translate]);

    useEffect(() => {
        if (!isTypeSplit || !transaction?.splitShares) {
            return;
        }
        IOU.adjustRemainingSplitShares(transaction);
    }, [isTypeSplit, transaction]);

    const selectedParticipants = useMemo(() => selectedParticipantsProp.filter((participant) => participant.selected), [selectedParticipantsProp]);
    const payeePersonalDetails = useMemo(() => payeePersonalDetailsProp ?? currentUserPersonalDetails, [payeePersonalDetailsProp, currentUserPersonalDetails]);
    const shouldShowReadOnlySplits = useMemo(() => isPolicyExpenseChat || isReadOnly || isScanRequest, [isPolicyExpenseChat, isReadOnly, isScanRequest]);

    const splitParticipants = useMemo(() => {
        if (!isTypeSplit) {
            return [];
        }

        const payeeOption = OptionsListUtils.getIOUConfirmationOptionsFromPayeePersonalDetail(payeePersonalDetails);
        if (shouldShowReadOnlySplits) {
            return [payeeOption, ...selectedParticipants].map((participantOption: Participant) => {
                const isPayer = participantOption.accountID === payeeOption.accountID;
                let amount: number | undefined = 0;
                if (iouAmount > 0) {
                    amount =
                        transaction?.comment?.splits?.find((split) => split.accountID === participantOption.accountID)?.amount ??
                        IOUUtils.calculateAmount(selectedParticipants.length, iouAmount, iouCurrencyCode ?? '', isPayer);
                }
                return {
                    ...participantOption,
                    isSelected: false,
                    rightElement: (
                        <View style={[styles.flexWrap, styles.pl2]}>
                            <Text style={[styles.textLabel]}>{amount ? CurrencyUtils.convertToDisplayString(amount, iouCurrencyCode) : ''}</Text>
                        </View>
                    ),
                };
            });
        }

        const currencySymbol = currencyList?.[iouCurrencyCode ?? '']?.symbol ?? iouCurrencyCode;
        const prefixPadding = StyleUtils.getCharacterPadding(currencySymbol ?? '');
        const formattedTotalAmount = CurrencyUtils.convertToDisplayStringWithoutCurrency(iouAmount, iouCurrencyCode);
        const amountWidth = StyleUtils.getWidthStyle(formattedTotalAmount.length * 9 + prefixPadding);

        return [payeeOption, ...selectedParticipants].map((participantOption: Participant) => ({
            ...participantOption,
            tabIndex: -1,
            isSelected: false,
            rightElement: (
                <MoneyRequestAmountInput
                    autoGrow={false}
                    amount={transaction?.splitShares?.[participantOption.accountID ?? 0]?.amount}
                    currency={iouCurrencyCode}
                    prefixCharacter={currencySymbol}
                    disableKeyboard={false}
                    isCurrencyPressable={false}
                    hideFocusedState={false}
                    hideCurrencySymbol
                    formatAmountOnBlur
                    prefixContainerStyle={[styles.pv0]}
                    inputStyle={[styles.optionRowAmountInput, amountWidth] as TextStyle[]}
                    containerStyle={[styles.textInputContainer, amountWidth]}
                    touchableInputWrapperStyle={[styles.ml3]}
                    onFormatAmount={CurrencyUtils.convertToDisplayStringWithoutCurrency}
                    onAmountChange={(value: string) => onSplitShareChange(participantOption.accountID ?? 0, Number(value))}
                    maxLength={formattedTotalAmount.length}
                />
            ),
        }));
    }, [
        isTypeSplit,
        payeePersonalDetails,
        shouldShowReadOnlySplits,
        currencyList,
        iouCurrencyCode,
        StyleUtils,
        iouAmount,
        selectedParticipants,
        styles.flexWrap,
        styles.pl2,
        styles.textLabel,
        styles.pv0,
        styles.optionRowAmountInput,
        styles.textInputContainer,
        styles.ml3,
        transaction?.comment?.splits,
        transaction?.splitShares,
        onSplitShareChange,
    ]);

    const isSplitModified = useMemo(() => {
        if (!transaction?.splitShares) {
            return;
        }
        return Object.keys(transaction.splitShares).some((key) => transaction.splitShares?.[Number(key) ?? -1]?.isModified);
    }, [transaction?.splitShares]);

    const getSplitSectionHeader = useCallback(
        () => (
            <View style={[styles.mt2, styles.mb1, styles.flexRow, styles.justifyContentBetween]}>
                <Text style={[styles.ph5, styles.textLabelSupporting]}>{translate('iou.participants')}</Text>
                {!shouldShowReadOnlySplits && isSplitModified && (
                    <PressableWithFeedback
                        onPress={() => {
                            IOU.resetSplitShares(transaction);
                        }}
                        accessibilityLabel={CONST.ROLE.BUTTON}
                        role={CONST.ROLE.BUTTON}
                        shouldUseAutoHitSlop
                    >
                        <Text style={[styles.pr5, styles.textLabelSupporting, styles.link]}>{translate('common.reset')}</Text>
                    </PressableWithFeedback>
                )}
            </View>
        ),
        [
            isSplitModified,
            shouldShowReadOnlySplits,
            styles.flexRow,
            styles.justifyContentBetween,
            styles.link,
            styles.mb1,
            styles.mt2,
            styles.ph5,
            styles.pr5,
            styles.textLabelSupporting,
            transaction,
            translate,
        ],
    );

    const sections = useMemo(() => {
        const options: Array<SectionListDataType<MoneyRequestConfirmationListItem>> = [];
        if (isTypeSplit) {
            options.push(
                ...[
                    {
                        title: translate('moneyRequestConfirmationList.paidBy'),
                        data: [OptionsListUtils.getIOUConfirmationOptionsFromPayeePersonalDetail(payeePersonalDetails)],
                        shouldShow: true,
                    },
                    {
                        CustomSectionHeader: getSplitSectionHeader,
                        data: splitParticipants,
                        shouldShow: true,
                    },
                ],
            );
            options.push();
        } else {
            const formattedSelectedParticipants = selectedParticipants.map((participant) => ({
                ...participant,
                isSelected: false,
                isDisabled: !participant.isInvoiceRoom && !participant.isPolicyExpenseChat && !participant.isSelfDM && ReportUtils.isOptimisticPersonalDetail(participant.accountID ?? -1),
            }));
            options.push({
                title: translate('common.to'),
                data: formattedSelectedParticipants,
                shouldShow: true,
            });
        }

        return options;
    }, [isTypeSplit, translate, payeePersonalDetails, getSplitSectionHeader, splitParticipants, selectedParticipants]);

    useEffect(() => {
        if (!isDistanceRequest || isMovingTransactionFromTrackExpense) {
            return;
        }

        /*
         Set pending waypoints based on the route status. We should handle this dynamically to cover cases such as:
         When the user completes the initial steps of the IOU flow offline and then goes online on the confirmation page.
         In this scenario, the route will be fetched from the server, and the waypoints will no longer be pending.
        */
        IOU.setMoneyRequestPendingFields(transactionID, {waypoints: isDistanceRequestWithPendingRoute ? CONST.RED_BRICK_ROAD_PENDING_ACTION.ADD : null});

        const distanceMerchant = DistanceRequestUtils.getDistanceMerchant(hasRoute, distance, unit, rate ?? 0, currency ?? CONST.CURRENCY.USD, translate, toLocaleDigit);
        IOU.setMoneyRequestMerchant(transactionID, distanceMerchant, true);
    }, [
        isDistanceRequestWithPendingRoute,
        hasRoute,
        distance,
        unit,
        rate,
        currency,
        translate,
        toLocaleDigit,
        isDistanceRequest,
        transaction,
        transactionID,
        action,
        isMovingTransactionFromTrackExpense,
    ]);

    // Auto select the category if there is only one enabled category and it is required
    useEffect(() => {
        const enabledCategories = Object.values(policyCategories ?? {}).filter((category) => category.enabled);
        if (iouCategory || !shouldShowCategories || enabledCategories.length !== 1 || !isCategoryRequired) {
            return;
        }
        IOU.setMoneyRequestCategory(transactionID, enabledCategories[0].name);
        // Keep 'transaction' out to ensure that we autoselect the option only once
        // eslint-disable-next-line react-hooks/exhaustive-deps
    }, [shouldShowCategories, policyCategories, isCategoryRequired]);

    // Auto select the tag if there is only one enabled tag and it is required
    useEffect(() => {
        let updatedTagsString = TransactionUtils.getTag(transaction);
        policyTagLists.forEach((tagList, index) => {
            const enabledTags = Object.values(tagList.tags).filter((tag) => tag.enabled);
            const isTagListRequired = tagList.required ?? false;
            if (!isTagListRequired || enabledTags.length !== 1 || TransactionUtils.getTag(transaction, index)) {
                return;
            }
            updatedTagsString = IOUUtils.insertTagIntoTransactionTagsString(updatedTagsString, enabledTags[0] ? enabledTags[0].name : '', index);
        });
        if (updatedTagsString !== TransactionUtils.getTag(transaction) && updatedTagsString) {
            IOU.setMoneyRequestTag(transactionID, updatedTagsString);
        }
        // Keep 'transaction' out to ensure that we autoselect the option only once
        // eslint-disable-next-line react-hooks/exhaustive-deps
    }, [policyTagLists, policyTags]);

    /**
     * Navigate to report details or profile of selected user
     */
    const navigateToReportOrUserDetail = (option: MoneyRequestConfirmationListItem) => {
        const activeRoute = Navigation.getActiveRouteWithoutParams();

        if (option.isSelfDM) {
            Navigation.navigate(ROUTES.PROFILE.getRoute(currentUserPersonalDetails.accountID, activeRoute));
            return;
        }

        if (option.accountID) {
            Navigation.navigate(ROUTES.PROFILE.getRoute(option.accountID, activeRoute));
        } else if (option.reportID) {
            Navigation.navigate(ROUTES.REPORT_WITH_ID_DETAILS.getRoute(option.reportID, activeRoute));
        }
    };

    /**
     * @param {String} paymentMethod
     */
    const confirm = useCallback(
        (paymentMethod: PaymentMethodType | undefined) => {
            if (selectedParticipants.length === 0) {
                return;
            }
            if (!isEditingSplitBill && isMerchantRequired && (isMerchantEmpty || (shouldDisplayFieldError && TransactionUtils.isMerchantMissing(transaction ?? null)))) {
                setFormError(translate('iou.error.invalidMerchant'));
                return;
            }
            if (iouCategory.length > CONST.API_TRANSACTION_CATEGORY_MAX_LENGTH) {
                setFormError(translate('iou.error.invalidCategoryLength'));
                return;
            }
            if (iouType !== CONST.IOU.TYPE.PAY) {
                // validate the amount for distance expenses
                const decimals = CurrencyUtils.getCurrencyDecimals(iouCurrencyCode);
                if (isDistanceRequest && !isDistanceRequestWithPendingRoute && !MoneyRequestUtils.validateAmount(String(iouAmount), decimals)) {
                    setFormError('common.error.invalidAmount');
                    return;
                }

                if (isEditingSplitBill && TransactionUtils.areRequiredFieldsEmpty(transaction ?? null)) {
                    setDidConfirmSplit(true);
                    setFormError('iou.error.genericSmartscanFailureMessage');
                    return;
                }

                playSound(SOUNDS.DONE);
                setDidConfirm(true);
                onConfirm?.(selectedParticipants);
            } else {
                if (formError) {
                    return;
                }
                if (!paymentMethod) {
                    return;
                }

                setDidConfirm(true);

                Log.info(`[IOU] Sending money via: ${paymentMethod}`);
                onSendMoney?.(paymentMethod);
            }
        },
        [
            selectedParticipants,
            isEditingSplitBill,
            isMerchantRequired,
            isMerchantEmpty,
            shouldDisplayFieldError,
            transaction,
            iouCategory.length,
            formError,
            iouType,
            setFormError,
            translate,
            onSendMoney,
            iouCurrencyCode,
            isDistanceRequest,
            isDistanceRequestWithPendingRoute,
            iouAmount,
            onConfirm,
        ],
    );

    const footerContent = useMemo(() => {
        if (isReadOnly) {
            return;
        }

        const shouldShowSettlementButton = iouType === CONST.IOU.TYPE.PAY;
        const shouldDisableButton = selectedParticipants.length === 0;

        const button = shouldShowSettlementButton ? (
            <SettlementButton
                pressOnEnter
                isDisabled={shouldDisableButton}
                onPress={confirm}
                enablePaymentsRoute={ROUTES.IOU_SEND_ENABLE_PAYMENTS}
                addBankAccountRoute={bankAccountRoute}
                shouldShowPersonalBankAccountOption
                currency={iouCurrencyCode}
                policyID={policyID}
                buttonSize={CONST.DROPDOWN_BUTTON_SIZE.LARGE}
                kycWallAnchorAlignment={{
                    horizontal: CONST.MODAL.ANCHOR_ORIGIN_HORIZONTAL.LEFT,
                    vertical: CONST.MODAL.ANCHOR_ORIGIN_VERTICAL.BOTTOM,
                }}
                paymentMethodDropdownAnchorAlignment={{
                    horizontal: CONST.MODAL.ANCHOR_ORIGIN_HORIZONTAL.RIGHT,
                    vertical: CONST.MODAL.ANCHOR_ORIGIN_VERTICAL.BOTTOM,
                }}
                enterKeyEventListenerPriority={1}
            />
        ) : (
            <ButtonWithDropdownMenu
                success
                pressOnEnter
                isDisabled={shouldDisableButton}
                onPress={(event, value) => confirm(value as PaymentMethodType)}
                options={splitOrRequestOptions}
                buttonSize={CONST.DROPDOWN_BUTTON_SIZE.LARGE}
                enterKeyEventListenerPriority={1}
            />
        );

        return (
            <>
                {!!formError && (
                    <FormHelpMessage
                        style={[styles.ph1, styles.mb2]}
                        isError
                        message={!shouldShowReadOnlySplits ? debouncedFormError : formError}
                    />
                )}

                {button}
            </>
        );
    }, [
        isReadOnly,
        iouType,
        selectedParticipants.length,
        confirm,
        bankAccountRoute,
        iouCurrencyCode,
        policyID,
        splitOrRequestOptions,
        formError,
        debouncedFormError,
        shouldShowReadOnlySplits,
        styles.ph1,
        styles.mb2,
    ]);

    // An intermediate structure that helps us classify the fields as "primary" and "supplementary".
    // The primary fields are always shown to the user, while an extra action is needed to reveal the supplementary ones.
    const classifiedFields = [
        {
            item: (
                <MenuItemWithTopDescription
                    key={translate('iou.amount')}
                    shouldShowRightIcon={!isReadOnly && !isDistanceRequest}
                    title={formattedAmount}
                    description={translate('iou.amount')}
                    interactive={!isReadOnly}
                    onPress={() => {
                        if (isDistanceRequest) {
                            return;
                        }

                        Navigation.navigate(ROUTES.MONEY_REQUEST_STEP_AMOUNT.getRoute(action, iouType, transactionID, reportID, Navigation.getActiveRouteWithoutParams()));
                    }}
                    style={[styles.moneyRequestMenuItem, styles.mt2]}
                    titleStyle={styles.moneyRequestConfirmationAmount}
                    disabled={didConfirm}
                    brickRoadIndicator={shouldDisplayFieldError && TransactionUtils.isAmountMissing(transaction ?? null) ? CONST.BRICK_ROAD_INDICATOR_STATUS.ERROR : undefined}
                    errorText={shouldDisplayFieldError && TransactionUtils.isAmountMissing(transaction ?? null) ? translate('common.error.enterAmount') : ''}
                />
            ),
            shouldShow: shouldShowSmartScanFields,
            isSupplementary: false,
        },
        {
            item: (
                <MenuItemWithTopDescription
                    key={translate('common.description')}
                    shouldShowRightIcon={!isReadOnly}
                    shouldParseTitle
                    title={iouComment}
                    description={translate('common.description')}
                    onPress={() => {
                        Navigation.navigate(
                            ROUTES.MONEY_REQUEST_STEP_DESCRIPTION.getRoute(action, iouType, transactionID, reportID, Navigation.getActiveRouteWithoutParams(), reportActionID),
                        );
                    }}
                    style={[styles.moneyRequestMenuItem]}
                    titleStyle={styles.flex1}
                    disabled={didConfirm}
                    interactive={!isReadOnly}
                    numberOfLinesTitle={2}
                />
            ),
            shouldShow: true,
            isSupplementary: false,
        },
        {
            item: (
                <MenuItemWithTopDescription
                    key={translate('common.distance')}
                    shouldShowRightIcon={!isReadOnly && !isMovingTransactionFromTrackExpense}
                    title={isMerchantEmpty ? '' : iouMerchant}
                    description={translate('common.distance')}
                    style={[styles.moneyRequestMenuItem]}
                    titleStyle={styles.flex1}
                    onPress={() => Navigation.navigate(ROUTES.MONEY_REQUEST_STEP_DISTANCE.getRoute(action, iouType, transactionID, reportID, Navigation.getActiveRouteWithoutParams()))}
                    disabled={didConfirm}
                    // todo: handle edit for transaction while moving from track expense
                    interactive={!isReadOnly && !isMovingTransactionFromTrackExpense}
                />
            ),
            shouldShow: isDistanceRequest && !canUseP2PDistanceRequests,
            isSupplementary: false,
        },
        {
            item: (
                <MenuItemWithTopDescription
                    key={translate('common.distance')}
                    shouldShowRightIcon={!isReadOnly}
                    title={DistanceRequestUtils.getDistanceForDisplay(hasRoute, distance, unit, rate, translate)}
                    description={translate('common.distance')}
                    style={[styles.moneyRequestMenuItem]}
                    titleStyle={styles.flex1}
                    onPress={() => Navigation.navigate(ROUTES.MONEY_REQUEST_STEP_DISTANCE.getRoute(action, iouType, transactionID, reportID, Navigation.getActiveRouteWithoutParams()))}
                    disabled={didConfirm}
                    interactive={!isReadOnly}
                />
            ),
            shouldShow: isDistanceRequest && canUseP2PDistanceRequests,
            isSupplementary: false,
        },
        {
            item: (
                <MenuItemWithTopDescription
                    key={translate('common.rate')}
                    shouldShowRightIcon={Boolean(rate) && !isReadOnly && isPolicyExpenseChat}
                    title={DistanceRequestUtils.getRateForDisplay(unit, rate, currency, translate, toLocaleDigit, isOffline)}
                    description={translate('common.rate')}
                    style={[styles.moneyRequestMenuItem]}
                    titleStyle={styles.flex1}
                    onPress={() => Navigation.navigate(ROUTES.MONEY_REQUEST_STEP_DISTANCE_RATE.getRoute(action, iouType, transactionID, reportID, Navigation.getActiveRouteWithoutParams()))}
                    disabled={didConfirm}
                    interactive={Boolean(rate) && !isReadOnly && isPolicyExpenseChat}
                />
            ),
            shouldShow: isDistanceRequest && canUseP2PDistanceRequests,
            isSupplementary: false,
        },
        {
            item: (
                <MenuItemWithTopDescription
                    key={translate('common.merchant')}
                    shouldShowRightIcon={!isReadOnly}
                    title={isMerchantEmpty ? '' : iouMerchant}
                    description={translate('common.merchant')}
                    style={[styles.moneyRequestMenuItem]}
                    titleStyle={styles.flex1}
                    onPress={() => {
                        Navigation.navigate(ROUTES.MONEY_REQUEST_STEP_MERCHANT.getRoute(action, iouType, transactionID, reportID, Navigation.getActiveRouteWithoutParams()));
                    }}
                    disabled={didConfirm}
                    interactive={!isReadOnly}
                    brickRoadIndicator={shouldDisplayMerchantError ? CONST.BRICK_ROAD_INDICATOR_STATUS.ERROR : undefined}
                    errorText={shouldDisplayMerchantError ? translate('common.error.fieldRequired') : ''}
                    rightLabel={isMerchantRequired && !shouldDisplayMerchantError ? translate('common.required') : ''}
                    numberOfLinesTitle={2}
                />
            ),
            shouldShow: shouldShowMerchant,
            isSupplementary: !isMerchantRequired,
        },
        {
            item: (
                <MenuItemWithTopDescription
                    key={translate('common.date')}
                    shouldShowRightIcon={!isReadOnly}
                    // eslint-disable-next-line @typescript-eslint/prefer-nullish-coalescing
                    title={iouCreated || format(new Date(), CONST.DATE.FNS_FORMAT_STRING)}
                    description={translate('common.date')}
                    style={[styles.moneyRequestMenuItem]}
                    titleStyle={styles.flex1}
                    onPress={() => {
                        Navigation.navigate(ROUTES.MONEY_REQUEST_STEP_DATE.getRoute(action, iouType, transactionID, reportID, Navigation.getActiveRouteWithoutParams(), reportActionID));
                    }}
                    disabled={didConfirm}
                    interactive={!isReadOnly}
                    brickRoadIndicator={shouldDisplayFieldError && TransactionUtils.isCreatedMissing(transaction) ? CONST.BRICK_ROAD_INDICATOR_STATUS.ERROR : undefined}
                    errorText={shouldDisplayFieldError && TransactionUtils.isCreatedMissing(transaction) ? translate('common.error.enterDate') : ''}
                />
            ),
            shouldShow: shouldShowDate,
            isSupplementary: true,
        },
        {
            item: (
                <MenuItemWithTopDescription
                    key={translate('common.category')}
                    shouldShowRightIcon={!isReadOnly}
                    title={iouCategory}
                    description={translate('common.category')}
                    numberOfLinesTitle={2}
                    onPress={() =>
                        Navigation.navigate(ROUTES.MONEY_REQUEST_STEP_CATEGORY.getRoute(action, iouType, transactionID, reportID, Navigation.getActiveRouteWithoutParams(), reportActionID))
                    }
                    style={[styles.moneyRequestMenuItem]}
                    titleStyle={styles.flex1}
                    disabled={didConfirm}
                    interactive={!isReadOnly}
                    rightLabel={isCategoryRequired && canUseViolations ? translate('common.required') : ''}
                />
            ),
            shouldShow: shouldShowCategories,
            isSupplementary: action === CONST.IOU.ACTION.CATEGORIZE ? false : !isCategoryRequired,
        },
        ...policyTagLists.map(({name, required}, index) => {
            const isTagRequired = required ?? false;
            return {
                item: (
                    <MenuItemWithTopDescription
                        key={name}
                        shouldShowRightIcon={!isReadOnly}
                        title={TransactionUtils.getTagForDisplay(transaction, index)}
                        description={name}
                        numberOfLinesTitle={2}
                        onPress={() =>
                            Navigation.navigate(
                                ROUTES.MONEY_REQUEST_STEP_TAG.getRoute(action, iouType, index, transactionID, reportID, Navigation.getActiveRouteWithoutParams(), reportActionID),
                            )
                        }
                        style={[styles.moneyRequestMenuItem]}
                        disabled={didConfirm}
                        interactive={!isReadOnly}
                        rightLabel={isTagRequired && canUseViolations ? translate('common.required') : ''}
                    />
                ),
                shouldShow: shouldShowTags,
                isSupplementary: !isTagRequired,
            };
        }),
        {
            item: (
                <MenuItemWithTopDescription
                    key={`${taxRates?.name}${taxRateTitle}`}
                    shouldShowRightIcon={canModifyTaxFields}
                    title={taxRateTitle}
                    description={taxRates?.name}
                    style={[styles.moneyRequestMenuItem]}
                    titleStyle={styles.flex1}
                    onPress={() => Navigation.navigate(ROUTES.MONEY_REQUEST_STEP_TAX_RATE.getRoute(action, iouType, transactionID, reportID, Navigation.getActiveRouteWithoutParams()))}
                    disabled={didConfirm}
                    interactive={canModifyTaxFields}
                />
            ),
            shouldShow: shouldShowTax,
            isSupplementary: true,
        },
        {
            item: (
                <MenuItemWithTopDescription
                    key={`${taxRates?.name}${formattedTaxAmount}`}
                    shouldShowRightIcon={canModifyTaxFields}
                    title={formattedTaxAmount}
                    description={translate('iou.taxAmount')}
                    style={[styles.moneyRequestMenuItem]}
                    titleStyle={styles.flex1}
                    onPress={() => Navigation.navigate(ROUTES.MONEY_REQUEST_STEP_TAX_AMOUNT.getRoute(action, iouType, transactionID, reportID, Navigation.getActiveRouteWithoutParams()))}
                    disabled={didConfirm}
                    interactive={canModifyTaxFields}
                />
            ),
            shouldShow: shouldShowTax,
            isSupplementary: true,
        },
        {
            item: (
                <View style={[styles.flexRow, styles.justifyContentBetween, styles.alignItemsCenter, styles.ml5, styles.mr8, styles.optionRow]}>
                    <Text color={!iouIsBillable ? theme.textSupporting : undefined}>{translate('common.billable')}</Text>
                    <Switch
                        accessibilityLabel={translate('common.billable')}
                        isOn={iouIsBillable}
                        onToggle={(isOn) => onToggleBillable?.(isOn)}
                    />
                </View>
            ),
            shouldShow: shouldShowBillable,
            isSupplementary: true,
        },
    ];

    const primaryFields = classifiedFields.filter((classifiedField) => classifiedField.shouldShow && !classifiedField.isSupplementary).map((primaryField) => primaryField.item);

    const supplementaryFields = classifiedFields
        .filter((classifiedField) => classifiedField.shouldShow && classifiedField.isSupplementary)
        .map((supplementaryField) => supplementaryField.item);

    const {
        image: receiptImage,
        thumbnail: receiptThumbnail,
        isThumbnail,
        fileExtension,
        isLocalFile,
    } = receiptPath && receiptFilename ? ReceiptUtils.getThumbnailAndImageURIs(transaction ?? null, receiptPath, receiptFilename) : ({} as ReceiptUtils.ThumbnailAndImageURI);

    const resolvedThumbnail = isLocalFile ? receiptThumbnail : tryResolveUrlFromApiRoot(receiptThumbnail ?? '');
    const resolvedReceiptImage = isLocalFile ? receiptImage : tryResolveUrlFromApiRoot(receiptImage ?? '');

    const receiptThumbnailContent = useMemo(
        () => (
            <View style={styles.moneyRequestImage}>
                {isLocalFile && Str.isPDF(receiptFilename) ? (
                    <PDFThumbnail
                        // eslint-disable-next-line @typescript-eslint/non-nullable-type-assertion-style
                        previewSourceURL={resolvedReceiptImage as string}
                        // We don't support scanning password protected PDF receipt
                        enabled={!isAttachmentInvalid}
                        onPassword={() => setIsAttachmentInvalid(true)}
                    />
                ) : (
                    <ReceiptImage
                        isThumbnail={isThumbnail}
                        // eslint-disable-next-line @typescript-eslint/prefer-nullish-coalescing
                        source={resolvedThumbnail || resolvedReceiptImage || ''}
                        // AuthToken is required when retrieving the image from the server
                        // but we don't need it to load the blob:// or file:// image when starting an expense/split
                        // So if we have a thumbnail, it means we're retrieving the image from the server
                        isAuthTokenRequired={!!receiptThumbnail && !isLocalFile}
                        fileExtension={fileExtension}
                        shouldUseThumbnailImage
                        shouldUseInitialObjectPosition={isDistanceRequest}
                    />
                )}
            </View>
        ),
        [
            isLocalFile,
            receiptFilename,
            resolvedThumbnail,
            styles.moneyRequestImage,
            isAttachmentInvalid,
            isThumbnail,
            resolvedReceiptImage,
            receiptThumbnail,
            fileExtension,
            isDistanceRequest,
        ],
    );

    const listFooterContent = useMemo(
        () => (
            <>
                {isTypeInvoice && (
                    <MenuItem
                        key={translate('workspace.invoices.sendFrom')}
                        avatarID={senderWorkspace?.id}
                        shouldShowRightIcon={!isReadOnly && canUpdateSenderWorkspace}
                        title={senderWorkspace?.name}
                        icon={senderWorkspace?.avatarURL ? senderWorkspace?.avatarURL : getDefaultWorkspaceAvatar(senderWorkspace?.name)}
                        iconType={CONST.ICON_TYPE_WORKSPACE}
                        description={translate('workspace.common.workspace')}
                        label={translate('workspace.invoices.sendFrom')}
                        isLabelHoverable={false}
                        interactive={!isReadOnly && canUpdateSenderWorkspace}
                        onPress={() => {
                            Navigation.navigate(ROUTES.MONEY_REQUEST_STEP_SEND_FROM.getRoute(iouType, transaction?.transactionID ?? '', reportID, Navigation.getActiveRouteWithoutParams()));
                        }}
                        style={styles.moneyRequestMenuItem}
                        labelStyle={styles.mt2}
                        titleStyle={styles.flex1}
                        disabled={didConfirm}
                    />
                )}
                {isDistanceRequest && (
                    <View style={styles.confirmationListMapItem}>
                        <ConfirmedRoute transaction={transaction ?? ({} as OnyxTypes.Transaction)} />
                    </View>
                )}
                {!isDistanceRequest &&
                    // eslint-disable-next-line @typescript-eslint/prefer-nullish-coalescing
                    (receiptImage || receiptThumbnail
                        ? receiptThumbnailContent
                        : // The empty receipt component should only show for IOU Requests of a paid policy ("Team" or "Corporate")
                          PolicyUtils.isPaidGroupPolicy(policy) &&
                          !isDistanceRequest &&
                          iouType === CONST.IOU.TYPE.SUBMIT && (
                              <ReceiptEmptyState
                                  onPress={() =>
                                      Navigation.navigate(
                                          ROUTES.MONEY_REQUEST_STEP_SCAN.getRoute(CONST.IOU.ACTION.CREATE, iouType, transactionID, reportID, Navigation.getActiveRouteWithoutParams()),
                                      )
                                  }
                              />
                          ))}
                {primaryFields}
                {!shouldShowAllFields && (
                    <ShowMoreButton
                        containerStyle={[styles.mt1, styles.mb2]}
                        onPress={toggleShouldExpandFields}
                    />
                )}
                <View style={[styles.mb5]}>{shouldShowAllFields && supplementaryFields}</View>
                <ConfirmModal
                    title={translate('attachmentPicker.wrongFileType')}
                    onConfirm={navigateBack}
                    onCancel={navigateBack}
                    isVisible={isAttachmentInvalid}
                    prompt={translate('attachmentPicker.protectedPDFNotSupported')}
                    confirmText={translate('common.close')}
                    shouldShowCancelButton={false}
                />
            </>
        ),
        [
            canUpdateSenderWorkspace,
            didConfirm,
            iouType,
            isAttachmentInvalid,
            isDistanceRequest,
            isReadOnly,
            isTypeInvoice,
            navigateBack,
            policy,
            primaryFields,
            receiptImage,
            receiptThumbnail,
            receiptThumbnailContent,
            reportID,
            senderWorkspace?.avatarURL,
            senderWorkspace?.name,
            senderWorkspace?.id,
            shouldShowAllFields,
            styles.confirmationListMapItem,
            styles.flex1,
            styles.mb2,
            styles.mb5,
            styles.moneyRequestMenuItem,
            styles.mt1,
            styles.mt2,
            supplementaryFields,
            transaction,
            transactionID,
            translate,
        ],
    );

    return (
        <MouseProvider>
            <SelectionList<MoneyRequestConfirmationListItem>
                sections={sections}
                ListItem={UserListItem}
                onSelectRow={navigateToReportOrUserDetail}
                shouldDebounceRowSelect
                canSelectMultiple={false}
                shouldPreventDefaultFocusOnSelectRow
                footerContent={footerContent}
                listFooterContent={listFooterContent}
                containerStyle={[styles.flexBasisAuto]}
            />
        </MouseProvider>
    );
}

MoneyRequestConfirmationList.displayName = 'MoneyRequestConfirmationList';

export default withOnyx<MoneyRequestConfirmationListProps, MoneyRequestConfirmationListOnyxProps>({
    policyCategories: {
        key: ({policyID}) => `${ONYXKEYS.COLLECTION.POLICY_CATEGORIES}${policyID}`,
    },
    policyCategoriesDraft: {
        key: ({policyID}) => `${ONYXKEYS.COLLECTION.POLICY_CATEGORIES_DRAFT}${policyID}`,
    },
    policyTags: {
        key: ({policyID}) => `${ONYXKEYS.COLLECTION.POLICY_TAGS}${policyID}`,
    },
    defaultMileageRate: {
        key: ({policyID}) => `${ONYXKEYS.COLLECTION.POLICY}${policyID}`,
        selector: DistanceRequestUtils.getDefaultMileageRate,
    },
    mileageRates: {
        key: ({policyID}) => `${ONYXKEYS.COLLECTION.POLICY}${policyID}`,
        selector: DistanceRequestUtils.getMileageRates,
    },
    policy: {
        key: ({policyID}) => `${ONYXKEYS.COLLECTION.POLICY}${policyID}`,
    },
    policyDraft: {
        key: ({policyID}) => `${ONYXKEYS.COLLECTION.POLICY_DRAFTS}${policyID}`,
    },
    lastSelectedDistanceRates: {
        key: ONYXKEYS.NVP_LAST_SELECTED_DISTANCE_RATES,
    },
    allPolicies: {
        key: ONYXKEYS.COLLECTION.POLICY,
    },
    currencyList: {
        key: ONYXKEYS.CURRENCY_LIST,
    },
})(MoneyRequestConfirmationList);<|MERGE_RESOLUTION|>--- conflicted
+++ resolved
@@ -349,13 +349,6 @@
     const isCategoryRequired = !!policy?.requiresCategory;
 
     useEffect(() => {
-<<<<<<< HEAD
-        if (shouldDisplayFieldError && hasSmartScanFailed) {
-            setFormError(translate('iou.receiptScanningFailed'));
-            return;
-        }
-=======
->>>>>>> cb692c5a
         if (shouldDisplayFieldError && didConfirmSplit) {
             setFormError(translate('iou.error.genericSmartscanFailureMessage'));
             return;

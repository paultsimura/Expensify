import {useIsFocused} from '@react-navigation/native';
import lodashIsEqual from 'lodash/isEqual';
import React, {memo, useCallback, useEffect, useMemo, useState} from 'react';
import {View} from 'react-native';
import {withOnyx} from 'react-native-onyx';
import type {OnyxEntry} from 'react-native-onyx';
import useCurrentUserPersonalDetails from '@hooks/useCurrentUserPersonalDetails';
import useDebouncedState from '@hooks/useDebouncedState';
import useLocalize from '@hooks/useLocalize';
import {MouseProvider} from '@hooks/useMouseContext';
import usePermissions from '@hooks/usePermissions';
import usePrevious from '@hooks/usePrevious';
import useThemeStyles from '@hooks/useThemeStyles';
import * as CurrencyUtils from '@libs/CurrencyUtils';
import DistanceRequestUtils from '@libs/DistanceRequestUtils';
import type {MileageRate} from '@libs/DistanceRequestUtils';
import * as IOUUtils from '@libs/IOUUtils';
import Log from '@libs/Log';
import * as MoneyRequestUtils from '@libs/MoneyRequestUtils';
import Navigation from '@libs/Navigation/Navigation';
import * as OptionsListUtils from '@libs/OptionsListUtils';
import * as PolicyUtils from '@libs/PolicyUtils';
import {getCustomUnitRate, isTaxTrackingEnabled} from '@libs/PolicyUtils';
import * as ReportUtils from '@libs/ReportUtils';
import playSound, {SOUNDS} from '@libs/Sound';
import * as TransactionUtils from '@libs/TransactionUtils';
import * as IOU from '@userActions/IOU';
import type {IOUAction, IOUType} from '@src/CONST';
import CONST from '@src/CONST';
import type {TranslationPaths} from '@src/languages/types';
import ONYXKEYS from '@src/ONYXKEYS';
import ROUTES from '@src/ROUTES';
import type {Route} from '@src/ROUTES';
import type * as OnyxTypes from '@src/types/onyx';
import type {Participant} from '@src/types/onyx/IOU';
import type {PaymentMethodType} from '@src/types/onyx/OriginalMessage';
import type {SplitShares} from '@src/types/onyx/Transaction';
import ButtonWithDropdownMenu from './ButtonWithDropdownMenu';
import type {DropdownOption} from './ButtonWithDropdownMenu/types';
import FormHelpMessage from './FormHelpMessage';
import MoneyRequestAmountInput from './MoneyRequestAmountInput';
import MoneyRequestConfirmationListFooter from './MoneyRequestConfirmationListFooter';
import {PressableWithFeedback} from './Pressable';
import SelectionList from './SelectionList';
import type {SectionListDataType} from './SelectionList/types';
import UserListItem from './SelectionList/UserListItem';
import SettlementButton from './SettlementButton';
import Text from './Text';

type MoneyRequestConfirmationListOnyxProps = {
    /** Collection of categories attached to a policy */
    policyCategories: OnyxEntry<OnyxTypes.PolicyCategories>;

    /** Collection of draft categories attached to a policy */
    policyCategoriesDraft: OnyxEntry<OnyxTypes.PolicyCategories>;

    /** Collection of tags attached to a policy */
    policyTags: OnyxEntry<OnyxTypes.PolicyTagList>;

    /** The policy of the report */
    policy: OnyxEntry<OnyxTypes.Policy>;

    /** The draft policy of the report */
    policyDraft: OnyxEntry<OnyxTypes.Policy>;

    /** Unit and rate used for if the expense is a distance expense */
    mileageRates: OnyxEntry<Record<string, MileageRate>>;

    /** Mileage rate default for the policy */
    defaultMileageRate: OnyxEntry<MileageRate>;

    /** Last selected distance rates */
    lastSelectedDistanceRates: OnyxEntry<Record<string, string>>;

    /** List of currencies */
    currencyList: OnyxEntry<OnyxTypes.CurrencyList>;
};

type MoneyRequestConfirmationListProps = MoneyRequestConfirmationListOnyxProps & {
    /** Callback to inform parent modal of success */
    onConfirm?: (selectedParticipants: Participant[]) => void;

    /** Callback to parent modal to pay someone */
    onSendMoney?: (paymentMethod: PaymentMethodType | undefined) => void;

    /** IOU amount */
    iouAmount: number;

    /** IOU comment */
    iouComment?: string;

    /** IOU currency */
    iouCurrencyCode?: string;

    /** IOU type */
    iouType?: Exclude<IOUType, typeof CONST.IOU.TYPE.REQUEST | typeof CONST.IOU.TYPE.SEND>;

    /** IOU date */
    iouCreated?: string;

    /** IOU merchant */
    iouMerchant?: string;

    /** IOU Category */
    iouCategory?: string;

    /** IOU isBillable */
    iouIsBillable?: boolean;

    /** Callback to toggle the billable state */
    onToggleBillable?: (isOn: boolean) => void;

    /** Selected participants from MoneyRequestModal with login / accountID */
    selectedParticipants: Participant[];

    /** Payee of the expense with login */
    payeePersonalDetails?: OnyxEntry<OnyxTypes.PersonalDetails> | null;

    /** Should the list be read only, and not editable? */
    isReadOnly?: boolean;

    /** Depending on expense report or personal IOU report, respective bank account route */
    bankAccountRoute?: Route;

    /** The policyID of the request */
    policyID?: string;

    /** The reportID of the request */
    reportID?: string;

    /** File path of the receipt */
    receiptPath?: string;

    /** File name of the receipt */
    receiptFilename?: string;

    /** Transaction that represents the expense */
    transaction?: OnyxEntry<OnyxTypes.Transaction>;

    /** Whether the expense is a distance expense */
    isDistanceRequest?: boolean;

    /** Whether we're editing a split expense */
    isEditingSplitBill?: boolean;

    /** Whether we can navigate to receipt page */
    shouldDisplayReceipt?: boolean;

    /** Whether we should show the amount, date, and merchant fields. */
    shouldShowSmartScanFields?: boolean;

    /** A flag for verifying that the current report is a sub-report of a workspace chat */
    isPolicyExpenseChat?: boolean;

    /** Whether smart scan failed */
    hasSmartScanFailed?: boolean;

    /** The ID of the report action */
    reportActionID?: string;

    /** The action to take */
    action?: IOUAction;

    /** Should play sound on confirmation */
    shouldPlaySound?: boolean;
};

type MoneyRequestConfirmationListItem = Participant | ReportUtils.OptionData;

function MoneyRequestConfirmationList({
    transaction,
    onSendMoney,
    onConfirm,
    iouType = CONST.IOU.TYPE.SUBMIT,
    iouAmount,
    policyCategories: policyCategoriesReal,
    policyCategoriesDraft,
    mileageRates,
    isDistanceRequest = false,
    policy: policyReal,
    policyDraft,
    isPolicyExpenseChat = false,
    iouCategory = '',
    shouldShowSmartScanFields = true,
    isEditingSplitBill,
    policyTags,
    iouCurrencyCode,
    iouMerchant,
    selectedParticipants: selectedParticipantsProp,
    payeePersonalDetails: payeePersonalDetailsProp,
    isReadOnly = false,
    bankAccountRoute = '',
    policyID = '',
    reportID = '',
    receiptPath = '',
    iouComment,
    receiptFilename = '',
    iouCreated,
    iouIsBillable = false,
    onToggleBillable,
    hasSmartScanFailed,
    reportActionID,
    defaultMileageRate,
    lastSelectedDistanceRates,
    action = CONST.IOU.ACTION.CREATE,
    currencyList,
    shouldDisplayReceipt = false,
    shouldPlaySound = true,
}: MoneyRequestConfirmationListProps) {
    const policy = policyReal ?? policyDraft;
    const policyCategories = policyCategoriesReal ?? policyCategoriesDraft;

    const styles = useThemeStyles();
    const {translate, toLocaleDigit} = useLocalize();
    const currentUserPersonalDetails = useCurrentUserPersonalDetails();
    const {canUseP2PDistanceRequests} = usePermissions(iouType);

    const isTypeRequest = iouType === CONST.IOU.TYPE.SUBMIT;
    const isTypeSplit = iouType === CONST.IOU.TYPE.SPLIT;
    const isTypeSend = iouType === CONST.IOU.TYPE.PAY;
    const isTypeTrackExpense = iouType === CONST.IOU.TYPE.TRACK;
    const isTypeInvoice = iouType === CONST.IOU.TYPE.INVOICE;
    const isScanRequest = useMemo(() => TransactionUtils.isScanRequest(transaction), [transaction]);

    const transactionID = transaction?.transactionID ?? '-1';
    const customUnitRateID = TransactionUtils.getRateID(transaction) ?? '-1';

    useEffect(() => {
        if (customUnitRateID || !canUseP2PDistanceRequests) {
            return;
        }
        if (!customUnitRateID) {
            const rateID = lastSelectedDistanceRates?.[policy?.id ?? ''] ?? defaultMileageRate?.customUnitRateID ?? '';
            IOU.setCustomUnitRateID(transactionID, rateID);
        }
    }, [defaultMileageRate, customUnitRateID, lastSelectedDistanceRates, policy?.id, canUseP2PDistanceRequests, transactionID]);

    const policyCurrency = policy?.outputCurrency ?? PolicyUtils.getPersonalPolicy()?.outputCurrency ?? CONST.CURRENCY.USD;

    const mileageRate = TransactionUtils.isCustomUnitRateIDForP2P(transaction) ? DistanceRequestUtils.getRateForP2P(policyCurrency) : mileageRates?.[customUnitRateID] ?? defaultMileageRate;

    const {unit, rate} = mileageRate ?? {};

    const prevRate = usePrevious(rate);

    const currency = (mileageRate as MileageRate)?.currency ?? policyCurrency;

    // A flag for showing the categories field
    const shouldShowCategories = isPolicyExpenseChat && (!!iouCategory || OptionsListUtils.hasEnabledOptions(Object.values(policyCategories ?? {})));

    const shouldShowMerchant = shouldShowSmartScanFields && !isDistanceRequest && !isTypeSend;

    const policyTagLists = useMemo(() => PolicyUtils.getTagLists(policyTags), [policyTags]);

    const shouldShowTax = isTaxTrackingEnabled(isPolicyExpenseChat, policy, isDistanceRequest) && !isTypeInvoice;

    const isMovingTransactionFromTrackExpense = IOUUtils.isMovingTransactionFromTrackExpense(action);

    const distance = useMemo(() => {
        const value = TransactionUtils.getDistance(transaction);
        if (canUseP2PDistanceRequests && isMovingTransactionFromTrackExpense && unit && !TransactionUtils.isFetchingWaypointsFromServer(transaction)) {
            return DistanceRequestUtils.convertToDistanceInMeters(value, unit);
        }
        return value;
    }, [isMovingTransactionFromTrackExpense, unit, transaction, canUseP2PDistanceRequests]);
    const prevDistance = usePrevious(distance);

    const shouldCalculateDistanceAmount = isDistanceRequest && (iouAmount === 0 || prevRate !== rate || prevDistance !== distance);

    const hasRoute = TransactionUtils.hasRoute(transaction, isDistanceRequest);
    const isDistanceRequestWithPendingRoute = isDistanceRequest && (!hasRoute || !rate) && !isMovingTransactionFromTrackExpense;
    const formattedAmount = isDistanceRequestWithPendingRoute
        ? ''
        : CurrencyUtils.convertToDisplayString(
              shouldCalculateDistanceAmount ? DistanceRequestUtils.getDistanceRequestAmount(distance, unit ?? CONST.CUSTOM_UNITS.DISTANCE_UNIT_MILES, rate ?? 0) : iouAmount,
              isDistanceRequest ? currency : iouCurrencyCode,
          );

    const previousTransactionAmount = usePrevious(transaction?.amount);
    const previousTransactionCurrency = usePrevious(transaction?.currency);

    const isFocused = useIsFocused();
    const [formError, debouncedFormError, setFormError] = useDebouncedState<TranslationPaths | ''>('');

    const [didConfirm, setDidConfirm] = useState(false);
    const [didConfirmSplit, setDidConfirmSplit] = useState(false);

    const shouldDisplayFieldError: boolean = useMemo(() => {
        if (!isEditingSplitBill) {
            return false;
        }

        return (!!hasSmartScanFailed && TransactionUtils.hasMissingSmartscanFields(transaction)) || (didConfirmSplit && TransactionUtils.areRequiredFieldsEmpty(transaction));
    }, [isEditingSplitBill, hasSmartScanFailed, transaction, didConfirmSplit]);

    const isMerchantEmpty = useMemo(() => !iouMerchant || TransactionUtils.isMerchantMissing(transaction), [transaction, iouMerchant]);
    const isMerchantRequired = isPolicyExpenseChat && (!isScanRequest || isEditingSplitBill) && shouldShowMerchant;

    const isCategoryRequired = !!policy?.requiresCategory;

    useEffect(() => {
        if (shouldDisplayFieldError && didConfirmSplit) {
            setFormError('iou.error.genericSmartscanFailureMessage');
            return;
        }
        if (shouldDisplayFieldError && hasSmartScanFailed) {
            setFormError('iou.receiptScanningFailed');
            return;
        }
        // reset the form error whenever the screen gains or loses focus
        setFormError('');

        // eslint-disable-next-line react-compiler/react-compiler, react-hooks/exhaustive-deps -- we don't want this effect to run if it's just setFormError that changes
    }, [isFocused, transaction, shouldDisplayFieldError, hasSmartScanFailed, didConfirmSplit]);

    useEffect(() => {
        if (!shouldCalculateDistanceAmount) {
            return;
        }

        const amount = DistanceRequestUtils.getDistanceRequestAmount(distance, unit ?? CONST.CUSTOM_UNITS.DISTANCE_UNIT_MILES, rate ?? 0);
        IOU.setMoneyRequestAmount(transactionID, amount, currency ?? '');
    }, [shouldCalculateDistanceAmount, distance, rate, unit, transactionID, currency]);

    // Calculate and set tax amount in transaction draft
    useEffect(() => {
        if (!shouldShowTax || (transaction?.taxAmount !== undefined && previousTransactionAmount === transaction?.amount && previousTransactionCurrency === transaction?.currency)) {
            return;
        }

        let taxableAmount: number;
        let taxCode: string;
        if (isDistanceRequest) {
            const customUnitRate = getCustomUnitRate(policy, customUnitRateID);
            taxCode = customUnitRate?.attributes?.taxRateExternalID ?? '';
            taxableAmount = DistanceRequestUtils.getTaxableAmount(policy, customUnitRateID, TransactionUtils.getDistance(transaction));
        } else {
            taxableAmount = transaction?.amount ?? 0;
            taxCode = transaction?.taxCode ?? TransactionUtils.getDefaultTaxCode(policy, transaction) ?? '';
        }
        const taxPercentage = TransactionUtils.getTaxValue(policy, transaction, taxCode) ?? '';
        const taxAmount = TransactionUtils.calculateTaxAmount(taxPercentage, taxableAmount, currency);
        const taxAmountInSmallestCurrencyUnits = CurrencyUtils.convertToBackendAmount(Number.parseFloat(taxAmount.toString()));
        IOU.setMoneyRequestTaxAmount(transaction?.transactionID ?? '', taxAmountInSmallestCurrencyUnits);
    }, [policy, shouldShowTax, previousTransactionAmount, previousTransactionCurrency, transaction, isDistanceRequest, customUnitRateID, currency]);

    // If completing a split expense fails, set didConfirm to false to allow the user to edit the fields again
    if (isEditingSplitBill && didConfirm) {
        setDidConfirm(false);
    }

    const splitOrRequestOptions: Array<DropdownOption<string>> = useMemo(() => {
        let text;
        if (isTypeInvoice) {
            text = translate('iou.sendInvoice', {amount: formattedAmount});
        } else if (isTypeTrackExpense) {
            text = translate('iou.trackExpense');
        } else if (isTypeSplit && iouAmount === 0) {
            text = translate('iou.splitExpense');
        } else if ((receiptPath && isTypeRequest) || isDistanceRequestWithPendingRoute) {
            text = translate('iou.submitExpense');
            if (iouAmount !== 0) {
                text = translate('iou.submitAmount', {amount: formattedAmount});
            }
        } else {
            const translationKey = isTypeSplit ? 'iou.splitAmount' : 'iou.submitAmount';
            text = translate(translationKey, {amount: formattedAmount});
        }
        return [
            {
                text: text[0].toUpperCase() + text.slice(1),
                value: iouType,
            },
        ];
    }, [isTypeTrackExpense, isTypeSplit, iouAmount, receiptPath, isTypeRequest, isDistanceRequestWithPendingRoute, iouType, translate, formattedAmount, isTypeInvoice]);

    const onSplitShareChange = useCallback(
        (accountID: number, value: number) => {
            if (!transaction?.transactionID) {
                return;
            }
            const amountInCents = CurrencyUtils.convertToBackendAmount(value);
            IOU.setIndividualShare(transaction?.transactionID, accountID, amountInCents);
        },
        [transaction],
    );

    useEffect(() => {
        if (!isTypeSplit || !transaction?.splitShares) {
            return;
        }

        const splitSharesMap: SplitShares = transaction.splitShares;
        const shares: number[] = Object.values(splitSharesMap).map((splitShare) => splitShare?.amount ?? 0);
        const sumOfShares = shares?.reduce((prev, current): number => prev + current, 0);
        if (sumOfShares !== iouAmount) {
            setFormError('iou.error.invalidSplit');
            return;
        }

        const participantsWithAmount = Object.keys(transaction?.splitShares ?? {})
            .filter((accountID: string): boolean => (transaction?.splitShares?.[Number(accountID)]?.amount ?? 0) > 0)
            .map((accountID) => Number(accountID));

        // A split must have at least two participants with amounts bigger than 0
        if (participantsWithAmount.length === 1) {
            setFormError('iou.error.invalidSplitParticipants');
            return;
        }

        setFormError('');
    }, [isTypeSplit, transaction?.splitShares, iouAmount, iouCurrencyCode, setFormError, translate]);

    useEffect(() => {
        if (!isTypeSplit || !transaction?.splitShares) {
            return;
        }
        IOU.adjustRemainingSplitShares(transaction);
    }, [isTypeSplit, transaction]);

    const selectedParticipants = useMemo(() => selectedParticipantsProp.filter((participant) => participant.selected), [selectedParticipantsProp]);
    const payeePersonalDetails = useMemo(() => payeePersonalDetailsProp ?? currentUserPersonalDetails, [payeePersonalDetailsProp, currentUserPersonalDetails]);
    const shouldShowReadOnlySplits = useMemo(() => isPolicyExpenseChat || isReadOnly || isScanRequest, [isPolicyExpenseChat, isReadOnly, isScanRequest]);

    const splitParticipants = useMemo(() => {
        if (!isTypeSplit) {
            return [];
        }

        const payeeOption = OptionsListUtils.getIOUConfirmationOptionsFromPayeePersonalDetail(payeePersonalDetails);
        if (shouldShowReadOnlySplits) {
            return [payeeOption, ...selectedParticipants].map((participantOption: Participant) => {
                const isPayer = participantOption.accountID === payeeOption.accountID;
                let amount: number | undefined = 0;
                if (iouAmount > 0) {
                    amount =
                        transaction?.comment?.splits?.find((split) => split.accountID === participantOption.accountID)?.amount ??
                        IOUUtils.calculateAmount(selectedParticipants.length, iouAmount, iouCurrencyCode ?? '', isPayer);
                }
                return {
                    ...participantOption,
                    isSelected: false,
                    rightElement: (
                        <View style={[styles.flexWrap, styles.pl2]}>
                            <Text style={[styles.textLabel]}>{amount ? CurrencyUtils.convertToDisplayString(amount, iouCurrencyCode) : ''}</Text>
                        </View>
                    ),
                };
            });
        }

        const currencySymbol = currencyList?.[iouCurrencyCode ?? '']?.symbol ?? iouCurrencyCode;
        const formattedTotalAmount = CurrencyUtils.convertToDisplayStringWithoutCurrency(iouAmount, iouCurrencyCode);

        return [payeeOption, ...selectedParticipants].map((participantOption: Participant) => ({
            ...participantOption,
            tabIndex: -1,
            isSelected: false,
            rightElement: (
                <MoneyRequestAmountInput
                    autoGrow={false}
                    amount={transaction?.splitShares?.[participantOption.accountID ?? -1]?.amount}
                    currency={iouCurrencyCode}
                    prefixCharacter={currencySymbol}
                    disableKeyboard={false}
                    isCurrencyPressable={false}
                    hideFocusedState={false}
                    hideCurrencySymbol
                    formatAmountOnBlur
                    prefixContainerStyle={[styles.pv0]}
                    inputStyle={[styles.optionRowAmountInput]}
                    containerStyle={[styles.textInputContainer]}
                    touchableInputWrapperStyle={[styles.ml3]}
                    onFormatAmount={CurrencyUtils.convertToDisplayStringWithoutCurrency}
                    onAmountChange={(value: string) => onSplitShareChange(participantOption.accountID ?? -1, Number(value))}
                    maxLength={formattedTotalAmount.length}
<<<<<<< HEAD
                    contentWidth={formattedTotalAmount.length * 8}
                    shouldResetAmount={shouldResetAmount}
                    onResetAmount={(resetValue) => setShouldResetAmount(resetValue)}
=======
>>>>>>> 77d95c54
                />
            ),
        }));
    }, [
        isTypeSplit,
        payeePersonalDetails,
        shouldShowReadOnlySplits,
        currencyList,
        iouCurrencyCode,
        iouAmount,
        selectedParticipants,
        styles.flexWrap,
        styles.pl2,
        styles.textLabel,
        styles.pv0,
        styles.optionRowAmountInput,
        styles.textInputContainer,
        styles.ml3,
        transaction?.comment?.splits,
        transaction?.splitShares,
        onSplitShareChange,
    ]);

    const isSplitModified = useMemo(() => {
        if (!transaction?.splitShares) {
            return;
        }
        return Object.keys(transaction.splitShares).some((key) => transaction.splitShares?.[Number(key) ?? -1]?.isModified);
    }, [transaction?.splitShares]);

    const getSplitSectionHeader = useCallback(
        () => (
            <View style={[styles.mt2, styles.mb1, styles.flexRow, styles.justifyContentBetween]}>
                <Text style={[styles.ph5, styles.textLabelSupporting]}>{translate('iou.participants')}</Text>
                {!shouldShowReadOnlySplits && isSplitModified && (
                    <PressableWithFeedback
                        onPress={() => {
                            IOU.resetSplitShares(transaction);
                        }}
                        accessibilityLabel={CONST.ROLE.BUTTON}
                        role={CONST.ROLE.BUTTON}
                        shouldUseAutoHitSlop
                    >
                        <Text style={[styles.pr5, styles.textLabelSupporting, styles.link]}>{translate('common.reset')}</Text>
                    </PressableWithFeedback>
                )}
            </View>
        ),
        [
            isSplitModified,
            shouldShowReadOnlySplits,
            styles.flexRow,
            styles.justifyContentBetween,
            styles.link,
            styles.mb1,
            styles.mt2,
            styles.ph5,
            styles.pr5,
            styles.textLabelSupporting,
            transaction,
            translate,
        ],
    );

    const shouldDisableParticipant = (participant: Participant): boolean => {
        if (ReportUtils.isDraftReport(participant.reportID)) {
            return true;
        }

        if (!participant.isInvoiceRoom && !participant.isPolicyExpenseChat && !participant.isSelfDM && ReportUtils.isOptimisticPersonalDetail(participant.accountID ?? -1)) {
            return true;
        }

        return false;
    };

    const sections = useMemo(() => {
        const options: Array<SectionListDataType<MoneyRequestConfirmationListItem>> = [];
        if (isTypeSplit) {
            options.push(
                ...[
                    {
                        title: translate('moneyRequestConfirmationList.paidBy'),
                        data: [OptionsListUtils.getIOUConfirmationOptionsFromPayeePersonalDetail(payeePersonalDetails)],
                        shouldShow: true,
                    },
                    {
                        CustomSectionHeader: getSplitSectionHeader,
                        data: splitParticipants,
                        shouldShow: true,
                    },
                ],
            );
            options.push();
        } else {
            const formattedSelectedParticipants = selectedParticipants.map((participant) => ({
                ...participant,
                isSelected: false,
                isInteractive: !shouldDisableParticipant(participant),
            }));
            options.push({
                title: translate('common.to'),
                data: formattedSelectedParticipants,
                shouldShow: true,
            });
        }

        return options;
    }, [isTypeSplit, translate, payeePersonalDetails, getSplitSectionHeader, splitParticipants, selectedParticipants]);

    useEffect(() => {
        if (!isDistanceRequest || isMovingTransactionFromTrackExpense) {
            return;
        }

        /*
         Set pending waypoints based on the route status. We should handle this dynamically to cover cases such as:
         When the user completes the initial steps of the IOU flow offline and then goes online on the confirmation page.
         In this scenario, the route will be fetched from the server, and the waypoints will no longer be pending.
        */
        IOU.setMoneyRequestPendingFields(transactionID, {waypoints: isDistanceRequestWithPendingRoute ? CONST.RED_BRICK_ROAD_PENDING_ACTION.ADD : null});

        const distanceMerchant = DistanceRequestUtils.getDistanceMerchant(hasRoute, distance, unit, rate ?? 0, currency ?? CONST.CURRENCY.USD, translate, toLocaleDigit);
        IOU.setMoneyRequestMerchant(transactionID, distanceMerchant, true);
    }, [
        isDistanceRequestWithPendingRoute,
        hasRoute,
        distance,
        unit,
        rate,
        currency,
        translate,
        toLocaleDigit,
        isDistanceRequest,
        transaction,
        transactionID,
        action,
        isMovingTransactionFromTrackExpense,
    ]);

    // Auto select the category if there is only one enabled category and it is required
    useEffect(() => {
        const enabledCategories = Object.values(policyCategories ?? {}).filter((category) => category.enabled);
        if (iouCategory || !shouldShowCategories || enabledCategories.length !== 1 || !isCategoryRequired) {
            return;
        }
        IOU.setMoneyRequestCategory(transactionID, enabledCategories[0].name);
        // Keep 'transaction' out to ensure that we autoselect the option only once
        // eslint-disable-next-line react-compiler/react-compiler, react-hooks/exhaustive-deps
    }, [shouldShowCategories, policyCategories, isCategoryRequired]);

    // Auto select the tag if there is only one enabled tag and it is required
    useEffect(() => {
        let updatedTagsString = TransactionUtils.getTag(transaction);
        policyTagLists.forEach((tagList, index) => {
            const enabledTags = Object.values(tagList.tags).filter((tag) => tag.enabled);
            const isTagListRequired = tagList.required ?? false;
            if (!isTagListRequired || enabledTags.length !== 1 || TransactionUtils.getTag(transaction, index)) {
                return;
            }
            updatedTagsString = IOUUtils.insertTagIntoTransactionTagsString(updatedTagsString, enabledTags[0] ? enabledTags[0].name : '', index);
        });
        if (updatedTagsString !== TransactionUtils.getTag(transaction) && updatedTagsString) {
            IOU.setMoneyRequestTag(transactionID, updatedTagsString);
        }
        // Keep 'transaction' out to ensure that we autoselect the option only once
        // eslint-disable-next-line react-compiler/react-compiler, react-hooks/exhaustive-deps
    }, [policyTagLists, policyTags]);

    /**
     * Navigate to report details or profile of selected user
     */
    const navigateToReportOrUserDetail = (option: MoneyRequestConfirmationListItem) => {
        const activeRoute = Navigation.getActiveRouteWithoutParams();

        if (option.isSelfDM) {
            Navigation.navigate(ROUTES.PROFILE.getRoute(currentUserPersonalDetails.accountID, activeRoute));
            return;
        }

        if (option.accountID) {
            Navigation.navigate(ROUTES.PROFILE.getRoute(option.accountID, activeRoute));
        } else if (option.reportID) {
            Navigation.navigate(ROUTES.REPORT_WITH_ID_DETAILS.getRoute(option.reportID, activeRoute));
        }
    };

    /**
     * @param {String} paymentMethod
     */
    const confirm = useCallback(
        (paymentMethod: PaymentMethodType | undefined) => {
            if (selectedParticipants.length === 0) {
                return;
            }
            if (!isEditingSplitBill && isMerchantRequired && (isMerchantEmpty || (shouldDisplayFieldError && TransactionUtils.isMerchantMissing(transaction)))) {
                setFormError('iou.error.invalidMerchant');
                return;
            }
            if (iouCategory.length > CONST.API_TRANSACTION_CATEGORY_MAX_LENGTH) {
                setFormError('iou.error.invalidCategoryLength');
                return;
            }

            if (iouType !== CONST.IOU.TYPE.PAY) {
                // validate the amount for distance expenses
                const decimals = CurrencyUtils.getCurrencyDecimals(iouCurrencyCode);
                if (isDistanceRequest && !isDistanceRequestWithPendingRoute && !MoneyRequestUtils.validateAmount(String(iouAmount), decimals)) {
                    setFormError('common.error.invalidAmount');
                    return;
                }

                if (isEditingSplitBill && TransactionUtils.areRequiredFieldsEmpty(transaction)) {
                    setDidConfirmSplit(true);
                    setFormError('iou.error.genericSmartscanFailureMessage');
                    return;
                }

                if (formError) {
                    return;
                }

                if (shouldPlaySound) {
                    playSound(SOUNDS.DONE);
                }
                setDidConfirm(true);
                onConfirm?.(selectedParticipants);
            } else {
                if (!paymentMethod) {
                    return;
                }
                if (formError) {
                    return;
                }

                setDidConfirm(true);

                Log.info(`[IOU] Sending money via: ${paymentMethod}`);
                onSendMoney?.(paymentMethod);
            }
        },
        [
            selectedParticipants,
            isEditingSplitBill,
            isMerchantRequired,
            isMerchantEmpty,
            shouldDisplayFieldError,
            transaction,
            iouCategory.length,
            formError,
            iouType,
            setFormError,
            onSendMoney,
            iouCurrencyCode,
            isDistanceRequest,
            isDistanceRequestWithPendingRoute,
            iouAmount,
            onConfirm,
            shouldPlaySound,
        ],
    );

    const footerContent = useMemo(() => {
        if (isReadOnly) {
            return;
        }

        const shouldShowSettlementButton = iouType === CONST.IOU.TYPE.PAY;
        const shouldDisableButton = selectedParticipants.length === 0;

        const button = shouldShowSettlementButton ? (
            <SettlementButton
                pressOnEnter
                isDisabled={shouldDisableButton}
                onPress={confirm}
                enablePaymentsRoute={ROUTES.IOU_SEND_ENABLE_PAYMENTS}
                addBankAccountRoute={bankAccountRoute}
                shouldShowPersonalBankAccountOption
                currency={iouCurrencyCode}
                policyID={policyID}
                buttonSize={CONST.DROPDOWN_BUTTON_SIZE.LARGE}
                kycWallAnchorAlignment={{
                    horizontal: CONST.MODAL.ANCHOR_ORIGIN_HORIZONTAL.LEFT,
                    vertical: CONST.MODAL.ANCHOR_ORIGIN_VERTICAL.BOTTOM,
                }}
                paymentMethodDropdownAnchorAlignment={{
                    horizontal: CONST.MODAL.ANCHOR_ORIGIN_HORIZONTAL.RIGHT,
                    vertical: CONST.MODAL.ANCHOR_ORIGIN_VERTICAL.BOTTOM,
                }}
                enterKeyEventListenerPriority={1}
            />
        ) : (
            <ButtonWithDropdownMenu
                success
                pressOnEnter
                isDisabled={shouldDisableButton}
                onPress={(event, value) => confirm(value as PaymentMethodType)}
                options={splitOrRequestOptions}
                buttonSize={CONST.DROPDOWN_BUTTON_SIZE.LARGE}
                enterKeyEventListenerPriority={1}
            />
        );

        return (
            <>
                {!!formError && (
                    <FormHelpMessage
                        style={[styles.ph1, styles.mb2]}
                        isError
                        message={isTypeSplit && !shouldShowReadOnlySplits ? debouncedFormError && translate(debouncedFormError) : translate(formError)}
                    />
                )}

                {button}
            </>
        );
    }, [
        isReadOnly,
        isTypeSplit,
        iouType,
        selectedParticipants.length,
        confirm,
        bankAccountRoute,
        iouCurrencyCode,
        policyID,
        splitOrRequestOptions,
        formError,
        styles.ph1,
        styles.mb2,
        shouldShowReadOnlySplits,
        debouncedFormError,
        translate,
    ]);

    const listFooterContent = (
        <MoneyRequestConfirmationListFooter
            action={action}
            canUseP2PDistanceRequests={canUseP2PDistanceRequests}
            currency={currency}
            didConfirm={didConfirm}
            distance={distance}
            formattedAmount={formattedAmount}
            formError={formError}
            hasRoute={hasRoute}
            iouCategory={iouCategory}
            iouComment={iouComment}
            iouCreated={iouCreated}
            iouCurrencyCode={iouCurrencyCode}
            iouIsBillable={iouIsBillable}
            iouMerchant={iouMerchant}
            iouType={iouType}
            isCategoryRequired={isCategoryRequired}
            isDistanceRequest={isDistanceRequest}
            isEditingSplitBill={isEditingSplitBill}
            isMerchantEmpty={isMerchantEmpty}
            isMerchantRequired={isMerchantRequired}
            isMovingTransactionFromTrackExpense={isMovingTransactionFromTrackExpense}
            isPolicyExpenseChat={isPolicyExpenseChat}
            isReadOnly={isReadOnly}
            isTypeInvoice={isTypeInvoice}
            onToggleBillable={onToggleBillable}
            policy={policy}
            policyTags={policyTags}
            policyTagLists={policyTagLists}
            rate={rate}
            receiptFilename={receiptFilename}
            receiptPath={receiptPath}
            reportActionID={reportActionID}
            reportID={reportID}
            selectedParticipants={selectedParticipantsProp}
            shouldDisplayFieldError={shouldDisplayFieldError}
            shouldDisplayReceipt={shouldDisplayReceipt}
            shouldShowCategories={shouldShowCategories}
            shouldShowMerchant={shouldShowMerchant}
            shouldShowSmartScanFields={shouldShowSmartScanFields}
            shouldShowTax={shouldShowTax}
            transaction={transaction}
            transactionID={transactionID}
            unit={unit}
        />
    );

    return (
        <MouseProvider>
            <SelectionList<MoneyRequestConfirmationListItem>
                sections={sections}
                ListItem={UserListItem}
                onSelectRow={navigateToReportOrUserDetail}
                shouldDebounceRowSelect
                canSelectMultiple={false}
                shouldPreventDefaultFocusOnSelectRow
                footerContent={footerContent}
                listFooterContent={listFooterContent}
                containerStyle={[styles.flexBasisAuto]}
                removeClippedSubviews={false}
            />
        </MouseProvider>
    );
}

MoneyRequestConfirmationList.displayName = 'MoneyRequestConfirmationList';

export default withOnyx<MoneyRequestConfirmationListProps, MoneyRequestConfirmationListOnyxProps>({
    policyCategories: {
        key: ({policyID}) => `${ONYXKEYS.COLLECTION.POLICY_CATEGORIES}${policyID}`,
    },
    policyCategoriesDraft: {
        key: ({policyID}) => `${ONYXKEYS.COLLECTION.POLICY_CATEGORIES_DRAFT}${policyID}`,
    },
    policyTags: {
        key: ({policyID}) => `${ONYXKEYS.COLLECTION.POLICY_TAGS}${policyID}`,
    },
    defaultMileageRate: {
        key: ({policyID}) => `${ONYXKEYS.COLLECTION.POLICY}${policyID}`,
        selector: DistanceRequestUtils.getDefaultMileageRate,
    },
    mileageRates: {
        key: ({policyID}) => `${ONYXKEYS.COLLECTION.POLICY}${policyID}`,
        selector: (policy: OnyxEntry<OnyxTypes.Policy>) => DistanceRequestUtils.getMileageRates(policy),
    },
    policy: {
        key: ({policyID}) => `${ONYXKEYS.COLLECTION.POLICY}${policyID}`,
    },
    policyDraft: {
        key: ({policyID}) => `${ONYXKEYS.COLLECTION.POLICY_DRAFTS}${policyID}`,
    },
    lastSelectedDistanceRates: {
        key: ONYXKEYS.NVP_LAST_SELECTED_DISTANCE_RATES,
    },
    currencyList: {
        key: ONYXKEYS.CURRENCY_LIST,
    },
})(
    memo(
        MoneyRequestConfirmationList,
        (prevProps, nextProps) =>
            lodashIsEqual(prevProps.transaction, nextProps.transaction) &&
            prevProps.onSendMoney === nextProps.onSendMoney &&
            prevProps.onConfirm === nextProps.onConfirm &&
            prevProps.iouType === nextProps.iouType &&
            prevProps.iouAmount === nextProps.iouAmount &&
            prevProps.isDistanceRequest === nextProps.isDistanceRequest &&
            prevProps.isPolicyExpenseChat === nextProps.isPolicyExpenseChat &&
            prevProps.iouCategory === nextProps.iouCategory &&
            prevProps.shouldShowSmartScanFields === nextProps.shouldShowSmartScanFields &&
            prevProps.isEditingSplitBill === nextProps.isEditingSplitBill &&
            prevProps.iouCurrencyCode === nextProps.iouCurrencyCode &&
            prevProps.iouMerchant === nextProps.iouMerchant &&
            lodashIsEqual(prevProps.selectedParticipants, nextProps.selectedParticipants) &&
            lodashIsEqual(prevProps.payeePersonalDetails, nextProps.payeePersonalDetails) &&
            prevProps.isReadOnly === nextProps.isReadOnly &&
            prevProps.bankAccountRoute === nextProps.bankAccountRoute &&
            prevProps.policyID === nextProps.policyID &&
            prevProps.reportID === nextProps.reportID &&
            prevProps.receiptPath === nextProps.receiptPath &&
            prevProps.iouComment === nextProps.iouComment &&
            prevProps.receiptFilename === nextProps.receiptFilename &&
            prevProps.iouCreated === nextProps.iouCreated &&
            prevProps.iouIsBillable === nextProps.iouIsBillable &&
            prevProps.onToggleBillable === nextProps.onToggleBillable &&
            prevProps.hasSmartScanFailed === nextProps.hasSmartScanFailed &&
            prevProps.reportActionID === nextProps.reportActionID &&
            lodashIsEqual(prevProps.defaultMileageRate, nextProps.defaultMileageRate) &&
            lodashIsEqual(prevProps.lastSelectedDistanceRates, nextProps.lastSelectedDistanceRates) &&
            lodashIsEqual(prevProps.action, nextProps.action) &&
            lodashIsEqual(prevProps.currencyList, nextProps.currencyList) &&
            prevProps.shouldDisplayReceipt === nextProps.shouldDisplayReceipt,
    ),
);<|MERGE_RESOLUTION|>--- conflicted
+++ resolved
@@ -474,12 +474,7 @@
                     onFormatAmount={CurrencyUtils.convertToDisplayStringWithoutCurrency}
                     onAmountChange={(value: string) => onSplitShareChange(participantOption.accountID ?? -1, Number(value))}
                     maxLength={formattedTotalAmount.length}
-<<<<<<< HEAD
                     contentWidth={formattedTotalAmount.length * 8}
-                    shouldResetAmount={shouldResetAmount}
-                    onResetAmount={(resetValue) => setShouldResetAmount(resetValue)}
-=======
->>>>>>> 77d95c54
                 />
             ),
         }));

import {useIsFocused} from '@react-navigation/native';
import {format} from 'date-fns';
import Str from 'expensify-common/lib/str';
import React, {useCallback, useEffect, useMemo, useReducer, useState} from 'react';
import {View} from 'react-native';
import {withOnyx} from 'react-native-onyx';
import type {OnyxCollection, OnyxEntry} from 'react-native-onyx';
import useCurrentUserPersonalDetails from '@hooks/useCurrentUserPersonalDetails';
import useLocalize from '@hooks/useLocalize';
import useNetwork from '@hooks/useNetwork';
import usePermissions from '@hooks/usePermissions';
import usePrevious from '@hooks/usePrevious';
import useTheme from '@hooks/useTheme';
import useThemeStyles from '@hooks/useThemeStyles';
import * as CurrencyUtils from '@libs/CurrencyUtils';
import DistanceRequestUtils from '@libs/DistanceRequestUtils';
import type {MileageRate} from '@libs/DistanceRequestUtils';
import * as IOUUtils from '@libs/IOUUtils';
import Log from '@libs/Log';
import * as MoneyRequestUtils from '@libs/MoneyRequestUtils';
import Navigation from '@libs/Navigation/Navigation';
import * as OptionsListUtils from '@libs/OptionsListUtils';
import * as PolicyUtils from '@libs/PolicyUtils';
import {isTaxTrackingEnabled} from '@libs/PolicyUtils';
import * as ReceiptUtils from '@libs/ReceiptUtils';
import * as ReportUtils from '@libs/ReportUtils';
import {getDefaultWorkspaceAvatar} from '@libs/ReportUtils';
import playSound, {SOUNDS} from '@libs/Sound';
import * as TransactionUtils from '@libs/TransactionUtils';
import tryResolveUrlFromApiRoot from '@libs/tryResolveUrlFromApiRoot';
import * as UserUtils from '@libs/UserUtils';
import * as IOU from '@userActions/IOU';
import type {IOUAction, IOUType} from '@src/CONST';
import CONST from '@src/CONST';
import ONYXKEYS from '@src/ONYXKEYS';
import ROUTES from '@src/ROUTES';
import type {Route} from '@src/ROUTES';
import type * as OnyxTypes from '@src/types/onyx';
import type {Participant} from '@src/types/onyx/IOU';
import type {PaymentMethodType} from '@src/types/onyx/OriginalMessage';
import ButtonWithDropdownMenu from './ButtonWithDropdownMenu';
import type {DropdownOption} from './ButtonWithDropdownMenu/types';
import ConfirmedRoute from './ConfirmedRoute';
import ConfirmModal from './ConfirmModal';
import FormHelpMessage from './FormHelpMessage';
import MenuItem from './MenuItem';
import MenuItemWithTopDescription from './MenuItemWithTopDescription';
<<<<<<< HEAD
=======
import {usePersonalDetails} from './OnyxProvider';
import OptionsSelector from './OptionsSelector';
>>>>>>> aee3a530
import PDFThumbnail from './PDFThumbnail';
import ReceiptEmptyState from './ReceiptEmptyState';
import ReceiptImage from './ReceiptImage';
import SelectionList from './SelectionList';
import InviteMemberListItem from './SelectionList/InviteMemberListItem';
import SettlementButton from './SettlementButton';
import ShowMoreButton from './ShowMoreButton';
import Switch from './Switch';
import Text from './Text';

type MoneyRequestConfirmationListOnyxProps = {
    /** Collection of categories attached to a policy */
    policyCategories: OnyxEntry<OnyxTypes.PolicyCategories>;

    /** Collection of tags attached to a policy */
    policyTags: OnyxEntry<OnyxTypes.PolicyTagList>;

    /** The policy of the report */
    policy: OnyxEntry<OnyxTypes.Policy>;

    /** The session of the logged in user */
    session: OnyxEntry<OnyxTypes.Session>;

    /** Unit and rate used for if the expense is a distance expense */
    mileageRates: OnyxEntry<Record<string, MileageRate>>;

    /** Mileage rate default for the policy */
    defaultMileageRate: OnyxEntry<MileageRate>;

    /** Last selected distance rates */
    lastSelectedDistanceRates: OnyxEntry<Record<string, string>>;

    /** The list of all policies */
    allPolicies: OnyxCollection<OnyxTypes.Policy>;
};

type MoneyRequestConfirmationListProps = MoneyRequestConfirmationListOnyxProps & {
    /** Callback to inform parent modal of success */
    onConfirm?: (selectedParticipants: Participant[]) => void;

    /** Callback to parent modal to pay someone */
    onSendMoney?: (paymentMethod: PaymentMethodType | undefined) => void;

    /** Callback to inform a participant is selected */
    onSelectParticipant?: (option: Participant) => void;

    /** Should we request a single or multiple participant selection from user */
    hasMultipleParticipants: boolean;

    /** IOU amount */
    iouAmount: number;

    /** IOU comment */
    iouComment?: string;

    /** IOU currency */
    iouCurrencyCode?: string;

    /** IOU type */
    iouType?: Exclude<IOUType, typeof CONST.IOU.TYPE.REQUEST | typeof CONST.IOU.TYPE.SEND>;

    /** IOU date */
    iouCreated?: string;

    /** IOU merchant */
    iouMerchant?: string;

    /** IOU Category */
    iouCategory?: string;

    /** IOU isBillable */
    iouIsBillable?: boolean;

    /** Callback to toggle the billable state */
    onToggleBillable?: (isOn: boolean) => void;

    /** Selected participants from MoneyRequestModal with login / accountID */
    selectedParticipants: Participant[];

    /** Payee of the expense with login */
    payeePersonalDetails?: OnyxEntry<OnyxTypes.PersonalDetails>;

    /** Can the participants be modified or not */
    canModifyParticipants?: boolean;

    /** Should the list be read only, and not editable? */
    isReadOnly?: boolean;

    /** Depending on expense report or personal IOU report, respective bank account route */
    bankAccountRoute?: Route;

    /** The policyID of the request */
    policyID?: string;

    /** The reportID of the request */
    reportID?: string;

    /** File path of the receipt */
    receiptPath?: string;

    /** File name of the receipt */
    receiptFilename?: string;

    /** Transaction that represents the expense */
    transaction?: OnyxEntry<OnyxTypes.Transaction>;

    /** Whether the expense is a distance expense */
    isDistanceRequest?: boolean;

    /** Whether the expense is a scan expense */
    isScanRequest?: boolean;

    /** Whether we're editing a split expense */
    isEditingSplitBill?: boolean;

    /** Whether we should show the amount, date, and merchant fields. */
    shouldShowSmartScanFields?: boolean;

    /** A flag for verifying that the current report is a sub-report of a workspace chat */
    isPolicyExpenseChat?: boolean;

    /** Whether smart scan failed */
    hasSmartScanFailed?: boolean;

    /** The ID of the report action */
    reportActionID?: string;

    /** The action to take */
    action?: IOUAction;
};

const getTaxAmount = (transaction: OnyxEntry<OnyxTypes.Transaction>, defaultTaxValue: string) => {
    const percentage = (transaction?.taxRate ? transaction?.taxRate?.data?.value : defaultTaxValue) ?? '';
    return TransactionUtils.calculateTaxAmount(percentage, transaction?.amount ?? 0);
};

function MoneyRequestConfirmationList({
    transaction = null,
    onSendMoney,
    onConfirm,
    onSelectParticipant,
    iouType = CONST.IOU.TYPE.SUBMIT,
    isScanRequest = false,
    iouAmount,
    policyCategories,
    mileageRates,
    isDistanceRequest = false,
    policy,
    isPolicyExpenseChat = false,
    iouCategory = '',
    shouldShowSmartScanFields = true,
    isEditingSplitBill,
    policyTags,
    iouCurrencyCode,
    iouMerchant,
    hasMultipleParticipants,
    selectedParticipants: selectedParticipantsProp,
    payeePersonalDetails: payeePersonalDetailsProp,
    canModifyParticipants: canModifyParticipantsProp = false,
    session,
    isReadOnly = false,
    bankAccountRoute = '',
    policyID = '',
    reportID = '',
    receiptPath = '',
    iouComment,
    receiptFilename = '',
    iouCreated,
    iouIsBillable = false,
    onToggleBillable,
    hasSmartScanFailed,
    reportActionID,
    defaultMileageRate,
    lastSelectedDistanceRates,
    allPolicies,
    action = CONST.IOU.ACTION.CREATE,
}: MoneyRequestConfirmationListProps) {
    const theme = useTheme();
    const styles = useThemeStyles();
    const {translate, toLocaleDigit} = useLocalize();
    const currentUserPersonalDetails = useCurrentUserPersonalDetails();
    const personalDetails = usePersonalDetails();
    const {canUseP2PDistanceRequests, canUseViolations} = usePermissions(iouType);
    const {isOffline} = useNetwork();

    const isTypeRequest = iouType === CONST.IOU.TYPE.SUBMIT;
    const isTypeSplit = iouType === CONST.IOU.TYPE.SPLIT;
    const isTypeSend = iouType === CONST.IOU.TYPE.PAY;
    const isTypeTrackExpense = iouType === CONST.IOU.TYPE.TRACK;
    const isTypeInvoice = iouType === CONST.IOU.TYPE.INVOICE;

    const transactionID = transaction?.transactionID ?? '';
    const customUnitRateID = TransactionUtils.getRateID(transaction) ?? '';

    useEffect(() => {
        if (customUnitRateID || !canUseP2PDistanceRequests) {
            return;
        }
        if (!customUnitRateID) {
            const rateID = lastSelectedDistanceRates?.[policy?.id ?? ''] ?? defaultMileageRate?.customUnitRateID ?? '';
            IOU.setCustomUnitRateID(transactionID, rateID);
        }
    }, [defaultMileageRate, customUnitRateID, lastSelectedDistanceRates, policy?.id, canUseP2PDistanceRequests, transactionID]);

    const policyCurrency = policy?.outputCurrency ?? PolicyUtils.getPersonalPolicy()?.outputCurrency ?? CONST.CURRENCY.USD;

    const mileageRate = TransactionUtils.isCustomUnitRateIDForP2P(transaction)
        ? DistanceRequestUtils.getRateForP2P(policyCurrency)
        : mileageRates?.[customUnitRateID] ?? DistanceRequestUtils.getDefaultMileageRate(policy);

    const {unit, rate} = mileageRate ?? {};

    const prevRate = usePrevious(rate);
    const shouldCalculateDistanceAmount = isDistanceRequest && (iouAmount === 0 || prevRate !== rate);

    const currency = (mileageRate as MileageRate)?.currency ?? policyCurrency;

    const distance = transaction?.routes?.route0?.distance ?? 0;
    const taxRates = policy?.taxRates ?? null;

    // A flag for showing the categories field
    const shouldShowCategories = isPolicyExpenseChat && (!!iouCategory || OptionsListUtils.hasEnabledOptions(Object.values(policyCategories ?? {})));

    // A flag and a toggler for showing the rest of the form fields
    const [shouldExpandFields, toggleShouldExpandFields] = useReducer((state) => !state, false);

    // Do not hide fields in case of paying someone
    const shouldShowAllFields = !!isDistanceRequest || shouldExpandFields || !shouldShowSmartScanFields || isTypeSend || !!isEditingSplitBill;

    // In Send Money and Split Bill with Scan flow, we don't allow the Merchant or Date to be edited. For distance requests, don't show the merchant as there's already another "Distance" menu item
    const shouldShowDate = (shouldShowSmartScanFields || isDistanceRequest) && !isTypeSend;
    const shouldShowMerchant = shouldShowSmartScanFields && !isDistanceRequest && !isTypeSend;

    const policyTagLists = useMemo(() => PolicyUtils.getTagLists(policyTags), [policyTags]);

    const senderWorkspace = useMemo(() => {
        const senderWorkspaceParticipant = selectedParticipantsProp.find((participant) => participant.isSender);
        return allPolicies?.[`${ONYXKEYS.COLLECTION.POLICY}${senderWorkspaceParticipant?.policyID}`];
    }, [allPolicies, selectedParticipantsProp]);

    const canUpdateSenderWorkspace = useMemo(() => PolicyUtils.canSendInvoice(allPolicies) && !!transaction?.isFromGlobalCreate, [allPolicies, transaction?.isFromGlobalCreate]);

    // A flag for showing the tags field
    const shouldShowTags = useMemo(() => isPolicyExpenseChat && OptionsListUtils.hasEnabledTags(policyTagLists), [isPolicyExpenseChat, policyTagLists]);

    // A flag for showing tax rate
    const shouldShowTax = isTaxTrackingEnabled(isPolicyExpenseChat, policy);

    // A flag for showing the billable field
    const shouldShowBillable = policy?.disabledFields?.defaultBillable === false;
    const isMovingTransactionFromTrackExpense = IOUUtils.isMovingTransactionFromTrackExpense(action);
    const hasRoute = TransactionUtils.hasRoute(transaction, isDistanceRequest);
    const isDistanceRequestWithPendingRoute = isDistanceRequest && (!hasRoute || !rate) && !isMovingTransactionFromTrackExpense;
    const formattedAmount = isDistanceRequestWithPendingRoute
        ? ''
        : CurrencyUtils.convertToDisplayString(
              shouldCalculateDistanceAmount ? DistanceRequestUtils.getDistanceRequestAmount(distance, unit ?? CONST.CUSTOM_UNITS.DISTANCE_UNIT_MILES, rate ?? 0) : iouAmount,
              isDistanceRequest ? currency : iouCurrencyCode,
          );
    const formattedTaxAmount = CurrencyUtils.convertToDisplayString(transaction?.taxAmount, iouCurrencyCode);
    const taxRateTitle = taxRates && transaction ? TransactionUtils.getDefaultTaxName(taxRates, transaction) : '';

    const previousTransactionAmount = usePrevious(transaction?.amount);

    const isFocused = useIsFocused();
    const [formError, setFormError] = useState('');

    const [didConfirm, setDidConfirm] = useState(false);
    const [didConfirmSplit, setDidConfirmSplit] = useState(false);

    const [isAttachmentInvalid, setIsAttachmentInvalid] = useState(false);

    const navigateBack = () => {
        Navigation.goBack(ROUTES.MONEY_REQUEST_CREATE_TAB_SCAN.getRoute(CONST.IOU.ACTION.CREATE, iouType, transactionID, reportID));
    };

    const shouldDisplayFieldError: boolean = useMemo(() => {
        if (!isEditingSplitBill) {
            return false;
        }

        return (!!hasSmartScanFailed && TransactionUtils.hasMissingSmartscanFields(transaction)) || (didConfirmSplit && TransactionUtils.areRequiredFieldsEmpty(transaction));
    }, [isEditingSplitBill, hasSmartScanFailed, transaction, didConfirmSplit]);

    const isMerchantEmpty = !iouMerchant || iouMerchant === CONST.TRANSACTION.PARTIAL_TRANSACTION_MERCHANT;
    const isMerchantRequired = isPolicyExpenseChat && !isScanRequest && shouldShowMerchant;

    const shouldDisplayMerchantError = isMerchantRequired && (shouldDisplayFieldError || formError === 'iou.error.invalidMerchant') && isMerchantEmpty;

    const isCategoryRequired = canUseViolations && !!policy?.requiresCategory;

    useEffect(() => {
        if (shouldDisplayFieldError && hasSmartScanFailed) {
            setFormError('iou.receiptScanningFailed');
            return;
        }
        if (shouldDisplayFieldError && didConfirmSplit) {
            setFormError('iou.error.genericSmartscanFailureMessage');
            return;
        }
        // reset the form error whenever the screen gains or loses focus
        setFormError('');
    }, [isFocused, transaction, shouldDisplayFieldError, hasSmartScanFailed, didConfirmSplit]);

    useEffect(() => {
        if (!shouldCalculateDistanceAmount) {
            return;
        }

        const amount = DistanceRequestUtils.getDistanceRequestAmount(distance, unit ?? CONST.CUSTOM_UNITS.DISTANCE_UNIT_MILES, rate ?? 0);
        IOU.setMoneyRequestAmount(transactionID, amount, currency ?? '');
    }, [shouldCalculateDistanceAmount, distance, rate, unit, transactionID, currency]);

    // Calculate and set tax amount in transaction draft
    useEffect(() => {
        const taxAmount = getTaxAmount(transaction, taxRates?.defaultValue ?? '').toString();
        const amountInSmallestCurrencyUnits = CurrencyUtils.convertToBackendAmount(Number.parseFloat(taxAmount));

        if (transaction?.taxAmount && previousTransactionAmount === transaction?.amount) {
            return IOU.setMoneyRequestTaxAmount(transaction?.transactionID, transaction?.taxAmount, true);
        }

        IOU.setMoneyRequestTaxAmount(transactionID, amountInSmallestCurrencyUnits, true);
    }, [taxRates?.defaultValue, transaction, transactionID, previousTransactionAmount]);

    /**
     * Returns the participants with amount
     */
    const getParticipantsWithAmount = useCallback(
        (participantsList: Participant[]) => {
            const amount = IOUUtils.calculateAmount(participantsList.length, iouAmount, iouCurrencyCode ?? '');
            return OptionsListUtils.getIOUConfirmationOptionsFromParticipants(participantsList, amount > 0 ? CurrencyUtils.convertToDisplayString(amount, iouCurrencyCode) : '');
        },
        [iouAmount, iouCurrencyCode],
    );

    // If completing a split expense fails, set didConfirm to false to allow the user to edit the fields again
    if (isEditingSplitBill && didConfirm) {
        setDidConfirm(false);
    }

    const splitOrRequestOptions: Array<DropdownOption<string>> = useMemo(() => {
        let text;
        if (isTypeInvoice) {
            text = translate('iou.sendInvoice', {amount: formattedAmount});
        } else if (isTypeTrackExpense) {
            text = translate('iou.trackExpense');
        } else if (isTypeSplit && iouAmount === 0) {
            text = translate('iou.splitExpense');
        } else if ((receiptPath && isTypeRequest) || isDistanceRequestWithPendingRoute) {
            text = translate('iou.submitExpense');
            if (iouAmount !== 0) {
                text = translate('iou.submitAmount', {amount: formattedAmount});
            }
        } else {
            const translationKey = isTypeSplit ? 'iou.splitAmount' : 'iou.submitAmount';
            text = translate(translationKey, {amount: formattedAmount});
        }
        return [
            {
                text: text[0].toUpperCase() + text.slice(1),
                value: iouType,
            },
        ];
    }, [isTypeTrackExpense, isTypeSplit, iouAmount, receiptPath, isTypeRequest, isDistanceRequestWithPendingRoute, iouType, translate, formattedAmount, isTypeInvoice]);

    const selectedParticipants = useMemo(() => selectedParticipantsProp.filter((participant) => participant.selected), [selectedParticipantsProp]);
    const payeePersonalDetails = useMemo(() => payeePersonalDetailsProp ?? currentUserPersonalDetails, [payeePersonalDetailsProp, currentUserPersonalDetails]);
    const payeeTooltipDetails = useMemo(
        () => ReportUtils.getDisplayNamesWithTooltips(OptionsListUtils.getPersonalDetailsForAccountIDs([payeePersonalDetails.accountID], personalDetails), false),
        [payeePersonalDetails.accountID, personalDetails],
    );
    const payeeIcons = [
        {
            source: UserUtils.getAvatar(payeePersonalDetails.avatar, payeePersonalDetails.accountID) ?? '',
            name: payeePersonalDetails.login ?? '',
            type: CONST.ICON_TYPE_AVATAR,
            id: payeePersonalDetails.accountID,
        },
    ];
    const canModifyParticipants = !isReadOnly && canModifyParticipantsProp && hasMultipleParticipants;
    const shouldDisablePaidBySection = canModifyParticipants;
    const selectionListSections = useMemo(() => {
        const sections = [];
        const unselectedParticipants = selectedParticipantsProp.filter((participant) => !participant.selected);
        if (hasMultipleParticipants) {
            const formattedSelectedParticipants = getParticipantsWithAmount(selectedParticipants).map((participant) => ({
                ...participant,
                rightElement: 'descriptiveText' in participant && <Text>{participant.descriptiveText}</Text>,
            }));
            let formattedParticipantsList = [...new Set([...formattedSelectedParticipants, ...unselectedParticipants])];

            if (!canModifyParticipants) {
                formattedParticipantsList = formattedParticipantsList.map((participant) => ({
                    ...participant,
                    isDisabled: ReportUtils.isOptimisticPersonalDetail(participant.accountID ?? -1),
                }));
            }

            const myIOUAmount = IOUUtils.calculateAmount(selectedParticipants.length, iouAmount, iouCurrencyCode ?? '', true);

            const formattedPayeeOption = OptionsListUtils.getIOUConfirmationOptionsFromPayeePersonalDetail(
                payeePersonalDetails,
                iouAmount > 0 ? CurrencyUtils.convertToDisplayString(myIOUAmount, iouCurrencyCode) : '',
            );

            sections.push(
                {
                    title: translate('moneyRequestConfirmationList.paidBy'),
                    data: [{...formattedPayeeOption, isSelected: true, rightElement: <Text>{formattedPayeeOption.descriptiveText}</Text>}],
                    shouldShow: true,
                    isDisabled: shouldDisablePaidBySection,
                },
                {
                    title: translate('moneyRequestConfirmationList.splitWith'),
                    data: formattedParticipantsList,
                    shouldShow: true,
                    isDisabled: !canModifyParticipants,
                },
            );
        } else {
            const formattedSelectedParticipants = selectedParticipants.map((participant) => ({
                ...participant,
                isDisabled: !participant.isPolicyExpenseChat && !participant.isSelfDM && ReportUtils.isOptimisticPersonalDetail(participant.accountID ?? -1),
            }));
            sections.push({
                title: translate('common.to'),
                data: formattedSelectedParticipants,
                shouldShow: true,
                isDisabled: false,
            });
        }
        return sections;
    }, [
        selectedParticipants,
        selectedParticipantsProp,
        hasMultipleParticipants,
        iouAmount,
        iouCurrencyCode,
        getParticipantsWithAmount,
        payeePersonalDetails,
        translate,
        shouldDisablePaidBySection,
        canModifyParticipants,
    ]);

    useEffect(() => {
        if (!isDistanceRequest || isMovingTransactionFromTrackExpense) {
            return;
        }

        /*
         Set pending waypoints based on the route status. We should handle this dynamically to cover cases such as:
         When the user completes the initial steps of the IOU flow offline and then goes online on the confirmation page.
         In this scenario, the route will be fetched from the server, and the waypoints will no longer be pending.
        */
        IOU.setMoneyRequestPendingFields(transactionID, {waypoints: isDistanceRequestWithPendingRoute ? CONST.RED_BRICK_ROAD_PENDING_ACTION.ADD : null});

        const distanceMerchant = DistanceRequestUtils.getDistanceMerchant(hasRoute, distance, unit, rate ?? 0, currency ?? CONST.CURRENCY.USD, translate, toLocaleDigit);
        IOU.setMoneyRequestMerchant(transactionID, distanceMerchant, true);
    }, [
        isDistanceRequestWithPendingRoute,
        hasRoute,
        distance,
        unit,
        rate,
        currency,
        translate,
        toLocaleDigit,
        isDistanceRequest,
        transaction,
        transactionID,
        action,
        isMovingTransactionFromTrackExpense,
    ]);

    // Auto select the category if there is only one enabled category and it is required
    useEffect(() => {
        const enabledCategories = Object.values(policyCategories ?? {}).filter((category) => category.enabled);
        if (iouCategory || !shouldShowCategories || enabledCategories.length !== 1 || !isCategoryRequired) {
            return;
        }
        IOU.setMoneyRequestCategory(transactionID, enabledCategories[0].name);
        // eslint-disable-next-line react-hooks/exhaustive-deps
    }, [shouldShowCategories, policyCategories, isCategoryRequired]);

    // Auto select the tag if there is only one enabled tag and it is required
    useEffect(() => {
        let updatedTagsString = TransactionUtils.getTag(transaction);
        policyTagLists.forEach((tagList, index) => {
            const enabledTags = Object.values(tagList.tags).filter((tag) => tag.enabled);
            const isTagListRequired = tagList.required === undefined ? false : tagList.required && canUseViolations;
            if (!isTagListRequired || enabledTags.length !== 1 || TransactionUtils.getTag(transaction, index)) {
                return;
            }
            updatedTagsString = IOUUtils.insertTagIntoTransactionTagsString(updatedTagsString, enabledTags[0] ? enabledTags[0].name : '', index);
        });
        if (updatedTagsString !== TransactionUtils.getTag(transaction) && updatedTagsString) {
            IOU.setMoneyRequestTag(transactionID, updatedTagsString);
        }
    }, [policyTagLists, transaction, transactionID, policyTags, canUseViolations]);

    /**
     */
    const selectParticipant = useCallback(
        (option: Participant) => {
            // Return early if selected option is currently logged in user.
            if (option.accountID === session?.accountID) {
                return;
            }
            onSelectParticipant?.(option);
        },
        [session?.accountID, onSelectParticipant],
    );

    /**
     * Navigate to report details or profile of selected user
     */
    const navigateToReportOrUserDetail = (option: Participant) => {
        const activeRoute = Navigation.getActiveRouteWithoutParams();

        if (option.isSelfDM) {
            Navigation.navigate(ROUTES.PROFILE.getRoute(currentUserPersonalDetails.accountID, activeRoute));
            return;
        }

        if (option.accountID) {
            Navigation.navigate(ROUTES.PROFILE.getRoute(option.accountID, activeRoute));
        } else if (option.reportID) {
            Navigation.navigate(ROUTES.REPORT_WITH_ID_DETAILS.getRoute(option.reportID, activeRoute));
        }
    };

    /**
     * @param {String} paymentMethod
     */
    const confirm = useCallback(
        (paymentMethod: PaymentMethodType | undefined) => {
            if (selectedParticipants.length === 0) {
                return;
            }
            if (!isEditingSplitBill && isMerchantRequired && (isMerchantEmpty || (shouldDisplayFieldError && TransactionUtils.isMerchantMissing(transaction ?? null)))) {
                setFormError('iou.error.invalidMerchant');
                return;
            }
            if (iouCategory.length > CONST.API_TRANSACTION_CATEGORY_MAX_LENGTH) {
                setFormError('iou.error.invalidCategoryLength');
                return;
            }

            if (iouType === CONST.IOU.TYPE.PAY) {
                if (!paymentMethod) {
                    return;
                }

                setDidConfirm(true);

                Log.info(`[IOU] Sending money via: ${paymentMethod}`);
                onSendMoney?.(paymentMethod);
            } else {
                // validate the amount for distance expenses
                const decimals = CurrencyUtils.getCurrencyDecimals(iouCurrencyCode);
                if (isDistanceRequest && !isDistanceRequestWithPendingRoute && !MoneyRequestUtils.validateAmount(String(iouAmount), decimals)) {
                    setFormError('common.error.invalidAmount');
                    return;
                }

                if (isEditingSplitBill && TransactionUtils.areRequiredFieldsEmpty(transaction ?? null)) {
                    setDidConfirmSplit(true);
                    setFormError('iou.error.genericSmartscanFailureMessage');
                    return;
                }

                playSound(SOUNDS.DONE);
                setDidConfirm(true);
                onConfirm?.(selectedParticipants);
            }
        },
        [
            selectedParticipants,
            isMerchantRequired,
            isMerchantEmpty,
            shouldDisplayFieldError,
            transaction,
            iouType,
            onSendMoney,
            iouCurrencyCode,
            isDistanceRequest,
            iouCategory,
            isDistanceRequestWithPendingRoute,
            iouAmount,
            isEditingSplitBill,
            onConfirm,
        ],
    );

    const footerContent = useMemo(() => {
        if (isReadOnly) {
            return;
        }

        const shouldShowSettlementButton = iouType === CONST.IOU.TYPE.PAY;
        const shouldDisableButton = selectedParticipants.length === 0;

        const button = shouldShowSettlementButton ? (
            <SettlementButton
                pressOnEnter
                isDisabled={shouldDisableButton}
                onPress={confirm}
                enablePaymentsRoute={ROUTES.IOU_SEND_ENABLE_PAYMENTS}
                addBankAccountRoute={bankAccountRoute}
                shouldShowPersonalBankAccountOption
                currency={iouCurrencyCode}
                policyID={policyID}
                buttonSize={CONST.DROPDOWN_BUTTON_SIZE.LARGE}
                kycWallAnchorAlignment={{
                    horizontal: CONST.MODAL.ANCHOR_ORIGIN_HORIZONTAL.LEFT,
                    vertical: CONST.MODAL.ANCHOR_ORIGIN_VERTICAL.BOTTOM,
                }}
                paymentMethodDropdownAnchorAlignment={{
                    horizontal: CONST.MODAL.ANCHOR_ORIGIN_HORIZONTAL.RIGHT,
                    vertical: CONST.MODAL.ANCHOR_ORIGIN_VERTICAL.BOTTOM,
                }}
                enterKeyEventListenerPriority={1}
            />
        ) : (
            <ButtonWithDropdownMenu
                success
                pressOnEnter
                isDisabled={shouldDisableButton}
                onPress={(event, value) => confirm(value as PaymentMethodType)}
                options={splitOrRequestOptions}
                buttonSize={CONST.DROPDOWN_BUTTON_SIZE.LARGE}
                enterKeyEventListenerPriority={1}
            />
        );

        return (
            <>
                {!!formError && (
                    <FormHelpMessage
                        style={[styles.ph1, styles.mb2]}
                        isError
                        message={formError}
                    />
                )}

                {button}
            </>
        );
    }, [isReadOnly, iouType, selectedParticipants.length, confirm, bankAccountRoute, iouCurrencyCode, policyID, splitOrRequestOptions, formError, styles.ph1, styles.mb2]);

    // An intermediate structure that helps us classify the fields as "primary" and "supplementary".
    // The primary fields are always shown to the user, while an extra action is needed to reveal the supplementary ones.
    const classifiedFields = [
        {
            item: (
                <MenuItemWithTopDescription
                    key={translate('iou.amount')}
                    shouldShowRightIcon={!isReadOnly && !isDistanceRequest}
                    title={formattedAmount}
                    description={translate('iou.amount')}
                    interactive={!isReadOnly}
                    onPress={() => {
                        if (isDistanceRequest) {
                            return;
                        }

                        Navigation.navigate(ROUTES.MONEY_REQUEST_STEP_AMOUNT.getRoute(action, iouType, transactionID, reportID, Navigation.getActiveRouteWithoutParams()));
                    }}
                    style={[styles.moneyRequestMenuItem, styles.mt2]}
                    titleStyle={styles.moneyRequestConfirmationAmount}
                    disabled={didConfirm}
                    brickRoadIndicator={shouldDisplayFieldError && TransactionUtils.isAmountMissing(transaction ?? null) ? CONST.BRICK_ROAD_INDICATOR_STATUS.ERROR : undefined}
                    error={shouldDisplayFieldError && TransactionUtils.isAmountMissing(transaction ?? null) ? translate('common.error.enterAmount') : ''}
                />
            ),
            shouldShow: shouldShowSmartScanFields,
            isSupplementary: false,
        },
        {
            item: (
                <MenuItemWithTopDescription
                    key={translate('common.description')}
                    shouldShowRightIcon={!isReadOnly}
                    shouldParseTitle
                    title={iouComment}
                    description={translate('common.description')}
                    onPress={() => {
                        Navigation.navigate(
                            ROUTES.MONEY_REQUEST_STEP_DESCRIPTION.getRoute(action, iouType, transactionID, reportID, Navigation.getActiveRouteWithoutParams(), reportActionID),
                        );
                    }}
                    style={[styles.moneyRequestMenuItem]}
                    titleStyle={styles.flex1}
                    disabled={didConfirm}
                    interactive={!isReadOnly}
                    numberOfLinesTitle={2}
                />
            ),
            shouldShow: true,
            isSupplementary: false,
        },
        {
            item: (
                <MenuItemWithTopDescription
                    key={translate('common.distance')}
                    shouldShowRightIcon={!isReadOnly && !isMovingTransactionFromTrackExpense}
                    title={isMerchantEmpty ? '' : iouMerchant}
                    description={translate('common.distance')}
                    style={[styles.moneyRequestMenuItem]}
                    titleStyle={styles.flex1}
                    onPress={() => Navigation.navigate(ROUTES.MONEY_REQUEST_STEP_DISTANCE.getRoute(action, iouType, transactionID, reportID, Navigation.getActiveRouteWithoutParams()))}
                    disabled={didConfirm}
                    // todo: handle edit for transaction while moving from track expense
                    interactive={!isReadOnly && !isMovingTransactionFromTrackExpense}
                />
            ),
            shouldShow: isDistanceRequest && !canUseP2PDistanceRequests,
            isSupplementary: false,
        },
        {
            item: (
                <MenuItemWithTopDescription
                    key={translate('common.distance')}
                    shouldShowRightIcon={!isReadOnly}
                    title={DistanceRequestUtils.getDistanceForDisplay(hasRoute, distance, unit, rate, translate)}
                    description={translate('common.distance')}
                    style={[styles.moneyRequestMenuItem]}
                    titleStyle={styles.flex1}
                    onPress={() => Navigation.navigate(ROUTES.MONEY_REQUEST_STEP_DISTANCE.getRoute(action, iouType, transactionID, reportID, Navigation.getActiveRouteWithoutParams()))}
                    disabled={didConfirm}
                    interactive={!isReadOnly}
                />
            ),
            shouldShow: isDistanceRequest && canUseP2PDistanceRequests,
            isSupplementary: false,
        },
        {
            item: (
                <MenuItemWithTopDescription
                    key={translate('common.rate')}
                    shouldShowRightIcon={Boolean(rate) && !isReadOnly && isPolicyExpenseChat}
                    title={DistanceRequestUtils.getRateForDisplay(unit, rate, currency, translate, toLocaleDigit, isOffline)}
                    description={translate('common.rate')}
                    style={[styles.moneyRequestMenuItem]}
                    titleStyle={styles.flex1}
                    onPress={() => Navigation.navigate(ROUTES.MONEY_REQUEST_STEP_DISTANCE_RATE.getRoute(action, iouType, transactionID, reportID, Navigation.getActiveRouteWithoutParams()))}
                    disabled={didConfirm}
                    interactive={Boolean(rate) && !isReadOnly && isPolicyExpenseChat}
                />
            ),
            shouldShow: isDistanceRequest && canUseP2PDistanceRequests,
            isSupplementary: false,
        },
        {
            item: (
                <MenuItemWithTopDescription
                    key={translate('common.merchant')}
                    shouldShowRightIcon={!isReadOnly}
                    title={isMerchantEmpty ? '' : iouMerchant}
                    description={translate('common.merchant')}
                    style={[styles.moneyRequestMenuItem]}
                    titleStyle={styles.flex1}
                    onPress={() => {
                        Navigation.navigate(ROUTES.MONEY_REQUEST_STEP_MERCHANT.getRoute(action, iouType, transactionID, reportID, Navigation.getActiveRouteWithoutParams()));
                    }}
                    disabled={didConfirm}
                    interactive={!isReadOnly}
                    brickRoadIndicator={shouldDisplayMerchantError ? CONST.BRICK_ROAD_INDICATOR_STATUS.ERROR : undefined}
                    error={shouldDisplayMerchantError ? translate('common.error.fieldRequired') : ''}
                    rightLabel={isMerchantRequired ? translate('common.required') : ''}
                />
            ),
            shouldShow: shouldShowMerchant,
            isSupplementary: !isMerchantRequired,
        },
        {
            item: (
                <MenuItemWithTopDescription
                    key={translate('common.date')}
                    shouldShowRightIcon={!isReadOnly}
                    // eslint-disable-next-line @typescript-eslint/prefer-nullish-coalescing
                    title={iouCreated || format(new Date(), CONST.DATE.FNS_FORMAT_STRING)}
                    description={translate('common.date')}
                    style={[styles.moneyRequestMenuItem]}
                    titleStyle={styles.flex1}
                    onPress={() => {
                        Navigation.navigate(ROUTES.MONEY_REQUEST_STEP_DATE.getRoute(action, iouType, transactionID, reportID, Navigation.getActiveRouteWithoutParams()));
                    }}
                    disabled={didConfirm}
                    interactive={!isReadOnly}
                    brickRoadIndicator={shouldDisplayFieldError && TransactionUtils.isCreatedMissing(transaction) ? CONST.BRICK_ROAD_INDICATOR_STATUS.ERROR : undefined}
                    error={shouldDisplayFieldError && TransactionUtils.isCreatedMissing(transaction) ? translate('common.error.enterDate') : ''}
                />
            ),
            shouldShow: shouldShowDate,
            isSupplementary: true,
        },
        {
            item: (
                <MenuItemWithTopDescription
                    key={translate('common.category')}
                    shouldShowRightIcon={!isReadOnly}
                    title={iouCategory}
                    description={translate('common.category')}
                    numberOfLinesTitle={2}
                    onPress={() =>
                        Navigation.navigate(ROUTES.MONEY_REQUEST_STEP_CATEGORY.getRoute(action, iouType, transactionID, reportID, Navigation.getActiveRouteWithoutParams(), reportActionID))
                    }
                    style={[styles.moneyRequestMenuItem]}
                    titleStyle={styles.flex1}
                    disabled={didConfirm}
                    interactive={!isReadOnly}
                    rightLabel={isCategoryRequired ? translate('common.required') : ''}
                />
            ),
            shouldShow: shouldShowCategories,
            isSupplementary: action === CONST.IOU.ACTION.CATEGORIZE ? false : !isCategoryRequired,
        },
        ...policyTagLists.map(({name, required}, index) => {
            const isTagRequired = required === undefined ? false : canUseViolations && required;
            return {
                item: (
                    <MenuItemWithTopDescription
                        key={name}
                        shouldShowRightIcon={!isReadOnly}
                        title={TransactionUtils.getTagForDisplay(transaction, index)}
                        description={name}
                        numberOfLinesTitle={2}
                        onPress={() =>
                            Navigation.navigate(
                                ROUTES.MONEY_REQUEST_STEP_TAG.getRoute(action, iouType, index, transactionID, reportID, Navigation.getActiveRouteWithoutParams(), reportActionID),
                            )
                        }
                        style={[styles.moneyRequestMenuItem]}
                        disabled={didConfirm}
                        interactive={!isReadOnly}
                        rightLabel={isTagRequired ? translate('common.required') : ''}
                    />
                ),
                shouldShow: shouldShowTags,
                isSupplementary: !isTagRequired,
            };
        }),
        {
            item: (
                <MenuItemWithTopDescription
                    key={`${taxRates?.name}${taxRateTitle}`}
                    shouldShowRightIcon={!isReadOnly}
                    title={taxRateTitle}
                    description={taxRates?.name}
                    style={[styles.moneyRequestMenuItem]}
                    titleStyle={styles.flex1}
                    onPress={() => Navigation.navigate(ROUTES.MONEY_REQUEST_STEP_TAX_RATE.getRoute(action, iouType, transactionID, reportID, Navigation.getActiveRouteWithoutParams()))}
                    disabled={didConfirm}
                    interactive={!isReadOnly}
                />
            ),
            shouldShow: shouldShowTax,
            isSupplementary: true,
        },
        {
            item: (
                <MenuItemWithTopDescription
                    key={`${taxRates?.name}${formattedTaxAmount}`}
                    shouldShowRightIcon={!isReadOnly}
                    title={formattedTaxAmount}
                    description={translate('iou.taxAmount')}
                    style={[styles.moneyRequestMenuItem]}
                    titleStyle={styles.flex1}
                    onPress={() => Navigation.navigate(ROUTES.MONEY_REQUEST_STEP_TAX_AMOUNT.getRoute(action, iouType, transactionID, reportID, Navigation.getActiveRouteWithoutParams()))}
                    disabled={didConfirm}
                    interactive={!isReadOnly}
                />
            ),
            shouldShow: shouldShowTax,
            isSupplementary: true,
        },
        {
            item: (
                <View style={[styles.flexRow, styles.justifyContentBetween, styles.alignItemsCenter, styles.ml5, styles.mr8, styles.optionRow]}>
                    <Text color={!iouIsBillable ? theme.textSupporting : undefined}>{translate('common.billable')}</Text>
                    <Switch
                        accessibilityLabel={translate('common.billable')}
                        isOn={iouIsBillable}
                        onToggle={(isOn) => onToggleBillable?.(isOn)}
                    />
                </View>
            ),
            shouldShow: shouldShowBillable,
            isSupplementary: true,
        },
    ];

    const primaryFields = classifiedFields.filter((classifiedField) => classifiedField.shouldShow && !classifiedField.isSupplementary).map((primaryField) => primaryField.item);

    const supplementaryFields = classifiedFields
        .filter((classifiedField) => classifiedField.shouldShow && classifiedField.isSupplementary)
        .map((supplementaryField) => supplementaryField.item);

    const {
        image: receiptImage,
        thumbnail: receiptThumbnail,
        isThumbnail,
        fileExtension,
        isLocalFile,
    } = receiptPath && receiptFilename ? ReceiptUtils.getThumbnailAndImageURIs(transaction ?? null, receiptPath, receiptFilename) : ({} as ReceiptUtils.ThumbnailAndImageURI);

    const resolvedThumbnail = isLocalFile ? receiptThumbnail : tryResolveUrlFromApiRoot(receiptThumbnail ?? '');
    const resolvedReceiptImage = isLocalFile ? receiptImage : tryResolveUrlFromApiRoot(receiptImage ?? '');

    const receiptThumbnailContent = useMemo(
        () =>
            isLocalFile && Str.isPDF(receiptFilename) ? (
                <PDFThumbnail
                    // eslint-disable-next-line @typescript-eslint/non-nullable-type-assertion-style
                    previewSourceURL={resolvedReceiptImage as string}
                    style={styles.moneyRequestImage}
                    // We don't support scaning password protected PDF receipt
                    enabled={!isAttachmentInvalid}
                    onPassword={() => setIsAttachmentInvalid(true)}
                />
            ) : (
                <ReceiptImage
                    style={styles.moneyRequestImage}
                    isThumbnail={isThumbnail}
                    // eslint-disable-next-line @typescript-eslint/prefer-nullish-coalescing
                    source={resolvedThumbnail || resolvedReceiptImage || ''}
                    // AuthToken is required when retrieving the image from the server
                    // but we don't need it to load the blob:// or file:// image when starting an expense/split
                    // So if we have a thumbnail, it means we're retrieving the image from the server
                    isAuthTokenRequired={!!receiptThumbnail}
                    fileExtension={fileExtension}
                />
            ),
        [isLocalFile, receiptFilename, resolvedThumbnail, styles.moneyRequestImage, isAttachmentInvalid, isThumbnail, resolvedReceiptImage, receiptThumbnail, fileExtension],
    );

    return (
<<<<<<< HEAD
        <SelectionList
            canSelectMultiple={canModifyParticipants}
            sections={selectionListSections}
            ListItem={InviteMemberListItem}
            onSelectRow={canModifyParticipants ? selectParticipant : navigateToReportOrUserDetail}
            shouldShowTooltips
            sectionTitleStyles={styles.sidebarLinkTextBold}
            showScrollIndicator
            footerContent={footerContent}
            listFooterContent={
                <>
                    {isDistanceRequest && (
                        <View style={styles.confirmationListMapItem}>
                            <ConfirmedRoute transaction={transaction ?? ({} as OnyxTypes.Transaction)} />
                        </View>
                    )}
                    {isTypeInvoice && (
                        <MenuItem
                            key={translate('workspace.invoices.sendFrom')}
                            shouldShowRightIcon={!isReadOnly && canUpdateSenderWorkspace}
                            title={senderWorkspace?.name}
                            icon={senderWorkspace?.avatar ? senderWorkspace?.avatar : getDefaultWorkspaceAvatar(senderWorkspace?.name)}
                            iconType={CONST.ICON_TYPE_WORKSPACE}
                            description={translate('workspace.common.workspace')}
                            label={translate('workspace.invoices.sendFrom')}
                            isLabelHoverable={false}
                            interactive={!isReadOnly && canUpdateSenderWorkspace}
                            onPress={() => {
                                Navigation.navigate(ROUTES.MONEY_REQUEST_STEP_SEND_FROM.getRoute(iouType, transaction?.transactionID ?? '', reportID, Navigation.getActiveRouteWithoutParams()));
                            }}
                            style={styles.moneyRequestMenuItem}
                            labelStyle={styles.mt2}
                            titleStyle={styles.flex1}
                            disabled={didConfirm || !canUpdateSenderWorkspace}
                        />
                    )}
                    {!isDistanceRequest &&
                        // eslint-disable-next-line @typescript-eslint/prefer-nullish-coalescing
                        (receiptImage || receiptThumbnail
                            ? receiptThumbnailContent
                            : // The empty receipt component should only show for IOU Requests of a paid policy ("Team" or "Corporate")
                              PolicyUtils.isPaidGroupPolicy(policy) &&
                              !isDistanceRequest &&
                              iouType === CONST.IOU.TYPE.SUBMIT && (
                                  <ReceiptEmptyState
                                      onPress={() =>
                                          Navigation.navigate(
                                              ROUTES.MONEY_REQUEST_STEP_SCAN.getRoute(CONST.IOU.ACTION.CREATE, iouType, transactionID, reportID, Navigation.getActiveRouteWithoutParams()),
                                          )
                                      }
                                  />
                              ))}
                    {primaryFields}
                    {!shouldShowAllFields && (
                        <ShowMoreButton
                            containerStyle={[styles.mt1, styles.mb2]}
                            onPress={toggleShouldExpandFields}
                        />
                    )}
                    {shouldShowAllFields && supplementaryFields}
                    <ConfirmModal
                        title={translate('attachmentPicker.wrongFileType')}
                        onConfirm={navigateBack}
                        onCancel={navigateBack}
                        isVisible={isAttachmentInvalid}
                        prompt={translate('attachmentPicker.protectedPDFNotSupported')}
                        confirmText={translate('common.close')}
                        shouldShowCancelButton={false}
                    />
                </>
            }
        />
=======
        <>
            {/** Hide it temporarily, it will back when https://github.com/Expensify/App/pull/40386 is merged */}
            {isTypeSplit && action === CONST.IOU.ACTION.CREATE && false && (
                <MenuItem
                    key={translate('moneyRequestConfirmationList.paidBy')}
                    label={translate('moneyRequestConfirmationList.paidBy')}
                    interactive={!isPolicyExpenseChat && !isReadOnly}
                    description={payeePersonalDetails.login ?? ReportUtils.getDisplayNameForParticipant(payeePersonalDetails.accountID)}
                    title={payeePersonalDetails.displayName ?? ReportUtils.getDisplayNameForParticipant(payeePersonalDetails.accountID)}
                    icon={payeeIcons}
                    onPress={() => {
                        Navigation.navigate(
                            ROUTES.MONEY_REQUEST_STEP_SPLIT_PAYER.getRoute(action, iouType, transaction?.transactionID ?? '', reportID, Navigation.getActiveRouteWithoutParams()),
                        );
                    }}
                    shouldShowRightIcon={!isPolicyExpenseChat && !isReadOnly}
                    titleWithTooltips={payeePersonalDetails?.isOptimisticPersonalDetail ? undefined : payeeTooltipDetails}
                />
            )}
            {/** @ts-expect-error This component is deprecated and will not be migrated to TypeScript (context: https://expensify.slack.com/archives/C01GTK53T8Q/p1709232289899589?thread_ts=1709156803.359359&cid=C01GTK53T8Q) */}
            <OptionsSelector
                sections={optionSelectorSections}
                onSelectRow={canModifyParticipants ? selectParticipant : navigateToReportOrUserDetail}
                onAddToSelection={selectParticipant}
                onConfirmSelection={confirm}
                selectedOptions={selectedOptions}
                canSelectMultipleOptions={canModifyParticipants}
                disableArrowKeysActions={!canModifyParticipants}
                boldStyle
                showTitleTooltip
                shouldTextInputAppearBelowOptions
                shouldShowTextInput={false}
                shouldUseStyleForChildren={false}
                optionHoveredStyle={canModifyParticipants ? styles.hoveredComponentBG : {}}
                footerContent={footerContent}
                listStyles={listStyles}
                shouldAllowScrollingChildren
            >
                {isDistanceRequest && (
                    <View style={styles.confirmationListMapItem}>
                        <ConfirmedRoute transaction={transaction ?? ({} as OnyxTypes.Transaction)} />
                    </View>
                )}
                {isTypeInvoice && (
                    <MenuItem
                        key={translate('workspace.invoices.sendFrom')}
                        shouldShowRightIcon={!isReadOnly && canUpdateSenderWorkspace}
                        title={senderWorkspace?.name}
                        icon={senderWorkspace?.avatar ? senderWorkspace?.avatar : getDefaultWorkspaceAvatar(senderWorkspace?.name)}
                        iconType={CONST.ICON_TYPE_WORKSPACE}
                        description={translate('workspace.common.workspace')}
                        label={translate('workspace.invoices.sendFrom')}
                        isLabelHoverable={false}
                        interactive={!isReadOnly && canUpdateSenderWorkspace}
                        onPress={() => {
                            Navigation.navigate(ROUTES.MONEY_REQUEST_STEP_SEND_FROM.getRoute(iouType, transaction?.transactionID ?? '', reportID, Navigation.getActiveRouteWithoutParams()));
                        }}
                        style={styles.moneyRequestMenuItem}
                        labelStyle={styles.mt2}
                        titleStyle={styles.flex1}
                        disabled={didConfirm || !canUpdateSenderWorkspace}
                    />
                )}
                {!isDistanceRequest &&
                    // eslint-disable-next-line @typescript-eslint/prefer-nullish-coalescing
                    (receiptImage || receiptThumbnail
                        ? receiptThumbnailContent
                        : // The empty receipt component should only show for IOU Requests of a paid policy ("Team" or "Corporate")
                          PolicyUtils.isPaidGroupPolicy(policy) &&
                          !isDistanceRequest &&
                          iouType === CONST.IOU.TYPE.SUBMIT && (
                              <ReceiptEmptyState
                                  onPress={() =>
                                      Navigation.navigate(
                                          ROUTES.MONEY_REQUEST_STEP_SCAN.getRoute(CONST.IOU.ACTION.CREATE, iouType, transactionID, reportID, Navigation.getActiveRouteWithoutParams()),
                                      )
                                  }
                              />
                          ))}
                {primaryFields}
                {!shouldShowAllFields && (
                    <ShowMoreButton
                        containerStyle={[styles.mt1, styles.mb2]}
                        onPress={toggleShouldExpandFields}
                    />
                )}
                {shouldShowAllFields && supplementaryFields}
                <ConfirmModal
                    title={translate('attachmentPicker.wrongFileType')}
                    onConfirm={navigateBack}
                    onCancel={navigateBack}
                    isVisible={isAttachmentInvalid}
                    prompt={translate('attachmentPicker.protectedPDFNotSupported')}
                    confirmText={translate('common.close')}
                    shouldShowCancelButton={false}
                />
            </OptionsSelector>
        </>
>>>>>>> aee3a530
    );
}

MoneyRequestConfirmationList.displayName = 'MoneyRequestConfirmationList';

export default withOnyx<MoneyRequestConfirmationListProps, MoneyRequestConfirmationListOnyxProps>({
    session: {
        key: ONYXKEYS.SESSION,
    },
    policyCategories: {
        key: ({policyID}) => `${ONYXKEYS.COLLECTION.POLICY_CATEGORIES}${policyID}`,
    },
    policyTags: {
        key: ({policyID}) => `${ONYXKEYS.COLLECTION.POLICY_TAGS}${policyID}`,
    },
    defaultMileageRate: {
        key: ({policyID}) => `${ONYXKEYS.COLLECTION.POLICY}${policyID}`,
        selector: DistanceRequestUtils.getDefaultMileageRate,
    },
    mileageRates: {
        key: ({policyID}) => `${ONYXKEYS.COLLECTION.POLICY}${policyID}`,
        selector: DistanceRequestUtils.getMileageRates,
    },
    policy: {
        key: ({policyID}) => `${ONYXKEYS.COLLECTION.POLICY}${policyID}`,
    },
    lastSelectedDistanceRates: {
        key: ONYXKEYS.NVP_LAST_SELECTED_DISTANCE_RATES,
    },
    allPolicies: {
        key: ONYXKEYS.COLLECTION.POLICY,
    },
})(MoneyRequestConfirmationList);<|MERGE_RESOLUTION|>--- conflicted
+++ resolved
@@ -45,11 +45,8 @@
 import FormHelpMessage from './FormHelpMessage';
 import MenuItem from './MenuItem';
 import MenuItemWithTopDescription from './MenuItemWithTopDescription';
-<<<<<<< HEAD
-=======
 import {usePersonalDetails} from './OnyxProvider';
 import OptionsSelector from './OptionsSelector';
->>>>>>> aee3a530
 import PDFThumbnail from './PDFThumbnail';
 import ReceiptEmptyState from './ReceiptEmptyState';
 import ReceiptImage from './ReceiptImage';
@@ -990,7 +987,25 @@
     );
 
     return (
-<<<<<<< HEAD
+        <>
+            {/** Hide it temporarily, it will back when https://github.com/Expensify/App/pull/40386 is merged */}
+            {isTypeSplit && action === CONST.IOU.ACTION.CREATE && false && (
+                <MenuItem
+                    key={translate('moneyRequestConfirmationList.paidBy')}
+                    label={translate('moneyRequestConfirmationList.paidBy')}
+                    interactive={!isPolicyExpenseChat && !isReadOnly}
+                    description={payeePersonalDetails.login ?? ReportUtils.getDisplayNameForParticipant(payeePersonalDetails.accountID)}
+                    title={payeePersonalDetails.displayName ?? ReportUtils.getDisplayNameForParticipant(payeePersonalDetails.accountID)}
+                    icon={payeeIcons}
+                    onPress={() => {
+                        Navigation.navigate(
+                            ROUTES.MONEY_REQUEST_STEP_SPLIT_PAYER.getRoute(action, iouType, transaction?.transactionID ?? '', reportID, Navigation.getActiveRouteWithoutParams()),
+                        );
+                    }}
+                    shouldShowRightIcon={!isPolicyExpenseChat && !isReadOnly}
+                    titleWithTooltips={payeePersonalDetails?.isOptimisticPersonalDetail ? undefined : payeeTooltipDetails}
+                />
+            )}
         <SelectionList
             canSelectMultiple={canModifyParticipants}
             sections={selectionListSections}
@@ -1063,106 +1078,7 @@
                 </>
             }
         />
-=======
-        <>
-            {/** Hide it temporarily, it will back when https://github.com/Expensify/App/pull/40386 is merged */}
-            {isTypeSplit && action === CONST.IOU.ACTION.CREATE && false && (
-                <MenuItem
-                    key={translate('moneyRequestConfirmationList.paidBy')}
-                    label={translate('moneyRequestConfirmationList.paidBy')}
-                    interactive={!isPolicyExpenseChat && !isReadOnly}
-                    description={payeePersonalDetails.login ?? ReportUtils.getDisplayNameForParticipant(payeePersonalDetails.accountID)}
-                    title={payeePersonalDetails.displayName ?? ReportUtils.getDisplayNameForParticipant(payeePersonalDetails.accountID)}
-                    icon={payeeIcons}
-                    onPress={() => {
-                        Navigation.navigate(
-                            ROUTES.MONEY_REQUEST_STEP_SPLIT_PAYER.getRoute(action, iouType, transaction?.transactionID ?? '', reportID, Navigation.getActiveRouteWithoutParams()),
-                        );
-                    }}
-                    shouldShowRightIcon={!isPolicyExpenseChat && !isReadOnly}
-                    titleWithTooltips={payeePersonalDetails?.isOptimisticPersonalDetail ? undefined : payeeTooltipDetails}
-                />
-            )}
-            {/** @ts-expect-error This component is deprecated and will not be migrated to TypeScript (context: https://expensify.slack.com/archives/C01GTK53T8Q/p1709232289899589?thread_ts=1709156803.359359&cid=C01GTK53T8Q) */}
-            <OptionsSelector
-                sections={optionSelectorSections}
-                onSelectRow={canModifyParticipants ? selectParticipant : navigateToReportOrUserDetail}
-                onAddToSelection={selectParticipant}
-                onConfirmSelection={confirm}
-                selectedOptions={selectedOptions}
-                canSelectMultipleOptions={canModifyParticipants}
-                disableArrowKeysActions={!canModifyParticipants}
-                boldStyle
-                showTitleTooltip
-                shouldTextInputAppearBelowOptions
-                shouldShowTextInput={false}
-                shouldUseStyleForChildren={false}
-                optionHoveredStyle={canModifyParticipants ? styles.hoveredComponentBG : {}}
-                footerContent={footerContent}
-                listStyles={listStyles}
-                shouldAllowScrollingChildren
-            >
-                {isDistanceRequest && (
-                    <View style={styles.confirmationListMapItem}>
-                        <ConfirmedRoute transaction={transaction ?? ({} as OnyxTypes.Transaction)} />
-                    </View>
-                )}
-                {isTypeInvoice && (
-                    <MenuItem
-                        key={translate('workspace.invoices.sendFrom')}
-                        shouldShowRightIcon={!isReadOnly && canUpdateSenderWorkspace}
-                        title={senderWorkspace?.name}
-                        icon={senderWorkspace?.avatar ? senderWorkspace?.avatar : getDefaultWorkspaceAvatar(senderWorkspace?.name)}
-                        iconType={CONST.ICON_TYPE_WORKSPACE}
-                        description={translate('workspace.common.workspace')}
-                        label={translate('workspace.invoices.sendFrom')}
-                        isLabelHoverable={false}
-                        interactive={!isReadOnly && canUpdateSenderWorkspace}
-                        onPress={() => {
-                            Navigation.navigate(ROUTES.MONEY_REQUEST_STEP_SEND_FROM.getRoute(iouType, transaction?.transactionID ?? '', reportID, Navigation.getActiveRouteWithoutParams()));
-                        }}
-                        style={styles.moneyRequestMenuItem}
-                        labelStyle={styles.mt2}
-                        titleStyle={styles.flex1}
-                        disabled={didConfirm || !canUpdateSenderWorkspace}
-                    />
-                )}
-                {!isDistanceRequest &&
-                    // eslint-disable-next-line @typescript-eslint/prefer-nullish-coalescing
-                    (receiptImage || receiptThumbnail
-                        ? receiptThumbnailContent
-                        : // The empty receipt component should only show for IOU Requests of a paid policy ("Team" or "Corporate")
-                          PolicyUtils.isPaidGroupPolicy(policy) &&
-                          !isDistanceRequest &&
-                          iouType === CONST.IOU.TYPE.SUBMIT && (
-                              <ReceiptEmptyState
-                                  onPress={() =>
-                                      Navigation.navigate(
-                                          ROUTES.MONEY_REQUEST_STEP_SCAN.getRoute(CONST.IOU.ACTION.CREATE, iouType, transactionID, reportID, Navigation.getActiveRouteWithoutParams()),
-                                      )
-                                  }
-                              />
-                          ))}
-                {primaryFields}
-                {!shouldShowAllFields && (
-                    <ShowMoreButton
-                        containerStyle={[styles.mt1, styles.mb2]}
-                        onPress={toggleShouldExpandFields}
-                    />
-                )}
-                {shouldShowAllFields && supplementaryFields}
-                <ConfirmModal
-                    title={translate('attachmentPicker.wrongFileType')}
-                    onConfirm={navigateBack}
-                    onCancel={navigateBack}
-                    isVisible={isAttachmentInvalid}
-                    prompt={translate('attachmentPicker.protectedPDFNotSupported')}
-                    confirmText={translate('common.close')}
-                    shouldShowCancelButton={false}
-                />
-            </OptionsSelector>
-        </>
->>>>>>> aee3a530
+            </>
     );
 }
 

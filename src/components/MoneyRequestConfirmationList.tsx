import {useIsFocused} from '@react-navigation/native';
import {format} from 'date-fns';
import {Str} from 'expensify-common';
import React, {useCallback, useEffect, useMemo, useReducer, useState} from 'react';
import type {TextStyle} from 'react-native';
import {View} from 'react-native';
import {withOnyx} from 'react-native-onyx';
import type {OnyxCollection, OnyxEntry} from 'react-native-onyx';
import useCurrentUserPersonalDetails from '@hooks/useCurrentUserPersonalDetails';
import useDebouncedState from '@hooks/useDebouncedState';
import useLocalize from '@hooks/useLocalize';
import {MouseProvider} from '@hooks/useMouseContext';
import useNetwork from '@hooks/useNetwork';
import usePermissions from '@hooks/usePermissions';
import usePrevious from '@hooks/usePrevious';
import useStyleUtils from '@hooks/useStyleUtils';
import useTheme from '@hooks/useTheme';
import useThemeStyles from '@hooks/useThemeStyles';
import * as CurrencyUtils from '@libs/CurrencyUtils';
import DistanceRequestUtils from '@libs/DistanceRequestUtils';
import type {MileageRate} from '@libs/DistanceRequestUtils';
import * as IOUUtils from '@libs/IOUUtils';
import Log from '@libs/Log';
import * as MoneyRequestUtils from '@libs/MoneyRequestUtils';
import Navigation from '@libs/Navigation/Navigation';
import * as OptionsListUtils from '@libs/OptionsListUtils';
import * as PolicyUtils from '@libs/PolicyUtils';
import {isTaxTrackingEnabled} from '@libs/PolicyUtils';
import * as ReceiptUtils from '@libs/ReceiptUtils';
import * as ReportUtils from '@libs/ReportUtils';
import {getDefaultWorkspaceAvatar} from '@libs/ReportUtils';
import playSound, {SOUNDS} from '@libs/Sound';
import * as TransactionUtils from '@libs/TransactionUtils';
import tryResolveUrlFromApiRoot from '@libs/tryResolveUrlFromApiRoot';
import * as IOU from '@userActions/IOU';
import type {IOUAction, IOUType} from '@src/CONST';
import CONST from '@src/CONST';
import ONYXKEYS from '@src/ONYXKEYS';
import ROUTES from '@src/ROUTES';
import type {Route} from '@src/ROUTES';
import type * as OnyxTypes from '@src/types/onyx';
import type {Participant} from '@src/types/onyx/IOU';
import type {PaymentMethodType} from '@src/types/onyx/OriginalMessage';
import type {SplitShares} from '@src/types/onyx/Transaction';
import ButtonWithDropdownMenu from './ButtonWithDropdownMenu';
import type {DropdownOption} from './ButtonWithDropdownMenu/types';
import ConfirmedRoute from './ConfirmedRoute';
import ConfirmModal from './ConfirmModal';
import FormHelpMessage from './FormHelpMessage';
import MenuItem from './MenuItem';
import MenuItemWithTopDescription from './MenuItemWithTopDescription';
import MoneyRequestAmountInput from './MoneyRequestAmountInput';
import PDFThumbnail from './PDFThumbnail';
import {PressableWithFeedback} from './Pressable';
import PressableWithoutFocus from './Pressable/PressableWithoutFocus';
import ReceiptEmptyState from './ReceiptEmptyState';
import ReceiptImage from './ReceiptImage';
import SelectionList from './SelectionList';
import type {SectionListDataType} from './SelectionList/types';
import UserListItem from './SelectionList/UserListItem';
import SettlementButton from './SettlementButton';
import ShowMoreButton from './ShowMoreButton';
import Switch from './Switch';
import Text from './Text';

type MoneyRequestConfirmationListOnyxProps = {
    /** Collection of categories attached to a policy */
    policyCategories: OnyxEntry<OnyxTypes.PolicyCategories>;

    /** Collection of draft categories attached to a policy */
    policyCategoriesDraft: OnyxEntry<OnyxTypes.PolicyCategories>;

    /** Collection of tags attached to a policy */
    policyTags: OnyxEntry<OnyxTypes.PolicyTagList>;

    /** The policy of the report */
    policy: OnyxEntry<OnyxTypes.Policy>;

    /** The draft policy of the report */
    policyDraft: OnyxEntry<OnyxTypes.Policy>;

    /** Unit and rate used for if the expense is a distance expense */
    mileageRates: OnyxEntry<Record<string, MileageRate>>;

    /** Mileage rate default for the policy */
    defaultMileageRate: OnyxEntry<MileageRate>;

    /** Last selected distance rates */
    lastSelectedDistanceRates: OnyxEntry<Record<string, string>>;

    /** The list of all policies */
    allPolicies: OnyxCollection<OnyxTypes.Policy>;

    /** List of currencies */
    currencyList: OnyxEntry<OnyxTypes.CurrencyList>;
};

type MoneyRequestConfirmationListProps = MoneyRequestConfirmationListOnyxProps & {
    /** Callback to inform parent modal of success */
    onConfirm?: (selectedParticipants: Participant[]) => void;

    /** Callback to parent modal to pay someone */
    onSendMoney?: (paymentMethod: PaymentMethodType | undefined) => void;

    /** IOU amount */
    iouAmount: number;

    /** IOU comment */
    iouComment?: string;

    /** IOU currency */
    iouCurrencyCode?: string;

    /** IOU type */
    iouType?: Exclude<IOUType, typeof CONST.IOU.TYPE.REQUEST | typeof CONST.IOU.TYPE.SEND>;

    /** IOU date */
    iouCreated?: string;

    /** IOU merchant */
    iouMerchant?: string;

    /** IOU Category */
    iouCategory?: string;

    /** IOU isBillable */
    iouIsBillable?: boolean;

    /** Callback to toggle the billable state */
    onToggleBillable?: (isOn: boolean) => void;

    /** Selected participants from MoneyRequestModal with login / accountID */
    selectedParticipants: Participant[];

    /** Payee of the expense with login */
    payeePersonalDetails?: OnyxEntry<OnyxTypes.PersonalDetails>;

    /** Should the list be read only, and not editable? */
    isReadOnly?: boolean;

    /** Depending on expense report or personal IOU report, respective bank account route */
    bankAccountRoute?: Route;

    /** The policyID of the request */
    policyID?: string;

    /** The reportID of the request */
    reportID?: string;

    /** File path of the receipt */
    receiptPath?: string;

    /** File name of the receipt */
    receiptFilename?: string;

    /** Transaction that represents the expense */
    transaction?: OnyxEntry<OnyxTypes.Transaction>;

    /** Whether the expense is a distance expense */
    isDistanceRequest?: boolean;

    /** Whether we're editing a split expense */
    isEditingSplitBill?: boolean;

    /** Whether we can navigate to receipt page */
    shouldDisplayReceipt?: boolean;

    /** Whether we should show the amount, date, and merchant fields. */
    shouldShowSmartScanFields?: boolean;

    /** A flag for verifying that the current report is a sub-report of a workspace chat */
    isPolicyExpenseChat?: boolean;

    /** Whether smart scan failed */
    hasSmartScanFailed?: boolean;

    /** The ID of the report action */
    reportActionID?: string;

    /** The action to take */
    action?: IOUAction;
};

type MoneyRequestConfirmationListItem = Participant | ReportUtils.OptionData;

const getTaxAmount = (transaction: OnyxEntry<OnyxTypes.Transaction>, policy: OnyxEntry<OnyxTypes.Policy>, isDistanceRequest: boolean) => {
    if (isDistanceRequest) {
        return DistanceRequestUtils.calculateTaxAmount(policy, transaction, TransactionUtils.getRateID(transaction) ?? '');
    }
    const defaultTaxCode = TransactionUtils.getDefaultTaxCode(policy, transaction) ?? '';
    const taxPercentage = TransactionUtils.getTaxValue(policy, transaction, transaction?.taxCode ?? defaultTaxCode) ?? '';
    return TransactionUtils.calculateTaxAmount(taxPercentage, transaction?.amount ?? 0);
};

function MoneyRequestConfirmationList({
    transaction = null,
    onSendMoney,
    onConfirm,
    iouType = CONST.IOU.TYPE.SUBMIT,
    iouAmount,
    policyCategories: policyCategoriesReal,
    policyCategoriesDraft,
    mileageRates,
    isDistanceRequest = false,
    policy: policyReal,
    policyDraft,
    isPolicyExpenseChat = false,
    iouCategory = '',
    shouldShowSmartScanFields = true,
    isEditingSplitBill,
    policyTags,
    iouCurrencyCode,
    iouMerchant,
    selectedParticipants: selectedParticipantsProp,
    payeePersonalDetails: payeePersonalDetailsProp,
    isReadOnly = false,
    bankAccountRoute = '',
    policyID = '',
    reportID = '',
    receiptPath = '',
    iouComment,
    receiptFilename = '',
    iouCreated,
    iouIsBillable = false,
    onToggleBillable,
    hasSmartScanFailed,
    reportActionID,
    defaultMileageRate,
    lastSelectedDistanceRates,
    allPolicies,
    action = CONST.IOU.ACTION.CREATE,
    currencyList,
    shouldDisplayReceipt = false,
}: MoneyRequestConfirmationListProps) {
    const policy = policyReal ?? policyDraft;
    const policyCategories = policyCategoriesReal ?? policyCategoriesDraft;
    const theme = useTheme();
    const styles = useThemeStyles();
    const StyleUtils = useStyleUtils();
    const {translate, toLocaleDigit} = useLocalize();
    const currentUserPersonalDetails = useCurrentUserPersonalDetails();
    const {canUseP2PDistanceRequests, canUseViolations} = usePermissions(iouType);
    const {isOffline} = useNetwork();

    const isTypeRequest = iouType === CONST.IOU.TYPE.SUBMIT;
    const isTypeSplit = iouType === CONST.IOU.TYPE.SPLIT;
    const isTypeSend = iouType === CONST.IOU.TYPE.PAY;
    const isTypeTrackExpense = iouType === CONST.IOU.TYPE.TRACK;
    const isTypeInvoice = iouType === CONST.IOU.TYPE.INVOICE;
    const isScanRequest = useMemo(() => TransactionUtils.isScanRequest(transaction), [transaction]);

    const transactionID = transaction?.transactionID ?? '';
    const customUnitRateID = TransactionUtils.getRateID(transaction) ?? '';

    useEffect(() => {
        if (customUnitRateID || !canUseP2PDistanceRequests) {
            return;
        }
        if (!customUnitRateID) {
            const rateID = lastSelectedDistanceRates?.[policy?.id ?? ''] ?? defaultMileageRate?.customUnitRateID ?? '';
            IOU.setCustomUnitRateID(transactionID, rateID);
        }
    }, [defaultMileageRate, customUnitRateID, lastSelectedDistanceRates, policy?.id, canUseP2PDistanceRequests, transactionID]);

    const policyCurrency = policy?.outputCurrency ?? PolicyUtils.getPersonalPolicy()?.outputCurrency ?? CONST.CURRENCY.USD;

    const mileageRate = TransactionUtils.isCustomUnitRateIDForP2P(transaction)
        ? DistanceRequestUtils.getRateForP2P(policyCurrency)
        : mileageRates?.[customUnitRateID] ?? DistanceRequestUtils.getDefaultMileageRate(policy);

    const {unit, rate} = mileageRate ?? {};

    const distance = TransactionUtils.getDistance(transaction);
    const prevRate = usePrevious(rate);
    const prevDistance = usePrevious(distance);
    const shouldCalculateDistanceAmount = isDistanceRequest && (iouAmount === 0 || prevRate !== rate || prevDistance !== distance);

    const currency = (mileageRate as MileageRate)?.currency ?? policyCurrency;

    const taxRates = policy?.taxRates ?? null;

    // A flag for showing the categories field
    const shouldShowCategories = isPolicyExpenseChat && (!!iouCategory || OptionsListUtils.hasEnabledOptions(Object.values(policyCategories ?? {})));

    // A flag and a toggler for showing the rest of the form fields
    const [shouldExpandFields, toggleShouldExpandFields] = useReducer((state) => !state, false);

    // Do not hide fields in case of paying someone
    const shouldShowAllFields = !!isDistanceRequest || shouldExpandFields || !shouldShowSmartScanFields || isTypeSend || !!isEditingSplitBill;

    // In Send Money and Split Bill with Scan flow, we don't allow the Merchant or Date to be edited. For distance requests, don't show the merchant as there's already another "Distance" menu item
    const shouldShowDate = (shouldShowSmartScanFields || isDistanceRequest) && !isTypeSend;
    const shouldShowMerchant = shouldShowSmartScanFields && !isDistanceRequest && !isTypeSend;

    const policyTagLists = useMemo(() => PolicyUtils.getTagLists(policyTags), [policyTags]);

    const senderWorkspace = useMemo(() => {
        const senderWorkspaceParticipant = selectedParticipantsProp.find((participant) => participant.isSender);
        return allPolicies?.[`${ONYXKEYS.COLLECTION.POLICY}${senderWorkspaceParticipant?.policyID}`];
    }, [allPolicies, selectedParticipantsProp]);

    const canUpdateSenderWorkspace = useMemo(() => PolicyUtils.canSendInvoice(allPolicies) && !!transaction?.isFromGlobalCreate, [allPolicies, transaction?.isFromGlobalCreate]);

    const canModifyTaxFields = !isReadOnly && !isDistanceRequest;

    // A flag for showing the tags field
    // TODO: remove the !isTypeInvoice from this condition after BE supports tags for invoices: https://github.com/Expensify/App/issues/41281
    const shouldShowTags = useMemo(() => isPolicyExpenseChat && OptionsListUtils.hasEnabledTags(policyTagLists) && !isTypeInvoice, [isPolicyExpenseChat, policyTagLists, isTypeInvoice]);

    const shouldShowTax = isTaxTrackingEnabled(isPolicyExpenseChat, policy, isDistanceRequest) && !isTypeInvoice;

    // A flag for showing the billable field
    const shouldShowBillable = policy?.disabledFields?.defaultBillable === false;
    const isMovingTransactionFromTrackExpense = IOUUtils.isMovingTransactionFromTrackExpense(action);
    const hasRoute = TransactionUtils.hasRoute(transaction, isDistanceRequest);
    const isDistanceRequestWithPendingRoute = isDistanceRequest && (!hasRoute || !rate) && !isMovingTransactionFromTrackExpense;
    const formattedAmount = isDistanceRequestWithPendingRoute
        ? ''
        : CurrencyUtils.convertToDisplayString(
              shouldCalculateDistanceAmount ? DistanceRequestUtils.getDistanceRequestAmount(distance, unit ?? CONST.CUSTOM_UNITS.DISTANCE_UNIT_MILES, rate ?? 0) : iouAmount,
              isDistanceRequest ? currency : iouCurrencyCode,
          );
    const formattedTaxAmount = CurrencyUtils.convertToDisplayString(transaction?.taxAmount, iouCurrencyCode);
    const taxRateTitle = TransactionUtils.getTaxName(policy, transaction);

    const previousTransactionAmount = usePrevious(transaction?.amount);
    const previousTransactionCurrency = usePrevious(transaction?.currency);

    const isFocused = useIsFocused();
    const [formError, debouncedFormError, setFormError] = useDebouncedState('');

    const [didConfirm, setDidConfirm] = useState(false);
    const [didConfirmSplit, setDidConfirmSplit] = useState(false);

    const [isAttachmentInvalid, setIsAttachmentInvalid] = useState(false);
    const [invalidAttachmentPromt, setInvalidAttachmentPromt] = useState(translate('attachmentPicker.protectedPDFNotSupported'));

    const navigateBack = useCallback(
        () => Navigation.goBack(ROUTES.MONEY_REQUEST_CREATE_TAB_SCAN.getRoute(CONST.IOU.ACTION.CREATE, iouType, transactionID, reportID)),
        [iouType, reportID, transactionID],
    );

    const shouldDisplayFieldError: boolean = useMemo(() => {
        if (!isEditingSplitBill) {
            return false;
        }

        return (!!hasSmartScanFailed && TransactionUtils.hasMissingSmartscanFields(transaction)) || (didConfirmSplit && TransactionUtils.areRequiredFieldsEmpty(transaction));
    }, [isEditingSplitBill, hasSmartScanFailed, transaction, didConfirmSplit]);

    const isMerchantEmpty = useMemo(() => !iouMerchant || TransactionUtils.isMerchantMissing(transaction), [transaction, iouMerchant]);
    const isMerchantRequired = (isPolicyExpenseChat || isTypeInvoice) && (!isScanRequest || isEditingSplitBill) && shouldShowMerchant;
    const shouldDisplayMerchantError = isMerchantRequired && (shouldDisplayFieldError || formError === 'iou.error.invalidMerchant') && isMerchantEmpty;

    const isCategoryRequired = !!policy?.requiresCategory;

    useEffect(() => {
        if (shouldDisplayFieldError && didConfirmSplit) {
            setFormError('iou.error.genericSmartscanFailureMessage');
            return;
        }

        if (shouldDisplayFieldError && hasSmartScanFailed) {
            setFormError('iou.receiptScanningFailed');
            return;
        }
        // reset the form error whenever the screen gains or loses focus
        setFormError('');

        // eslint-disable-next-line react-hooks/exhaustive-deps -- we don't want this effect to run if it's just setFormError that changes
    }, [isFocused, transaction, shouldDisplayFieldError, hasSmartScanFailed, didConfirmSplit]);

    useEffect(() => {
        if (!shouldCalculateDistanceAmount) {
            return;
        }

        const amount = DistanceRequestUtils.getDistanceRequestAmount(distance, unit ?? CONST.CUSTOM_UNITS.DISTANCE_UNIT_MILES, rate ?? 0);
        IOU.setMoneyRequestAmount(transactionID, amount, currency ?? '');
    }, [shouldCalculateDistanceAmount, distance, rate, unit, transactionID, currency]);

    // Calculate and set tax amount in transaction draft
    useEffect(() => {
        const taxAmount = getTaxAmount(transaction, policy, isDistanceRequest).toString();
        const amountInSmallestCurrencyUnits = CurrencyUtils.convertToBackendAmount(Number.parseFloat(taxAmount));

        if (transaction?.taxAmount && previousTransactionAmount === transaction?.amount && previousTransactionCurrency === transaction?.currency) {
            return IOU.setMoneyRequestTaxAmount(transactionID, transaction?.taxAmount ?? 0, true);
        }

        IOU.setMoneyRequestTaxAmount(transactionID, amountInSmallestCurrencyUnits, true);
    }, [policy, transaction, transactionID, previousTransactionAmount, previousTransactionCurrency, isDistanceRequest]);

    // If completing a split expense fails, set didConfirm to false to allow the user to edit the fields again
    if (isEditingSplitBill && didConfirm) {
        setDidConfirm(false);
    }

    const splitOrRequestOptions: Array<DropdownOption<string>> = useMemo(() => {
        let text;
        if (isTypeInvoice) {
            text = translate('iou.sendInvoice', {amount: formattedAmount});
        } else if (isTypeTrackExpense) {
            text = translate('iou.trackExpense');
        } else if (isTypeSplit && iouAmount === 0) {
            text = translate('iou.splitExpense');
        } else if ((receiptPath && isTypeRequest) || isDistanceRequestWithPendingRoute) {
            text = translate('iou.submitExpense');
            if (iouAmount !== 0) {
                text = translate('iou.submitAmount', {amount: formattedAmount});
            }
        } else {
            const translationKey = isTypeSplit ? 'iou.splitAmount' : 'iou.submitAmount';
            text = translate(translationKey, {amount: formattedAmount});
        }
        return [
            {
                text: text[0].toUpperCase() + text.slice(1),
                value: iouType,
            },
        ];
    }, [isTypeTrackExpense, isTypeSplit, iouAmount, receiptPath, isTypeRequest, isDistanceRequestWithPendingRoute, iouType, translate, formattedAmount, isTypeInvoice]);

    const onSplitShareChange = useCallback(
        (accountID: number, value: number) => {
            if (!transaction?.transactionID) {
                return;
            }
            const amountInCents = CurrencyUtils.convertToBackendAmount(value);
            IOU.setIndividualShare(transaction?.transactionID, accountID, amountInCents);
        },
        [transaction],
    );

    useEffect(() => {
        if (!isTypeSplit || !transaction?.splitShares) {
            return;
        }

        const splitSharesMap: SplitShares = transaction.splitShares;
        const shares: number[] = Object.values(splitSharesMap).map((splitShare) => splitShare?.amount ?? 0);
        const sumOfShares = shares?.reduce((prev, current): number => prev + current, 0);
        if (sumOfShares !== iouAmount) {
            setFormError('iou.error.invalidSplit');
            return;
        }

        const participantsWithAmount = Object.keys(transaction?.splitShares ?? {})
            .filter((accountID: string): boolean => (transaction?.splitShares?.[Number(accountID)]?.amount ?? 0) > 0)
            .map((accountID) => Number(accountID));

        // A split must have at least two participants with amounts bigger than 0
        if (participantsWithAmount.length === 1) {
            setFormError('iou.error.invalidSplitParticipants');
            return;
        }

        setFormError('');
    }, [isTypeSplit, transaction?.splitShares, iouAmount, iouCurrencyCode, setFormError, translate]);

    useEffect(() => {
        if (!isTypeSplit || !transaction?.splitShares) {
            return;
        }
        IOU.adjustRemainingSplitShares(transaction);
    }, [isTypeSplit, transaction]);

    const selectedParticipants = useMemo(() => selectedParticipantsProp.filter((participant) => participant.selected), [selectedParticipantsProp]);
    const payeePersonalDetails = useMemo(() => payeePersonalDetailsProp ?? currentUserPersonalDetails, [payeePersonalDetailsProp, currentUserPersonalDetails]);
    const shouldShowReadOnlySplits = useMemo(() => isPolicyExpenseChat || isReadOnly || isScanRequest, [isPolicyExpenseChat, isReadOnly, isScanRequest]);

    const splitParticipants = useMemo(() => {
        if (!isTypeSplit) {
            return [];
        }

        const payeeOption = OptionsListUtils.getIOUConfirmationOptionsFromPayeePersonalDetail(payeePersonalDetails);
        if (shouldShowReadOnlySplits) {
            return [payeeOption, ...selectedParticipants].map((participantOption: Participant) => {
                const isPayer = participantOption.accountID === payeeOption.accountID;
                let amount: number | undefined = 0;
                if (iouAmount > 0) {
                    amount =
                        transaction?.comment?.splits?.find((split) => split.accountID === participantOption.accountID)?.amount ??
                        IOUUtils.calculateAmount(selectedParticipants.length, iouAmount, iouCurrencyCode ?? '', isPayer);
                }
                return {
                    ...participantOption,
                    isSelected: false,
                    rightElement: (
                        <View style={[styles.flexWrap, styles.pl2]}>
                            <Text style={[styles.textLabel]}>{amount ? CurrencyUtils.convertToDisplayString(amount, iouCurrencyCode) : ''}</Text>
                        </View>
                    ),
                };
            });
        }

        const currencySymbol = currencyList?.[iouCurrencyCode ?? '']?.symbol ?? iouCurrencyCode;
        const prefixPadding = StyleUtils.getCharacterPadding(currencySymbol ?? '');
        const formattedTotalAmount = CurrencyUtils.convertToDisplayStringWithoutCurrency(iouAmount, iouCurrencyCode);
        const amountWidth = StyleUtils.getWidthStyle(formattedTotalAmount.length * 9 + prefixPadding);

        return [payeeOption, ...selectedParticipants].map((participantOption: Participant) => ({
            ...participantOption,
            tabIndex: -1,
            isSelected: false,
            rightElement: (
                <MoneyRequestAmountInput
                    autoGrow={false}
                    amount={transaction?.splitShares?.[participantOption.accountID ?? 0]?.amount}
                    currency={iouCurrencyCode}
                    prefixCharacter={currencySymbol}
                    disableKeyboard={false}
                    isCurrencyPressable={false}
                    hideFocusedState={false}
                    hideCurrencySymbol
                    formatAmountOnBlur
                    prefixContainerStyle={[styles.pv0]}
                    inputStyle={[styles.optionRowAmountInput, amountWidth] as TextStyle[]}
                    containerStyle={[styles.textInputContainer, amountWidth]}
                    touchableInputWrapperStyle={[styles.ml3]}
                    onFormatAmount={CurrencyUtils.convertToDisplayStringWithoutCurrency}
                    onAmountChange={(value: string) => onSplitShareChange(participantOption.accountID ?? 0, Number(value))}
                    maxLength={formattedTotalAmount.length}
                />
            ),
        }));
    }, [
        isTypeSplit,
        payeePersonalDetails,
        shouldShowReadOnlySplits,
        currencyList,
        iouCurrencyCode,
        StyleUtils,
        iouAmount,
        selectedParticipants,
        styles.flexWrap,
        styles.pl2,
        styles.textLabel,
        styles.pv0,
        styles.optionRowAmountInput,
        styles.textInputContainer,
        styles.ml3,
        transaction?.comment?.splits,
        transaction?.splitShares,
        onSplitShareChange,
    ]);

    const isSplitModified = useMemo(() => {
        if (!transaction?.splitShares) {
            return;
        }
        return Object.keys(transaction.splitShares).some((key) => transaction.splitShares?.[Number(key) ?? -1]?.isModified);
    }, [transaction?.splitShares]);

    const getSplitSectionHeader = useCallback(
        () => (
            <View style={[styles.mt2, styles.mb1, styles.flexRow, styles.justifyContentBetween]}>
                <Text style={[styles.ph5, styles.textLabelSupporting]}>{translate('iou.participants')}</Text>
                {!shouldShowReadOnlySplits && isSplitModified && (
                    <PressableWithFeedback
                        onPress={() => {
                            IOU.resetSplitShares(transaction);
                        }}
                        accessibilityLabel={CONST.ROLE.BUTTON}
                        role={CONST.ROLE.BUTTON}
                        shouldUseAutoHitSlop
                    >
                        <Text style={[styles.pr5, styles.textLabelSupporting, styles.link]}>{translate('common.reset')}</Text>
                    </PressableWithFeedback>
                )}
            </View>
        ),
        [
            isSplitModified,
            shouldShowReadOnlySplits,
            styles.flexRow,
            styles.justifyContentBetween,
            styles.link,
            styles.mb1,
            styles.mt2,
            styles.ph5,
            styles.pr5,
            styles.textLabelSupporting,
            transaction,
            translate,
        ],
    );

    const sections = useMemo(() => {
        const options: Array<SectionListDataType<MoneyRequestConfirmationListItem>> = [];
        if (isTypeSplit) {
            options.push(
                ...[
                    {
                        title: translate('moneyRequestConfirmationList.paidBy'),
                        data: [OptionsListUtils.getIOUConfirmationOptionsFromPayeePersonalDetail(payeePersonalDetails)],
                        shouldShow: true,
                    },
                    {
                        CustomSectionHeader: getSplitSectionHeader,
                        data: splitParticipants,
                        shouldShow: true,
                    },
                ],
            );
            options.push();
        } else {
            const formattedSelectedParticipants = selectedParticipants.map((participant) => ({
                ...participant,
                isSelected: false,
                isDisabled: !participant.isInvoiceRoom && !participant.isPolicyExpenseChat && !participant.isSelfDM && ReportUtils.isOptimisticPersonalDetail(participant.accountID ?? -1),
            }));
            options.push({
                title: translate('common.to'),
                data: formattedSelectedParticipants,
                shouldShow: true,
            });
        }

        return options;
    }, [isTypeSplit, translate, payeePersonalDetails, getSplitSectionHeader, splitParticipants, selectedParticipants]);

    useEffect(() => {
        if (!isDistanceRequest || isMovingTransactionFromTrackExpense) {
            return;
        }

        /*
         Set pending waypoints based on the route status. We should handle this dynamically to cover cases such as:
         When the user completes the initial steps of the IOU flow offline and then goes online on the confirmation page.
         In this scenario, the route will be fetched from the server, and the waypoints will no longer be pending.
        */
        IOU.setMoneyRequestPendingFields(transactionID, {waypoints: isDistanceRequestWithPendingRoute ? CONST.RED_BRICK_ROAD_PENDING_ACTION.ADD : null});

        const distanceMerchant = DistanceRequestUtils.getDistanceMerchant(hasRoute, distance, unit, rate ?? 0, currency ?? CONST.CURRENCY.USD, translate, toLocaleDigit);
        IOU.setMoneyRequestMerchant(transactionID, distanceMerchant, true);
    }, [
        isDistanceRequestWithPendingRoute,
        hasRoute,
        distance,
        unit,
        rate,
        currency,
        translate,
        toLocaleDigit,
        isDistanceRequest,
        transaction,
        transactionID,
        action,
        isMovingTransactionFromTrackExpense,
    ]);

    // Auto select the category if there is only one enabled category and it is required
    useEffect(() => {
        const enabledCategories = Object.values(policyCategories ?? {}).filter((category) => category.enabled);
        if (iouCategory || !shouldShowCategories || enabledCategories.length !== 1 || !isCategoryRequired) {
            return;
        }
        IOU.setMoneyRequestCategory(transactionID, enabledCategories[0].name);
        // Keep 'transaction' out to ensure that we autoselect the option only once
        // eslint-disable-next-line react-hooks/exhaustive-deps
    }, [shouldShowCategories, policyCategories, isCategoryRequired]);

    // Auto select the tag if there is only one enabled tag and it is required
    useEffect(() => {
        let updatedTagsString = TransactionUtils.getTag(transaction);
        policyTagLists.forEach((tagList, index) => {
            const enabledTags = Object.values(tagList.tags).filter((tag) => tag.enabled);
            const isTagListRequired = tagList.required ?? false;
            if (!isTagListRequired || enabledTags.length !== 1 || TransactionUtils.getTag(transaction, index)) {
                return;
            }
            updatedTagsString = IOUUtils.insertTagIntoTransactionTagsString(updatedTagsString, enabledTags[0] ? enabledTags[0].name : '', index);
        });
        if (updatedTagsString !== TransactionUtils.getTag(transaction) && updatedTagsString) {
            IOU.setMoneyRequestTag(transactionID, updatedTagsString);
        }
        // Keep 'transaction' out to ensure that we autoselect the option only once
        // eslint-disable-next-line react-hooks/exhaustive-deps
    }, [policyTagLists, policyTags]);

    /**
     * Navigate to report details or profile of selected user
     */
    const navigateToReportOrUserDetail = (option: MoneyRequestConfirmationListItem) => {
        const activeRoute = Navigation.getActiveRouteWithoutParams();

        if (option.isSelfDM) {
            Navigation.navigate(ROUTES.PROFILE.getRoute(currentUserPersonalDetails.accountID, activeRoute));
            return;
        }

        if (option.accountID) {
            Navigation.navigate(ROUTES.PROFILE.getRoute(option.accountID, activeRoute));
        } else if (option.reportID) {
            Navigation.navigate(ROUTES.REPORT_WITH_ID_DETAILS.getRoute(option.reportID, activeRoute));
        }
    };

    /**
     * @param {String} paymentMethod
     */
    const confirm = useCallback(
        (paymentMethod: PaymentMethodType | undefined) => {
            if (selectedParticipants.length === 0) {
                return;
            }
            if (!isEditingSplitBill && isMerchantRequired && (isMerchantEmpty || (shouldDisplayFieldError && TransactionUtils.isMerchantMissing(transaction ?? null)))) {
                setFormError('iou.error.invalidMerchant');
                return;
            }
            if (iouCategory.length > CONST.API_TRANSACTION_CATEGORY_MAX_LENGTH) {
                setFormError('iou.error.invalidCategoryLength');
                return;
            }
            if (iouType !== CONST.IOU.TYPE.PAY) {
                // validate the amount for distance expenses
                const decimals = CurrencyUtils.getCurrencyDecimals(iouCurrencyCode);
                if (isDistanceRequest && !isDistanceRequestWithPendingRoute && !MoneyRequestUtils.validateAmount(String(iouAmount), decimals)) {
                    setFormError('common.error.invalidAmount');
                    return;
                }

                if (isEditingSplitBill && TransactionUtils.areRequiredFieldsEmpty(transaction ?? null)) {
                    setDidConfirmSplit(true);
                    setFormError('iou.error.genericSmartscanFailureMessage');
                    return;
                }

                playSound(SOUNDS.DONE);
                setDidConfirm(true);
                onConfirm?.(selectedParticipants);
            } else {
                if (formError) {
                    return;
                }
                if (!paymentMethod) {
                    return;
                }

                setDidConfirm(true);

                Log.info(`[IOU] Sending money via: ${paymentMethod}`);
                onSendMoney?.(paymentMethod);
            }
        },
        [
            selectedParticipants,
            isMerchantRequired,
            isMerchantEmpty,
            shouldDisplayFieldError,
            transaction,
            iouType,
            onSendMoney,
            iouCurrencyCode,
            isDistanceRequest,
            iouCategory,
            isDistanceRequestWithPendingRoute,
            iouAmount,
            isEditingSplitBill,
            formError,
            setFormError,
            onConfirm,
        ],
    );

    const footerContent = useMemo(() => {
        if (isReadOnly) {
            return;
        }

        const shouldShowSettlementButton = iouType === CONST.IOU.TYPE.PAY;
        const shouldDisableButton = selectedParticipants.length === 0;

        const button = shouldShowSettlementButton ? (
            <SettlementButton
                pressOnEnter
                isDisabled={shouldDisableButton}
                onPress={confirm}
                enablePaymentsRoute={ROUTES.IOU_SEND_ENABLE_PAYMENTS}
                addBankAccountRoute={bankAccountRoute}
                shouldShowPersonalBankAccountOption
                currency={iouCurrencyCode}
                policyID={policyID}
                buttonSize={CONST.DROPDOWN_BUTTON_SIZE.LARGE}
                kycWallAnchorAlignment={{
                    horizontal: CONST.MODAL.ANCHOR_ORIGIN_HORIZONTAL.LEFT,
                    vertical: CONST.MODAL.ANCHOR_ORIGIN_VERTICAL.BOTTOM,
                }}
                paymentMethodDropdownAnchorAlignment={{
                    horizontal: CONST.MODAL.ANCHOR_ORIGIN_HORIZONTAL.RIGHT,
                    vertical: CONST.MODAL.ANCHOR_ORIGIN_VERTICAL.BOTTOM,
                }}
                enterKeyEventListenerPriority={1}
            />
        ) : (
            <ButtonWithDropdownMenu
                success
                pressOnEnter
                isDisabled={shouldDisableButton}
                onPress={(event, value) => confirm(value as PaymentMethodType)}
                options={splitOrRequestOptions}
                buttonSize={CONST.DROPDOWN_BUTTON_SIZE.LARGE}
                enterKeyEventListenerPriority={1}
            />
        );

        return (
            <>
                {!!formError && (
                    <FormHelpMessage
                        style={[styles.ph1, styles.mb2]}
                        isError
                        message={!shouldShowReadOnlySplits ? debouncedFormError : formError}
                    />
                )}

                {button}
            </>
        );
    }, [
        isReadOnly,
        iouType,
        selectedParticipants.length,
        confirm,
        bankAccountRoute,
        iouCurrencyCode,
        policyID,
        splitOrRequestOptions,
        formError,
        debouncedFormError,
        shouldShowReadOnlySplits,
        styles.ph1,
        styles.mb2,
    ]);

    // An intermediate structure that helps us classify the fields as "primary" and "supplementary".
    // The primary fields are always shown to the user, while an extra action is needed to reveal the supplementary ones.
    const classifiedFields = [
        {
            item: (
                <MenuItemWithTopDescription
                    key={translate('iou.amount')}
                    shouldShowRightIcon={!isReadOnly && !isDistanceRequest}
                    title={formattedAmount}
                    description={translate('iou.amount')}
                    interactive={!isReadOnly}
                    onPress={() => {
                        if (isDistanceRequest) {
                            return;
                        }

                        Navigation.navigate(ROUTES.MONEY_REQUEST_STEP_AMOUNT.getRoute(action, iouType, transactionID, reportID, Navigation.getActiveRouteWithoutParams()));
                    }}
                    style={[styles.moneyRequestMenuItem, styles.mt2]}
                    titleStyle={styles.moneyRequestConfirmationAmount}
                    disabled={didConfirm}
                    brickRoadIndicator={shouldDisplayFieldError && TransactionUtils.isAmountMissing(transaction ?? null) ? CONST.BRICK_ROAD_INDICATOR_STATUS.ERROR : undefined}
                    errorText={shouldDisplayFieldError && TransactionUtils.isAmountMissing(transaction ?? null) ? translate('common.error.enterAmount') : ''}
                />
            ),
            shouldShow: shouldShowSmartScanFields,
            isSupplementary: false,
        },
        {
            item: (
                <MenuItemWithTopDescription
                    key={translate('common.description')}
                    shouldShowRightIcon={!isReadOnly}
                    shouldParseTitle
                    title={iouComment}
                    description={translate('common.description')}
                    onPress={() => {
                        Navigation.navigate(
                            ROUTES.MONEY_REQUEST_STEP_DESCRIPTION.getRoute(action, iouType, transactionID, reportID, Navigation.getActiveRouteWithoutParams(), reportActionID),
                        );
                    }}
                    style={[styles.moneyRequestMenuItem]}
                    titleStyle={styles.flex1}
                    disabled={didConfirm}
                    interactive={!isReadOnly}
                    numberOfLinesTitle={2}
                />
            ),
            shouldShow: true,
            isSupplementary: false,
        },
        {
            item: (
                <MenuItemWithTopDescription
                    key={translate('common.distance')}
                    shouldShowRightIcon={!isReadOnly && !isMovingTransactionFromTrackExpense}
                    title={isMerchantEmpty ? '' : iouMerchant}
                    description={translate('common.distance')}
                    style={[styles.moneyRequestMenuItem]}
                    titleStyle={styles.flex1}
                    onPress={() => Navigation.navigate(ROUTES.MONEY_REQUEST_STEP_DISTANCE.getRoute(action, iouType, transactionID, reportID, Navigation.getActiveRouteWithoutParams()))}
                    disabled={didConfirm}
                    // todo: handle edit for transaction while moving from track expense
                    interactive={!isReadOnly && !isMovingTransactionFromTrackExpense}
                />
            ),
            shouldShow: isDistanceRequest && !canUseP2PDistanceRequests,
            isSupplementary: false,
        },
        {
            item: (
                <MenuItemWithTopDescription
                    key={translate('common.distance')}
                    shouldShowRightIcon={!isReadOnly}
                    title={DistanceRequestUtils.getDistanceForDisplay(hasRoute, distance, unit, rate, translate)}
                    description={translate('common.distance')}
                    style={[styles.moneyRequestMenuItem]}
                    titleStyle={styles.flex1}
                    onPress={() => Navigation.navigate(ROUTES.MONEY_REQUEST_STEP_DISTANCE.getRoute(action, iouType, transactionID, reportID, Navigation.getActiveRouteWithoutParams()))}
                    disabled={didConfirm}
                    interactive={!isReadOnly}
                />
            ),
            shouldShow: isDistanceRequest && canUseP2PDistanceRequests,
            isSupplementary: false,
        },
        {
            item: (
                <MenuItemWithTopDescription
                    key={translate('common.rate')}
                    shouldShowRightIcon={Boolean(rate) && !isReadOnly && isPolicyExpenseChat}
                    title={DistanceRequestUtils.getRateForDisplay(unit, rate, currency, translate, toLocaleDigit, isOffline)}
                    description={translate('common.rate')}
                    style={[styles.moneyRequestMenuItem]}
                    titleStyle={styles.flex1}
                    onPress={() => Navigation.navigate(ROUTES.MONEY_REQUEST_STEP_DISTANCE_RATE.getRoute(action, iouType, transactionID, reportID, Navigation.getActiveRouteWithoutParams()))}
                    disabled={didConfirm}
                    interactive={Boolean(rate) && !isReadOnly && isPolicyExpenseChat}
                />
            ),
            shouldShow: isDistanceRequest && canUseP2PDistanceRequests,
            isSupplementary: false,
        },
        {
            item: (
                <MenuItemWithTopDescription
                    key={translate('common.merchant')}
                    shouldShowRightIcon={!isReadOnly}
                    title={isMerchantEmpty ? '' : iouMerchant}
                    description={translate('common.merchant')}
                    style={[styles.moneyRequestMenuItem]}
                    titleStyle={styles.flex1}
                    onPress={() => {
                        Navigation.navigate(ROUTES.MONEY_REQUEST_STEP_MERCHANT.getRoute(action, iouType, transactionID, reportID, Navigation.getActiveRouteWithoutParams()));
                    }}
                    disabled={didConfirm}
                    interactive={!isReadOnly}
                    brickRoadIndicator={shouldDisplayMerchantError ? CONST.BRICK_ROAD_INDICATOR_STATUS.ERROR : undefined}
                    errorText={shouldDisplayMerchantError ? translate('common.error.fieldRequired') : ''}
                    rightLabel={isMerchantRequired && !shouldDisplayMerchantError ? translate('common.required') : ''}
                    numberOfLinesTitle={2}
                />
            ),
            shouldShow: shouldShowMerchant,
            isSupplementary: !isMerchantRequired,
        },
        {
            item: (
                <MenuItemWithTopDescription
                    key={translate('common.date')}
                    shouldShowRightIcon={!isReadOnly}
                    // eslint-disable-next-line @typescript-eslint/prefer-nullish-coalescing
                    title={iouCreated || format(new Date(), CONST.DATE.FNS_FORMAT_STRING)}
                    description={translate('common.date')}
                    style={[styles.moneyRequestMenuItem]}
                    titleStyle={styles.flex1}
                    onPress={() => {
                        Navigation.navigate(ROUTES.MONEY_REQUEST_STEP_DATE.getRoute(action, iouType, transactionID, reportID, Navigation.getActiveRouteWithoutParams(), reportActionID));
                    }}
                    disabled={didConfirm}
                    interactive={!isReadOnly}
                    brickRoadIndicator={shouldDisplayFieldError && TransactionUtils.isCreatedMissing(transaction) ? CONST.BRICK_ROAD_INDICATOR_STATUS.ERROR : undefined}
                    errorText={shouldDisplayFieldError && TransactionUtils.isCreatedMissing(transaction) ? translate('common.error.enterDate') : ''}
                />
            ),
            shouldShow: shouldShowDate,
            isSupplementary: true,
        },
        {
            item: (
                <MenuItemWithTopDescription
                    key={translate('common.category')}
                    shouldShowRightIcon={!isReadOnly}
                    title={iouCategory}
                    description={translate('common.category')}
                    numberOfLinesTitle={2}
                    onPress={() =>
                        Navigation.navigate(ROUTES.MONEY_REQUEST_STEP_CATEGORY.getRoute(action, iouType, transactionID, reportID, Navigation.getActiveRouteWithoutParams(), reportActionID))
                    }
                    style={[styles.moneyRequestMenuItem]}
                    titleStyle={styles.flex1}
                    disabled={didConfirm}
                    interactive={!isReadOnly}
                    rightLabel={isCategoryRequired && canUseViolations ? translate('common.required') : ''}
                />
            ),
            shouldShow: shouldShowCategories,
            isSupplementary: action === CONST.IOU.ACTION.CATEGORIZE ? false : !isCategoryRequired,
        },
        ...policyTagLists.map(({name, required}, index) => {
            const isTagRequired = required ?? false;
            return {
                item: (
                    <MenuItemWithTopDescription
                        key={name}
                        shouldShowRightIcon={!isReadOnly}
                        title={TransactionUtils.getTagForDisplay(transaction, index)}
                        description={name}
                        numberOfLinesTitle={2}
                        onPress={() =>
                            Navigation.navigate(
                                ROUTES.MONEY_REQUEST_STEP_TAG.getRoute(action, iouType, index, transactionID, reportID, Navigation.getActiveRouteWithoutParams(), reportActionID),
                            )
                        }
                        style={[styles.moneyRequestMenuItem]}
                        disabled={didConfirm}
                        interactive={!isReadOnly}
                        rightLabel={isTagRequired && canUseViolations ? translate('common.required') : ''}
                    />
                ),
                shouldShow: shouldShowTags,
                isSupplementary: !isTagRequired,
            };
        }),
        {
            item: (
                <MenuItemWithTopDescription
                    key={`${taxRates?.name}${taxRateTitle}`}
                    shouldShowRightIcon={canModifyTaxFields}
                    title={taxRateTitle}
                    description={taxRates?.name}
                    style={[styles.moneyRequestMenuItem]}
                    titleStyle={styles.flex1}
                    onPress={() => Navigation.navigate(ROUTES.MONEY_REQUEST_STEP_TAX_RATE.getRoute(action, iouType, transactionID, reportID, Navigation.getActiveRouteWithoutParams()))}
                    disabled={didConfirm}
                    interactive={canModifyTaxFields}
                />
            ),
            shouldShow: shouldShowTax,
            isSupplementary: true,
        },
        {
            item: (
                <MenuItemWithTopDescription
                    key={`${taxRates?.name}${formattedTaxAmount}`}
                    shouldShowRightIcon={canModifyTaxFields}
                    title={formattedTaxAmount}
                    description={translate('iou.taxAmount')}
                    style={[styles.moneyRequestMenuItem]}
                    titleStyle={styles.flex1}
                    onPress={() => Navigation.navigate(ROUTES.MONEY_REQUEST_STEP_TAX_AMOUNT.getRoute(action, iouType, transactionID, reportID, Navigation.getActiveRouteWithoutParams()))}
                    disabled={didConfirm}
                    interactive={canModifyTaxFields}
                />
            ),
            shouldShow: shouldShowTax,
            isSupplementary: true,
        },
        {
            item: (
                <View style={[styles.flexRow, styles.justifyContentBetween, styles.alignItemsCenter, styles.ml5, styles.mr8, styles.optionRow]}>
                    <Text color={!iouIsBillable ? theme.textSupporting : undefined}>{translate('common.billable')}</Text>
                    <Switch
                        accessibilityLabel={translate('common.billable')}
                        isOn={iouIsBillable}
                        onToggle={(isOn) => onToggleBillable?.(isOn)}
                    />
                </View>
            ),
            shouldShow: shouldShowBillable,
            isSupplementary: true,
        },
    ];

    const primaryFields = classifiedFields.filter((classifiedField) => classifiedField.shouldShow && !classifiedField.isSupplementary).map((primaryField) => primaryField.item);

    const supplementaryFields = classifiedFields
        .filter((classifiedField) => classifiedField.shouldShow && classifiedField.isSupplementary)
        .map((supplementaryField) => supplementaryField.item);

    const {
        image: receiptImage,
        thumbnail: receiptThumbnail,
        isThumbnail,
        fileExtension,
        isLocalFile,
    } = receiptPath && receiptFilename ? ReceiptUtils.getThumbnailAndImageURIs(transaction ?? null, receiptPath, receiptFilename) : ({} as ReceiptUtils.ThumbnailAndImageURI);

    const resolvedThumbnail = isLocalFile ? receiptThumbnail : tryResolveUrlFromApiRoot(receiptThumbnail ?? '');
    const resolvedReceiptImage = isLocalFile ? receiptImage : tryResolveUrlFromApiRoot(receiptImage ?? '');

    const receiptThumbnailContent = useMemo(
        () => (
            <View style={styles.moneyRequestImage}>
                {isLocalFile && Str.isPDF(receiptFilename) ? (
<<<<<<< HEAD
                    <PressableWithoutFocus
                        onPress={() => Navigation.navigate(ROUTES.TRANSACTION_RECEIPT.getRoute(reportID ?? '', transactionID ?? ''))}
                        accessibilityRole={CONST.ROLE.BUTTON}
                        accessibilityLabel={translate('accessibilityHints.viewAttachment')}
                        disabled={!shouldDisplayReceipt}
                        disabledStyle={styles.cursorDefault}
                    >
                        <PDFThumbnail
                            // eslint-disable-next-line @typescript-eslint/non-nullable-type-assertion-style
                            previewSourceURL={resolvedReceiptImage as string}
                            // We don't support scanning password protected PDF receipt
                            enabled={!isAttachmentInvalid}
                            onPassword={() => setIsAttachmentInvalid(true)}
                        />
                    </PressableWithoutFocus>
=======
                    <PDFThumbnail
                        // eslint-disable-next-line @typescript-eslint/non-nullable-type-assertion-style
                        previewSourceURL={resolvedReceiptImage as string}
                        // We don't support scanning password protected PDF receipt
                        enabled={!isAttachmentInvalid}
                        onPassword={() => {
                            setIsAttachmentInvalid(true);
                            setInvalidAttachmentPromt(translate('attachmentPicker.protectedPDFNotSupported'));
                        }}
                        onLoadError={() => {
                            setInvalidAttachmentPromt(translate('attachmentPicker.errorWhileSelectingCorruptedAttachment'));
                            setIsAttachmentInvalid(true);
                        }}
                    />
>>>>>>> 952d844d
                ) : (
                    <PressableWithoutFocus
                        onPress={() => Navigation.navigate(ROUTES.TRANSACTION_RECEIPT.getRoute(reportID ?? '', transactionID ?? ''))}
                        disabled={!shouldDisplayReceipt || isThumbnail}
                        accessibilityRole={CONST.ROLE.BUTTON}
                        accessibilityLabel={translate('accessibilityHints.viewAttachment')}
                        disabledStyle={styles.cursorDefault}
                    >
                        <ReceiptImage
                            isThumbnail={isThumbnail}
                            // eslint-disable-next-line @typescript-eslint/prefer-nullish-coalescing
                            source={resolvedThumbnail || resolvedReceiptImage || ''}
                            // AuthToken is required when retrieving the image from the server
                            // but we don't need it to load the blob:// or file:// image when starting an expense/split
                            // So if we have a thumbnail, it means we're retrieving the image from the server
                            isAuthTokenRequired={!!receiptThumbnail && !isLocalFile}
                            fileExtension={fileExtension}
                            shouldUseThumbnailImage
                            shouldUseInitialObjectPosition={isDistanceRequest}
                        />
                    </PressableWithoutFocus>
                )}
            </View>
        ),
        [
            isLocalFile,
            receiptFilename,
            resolvedThumbnail,
            styles.moneyRequestImage,
            isAttachmentInvalid,
            isThumbnail,
            resolvedReceiptImage,
            receiptThumbnail,
            fileExtension,
            isDistanceRequest,
<<<<<<< HEAD
            reportID,
            transactionID,
            translate,
            styles.cursorDefault,
            shouldDisplayReceipt,
=======
            translate,
>>>>>>> 952d844d
        ],
    );

    const listFooterContent = useMemo(
        () => (
            <>
                {isTypeInvoice && (
                    <MenuItem
                        key={translate('workspace.invoices.sendFrom')}
                        avatarID={senderWorkspace?.id}
                        shouldShowRightIcon={!isReadOnly && canUpdateSenderWorkspace}
                        title={senderWorkspace?.name}
                        icon={senderWorkspace?.avatarURL ? senderWorkspace?.avatarURL : getDefaultWorkspaceAvatar(senderWorkspace?.name)}
                        iconType={CONST.ICON_TYPE_WORKSPACE}
                        description={translate('workspace.common.workspace')}
                        label={translate('workspace.invoices.sendFrom')}
                        isLabelHoverable={false}
                        interactive={!isReadOnly && canUpdateSenderWorkspace}
                        onPress={() => {
                            Navigation.navigate(ROUTES.MONEY_REQUEST_STEP_SEND_FROM.getRoute(iouType, transaction?.transactionID ?? '', reportID, Navigation.getActiveRouteWithoutParams()));
                        }}
                        style={styles.moneyRequestMenuItem}
                        labelStyle={styles.mt2}
                        titleStyle={styles.flex1}
                        disabled={didConfirm}
                    />
                )}
                {isDistanceRequest && (
                    <View style={styles.confirmationListMapItem}>
                        <ConfirmedRoute transaction={transaction ?? ({} as OnyxTypes.Transaction)} />
                    </View>
                )}
                {!isDistanceRequest &&
                    // eslint-disable-next-line @typescript-eslint/prefer-nullish-coalescing
                    (receiptImage || receiptThumbnail
                        ? receiptThumbnailContent
                        : // The empty receipt component should only show for IOU Requests of a paid policy ("Team" or "Corporate")
                          PolicyUtils.isPaidGroupPolicy(policy) &&
                          !isDistanceRequest &&
                          iouType === CONST.IOU.TYPE.SUBMIT && (
                              <ReceiptEmptyState
                                  onPress={() =>
                                      Navigation.navigate(
                                          ROUTES.MONEY_REQUEST_STEP_SCAN.getRoute(CONST.IOU.ACTION.CREATE, iouType, transactionID, reportID, Navigation.getActiveRouteWithoutParams()),
                                      )
                                  }
                              />
                          ))}
                {primaryFields}
                {!shouldShowAllFields && (
                    <ShowMoreButton
                        containerStyle={[styles.mt1, styles.mb2]}
                        onPress={toggleShouldExpandFields}
                    />
                )}
                <View style={[styles.mb5]}>{shouldShowAllFields && supplementaryFields}</View>
                <ConfirmModal
                    title={translate('attachmentPicker.attachmentError')}
                    onConfirm={navigateBack}
                    onCancel={navigateBack}
                    isVisible={isAttachmentInvalid}
                    prompt={invalidAttachmentPromt}
                    confirmText={translate('common.close')}
                    shouldShowCancelButton={false}
                />
            </>
        ),
        [
            canUpdateSenderWorkspace,
            didConfirm,
            iouType,
            isAttachmentInvalid,
            isDistanceRequest,
            isReadOnly,
            isTypeInvoice,
            navigateBack,
            policy,
            primaryFields,
            receiptImage,
            receiptThumbnail,
            receiptThumbnailContent,
            reportID,
            senderWorkspace?.avatarURL,
            senderWorkspace?.name,
            senderWorkspace?.id,
            shouldShowAllFields,
            styles.confirmationListMapItem,
            styles.flex1,
            styles.mb2,
            styles.mb5,
            styles.moneyRequestMenuItem,
            styles.mt1,
            styles.mt2,
            supplementaryFields,
            transaction,
            transactionID,
            translate,
            invalidAttachmentPromt,
        ],
    );

    return (
        <MouseProvider>
            <SelectionList<MoneyRequestConfirmationListItem>
                sections={sections}
                ListItem={UserListItem}
                onSelectRow={navigateToReportOrUserDetail}
                shouldDebounceRowSelect
                canSelectMultiple={false}
                shouldPreventDefaultFocusOnSelectRow
                footerContent={footerContent}
                listFooterContent={listFooterContent}
                containerStyle={[styles.flexBasisAuto]}
            />
        </MouseProvider>
    );
}

MoneyRequestConfirmationList.displayName = 'MoneyRequestConfirmationList';

export default withOnyx<MoneyRequestConfirmationListProps, MoneyRequestConfirmationListOnyxProps>({
    policyCategories: {
        key: ({policyID}) => `${ONYXKEYS.COLLECTION.POLICY_CATEGORIES}${policyID}`,
    },
    policyCategoriesDraft: {
        key: ({policyID}) => `${ONYXKEYS.COLLECTION.POLICY_CATEGORIES_DRAFT}${policyID}`,
    },
    policyTags: {
        key: ({policyID}) => `${ONYXKEYS.COLLECTION.POLICY_TAGS}${policyID}`,
    },
    defaultMileageRate: {
        key: ({policyID}) => `${ONYXKEYS.COLLECTION.POLICY}${policyID}`,
        selector: DistanceRequestUtils.getDefaultMileageRate,
    },
    mileageRates: {
        key: ({policyID}) => `${ONYXKEYS.COLLECTION.POLICY}${policyID}`,
        selector: (policy: OnyxEntry<OnyxTypes.Policy>) => DistanceRequestUtils.getMileageRates(policy),
    },
    policy: {
        key: ({policyID}) => `${ONYXKEYS.COLLECTION.POLICY}${policyID}`,
    },
    policyDraft: {
        key: ({policyID}) => `${ONYXKEYS.COLLECTION.POLICY_DRAFTS}${policyID}`,
    },
    lastSelectedDistanceRates: {
        key: ONYXKEYS.NVP_LAST_SELECTED_DISTANCE_RATES,
    },
    allPolicies: {
        key: ONYXKEYS.COLLECTION.POLICY,
    },
    currencyList: {
        key: ONYXKEYS.CURRENCY_LIST,
    },
})(MoneyRequestConfirmationList);<|MERGE_RESOLUTION|>--- conflicted
+++ resolved
@@ -1101,7 +1101,6 @@
         () => (
             <View style={styles.moneyRequestImage}>
                 {isLocalFile && Str.isPDF(receiptFilename) ? (
-<<<<<<< HEAD
                     <PressableWithoutFocus
                         onPress={() => Navigation.navigate(ROUTES.TRANSACTION_RECEIPT.getRoute(reportID ?? '', transactionID ?? ''))}
                         accessibilityRole={CONST.ROLE.BUTTON}
@@ -1114,25 +1113,16 @@
                             previewSourceURL={resolvedReceiptImage as string}
                             // We don't support scanning password protected PDF receipt
                             enabled={!isAttachmentInvalid}
-                            onPassword={() => setIsAttachmentInvalid(true)}
+                            onPassword={() => {
+                                setIsAttachmentInvalid(true);
+                                setInvalidAttachmentPromt(translate('attachmentPicker.protectedPDFNotSupported'));
+                            }}
+                            onLoadError={() => {
+                                setInvalidAttachmentPromt(translate('attachmentPicker.errorWhileSelectingCorruptedAttachment'));
+                                setIsAttachmentInvalid(true);
+                            }}
                         />
                     </PressableWithoutFocus>
-=======
-                    <PDFThumbnail
-                        // eslint-disable-next-line @typescript-eslint/non-nullable-type-assertion-style
-                        previewSourceURL={resolvedReceiptImage as string}
-                        // We don't support scanning password protected PDF receipt
-                        enabled={!isAttachmentInvalid}
-                        onPassword={() => {
-                            setIsAttachmentInvalid(true);
-                            setInvalidAttachmentPromt(translate('attachmentPicker.protectedPDFNotSupported'));
-                        }}
-                        onLoadError={() => {
-                            setInvalidAttachmentPromt(translate('attachmentPicker.errorWhileSelectingCorruptedAttachment'));
-                            setIsAttachmentInvalid(true);
-                        }}
-                    />
->>>>>>> 952d844d
                 ) : (
                     <PressableWithoutFocus
                         onPress={() => Navigation.navigate(ROUTES.TRANSACTION_RECEIPT.getRoute(reportID ?? '', transactionID ?? ''))}
@@ -1168,15 +1158,11 @@
             receiptThumbnail,
             fileExtension,
             isDistanceRequest,
-<<<<<<< HEAD
             reportID,
             transactionID,
             translate,
             styles.cursorDefault,
             shouldDisplayReceipt,
-=======
-            translate,
->>>>>>> 952d844d
         ],
     );
 

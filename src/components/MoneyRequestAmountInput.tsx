import type {ForwardedRef} from 'react';
<<<<<<< HEAD
import React, {useCallback, useEffect, useImperativeHandle, useRef, useState} from 'react';
import type {NativeSyntheticEvent, StyleProp, TextStyle, ViewStyle} from 'react-native';
=======
import React, {useCallback, useEffect, useImperativeHandle, useMemo, useRef, useState} from 'react';
import type {NativeSyntheticEvent, StyleProp, TextInputSelectionChangeEventData, TextStyle, ViewStyle} from 'react-native';
>>>>>>> aa6401de
import useLocalize from '@hooks/useLocalize';
import {useMouseContext} from '@hooks/useMouseContext';
import * as Browser from '@libs/Browser';
import * as CurrencyUtils from '@libs/CurrencyUtils';
import getOperatingSystem from '@libs/getOperatingSystem';
import * as MoneyRequestUtils from '@libs/MoneyRequestUtils';
import shouldIgnoreSelectionWhenUpdatedManually from '@libs/shouldIgnoreSelectionWhenUpdatedManually';
import CONST from '@src/CONST';
import isTextInputFocused from './TextInput/BaseTextInput/isTextInputFocused';
import type {BaseTextInputRef} from './TextInput/BaseTextInput/types';
import TextInputWithCurrencySymbol from './TextInputWithCurrencySymbol';

type CurrentMoney = {amount: string; currency: string};

type MoneyRequestAmountInputRef = {
    setNewAmount: (amountValue: string) => void;
    changeSelection: (newSelection: Selection) => void;
    changeAmount: (newAmount: string) => void;
    getAmount: () => string;
    getSelection: () => Selection;
};

type MoneyRequestAmountInputProps = {
    /** IOU amount saved in Onyx */
    amount?: number;

    /** A callback to format the amount number */
    onFormatAmount?: (amount: number, currency?: string) => string;

    /** Currency chosen by user or saved in Onyx */
    currency?: string;

    /** Whether the currency symbol is pressable */
    isCurrencyPressable?: boolean;

    /** Fired when back button pressed, navigates to currency selection page */
    onCurrencyButtonPress?: () => void;

    /** Function to call when the amount changes */
    onAmountChange?: (amount: string) => void;

    /** Whether to update the selection */
    shouldUpdateSelection?: boolean;

    /** Style for the input */
    inputStyle?: StyleProp<TextStyle>;

    /** Style for the container */
    containerStyle?: StyleProp<ViewStyle>;

    /** Reference to moneyRequestAmountInputRef */
    moneyRequestAmountInputRef?: ForwardedRef<MoneyRequestAmountInputRef>;

    /** Character to be shown before the amount */
    prefixCharacter?: string;

    /** Whether to hide the currency symbol */
    hideCurrencySymbol?: boolean;

    /** Whether to disable native keyboard on mobile */
    disableKeyboard?: boolean;

    /** Style for the prefix */
    prefixStyle?: StyleProp<TextStyle>;

    /** Style for the prefix container */
    prefixContainerStyle?: StyleProp<ViewStyle>;

    /** Style for the touchable input wrapper */
    touchableInputWrapperStyle?: StyleProp<ViewStyle>;

    /** Whether we want to format the display amount on blur */
    formatAmountOnBlur?: boolean;

    /** Max length for the amount input */
    maxLength?: number;

    /** Hide the focus styles on TextInput */
    hideFocusedState?: boolean;

    /** Whether the user input should be kept or not */
    shouldKeepUserInput?: boolean;

    /**
     * Autogrow input container length based on the entered text.
     */
    autoGrow?: boolean;

    /** The width of inner content */
    contentWidth?: number;
};

type Selection = {
    start: number;
    end: number;
};

/**
 * Returns the new selection object based on the updated amount's length
 */
const getNewSelection = (oldSelection: Selection, prevLength: number, newLength: number): Selection => {
    const cursorPosition = oldSelection.end + (newLength - prevLength);
    return {start: cursorPosition, end: cursorPosition};
};

const defaultOnFormatAmount = (amount: number, currency?: string) => CurrencyUtils.convertToFrontendAmountAsString(amount, currency ?? CONST.CURRENCY.USD);

function MoneyRequestAmountInput(
    {
        amount = 0,
        currency = CONST.CURRENCY.USD,
        isCurrencyPressable = true,
        onCurrencyButtonPress,
        onAmountChange,
        prefixCharacter = '',
        hideCurrencySymbol = false,
        shouldUpdateSelection = true,
        moneyRequestAmountInputRef,
        disableKeyboard = true,
        onFormatAmount = defaultOnFormatAmount,
        formatAmountOnBlur,
        maxLength,
        hideFocusedState = true,
        shouldKeepUserInput = false,
        autoGrow = true,
        contentWidth,
        ...props
    }: MoneyRequestAmountInputProps,
    forwardedRef: ForwardedRef<BaseTextInputRef>,
) {
    const {toLocaleDigit, numberFormat} = useLocalize();

    const textInput = useRef<BaseTextInputRef | null>(null);

    const amountRef = useRef<string | undefined>(undefined);

    const decimals = CurrencyUtils.getCurrencyDecimals(currency);
    const selectedAmountAsString = amount ? onFormatAmount(amount, currency) : '';

    const [currentAmount, setCurrentAmount] = useState(selectedAmountAsString);

    const [selection, setSelection] = useState({
        start: selectedAmountAsString.length,
        end: selectedAmountAsString.length,
    });

    const forwardDeletePressedRef = useRef(false);
    // The ref is used to ignore any onSelectionChange event that happens while we are updating the selection manually in setNewAmount
    const willSelectionBeUpdatedManually = useRef(false);

    /**
     * Sets the selection and the amount accordingly to the value passed to the input
     * @param {String} newAmount - Changed amount from user input
     */
    const setNewAmount = useCallback(
        (newAmount: string) => {
            // Remove spaces from the newAmount value because Safari on iOS adds spaces when pasting a copied value
            // More info: https://github.com/Expensify/App/issues/16974
            const newAmountWithoutSpaces = MoneyRequestUtils.stripSpacesFromAmount(newAmount);
            const finalAmount = newAmountWithoutSpaces.includes('.')
                ? MoneyRequestUtils.stripCommaFromAmount(newAmountWithoutSpaces)
                : MoneyRequestUtils.replaceCommasWithPeriod(newAmountWithoutSpaces);
            // Use a shallow copy of selection to trigger setSelection
            // More info: https://github.com/Expensify/App/issues/16385
            if (!MoneyRequestUtils.validateAmount(finalAmount, decimals)) {
                setSelection((prevSelection) => ({...prevSelection}));
                return;
            }

            // setCurrentAmount contains another setState(setSelection) making it error-prone since it is leading to setSelection being called twice for a single setCurrentAmount call. This solution introducing the hasSelectionBeenSet flag was chosen for its simplicity and lower risk of future errors https://github.com/Expensify/App/issues/23300#issuecomment-1766314724.

            willSelectionBeUpdatedManually.current = true;
            let hasSelectionBeenSet = false;
            const strippedAmount = MoneyRequestUtils.stripCommaFromAmount(finalAmount);
            amountRef.current = strippedAmount;
            setCurrentAmount((prevAmount) => {
                const isForwardDelete = prevAmount.length > strippedAmount.length && forwardDeletePressedRef.current;
                if (!hasSelectionBeenSet) {
                    hasSelectionBeenSet = true;
                    setSelection((prevSelection) => getNewSelection(prevSelection, isForwardDelete ? strippedAmount.length : prevAmount.length, strippedAmount.length));
                    willSelectionBeUpdatedManually.current = false;
                }
                onAmountChange?.(strippedAmount);
                return strippedAmount;
            });
        },
        [decimals, onAmountChange],
    );

    useImperativeHandle(moneyRequestAmountInputRef, () => ({
        setNewAmount(amountValue: string) {
            setNewAmount(amountValue);
        },
        changeSelection(newSelection: Selection) {
            setSelection(newSelection);
        },
        changeAmount(newAmount: string) {
            setCurrentAmount(newAmount);
        },
        getAmount() {
            return currentAmount;
        },
        getSelection() {
            return selection;
        },
    }));

    useEffect(() => {
        if ((!currency || typeof amount !== 'number' || (formatAmountOnBlur && isTextInputFocused(textInput))) ?? shouldKeepUserInput) {
            return;
        }
        const frontendAmount = onFormatAmount(amount, currency);
        setCurrentAmount(frontendAmount);

        // Only update selection if the amount prop was changed from the outside and is not the same as the current amount we just computed
        // In the line below the currentAmount is not immediately updated, it should still hold the previous value.
        if (frontendAmount !== currentAmount) {
            setSelection({
                start: frontendAmount.length,
                end: frontendAmount.length,
            });
        }

        // we want to re-initialize the state only when the amount changes
        // eslint-disable-next-line react-compiler/react-compiler, react-hooks/exhaustive-deps
    }, [amount, shouldKeepUserInput]);

    // Modifies the amount to match the decimals for changed currency.
    useEffect(() => {
        // If the changed currency supports decimals, we can return
        if (MoneyRequestUtils.validateAmount(currentAmount, decimals)) {
            return;
        }

        // If the changed currency doesn't support decimals, we can strip the decimals
        setNewAmount(MoneyRequestUtils.stripDecimalsFromAmount(currentAmount));

        // we want to update only when decimals change (setNewAmount also changes when decimals change).
        // eslint-disable-next-line react-compiler/react-compiler, react-hooks/exhaustive-deps
    }, [setNewAmount]);

    /**
     * Input handler to check for a forward-delete key (or keyboard shortcut) press.
     */
    const textInputKeyPress = ({nativeEvent}: NativeSyntheticEvent<KeyboardEvent>) => {
        const key = nativeEvent?.key.toLowerCase();
        if (Browser.isMobileSafari() && key === CONST.PLATFORM_SPECIFIC_KEYS.CTRL.DEFAULT) {
            // Optimistically anticipate forward-delete on iOS Safari (in cases where the Mac Accessiblity keyboard is being
            // used for input). If the Control-D shortcut doesn't get sent, the ref will still be reset on the next key press.
            forwardDeletePressedRef.current = true;
            return;
        }
        // Control-D on Mac is a keyboard shortcut for forward-delete. See https://support.apple.com/en-us/HT201236 for Mac keyboard shortcuts.
        // Also check for the keyboard shortcut on iOS in cases where a hardware keyboard may be connected to the device.
        const operatingSystem = getOperatingSystem();
        forwardDeletePressedRef.current = key === 'delete' || ((operatingSystem === CONST.OS.MAC_OS || operatingSystem === CONST.OS.IOS) && nativeEvent?.ctrlKey && key === 'd');
    };

    const formatAmount = useCallback(() => {
        if (!formatAmountOnBlur) {
            return;
        }
        const formattedAmount = onFormatAmount(amount, currency);
        if (maxLength && formattedAmount.length > maxLength) {
            return;
        }
        setCurrentAmount(formattedAmount);
        setSelection({
            start: formattedAmount.length,
            end: formattedAmount.length,
        });
    }, [amount, currency, onFormatAmount, formatAmountOnBlur, maxLength]);

    const regex = useMemo(() => MoneyRequestUtils.amountRegex(decimals), [decimals]);
    const formattedAmount = MoneyRequestUtils.replaceAllDigits(currentAmount, toLocaleDigit);

    const {setMouseDown, setMouseUp} = useMouseContext();
    const handleMouseDown = (e: React.MouseEvent<Element, MouseEvent>) => {
        e.stopPropagation();
        setMouseDown();
    };
    const handleMouseUp = (e: React.MouseEvent<Element, MouseEvent>) => {
        e.stopPropagation();
        setMouseUp();
    };

    return (
        <TextInputWithCurrencySymbol
            autoGrow={autoGrow}
            disableKeyboard={disableKeyboard}
            formattedAmount={formattedAmount}
            onChangeAmount={setNewAmount}
            onCurrencyButtonPress={onCurrencyButtonPress}
            onBlur={formatAmount}
            placeholder={numberFormat(0)}
            ref={(ref) => {
                if (typeof forwardedRef === 'function') {
                    forwardedRef(ref);
                } else if (forwardedRef?.current) {
                    // eslint-disable-next-line no-param-reassign
                    forwardedRef.current = ref;
                }
                // eslint-disable-next-line react-compiler/react-compiler
                textInput.current = ref;
            }}
            selectedCurrencyCode={currency}
            selection={selection}
            onSelectionChange={(selectionStart, selectionEnd) => {
                if (shouldIgnoreSelectionWhenUpdatedManually && willSelectionBeUpdatedManually.current) {
                    willSelectionBeUpdatedManually.current = false;
                    return;
                }
                if (!shouldUpdateSelection) {
                    return;
                }
<<<<<<< HEAD
                const maxSelection = formattedAmount.length;
                const start = Math.min(selectionStart, maxSelection);
                const end = Math.min(selectionEnd, maxSelection);
=======

                // When the amount is updated in setNewAmount on iOS, in onSelectionChange formattedAmount stores the value before the update. Using amountRef allows us to read the updated value
                const maxSelection = amountRef.current?.length ?? formattedAmount.length;
                amountRef.current = undefined;
                const start = Math.min(e.nativeEvent.selection.start, maxSelection);
                const end = Math.min(e.nativeEvent.selection.end, maxSelection);
>>>>>>> aa6401de
                setSelection({start, end});
            }}
            onKeyPress={textInputKeyPress}
            hideCurrencySymbol={hideCurrencySymbol}
            prefixCharacter={prefixCharacter}
            isCurrencyPressable={isCurrencyPressable}
            style={props.inputStyle}
            containerStyle={props.containerStyle}
            prefixStyle={props.prefixStyle}
            prefixContainerStyle={props.prefixContainerStyle}
            touchableInputWrapperStyle={props.touchableInputWrapperStyle}
            maxLength={maxLength}
            hideFocusedState={hideFocusedState}
            onMouseDown={handleMouseDown}
            onMouseUp={handleMouseUp}
            contentWidth={contentWidth}
            regex={regex}
        />
    );
}

MoneyRequestAmountInput.displayName = 'MoneyRequestAmountInput';

export default React.forwardRef(MoneyRequestAmountInput);
export type {CurrentMoney, MoneyRequestAmountInputProps, MoneyRequestAmountInputRef};<|MERGE_RESOLUTION|>--- conflicted
+++ resolved
@@ -1,11 +1,6 @@
 import type {ForwardedRef} from 'react';
-<<<<<<< HEAD
-import React, {useCallback, useEffect, useImperativeHandle, useRef, useState} from 'react';
+import React, {useCallback, useEffect, useImperativeHandle, useMemo, useRef, useState} from 'react';
 import type {NativeSyntheticEvent, StyleProp, TextStyle, ViewStyle} from 'react-native';
-=======
-import React, {useCallback, useEffect, useImperativeHandle, useMemo, useRef, useState} from 'react';
-import type {NativeSyntheticEvent, StyleProp, TextInputSelectionChangeEventData, TextStyle, ViewStyle} from 'react-native';
->>>>>>> aa6401de
 import useLocalize from '@hooks/useLocalize';
 import {useMouseContext} from '@hooks/useMouseContext';
 import * as Browser from '@libs/Browser';
@@ -321,18 +316,12 @@
                 if (!shouldUpdateSelection) {
                     return;
                 }
-<<<<<<< HEAD
-                const maxSelection = formattedAmount.length;
-                const start = Math.min(selectionStart, maxSelection);
-                const end = Math.min(selectionEnd, maxSelection);
-=======
 
                 // When the amount is updated in setNewAmount on iOS, in onSelectionChange formattedAmount stores the value before the update. Using amountRef allows us to read the updated value
                 const maxSelection = amountRef.current?.length ?? formattedAmount.length;
                 amountRef.current = undefined;
-                const start = Math.min(e.nativeEvent.selection.start, maxSelection);
-                const end = Math.min(e.nativeEvent.selection.end, maxSelection);
->>>>>>> aa6401de
+                const start = Math.min(selectionStart, maxSelection);
+                const end = Math.min(selectionEnd, maxSelection);
                 setSelection({start, end});
             }}
             onKeyPress={textInputKeyPress}

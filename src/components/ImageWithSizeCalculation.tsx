import delay from 'lodash/delay';
import React, {useEffect, useMemo, useRef, useState} from 'react';
import type {ImageSourcePropType, StyleProp, ViewStyle} from 'react-native';
import {View} from 'react-native';
import useThemeStyles from '@hooks/useThemeStyles';
import Log from '@libs/Log';
import FullscreenLoadingIndicator from './FullscreenLoadingIndicator';
import Image from './Image';
import RESIZE_MODES from './Image/resizeModes';

type OnMeasure = (args: {width: number; height: number}) => void;

type OnLoadNativeEvent = {
    nativeEvent: {
        width: number;
        height: number;
    };
};

type ImageWithSizeCalculationProps = {
    /** Url for image to display */
    url: string | ImageSourcePropType;

    /** Any additional styles to apply */
    style?: StyleProp<ViewStyle>;

    /** Callback fired when the image has been measured. */
    onMeasure: OnMeasure;

    onLoadFailure?: () => void;

    /** Whether the image requires an authToken */
    isAuthTokenRequired: boolean;
};

/**
 * Preloads an image by getting the size and passing dimensions via callback.
 * Image size must be provided by parent via width and height props. Useful for
 * performing some calculation on a network image after fetching dimensions so
 * it can be appropriately resized.
 */
function ImageWithSizeCalculation({url, style, onMeasure, onLoadFailure, isAuthTokenRequired}: ImageWithSizeCalculationProps) {
    const styles = useThemeStyles();
    const isLoadedRef = useRef<boolean | null>(null);
    const [isImageCached, setIsImageCached] = useState(true);
    const [isLoading, setIsLoading] = useState(false);

    const source = useMemo(() => ({uri: url}), [url]);

    const onError = () => {
        Log.hmmm('Unable to fetch image to calculate size', {url});
        onLoadFailure?.();
    };

    const imageLoadedSuccessfully = (event: OnLoadNativeEvent) => {
        isLoadedRef.current = true;
        onMeasure({
            width: event.nativeEvent.width,
            height: event.nativeEvent.height,
        });
    };

    /** Delay the loader to detect whether the image is being loaded from the cache or the internet. */
    useEffect(() => {
        if (isLoadedRef.current ?? !isLoading) {
            return;
        }
        const timeout = delay(() => {
            if (!isLoading || isLoadedRef.current) {
                return;
            }
            setIsImageCached(false);
        }, 200);
        return () => clearTimeout(timeout);
    }, [isLoading]);

    return (
        <View style={[styles.w100, styles.h100, style]}>
            <Image
                style={[styles.w100, styles.h100]}
<<<<<<< HEAD
                source={typeof url === 'string' ? {uri: url} : url}
=======
                source={source}
>>>>>>> 39b575c6
                isAuthTokenRequired={isAuthTokenRequired}
                resizeMode={RESIZE_MODES.cover}
                onLoadStart={() => {
                    if (isLoadedRef.current ?? isLoading) {
                        return;
                    }
                    setIsLoading(true);
                }}
                onLoadEnd={() => {
                    setIsLoading(false);
                    setIsImageCached(true);
                }}
                onError={onError}
                onLoad={imageLoadedSuccessfully}
            />
            {isLoading && !isImageCached && <FullscreenLoadingIndicator style={[styles.opacity1, styles.bgTransparent]} />}
        </View>
    );
}

ImageWithSizeCalculation.displayName = 'ImageWithSizeCalculation';
export default React.memo(ImageWithSizeCalculation);<|MERGE_RESOLUTION|>--- conflicted
+++ resolved
@@ -45,7 +45,7 @@
     const [isImageCached, setIsImageCached] = useState(true);
     const [isLoading, setIsLoading] = useState(false);
 
-    const source = useMemo(() => ({uri: url}), [url]);
+    const source = useMemo(() => (typeof url === 'string' ? {uri: url} : url), [url]);
 
     const onError = () => {
         Log.hmmm('Unable to fetch image to calculate size', {url});
@@ -78,11 +78,7 @@
         <View style={[styles.w100, styles.h100, style]}>
             <Image
                 style={[styles.w100, styles.h100]}
-<<<<<<< HEAD
-                source={typeof url === 'string' ? {uri: url} : url}
-=======
                 source={source}
->>>>>>> 39b575c6
                 isAuthTokenRequired={isAuthTokenRequired}
                 resizeMode={RESIZE_MODES.cover}
                 onLoadStart={() => {

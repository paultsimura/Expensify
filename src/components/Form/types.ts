import type {ComponentType, FocusEvent, Key, MutableRefObject, ReactNode, Ref} from 'react';
import type {GestureResponderEvent, NativeSyntheticEvent, StyleProp, TextInputFocusEventData, TextInputSubmitEditingEventData, ViewStyle} from 'react-native';
import type {ValueOf} from 'type-fest';
import type AddPlaidBankAccount from '@components/AddPlaidBankAccount';
import type AddressSearch from '@components/AddressSearch';
import type AmountForm from '@components/AmountForm';
import type AmountTextInput from '@components/AmountTextInput';
import type CheckboxWithLabel from '@components/CheckboxWithLabel';
import type CountrySelector from '@components/CountrySelector';
import type DatePicker from '@components/DatePicker';
import type Picker from '@components/Picker';
import type RadioButtons from '@components/RadioButtons';
import type RoomNameInput from '@components/RoomNameInput';
import type SingleChoiceQuestion from '@components/SingleChoiceQuestion';
import type StatePicker from '@components/StatePicker';
import type TextInput from '@components/TextInput';
import type ValuePicker from '@components/ValuePicker';
import type {MaybePhraseKey} from '@libs/Localize';
import type BusinessTypePicker from '@pages/ReimbursementAccount/BusinessInfo/substeps/TypeBusiness/BusinessTypePicker';
import type {Country} from '@src/CONST';
import type {OnyxFormKey, OnyxValues} from '@src/ONYXKEYS';
import type {BaseForm} from '@src/types/form/Form';

/**
 * This type specifies all the inputs that can be used with `InputWrapper` component. Make sure to update it
 * when adding new inputs or removing old ones.
 *
 * TODO: Add remaining inputs here once these components are migrated to Typescript:
 * EmojiPickerButtonDropdown
 */
type ValidInputs =
    | typeof TextInput
    | typeof AmountTextInput
    | typeof SingleChoiceQuestion
    | typeof CheckboxWithLabel
    | typeof Picker
    | typeof AddressSearch
    | typeof CountrySelector
    | typeof AmountForm
    | typeof BusinessTypePicker
    | typeof StatePicker
    | typeof RoomNameInput
    | typeof ValuePicker
<<<<<<< HEAD
    | typeof RadioButtons
    | typeof AddPlaidBankAccount;
=======
    | typeof DatePicker
    | typeof RadioButtons;
>>>>>>> 54691988

type ValueTypeKey = 'string' | 'boolean' | 'date' | 'country';
type ValueTypeMap = {
    string: string;
    boolean: boolean;
    date: Date;
    country: Country | '';
};
type FormValue = ValueOf<ValueTypeMap>;

type InputComponentValueProps<TValue extends ValueTypeKey = ValueTypeKey> = {
    valueType?: TValue;
    value?: ValueTypeMap[TValue];
    defaultValue?: ValueTypeMap[TValue];
    onValueChange?: (value: ValueTypeMap[TValue], key: string) => void;
    shouldSaveDraft?: boolean;
    shouldUseDefaultValue?: boolean;
};

type MeasureLayoutOnSuccessCallback = (left: number, top: number, width: number, height: number) => void;
type InputComponentBaseProps<TValue extends ValueTypeKey = ValueTypeKey> = InputComponentValueProps<TValue> & {
    InputComponent: ComponentType;
    inputID: string;
    errorText?: string;
    shouldSetTouchedOnBlurOnly?: boolean;
    isFocused?: boolean;
    measureLayout?: (ref: unknown, callback: MeasureLayoutOnSuccessCallback) => void;
    focus?: () => void;
    label?: string;
    minDate?: Date;
    maxDate?: Date;
    onTouched?: (event: GestureResponderEvent) => void;
    onBlur?: (event: FocusEvent | NativeSyntheticEvent<TextInputFocusEventData>) => void;
    onPressOut?: (event: GestureResponderEvent) => void;
    onPress?: (event: GestureResponderEvent) => void;
    onInputChange?: (value: FormValue, key: string) => void;
    onSubmitEditing?: (event: NativeSyntheticEvent<TextInputSubmitEditingEventData>) => void;
    key?: Key;
    ref?: Ref<unknown>;
    multiline?: boolean;
    autoGrowHeight?: boolean;
    blurOnSubmit?: boolean;
    shouldSubmitForm?: boolean;
};

type FormOnyxValues<TFormID extends OnyxFormKey = OnyxFormKey> = Omit<OnyxValues[TFormID], keyof BaseForm>;
type FormOnyxKeys<TFormID extends OnyxFormKey = OnyxFormKey> = keyof FormOnyxValues<TFormID>;

type FormProps<TFormID extends OnyxFormKey = OnyxFormKey> = {
    /** A unique Onyx key identifying the form */
    formID: TFormID;

    /** Text to be displayed in the submit button */
    submitButtonText: string;

    /** Submit button styles */
    submitButtonStyles?: StyleProp<ViewStyle>;

    /** Controls the submit button's visibility */
    isSubmitButtonVisible?: boolean;

    /** Callback to submit the form */
    onSubmit: (values: FormOnyxValues<TFormID>) => void;

    /** Should the button be enabled when offline */
    enabledWhenOffline?: boolean;

    /** Whether the form submit action is dangerous */
    isSubmitActionDangerous?: boolean;

    /** Should fix the errors alert be displayed when there is an error in the form */
    shouldHideFixErrorsAlert?: boolean;

    /** Whether ScrollWithContext should be used instead of regular ScrollView. Set to true when there's a nested Picker component in Form. */
    scrollContextEnabled?: boolean;

    /** Container styles */
    style?: StyleProp<ViewStyle>;

    /** Custom content to display in the footer after submit button */
    footerContent?: ReactNode;

    /** Disable press on enter for submit button */
    disablePressOnEnter?: boolean;
};

type InputRefs = Record<string, MutableRefObject<InputComponentBaseProps>>;

type FormInputErrors<TFormID extends OnyxFormKey = OnyxFormKey> = Partial<Record<FormOnyxKeys<TFormID>, MaybePhraseKey>>;

export type {FormProps, ValidInputs, InputComponentValueProps, FormValue, ValueTypeKey, FormOnyxValues, FormOnyxKeys, FormInputErrors, InputRefs, InputComponentBaseProps, ValueTypeMap};<|MERGE_RESOLUTION|>--- conflicted
+++ resolved
@@ -41,13 +41,9 @@
     | typeof StatePicker
     | typeof RoomNameInput
     | typeof ValuePicker
-<<<<<<< HEAD
+    | typeof DatePicker
     | typeof RadioButtons
     | typeof AddPlaidBankAccount;
-=======
-    | typeof DatePicker
-    | typeof RadioButtons;
->>>>>>> 54691988
 
 type ValueTypeKey = 'string' | 'boolean' | 'date' | 'country';
 type ValueTypeMap = {

--- conflicted
+++ resolved
@@ -20,7 +20,6 @@
  * TODO: Add remaining inputs here once these components are migrated to Typescript:
  * CountrySelector | StatePicker | DatePicker | EmojiPickerButtonDropdown | RoomNameInput | ValuePicker
  */
-<<<<<<< HEAD
 type ValidInputs =
     | typeof TextInput
     | typeof AmountTextInput
@@ -28,11 +27,9 @@
     | typeof CheckboxWithLabel
     | typeof Picker
     | typeof AddressSearch
+    | typeof AmountForm
     | typeof BusinessTypePicker
     | typeof StatePicker;
-=======
-type ValidInputs = typeof TextInput | typeof AmountTextInput | typeof SingleChoiceQuestion | typeof CheckboxWithLabel | typeof Picker | typeof AddressSearch | typeof AmountForm;
->>>>>>> 1f1867a0
 
 type ValueTypeKey = 'string' | 'boolean' | 'date';
 

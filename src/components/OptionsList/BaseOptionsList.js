import PropTypes from 'prop-types';
import React, {forwardRef, memo, useEffect, useMemo, useRef} from 'react';
import {View} from 'react-native';
import _ from 'underscore';
import OptionRow from '@components/OptionRow';
import OptionsListSkeletonView from '@components/OptionsListSkeletonView';
import SectionList from '@components/SectionList';
import Text from '@components/Text';
import usePrevious from '@hooks/usePrevious';
import useThemeStyles from '@hooks/useThemeStyles';
import variables from '@styles/variables';
import CONST from '@src/CONST';
import {defaultProps as optionsListDefaultProps, propTypes as optionsListPropTypes} from './optionsListPropTypes';

const propTypes = {
    /** Determines whether the keyboard gets dismissed in response to a drag */
    keyboardDismissMode: PropTypes.string,

    /** Called when the user begins to drag the scroll view. Only used for the native component */
    onScrollBeginDrag: PropTypes.func,

    /** Callback executed on scroll. Only used for web/desktop component */
    onScroll: PropTypes.func,

    /** List styles for SectionList */
    listStyles: PropTypes.oneOfType([PropTypes.arrayOf(PropTypes.object), PropTypes.object]),

    ...optionsListPropTypes,
};

const defaultProps = {
    keyboardDismissMode: 'none',
    onScrollBeginDrag: () => {},
    onScroll: () => {},
    listStyles: [],
    ...optionsListDefaultProps,
};

const viewabilityConfig = {viewAreaCoveragePercentThreshold: 95};

const BaseOptionsList = forwardRef(
    (
        {
            keyboardDismissMode,
            onScrollBeginDrag,
            onScroll,
            listStyles,
            focusedIndex,
            selectedOptions,
            headerMessage,
            isLoading,
            sections,
            onLayout,
            hideSectionHeaders,
            shouldHaveOptionSeparator,
            showTitleTooltip,
            optionHoveredStyle,
            sectionHeaderStyle,
            showScrollIndicator,
            contentContainerStyles: contentContainerStylesProp,
            listContainerStyles: listContainerStylesProp,
            shouldDisableRowInnerPadding,
            shouldPreventDefaultFocusOnSelectRow,
            disableFocusOptions,
            canSelectMultipleOptions,
            shouldShowMultipleOptionSelectorAsButton,
            multipleOptionSelectorButtonText,
            onAddToSelection,
            highlightSelectedOptions,
            onSelectRow,
            boldStyle,
            isDisabled,
            isRowMultilineSupported,
            isLoadingNewOptions,
            nestedScrollEnabled,
            bounces,
            renderFooterContent,
            safeAreaPaddingBottomStyle,
        },
        innerRef,
    ) => {
        const styles = useThemeStyles();
        const flattenedData = useRef();
        const previousSections = usePrevious(sections);
        const didLayout = useRef(false);

        const listContainerStyles = useMemo(() => listContainerStylesProp || [styles.flex1], [listContainerStylesProp, styles.flex1]);
        const contentContainerStyles = useMemo(() => [contentContainerStylesProp, safeAreaPaddingBottomStyle], [contentContainerStylesProp, safeAreaPaddingBottomStyle]);

        /**
         * This helper function is used to memoize the computation needed for getItemLayout. It is run whenever section data changes.
         *
         * @returns {Array<Object>}
         */
        const buildFlatSectionArray = () => {
            let offset = 0;

            // Start with just an empty list header
            const flatArray = [{length: 0, offset}];

            // Build the flat array
            for (let sectionIndex = 0; sectionIndex < sections.length; sectionIndex++) {
                const section = sections[sectionIndex];

                // Add the section header
                const sectionHeaderHeight = section.title && !hideSectionHeaders ? variables.optionsListSectionHeaderHeight : 0;
                flatArray.push({length: sectionHeaderHeight, offset});
                offset += sectionHeaderHeight;

                // Add section items
                for (let i = 0; i < section.data.length; i++) {
                    let fullOptionHeight = variables.optionRowHeight;
                    if (i > 0 && shouldHaveOptionSeparator) {
                        fullOptionHeight += variables.borderTopWidth;
                    }
                    flatArray.push({length: fullOptionHeight, offset});
                    offset += fullOptionHeight;
                }

                // Add the section footer
                flatArray.push({length: 0, offset});
            }

            // Then add the list footer
            flatArray.push({length: 0, offset});
            return flatArray;
        };

        useEffect(() => {
            if (_.isEqual(sections, previousSections)) {
                return;
            }
            flattenedData.current = buildFlatSectionArray();
        });

        const onViewableItemsChanged = () => {
            if (didLayout.current || !onLayout) {
                return;
            }

            didLayout.current = true;
            onLayout();
        };

        /**
         * This function is used to compute the layout of any given item in our list.
         * We need to implement it so that we can programmatically scroll to items outside the virtual render window of the SectionList.
         *
         * @param {Array} data - This is the same as the data we pass into the component
         * @param {Number} flatDataArrayIndex - This index is provided by React Native, and refers to a flat array with data from all the sections. This flat array has some quirks:
         *
         *     1. It ALWAYS includes a list header and a list footer, even if we don't provide/render those.
         *     2. Each section includes a header, even if we don't provide/render one.
         *
         *     For example, given a list with two sections, two items in each section, no header, no footer, and no section headers, the flat array might look something like this:
         *
         *     [{header}, {sectionHeader}, {item}, {item}, {sectionHeader}, {item}, {item}, {footer}]
         *
         * @returns {Object}
         */
        const getItemLayout = (data, flatDataArrayIndex) => {
            if (!_.has(flattenedData.current, flatDataArrayIndex)) {
                flattenedData.current = buildFlatSectionArray();
            }

            const targetItem = flattenedData.current[flatDataArrayIndex];
            return {
                length: targetItem.length,
                offset: targetItem.offset,
                index: flatDataArrayIndex,
            };
        };

        /**
         * Returns the key used by the list
         * @param {Object} option
         * @return {String}
         */
        const extractKey = (option) => option.keyForList;

        /**
         * Function which renders a row in the list
         *
         * @param {Object} params
         * @param {Object} params.item
         * @param {Number} params.index
         * @param {Object} params.section
         *
         * @return {Component}
         */
        const renderItem = ({item, index, section}) => {
            const isItemDisabled = isDisabled || section.isDisabled || !!item.isDisabled;
            const isSelected = _.some(selectedOptions, (option) => {
                if (option.accountID && option.accountID === item.accountID) {
                    return true;
                }

                if (option.reportID && option.reportID === item.reportID) {
                    return true;
                }

                if (_.isEmpty(option.name)) {
                    return false;
                }

                return option.name === item.searchText;
            });

            return (
                <OptionRow
                    option={item}
                    showTitleTooltip={showTitleTooltip}
                    hoverStyle={optionHoveredStyle}
                    optionIsFocused={!disableFocusOptions && !isItemDisabled && focusedIndex === index + section.indexOffset}
                    onSelectRow={onSelectRow}
                    isSelected={isSelected}
                    showSelectedState={canSelectMultipleOptions}
                    shouldShowSelectedStateAsButton={shouldShowMultipleOptionSelectorAsButton}
                    selectedStateButtonText={multipleOptionSelectorButtonText}
                    onSelectedStatePressed={onAddToSelection}
                    highlightSelected={highlightSelectedOptions}
                    boldStyle={boldStyle}
                    isDisabled={isItemDisabled}
                    shouldHaveOptionSeparator={index > 0 && shouldHaveOptionSeparator}
                    shouldDisableRowInnerPadding={shouldDisableRowInnerPadding}
                    shouldPreventDefaultFocusOnSelectRow={shouldPreventDefaultFocusOnSelectRow}
                    isMultilineSupported={isRowMultilineSupported}
                />
            );
        };

        /**
         * Function which renders a section header component
         *
         * @param {Object} params
         * @param {Object} params.section
         * @param {String} params.section.title
         * @param {Boolean} params.section.shouldShow
         *
         * @return {Component}
         */
        const renderSectionHeader = ({section: {title, shouldShow}}) => {
            if (!title && shouldShow && !hideSectionHeaders && sectionHeaderStyle) {
                return <View style={sectionHeaderStyle} />;
            }

            if (title && shouldShow && !hideSectionHeaders) {
                return (
                    // Note: The `optionsListSectionHeader` style provides an explicit height to section headers.
                    // We do this so that we can reference the height in `getItemLayout` –
                    // we need to know the heights of all list items up-front in order to synchronously compute the layout of any given list item.
                    // So be aware that if you adjust the content of the section header (for example, change the font size), you may need to adjust this explicit height as well.
                    <View style={[styles.optionsListSectionHeader, styles.justifyContentCenter, sectionHeaderStyle]}>
                        <Text style={[styles.ph5, styles.textLabelSupporting]}>{title}</Text>
                    </View>
                );
            }

            return <View />;
        };

        return (
<<<<<<< HEAD
            <View style={listContainerStyles}>
                {isLoading ? (
                    <OptionsListSkeletonView shouldAnimate />
                ) : (
                    <>
                        {/* If we are loading new options we will avoid showing any header message. This is mostly because one of the header messages says there are no options. */}
                        {/* This is misleading because we might be in the process of loading fresh options from the server. */}
                        {!isLoadingNewOptions && headerMessage ? (
                            <View style={[styles.ph5, styles.pb5]}>
                                <Text style={[styles.textLabel, styles.colorMuted]}>{headerMessage}</Text>
                            </View>
                        ) : null}
                        <SectionList
                            ref={innerRef}
                            style={listStyles}
                            indicatorStyle="white"
                            keyboardShouldPersistTaps="always"
                            keyboardDismissMode={keyboardDismissMode}
                            nestedScrollEnabled={nestedScrollEnabled}
                            scrollEnabled={nestedScrollEnabled}
                            onScrollBeginDrag={onScrollBeginDrag}
                            onScroll={onScroll}
                            contentContainerStyle={contentContainerStyles}
                            showsVerticalScrollIndicator={showScrollIndicator}
                            sections={sections}
                            keyExtractor={extractKey}
                            stickySectionHeadersEnabled={false}
                            renderItem={renderItem}
                            getItemLayout={getItemLayout}
                            renderSectionHeader={renderSectionHeader}
                            extraData={focusedIndex}
                            initialNumToRender={12}
                            maxToRenderPerBatch={CONST.MAX_TO_RENDER_PER_BATCH.DEFAULT}
                            windowSize={5}
                            viewabilityConfig={viewabilityConfig}
                            onViewableItemsChanged={onViewableItemsChanged}
                            bounces={bounces}
                            ListFooterComponent={renderFooterContent}
                        />
                    </>
                )}
            </View>
=======
            <OptionRow
                keyForList={item.keyForList}
                option={item}
                showTitleTooltip={showTitleTooltip}
                hoverStyle={optionHoveredStyle}
                optionIsFocused={!disableFocusOptions && !isItemDisabled && focusedIndex === index + section.indexOffset}
                onSelectRow={onSelectRow}
                isSelected={isSelected}
                showSelectedState={canSelectMultipleOptions}
                shouldShowSelectedStateAsButton={shouldShowMultipleOptionSelectorAsButton}
                selectedStateButtonText={multipleOptionSelectorButtonText}
                onSelectedStatePressed={onAddToSelection}
                highlightSelected={highlightSelectedOptions}
                boldStyle={boldStyle}
                isDisabled={isItemDisabled}
                shouldHaveOptionSeparator={index > 0 && shouldHaveOptionSeparator}
                shouldDisableRowInnerPadding={shouldDisableRowInnerPadding}
                shouldPreventDefaultFocusOnSelectRow={shouldPreventDefaultFocusOnSelectRow}
                isMultilineSupported={isRowMultilineSupported}
            />
>>>>>>> c31b51bb
        );
    },
);

BaseOptionsList.propTypes = propTypes;
BaseOptionsList.defaultProps = defaultProps;
BaseOptionsList.displayName = 'BaseOptionsList';

// using memo to avoid unnecessary rerenders when parents component rerenders (thus causing this component to rerender because shallow comparison is used for some props).
export default memo(
    BaseOptionsList,
    (prevProps, nextProps) =>
        nextProps.focusedIndex === prevProps.focusedIndex &&
        nextProps.selectedOptions.length === prevProps.selectedOptions.length &&
        nextProps.headerMessage === prevProps.headerMessage &&
        nextProps.isLoading === prevProps.isLoading &&
        _.isEqual(nextProps.sections, prevProps.sections),
);<|MERGE_RESOLUTION|>--- conflicted
+++ resolved
@@ -208,6 +208,7 @@
 
             return (
                 <OptionRow
+                    keyForList={item.keyForList}
                     option={item}
                     showTitleTooltip={showTitleTooltip}
                     hoverStyle={optionHoveredStyle}
@@ -260,7 +261,6 @@
         };
 
         return (
-<<<<<<< HEAD
             <View style={listContainerStyles}>
                 {isLoading ? (
                     <OptionsListSkeletonView shouldAnimate />
@@ -303,28 +303,6 @@
                     </>
                 )}
             </View>
-=======
-            <OptionRow
-                keyForList={item.keyForList}
-                option={item}
-                showTitleTooltip={showTitleTooltip}
-                hoverStyle={optionHoveredStyle}
-                optionIsFocused={!disableFocusOptions && !isItemDisabled && focusedIndex === index + section.indexOffset}
-                onSelectRow={onSelectRow}
-                isSelected={isSelected}
-                showSelectedState={canSelectMultipleOptions}
-                shouldShowSelectedStateAsButton={shouldShowMultipleOptionSelectorAsButton}
-                selectedStateButtonText={multipleOptionSelectorButtonText}
-                onSelectedStatePressed={onAddToSelection}
-                highlightSelected={highlightSelectedOptions}
-                boldStyle={boldStyle}
-                isDisabled={isItemDisabled}
-                shouldHaveOptionSeparator={index > 0 && shouldHaveOptionSeparator}
-                shouldDisableRowInnerPadding={shouldDisableRowInnerPadding}
-                shouldPreventDefaultFocusOnSelectRow={shouldPreventDefaultFocusOnSelectRow}
-                isMultilineSupported={isRowMultilineSupported}
-            />
->>>>>>> c31b51bb
         );
     },
 );

--- conflicted
+++ resolved
@@ -352,13 +352,6 @@
             /* eslint-disable-next-line react/jsx-props-no-spreading */
             {...props}
             onSelectionChange={addCursorPositionToSelectionChange}
-<<<<<<< HEAD
-            onContentSizeChange={(e) => {
-                setHasMultipleLines(e.nativeEvent.contentSize.height > variables.componentSizeLarge);
-                updateIsFullComposerAvailable({maxLines, isComposerFullSize, isDisabled, setIsFullComposerAvailable}, e, styles);
-            }}
-=======
->>>>>>> a6f1348d
             disabled={isDisabled}
             onKeyPress={handleKeyPress}
             addAuthTokenToImageURLCallback={addEncryptedAuthTokenToURL}

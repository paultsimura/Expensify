--- conflicted
+++ resolved
@@ -1,354 +1,3 @@
 import Composer from './implementation';
 
-<<<<<<< HEAD
-const excludeNoStyles: Array<keyof MarkdownStyle> = [];
-const excludeReportMentionStyle: Array<keyof MarkdownStyle> = ['mentionReport'];
-const imagePreviewAuthRequiredURLs = [CONST.EXPENSIFY_URL, CONST.STAGING_EXPENSIFY_URL];
-
-// Enable Markdown parsing.
-// On web we like to have the Text Input field always focused so the user can easily type a new chat
-function Composer(
-    {
-        value,
-        defaultValue,
-        maxLines = -1,
-        onKeyPress = () => {},
-        style,
-        autoFocus = false,
-        shouldCalculateCaretPosition = false,
-        isDisabled = false,
-        onClear = () => {},
-        onPasteFile = () => {},
-        onSelectionChange = () => {},
-        setIsFullComposerAvailable = () => {},
-        checkComposerVisibility = () => false,
-        selection: selectionProp = {
-            start: 0,
-            end: 0,
-        },
-        isComposerFullSize = false,
-        shouldContainScroll = true,
-        isGroupPolicyReport = false,
-        showSoftInputOnFocus = true,
-        ...props
-    }: ComposerProps,
-    ref: ForwardedRef<TextInput | HTMLInputElement>,
-) {
-    const textContainsOnlyEmojis = useMemo(() => EmojiUtils.containsOnlyEmojis(value ?? ''), [value]);
-    const theme = useTheme();
-    const styles = useThemeStyles();
-    const markdownStyle = useMarkdownStyle(value, !isGroupPolicyReport ? excludeReportMentionStyle : excludeNoStyles);
-    const StyleUtils = useStyleUtils();
-    const textInput = useRef<AnimatedMarkdownTextInputRef | null>(null);
-    const [selection, setSelection] = useState<
-        | {
-              start: number;
-              end?: number;
-              positionX?: number;
-              positionY?: number;
-          }
-        | undefined
-    >({
-        start: selectionProp.start,
-        end: selectionProp.end,
-    });
-    const [isRendered, setIsRendered] = useState(false);
-    const isScrollBarVisible = useIsScrollBarVisible(textInput, value ?? '');
-    const [prevScroll, setPrevScroll] = useState<number | undefined>();
-    const [prevHeight, setPrevHeight] = useState<number | undefined>();
-    const isReportFlatListScrolling = useRef(false);
-
-    useEffect(() => {
-        if (!!selection && selectionProp.start === selection.start && selectionProp.end === selection.end) {
-            return;
-        }
-        setSelection(selectionProp);
-        // eslint-disable-next-line react-compiler/react-compiler, react-hooks/exhaustive-deps
-    }, [selectionProp]);
-
-    /**
-     *  Adds the cursor position to the selection change event.
-     */
-    const addCursorPositionToSelectionChange = (event: NativeSyntheticEvent<TextInputSelectionChangeEventData>) => {
-        const webEvent = event as BaseSyntheticEvent<TextInputSelectionChangeEventData>;
-        const sel = window.getSelection();
-        if (shouldCalculateCaretPosition && isRendered && sel) {
-            const range = sel.getRangeAt(0).cloneRange();
-            range.collapse(true);
-            const rect = range.getClientRects()[0] || range.startContainer.parentElement?.getClientRects()[0];
-            const containerRect = textInput.current?.getBoundingClientRect();
-
-            let x = 0;
-            let y = 0;
-            if (rect && containerRect) {
-                x = rect.left - containerRect.left;
-                y = rect.top - containerRect.top + (textInput?.current?.scrollTop ?? 0) - rect.height / 2;
-            }
-
-            const selectionValue = {
-                start: webEvent.nativeEvent.selection.start,
-                end: webEvent.nativeEvent.selection.end,
-                positionX: x - CONST.SPACE_CHARACTER_WIDTH,
-                positionY: y,
-            };
-
-            onSelectionChange({
-                ...webEvent,
-                nativeEvent: {
-                    ...webEvent.nativeEvent,
-                    selection: selectionValue,
-                },
-            });
-            setSelection(selectionValue);
-        } else {
-            onSelectionChange(webEvent);
-            setSelection(webEvent.nativeEvent.selection);
-        }
-    };
-
-    /**
-     * Check the paste event for an attachment, parse the data and call onPasteFile from props with the selected file,
-     * Otherwise, convert pasted HTML to Markdown and set it on the composer.
-     */
-    const handlePaste = useCallback(
-        (event: ClipboardEvent) => {
-            const isVisible = checkComposerVisibility();
-            const isFocused = textInput.current?.isFocused();
-            const isContenteditableDivFocused = document.activeElement?.nodeName === 'DIV' && document.activeElement?.hasAttribute('contenteditable');
-
-            if (!(isVisible || isFocused)) {
-                return true;
-            }
-
-            if (textInput.current !== event.target && !(isContenteditableDivFocused && !event.clipboardData?.files.length)) {
-                const eventTarget = event.target as HTMLInputElement | HTMLTextAreaElement | null;
-                // To make sure the composer does not capture paste events from other inputs, we check where the event originated
-                // If it did originate in another input, we return early to prevent the composer from handling the paste
-                const isTargetInput = eventTarget?.nodeName === 'INPUT' || eventTarget?.nodeName === 'TEXTAREA' || eventTarget?.contentEditable === 'true';
-                if (isTargetInput || (!isFocused && isContenteditableDivFocused && event.clipboardData?.files.length)) {
-                    return true;
-                }
-
-                textInput.current?.focus();
-            }
-
-            event.preventDefault();
-
-            const TEXT_HTML = 'text/html';
-
-            const clipboardDataHtml = event.clipboardData?.getData(TEXT_HTML) ?? '';
-
-            // If paste contains files, then trigger file management
-            if (event.clipboardData?.files.length && event.clipboardData.files.length > 0) {
-                // Prevent the default so we do not post the file name into the text box
-                onPasteFile(event.clipboardData.files[0]);
-                return true;
-            }
-
-            // If paste contains base64 image
-            if (clipboardDataHtml?.includes(CONST.IMAGE_BASE64_MATCH)) {
-                const domparser = new DOMParser();
-                const pastedHTML = clipboardDataHtml;
-                const embeddedImages = domparser.parseFromString(pastedHTML, TEXT_HTML)?.images;
-
-                if (embeddedImages.length > 0 && embeddedImages[0].src) {
-                    const src = embeddedImages[0].src;
-                    const file = FileUtils.base64ToFile(src, 'image.png');
-                    onPasteFile(file);
-                    return true;
-                }
-            }
-
-            // If paste contains image from Google Workspaces ex: Sheets, Docs, Slide, etc
-            if (clipboardDataHtml?.includes(CONST.GOOGLE_DOC_IMAGE_LINK_MATCH)) {
-                const domparser = new DOMParser();
-                const pastedHTML = clipboardDataHtml;
-                const embeddedImages = domparser.parseFromString(pastedHTML, TEXT_HTML).images;
-
-                if (embeddedImages.length > 0 && embeddedImages[0]?.src) {
-                    const src = embeddedImages[0].src;
-                    if (src.includes(CONST.GOOGLE_DOC_IMAGE_LINK_MATCH)) {
-                        fetch(src)
-                            .then((response) => response.blob())
-                            .then((blob) => {
-                                const file = new File([blob], 'image.jpg', {type: 'image/jpeg'});
-                                onPasteFile(file);
-                            });
-                        return true;
-                    }
-                }
-            }
-            return false;
-        },
-        [onPasteFile, checkComposerVisibility],
-    );
-
-    useEffect(() => {
-        if (!textInput.current) {
-            return;
-        }
-        const debouncedSetPrevScroll = lodashDebounce(() => {
-            if (!textInput.current) {
-                return;
-            }
-            setPrevScroll(textInput.current.scrollTop);
-        }, 100);
-
-        textInput.current.addEventListener('scroll', debouncedSetPrevScroll);
-        return () => {
-            textInput.current?.removeEventListener('scroll', debouncedSetPrevScroll);
-        };
-    }, []);
-
-    useEffect(() => {
-        const scrollingListener = DeviceEventEmitter.addListener(CONST.EVENTS.SCROLLING, (scrolling: boolean) => {
-            isReportFlatListScrolling.current = scrolling;
-        });
-
-        return () => scrollingListener.remove();
-    }, []);
-
-    useEffect(() => {
-        const handleWheel = (e: MouseEvent) => {
-            if (isReportFlatListScrolling.current) {
-                e.preventDefault();
-                return;
-            }
-            e.stopPropagation();
-        };
-        textInput.current?.addEventListener('wheel', handleWheel, {passive: false});
-
-        return () => {
-            textInput.current?.removeEventListener('wheel', handleWheel);
-        };
-    }, []);
-
-    useEffect(() => {
-        if (!textInput.current || prevScroll === undefined || prevHeight === undefined) {
-            return;
-        }
-        // eslint-disable-next-line react-compiler/react-compiler
-        textInput.current.scrollTop = prevScroll + prevHeight - textInput.current.clientHeight;
-        // eslint-disable-next-line react-compiler/react-compiler, react-hooks/exhaustive-deps
-    }, [isComposerFullSize]);
-
-    useHtmlPaste(textInput, handlePaste, true);
-
-    useEffect(() => {
-        setIsRendered(true);
-    }, []);
-
-    const clear = useCallback(() => {
-        if (!textInput.current) {
-            return;
-        }
-
-        const currentText = textInput.current.value;
-        textInput.current.clear();
-
-        // We need to reset the selection to 0,0 manually after clearing the text input on web
-        const selectionEvent = {
-            nativeEvent: {
-                selection: {
-                    start: 0,
-                    end: 0,
-                },
-            },
-        } as NativeSyntheticEvent<TextInputSelectionChangeEventData>;
-        onSelectionChange(selectionEvent);
-        setSelection({start: 0, end: 0});
-
-        onClear(currentText);
-    }, [onClear, onSelectionChange]);
-
-    useImperativeHandle(
-        ref,
-        () => {
-            const textInputRef = textInput.current;
-            if (!textInputRef) {
-                throw new Error('textInputRef is not available. This should never happen and indicates a developer error.');
-            }
-
-            return {
-                ...textInputRef,
-                // Overwrite clear with our custom implementation, which mimics how the native TextInput's clear method works
-                clear,
-                // We have to redefine these methods as they are inherited by prototype chain and are not accessible directly
-                blur: () => textInputRef.blur(),
-                focus: () => textInputRef.focus(),
-                get scrollTop() {
-                    return textInputRef.scrollTop;
-                },
-            };
-        },
-        [clear],
-    );
-
-    const handleKeyPress = useCallback(
-        (e: NativeSyntheticEvent<TextInputKeyPressEventData>) => {
-            // Prevent onKeyPress from being triggered if the Enter key is pressed while text is being composed
-            if (!onKeyPress || isEnterWhileComposition(e as unknown as KeyboardEvent)) {
-                return;
-            }
-
-            onKeyPress(e);
-        },
-        [onKeyPress],
-    );
-
-    const scrollStyleMemo = useMemo(() => {
-        if (shouldContainScroll) {
-            return isScrollBarVisible ? [styles.overflowScroll, styles.overscrollBehaviorContain] : styles.overflowHidden;
-        }
-        return styles.overflowAuto;
-    }, [shouldContainScroll, styles.overflowAuto, styles.overflowScroll, styles.overscrollBehaviorContain, styles.overflowHidden, isScrollBarVisible]);
-
-    const inputStyleMemo = useMemo(
-        () => [
-            StyleSheet.flatten([style, {outline: 'none'}]),
-            StyleUtils.getComposeTextAreaPadding(isComposerFullSize),
-            Browser.isMobileSafari() || Browser.isSafari() ? styles.rtlTextRenderForSafari : {},
-            scrollStyleMemo,
-            StyleUtils.getComposerMaxHeightStyle(maxLines, isComposerFullSize),
-            isComposerFullSize ? {height: '100%', maxHeight: 'none'} : undefined,
-            textContainsOnlyEmojis ? styles.onlyEmojisTextLineHeight : {},
-        ],
-
-        [style, styles.rtlTextRenderForSafari, styles.onlyEmojisTextLineHeight, scrollStyleMemo, StyleUtils, maxLines, isComposerFullSize, textContainsOnlyEmojis],
-    );
-
-    return (
-        <RNMarkdownTextInput
-            id={CONST.COMPOSER.NATIVE_ID}
-            autoComplete="off"
-            autoCorrect={!Browser.isMobileSafari()}
-            placeholderTextColor={theme.placeholderText}
-            ref={(el) => (textInput.current = el)}
-            selection={selection}
-            style={[inputStyleMemo]}
-            markdownStyle={markdownStyle}
-            value={value}
-            defaultValue={defaultValue}
-            autoFocus={autoFocus}
-            inputMode={showSoftInputOnFocus ? 'text' : 'none'}
-            /* eslint-disable-next-line react/jsx-props-no-spreading */
-            {...props}
-            onSelectionChange={addCursorPositionToSelectionChange}
-            onContentSizeChange={(e) => {
-                setPrevHeight(e.nativeEvent.contentSize.height);
-                updateIsFullComposerAvailable({maxLines, isComposerFullSize, isDisabled, setIsFullComposerAvailable}, e, styles);
-            }}
-            disabled={isDisabled}
-            onKeyPress={handleKeyPress}
-            addAuthTokenToImageURLCallback={addEncryptedAuthTokenToURL}
-            imagePreviewAuthRequiredURLs={imagePreviewAuthRequiredURLs}
-        />
-    );
-}
-
-Composer.displayName = 'Composer';
-
-export default React.forwardRef(Composer);
-=======
-export default Composer;
->>>>>>> ca942cad
+export default Composer;
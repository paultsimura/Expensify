--- conflicted
+++ resolved
@@ -79,11 +79,7 @@
     const textContainsOnlyEmojis = useMemo(() => EmojiUtils.containsOnlyEmojis(value ?? ''), [value]);
     const theme = useTheme();
     const styles = useThemeStyles();
-<<<<<<< HEAD
-    const markdownStyle = useMarkdownStyle(textContainsOnlyEmojis);
-=======
-    const markdownStyle = useMarkdownStyle(value, !isGroupPolicyReport ? ['mentionReport'] : []);
->>>>>>> 65db6506
+    const markdownStyle = useMarkdownStyle(textContainsOnlyEmojis, !isGroupPolicyReport ? ['mentionReport'] : []);
     const StyleUtils = useStyleUtils();
     const textRef = useRef<HTMLElement & RNText>(null);
     const textInput = useRef<AnimatedMarkdownTextInputRef | null>(null);

--- conflicted
+++ resolved
@@ -274,20 +274,6 @@
 
     useEffect(() => {
         setIsRendered(true);
-
-        return () => {
-<<<<<<< HEAD
-            unsubscribeFocus();
-            unsubscribeBlur();
-            document.removeEventListener('paste', handlePaste);
-=======
-            if (isReportActionCompose) {
-                return;
-            }
-            ReportActionComposeFocusManager.clear();
->>>>>>> 3666caa1
-        };
-        // eslint-disable-next-line react-compiler/react-compiler, react-hooks/exhaustive-deps
     }, []);
 
     const clear = useCallback(() => {

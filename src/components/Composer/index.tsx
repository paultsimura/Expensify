import type {MarkdownStyle} from '@expensify/react-native-live-markdown';
import lodashDebounce from 'lodash/debounce';
import type {BaseSyntheticEvent, ForwardedRef} from 'react';
import React, {useCallback, useEffect, useImperativeHandle, useMemo, useRef, useState} from 'react';
// eslint-disable-next-line no-restricted-imports
import type {NativeSyntheticEvent, TextInput, TextInputKeyPressEventData, TextInputSelectionChangeEventData} from 'react-native';
import {DeviceEventEmitter, StyleSheet} from 'react-native';
import type {AnimatedMarkdownTextInputRef} from '@components/RNMarkdownTextInput';
import RNMarkdownTextInput from '@components/RNMarkdownTextInput';
import useHtmlPaste from '@hooks/useHtmlPaste';
import useIsScrollBarVisible from '@hooks/useIsScrollBarVisible';
import useMarkdownStyle from '@hooks/useMarkdownStyle';
import useStyleUtils from '@hooks/useStyleUtils';
import useTheme from '@hooks/useTheme';
import useThemeStyles from '@hooks/useThemeStyles';
import addEncryptedAuthTokenToURL from '@libs/addEncryptedAuthTokenToURL';
import * as Browser from '@libs/Browser';
import updateIsFullComposerAvailable from '@libs/ComposerUtils/updateIsFullComposerAvailable';
import * as EmojiUtils from '@libs/EmojiUtils';
import * as FileUtils from '@libs/fileDownload/FileUtils';
import isEnterWhileComposition from '@libs/KeyboardShortcut/isEnterWhileComposition';
import CONST from '@src/CONST';
import type {ComposerProps} from './types';

const excludeNoStyles: Array<keyof MarkdownStyle> = [];
const excludeReportMentionStyle: Array<keyof MarkdownStyle> = ['mentionReport'];
const imagePreviewAuthRequiredURLs = [CONST.EXPENSIFY_URL, CONST.STAGING_EXPENSIFY_URL];

// Enable Markdown parsing.
// On web we like to have the Text Input field always focused so the user can easily type a new chat
function Composer(
    {
        value,
        defaultValue,
        maxLines = -1,
        onKeyPress = () => {},
        style,
        autoFocus = false,
        shouldCalculateCaretPosition = false,
        isDisabled = false,
        onClear = () => {},
        onPasteFile = () => {},
        onSelectionChange = () => {},
        setIsFullComposerAvailable = () => {},
        checkComposerVisibility = () => false,
        selection: selectionProp = {
            start: 0,
            end: 0,
        },
        isComposerFullSize = false,
        shouldContainScroll = true,
        isGroupPolicyReport = false,
        ...props
    }: ComposerProps,
    ref: ForwardedRef<TextInput | HTMLInputElement>,
) {
    const textContainsOnlyEmojis = useMemo(() => EmojiUtils.containsOnlyEmojis(value ?? ''), [value]);
    const theme = useTheme();
    const styles = useThemeStyles();
    const markdownStyle = useMarkdownStyle(value, !isGroupPolicyReport ? excludeReportMentionStyle : excludeNoStyles);
    const StyleUtils = useStyleUtils();
    const textInput = useRef<AnimatedMarkdownTextInputRef | null>(null);
    const [selection, setSelection] = useState<
        | {
              start: number;
              end?: number;
              positionX?: number;
              positionY?: number;
          }
        | undefined
    >({
        start: selectionProp.start,
        end: selectionProp.end,
    });
    const [isRendered, setIsRendered] = useState(false);
    const isScrollBarVisible = useIsScrollBarVisible(textInput, value ?? '');
    const [prevScroll, setPrevScroll] = useState<number | undefined>();
    const isReportFlatListScrolling = useRef(false);

    useEffect(() => {
        if (!!selection && selectionProp.start === selection.start && selectionProp.end === selection.end) {
            return;
        }
        setSelection(selectionProp);
        // eslint-disable-next-line react-compiler/react-compiler, react-hooks/exhaustive-deps
    }, [selectionProp]);

    /**
     *  Adds the cursor position to the selection change event.
     */
    const addCursorPositionToSelectionChange = (event: NativeSyntheticEvent<TextInputSelectionChangeEventData>) => {
        const webEvent = event as BaseSyntheticEvent<TextInputSelectionChangeEventData>;
        const sel = window.getSelection();
        if (shouldCalculateCaretPosition && isRendered && sel) {
            const range = sel.getRangeAt(0).cloneRange();
            range.collapse(true);
            const rect = range.getClientRects()[0] || range.startContainer.parentElement?.getClientRects()[0];
            const containerRect = textInput.current?.getBoundingClientRect();

            let x = 0;
            let y = 0;
            if (rect && containerRect) {
                x = rect.left - containerRect.left;
                y = rect.top - containerRect.top + (textInput?.current?.scrollTop ?? 0) - rect.height / 2;
            }

            const selectionValue = {
                start: webEvent.nativeEvent.selection.start,
                end: webEvent.nativeEvent.selection.end,
                positionX: x - CONST.SPACE_CHARACTER_WIDTH,
                positionY: y,
            };

            onSelectionChange({
                ...webEvent,
                nativeEvent: {
                    ...webEvent.nativeEvent,
                    selection: selectionValue,
                },
            });
            setSelection(selectionValue);
        } else {
            onSelectionChange(webEvent);
            setSelection(webEvent.nativeEvent.selection);
        }
    };

    /**
     * Check the paste event for an attachment, parse the data and call onPasteFile from props with the selected file,
     * Otherwise, convert pasted HTML to Markdown and set it on the composer.
     */
    const handlePaste = useCallback(
        (event: ClipboardEvent) => {
            const isVisible = checkComposerVisibility();
            const isFocused = textInput.current?.isFocused();
            const isContenteditableDivFocused = document.activeElement?.nodeName === 'DIV' && document.activeElement?.hasAttribute('contenteditable');

            if (!(isVisible || isFocused)) {
                return true;
            }

            if (textInput.current !== event.target && !(isContenteditableDivFocused && !event.clipboardData?.files.length)) {
                const eventTarget = event.target as HTMLInputElement | HTMLTextAreaElement | null;
                // To make sure the composer does not capture paste events from other inputs, we check where the event originated
                // If it did originate in another input, we return early to prevent the composer from handling the paste
                const isTargetInput = eventTarget?.nodeName === 'INPUT' || eventTarget?.nodeName === 'TEXTAREA' || eventTarget?.contentEditable === 'true';
                if (isTargetInput || (!isFocused && isContenteditableDivFocused && event.clipboardData?.files.length)) {
                    return true;
                }

                textInput.current?.focus();
            }

            event.preventDefault();

            const TEXT_HTML = 'text/html';

            const clipboardDataHtml = event.clipboardData?.getData(TEXT_HTML) ?? '';

            // If paste contains files, then trigger file management
            if (event.clipboardData?.files.length && event.clipboardData.files.length > 0) {
                // Prevent the default so we do not post the file name into the text box
                onPasteFile(event.clipboardData.files[0]);
                return true;
            }

            // If paste contains base64 image
            if (clipboardDataHtml?.includes(CONST.IMAGE_BASE64_MATCH)) {
                const domparser = new DOMParser();
                const pastedHTML = clipboardDataHtml;
                const embeddedImages = domparser.parseFromString(pastedHTML, TEXT_HTML)?.images;

                if (embeddedImages.length > 0 && embeddedImages[0].src) {
                    const src = embeddedImages[0].src;
                    const file = FileUtils.base64ToFile(src, 'image.png');
                    onPasteFile(file);
                    return true;
                }
            }

            // If paste contains image from Google Workspaces ex: Sheets, Docs, Slide, etc
            if (clipboardDataHtml?.includes(CONST.GOOGLE_DOC_IMAGE_LINK_MATCH)) {
                const domparser = new DOMParser();
                const pastedHTML = clipboardDataHtml;
                const embeddedImages = domparser.parseFromString(pastedHTML, TEXT_HTML).images;

                if (embeddedImages.length > 0 && embeddedImages[0]?.src) {
                    const src = embeddedImages[0].src;
                    if (src.includes(CONST.GOOGLE_DOC_IMAGE_LINK_MATCH)) {
                        fetch(src)
                            .then((response) => response.blob())
                            .then((blob) => {
                                const file = new File([blob], 'image.jpg', {type: 'image/jpeg'});
                                onPasteFile(file);
                            });
                        return true;
                    }
                }
            }
            return false;
        },
        [onPasteFile, checkComposerVisibility],
    );

    useEffect(() => {
        if (!textInput.current) {
            return;
        }
        const debouncedSetPrevScroll = lodashDebounce(() => {
            if (!textInput.current) {
                return;
            }
            setPrevScroll(textInput.current.scrollTop);
        }, 100);

        textInput.current.addEventListener('scroll', debouncedSetPrevScroll);
        return () => {
            textInput.current?.removeEventListener('scroll', debouncedSetPrevScroll);
        };
    }, []);

    useEffect(() => {
        const scrollingListener = DeviceEventEmitter.addListener(CONST.EVENTS.SCROLLING, (scrolling: boolean) => {
            isReportFlatListScrolling.current = scrolling;
        });

        return () => scrollingListener.remove();
    }, []);

    useEffect(() => {
        const handleWheel = (e: MouseEvent) => {
            if (isReportFlatListScrolling.current) {
                e.preventDefault();
                return;
            }
            e.stopPropagation();
        };
        textInput.current?.addEventListener('wheel', handleWheel, {passive: false});

        return () => {
            textInput.current?.removeEventListener('wheel', handleWheel);
        };
    }, []);

    useEffect(() => {
        if (!textInput.current || prevScroll === undefined) {
            return;
        }
        // eslint-disable-next-line react-compiler/react-compiler
        textInput.current.scrollTop = prevScroll;
        // eslint-disable-next-line react-compiler/react-compiler, react-hooks/exhaustive-deps
    }, [isComposerFullSize]);

    useHtmlPaste(textInput, handlePaste, true);

    useEffect(() => {
        setIsRendered(true);
    }, []);

    const clear = useCallback(() => {
        if (!textInput.current) {
            return;
        }

        const currentText = textInput.current.value;
        textInput.current.clear();

        // We need to reset the selection to 0,0 manually after clearing the text input on web
        const selectionEvent = {
            nativeEvent: {
                selection: {
                    start: 0,
                    end: 0,
                },
            },
        } as NativeSyntheticEvent<TextInputSelectionChangeEventData>;
        onSelectionChange(selectionEvent);
        setSelection({start: 0, end: 0});

        onClear(currentText);
    }, [onClear, onSelectionChange]);

    useImperativeHandle(
        ref,
        () => {
            const textInputRef = textInput.current;
            if (!textInputRef) {
                throw new Error('textInputRef is not available. This should never happen and indicates a developer error.');
            }

            return {
                ...textInputRef,
                // Overwrite clear with our custom implementation, which mimics how the native TextInput's clear method works
                clear,
                // We have to redefine these methods as they are inherited by prototype chain and are not accessible directly
                blur: () => textInputRef.blur(),
                focus: () => textInputRef.focus(),
                get scrollTop() {
                    return textInputRef.scrollTop;
                },
            };
        },
        [clear],
    );

    const handleKeyPress = useCallback(
        (e: NativeSyntheticEvent<TextInputKeyPressEventData>) => {
            // Prevent onKeyPress from being triggered if the Enter key is pressed while text is being composed
            if (!onKeyPress || isEnterWhileComposition(e as unknown as KeyboardEvent)) {
                return;
            }

            onKeyPress(e);
        },
        [onKeyPress],
    );

    const scrollStyleMemo = useMemo(() => {
        if (shouldContainScroll) {
            return isScrollBarVisible ? [styles.overflowScroll, styles.overscrollBehaviorContain] : styles.overflowHidden;
        }
        return styles.overflowAuto;
    }, [shouldContainScroll, styles.overflowAuto, styles.overflowScroll, styles.overscrollBehaviorContain, styles.overflowHidden, isScrollBarVisible]);

    const inputStyleMemo = useMemo(
        () => [
            StyleSheet.flatten([style, {outline: 'none'}]),
            StyleUtils.getComposeTextAreaPadding(isComposerFullSize),
            Browser.isMobileSafari() || Browser.isSafari() ? styles.rtlTextRenderForSafari : {},
            scrollStyleMemo,
            StyleUtils.getComposerMaxHeightStyle(maxLines, isComposerFullSize),
            isComposerFullSize ? {height: '100%', maxHeight: 'none'} : undefined,
            textContainsOnlyEmojis ? styles.onlyEmojisTextLineHeight : {},
        ],

        [style, styles.rtlTextRenderForSafari, styles.onlyEmojisTextLineHeight, scrollStyleMemo, StyleUtils, maxLines, isComposerFullSize, textContainsOnlyEmojis],
    );

    return (
<<<<<<< HEAD
        <RNMarkdownTextInput
            autoComplete="off"
            autoCorrect={!Browser.isMobileSafari()}
            placeholderTextColor={theme.placeholderText}
            ref={(el) => (textInput.current = el)}
            selection={selection}
            style={[inputStyleMemo]}
            markdownStyle={markdownStyle}
            value={value}
            defaultValue={defaultValue}
            autoFocus={autoFocus}
            /* eslint-disable-next-line react/jsx-props-no-spreading */
            {...props}
            onSelectionChange={addCursorPositionToSelectionChange}
            onContentSizeChange={(e) => {
                updateIsFullComposerAvailable({maxLines, isComposerFullSize, isDisabled, setIsFullComposerAvailable}, e, styles);
            }}
            disabled={isDisabled}
            onKeyPress={handleKeyPress}
            addAuthTokenToImageURLCallback={addEncryptedAuthTokenToURL}
            imagePreviewAuthRequiredURLs={imagePreviewAuthRequiredURLs}
        />
=======
        <>
            <RNMarkdownTextInput
                id={CONST.COMPOSER.NATIVE_ID}
                autoComplete="off"
                autoCorrect={!Browser.isMobileSafari()}
                placeholderTextColor={theme.placeholderText}
                ref={(el) => (textInput.current = el)}
                selection={selection}
                style={[inputStyleMemo]}
                markdownStyle={markdownStyle}
                value={value}
                defaultValue={defaultValue}
                autoFocus={autoFocus}
                /* eslint-disable-next-line react/jsx-props-no-spreading */
                {...props}
                onSelectionChange={addCursorPositionToSelectionChange}
                onContentSizeChange={(e) => {
                    setTextInputWidth(`${e.nativeEvent.contentSize.width}px`);
                    updateIsFullComposerAvailable({maxLines, isComposerFullSize, isDisabled, setIsFullComposerAvailable}, e, styles);
                }}
                disabled={isDisabled}
                onKeyPress={handleKeyPress}
            />
            {shouldCalculateCaretPosition && renderElementForCaretPosition}
        </>
>>>>>>> 36115be0
    );
}

Composer.displayName = 'Composer';

export default React.forwardRef(Composer);<|MERGE_RESOLUTION|>--- conflicted
+++ resolved
@@ -337,8 +337,8 @@
     );
 
     return (
-<<<<<<< HEAD
         <RNMarkdownTextInput
+            id={CONST.COMPOSER.NATIVE_ID}
             autoComplete="off"
             autoCorrect={!Browser.isMobileSafari()}
             placeholderTextColor={theme.placeholderText}
@@ -360,33 +360,6 @@
             addAuthTokenToImageURLCallback={addEncryptedAuthTokenToURL}
             imagePreviewAuthRequiredURLs={imagePreviewAuthRequiredURLs}
         />
-=======
-        <>
-            <RNMarkdownTextInput
-                id={CONST.COMPOSER.NATIVE_ID}
-                autoComplete="off"
-                autoCorrect={!Browser.isMobileSafari()}
-                placeholderTextColor={theme.placeholderText}
-                ref={(el) => (textInput.current = el)}
-                selection={selection}
-                style={[inputStyleMemo]}
-                markdownStyle={markdownStyle}
-                value={value}
-                defaultValue={defaultValue}
-                autoFocus={autoFocus}
-                /* eslint-disable-next-line react/jsx-props-no-spreading */
-                {...props}
-                onSelectionChange={addCursorPositionToSelectionChange}
-                onContentSizeChange={(e) => {
-                    setTextInputWidth(`${e.nativeEvent.contentSize.width}px`);
-                    updateIsFullComposerAvailable({maxLines, isComposerFullSize, isDisabled, setIsFullComposerAvailable}, e, styles);
-                }}
-                disabled={isDisabled}
-                onKeyPress={handleKeyPress}
-            />
-            {shouldCalculateCaretPosition && renderElementForCaretPosition}
-        </>
->>>>>>> 36115be0
     );
 }
 

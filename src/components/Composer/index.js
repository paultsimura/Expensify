--- conflicted
+++ resolved
@@ -488,20 +488,6 @@
 Composer.propTypes = propTypes;
 Composer.defaultProps = defaultProps;
 
-<<<<<<< HEAD
-export default compose(
-    withLocalize,
-    withNavigation,
-)(
-    React.forwardRef((props, ref) => (
-        <Composer
-            // eslint-disable-next-line react/jsx-props-no-spreading
-            {...props}
-            forwardedRef={ref}
-        />
-    )),
-);
-=======
 const ComposerWithRef = React.forwardRef((props, ref) => (
     <Composer
         // eslint-disable-next-line react/jsx-props-no-spreading
@@ -512,5 +498,4 @@
 
 ComposerWithRef.displayName = 'ComposerWithRef';
 
-export default compose(withLocalize, withWindowDimensions, withNavigation)(ComposerWithRef);
->>>>>>> 1c85ebeb
+export default compose(withLocalize, withNavigation)(ComposerWithRef);
--- conflicted
+++ resolved
@@ -3,6 +3,7 @@
 import PropTypes from 'prop-types';
 import _ from 'underscore';
 import ExpensiMark from 'expensify-common/lib/ExpensiMark';
+import { flushSync } from 'react-dom';
 import RNTextInput from '../RNTextInput';
 import withLocalize, {withLocalizePropTypes} from '../withLocalize';
 import Growl from '../../libs/Growl';
@@ -197,8 +198,8 @@
         try {
             document.execCommand('insertText', false, text);
             // Pointer will go out of sight when a large paragraph is pasted on the web. Refocusing the input keeps the cursor in view.
-            textInput.blur();
-            textInput.focus();
+            textInput.current.blur();
+            textInput.current.focus();
             // eslint-disable-next-line no-empty
         } catch (e) {}
     }, []);
@@ -208,7 +209,6 @@
      *
      * @param {String} html - pasted HTML
      */
-<<<<<<< HEAD
     const handlePastedHTML = useCallback(
         (html) => {
             const parser = new ExpensiMark();
@@ -216,42 +216,6 @@
         },
         [paste],
     );
-=======
-    handlePastedHTML(html) {
-        const parser = new ExpensiMark();
-        this.paste(parser.htmlToMarkdown(html));
-    }
-
-    /**
-     * Check the paste event for an attachment, parse the data and call onPasteFile from props with the selected file,
-     * Otherwise, convert pasted HTML to Markdown and set it on the composer.
-     *
-     * @param {ClipboardEvent} event
-     */
-    handlePaste(event) {
-        event.preventDefault();
-
-        const isVisible = this.props.checkComposerVisibility();
-        const isFocused = this.textInput.isFocused();
-
-        if (!(isVisible || isFocused)) {
-            return;
-        }
-
-        if (this.textInput.id !== event.target.id) {
-            return;
-        }
-
-        const {files, types} = event.clipboardData;
-        const TEXT_HTML = 'text/html';
-
-        // If paste contains files, then trigger file management
-        if (files.length > 0) {
-            // Prevent the default so we do not post the file name into the text box
-            this.props.onPasteFile(event.clipboardData.files[0]);
-            return;
-        }
->>>>>>> a426cca7
 
 /**
  * Check the paste event for an attachment, parse the data and call onPasteFile from props with the selected file,
@@ -261,72 +225,82 @@
  */
     const handlePaste = useCallback(
         (event) => {
-            event.preventDefault();
-            if (!props.checkComposerVisibility()) {
-                return;
-            }
-
-            const {files, types} = event.clipboardData;
-            const TEXT_HTML = 'text/html';
-
-            // If paste contains files, then trigger file management
-            if (files.length > 0) {
-                // Prevent the default so we do not post the file name into the text box
-                props.onPasteFile(event.clipboardData.files[0]);
-                return;
-            }
-            // If paste contains HTML
-            if (types.includes(TEXT_HTML)) {
-                const pastedHTML = event.clipboardData.getData(TEXT_HTML);
-
-                const domparser = new DOMParser();
-                const embeddedImages = domparser.parseFromString(pastedHTML, TEXT_HTML).images;
-
-                // If HTML has img tag, then fetch images from it.
-                if (embeddedImages.length > 0 && embeddedImages[0].src) {
-                    // If HTML has emoji, then treat this as plain text.
-                    if (embeddedImages[0].dataset && embeddedImages[0].dataset.stringifyType === 'emoji') {
-                        const plainText = event.clipboardData.getData('text/plain');
-                        paste(plainText);
-                        return;
-                    }
-                    fetch(embeddedImages[0].src)
-                        .then((response) => {
-                            if (!response.ok) {
-                                throw Error(response.statusText);
-                            }
-                            return response.blob();
-                        })
-                        .then((x) => {
-                            const extension = IMAGE_EXTENSIONS[x.type];
-                            if (!extension) {
-                                throw new Error(props.translate('composer.noExtensionFoundForMimeType'));
-                            }
-
-                            return new File([x], `pasted_image.${extension}`, {});
-                        })
-                        .then(props.onPasteFile)
-                        .catch(() => {
-                            const errorDesc = props.translate('composer.problemGettingImageYouPasted');
-                            Growl.error(errorDesc);
-
-                            /*
-                             * Since we intercepted the user-triggered paste event to check for attachments,
-                             * we need to manually set the value and call the `onChangeText` handler.
-                             * Synthetically-triggered paste events do not affect the document's contents.
-                             * See https://developer.mozilla.org/en-US/docs/Web/API/Element/paste_event for more details.
-                             */
-                            handlePastedHTML(pastedHTML);
-                        });
-                    return;
-                }
-
-                handlePastedHTML(pastedHTML);
-                return;
-            }
-            const plainText = event.clipboardData.getData('text/plain');
-
-            paste(plainText);
+          const isVisible = props.checkComposerVisibility();
+          const isFocused = textInput.current.isFocused();
+  
+          if (!(isVisible || isFocused)) {
+              return;
+          }
+  
+          if (textInput.current !== event.target) {
+              return;
+          }
+  
+          event.preventDefault();
+  
+          const {files, types} = event.clipboardData;
+          const TEXT_HTML = 'text/html';
+  
+          // If paste contains files, then trigger file management
+          if (files.length > 0) {
+              // Prevent the default so we do not post the file name into the text box
+              props.onPasteFile(event.clipboardData.files[0]);
+              return;
+          }
+  
+          // If paste contains HTML
+          if (types.includes(TEXT_HTML)) {
+              const pastedHTML = event.clipboardData.getData(TEXT_HTML);
+  
+              const domparser = new DOMParser();
+              const embeddedImages = domparser.parseFromString(pastedHTML, TEXT_HTML).images;
+  
+              // If HTML has img tag, then fetch images from it.
+              if (embeddedImages.length > 0 && embeddedImages[0].src) {
+                  // If HTML has emoji, then treat this as plain text.
+                  if (embeddedImages[0].dataset && embeddedImages[0].dataset.stringifyType === 'emoji') {
+                      const plainText = event.clipboardData.getData('text/plain');
+                      paste(plainText);
+                      return;
+                  }
+                  fetch(embeddedImages[0].src)
+                      .then((response) => {
+                          if (!response.ok) {
+                              throw Error(response.statusText);
+                          }
+                          return response.blob();
+                      })
+                      .then((x) => {
+                          const extension = IMAGE_EXTENSIONS[x.type];
+                          if (!extension) {
+                              throw new Error(props.translate('composer.noExtensionFoundForMimeType'));
+                          }
+  
+                          return new File([x], `pasted_image.${extension}`, {});
+                      })
+                      .then(props.onPasteFile)
+                      .catch(() => {
+                          const errorDesc = props.translate('composer.problemGettingImageYouPasted');
+                          Growl.error(errorDesc);
+  
+                          /*
+                           * Since we intercepted the user-triggered paste event to check for attachments,
+                           * we need to manually set the value and call the `onChangeText` handler.
+                           * Synthetically-triggered paste events do not affect the document's contents.
+                           * See https://developer.mozilla.org/en-US/docs/Web/API/Element/paste_event for more details.
+                           */
+                          handlePastedHTML(pastedHTML);
+                      });
+                  return;
+              }
+  
+              handlePastedHTML(pastedHTML);
+              return;
+          }
+  
+          const plainText = event.clipboardData.getData('text/plain');
+  
+          paste(plainText);
         },
         [props.onPasteFile, props.translate, paste, handlePastedHTML],
     );
@@ -417,7 +391,7 @@
             unsubscribeFocus();
             unsubscribeBlur();
             document.removeEventListener('paste', handlePaste);
-            textInput.removeEventListener('wheel', handleWheel);
+            textInput.current?.removeEventListener('wheel', handleWheel);
         };
     }, []);
 
@@ -441,7 +415,6 @@
                 >
                     {`${caretContent}`}
                 </Text>
-<<<<<<< HEAD
             </Text>
         </View>
     );
@@ -461,6 +434,7 @@
                     // We are hiding the scrollbar to prevent it from reducing the text input width,
                     // so we can get the correct scroll height while calculating the number of lines.
                     numberOfLines < props.maxLines ? styles.overflowHidden : {},
+                    StyleUtils.getComposeTextAreaPadding(props.numberOfLines),
                 ]}
                 /* eslint-disable-next-line react/jsx-props-no-spreading */
                 {...props}
@@ -472,40 +446,6 @@
             {props.shouldCalculateCaretPosition && renderElementForCaretPosition}
         </>
     );
-=======
-            </View>
-        );
-
-        // We're disabling autoCorrect for iOS Safari until Safari fixes this issue. See https://github.com/Expensify/App/issues/8592
-        return (
-            <>
-                <RNTextInput
-                    autoComplete="off"
-                    autoCorrect={!Browser.isMobileSafari()}
-                    placeholderTextColor={themeColors.placeholderText}
-                    ref={(el) => (this.textInput = el)}
-                    selection={this.state.selection}
-                    onChange={this.shouldCallUpdateNumberOfLines}
-                    style={[
-                        propStyles,
-
-                        // We are hiding the scrollbar to prevent it from reducing the text input width,
-                        // so we can get the correct scroll height while calculating the number of lines.
-                        this.state.numberOfLines < this.props.maxLines ? styles.overflowHidden : {},
-                        StyleUtils.getComposeTextAreaPadding(this.props.numberOfLines),
-                    ]}
-                    /* eslint-disable-next-line react/jsx-props-no-spreading */
-                    {...propsWithoutStyles}
-                    onSelectionChange={this.addCursorPositionToSelectionChange}
-                    numberOfLines={this.state.numberOfLines}
-                    disabled={this.props.isDisabled}
-                    onKeyPress={this.handleKeyPress}
-                />
-                {this.props.shouldCalculateCaretPosition && renderElementForCaretPosition}
-            </>
-        );
-    }
->>>>>>> a426cca7
 }
 
 Composer.propTypes = propTypes;

--- conflicted
+++ resolved
@@ -18,11 +18,8 @@
 import CONST from '../../CONST';
 import withNavigation from '../withNavigation';
 import ReportActionComposeFocusManager from '../../libs/ReportActionComposeFocusManager';
-<<<<<<< HEAD
 import useWindowDimensions from '../../hooks/useWindowDimensions';
-=======
 import * as DeviceCapabilities from '../../libs/DeviceCapabilities';
->>>>>>> 2d529293
 
 const propTypes = {
     /** Maximum number of lines in the text input */

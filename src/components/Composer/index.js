--- conflicted
+++ resolved
@@ -18,8 +18,8 @@
 import isEnterWhileComposition from '../../libs/KeyboardShortcut/isEnterWhileComposition';
 import CONST from '../../CONST';
 import withNavigation from '../withNavigation';
-import ReportActionComposeFocusManager from '../../libs/ReportActionComposeFocusManager';
-import willBlurTextInputOnTapOutside from '../../libs/willBlurTextInputOnTapOutside';
+import ReportActionComposeFocusManager from "../../libs/ReportActionComposeFocusManager";
+import willBlurTextInputOnTapOutside from "../../libs/willBlurTextInputOnTapOutside";
 
 const propTypes = {
     /** Maximum number of lines in the text input */
@@ -125,31 +125,8 @@
     // Find the index of the next space or new line character
     const spaceIndex = substr.search(/[ \n]/);
 
-<<<<<<< HEAD
-        this.state = {
-            numberOfLines: props.numberOfLines,
-            selection: {
-                start: initialValue.length,
-                end: initialValue.length,
-            },
-            valueBeforeCaret: '',
-        };
-
-        this.paste = this.paste.bind(this);
-        this.handleKeyPress = this.handleKeyPress.bind(this);
-        this.handlePaste = this.handlePaste.bind(this);
-        this.handlePastedHTML = this.handlePastedHTML.bind(this);
-        this.handleWheel = this.handleWheel.bind(this);
-        this.shouldCallUpdateNumberOfLines = this.shouldCallUpdateNumberOfLines.bind(this);
-        this.addCursorPositionToSelectionChange = this.addCursorPositionToSelectionChange.bind(this);
-        this.textRef = React.createRef(null);
-        this.unsubscribeBlur = () => null;
-        this.unsubscribeFocus = () => null;
-        this.willBlurTextInputOnTapOutside = willBlurTextInputOnTapOutside();
-=======
     if (spaceIndex === -1) {
         return substr;
->>>>>>> 38ed41f7
     }
 
     // If there is a space or new line, return the substring up to the space or new line
@@ -184,6 +161,8 @@
 }) {
     const textRef = useRef(null);
     const textInput = useRef(null);
+    const willBlurTextInputOnTapOutsideRef= useRef();
+    willBlurTextInputOnTapOutsideRef.current = willBlurTextInputOnTapOutside();
     const initialValue = defaultValue ? `${defaultValue}` : `${value || ''}`;
     const [numberOfLines, setNumberOfLines] = useState(numberOfLinesProp);
     const [selection, setSelection] = useState({
@@ -436,52 +415,6 @@
                 >
                     {`${caretContent}`}
                 </Text>
-<<<<<<< HEAD
-            </View>
-        );
-
-        // We're disabling autoCorrect for iOS Safari until Safari fixes this issue. See https://github.com/Expensify/App/issues/8592
-        return (
-            <>
-                <RNTextInput
-                    autoComplete="off"
-                    autoCorrect={!Browser.isMobileSafari()}
-                    placeholderTextColor={themeColors.placeholderText}
-                    ref={(el) => (this.textInput = el)}
-                    selection={this.state.selection}
-                    onChange={this.shouldCallUpdateNumberOfLines}
-                    style={[
-                        propStyles,
-
-                        // We are hiding the scrollbar to prevent it from reducing the text input width,
-                        // so we can get the correct scroll height while calculating the number of lines.
-                        this.state.numberOfLines < this.props.maxLines ? styles.overflowHidden : {},
-                        StyleUtils.getComposeTextAreaPadding(this.props.numberOfLines),
-                    ]}
-                    /* eslint-disable-next-line react/jsx-props-no-spreading */
-                    {...propsWithoutStyles}
-                    onSelectionChange={this.addCursorPositionToSelectionChange}
-                    numberOfLines={this.state.numberOfLines}
-                    disabled={this.props.isDisabled}
-                    onKeyPress={this.handleKeyPress}
-                    onFocus={(e) => {
-                        ReportActionComposeFocusManager.onComposerFocus(() => {
-                            if (!this.willBlurTextInputOnTapOutside || !this.textInput) {
-                                return;
-                            }
-
-                            this.textInput.focus();
-                        });
-                        if (this.props.onFocus) {
-                            this.props.onFocus(e);
-                        }
-                    }}
-                />
-                {this.props.shouldCalculateCaretPosition && renderElementForCaretPosition}
-            </>
-        );
-    }
-=======
             </Text>
         </View>
     );
@@ -517,11 +450,22 @@
                 numberOfLines={numberOfLines}
                 disabled={isDisabled}
                 onKeyPress={handleKeyPress}
+                onFocus={(e) => {
+                    ReportActionComposeFocusManager.onComposerFocus(() => {
+                        if (!willBlurTextInputOnTapOutsideRef.current || !textInput.current) {
+                            return;
+                        }
+
+                        textInput.current.focus();
+                    });
+                    if (props.onFocus) {
+                        props.onFocus(e);
+                    }
+                }}
             />
             {shouldCalculateCaretPosition && renderElementForCaretPosition}
         </>
     );
->>>>>>> 38ed41f7
 }
 
 Composer.propTypes = propTypes;

--- conflicted
+++ resolved
@@ -38,13 +38,11 @@
     /** Render custom subtitle */
     CustomSubtitle?: React.ReactElement;
 
-<<<<<<< HEAD
     /** Determines how the image should be resized to fit its container */
     contentFitImage?: ImageContentFit;
-=======
+
     /** Additional styles to apply to the container */
     containerStyle?: StyleProp<ViewStyle>;
->>>>>>> d3e5071a
 };
 
 type BlockingViewIconProps = {
@@ -90,11 +88,8 @@
     animationStyles = [],
     animationWebStyle = {},
     CustomSubtitle,
-<<<<<<< HEAD
     contentFitImage,
-=======
     containerStyle,
->>>>>>> d3e5071a
 }: BlockingViewProps) {
     const styles = useThemeStyles();
     const {translate} = useLocalize();

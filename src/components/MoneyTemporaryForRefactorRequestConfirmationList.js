--- conflicted
+++ resolved
@@ -1,10 +1,7 @@
 import {useIsFocused} from '@react-navigation/native';
 import {format} from 'date-fns';
-<<<<<<< HEAD
 import {isUndefined} from 'lodash';
-=======
 import Str from 'expensify-common/lib/str';
->>>>>>> 9411a081
 import lodashGet from 'lodash/get';
 import PropTypes from 'prop-types';
 import React, {useCallback, useEffect, useMemo, useReducer, useRef, useState} from 'react';

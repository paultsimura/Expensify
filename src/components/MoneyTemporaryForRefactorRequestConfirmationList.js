import {useIsFocused} from '@react-navigation/native';
import {format} from 'date-fns';
import lodashGet from 'lodash/get';
import PropTypes from 'prop-types';
import React, {useCallback, useEffect, useMemo, useReducer, useRef, useState} from 'react';
import {View} from 'react-native';
import {withOnyx} from 'react-native-onyx';
import _ from 'underscore';
import useLocalize from '@hooks/useLocalize';
import usePermissions from '@hooks/usePermissions';
import useTheme from '@hooks/useTheme';
import useThemeStyles from '@hooks/useThemeStyles';
import compose from '@libs/compose';
import * as CurrencyUtils from '@libs/CurrencyUtils';
import DistanceRequestUtils from '@libs/DistanceRequestUtils';
import * as IOUUtils from '@libs/IOUUtils';
import Log from '@libs/Log';
import * as MoneyRequestUtils from '@libs/MoneyRequestUtils';
import Navigation from '@libs/Navigation/Navigation';
import * as OptionsListUtils from '@libs/OptionsListUtils';
import * as PolicyUtils from '@libs/PolicyUtils';
import * as ReceiptUtils from '@libs/ReceiptUtils';
import * as ReportUtils from '@libs/ReportUtils';
import playSound, {SOUNDS} from '@libs/Sound';
import * as TransactionUtils from '@libs/TransactionUtils';
import * as IOU from '@userActions/IOU';
import CONST from '@src/CONST';
import ONYXKEYS from '@src/ONYXKEYS';
import ROUTES from '@src/ROUTES';
import Button from './Button';
import ButtonWithDropdownMenu from './ButtonWithDropdownMenu';
import categoryPropTypes from './categoryPropTypes';
import ConfirmedRoute from './ConfirmedRoute';
import FormHelpMessage from './FormHelpMessage';
import * as Expensicons from './Icon/Expensicons';
import Image from './Image';
import MenuItemWithTopDescription from './MenuItemWithTopDescription';
import optionPropTypes from './optionPropTypes';
import OptionsSelector from './OptionsSelector';
import ReceiptEmptyState from './ReceiptEmptyState';
import SettlementButton from './SettlementButton';
import Switch from './Switch';
import tagPropTypes from './tagPropTypes';
import taxPropTypes from './taxPropTypes';
import Text from './Text';
import transactionPropTypes from './transactionPropTypes';
import withCurrentUserPersonalDetails, {withCurrentUserPersonalDetailsDefaultProps, withCurrentUserPersonalDetailsPropTypes} from './withCurrentUserPersonalDetails';

const propTypes = {
    /** Callback to inform parent modal of success */
    onConfirm: PropTypes.func,

    /** Callback to parent modal to send money */
    onSendMoney: PropTypes.func,

    /** Callback to inform a participant is selected */
    onSelectParticipant: PropTypes.func,

    /** Should we request a single or multiple participant selection from user */
    hasMultipleParticipants: PropTypes.bool.isRequired,

    /** IOU amount */
    iouAmount: PropTypes.number.isRequired,

    /** IOU comment */
    iouComment: PropTypes.string,

    /** IOU currency */
    iouCurrencyCode: PropTypes.string,

    /** IOU type */
    iouType: PropTypes.string,

    /** IOU date */
    iouCreated: PropTypes.string,

    /** IOU merchant */
    iouMerchant: PropTypes.string,

    /** IOU category */
    iouCategory: PropTypes.string,

    /** IOU tag */
    iouTag: PropTypes.string,

    /** IOU isBillable */
    iouIsBillable: PropTypes.bool,

    /** Callback to toggle the billable state */
    onToggleBillable: PropTypes.func,

    /** Selected participants from MoneyRequestModal with login / accountID */
    selectedParticipants: PropTypes.arrayOf(optionPropTypes).isRequired,

    /** Payee of the money request with login */
    payeePersonalDetails: optionPropTypes,

    /** Can the participants be modified or not */
    canModifyParticipants: PropTypes.bool,

    /** Should the list be read only, and not editable? */
    isReadOnly: PropTypes.bool,

    /** Whether the money request is a scan request */
    isScanRequest: PropTypes.bool,

    /** Depending on expense report or personal IOU report, respective bank account route */
    bankAccountRoute: PropTypes.string,

    ...withCurrentUserPersonalDetailsPropTypes,

    /** Current user session */
    session: PropTypes.shape({
        email: PropTypes.string.isRequired,
    }),

    /** The policyID of the request */
    policyID: PropTypes.string,

    /** The reportID of the request */
    reportID: PropTypes.string,

    /** File path of the receipt */
    receiptPath: PropTypes.string,

    /** File name of the receipt */
    receiptFilename: PropTypes.string,

    /** List styles for OptionsSelector */
    listStyles: PropTypes.oneOfType([PropTypes.arrayOf(PropTypes.object), PropTypes.object]),

    /** ID of the transaction that represents the money request */
    transactionID: PropTypes.string,

    /** Unit and rate used for if the money request is a distance request */
    mileageRate: PropTypes.shape({
        /** Unit used to represent distance */
        unit: PropTypes.oneOf([CONST.CUSTOM_UNITS.DISTANCE_UNIT_MILES, CONST.CUSTOM_UNITS.DISTANCE_UNIT_KILOMETERS]),

        /** Rate used to calculate the distance request amount */
        rate: PropTypes.number,

        /** The currency of the rate */
        currency: PropTypes.string,
    }),

    /** Whether the money request is a distance request */
    isDistanceRequest: PropTypes.bool,

    /** Whether we're editing a split bill */
    isEditingSplitBill: PropTypes.bool,

    /** Whether we should show the amount, date, and merchant fields. */
    shouldShowSmartScanFields: PropTypes.bool,

    /** A flag for verifying that the current report is a sub-report of a workspace chat */
    isPolicyExpenseChat: PropTypes.bool,

    /* Onyx Props */
    /** Collection of categories attached to a policy */
    policyCategories: PropTypes.objectOf(categoryPropTypes),

    /** Collection of tags attached to a policy */
    policyTags: tagPropTypes,

    /* Onyx Props */
    /** Collection of tax rates attached to a policy */
    policyTaxRates: taxPropTypes,

    /** Transaction that represents the money request */
    transaction: transactionPropTypes,
};

const defaultProps = {
    onConfirm: () => {},
    onSendMoney: () => {},
    onSelectParticipant: () => {},
    iouType: CONST.IOU.TYPE.REQUEST,
    iouCategory: '',
    iouTag: '',
    iouIsBillable: false,
    onToggleBillable: () => {},
    payeePersonalDetails: null,
    canModifyParticipants: false,
    isReadOnly: false,
    bankAccountRoute: '',
    session: {
        email: null,
    },
    policyID: '',
    reportID: '',
    ...withCurrentUserPersonalDetailsDefaultProps,
    receiptPath: '',
    receiptFilename: '',
    listStyles: [],
    policyCategories: {},
    policyTags: {},
    transactionID: '',
    transaction: {},
    mileageRate: {unit: CONST.CUSTOM_UNITS.DISTANCE_UNIT_MILES, rate: 0, currency: 'USD'},
    isDistanceRequest: false,
    shouldShowSmartScanFields: true,
    isPolicyExpenseChat: false,
    policyTaxRates: {},
};

function MoneyTemporaryForRefactorRequestConfirmationList({
    bankAccountRoute,
    canModifyParticipants,
    currentUserPersonalDetails,
    hasMultipleParticipants,
    hasSmartScanFailed,
    iouAmount,
    iouCategory,
    iouComment,
    iouCreated,
    iouCurrencyCode,
    iouIsBillable,
    iouMerchant,
    iouTag,
    iouType,
    isDistanceRequest,
    isEditingSplitBill,
    isPolicyExpenseChat,
    isReadOnly,
    isScanRequest,
    listStyles,
    mileageRate,
    onConfirm,
    onSelectParticipant,
    onSendMoney,
    onToggleBillable,
    payeePersonalDetails,
    policy,
    policyCategories,
    policyID,
    policyTags,
    receiptFilename,
    receiptPath,
    reportActionID,
    reportID,
    selectedParticipants: pickedParticipants,
    session: {accountID},
    shouldShowSmartScanFields,
    transaction,
    policyTaxRates,
}) {
    const theme = useTheme();
    const styles = useThemeStyles();
    const {translate, toLocaleDigit} = useLocalize();
    const {canUseViolations} = usePermissions();

    const isTypeRequest = iouType === CONST.IOU.TYPE.REQUEST;
    const isTypeSplit = iouType === CONST.IOU.TYPE.SPLIT;
    const isTypeSend = iouType === CONST.IOU.TYPE.SEND;

    const {unit, rate, currency} = mileageRate;
    const distance = lodashGet(transaction, 'routes.route0.distance', 0);
    const shouldCalculateDistanceAmount = isDistanceRequest && iouAmount === 0;

    // A flag for showing the categories field
    const shouldShowCategories = isPolicyExpenseChat && (iouCategory || OptionsListUtils.hasEnabledOptions(_.values(policyCategories)));

    // A flag and a toggler for showing the rest of the form fields
    const [shouldExpandFields, toggleShouldExpandFields] = useReducer((state) => !state, false);

    // Do not hide fields in case of send money request
    const shouldShowAllFields = isDistanceRequest || shouldExpandFields || !shouldShowSmartScanFields || isTypeSend || isEditingSplitBill;

    const shouldShowDate = shouldShowSmartScanFields || isDistanceRequest;
    const shouldShowMerchant = shouldShowSmartScanFields && !isDistanceRequest;

    // Fetches the first tag list of the policy
    const policyTag = PolicyUtils.getTag(policyTags);
    const policyTagList = lodashGet(policyTag, 'tags', {});
    const policyTagListName = lodashGet(policyTag, 'name', translate('common.tag'));

    // A flag for showing the tags field
    const shouldShowTags = isPolicyExpenseChat && OptionsListUtils.hasEnabledOptions(_.values(policyTagList));

    // A flag for showing tax rate
    const shouldShowTax = isPolicyExpenseChat && policy && policy.isTaxTrackingEnabled;

    // A flag for showing the billable field
    const shouldShowBillable = !lodashGet(policy, 'disabledFields.defaultBillable', true);

    const hasRoute = TransactionUtils.hasRoute(transaction);
    const isDistanceRequestWithPendingRoute = isDistanceRequest && (!hasRoute || !rate);
    const formattedAmount = isDistanceRequestWithPendingRoute
        ? ''
        : CurrencyUtils.convertToDisplayString(
              shouldCalculateDistanceAmount ? DistanceRequestUtils.getDistanceRequestAmount(distance, unit, rate) : iouAmount,
              isDistanceRequest ? currency : iouCurrencyCode,
          );
    const formattedTaxAmount = CurrencyUtils.convertToDisplayString(transaction.taxAmount, iouCurrencyCode);

    const defaultTaxKey = policyTaxRates.defaultExternalID;
    const defaultTaxName = (defaultTaxKey && `${policyTaxRates.taxes[defaultTaxKey].name} (${policyTaxRates.taxes[defaultTaxKey].value}) • ${translate('common.default')}`) || '';
    const taxRateTitle = (transaction.taxRate && transaction.taxRate.text) || defaultTaxName;

    const isFocused = useIsFocused();
    const [formError, setFormError] = useState('');

    const [didConfirm, setDidConfirm] = useState(false);
    const [didConfirmSplit, setDidConfirmSplit] = useState(false);

    const [merchantError, setMerchantError] = useState(false);

    const shouldDisplayFieldError = useMemo(() => {
        if (!isEditingSplitBill) {
            return false;
        }

        return (hasSmartScanFailed && TransactionUtils.hasMissingSmartscanFields(transaction)) || (didConfirmSplit && TransactionUtils.areRequiredFieldsEmpty(transaction));
    }, [isEditingSplitBill, hasSmartScanFailed, transaction, didConfirmSplit]);

    const isMerchantEmpty = !iouMerchant || iouMerchant === CONST.TRANSACTION.PARTIAL_TRANSACTION_MERCHANT;
    const isMerchantRequired = isPolicyExpenseChat && !isScanRequest && shouldShowMerchant;

    const isCategoryRequired = canUseViolations && Boolean(policy.requiresCategory);
    const isTagRequired = canUseViolations && Boolean(policy.requiresTag);

    useEffect(() => {
        if ((!isMerchantRequired && isMerchantEmpty) || !merchantError) {
            return;
        }
        if (!isMerchantEmpty && merchantError) {
            setMerchantError(false);
            if (formError === 'iou.error.invalidMerchant') {
                setFormError('');
            }
        }
    }, [formError, isMerchantEmpty, merchantError, isMerchantRequired]);

    useEffect(() => {
        if (shouldDisplayFieldError && hasSmartScanFailed) {
            setFormError('iou.receiptScanningFailed');
            return;
        }
        if (shouldDisplayFieldError && didConfirmSplit) {
            setFormError('iou.error.genericSmartscanFailureMessage');
            return;
        }
        if (merchantError) {
            setFormError('iou.error.invalidMerchant');
            return;
        }
        // reset the form error whenever the screen gains or loses focus
        setFormError('');
    }, [isFocused, transaction, shouldDisplayFieldError, hasSmartScanFailed, didConfirmSplit, isMerchantRequired, merchantError]);

    useEffect(() => {
        if (!shouldCalculateDistanceAmount) {
            return;
        }

        const amount = DistanceRequestUtils.getDistanceRequestAmount(distance, unit, rate);
        IOU.setMoneyRequestAmount_temporaryForRefactor(transaction.transactionID, amount, currency);
    }, [shouldCalculateDistanceAmount, distance, rate, unit, transaction, currency]);

    /**
     * Returns the participants with amount
     * @param {Array} participants
     * @returns {Array}
     */
    const getParticipantsWithAmount = useCallback(
        (participantsList) => {
            const amount = IOUUtils.calculateAmount(participantsList.length, iouAmount, iouCurrencyCode);
            return OptionsListUtils.getIOUConfirmationOptionsFromParticipants(participantsList, amount > 0 ? CurrencyUtils.convertToDisplayString(amount, iouCurrencyCode) : '');
        },
        [iouAmount, iouCurrencyCode],
    );

    // If completing a split bill fails, set didConfirm to false to allow the user to edit the fields again
    if (isEditingSplitBill && didConfirm) {
        setDidConfirm(false);
    }

    const splitOrRequestOptions = useMemo(() => {
        let text;
        if (isTypeSplit && iouAmount === 0) {
            text = translate('iou.split');
        } else if ((receiptPath && isTypeRequest) || isDistanceRequestWithPendingRoute) {
            text = translate('iou.request');
            if (iouAmount !== 0) {
                text = translate('iou.requestAmount', {amount: formattedAmount});
            }
        } else {
            const translationKey = isTypeSplit ? 'iou.splitAmount' : 'iou.requestAmount';
            text = translate(translationKey, {amount: formattedAmount});
        }
        return [
            {
                text: text[0].toUpperCase() + text.slice(1),
                value: iouType,
            },
        ];
    }, [isTypeSplit, isTypeRequest, iouType, iouAmount, receiptPath, formattedAmount, isDistanceRequestWithPendingRoute, translate]);

    const selectedParticipants = useMemo(() => _.filter(pickedParticipants, (participant) => participant.selected), [pickedParticipants]);
    const personalDetailsOfPayee = useMemo(() => payeePersonalDetails || currentUserPersonalDetails, [payeePersonalDetails, currentUserPersonalDetails]);
    const userCanModifyParticipants = useRef(!isReadOnly && canModifyParticipants && hasMultipleParticipants);
    useEffect(() => {
        userCanModifyParticipants.current = !isReadOnly && canModifyParticipants && hasMultipleParticipants;
    }, [isReadOnly, canModifyParticipants, hasMultipleParticipants]);
    const shouldDisablePaidBySection = userCanModifyParticipants.current;

    const optionSelectorSections = useMemo(() => {
        const sections = [];
        const unselectedParticipants = _.filter(pickedParticipants, (participant) => !participant.selected);
        if (hasMultipleParticipants) {
            const formattedSelectedParticipants = getParticipantsWithAmount(selectedParticipants);
            let formattedParticipantsList = _.union(formattedSelectedParticipants, unselectedParticipants);

            if (!userCanModifyParticipants.current) {
                formattedParticipantsList = _.map(formattedParticipantsList, (participant) => ({
                    ...participant,
                    isDisabled: ReportUtils.isOptimisticPersonalDetail(participant.accountID),
                }));
            }

            const myIOUAmount = IOUUtils.calculateAmount(selectedParticipants.length, iouAmount, iouCurrencyCode, true);
            const formattedPayeeOption = OptionsListUtils.getIOUConfirmationOptionsFromPayeePersonalDetail(
                personalDetailsOfPayee,
                iouAmount > 0 ? CurrencyUtils.convertToDisplayString(myIOUAmount, iouCurrencyCode) : '',
            );

            sections.push(
                {
                    title: translate('moneyRequestConfirmationList.paidBy'),
                    data: [formattedPayeeOption],
                    shouldShow: true,
                    indexOffset: 0,
                    isDisabled: shouldDisablePaidBySection,
                },
                {
                    title: translate('moneyRequestConfirmationList.splitWith'),
                    data: formattedParticipantsList,
                    shouldShow: true,
                    indexOffset: 1,
                },
            );
        } else {
            const formattedSelectedParticipants = _.map(selectedParticipants, (participant) => ({
                ...participant,
                isDisabled: ReportUtils.isOptimisticPersonalDetail(participant.accountID),
            }));
            sections.push({
                title: translate('common.to'),
                data: formattedSelectedParticipants,
                shouldShow: true,
                indexOffset: 0,
            });
        }
        return sections;
    }, [
        selectedParticipants,
        pickedParticipants,
        hasMultipleParticipants,
        iouAmount,
        iouCurrencyCode,
        getParticipantsWithAmount,
        personalDetailsOfPayee,
        translate,
        shouldDisablePaidBySection,
        userCanModifyParticipants,
    ]);

    const selectedOptions = useMemo(() => {
        if (!hasMultipleParticipants) {
            return [];
        }
        return [...selectedParticipants, OptionsListUtils.getIOUConfirmationOptionsFromPayeePersonalDetail(personalDetailsOfPayee)];
    }, [selectedParticipants, hasMultipleParticipants, personalDetailsOfPayee]);

    useEffect(() => {
        if (!isDistanceRequest) {
            return;
        }

        /*
         Set pending waypoints based on the route status. We should handle this dynamically to cover cases such as:
         When the user completes the initial steps of the IOU flow offline and then goes online on the confirmation page.
         In this scenario, the route will be fetched from the server, and the waypoints will no longer be pending.
        */
        IOU.setMoneyRequestPendingFields(transaction.transactionID, {waypoints: isDistanceRequestWithPendingRoute ? CONST.RED_BRICK_ROAD_PENDING_ACTION.ADD : null});

        const distanceMerchant = DistanceRequestUtils.getDistanceMerchant(hasRoute, distance, unit, rate, currency, translate, toLocaleDigit);
        IOU.setMoneyRequestMerchant(transaction.transactionID, distanceMerchant, true);
    }, [isDistanceRequestWithPendingRoute, hasRoute, distance, unit, rate, currency, translate, toLocaleDigit, isDistanceRequest, transaction]);

    /**
     * @param {Object} option
     */
    const selectParticipant = useCallback(
        (option) => {
            // Return early if selected option is currently logged in user.
            if (option.accountID === accountID) {
                return;
            }
            onSelectParticipant(option);
        },
        [accountID, onSelectParticipant],
    );

    /**
     * Navigate to report details or profile of selected user
     * @param {Object} option
     */
    const navigateToReportOrUserDetail = (option) => {
        if (option.accountID) {
            const activeRoute = Navigation.getActiveRouteWithoutParams();

            Navigation.navigate(ROUTES.PROFILE.getRoute(option.accountID, activeRoute));
        } else if (option.reportID) {
            Navigation.navigate(ROUTES.REPORT_WITH_ID_DETAILS.getRoute(option.reportID));
        }
    };

    /**
     * @param {String} paymentMethod
     */
    const confirm = useCallback(
        (paymentMethod) => {
            if (_.isEmpty(selectedParticipants)) {
                return;
            }
            if ((isMerchantRequired && isMerchantEmpty) || (shouldDisplayFieldError && TransactionUtils.isMerchantMissing(transaction))) {
                setMerchantError(true);
                return;
            }

            if (iouType === CONST.IOU.TYPE.SEND) {
                if (!paymentMethod) {
                    return;
                }

                setDidConfirm(true);

                Log.info(`[IOU] Sending money via: ${paymentMethod}`);
                onSendMoney(paymentMethod);
            } else {
                // validate the amount for distance requests
                const decimals = CurrencyUtils.getCurrencyDecimals(iouCurrencyCode);
                if (isDistanceRequest && !isDistanceRequestWithPendingRoute && !MoneyRequestUtils.validateAmount(String(iouAmount), decimals)) {
                    setFormError('common.error.invalidAmount');
                    return;
                }

                if (isEditingSplitBill && TransactionUtils.areRequiredFieldsEmpty(transaction)) {
                    setDidConfirmSplit(true);
                    setFormError('iou.error.genericSmartscanFailureMessage');
                    return;
                }

                playSound(SOUNDS.DONE);
                setDidConfirm(true);
                onConfirm(selectedParticipants);
            }
        },
        [
            selectedParticipants,
            isMerchantRequired,
            isMerchantEmpty,
            shouldDisplayFieldError,
            transaction,
            iouType,
            onSendMoney,
            iouCurrencyCode,
            isDistanceRequest,
            isDistanceRequestWithPendingRoute,
            iouAmount,
            isEditingSplitBill,
            onConfirm,
        ],
    );

    const footerContent = useMemo(() => {
        if (isReadOnly) {
            return;
        }

        const shouldShowSettlementButton = iouType === CONST.IOU.TYPE.SEND;
        const shouldDisableButton = selectedParticipants.length === 0;

        const button = shouldShowSettlementButton ? (
            <SettlementButton
                pressOnEnter
                isDisabled={shouldDisableButton}
                onPress={confirm}
                enablePaymentsRoute={ROUTES.IOU_SEND_ENABLE_PAYMENTS}
                addBankAccountRoute={bankAccountRoute}
                addDebitCardRoute={ROUTES.IOU_SEND_ADD_DEBIT_CARD}
                currency={iouCurrencyCode}
                policyID={policyID}
                buttonSize={CONST.DROPDOWN_BUTTON_SIZE.LARGE}
                kycWallAnchorAlignment={{
                    horizontal: CONST.MODAL.ANCHOR_ORIGIN_HORIZONTAL.LEFT,
                    vertical: CONST.MODAL.ANCHOR_ORIGIN_VERTICAL.BOTTOM,
                }}
                paymentMethodDropdownAnchorAlignment={{
                    horizontal: CONST.MODAL.ANCHOR_ORIGIN_HORIZONTAL.RIGHT,
                    vertical: CONST.MODAL.ANCHOR_ORIGIN_VERTICAL.BOTTOM,
                }}
                enterKeyEventListenerPriority={1}
            />
        ) : (
            <ButtonWithDropdownMenu
                pressOnEnter
                isDisabled={shouldDisableButton}
                onPress={(_event, value) => confirm(value)}
                options={splitOrRequestOptions}
                buttonSize={CONST.DROPDOWN_BUTTON_SIZE.LARGE}
                enterKeyEventListenerPriority={1}
            />
        );

        return (
            <>
                {!_.isEmpty(formError) && (
                    <FormHelpMessage
                        style={[styles.ph1, styles.mb2]}
                        isError
                        message={formError}
                    />
                )}
                {button}
            </>
        );
    }, [isReadOnly, iouType, selectedParticipants.length, confirm, bankAccountRoute, iouCurrencyCode, policyID, splitOrRequestOptions, formError, styles.ph1, styles.mb2]);

    // An intermediate structure that helps us classify the fields as "primary" and "supplementary".
    // The primary fields are always shown to the user, while an extra action is needed to reveal the supplementary ones.
    const classifiedFields = [
        {
            item: (
                <MenuItemWithTopDescription
                    key={translate('iou.amount')}
                    shouldShowRightIcon={!isReadOnly && !isDistanceRequest}
                    title={formattedAmount}
                    description={translate('iou.amount')}
                    interactive={!isReadOnly}
                    onPress={() => {
                        if (isDistanceRequest) {
                            return;
                        }
                        if (isEditingSplitBill) {
                            Navigation.navigate(ROUTES.EDIT_SPLIT_BILL.getRoute(reportID, reportActionID, CONST.EDIT_REQUEST_FIELD.AMOUNT));
                            return;
                        }
                        Navigation.navigate(ROUTES.MONEY_REQUEST_STEP_AMOUNT.getRoute(iouType, transaction.transactionID, reportID, Navigation.getActiveRouteWithoutParams()));
                    }}
                    style={[styles.moneyRequestMenuItem, styles.mt2]}
                    titleStyle={styles.moneyRequestConfirmationAmount}
                    disabled={didConfirm}
                    brickRoadIndicator={shouldDisplayFieldError && TransactionUtils.isAmountMissing(transaction) ? CONST.BRICK_ROAD_INDICATOR_STATUS.ERROR : ''}
                    error={shouldDisplayFieldError && TransactionUtils.isAmountMissing(transaction) ? translate('common.error.enterAmount') : ''}
                />
            ),
            shouldShow: shouldShowSmartScanFields,
            isSupplementary: false,
        },
        {
            item: (
                <MenuItemWithTopDescription
                    key={translate('common.description')}
                    shouldShowRightIcon={!isReadOnly}
                    shouldParseTitle
                    title={iouComment}
                    description={translate('common.description')}
                    onPress={() => {
                        Navigation.navigate(
                            ROUTES.MONEY_REQUEST_STEP_DESCRIPTION.getRoute(CONST.IOU.ACTION.CREATE, iouType, transaction.transactionID, reportID, Navigation.getActiveRouteWithoutParams()),
                        );
                    }}
                    style={[styles.moneyRequestMenuItem]}
                    titleStyle={styles.flex1}
                    disabled={didConfirm}
                    interactive={!isReadOnly}
                    numberOfLinesTitle={2}
                />
            ),
            shouldShow: true,
            isSupplementary: false,
        },
        {
            item: (
                <MenuItemWithTopDescription
                    key={translate('common.distance')}
                    shouldShowRightIcon={!isReadOnly && isTypeRequest}
                    title={iouMerchant}
                    description={translate('common.distance')}
                    style={[styles.moneyRequestMenuItem]}
                    titleStyle={styles.flex1}
                    onPress={() => Navigation.navigate(ROUTES.MONEY_REQUEST_STEP_DISTANCE.getRoute(iouType, transaction.transactionID, reportID, Navigation.getActiveRouteWithoutParams()))}
                    disabled={didConfirm || !isTypeRequest}
                    interactive={!isReadOnly}
                />
            ),
            shouldShow: isDistanceRequest,
            isSupplementary: true,
        },
        {
            item: (
                <MenuItemWithTopDescription
                    key={translate('common.merchant')}
                    shouldShowRightIcon={!isReadOnly}
                    title={isMerchantEmpty ? '' : iouMerchant}
                    description={translate('common.merchant')}
                    style={[styles.moneyRequestMenuItem]}
                    titleStyle={styles.flex1}
                    onPress={() => {
                        if (isEditingSplitBill) {
                            Navigation.navigate(ROUTES.EDIT_SPLIT_BILL.getRoute(reportID, reportActionID, CONST.EDIT_REQUEST_FIELD.MERCHANT));
                            return;
                        }
                        Navigation.navigate(ROUTES.MONEY_REQUEST_STEP_MERCHANT.getRoute(iouType, transaction.transactionID, reportID, Navigation.getActiveRouteWithoutParams()));
                    }}
                    disabled={didConfirm}
                    interactive={!isReadOnly}
                    brickRoadIndicator={merchantError ? CONST.BRICK_ROAD_INDICATOR_STATUS.ERROR : ''}
                    error={merchantError ? translate('common.error.fieldRequired') : ''}
                />
            ),
            shouldShow: shouldShowMerchant,
            isSupplementary: !isMerchantRequired,
        },
        {
            item: (
                <MenuItemWithTopDescription
                    key={translate('common.date')}
                    shouldShowRightIcon={!isReadOnly}
                    title={iouCreated || format(new Date(), CONST.DATE.FNS_FORMAT_STRING)}
                    description={translate('common.date')}
                    style={[styles.moneyRequestMenuItem]}
                    titleStyle={styles.flex1}
                    onPress={() => {
                        Navigation.navigate(
                            ROUTES.MONEY_REQUEST_STEP_DATE.getRoute(CONST.IOU.ACTION.CREATE, iouType, transaction.transactionID, reportID, Navigation.getActiveRouteWithoutParams()),
                        );
                    }}
                    disabled={didConfirm}
                    interactive={!isReadOnly}
                    brickRoadIndicator={shouldDisplayFieldError && TransactionUtils.isCreatedMissing(transaction) ? CONST.BRICK_ROAD_INDICATOR_STATUS.ERROR : ''}
                    error={shouldDisplayFieldError && TransactionUtils.isCreatedMissing(transaction) ? translate('common.error.enterDate') : ''}
                />
            ),
            shouldShow: shouldShowDate,
            isSupplementary: true,
        },
        {
            item: (
                <MenuItemWithTopDescription
                    key={translate('common.category')}
                    shouldShowRightIcon={!isReadOnly}
                    title={iouCategory}
                    description={translate('common.category')}
                    numberOfLinesTitle={2}
                    onPress={() => Navigation.navigate(ROUTES.MONEY_REQUEST_STEP_CATEGORY.getRoute(iouType, transaction.transactionID, reportID, Navigation.getActiveRouteWithoutParams()))}
                    style={[styles.moneyRequestMenuItem]}
                    titleStyle={styles.flex1}
                    disabled={didConfirm}
                    interactive={!isReadOnly}
                    rightLabel={canUseViolations && Boolean(policy.requiresCategory) ? translate('common.required') : ''}
                />
            ),
            shouldShow: shouldShowCategories,
            isSupplementary: !isCategoryRequired,
        },
        {
            item: (
                <MenuItemWithTopDescription
                    key={translate('common.tag')}
                    shouldShowRightIcon={!isReadOnly}
                    title={PolicyUtils.getCleanedTagName(iouTag)}
                    description={policyTagListName}
                    numberOfLinesTitle={2}
                    onPress={() =>
                        Navigation.navigate(
                            ROUTES.MONEY_REQUEST_STEP_TAG.getRoute(CONST.IOU.ACTION.CREATE, iouType, transaction.transactionID, reportID, Navigation.getActiveRouteWithoutParams()),
                        )
                    }
                    style={[styles.moneyRequestMenuItem]}
                    disabled={didConfirm}
                    interactive={!isReadOnly}
                    rightLabel={canUseViolations && lodashGet(policy, 'requiresTag', false) ? translate('common.required') : ''}
                />
            ),
            shouldShow: shouldShowTags,
            isSupplementary: !isTagRequired,
        },
        {
            item: (
                <MenuItemWithTopDescription
                    key={`${policyTaxRates.name}${taxRateTitle}`}
                    shouldShowRightIcon={!isReadOnly}
                    title={taxRateTitle}
                    description={policyTaxRates.name}
                    style={[styles.moneyRequestMenuItem]}
                    titleStyle={styles.flex1}
                    onPress={() => Navigation.navigate(ROUTES.MONEY_REQUEST_STEP_TAX_RATE.getRoute(iouType, transaction.transactionID, reportID, Navigation.getActiveRouteWithoutParams()))}
                    disabled={didConfirm}
                    interactive={!isReadOnly}
                />
            ),
            shouldShow: shouldShowTax,
            isSupplementary: true,
        },
        {
            item: (
                <MenuItemWithTopDescription
                    key={`${policyTaxRates.name}${formattedTaxAmount}`}
                    shouldShowRightIcon={!isReadOnly}
                    title={formattedTaxAmount}
                    description={policyTaxRates.name}
                    style={[styles.moneyRequestMenuItem]}
                    titleStyle={styles.flex1}
                    onPress={() => Navigation.navigate(ROUTES.MONEY_REQUEST_STEP_TAX_AMOUNT.getRoute(iouType, transaction.transactionID, reportID, Navigation.getActiveRouteWithoutParams()))}
                    disabled={didConfirm}
                    interactive={!isReadOnly}
                />
            ),
            shouldShow: shouldShowTax,
            isSupplementary: true,
        },
        {
            item: (
                <View style={[styles.flexRow, styles.justifyContentBetween, styles.alignItemsCenter, styles.ml5, styles.mr8, styles.optionRow]}>
                    <Text color={!iouIsBillable ? theme.textSupporting : undefined}>{translate('common.billable')}</Text>
                    <Switch
                        accessibilityLabel={translate('common.billable')}
                        isOn={iouIsBillable}
                        onToggle={onToggleBillable}
                    />
                </View>
            ),
            shouldShow: shouldShowBillable,
            isSupplementary: true,
        },
    ];

    const primaryFields = _.map(
        _.filter(classifiedFields, (classifiedField) => classifiedField.shouldShow && !classifiedField.isSupplementary),
        (primaryField) => primaryField.item,
    );

    const supplementaryFields = _.map(
        _.filter(classifiedFields, (classifiedField) => classifiedField.shouldShow && classifiedField.isSupplementary),
        (supplementaryField) => supplementaryField.item,
    );

    const {image: receiptImage, thumbnail: receiptThumbnail} = receiptPath && receiptFilename ? ReceiptUtils.getThumbnailAndImageURIs(transaction, receiptPath, receiptFilename) : {};
    return (
        <OptionsSelector
            sections={optionSelectorSections}
            onSelectRow={userCanModifyParticipants.current ? selectParticipant : navigateToReportOrUserDetail}
            onAddToSelection={selectParticipant}
            onConfirmSelection={confirm}
            selectedOptions={selectedOptions}
            canSelectMultipleOptions={userCanModifyParticipants.current}
            disableArrowKeysActions={!userCanModifyParticipants.current}
            boldStyle
            showTitleTooltip
            shouldTextInputAppearBelowOptions
            shouldShowTextInput={false}
            shouldUseStyleForChildren={false}
            optionHoveredStyle={userCanModifyParticipants.current ? styles.hoveredComponentBG : {}}
            footerContent={!isEditingSplitBill && footerContent}
            listStyles={listStyles}
            shouldAllowScrollingChildren
        >
            {isDistanceRequest && (
                <View style={styles.confirmationListMapItem}>
                    <ConfirmedRoute transaction={transaction} />
                </View>
            )}
            {receiptImage || receiptThumbnail ? (
                <Image
                    style={styles.moneyRequestImage}
                    source={{uri: receiptThumbnail || receiptImage}}
                    // AuthToken is required when retrieving the image from the server
                    // but we don't need it to load the blob:// or file:// image when starting a money request / split bill
                    // So if we have a thumbnail, it means we're retrieving the image from the server
                    isAuthTokenRequired={!_.isEmpty(receiptThumbnail)}
                />
            ) : (
                // The empty receipt component should only show for IOU Requests of a paid policy ("Team" or "Corporate")
                PolicyUtils.isPaidGroupPolicy(policy) &&
                !isDistanceRequest &&
                iouType === CONST.IOU.TYPE.REQUEST && (
                    <ReceiptEmptyState
                        onPress={() =>
                            Navigation.navigate(
                                ROUTES.MONEY_REQUEST_STEP_SCAN.getRoute(CONST.IOU.ACTION.CREATE, iouType, transaction.transactionID, reportID, Navigation.getActiveRouteWithoutParams()),
                            )
                        }
                    />
                )
            )}
<<<<<<< HEAD
            {shouldShowSmartScanFields && (
                <MenuItemWithTopDescription
                    shouldShowRightIcon={!isReadOnly && !isDistanceRequest}
                    title={formattedAmount}
                    description={translate('iou.amount')}
                    interactive={!isReadOnly}
                    onPress={() => {
                        if (isDistanceRequest) {
                            return;
                        }
                        if (isEditingSplitBill) {
                            Navigation.navigate(ROUTES.EDIT_SPLIT_BILL.getRoute(reportID, reportActionID, CONST.EDIT_REQUEST_FIELD.AMOUNT));
                            return;
                        }
                        Navigation.navigate(ROUTES.MONEY_REQUEST_STEP_AMOUNT.getRoute(iouType, transaction.transactionID, reportID, Navigation.getActiveRouteWithoutParams()));
                    }}
                    style={[styles.moneyRequestMenuItem, styles.mt2]}
                    titleStyle={styles.moneyRequestConfirmationAmount}
                    disabled={didConfirm}
                    brickRoadIndicator={shouldDisplayFieldError && TransactionUtils.isAmountMissing(transaction) ? CONST.BRICK_ROAD_INDICATOR_STATUS.ERROR : ''}
                    error={shouldDisplayFieldError && TransactionUtils.isAmountMissing(transaction) ? translate('common.error.enterAmount') : ''}
                />
            )}
            <MenuItemWithTopDescription
                shouldShowRightIcon={!isReadOnly}
                shouldParseTitle
                title={iouComment}
                description={translate('common.description')}
                onPress={() => {
                    Navigation.navigate(
                        ROUTES.MONEY_REQUEST_STEP_DESCRIPTION.getRoute(CONST.IOU.ACTION.CREATE, iouType, transaction.transactionID, reportID, Navigation.getActiveRouteWithoutParams()),
                    );
                }}
                style={[styles.moneyRequestMenuItem]}
                titleStyle={styles.flex1}
                disabled={didConfirm}
                interactive={!isReadOnly}
                numberOfLinesTitle={2}
            />
            {isMerchantRequired && (
                <MenuItemWithTopDescription
                    shouldShowRightIcon={!isReadOnly}
                    title={isMerchantEmpty ? '' : iouMerchant}
                    description={translate('common.merchant')}
                    style={[styles.moneyRequestMenuItem]}
                    titleStyle={styles.flex1}
                    onPress={() => {
                        Navigation.navigate(
                            ROUTES.MONEY_REQUEST_STEP_MERCHANT.getRoute(CONST.IOU.ACTION.CREATE, iouType, transaction.transactionID, reportID, Navigation.getActiveRouteWithoutParams()),
                        );
                    }}
                    disabled={didConfirm}
                    interactive={!isReadOnly}
                    brickRoadIndicator={merchantError ? CONST.BRICK_ROAD_INDICATOR_STATUS.ERROR : ''}
                    error={merchantError ? translate('common.error.fieldRequired') : ''}
                />
            )}
=======
            {primaryFields}
>>>>>>> f0330aa8
            {!shouldShowAllFields && (
                <View style={[styles.flexRow, styles.justifyContentBetween, styles.mh3, styles.alignItemsCenter, styles.mb2, styles.mt1]}>
                    <View style={[styles.shortTermsHorizontalRule, styles.flex1, styles.mr0]} />
                    <Button
                        small
                        onPress={toggleShouldExpandFields}
                        text={translate('common.showMore')}
                        shouldShowRightIcon
                        iconRight={Expensicons.DownArrow}
                        iconFill={theme.icon}
                        style={styles.mh0}
                    />
                    <View style={[styles.shortTermsHorizontalRule, styles.flex1, styles.ml0]} />
                </View>
            )}
<<<<<<< HEAD
            {shouldShowAllFields && (
                <>
                    {isDistanceRequest && (
                        <MenuItemWithTopDescription
                            shouldShowRightIcon={!isReadOnly && isTypeRequest}
                            title={iouMerchant}
                            description={translate('common.distance')}
                            style={[styles.moneyRequestMenuItem]}
                            titleStyle={styles.flex1}
                            onPress={() =>
                                Navigation.navigate(ROUTES.MONEY_REQUEST_STEP_DISTANCE.getRoute(iouType, transaction.transactionID, reportID, Navigation.getActiveRouteWithoutParams()))
                            }
                            disabled={didConfirm || !isTypeRequest}
                            interactive={!isReadOnly}
                        />
                    )}
                    {!isMerchantRequired && shouldShowMerchant && (
                        <MenuItemWithTopDescription
                            shouldShowRightIcon={!isReadOnly}
                            title={isMerchantEmpty ? '' : iouMerchant}
                            description={translate('common.merchant')}
                            style={[styles.moneyRequestMenuItem]}
                            titleStyle={styles.flex1}
                            onPress={() => {
                                if (isEditingSplitBill) {
                                    Navigation.navigate(ROUTES.EDIT_SPLIT_BILL.getRoute(reportID, reportActionID, CONST.EDIT_REQUEST_FIELD.MERCHANT));
                                    return;
                                }
                                Navigation.navigate(
                                    ROUTES.MONEY_REQUEST_STEP_MERCHANT.getRoute(
                                        CONST.IOU.ACTION.CREATE,
                                        iouType,
                                        transaction.transactionID,
                                        reportID,
                                        Navigation.getActiveRouteWithoutParams(),
                                    ),
                                );
                            }}
                            disabled={didConfirm}
                            interactive={!isReadOnly}
                            brickRoadIndicator={merchantError ? CONST.BRICK_ROAD_INDICATOR_STATUS.ERROR : ''}
                            error={merchantError ? translate('common.error.fieldRequired') : ''}
                        />
                    )}
                    {shouldShowDate && (
                        <MenuItemWithTopDescription
                            shouldShowRightIcon={!isReadOnly}
                            title={iouCreated || format(new Date(), CONST.DATE.FNS_FORMAT_STRING)}
                            description={translate('common.date')}
                            style={[styles.moneyRequestMenuItem]}
                            titleStyle={styles.flex1}
                            onPress={() => {
                                Navigation.navigate(
                                    ROUTES.MONEY_REQUEST_STEP_DATE.getRoute(CONST.IOU.ACTION.CREATE, iouType, transaction.transactionID, reportID, Navigation.getActiveRouteWithoutParams()),
                                );
                            }}
                            disabled={didConfirm}
                            interactive={!isReadOnly}
                            brickRoadIndicator={shouldDisplayFieldError && TransactionUtils.isCreatedMissing(transaction) ? CONST.BRICK_ROAD_INDICATOR_STATUS.ERROR : ''}
                            error={shouldDisplayFieldError && TransactionUtils.isCreatedMissing(transaction) ? translate('common.error.enterDate') : ''}
                        />
                    )}
                    {shouldShowCategories && (
                        <MenuItemWithTopDescription
                            shouldShowRightIcon={!isReadOnly}
                            title={iouCategory}
                            description={translate('common.category')}
                            numberOfLinesTitle={2}
                            onPress={() =>
                                Navigation.navigate(ROUTES.MONEY_REQUEST_STEP_CATEGORY.getRoute(iouType, transaction.transactionID, reportID, Navigation.getActiveRouteWithoutParams()))
                            }
                            style={[styles.moneyRequestMenuItem]}
                            titleStyle={styles.flex1}
                            disabled={didConfirm}
                            interactive={!isReadOnly}
                            rightLabel={canUseViolations && Boolean(policy.requiresCategory) ? translate('common.required') : ''}
                        />
                    )}
                    {shouldShowTags && (
                        <MenuItemWithTopDescription
                            shouldShowRightIcon={!isReadOnly}
                            title={PolicyUtils.getCleanedTagName(iouTag)}
                            description={policyTagListName}
                            numberOfLinesTitle={2}
                            onPress={() =>
                                Navigation.navigate(
                                    ROUTES.MONEY_REQUEST_STEP_TAG.getRoute(CONST.IOU.ACTION.CREATE, iouType, transaction.transactionID, reportID, Navigation.getActiveRouteWithoutParams()),
                                )
                            }
                            style={[styles.moneyRequestMenuItem]}
                            disabled={didConfirm}
                            interactive={!isReadOnly}
                            rightLabel={canUseViolations && lodashGet(policy, 'requiresTag', false) ? translate('common.required') : ''}
                        />
                    )}
                    {shouldShowTax && (
                        <MenuItemWithTopDescription
                            shouldShowRightIcon={!isReadOnly}
                            title={taxRateTitle}
                            description={policyTaxRates.name}
                            style={[styles.moneyRequestMenuItem]}
                            titleStyle={styles.flex1}
                            onPress={() =>
                                Navigation.navigate(ROUTES.MONEY_REQUEST_STEP_TAX_RATE.getRoute(iouType, transaction.transactionID, reportID, Navigation.getActiveRouteWithoutParams()))
                            }
                            disabled={didConfirm}
                            interactive={!isReadOnly}
                        />
                    )}

                    {shouldShowTax && (
                        <MenuItemWithTopDescription
                            shouldShowRightIcon={!isReadOnly}
                            title={formattedTaxAmount}
                            description={policyTaxRates.name}
                            style={[styles.moneyRequestMenuItem]}
                            titleStyle={styles.flex1}
                            onPress={() =>
                                Navigation.navigate(ROUTES.MONEY_REQUEST_STEP_TAX_AMOUNT.getRoute(iouType, transaction.transactionID, reportID, Navigation.getActiveRouteWithoutParams()))
                            }
                            disabled={didConfirm}
                            interactive={!isReadOnly}
                        />
                    )}
                    {shouldShowBillable && (
                        <View style={[styles.flexRow, styles.justifyContentBetween, styles.alignItemsCenter, styles.ml5, styles.mr8, styles.optionRow]}>
                            <Text color={!iouIsBillable ? theme.textSupporting : undefined}>{translate('common.billable')}</Text>
                            <Switch
                                accessibilityLabel={translate('common.billable')}
                                isOn={iouIsBillable}
                                onToggle={onToggleBillable}
                            />
                        </View>
                    )}
                </>
            )}
=======
            {shouldShowAllFields && <>{supplementaryFields}</>}
>>>>>>> f0330aa8
        </OptionsSelector>
    );
}

MoneyTemporaryForRefactorRequestConfirmationList.propTypes = propTypes;
MoneyTemporaryForRefactorRequestConfirmationList.defaultProps = defaultProps;
MoneyTemporaryForRefactorRequestConfirmationList.displayName = 'MoneyTemporaryForRefactorRequestConfirmationList';

export default compose(
    withCurrentUserPersonalDetails,
    withOnyx({
        session: {
            key: ONYXKEYS.SESSION,
        },
        policyCategories: {
            key: ({policyID}) => `${ONYXKEYS.COLLECTION.POLICY_CATEGORIES}${policyID}`,
        },
        policyTags: {
            key: ({policyID}) => `${ONYXKEYS.COLLECTION.POLICY_TAGS}${policyID}`,
        },
        mileageRate: {
            key: ({policyID}) => `${ONYXKEYS.COLLECTION.POLICY}${policyID}`,
            selector: DistanceRequestUtils.getDefaultMileageRate,
        },
        policy: {
            key: ({policyID}) => `${ONYXKEYS.COLLECTION.POLICY}${policyID}`,
        },
        policyTaxRates: {
            key: ({policyID}) => `${ONYXKEYS.COLLECTION.POLICY_TAX_RATE}${policyID}`,
        },
    }),
)(MoneyTemporaryForRefactorRequestConfirmationList);<|MERGE_RESOLUTION|>--- conflicted
+++ resolved
@@ -710,11 +710,9 @@
                     style={[styles.moneyRequestMenuItem]}
                     titleStyle={styles.flex1}
                     onPress={() => {
-                        if (isEditingSplitBill) {
-                            Navigation.navigate(ROUTES.EDIT_SPLIT_BILL.getRoute(reportID, reportActionID, CONST.EDIT_REQUEST_FIELD.MERCHANT));
-                            return;
-                        }
-                        Navigation.navigate(ROUTES.MONEY_REQUEST_STEP_MERCHANT.getRoute(iouType, transaction.transactionID, reportID, Navigation.getActiveRouteWithoutParams()));
+                        Navigation.navigate(
+                            ROUTES.MONEY_REQUEST_STEP_MERCHANT.getRoute(CONST.IOU.ACTION.CREATE, iouType, transaction.transactionID, reportID, Navigation.getActiveRouteWithoutParams()),
+                        );
                     }}
                     disabled={didConfirm}
                     interactive={!isReadOnly}
@@ -897,67 +895,7 @@
                     />
                 )
             )}
-<<<<<<< HEAD
-            {shouldShowSmartScanFields && (
-                <MenuItemWithTopDescription
-                    shouldShowRightIcon={!isReadOnly && !isDistanceRequest}
-                    title={formattedAmount}
-                    description={translate('iou.amount')}
-                    interactive={!isReadOnly}
-                    onPress={() => {
-                        if (isDistanceRequest) {
-                            return;
-                        }
-                        if (isEditingSplitBill) {
-                            Navigation.navigate(ROUTES.EDIT_SPLIT_BILL.getRoute(reportID, reportActionID, CONST.EDIT_REQUEST_FIELD.AMOUNT));
-                            return;
-                        }
-                        Navigation.navigate(ROUTES.MONEY_REQUEST_STEP_AMOUNT.getRoute(iouType, transaction.transactionID, reportID, Navigation.getActiveRouteWithoutParams()));
-                    }}
-                    style={[styles.moneyRequestMenuItem, styles.mt2]}
-                    titleStyle={styles.moneyRequestConfirmationAmount}
-                    disabled={didConfirm}
-                    brickRoadIndicator={shouldDisplayFieldError && TransactionUtils.isAmountMissing(transaction) ? CONST.BRICK_ROAD_INDICATOR_STATUS.ERROR : ''}
-                    error={shouldDisplayFieldError && TransactionUtils.isAmountMissing(transaction) ? translate('common.error.enterAmount') : ''}
-                />
-            )}
-            <MenuItemWithTopDescription
-                shouldShowRightIcon={!isReadOnly}
-                shouldParseTitle
-                title={iouComment}
-                description={translate('common.description')}
-                onPress={() => {
-                    Navigation.navigate(
-                        ROUTES.MONEY_REQUEST_STEP_DESCRIPTION.getRoute(CONST.IOU.ACTION.CREATE, iouType, transaction.transactionID, reportID, Navigation.getActiveRouteWithoutParams()),
-                    );
-                }}
-                style={[styles.moneyRequestMenuItem]}
-                titleStyle={styles.flex1}
-                disabled={didConfirm}
-                interactive={!isReadOnly}
-                numberOfLinesTitle={2}
-            />
-            {isMerchantRequired && (
-                <MenuItemWithTopDescription
-                    shouldShowRightIcon={!isReadOnly}
-                    title={isMerchantEmpty ? '' : iouMerchant}
-                    description={translate('common.merchant')}
-                    style={[styles.moneyRequestMenuItem]}
-                    titleStyle={styles.flex1}
-                    onPress={() => {
-                        Navigation.navigate(
-                            ROUTES.MONEY_REQUEST_STEP_MERCHANT.getRoute(CONST.IOU.ACTION.CREATE, iouType, transaction.transactionID, reportID, Navigation.getActiveRouteWithoutParams()),
-                        );
-                    }}
-                    disabled={didConfirm}
-                    interactive={!isReadOnly}
-                    brickRoadIndicator={merchantError ? CONST.BRICK_ROAD_INDICATOR_STATUS.ERROR : ''}
-                    error={merchantError ? translate('common.error.fieldRequired') : ''}
-                />
-            )}
-=======
             {primaryFields}
->>>>>>> f0330aa8
             {!shouldShowAllFields && (
                 <View style={[styles.flexRow, styles.justifyContentBetween, styles.mh3, styles.alignItemsCenter, styles.mb2, styles.mt1]}>
                     <View style={[styles.shortTermsHorizontalRule, styles.flex1, styles.mr0]} />
@@ -973,146 +911,7 @@
                     <View style={[styles.shortTermsHorizontalRule, styles.flex1, styles.ml0]} />
                 </View>
             )}
-<<<<<<< HEAD
-            {shouldShowAllFields && (
-                <>
-                    {isDistanceRequest && (
-                        <MenuItemWithTopDescription
-                            shouldShowRightIcon={!isReadOnly && isTypeRequest}
-                            title={iouMerchant}
-                            description={translate('common.distance')}
-                            style={[styles.moneyRequestMenuItem]}
-                            titleStyle={styles.flex1}
-                            onPress={() =>
-                                Navigation.navigate(ROUTES.MONEY_REQUEST_STEP_DISTANCE.getRoute(iouType, transaction.transactionID, reportID, Navigation.getActiveRouteWithoutParams()))
-                            }
-                            disabled={didConfirm || !isTypeRequest}
-                            interactive={!isReadOnly}
-                        />
-                    )}
-                    {!isMerchantRequired && shouldShowMerchant && (
-                        <MenuItemWithTopDescription
-                            shouldShowRightIcon={!isReadOnly}
-                            title={isMerchantEmpty ? '' : iouMerchant}
-                            description={translate('common.merchant')}
-                            style={[styles.moneyRequestMenuItem]}
-                            titleStyle={styles.flex1}
-                            onPress={() => {
-                                if (isEditingSplitBill) {
-                                    Navigation.navigate(ROUTES.EDIT_SPLIT_BILL.getRoute(reportID, reportActionID, CONST.EDIT_REQUEST_FIELD.MERCHANT));
-                                    return;
-                                }
-                                Navigation.navigate(
-                                    ROUTES.MONEY_REQUEST_STEP_MERCHANT.getRoute(
-                                        CONST.IOU.ACTION.CREATE,
-                                        iouType,
-                                        transaction.transactionID,
-                                        reportID,
-                                        Navigation.getActiveRouteWithoutParams(),
-                                    ),
-                                );
-                            }}
-                            disabled={didConfirm}
-                            interactive={!isReadOnly}
-                            brickRoadIndicator={merchantError ? CONST.BRICK_ROAD_INDICATOR_STATUS.ERROR : ''}
-                            error={merchantError ? translate('common.error.fieldRequired') : ''}
-                        />
-                    )}
-                    {shouldShowDate && (
-                        <MenuItemWithTopDescription
-                            shouldShowRightIcon={!isReadOnly}
-                            title={iouCreated || format(new Date(), CONST.DATE.FNS_FORMAT_STRING)}
-                            description={translate('common.date')}
-                            style={[styles.moneyRequestMenuItem]}
-                            titleStyle={styles.flex1}
-                            onPress={() => {
-                                Navigation.navigate(
-                                    ROUTES.MONEY_REQUEST_STEP_DATE.getRoute(CONST.IOU.ACTION.CREATE, iouType, transaction.transactionID, reportID, Navigation.getActiveRouteWithoutParams()),
-                                );
-                            }}
-                            disabled={didConfirm}
-                            interactive={!isReadOnly}
-                            brickRoadIndicator={shouldDisplayFieldError && TransactionUtils.isCreatedMissing(transaction) ? CONST.BRICK_ROAD_INDICATOR_STATUS.ERROR : ''}
-                            error={shouldDisplayFieldError && TransactionUtils.isCreatedMissing(transaction) ? translate('common.error.enterDate') : ''}
-                        />
-                    )}
-                    {shouldShowCategories && (
-                        <MenuItemWithTopDescription
-                            shouldShowRightIcon={!isReadOnly}
-                            title={iouCategory}
-                            description={translate('common.category')}
-                            numberOfLinesTitle={2}
-                            onPress={() =>
-                                Navigation.navigate(ROUTES.MONEY_REQUEST_STEP_CATEGORY.getRoute(iouType, transaction.transactionID, reportID, Navigation.getActiveRouteWithoutParams()))
-                            }
-                            style={[styles.moneyRequestMenuItem]}
-                            titleStyle={styles.flex1}
-                            disabled={didConfirm}
-                            interactive={!isReadOnly}
-                            rightLabel={canUseViolations && Boolean(policy.requiresCategory) ? translate('common.required') : ''}
-                        />
-                    )}
-                    {shouldShowTags && (
-                        <MenuItemWithTopDescription
-                            shouldShowRightIcon={!isReadOnly}
-                            title={PolicyUtils.getCleanedTagName(iouTag)}
-                            description={policyTagListName}
-                            numberOfLinesTitle={2}
-                            onPress={() =>
-                                Navigation.navigate(
-                                    ROUTES.MONEY_REQUEST_STEP_TAG.getRoute(CONST.IOU.ACTION.CREATE, iouType, transaction.transactionID, reportID, Navigation.getActiveRouteWithoutParams()),
-                                )
-                            }
-                            style={[styles.moneyRequestMenuItem]}
-                            disabled={didConfirm}
-                            interactive={!isReadOnly}
-                            rightLabel={canUseViolations && lodashGet(policy, 'requiresTag', false) ? translate('common.required') : ''}
-                        />
-                    )}
-                    {shouldShowTax && (
-                        <MenuItemWithTopDescription
-                            shouldShowRightIcon={!isReadOnly}
-                            title={taxRateTitle}
-                            description={policyTaxRates.name}
-                            style={[styles.moneyRequestMenuItem]}
-                            titleStyle={styles.flex1}
-                            onPress={() =>
-                                Navigation.navigate(ROUTES.MONEY_REQUEST_STEP_TAX_RATE.getRoute(iouType, transaction.transactionID, reportID, Navigation.getActiveRouteWithoutParams()))
-                            }
-                            disabled={didConfirm}
-                            interactive={!isReadOnly}
-                        />
-                    )}
-
-                    {shouldShowTax && (
-                        <MenuItemWithTopDescription
-                            shouldShowRightIcon={!isReadOnly}
-                            title={formattedTaxAmount}
-                            description={policyTaxRates.name}
-                            style={[styles.moneyRequestMenuItem]}
-                            titleStyle={styles.flex1}
-                            onPress={() =>
-                                Navigation.navigate(ROUTES.MONEY_REQUEST_STEP_TAX_AMOUNT.getRoute(iouType, transaction.transactionID, reportID, Navigation.getActiveRouteWithoutParams()))
-                            }
-                            disabled={didConfirm}
-                            interactive={!isReadOnly}
-                        />
-                    )}
-                    {shouldShowBillable && (
-                        <View style={[styles.flexRow, styles.justifyContentBetween, styles.alignItemsCenter, styles.ml5, styles.mr8, styles.optionRow]}>
-                            <Text color={!iouIsBillable ? theme.textSupporting : undefined}>{translate('common.billable')}</Text>
-                            <Switch
-                                accessibilityLabel={translate('common.billable')}
-                                isOn={iouIsBillable}
-                                onToggle={onToggleBillable}
-                            />
-                        </View>
-                    )}
-                </>
-            )}
-=======
             {shouldShowAllFields && <>{supplementaryFields}</>}
->>>>>>> f0330aa8
         </OptionsSelector>
     );
 }

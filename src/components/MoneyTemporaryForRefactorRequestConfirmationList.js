--- conflicted
+++ resolved
@@ -857,11 +857,8 @@
     const {
         image: receiptImage,
         thumbnail: receiptThumbnail,
-<<<<<<< HEAD
         isThumbnail,
         fileExtension,
-    } = receiptPath && receiptFilename ? ReceiptUtils.getThumbnailAndImageURIs(transaction, receiptPath, receiptFilename) : {};
-=======
         isLocalFile,
     } = receiptPath && receiptFilename ? ReceiptUtils.getThumbnailAndImageURIs(transaction, receiptPath, receiptFilename) : {};
 
@@ -876,19 +873,21 @@
                     onPassword={() => setIsAttachmentInvalid(true)}
                 />
             ) : (
-                <Image
+                <ReceiptImage
                     style={styles.moneyRequestImage}
-                    source={{uri: receiptThumbnail || receiptImage}}
+                    isThumbnail={isThumbnail}
+                    source={receiptThumbnail || receiptImage}
                     // AuthToken is required when retrieving the image from the server
                     // but we don't need it to load the blob:// or file:// image when starting a money request / split bill
                     // So if we have a thumbnail, it means we're retrieving the image from the server
                     isAuthTokenRequired={!_.isEmpty(receiptThumbnail)}
-                />
-            ),
-        [receiptFilename, receiptImage, styles, receiptThumbnail, isLocalFile, isAttachmentInvalid],
+                    transactionID={transaction && transaction.transactionID}
+                    fileExtension={fileExtension}
+                />
+            ),
+        [isLocalFile, receiptFilename, receiptImage, styles.moneyRequestImage, isAttachmentInvalid, isThumbnail, receiptThumbnail, transaction, fileExtension],
     );
 
->>>>>>> a04481ff
     return (
         <OptionsSelector
             sections={optionSelectorSections}
@@ -913,34 +912,6 @@
                     <ConfirmedRoute transaction={transaction} />
                 </View>
             )}
-<<<<<<< HEAD
-            {receiptImage || receiptThumbnail ? (
-                <ReceiptImage
-                    style={styles.moneyRequestImage}
-                    isThumbnail={isThumbnail}
-                    source={receiptThumbnail || receiptImage}
-                    // AuthToken is required when retrieving the image from the server
-                    // but we don't need it to load the blob:// or file:// image when starting a money request / split bill
-                    // So if we have a thumbnail, it means we're retrieving the image from the server
-                    isAuthTokenRequired={!_.isEmpty(receiptThumbnail)}
-                    transactionID={transaction && transaction.transactionID}
-                    fileExtension={fileExtension}
-                />
-            ) : (
-                // The empty receipt component should only show for IOU Requests of a paid policy ("Team" or "Corporate")
-                PolicyUtils.isPaidGroupPolicy(policy) &&
-                !isDistanceRequest &&
-                iouType === CONST.IOU.TYPE.REQUEST && (
-                    <ReceiptEmptyState
-                        onPress={() =>
-                            Navigation.navigate(
-                                ROUTES.MONEY_REQUEST_STEP_SCAN.getRoute(CONST.IOU.ACTION.CREATE, iouType, transaction.transactionID, reportID, Navigation.getActiveRouteWithoutParams()),
-                            )
-                        }
-                    />
-                )
-            )}
-=======
             {receiptImage || receiptThumbnail
                 ? receiptThumbnailContent
                 : // The empty receipt component should only show for IOU Requests of a paid policy ("Team" or "Corporate")
@@ -955,7 +926,6 @@
                           }
                       />
                   )}
->>>>>>> a04481ff
             {primaryFields}
             {!shouldShowAllFields && (
                 <View style={[styles.flexRow, styles.justifyContentBetween, styles.mh3, styles.alignItemsCenter, styles.mb2, styles.mt1]}>

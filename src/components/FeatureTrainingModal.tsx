import type {VideoReadyForDisplayEvent} from 'expo-av';
import React, {useCallback, useEffect, useState} from 'react';
<<<<<<< HEAD
import {View} from 'react-native';
=======
import {InteractionManager, View} from 'react-native';
>>>>>>> 839f0b8a
import type {StyleProp, ViewStyle} from 'react-native';
import {GestureHandlerRootView} from 'react-native-gesture-handler';
import useLocalize from '@hooks/useLocalize';
import useNetwork from '@hooks/useNetwork';
import useResponsiveLayout from '@hooks/useResponsiveLayout';
import useThemeStyles from '@hooks/useThemeStyles';
import Navigation from '@libs/Navigation/Navigation';
import variables from '@styles/variables';
import * as User from '@userActions/User';
import CONST from '@src/CONST';
import Button from './Button';
import CheckboxWithLabel from './CheckboxWithLabel';
import Lottie from './Lottie';
import LottieAnimations from './LottieAnimations';
import type DotLottieAnimation from './LottieAnimations/types';
import Modal from './Modal';
import SafeAreaConsumer from './SafeAreaConsumer';
import Text from './Text';
import VideoPlayer from './VideoPlayer';

// Aspect ratio and height of the video.
// Useful before video loads to reserve space.
const VIDEO_ASPECT_RATIO = 1280 / 960;

const MODAL_PADDING = variables.spacing2;

type VideoLoadedEventType = {
    srcElement: {
        videoWidth: number;
        videoHeight: number;
    };
};

type VideoStatus = 'video' | 'animation';

type FeatureTrainingModalProps = {
    /** Animation to show when video is unavailable. Useful when app is offline */
    animation?: DotLottieAnimation;

<<<<<<< HEAD
    /** Style for the animation container */
    animationContainerStyle?: StyleProp<ViewStyle>;
=======
    /** Style for the animation inner container */
    animationInnerContainerStyle?: StyleProp<ViewStyle>;

    /** Style for the animation outer container */
    animationOuterContainerStyle?: StyleProp<ViewStyle>;
>>>>>>> 839f0b8a

    /** Whether to render the animation instead of the video */
    animationStyle?: StyleProp<ViewStyle>;

    /** Whether to render the animation instead of the video */
    shouldRenderAnimation?: boolean;

    /** URL for the video */
    videoURL?: string;

    videoAspectRatio?: number;

    /** Title for the modal */
    title?: string;

    /** Describe what is showing */
    description?: string;

    /** Secondary description rendered with additional space */
    secondaryDescription?: string;

    /** Whether to show `Don't show me this again` option */
    shouldShowDismissModalOption?: boolean;

    /** Text to show on primary button */
    confirmText: string;

    /** A callback to call when user confirms the tutorial */
    onConfirm?: () => void;

    /** A callback to call when modal closes */
    onClose?: () => void;

    /** Text to show on secondary button */
    helpText?: string;

    /** Link to navigate to when user wants to learn more */
    onHelp?: () => void;

    /** Children to render */
    children?: React.ReactNode;

    /** Styles for the content container */
    contentContainerStyles?: StyleProp<ViewStyle>;
<<<<<<< HEAD
=======

    /** Styles for the modal inner container */
    modalInnerContainerStyle?: ViewStyle;
>>>>>>> 839f0b8a
};

function FeatureTrainingModal({
    animation,
    animationStyle,
<<<<<<< HEAD
    animationContainerStyle,
=======
    animationInnerContainerStyle,
    animationOuterContainerStyle,
>>>>>>> 839f0b8a
    videoURL,
    videoAspectRatio: videoAspectRatioProp,
    title = '',
    description = '',
    secondaryDescription = '',
    shouldRenderAnimation = false,
    shouldShowDismissModalOption = false,
    confirmText = '',
    onConfirm = () => {},
    onClose = () => {},
    helpText = '',
    onHelp = () => {},
    children,
    contentContainerStyles,
<<<<<<< HEAD
=======
    modalInnerContainerStyle,
>>>>>>> 839f0b8a
}: FeatureTrainingModalProps) {
    const styles = useThemeStyles();
    const {translate} = useLocalize();
    const {onboardingIsMediumOrLargerScreenWidth} = useResponsiveLayout();
    const [isModalVisible, setIsModalVisible] = useState(false);
    const [willShowAgain, setWillShowAgain] = useState(true);
    const [videoStatus, setVideoStatus] = useState<VideoStatus>('video');
    const [isVideoStatusLocked, setIsVideoStatusLocked] = useState(false);
    const [videoAspectRatio, setVideoAspectRatio] = useState(videoAspectRatioProp ?? VIDEO_ASPECT_RATIO);
    const {shouldUseNarrowLayout} = useResponsiveLayout();
    const {isOffline} = useNetwork();

    useEffect(() => {
        InteractionManager.runAfterInteractions(() => setIsModalVisible(true));
    }, []);

    useEffect(() => {
        if (isVideoStatusLocked) {
            return;
        }

        if (isOffline) {
            setVideoStatus('animation');
        } else if (!isOffline) {
            setVideoStatus('video');
            setIsVideoStatusLocked(true);
        }
    }, [isOffline, isVideoStatusLocked]);

    const setAspectRatio = (event: VideoReadyForDisplayEvent | VideoLoadedEventType | undefined) => {
        if (!event) {
            return;
        }

        if ('naturalSize' in event) {
            setVideoAspectRatio(event.naturalSize.width / event.naturalSize.height);
        } else {
            setVideoAspectRatio(event.srcElement.videoWidth / event.srcElement.videoHeight);
        }
    };

    const renderIllustration = useCallback(() => {
        const aspectRatio = videoAspectRatio || VIDEO_ASPECT_RATIO;

        return (
            <View
                style={[
                    styles.w100,
                    // Prevent layout jumps by reserving height
                    // for the video until it loads. Also, when
                    // videoStatus === 'animation' it will
                    // set the same aspect ratio as the video would.
<<<<<<< HEAD
                    animationContainerStyle,
=======
                    animationInnerContainerStyle,
>>>>>>> 839f0b8a
                    !shouldRenderAnimation && {aspectRatio},
                ]}
            >
                {!shouldRenderAnimation && videoStatus === 'video' ? (
                    <GestureHandlerRootView>
                        <VideoPlayer
                            url={videoURL ?? ''}
                            videoPlayerStyle={[styles.onboardingVideoPlayer, {aspectRatio}]}
                            onVideoLoaded={setAspectRatio}
                            controlsStatus={CONST.VIDEO_PLAYER.CONTROLS_STATUS.HIDE}
                            shouldUseControlsBottomMargin={false}
                            shouldPlay
                            isLooping
                        />
                    </GestureHandlerRootView>
                ) : (
                    <View style={[styles.flex1, styles.alignItemsCenter, styles.justifyContentCenter, !shouldRenderAnimation && {aspectRatio}, animationStyle]}>
                        <Lottie
                            source={animation ?? LottieAnimations.Hands}
                            style={styles.h100}
                            webStyle={shouldUseNarrowLayout ? styles.h100 : undefined}
                            autoPlay
                            loop
                        />
                    </View>
                )}
            </View>
        );
    }, [
        videoAspectRatio,
        styles.w100,
        styles.onboardingVideoPlayer,
        styles.flex1,
        styles.alignItemsCenter,
        styles.justifyContentCenter,
        styles.h100,
        shouldRenderAnimation,
        videoStatus,
        videoURL,
<<<<<<< HEAD
        animationContainerStyle,
        animationStyle,
        animation,
        shouldUseNarrowLayout,
=======
        animationStyle,
        animation,
        shouldUseNarrowLayout,
        animationInnerContainerStyle,
>>>>>>> 839f0b8a
    ]);

    const toggleWillShowAgain = useCallback(() => setWillShowAgain((prevWillShowAgain) => !prevWillShowAgain), []);

    const closeModal = useCallback(() => {
        if (!willShowAgain) {
            User.dismissTrackTrainingModal();
        }
        setIsModalVisible(false);
        InteractionManager.runAfterInteractions(() => {
            Navigation.goBack();
            onClose?.();
        });
    }, [onClose, willShowAgain]);

    const closeAndConfirmModal = useCallback(() => {
        closeModal();
        onConfirm?.();
    }, [onConfirm, closeModal]);

    return (
        <SafeAreaConsumer>
            {({safeAreaPaddingBottomStyle}) => (
                <Modal
                    isVisible={isModalVisible}
                    type={onboardingIsMediumOrLargerScreenWidth ? CONST.MODAL.MODAL_TYPE.CENTERED_UNSWIPEABLE : CONST.MODAL.MODAL_TYPE.BOTTOM_DOCKED}
                    onClose={closeModal}
                    innerContainerStyle={{
                        boxShadow: 'none',
                        borderRadius: 16,
                        paddingBottom: 20,
                        paddingTop: onboardingIsMediumOrLargerScreenWidth ? undefined : MODAL_PADDING,
                        ...(onboardingIsMediumOrLargerScreenWidth
                            ? // Override styles defined by MODAL.MODAL_TYPE.CENTERED_UNSWIPEABLE
                              // To make it take as little space as possible.
                              {
                                  flex: undefined,
                                  width: 'auto',
                              }
                            : {}),
                        ...modalInnerContainerStyle,
                    }}
                >
                    <View style={[styles.mh100, onboardingIsMediumOrLargerScreenWidth && styles.welcomeVideoNarrowLayout, safeAreaPaddingBottomStyle]}>
                        <View style={[onboardingIsMediumOrLargerScreenWidth ? {padding: MODAL_PADDING} : {paddingHorizontal: MODAL_PADDING}, animationOuterContainerStyle]}>
                            {renderIllustration()}
                        </View>
                        <View style={[styles.mt5, styles.mh5]}>
                            {!!title && !!description && (
                                <View style={[onboardingIsMediumOrLargerScreenWidth ? [styles.gap1, styles.mb8] : [styles.mb10], contentContainerStyles]}>
                                    <Text style={[styles.textHeadlineH1]}>{title}</Text>
                                    <Text style={styles.textSupporting}>{description}</Text>
                                    {secondaryDescription.length > 0 && <Text style={[styles.textSupporting, styles.mt4]}>{secondaryDescription}</Text>}
                                    {children}
                                </View>
                            )}
                            {shouldShowDismissModalOption && (
                                <CheckboxWithLabel
                                    label={translate('featureTraining.doNotShowAgain')}
                                    accessibilityLabel={translate('featureTraining.doNotShowAgain')}
                                    style={[styles.mb5]}
                                    isChecked={!willShowAgain}
                                    onInputChange={toggleWillShowAgain}
                                />
                            )}
                            {!!helpText && (
                                <Button
                                    large
                                    style={[styles.mb3]}
                                    onPress={onHelp}
                                    text={helpText}
                                />
                            )}
                            <Button
                                large
                                success
                                pressOnEnter
                                onPress={closeAndConfirmModal}
                                text={confirmText}
                            />
                        </View>
                    </View>
                </Modal>
            )}
        </SafeAreaConsumer>
    );
}

export default FeatureTrainingModal;<|MERGE_RESOLUTION|>--- conflicted
+++ resolved
@@ -1,10 +1,6 @@
 import type {VideoReadyForDisplayEvent} from 'expo-av';
 import React, {useCallback, useEffect, useState} from 'react';
-<<<<<<< HEAD
-import {View} from 'react-native';
-=======
 import {InteractionManager, View} from 'react-native';
->>>>>>> 839f0b8a
 import type {StyleProp, ViewStyle} from 'react-native';
 import {GestureHandlerRootView} from 'react-native-gesture-handler';
 import useLocalize from '@hooks/useLocalize';
@@ -44,16 +40,11 @@
     /** Animation to show when video is unavailable. Useful when app is offline */
     animation?: DotLottieAnimation;
 
-<<<<<<< HEAD
-    /** Style for the animation container */
-    animationContainerStyle?: StyleProp<ViewStyle>;
-=======
     /** Style for the animation inner container */
     animationInnerContainerStyle?: StyleProp<ViewStyle>;
 
     /** Style for the animation outer container */
     animationOuterContainerStyle?: StyleProp<ViewStyle>;
->>>>>>> 839f0b8a
 
     /** Whether to render the animation instead of the video */
     animationStyle?: StyleProp<ViewStyle>;
@@ -98,23 +89,16 @@
 
     /** Styles for the content container */
     contentContainerStyles?: StyleProp<ViewStyle>;
-<<<<<<< HEAD
-=======
 
     /** Styles for the modal inner container */
     modalInnerContainerStyle?: ViewStyle;
->>>>>>> 839f0b8a
 };
 
 function FeatureTrainingModal({
     animation,
     animationStyle,
-<<<<<<< HEAD
-    animationContainerStyle,
-=======
     animationInnerContainerStyle,
     animationOuterContainerStyle,
->>>>>>> 839f0b8a
     videoURL,
     videoAspectRatio: videoAspectRatioProp,
     title = '',
@@ -129,10 +113,7 @@
     onHelp = () => {},
     children,
     contentContainerStyles,
-<<<<<<< HEAD
-=======
     modalInnerContainerStyle,
->>>>>>> 839f0b8a
 }: FeatureTrainingModalProps) {
     const styles = useThemeStyles();
     const {translate} = useLocalize();
@@ -185,11 +166,7 @@
                     // for the video until it loads. Also, when
                     // videoStatus === 'animation' it will
                     // set the same aspect ratio as the video would.
-<<<<<<< HEAD
-                    animationContainerStyle,
-=======
                     animationInnerContainerStyle,
->>>>>>> 839f0b8a
                     !shouldRenderAnimation && {aspectRatio},
                 ]}
             >
@@ -229,17 +206,10 @@
         shouldRenderAnimation,
         videoStatus,
         videoURL,
-<<<<<<< HEAD
-        animationContainerStyle,
-        animationStyle,
-        animation,
-        shouldUseNarrowLayout,
-=======
         animationStyle,
         animation,
         shouldUseNarrowLayout,
         animationInnerContainerStyle,
->>>>>>> 839f0b8a
     ]);
 
     const toggleWillShowAgain = useCallback(() => setWillShowAgain((prevWillShowAgain) => !prevWillShowAgain), []);

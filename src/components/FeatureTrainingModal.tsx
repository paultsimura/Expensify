import type {VideoReadyForDisplayEvent} from 'expo-av';
import React, {useCallback, useEffect, useState} from 'react';
import {View} from 'react-native';
import {GestureHandlerRootView} from 'react-native-gesture-handler';
import useLocalize from '@hooks/useLocalize';
import useNetwork from '@hooks/useNetwork';
import useOnboardingLayout from '@hooks/useOnboardingLayout';
import useResponsiveLayout from '@hooks/useResponsiveLayout';
import useThemeStyles from '@hooks/useThemeStyles';
import Navigation from '@libs/Navigation/Navigation';
import variables from '@styles/variables';
import * as User from '@userActions/User';
import CONST from '@src/CONST';
import Button from './Button';
import CheckboxWithLabel from './CheckboxWithLabel';
import Lottie from './Lottie';
import LottieAnimations from './LottieAnimations';
import type DotLottieAnimation from './LottieAnimations/types';
import Modal from './Modal';
import SafeAreaConsumer from './SafeAreaConsumer';
import Text from './Text';
import VideoPlayer from './VideoPlayer';

// Aspect ratio and height of the video.
// Useful before video loads to reserve space.
const VIDEO_ASPECT_RATIO = 1280 / 960;

const MODAL_PADDING = variables.spacing2;

type VideoLoadedEventType = {
    srcElement: {
        videoWidth: number;
        videoHeight: number;
    };
};

type VideoStatus = 'video' | 'animation';

type FeatureTrainingModalProps = {
    /** Animation to show when video is unavailable. Useful when app is offline */
    animation?: DotLottieAnimation;

    /** URL for the video */
    videoURL: string;

    videoAspectRatio?: number;

    /** Title for the modal */
    title?: string;

    /** Describe what is showing */
    description?: string;

    /** Secondary description rendered with additional space */
    secondaryDescription?: string;

    /** Whether to show `Don't show me this again` option */
    shouldShowDismissModalOption?: boolean;

    /** Text to show on primary button */
    confirmText: string;

    /** A callback to call when user confirms the tutorial */
    onConfirm?: () => void;

    /** A callback to call when modal closes */
    onClose?: () => void;

    /** Text to show on secondary button */
    helpText?: string;

    /** Link to navigate to when user wants to learn more */
    onHelp?: () => void;
};

function FeatureTrainingModal({
    animation,
    videoURL,
    videoAspectRatio: videoAspectRatioProp,
    title = '',
    description = '',
    secondaryDescription = '',
    shouldShowDismissModalOption = false,
    confirmText = '',
    onConfirm = () => {},
    onClose = () => {},
    helpText = '',
    onHelp = () => {},
}: FeatureTrainingModalProps) {
    const styles = useThemeStyles();
    const {translate} = useLocalize();
    const {isMediumOrLargerScreenWidth} = useOnboardingLayout();
    const [isModalVisible, setIsModalVisible] = useState(true);
    const [willShowAgain, setWillShowAgain] = useState(true);
    const [videoStatus, setVideoStatus] = useState<VideoStatus>('video');
    const [isVideoStatusLocked, setIsVideoStatusLocked] = useState(false);
    const [videoAspectRatio, setVideoAspectRatio] = useState(videoAspectRatioProp ?? VIDEO_ASPECT_RATIO);
    const {shouldUseNarrowLayout} = useResponsiveLayout();
    const {isOffline} = useNetwork();

    useEffect(() => {
        if (isVideoStatusLocked) {
            return;
        }

        if (isOffline) {
            setVideoStatus('animation');
        } else if (!isOffline) {
            setVideoStatus('video');
            setIsVideoStatusLocked(true);
        }
    }, [isOffline, isVideoStatusLocked]);

    const setAspectRatio = (event: VideoReadyForDisplayEvent | VideoLoadedEventType | undefined) => {
        if (!event) {
            return;
        }

        if ('naturalSize' in event) {
            setVideoAspectRatio(event.naturalSize.width / event.naturalSize.height);
        } else {
            setVideoAspectRatio(event.srcElement.videoWidth / event.srcElement.videoHeight);
        }
    };

    const renderIllustration = useCallback(() => {
        const aspectRatio = videoAspectRatio || VIDEO_ASPECT_RATIO;

        return (
            <View
                style={[
                    styles.w100,
                    // Prevent layout jumps by reserving height
                    // for the video until it loads. Also, when
                    // videoStatus === 'animation' it will
                    // set the same aspect ratio as the video would.
                    {aspectRatio},
                ]}
            >
                {videoStatus === 'video' ? (
<<<<<<< HEAD
                    <GestureHandlerRootView>
                        <VideoPlayer
                            url={videoURL}
                            videoPlayerStyle={[styles.onboardingVideoPlayer, {aspectRatio}]}
                            onVideoLoaded={setAspectRatio}
                            controlsStatus={CONST.VIDEO_PLAYER.CONTROLS_STATUS.SHOW}
                            shouldUseControlsBottomMargin={false}
                            shouldPlay
                            isLooping
                        />
                    </GestureHandlerRootView>
=======
                    <VideoPlayer
                        url={videoURL}
                        videoPlayerStyle={[styles.onboardingVideoPlayer, {aspectRatio}]}
                        onVideoLoaded={setAspectRatio}
                        controlsStatus={CONST.VIDEO_PLAYER.CONTROLS_STATUS.HIDE}
                        shouldUseControlsBottomMargin={false}
                        shouldPlay
                        isLooping
                    />
>>>>>>> ef3f1783
                ) : (
                    <View style={[styles.flex1, styles.alignItemsCenter, {aspectRatio}]}>
                        <Lottie
                            source={animation ?? LottieAnimations.Hands}
                            style={styles.h100}
                            webStyle={shouldUseNarrowLayout ? styles.h100 : undefined}
                            autoPlay
                            loop
                        />
                    </View>
                )}
            </View>
        );
    }, [animation, videoURL, videoAspectRatio, videoStatus, shouldUseNarrowLayout, styles]);

    const toggleWillShowAgain = useCallback(() => setWillShowAgain((prevWillShowAgain) => !prevWillShowAgain), []);

    const closeModal = useCallback(() => {
        if (!willShowAgain) {
            User.dismissTrackTrainingModal();
        }
        setIsModalVisible(false);
        Navigation.goBack();
        onClose?.();
    }, [onClose, willShowAgain]);

    const closeAndConfirmModal = useCallback(() => {
        closeModal();
        onConfirm?.();
    }, [onConfirm, closeModal]);

    return (
        <SafeAreaConsumer>
            {({safeAreaPaddingBottomStyle}) => (
                <Modal
                    isVisible={isModalVisible}
                    type={isMediumOrLargerScreenWidth ? CONST.MODAL.MODAL_TYPE.CENTERED_UNSWIPEABLE : CONST.MODAL.MODAL_TYPE.BOTTOM_DOCKED}
                    onClose={closeModal}
                    innerContainerStyle={{
                        boxShadow: 'none',
                        borderRadius: 16,
                        paddingBottom: 20,
                        paddingTop: isMediumOrLargerScreenWidth ? undefined : MODAL_PADDING,
                        ...(isMediumOrLargerScreenWidth
                            ? // Override styles defined by MODAL.MODAL_TYPE.CENTERED_UNSWIPEABLE
                              // To make it take as little space as possible.
                              {
                                  flex: undefined,
                                  width: 'auto',
                              }
                            : {}),
                    }}
                >
<<<<<<< HEAD
                    <View style={[styles.mh100, isMediumOrLargerScreenWidth && styles.welcomeVideoNarrowLayout, safeAreaPaddingBottomStyle]}>
                        <View style={isMediumOrLargerScreenWidth ? {padding: MODAL_PADDING} : {paddingHorizontal: MODAL_PADDING}}>{renderIllustration()}</View>
                        <View style={[styles.mt5, styles.mh5]}>
                            {title && description && (
                                <View style={[isMediumOrLargerScreenWidth ? [styles.gap1, styles.mb8] : [styles.mb10]]}>
                                    <Text style={[styles.textHeadlineH1]}>{title}</Text>
                                    <Text style={styles.textSupporting}>{description}</Text>
                                    {secondaryDescription.length > 0 && <Text style={[styles.textSupporting, styles.mt4]}>{secondaryDescription}</Text>}
                                </View>
                            )}
                            {shouldShowDismissModalOption && (
                                <CheckboxWithLabel
                                    label={translate('featureTraining.doNotShowAgain')}
                                    accessibilityLabel={translate('featureTraining.doNotShowAgain')}
                                    style={[styles.mb5]}
                                    isChecked={!willShowAgain}
                                    onInputChange={toggleWillShowAgain}
                                />
                            )}
                            {helpText && (
=======
                    <GestureHandlerRootView>
                        <View style={[styles.mh100, isMediumOrLargerScreenWidth && styles.welcomeVideoNarrowLayout, safeAreaPaddingBottomStyle]}>
                            <View style={isMediumOrLargerScreenWidth ? {padding: MODAL_PADDING} : {paddingHorizontal: MODAL_PADDING}}>{renderIllustration()}</View>
                            <View style={[styles.mt5, styles.mh5]}>
                                {!!title && !!description && (
                                    <View style={[isMediumOrLargerScreenWidth ? [styles.gap1, styles.mb8] : [styles.mb10]]}>
                                        <Text style={[styles.textHeadlineH1]}>{title}</Text>
                                        <Text style={styles.textSupporting}>{description}</Text>
                                        {secondaryDescription.length > 0 && <Text style={[styles.textSupporting, styles.mt4]}>{secondaryDescription}</Text>}
                                    </View>
                                )}
                                {shouldShowDismissModalOption && (
                                    <CheckboxWithLabel
                                        label={translate('featureTraining.doNotShowAgain')}
                                        accessibilityLabel={translate('featureTraining.doNotShowAgain')}
                                        style={[styles.mb5]}
                                        isChecked={!willShowAgain}
                                        onInputChange={toggleWillShowAgain}
                                    />
                                )}
                                {!!helpText && (
                                    <Button
                                        large
                                        style={[styles.mb3]}
                                        onPress={onHelp}
                                        text={helpText}
                                    />
                                )}
>>>>>>> ef3f1783
                                <Button
                                    large
                                    style={[styles.mb3]}
                                    onPress={onHelp}
                                    text={helpText}
                                />
                            )}
                            <Button
                                large
                                success
                                pressOnEnter
                                onPress={closeAndConfirmModal}
                                text={confirmText}
                            />
                        </View>
                    </View>
                </Modal>
            )}
        </SafeAreaConsumer>
    );
}

export default FeatureTrainingModal;<|MERGE_RESOLUTION|>--- conflicted
+++ resolved
@@ -138,29 +138,17 @@
                 ]}
             >
                 {videoStatus === 'video' ? (
-<<<<<<< HEAD
                     <GestureHandlerRootView>
                         <VideoPlayer
                             url={videoURL}
                             videoPlayerStyle={[styles.onboardingVideoPlayer, {aspectRatio}]}
                             onVideoLoaded={setAspectRatio}
-                            controlsStatus={CONST.VIDEO_PLAYER.CONTROLS_STATUS.SHOW}
+                            controlsStatus={CONST.VIDEO_PLAYER.CONTROLS_STATUS.HIDE}
                             shouldUseControlsBottomMargin={false}
                             shouldPlay
                             isLooping
                         />
                     </GestureHandlerRootView>
-=======
-                    <VideoPlayer
-                        url={videoURL}
-                        videoPlayerStyle={[styles.onboardingVideoPlayer, {aspectRatio}]}
-                        onVideoLoaded={setAspectRatio}
-                        controlsStatus={CONST.VIDEO_PLAYER.CONTROLS_STATUS.HIDE}
-                        shouldUseControlsBottomMargin={false}
-                        shouldPlay
-                        isLooping
-                    />
->>>>>>> ef3f1783
                 ) : (
                     <View style={[styles.flex1, styles.alignItemsCenter, {aspectRatio}]}>
                         <Lottie
@@ -214,11 +202,10 @@
                             : {}),
                     }}
                 >
-<<<<<<< HEAD
                     <View style={[styles.mh100, isMediumOrLargerScreenWidth && styles.welcomeVideoNarrowLayout, safeAreaPaddingBottomStyle]}>
                         <View style={isMediumOrLargerScreenWidth ? {padding: MODAL_PADDING} : {paddingHorizontal: MODAL_PADDING}}>{renderIllustration()}</View>
                         <View style={[styles.mt5, styles.mh5]}>
-                            {title && description && (
+                            {!!title && !!description && (
                                 <View style={[isMediumOrLargerScreenWidth ? [styles.gap1, styles.mb8] : [styles.mb10]]}>
                                     <Text style={[styles.textHeadlineH1]}>{title}</Text>
                                     <Text style={styles.textSupporting}>{description}</Text>
@@ -234,37 +221,7 @@
                                     onInputChange={toggleWillShowAgain}
                                 />
                             )}
-                            {helpText && (
-=======
-                    <GestureHandlerRootView>
-                        <View style={[styles.mh100, isMediumOrLargerScreenWidth && styles.welcomeVideoNarrowLayout, safeAreaPaddingBottomStyle]}>
-                            <View style={isMediumOrLargerScreenWidth ? {padding: MODAL_PADDING} : {paddingHorizontal: MODAL_PADDING}}>{renderIllustration()}</View>
-                            <View style={[styles.mt5, styles.mh5]}>
-                                {!!title && !!description && (
-                                    <View style={[isMediumOrLargerScreenWidth ? [styles.gap1, styles.mb8] : [styles.mb10]]}>
-                                        <Text style={[styles.textHeadlineH1]}>{title}</Text>
-                                        <Text style={styles.textSupporting}>{description}</Text>
-                                        {secondaryDescription.length > 0 && <Text style={[styles.textSupporting, styles.mt4]}>{secondaryDescription}</Text>}
-                                    </View>
-                                )}
-                                {shouldShowDismissModalOption && (
-                                    <CheckboxWithLabel
-                                        label={translate('featureTraining.doNotShowAgain')}
-                                        accessibilityLabel={translate('featureTraining.doNotShowAgain')}
-                                        style={[styles.mb5]}
-                                        isChecked={!willShowAgain}
-                                        onInputChange={toggleWillShowAgain}
-                                    />
-                                )}
-                                {!!helpText && (
-                                    <Button
-                                        large
-                                        style={[styles.mb3]}
-                                        onPress={onHelp}
-                                        text={helpText}
-                                    />
-                                )}
->>>>>>> ef3f1783
+                            {!!helpText && (
                                 <Button
                                     large
                                     style={[styles.mb3]}
@@ -272,6 +229,12 @@
                                     text={helpText}
                                 />
                             )}
+                            <Button
+                                large
+                                style={[styles.mb3]}
+                                onPress={onHelp}
+                                text={helpText}
+                            />
                             <Button
                                 large
                                 success

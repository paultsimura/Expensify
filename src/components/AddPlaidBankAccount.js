--- conflicted
+++ resolved
@@ -110,12 +110,7 @@
         if (!plaidBankAccounts.length) {
             return (
                 <FullPageOfflineBlockingView>
-<<<<<<< HEAD
-                    {this.props.plaidData.isLoading
-                    && (
-=======
                     {this.props.plaidData.isLoading && (
->>>>>>> e6399c2f
                         <View style={[styles.flex1, styles.alignItemsCenter, styles.justifyContentCenter]}>
                             <ActivityIndicator color={themeColors.spinner} size="large" />
                         </View>

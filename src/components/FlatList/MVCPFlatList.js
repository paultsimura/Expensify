--- conflicted
+++ resolved
@@ -139,11 +139,6 @@
         mutationObserverRef.current = mutationObserver;
     }, [adjustForMaintainVisibleContentPosition, prepareForMaintainVisibleContentPosition, getContentView, getScrollOffset, scrollToOffset]);
 
-<<<<<<< HEAD
-    React.useLayoutEffect(() => {
-        prepareForMaintainVisibleContentPosition();
-        setupMutationObserver();
-=======
     React.useEffect(() => {
         if (!isListRenderedRef.current) {
             return;
@@ -152,7 +147,6 @@
             prepareForMaintainVisibleContentPosition();
             setupMutationObserver();
         });
->>>>>>> 39a257d1
     }, [prepareForMaintainVisibleContentPosition, setupMutationObserver]);
 
     const setMergedRef = useMergeRefs(scrollRef, forwardedRef);

--- conflicted
+++ resolved
@@ -74,13 +74,8 @@
 
     if (props.icons.length === 1 && !props.shouldStackHorizontally) {
         return (
-<<<<<<< HEAD
-            <Tooltip text={props.avatarTooltips[0]}>
+            <Tooltip text={tooltipTexts[0]}>
                 <View style={avatarContainerStyles}>
-=======
-            <View style={avatarContainerStyles}>
-                <Tooltip text={tooltipTexts[0]}>
->>>>>>> 5cb2b745
                     <Avatar
                         source={props.icons[0].source}
                         size={props.size}
@@ -180,14 +175,7 @@
                 </>
             ) : (
                 <View style={singleAvatarStyles}>
-<<<<<<< HEAD
-                    <Tooltip text={props.avatarTooltips[0]}>
-=======
-                    <Tooltip
-                        text={tooltipTexts[0]}
-                        absolute
-                    >
->>>>>>> 5cb2b745
+                    <Tooltip text={tooltipTexts[0]}>
                         {/* View is necessary for tooltip to show for multiple avatars in LHN */}
                         <View>
                             <Avatar
@@ -202,14 +190,7 @@
                     </Tooltip>
                     <View style={secondAvatarStyles}>
                         {props.icons.length === 2 ? (
-<<<<<<< HEAD
-                            <Tooltip text={props.avatarTooltips[1]}>
-=======
-                            <Tooltip
-                                text={tooltipTexts[1]}
-                                absolute
-                            >
->>>>>>> 5cb2b745
+                            <Tooltip text={tooltipTexts[1]}>
                                 <View>
                                     <Avatar
                                         source={props.icons[1].source || props.fallbackIcon}
@@ -222,14 +203,7 @@
                                 </View>
                             </Tooltip>
                         ) : (
-<<<<<<< HEAD
-                            <Tooltip text={props.avatarTooltips.slice(1).join(', ')}>
-=======
-                            <Tooltip
-                                text={tooltipTexts.slice(1).join(', ')}
-                                absolute
-                            >
->>>>>>> 5cb2b745
+                            <Tooltip text={tooltipTexts.slice(1).join(', ')}>
                                 <View style={[singleAvatarStyles, styles.alignItemsCenter, styles.justifyContentCenter]}>
                                     <Text
                                         selectable={false}

--- conflicted
+++ resolved
@@ -142,18 +142,8 @@
                     )}
                 </>
             ) : (
-<<<<<<< HEAD
-                <View
-                    style={singleAvatarStyles}
-                >
+                <View style={singleAvatarStyles}>
                     <Tooltip text={props.avatarTooltips[0]}>
-=======
-                <View style={singleAvatarStyles}>
-                    <Tooltip
-                        text={props.avatarTooltips[0]}
-                        absolute
-                    >
->>>>>>> 1b1e562a
                         {/* View is necessary for tooltip to show for multiple avatars in LHN */}
                         <View>
                             <Avatar
@@ -168,14 +158,7 @@
                     </Tooltip>
                     <View style={secondAvatarStyles}>
                         {props.icons.length === 2 ? (
-<<<<<<< HEAD
                             <Tooltip text={props.avatarTooltips[1]}>
-=======
-                            <Tooltip
-                                text={props.avatarTooltips[1]}
-                                absolute
-                            >
->>>>>>> 1b1e562a
                                 <View>
                                     <Avatar
                                         source={props.icons[1].source || props.fallbackIcon}
@@ -188,25 +171,9 @@
                                 </View>
                             </Tooltip>
                         ) : (
-<<<<<<< HEAD
                             <Tooltip text={props.avatarTooltips.slice(1).join(', ')}>
-                                <View
-                                    style={[singleAvatarStyles, styles.alignItemsCenter, styles.justifyContentCenter]}
-                                >
-                                    <Text style={props.size === CONST.AVATAR_SIZE.SMALL
-                                        ? styles.avatarInnerTextSmall
-                                        : styles.avatarInnerText}
-                                    >
-                                        {`+${props.icons.length - 1}`}
-                                    </Text>
-=======
-                            <Tooltip
-                                text={props.avatarTooltips.slice(1).join(', ')}
-                                absolute
-                            >
                                 <View style={[singleAvatarStyles, styles.alignItemsCenter, styles.justifyContentCenter]}>
                                     <Text style={props.size === CONST.AVATAR_SIZE.SMALL ? styles.avatarInnerTextSmall : styles.avatarInnerText}>{`+${props.icons.length - 1}`}</Text>
->>>>>>> 1b1e562a
                                 </View>
                             </Tooltip>
                         )}

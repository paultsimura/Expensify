import React, {Component} from 'react';
import PropTypes from 'prop-types';
import {View} from 'react-native';
import styles from '../styles/styles';
import CONST from '../CONST';
import * as IOU from '../libs/actions/IOU';
import * as ReportActions from '../libs/actions/ReportActions';
import reportActionPropTypes from '../pages/home/report/reportActionPropTypes';
import ReportActionItemSingle from '../pages/home/report/ReportActionItemSingle';
import withLocalize, {withLocalizePropTypes} from './withLocalize';
import OfflineWithFeedback from './OfflineWithFeedback';
import Text from './Text';
import Button from './Button';

const propTypes = {
    /** The chatReport which the transaction is associated with */
    /* eslint-disable-next-line react/no-unused-prop-types */
    chatReportID: PropTypes.string.isRequired,

    /** ID for the IOU report */
    /* eslint-disable-next-line react/no-unused-prop-types */
    iouReportID: PropTypes.string.isRequired,

    /** The report action which we are displaying */
    action: PropTypes.shape(reportActionPropTypes).isRequired,

    /** Can this transaction be deleted? */
    canBeDeleted: PropTypes.bool,

    /** Indicates whether pressing the reject button should hide the details sidebar */
    shouldCloseOnReject: PropTypes.bool,

    ...withLocalizePropTypes,
};

const defaultProps = {
<<<<<<< HEAD
    canBeDeleted: false,
=======
    canBeRejected: false,
    shouldCloseOnReject: false,
>>>>>>> f5243624
};

class ReportTransaction extends Component {
    constructor(props) {
        super(props);

        this.deleteMoneyRequest = this.deleteMoneyRequest.bind(this);
    }

    deleteMoneyRequest() {
        IOU.deleteMoneyRequest(
            this.props.chatReportID,
            this.props.iouReportID,
            this.props.action,
            this.props.shouldCloseOnReject,
        );
    }

    render() {
        return (
            <OfflineWithFeedback
                onClose={() => {
                    if (this.props.action.actionName === CONST.REPORT.ACTIONS.TYPE.IOU) {
                        ReportActions.clearSendMoneyErrors(this.props.chatReportID, this.props.action.reportActionID);
                    }
                    if (this.props.action.pendingAction === CONST.RED_BRICK_ROAD_PENDING_ACTION.ADD) {
                        ReportActions.deleteOptimisticReportAction(this.props.chatReportID, this.props.action.reportActionID);
                    } else {
                        ReportActions.clearReportActionErrors(this.props.chatReportID, this.props.action.reportActionID);
                    }
                }}
                pendingAction={this.props.action.pendingAction}
                errors={this.props.action.errors}
                errorRowStyles={[styles.ml10, styles.mr2]}
            >
                <View styles={[styles.mb5]}>
                    <ReportActionItemSingle
                        action={this.props.action}
                        wrapperStyles={[styles.reportTransactionWrapper]}
                    >
                        <Text style={[styles.chatItemMessage]}>
                            {this.props.action.message[0].text}
                        </Text>
                    </ReportActionItemSingle>
                    {this.props.canBeDeleted && (
                        <View style={[styles.flexRow, styles.justifyContentStart]}>
                            <Button
                                small
                                text={this.props.translate('common.delete')}
                                style={[styles.mb3, styles.chatItemComposeSecondaryRowOffset]}
                                onPress={this.deleteMoneyRequest}
                            />
                        </View>
                    )}
                </View>
            </OfflineWithFeedback>
        );
    }
}

ReportTransaction.defaultProps = defaultProps;
ReportTransaction.propTypes = propTypes;
export default withLocalize(ReportTransaction);<|MERGE_RESOLUTION|>--- conflicted
+++ resolved
@@ -27,19 +27,15 @@
     /** Can this transaction be deleted? */
     canBeDeleted: PropTypes.bool,
 
-    /** Indicates whether pressing the reject button should hide the details sidebar */
-    shouldCloseOnReject: PropTypes.bool,
+    /** Indicates whether pressing the delete button should hide the details sidebar */
+    shouldCloseOnDelete: PropTypes.bool,
 
     ...withLocalizePropTypes,
 };
 
 const defaultProps = {
-<<<<<<< HEAD
     canBeDeleted: false,
-=======
-    canBeRejected: false,
-    shouldCloseOnReject: false,
->>>>>>> f5243624
+    shouldCloseOnDelete: false,
 };
 
 class ReportTransaction extends Component {
@@ -54,7 +50,7 @@
             this.props.chatReportID,
             this.props.iouReportID,
             this.props.action,
-            this.props.shouldCloseOnReject,
+            this.props.shouldCloseOnDelete,
         );
     }
 

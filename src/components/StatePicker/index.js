import {CONST as COMMON_CONST} from 'expensify-common/lib/CONST';
import PropTypes from 'prop-types';
import React, {useState} from 'react';
import {View} from 'react-native';
import _ from 'underscore';
import FormHelpMessage from '@components/FormHelpMessage';
import MenuItemWithTopDescription from '@components/MenuItemWithTopDescription';
import refPropTypes from '@components/refPropTypes';
import useLocalize from '@hooks/useLocalize';
<<<<<<< HEAD
import stylePropTypes from '@styles/stylePropTypes';
import styles from '@styles/styles';
=======
import useThemeStyles from '@styles/useThemeStyles';
>>>>>>> 96f51279
import StateSelectorModal from './StateSelectorModal';

const propTypes = {
    /** Error text to display */
    errorText: PropTypes.string,

    /** State to display */
    value: PropTypes.string,

    /** Callback to call when the input changes */
    onInputChange: PropTypes.func,

    /** A ref to forward to MenuItemWithTopDescription */
    forwardedRef: refPropTypes,

    /** Label to display on field */
    label: PropTypes.string,

    /** Any additional styles to apply */
    wrapperStyle: stylePropTypes,
};

const defaultProps = {
    value: undefined,
    forwardedRef: undefined,
    errorText: '',
    onInputChange: () => {},
    label: undefined,
    wrapperStyle: {},
};

<<<<<<< HEAD
function StatePicker({value, errorText, onInputChange, forwardedRef, label, wrapperStyle}) {
=======
function StatePicker({value, errorText, onInputChange, forwardedRef, label}) {
    const styles = useThemeStyles();
>>>>>>> 96f51279
    const {translate} = useLocalize();
    const [isPickerVisible, setIsPickerVisible] = useState(false);
    const [searchValue, setSearchValue] = useState('');

    const showPickerModal = () => {
        setIsPickerVisible(true);
    };

    const hidePickerModal = () => {
        setIsPickerVisible(false);
    };

    const updateStateInput = (state) => {
        if (state.value !== value) {
            onInputChange(state.value);
        }
        hidePickerModal();
    };

    const title = value && _.keys(COMMON_CONST.STATES).includes(value) ? translate(`allStates.${value}.stateName`) : '';
    const descStyle = title.length === 0 ? styles.textNormal : null;

    return (
        <View>
            <MenuItemWithTopDescription
                ref={forwardedRef}
                shouldShowRightIcon
                title={title}
                description={label || translate('common.state')}
                descriptionTextStyle={descStyle}
                onPress={showPickerModal}
                wrapperStyle={wrapperStyle}
            />
            <View style={styles.ml5}>
                <FormHelpMessage message={errorText} />
            </View>
            <StateSelectorModal
                isVisible={isPickerVisible}
                currentState={value}
                onClose={hidePickerModal}
                onStateSelected={updateStateInput}
                searchValue={searchValue}
                setSearchValue={setSearchValue}
                label={label}
            />
        </View>
    );
}

StatePicker.propTypes = propTypes;
StatePicker.defaultProps = defaultProps;
StatePicker.displayName = 'StatePicker';

const StatePickerWithRef = React.forwardRef((props, ref) => (
    <StatePicker
        // eslint-disable-next-line react/jsx-props-no-spreading
        {...props}
        forwardedRef={ref}
    />
));

StatePickerWithRef.displayName = 'StatePickerWithRef';

export default StatePickerWithRef;<|MERGE_RESOLUTION|>--- conflicted
+++ resolved
@@ -7,12 +7,8 @@
 import MenuItemWithTopDescription from '@components/MenuItemWithTopDescription';
 import refPropTypes from '@components/refPropTypes';
 import useLocalize from '@hooks/useLocalize';
-<<<<<<< HEAD
 import stylePropTypes from '@styles/stylePropTypes';
-import styles from '@styles/styles';
-=======
 import useThemeStyles from '@styles/useThemeStyles';
->>>>>>> 96f51279
 import StateSelectorModal from './StateSelectorModal';
 
 const propTypes = {
@@ -44,12 +40,8 @@
     wrapperStyle: {},
 };
 
-<<<<<<< HEAD
 function StatePicker({value, errorText, onInputChange, forwardedRef, label, wrapperStyle}) {
-=======
-function StatePicker({value, errorText, onInputChange, forwardedRef, label}) {
     const styles = useThemeStyles();
->>>>>>> 96f51279
     const {translate} = useLocalize();
     const [isPickerVisible, setIsPickerVisible] = useState(false);
     const [searchValue, setSearchValue] = useState('');

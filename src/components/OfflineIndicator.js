import PropTypes from 'prop-types';
import React, {useMemo} from 'react';
import {View} from 'react-native';
import compose from '@libs/compose';
import stylePropTypes from '@styles/stylePropTypes';
import * as StyleUtils from '@styles/StyleUtils';
<<<<<<< HEAD
import themeColors from '@styles/themes/default';
=======
import useThemeStyles from '@styles/useThemeStyles';
>>>>>>> 27fd4e24
import variables from '@styles/variables';
import Icon from './Icon';
import * as Expensicons from './Icon/Expensicons';
import networkPropTypes from './networkPropTypes';
import {withNetwork} from './OnyxProvider';
import Text from './Text';
import withLocalize, {withLocalizePropTypes} from './withLocalize';
import withWindowDimensions from './withWindowDimensions';

const propTypes = {
    /** Information about the network */
    network: networkPropTypes.isRequired,

    /** Optional styles for container element that will override the default styling for the offline indicator */
    // eslint-disable-next-line react/forbid-prop-types
    containerStyles: PropTypes.arrayOf(PropTypes.object),

    /** Optional styles for the container */
    style: stylePropTypes,

    /** Is the window width narrow, like on a mobile device */
    isSmallScreenWidth: PropTypes.bool.isRequired,

    ...withLocalizePropTypes,
};

const defaultProps = {
    containerStyles: [],
    style: [],
};

function OfflineIndicator(props) {
    const styles = useThemeStyles();

    const computedStyles = useMemo(() => {
        if (props.containerStyles.length) {
            return props.containerStyles;
        }
        return props.isSmallScreenWidth ? styles.offlineIndicatorMobile : styles.offlineIndicator;
    }, [props.containerStyles, props.isSmallScreenWidth, styles.offlineIndicatorMobile, styles.offlineIndicator]);

    if (!props.network.isOffline) {
        return null;
    }

    return (
        <View style={[computedStyles, styles.flexRow, styles.alignItemsCenter, ...StyleUtils.parseStyleAsArray(props.style)]}>
            <Icon
                src={Expensicons.OfflineCloud}
                fill={themeColors.icon}
                width={variables.iconSizeSmall}
                height={variables.iconSizeSmall}
            />
            <Text style={[styles.ml3, styles.chatItemComposeSecondaryRowSubText]}>{props.translate('common.youAppearToBeOffline')}</Text>
        </View>
    );
}

OfflineIndicator.propTypes = propTypes;
OfflineIndicator.defaultProps = defaultProps;
OfflineIndicator.displayName = 'OfflineIndicator';

export default compose(withWindowDimensions, withLocalize, withNetwork())(OfflineIndicator);<|MERGE_RESOLUTION|>--- conflicted
+++ resolved
@@ -4,11 +4,8 @@
 import compose from '@libs/compose';
 import stylePropTypes from '@styles/stylePropTypes';
 import * as StyleUtils from '@styles/StyleUtils';
-<<<<<<< HEAD
-import themeColors from '@styles/themes/default';
-=======
+import useTheme from '@styles/themes/useTheme';
 import useThemeStyles from '@styles/useThemeStyles';
->>>>>>> 27fd4e24
 import variables from '@styles/variables';
 import Icon from './Icon';
 import * as Expensicons from './Icon/Expensicons';
@@ -41,6 +38,7 @@
 };
 
 function OfflineIndicator(props) {
+    const theme = useTheme();
     const styles = useThemeStyles();
 
     const computedStyles = useMemo(() => {
@@ -58,7 +56,7 @@
         <View style={[computedStyles, styles.flexRow, styles.alignItemsCenter, ...StyleUtils.parseStyleAsArray(props.style)]}>
             <Icon
                 src={Expensicons.OfflineCloud}
-                fill={themeColors.icon}
+                fill={theme.icon}
                 width={variables.iconSizeSmall}
                 height={variables.iconSizeSmall}
             />

--- conflicted
+++ resolved
@@ -25,7 +25,6 @@
 import SafeAreaConsumer from './SafeAreaConsumer';
 import addEncryptedAuthTokenToURL from '../libs/addEncryptedAuthTokenToURL';
 import reportPropTypes from '../pages/reportPropTypes';
-import * as Expensicons from './Icon/Expensicons';
 
 /**
  * Modal render prop component that exposes modal launching triggers that can be used
@@ -124,11 +123,7 @@
         (attachment) => {
             setSource(attachment.source);
             setFile(attachment.file);
-<<<<<<< HEAD
-            setIsAttachmentReceipt(attachment.receipt);
-=======
             setIsAttachmentReceipt(attachment.isReceipt);
->>>>>>> 02086e0b
             setIsAuthTokenRequired(attachment.isAuthTokenRequired);
             onCarouselAttachmentChange(attachment);
         },
@@ -336,24 +331,6 @@
                     onDownloadButtonPress={() => downloadAttachment(source)}
                     shouldShowCloseButton={!props.isSmallScreenWidth}
                     shouldShowBackButton={props.isSmallScreenWidth}
-                    shouldShowThreeDotsButton={isAttachmentReceipt}
-                    threeDotsMenuItems={[
-                        {
-                            icon: Expensicons.Camera,
-                            text: props.translate('common.replace'),
-                            onSelected: () => {}, // TODO
-                        },
-                        {
-                            icon: Expensicons.Download,
-                            text: props.translate('common.download'),
-                            onSelected: () => downloadAttachment(source),
-                        },
-                        {
-                            icon: Expensicons.Trashcan,
-                            text: props.translate('iou.deleteReceipt'),
-                            onSelected: () => {}, // TODO
-                        },
-                    ]}
                     onBackButtonPress={closeModal}
                     onCloseButtonPress={closeModal}
                 />

import React, {useState, useCallback} from 'react';
import PropTypes from 'prop-types';
import {View, Animated, Keyboard} from 'react-native';
import Str from 'expensify-common/lib/str';
import lodashGet from 'lodash/get';
import lodashExtend from 'lodash/extend';
import _ from 'underscore';
import CONST from '../CONST';
import Modal from './Modal';
import AttachmentView from './AttachmentView';
import AttachmentCarousel from './AttachmentCarousel';
import styles from '../styles/styles';
import * as StyleUtils from '../styles/StyleUtils';
import * as FileUtils from '../libs/fileDownload/FileUtils';
import themeColors from '../styles/themes/default';
import compose from '../libs/compose';
import withWindowDimensions, {windowDimensionsPropTypes} from './withWindowDimensions';
import Button from './Button';
import HeaderWithBackButton from './HeaderWithBackButton';
import fileDownload from '../libs/fileDownload';
import withLocalize, {withLocalizePropTypes} from './withLocalize';
import ConfirmModal from './ConfirmModal';
import HeaderGap from './HeaderGap';
import SafeAreaConsumer from './SafeAreaConsumer';
import addEncryptedAuthTokenToURL from '../libs/addEncryptedAuthTokenToURL';
import reportPropTypes from '../pages/reportPropTypes';

/**
 * Modal render prop component that exposes modal launching triggers that can be used
 * to display a full size image or PDF modally with optional confirmation button.
 */

const propTypes = {
    /** Optional source (URL, SVG function) for the image shown. If not passed in via props must be specified when modal is opened. */
    source: PropTypes.oneOfType([PropTypes.string, PropTypes.func]),

    /** Optional callback to fire when we want to preview an image and approve it for use. */
    onConfirm: PropTypes.func,

    /** Whether the modal should be open by default */
    defaultOpen: PropTypes.bool,

    /** Optional callback to fire when we want to do something after modal show. */
    onModalShow: PropTypes.func,

    /** Optional callback to fire when we want to do something after modal hide. */
    onModalHide: PropTypes.func,

    /** Optional callback to fire when we want to do something after attachment carousel changes. */
    onCarouselAttachmentChange: PropTypes.func,

    /** Optional original filename when uploading */
    originalFileName: PropTypes.string,

    /** A function as a child to pass modal launching methods to */
    children: PropTypes.func,

    /** Whether source url requires authentication */
    isAuthTokenRequired: PropTypes.bool,

    /** Determines if download Button should be shown or not */
    allowDownload: PropTypes.bool,

    /** Title shown in the header of the modal */
    headerTitle: PropTypes.string,

    /** The report that has this attachment */
    report: reportPropTypes,

    ...withLocalizePropTypes,

    ...windowDimensionsPropTypes,
};

const defaultProps = {
    source: '',
    onConfirm: null,
    defaultOpen: false,
    originalFileName: '',
    children: null,
    isAuthTokenRequired: false,
    allowDownload: false,
    headerTitle: null,
    report: {},
    onModalShow: () => {},
    onModalHide: () => {},
    onCarouselAttachmentChange: () => {},
};

function AttachmentModal(props) {
    const [isModalOpen, setIsModalOpen] = useState(props.defaultOpen);
    const [shouldLoadAttachment, setShouldLoadAttachment] = useState(false);
    const [isAttachmentInvalid, setIsAttachmentInvalid] = useState(false);
    const [isAuthTokenRequired, setIsAuthTokenRequired] = useState(props.isAuthTokenRequired);
    const [attachmentInvalidReasonTitle, setAttachmentInvalidReasonTitle] = useState('');
    const [attachmentInvalidReason, setAttachmentInvalidReason] = useState(null);
    const [source, setSource] = useState(props.source);
    const [modalType, setModalType] = useState(CONST.MODAL.MODAL_TYPE.CENTERED_UNSWIPEABLE);
    const [isConfirmButtonDisabled, setIsConfirmButtonDisabled] = useState(false);
    const [confirmButtonFadeAnimation] = useState(new Animated.Value(1));
    const [shouldShowDownloadButton, setShouldShowDownloadButton] = React.useState(true);
    const [file, setFile] = useState(
        props.originalFileName
            ? {
                  name: props.originalFileName,
              }
            : undefined,
    );

    const onCarouselAttachmentChange = props.onCarouselAttachmentChange;

    /**
     * Keeps the attachment source in sync with the attachment displayed currently in the carousel.
     * @param {{ source: String, isAuthTokenRequired: Boolean, file: { name: string } }} attachment
     */
    const onNavigate = useCallback(
        (attachment) => {
            setSource(attachment.source);
            setFile(attachment.file);
            setIsAuthTokenRequired(attachment.isAuthTokenRequired);
            onCarouselAttachmentChange(attachment);
        },
        [onCarouselAttachmentChange],
    );

    /**
     * If our attachment is a PDF, return the unswipeable Modal type.
     * @param {String} sourceURL
     * @param {Object} _file
     * @returns {String}
     */
    const getModalType = useCallback(
        (sourceURL, _file) =>
            sourceURL && (Str.isPDF(sourceURL) || (_file && Str.isPDF(_file.name || props.translate('attachmentView.unknownFilename'))))
                ? CONST.MODAL.MODAL_TYPE.CENTERED_UNSWIPEABLE
                : CONST.MODAL.MODAL_TYPE.CENTERED,
        // eslint-disable-next-line react-hooks/exhaustive-deps
        [props.translate],
    );

<<<<<<< HEAD
    /**
     * set the visibility of the download button
     * @param {Boolean} shouldShowButton
     */
    const setDownloadButtonVisibility = useCallback(
        (shouldShowButton) => {
            if (shouldShowDownloadButton === shouldShowButton) {
                return;
            }
            setShouldShowDownloadButton(shouldShowButton);
        },
        [shouldShowDownloadButton],
    );
=======
>>>>>>> f69e5af9
    /**
     * Download the currently viewed attachment.
     */
    const downloadAttachment = useCallback(() => {
        let sourceURL = source;
        if (isAuthTokenRequired) {
            sourceURL = addEncryptedAuthTokenToURL(sourceURL);
        }

        fileDownload(sourceURL, file.name);

        // At ios, if the keyboard is open while opening the attachment, then after downloading
        // the attachment keyboard will show up. So, to fix it we need to dismiss the keyboard.
        Keyboard.dismiss();
    }, [isAuthTokenRequired, source, file]);

    /**
     * Execute the onConfirm callback and close the modal.
     */
    const submitAndClose = useCallback(() => {
        // If the modal has already been closed or the confirm button is disabled
        // do not submit.
        if (!isModalOpen || isConfirmButtonDisabled) {
            return;
        }

        if (props.onConfirm) {
            props.onConfirm(lodashExtend(file, {source}));
        }

        setIsModalOpen(false);
        // eslint-disable-next-line react-hooks/exhaustive-deps
    }, [isModalOpen, isConfirmButtonDisabled, props.onConfirm, file, source]);

    /**
     * Close the confirm modal.
     */
    const closeConfirmModal = useCallback(() => {
        setIsAttachmentInvalid(false);
    }, []);

    /**
     * @param {Object} _file
     * @returns {Boolean}
     */
    const isValidFile = useCallback(
        (_file) => {
            const {fileExtension} = FileUtils.splitExtensionFromFileName(lodashGet(_file, 'name', ''));
            if (_.contains(CONST.API_ATTACHMENT_VALIDATIONS.UNALLOWED_EXTENSIONS, fileExtension.toLowerCase())) {
                const invalidReason = 'attachmentPicker.notAllowedExtension';

                setIsAttachmentInvalid(true);
                setAttachmentInvalidReasonTitle('attachmentPicker.wrongFileType');
                setAttachmentInvalidReason(invalidReason);
                return false;
            }

            if (lodashGet(_file, 'size', 0) > CONST.API_ATTACHMENT_VALIDATIONS.MAX_SIZE) {
                setIsAttachmentInvalid(true);
                setAttachmentInvalidReasonTitle('attachmentPicker.attachmentTooLarge');
                setAttachmentInvalidReason('attachmentPicker.sizeExceeded');
                return false;
            }

            if (lodashGet(_file, 'size', 0) < CONST.API_ATTACHMENT_VALIDATIONS.MIN_SIZE) {
                setIsAttachmentInvalid(true);
                setAttachmentInvalidReasonTitle('attachmentPicker.attachmentTooSmall');
                setAttachmentInvalidReason('attachmentPicker.sizeNotMet');
                return false;
            }

            return true;
        },
        // eslint-disable-next-line react-hooks/exhaustive-deps
        [props.translate],
    );

    /**
     * @param {Object} _file
     */
    const validateAndDisplayFileToUpload = useCallback(
        (_file) => {
            if (!_file) {
                return;
            }

            if (!isValidFile(_file)) {
                return;
            }

            if (_file instanceof File) {
                /**
                 * Cleaning file name, done here so that it covers all cases:
                 * upload, drag and drop, copy-paste
                 */
                let updatedFile = _file;
                const cleanName = FileUtils.cleanFileName(updatedFile.name);
                if (updatedFile.name !== cleanName) {
                    updatedFile = new File([updatedFile], cleanName, {type: updatedFile.type});
                }
                const inputSource = URL.createObjectURL(updatedFile);
                const inputModalType = getModalType(inputSource, updatedFile);
                setIsModalOpen(true);
                setSource(inputSource);
                setFile(updatedFile);
                setModalType(inputModalType);
            } else {
                const inputModalType = getModalType(_file.uri, _file);
                setIsModalOpen(true);
                setSource(_file.uri);
                setFile(_file);
                setModalType(inputModalType);
            }
        },
        [isValidFile, getModalType],
    );

    /**
     * In order to gracefully hide/show the confirm button when the keyboard
     * opens/closes, apply an animation to fade the confirm button out/in. And since
     * we're only updating the opacity of the confirm button, we must also conditionally
     * disable it.
     *
     * @param {Boolean} shouldFadeOut If true, fade out confirm button. Otherwise fade in.
     */
    const updateConfirmButtonVisibility = useCallback(
        (shouldFadeOut) => {
            setIsConfirmButtonDisabled(shouldFadeOut);
            const toValue = shouldFadeOut ? 0 : 1;

            Animated.timing(confirmButtonFadeAnimation, {
                toValue,
                duration: 100,
                useNativeDriver: true,
            }).start();
        },
        [confirmButtonFadeAnimation],
    );

    /**
     * close the modal
     */
    const closeModal = useCallback(() => {
        setIsModalOpen(false);
    }, []);

    /**
     *  open the modal
     */
    const openModal = useCallback(() => {
        setIsModalOpen(true);
    }, []);

    const sourceForAttachmentView = props.source || source;
    return (
        <>
            <Modal
                type={modalType}
                onSubmit={submitAndClose}
                onClose={closeModal}
                isVisible={isModalOpen}
                backgroundColor={themeColors.componentBG}
                onModalShow={() => {
                    props.onModalShow();
                    setShouldLoadAttachment(true);
                }}
                onModalHide={(e) => {
                    props.onModalHide(e);
                    setShouldLoadAttachment(false);
                }}
                propagateSwipe
            >
                {props.isSmallScreenWidth && <HeaderGap />}
                <HeaderWithBackButton
                    title={props.headerTitle || props.translate('common.attachment')}
                    shouldShowBorderBottom
                    shouldShowDownloadButton={props.allowDownload && shouldShowDownloadButton}
                    onDownloadButtonPress={() => downloadAttachment(source)}
                    shouldShowCloseButton={!props.isSmallScreenWidth}
                    shouldShowBackButton={props.isSmallScreenWidth}
                    onBackButtonPress={closeModal}
                    onCloseButtonPress={closeModal}
                />
                <View style={styles.imageModalImageCenterContainer}>
                    {!_.isEmpty(props.report) ? (
                        <AttachmentCarousel
                            report={props.report}
                            onNavigate={onNavigate}
                            source={props.source}
                            onToggleKeyboard={updateConfirmButtonVisibility}
                            setDownloadButtonVisibility={setDownloadButtonVisibility}
                        />
                    ) : (
                        Boolean(sourceForAttachmentView) &&
                        shouldLoadAttachment && (
                            <AttachmentView
                                containerStyles={[styles.mh5]}
                                source={sourceForAttachmentView}
                                isAuthTokenRequired={isAuthTokenRequired}
                                file={file}
                                onToggleKeyboard={updateConfirmButtonVisibility}
                            />
                        )
                    )}
                </View>
                {/* If we have an onConfirm method show a confirmation button */}
                {Boolean(props.onConfirm) && (
                    <SafeAreaConsumer>
                        {({safeAreaPaddingBottomStyle}) => (
                            <Animated.View style={[StyleUtils.fade(confirmButtonFadeAnimation), safeAreaPaddingBottomStyle]}>
                                <Button
                                    success
                                    style={[styles.buttonConfirm, props.isSmallScreenWidth ? {} : styles.attachmentButtonBigScreen]}
                                    textStyles={[styles.buttonConfirmText]}
                                    text={props.translate('common.send')}
                                    onPress={submitAndClose}
                                    disabled={isConfirmButtonDisabled}
                                    pressOnEnter
                                />
                            </Animated.View>
                        )}
                    </SafeAreaConsumer>
                )}
            </Modal>

            <ConfirmModal
                title={attachmentInvalidReasonTitle ? props.translate(attachmentInvalidReasonTitle) : ''}
                onConfirm={closeConfirmModal}
                onCancel={closeConfirmModal}
                isVisible={isAttachmentInvalid}
                prompt={attachmentInvalidReason ? props.translate(attachmentInvalidReason) : ''}
                confirmText={props.translate('common.close')}
                shouldShowCancelButton={false}
            />

            {props.children &&
                props.children({
                    displayFileInModal: validateAndDisplayFileToUpload,
                    show: openModal,
                })}
        </>
    );
}

AttachmentModal.propTypes = propTypes;
AttachmentModal.defaultProps = defaultProps;
AttachmentModal.displayName = 'AttachmentModal';
export default compose(withWindowDimensions, withLocalize)(AttachmentModal);<|MERGE_RESOLUTION|>--- conflicted
+++ resolved
@@ -138,11 +138,6 @@
         [props.translate],
     );
 
-<<<<<<< HEAD
-    /**
-     * set the visibility of the download button
-     * @param {Boolean} shouldShowButton
-     */
     const setDownloadButtonVisibility = useCallback(
         (shouldShowButton) => {
             if (shouldShowDownloadButton === shouldShowButton) {
@@ -152,8 +147,7 @@
         },
         [shouldShowDownloadButton],
     );
-=======
->>>>>>> f69e5af9
+
     /**
      * Download the currently viewed attachment.
      */

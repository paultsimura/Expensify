import React, {PureComponent} from 'react';
import PropTypes from 'prop-types';
import {View, Animated, Keyboard} from 'react-native';
import Str from 'expensify-common/lib/str';
import lodashGet from 'lodash/get';
import lodashExtend from 'lodash/extend';
import _ from 'underscore';
import CONST from '../CONST';
import Modal from './Modal';
import AttachmentView from './AttachmentView';
import styles from '../styles/styles';
import * as StyleUtils from '../styles/StyleUtils';
import * as FileUtils from '../libs/fileDownload/FileUtils';
import themeColors from '../styles/themes/default';
import addEncryptedAuthTokenToURL from '../libs/addEncryptedAuthTokenToURL';
import compose from '../libs/compose';
import withWindowDimensions, {windowDimensionsPropTypes} from './withWindowDimensions';
import Button from './Button';
import HeaderWithCloseButton from './HeaderWithCloseButton';
import fileDownload from '../libs/fileDownload';
import withLocalize, {withLocalizePropTypes} from './withLocalize';
import ConfirmModal from './ConfirmModal';
import TextWithEllipsis from './TextWithEllipsis';
import HeaderGap from './HeaderGap';
import SafeAreaConsumer from './SafeAreaConsumer';

/**
 * Modal render prop component that exposes modal launching triggers that can be used
 * to display a full size image or PDF modally with optional confirmation button.
 */

const propTypes = {
    /** Optional source (URL, SVG function) for the image shown. If not passed in via props must be specified when modal is opened. */
    source: PropTypes.oneOfType([PropTypes.string, PropTypes.func]),

    /** Optional callback to fire when we want to preview an image and approve it for use. */
    onConfirm: PropTypes.func,

    /** Optional callback to fire when we want to do something after modal hide. */
    onModalHide: PropTypes.func,

    /** Optional original filename when uploading */
    originalFileName: PropTypes.string,

    /** A function as a child to pass modal launching methods to */
    children: PropTypes.func.isRequired,

    /** Whether source url requires authentication */
    isAuthTokenRequired: PropTypes.bool,

    /** Determines if download Button should be shown or not */
    allowDownload: PropTypes.bool,

    /** Title shown in the header of the modal */
    headerTitle: PropTypes.string,

    ...withLocalizePropTypes,

    ...windowDimensionsPropTypes,
};

const defaultProps = {
    source: '',
    onConfirm: null,
    originalFileName: null,
    isAuthTokenRequired: false,
    allowDownload: false,
    headerTitle: null,
    onModalHide: () => {},
};

class AttachmentModal extends PureComponent {
    constructor(props) {
        super(props);

        this.state = {
            isModalOpen: false,
            isAttachmentInvalid: false,
            attachmentInvalidReasonTitle: null,
            attachmentInvalidReason: null,
            file: null,
            source: props.source,
            modalType: CONST.MODAL.MODAL_TYPE.CENTERED_UNSWIPEABLE,
            isConfirmButtonDisabled: false,
            confirmButtonFadeAnimation: new Animated.Value(1),
        };

        this.submitAndClose = this.submitAndClose.bind(this);
        this.closeConfirmModal = this.closeConfirmModal.bind(this);
        this.validateAndDisplayFileToUpload = this.validateAndDisplayFileToUpload.bind(this);
        this.updateConfirmButtonVisibility = this.updateConfirmButtonVisibility.bind(this);
    }

    /**
     * If our attachment is a PDF, return the unswipeable Modal type.
     * @param {String} sourceURL
     * @param {Object} file
     * @returns {String}
     */
    getModalType(sourceURL, file) {
        return (
            sourceURL
            && (
                Str.isPDF(sourceURL)
                || (
                    file
                    && Str.isPDF(file.name || this.props.translate('attachmentView.unknownFilename'))
                )
            )
        )
            ? CONST.MODAL.MODAL_TYPE.CENTERED_UNSWIPEABLE
            : CONST.MODAL.MODAL_TYPE.CENTERED;
    }

    /**
     * @param {String} sourceURL
     */
    downloadAttachment(sourceURL) {
        fileDownload(this.props.isAuthTokenRequired ? addEncryptedAuthTokenToURL(sourceURL) : sourceURL, this.props.originalFileName);

        // At ios, if the keyboard is open while opening the attachment, then after downloading
        // the attachment keyboard will show up. So, to fix it we need to dismiss the keyboard.
        Keyboard.dismiss();
    }

    /**
     * Execute the onConfirm callback and close the modal.
     */
    submitAndClose() {
        // If the modal has already been closed or the confirm button is disabled
        // do not submit.
        if (!this.state.isModalOpen || this.state.isConfirmButtonDisabled) {
            return;
        }

        if (this.props.onConfirm) {
            this.props.onConfirm(lodashExtend(this.state.file, {source: this.state.source}));
        }

        this.setState({isModalOpen: false});
    }

    /**
     * Close the confirm modal.
     */
    closeConfirmModal() {
        this.setState({isAttachmentInvalid: false});
    }

    /**
     * @param {Object} file
     * @returns {Boolean}
     */
    isValidFile(file) {
        const {fileExtension} = FileUtils.splitExtensionFromFileName(lodashGet(file, 'name', ''));
        if (!_.contains(CONST.API_ATTACHMENT_VALIDATIONS.ALLOWED_EXTENSIONS, fileExtension.toLowerCase())) {
            const invalidReason = `${this.props.translate('attachmentPicker.notAllowedExtension')} ${CONST.API_ATTACHMENT_VALIDATIONS.ALLOWED_EXTENSIONS.join(', ')}`;
            this.setState({
                isAttachmentInvalid: true,
                attachmentInvalidReasonTitle: this.props.translate('attachmentPicker.wrongFileType'),
                attachmentInvalidReason: invalidReason,
            });
            return false;
        }

        if (lodashGet(file, 'size', 0) > CONST.API_ATTACHMENT_VALIDATIONS.MAX_SIZE) {
            this.setState({
                isAttachmentInvalid: true,
                attachmentInvalidReasonTitle: this.props.translate('attachmentPicker.attachmentTooLarge'),
                attachmentInvalidReason: this.props.translate('attachmentPicker.sizeExceeded'),
            });
            return false;
        }

        if (lodashGet(file, 'size', 0) < CONST.API_ATTACHMENT_VALIDATIONS.MIN_SIZE) {
            this.setState({
                isAttachmentInvalid: true,
                attachmentInvalidReasonTitle: this.props.translate('attachmentPicker.attachmentTooSmall'),
                attachmentInvalidReason: this.props.translate('attachmentPicker.sizeNotMet'),
            });
            return false;
        }

        return true;
    }

    /**
     * @param {Object} file
     */
    validateAndDisplayFileToUpload(file) {
        if (!file) {
            return;
        }

        if (!this.isValidFile(file)) {
            return;
        }

        if (file instanceof File) {
            const source = URL.createObjectURL(file);
            const modalType = this.getModalType(source, file);
            this.setState({
                isModalOpen: true, source, file, modalType,
            });
        } else {
            const modalType = this.getModalType(file.uri, file);
            this.setState({
                isModalOpen: true, source: file.uri, file, modalType,
            });
        }
    }

    /**
     * In order to gracefully hide/show the confirm button when the keyboard
     * opens/closes, apply an animation to fade the confirm button out/in. And since
     * we're only updating the opacity of the confirm button, we must also conditionally
     * disable it.
     *
     * @param {Boolean} shouldFadeOut If true, fade out confirm button. Otherwise fade in.
     */
    updateConfirmButtonVisibility(shouldFadeOut) {
        this.setState({isConfirmButtonDisabled: shouldFadeOut});
        const toValue = shouldFadeOut ? 0 : 1;

        Animated.timing(this.state.confirmButtonFadeAnimation, {
            toValue,
            duration: 100,
            useNativeDriver: true,
        }).start();
    }

    render() {
<<<<<<< HEAD
        // If source is a URL, add auth token to get access
        const source = _.isString(this.state.source) && this.props.isAuthTokenRequired
            ? addEncryptedAuthTokenToURL(this.state.source)
            : this.state.source;
=======
        const sourceURL = this.state.sourceURL;
>>>>>>> 3636f1fb

        const {fileName, fileExtension} = FileUtils.splitExtensionFromFileName(this.props.originalFileName || lodashGet(this.state, 'file.name', ''));

        return (
            <>
                <Modal
                    statusBarTranslucent={false}
                    type={this.state.modalType}
                    onSubmit={this.submitAndClose}
                    onClose={() => this.setState({isModalOpen: false})}
                    isVisible={this.state.isModalOpen}
                    backgroundColor={themeColors.componentBG}
                    onModalHide={this.props.onModalHide}
                    propagateSwipe
                >
                    {this.props.isSmallScreenWidth && <HeaderGap />}
                    <HeaderWithCloseButton
                        title={this.props.headerTitle || this.props.translate('common.attachment')}
                        shouldShowBorderBottom
                        shouldShowDownloadButton={this.props.allowDownload}
                        onDownloadButtonPress={() => this.downloadAttachment(source)}
                        onCloseButtonPress={() => this.setState({isModalOpen: false})}
                        subtitle={fileName ? (
                            <TextWithEllipsis
                                leadingText={fileName}
                                trailingText={fileExtension ? `.${fileExtension}` : ''}
                                wrapperStyle={[styles.w100]}
                                textStyle={styles.mutedTextLabel}
                            />
                        ) : ''}
                    />
                    <View style={styles.imageModalImageCenterContainer}>
                        {this.state.source && (
                            <AttachmentView
<<<<<<< HEAD
                                source={source}
=======
                                isAuthTokenRequired={this.props.isAuthTokenRequired}
                                sourceURL={sourceURL}
>>>>>>> 3636f1fb
                                file={this.state.file}
                                onToggleKeyboard={this.updateConfirmButtonVisibility}
                            />
                        )}
                    </View>

                    {/* If we have an onConfirm method show a confirmation button */}
                    {this.props.onConfirm && (
                        <SafeAreaConsumer>
                            {({safeAreaPaddingBottomStyle}) => (
                                <Animated.View style={[StyleUtils.fade(this.state.confirmButtonFadeAnimation), safeAreaPaddingBottomStyle]}>
                                    <Button
                                        success
                                        style={[styles.buttonConfirm, this.props.isSmallScreenWidth ? {} : styles.attachmentButtonBigScreen]}
                                        textStyles={[styles.buttonConfirmText]}
                                        text={this.props.translate('common.send')}
                                        onPress={this.submitAndClose}
                                        disabled={this.state.isConfirmButtonDisabled}
                                        pressOnEnter
                                    />
                                </Animated.View>
                            )}
                        </SafeAreaConsumer>
                    )}
                </Modal>

                <ConfirmModal
                    title={this.state.attachmentInvalidReasonTitle}
                    onConfirm={this.closeConfirmModal}
                    onCancel={this.closeConfirmModal}
                    isVisible={this.state.isAttachmentInvalid}
                    prompt={this.state.attachmentInvalidReason}
                    confirmText={this.props.translate('common.close')}
                    shouldShowCancelButton={false}
                />

                {this.props.children({
                    displayFileInModal: this.validateAndDisplayFileToUpload,
                    show: () => {
                        this.setState({isModalOpen: true});
                    },
                })}
            </>
        );
    }
}

AttachmentModal.propTypes = propTypes;
AttachmentModal.defaultProps = defaultProps;
export default compose(
    withWindowDimensions,
    withLocalize,
)(AttachmentModal);<|MERGE_RESOLUTION|>--- conflicted
+++ resolved
@@ -230,14 +230,10 @@
     }
 
     render() {
-<<<<<<< HEAD
         // If source is a URL, add auth token to get access
         const source = _.isString(this.state.source) && this.props.isAuthTokenRequired
             ? addEncryptedAuthTokenToURL(this.state.source)
             : this.state.source;
-=======
-        const sourceURL = this.state.sourceURL;
->>>>>>> 3636f1fb
 
         const {fileName, fileExtension} = FileUtils.splitExtensionFromFileName(this.props.originalFileName || lodashGet(this.state, 'file.name', ''));
 
@@ -272,12 +268,8 @@
                     <View style={styles.imageModalImageCenterContainer}>
                         {this.state.source && (
                             <AttachmentView
-<<<<<<< HEAD
                                 source={source}
-=======
                                 isAuthTokenRequired={this.props.isAuthTokenRequired}
-                                sourceURL={sourceURL}
->>>>>>> 3636f1fb
                                 file={this.state.file}
                                 onToggleKeyboard={this.updateConfirmButtonVisibility}
                             />

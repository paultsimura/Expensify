--- conflicted
+++ resolved
@@ -354,12 +354,8 @@
                         <AttachmentCarousel
                             report={props.report}
                             onNavigate={onNavigate}
-<<<<<<< HEAD
                             source={tryResolveUrlFromApiRoot(props.source)}
-=======
-                            source={props.source}
                             onClose={closeModal}
->>>>>>> e716286a
                             onToggleKeyboard={updateConfirmButtonVisibility}
                             setDownloadButtonVisibility={setDownloadButtonVisibility}
                         />

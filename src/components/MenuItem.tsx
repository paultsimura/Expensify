--- conflicted
+++ resolved
@@ -635,13 +635,7 @@
                                                 <Badge
                                                     text={badgeText}
                                                     textStyles={styles.textStrong}
-                                                    badgeStyles={[
-                                                        styles.alignSelfCenter,
-                                                        styles.badgeBordered,
-                                                        brickRoadIndicator ? styles.mr2 : undefined,
-                                                        focused || isHovered || pressed ? styles.activeItemBadge : {},
-                                                        badgeStyle,
-                                                    ]}
+                                                    badgeStyles={badgeStyle}
                                                 />
                                             )}
                                             {/* Since subtitle can be of type number, we should allow 0 to be shown */}
@@ -672,7 +666,6 @@
                                                     )}
                                                 </View>
                                             )}
-<<<<<<< HEAD
                                             {!!brickRoadIndicator && (
                                                 <View style={[styles.alignItemsCenter, styles.justifyContentCenter, styles.ml1, styles.mr2]}>
                                                     <Icon
@@ -680,43 +673,6 @@
                                                         fill={brickRoadIndicator === 'error' ? theme.danger : theme.success}
                                                     />
                                                 </View>
-=======
-                                        </View>
-                                    </View>
-                                </View>
-                                <View style={[styles.flexRow, styles.menuItemTextContainer, !hasPressableRightComponent && styles.pointerEventsNone]}>
-                                    {badgeText && (
-                                        <Badge
-                                            text={badgeText}
-                                            badgeStyles={badgeStyle}
-                                        />
-                                    )}
-                                    {/* Since subtitle can be of type number, we should allow 0 to be shown */}
-                                    {(subtitle === 0 || subtitle) && (
-                                        <View style={[styles.justifyContentCenter, styles.mr1]}>
-                                            <Text style={[styles.textLabelSupporting, ...(combinedStyle as TextStyle[])]}>{subtitle}</Text>
-                                        </View>
-                                    )}
-                                    {floatRightAvatars?.length > 0 && (
-                                        <View style={[styles.alignItemsCenter, styles.justifyContentCenter, brickRoadIndicator ? styles.mr2 : styles.mrn2]}>
-                                            {shouldShowSubscriptRightAvatar ? (
-                                                <SubscriptAvatar
-                                                    backgroundColor={isHovered ? theme.activeComponentBG : theme.componentBG}
-                                                    mainAvatar={floatRightAvatars[0]}
-                                                    secondaryAvatar={floatRightAvatars[1]}
-                                                    size={floatRightAvatarSize ?? fallbackAvatarSize}
-                                                />
-                                            ) : (
-                                                <MultipleAvatars
-                                                    isHovered={isHovered}
-                                                    isPressed={pressed}
-                                                    icons={floatRightAvatars}
-                                                    size={floatRightAvatarSize ?? fallbackAvatarSize}
-                                                    fallbackIcon={defaultWorkspaceAvatars.WorkspaceBuilding}
-                                                    shouldStackHorizontally={shouldStackHorizontally}
-                                                    isFocusMode
-                                                />
->>>>>>> fd8ef990
                                             )}
                                             {!title && !!rightLabel && (
                                                 <View style={styles.justifyContentCenter}>

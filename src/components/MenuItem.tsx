import ExpensiMark from 'expensify-common/lib/ExpensiMark';
import type {ImageContentFit} from 'expo-image';
import type {ReactNode} from 'react';
import React, {forwardRef, useContext, useMemo} from 'react';
import type {GestureResponderEvent, StyleProp, TextStyle, ViewStyle} from 'react-native';
import {View} from 'react-native';
import type {AnimatedStyle} from 'react-native-reanimated';
import type {ValueOf} from 'type-fest';
import useStyleUtils from '@hooks/useStyleUtils';
import useTheme from '@hooks/useTheme';
import useThemeStyles from '@hooks/useThemeStyles';
import useWindowDimensions from '@hooks/useWindowDimensions';
import ControlSelection from '@libs/ControlSelection';
import convertToLTR from '@libs/convertToLTR';
import * as DeviceCapabilities from '@libs/DeviceCapabilities';
import getButtonState from '@libs/getButtonState';
import type {MaybePhraseKey} from '@libs/Localize';
import type {AvatarSource} from '@libs/UserUtils';
import variables from '@styles/variables';
import * as Session from '@userActions/Session';
import CONST from '@src/CONST';
import type {Icon as IconType} from '@src/types/onyx/OnyxCommon';
import type IconAsset from '@src/types/utils/IconAsset';
import Avatar from './Avatar';
import Badge from './Badge';
import DisplayNames from './DisplayNames';
import type {DisplayNameWithTooltip} from './DisplayNames/types';
import FormHelpMessage from './FormHelpMessage';
import Hoverable from './Hoverable';
import Icon from './Icon';
import * as Expensicons from './Icon/Expensicons';
import * as defaultWorkspaceAvatars from './Icon/WorkspaceDefaultAvatars';
import {MenuItemGroupContext} from './MenuItemGroup';
import MultipleAvatars from './MultipleAvatars';
import type {PressableRef} from './Pressable/GenericPressable/types';
import PressableWithSecondaryInteraction from './PressableWithSecondaryInteraction';
import RenderHTML from './RenderHTML';
import SelectCircle from './SelectCircle';
import SubscriptAvatar from './SubscriptAvatar';
import Text from './Text';

type IconProps = {
    /** Flag to choose between avatar image or an icon */
    iconType?: typeof CONST.ICON_TYPE_ICON;

    /** Icon to display on the left side of component */
    icon: IconAsset | IconType[];
};

type AvatarProps = {
    iconType?: typeof CONST.ICON_TYPE_AVATAR | typeof CONST.ICON_TYPE_WORKSPACE;

    icon: AvatarSource | IconType[];
};

type NoIcon = {
    iconType?: undefined;

    icon?: undefined;
};

type MenuItemBaseProps = {
    /** Function to fire when component is pressed */
    onPress?: (event: GestureResponderEvent | KeyboardEvent) => void | Promise<void>;

    /** Whether the menu item should be interactive at all */
    interactive?: boolean;

    /** Text to be shown as badge near the right end. */
    badgeText?: string;

    /** Used to apply offline styles to child text components */
    style?: StyleProp<ViewStyle>;

    /** Outer wrapper styles */
    outerWrapperStyle?: StyleProp<ViewStyle>;

    /** Any additional styles to apply */
    wrapperStyle?: StyleProp<ViewStyle>;

    /** Any additional styles to apply on the outer element */
    containerStyle?: StyleProp<ViewStyle>;

    /** Used to apply styles specifically to the title */
    titleStyle?: ViewStyle;

    /** Any additional styles to apply on the badge element */
    badgeStyle?: ViewStyle;

    /** Any additional styles to apply to the label */
    labelStyle?: StyleProp<ViewStyle>;

    /** Any adjustments to style when menu item is hovered or pressed */
    hoverAndPressStyle?: StyleProp<AnimatedStyle<ViewStyle>>;

    /** Additional styles to style the description text below the title */
    descriptionTextStyle?: StyleProp<TextStyle>;

    /** The fill color to pass into the icon. */
    iconFill?: string;

    /** Secondary icon to display on the left side of component, right of the icon */
    secondaryIcon?: IconAsset;

    /** The fill color to pass into the secondary icon. */
    secondaryIconFill?: string;

    /** Icon Width */
    iconWidth?: number;

    /** Icon Height */
    iconHeight?: number;

    /** Any additional styles to pass to the icon container. */
    iconStyles?: StyleProp<ViewStyle>;

    /** A fallback avatar icon to display when there is an error on loading avatar from remote URL. */
    fallbackIcon?: IconAsset;

    /** An icon to display under the main item */
    furtherDetailsIcon?: IconAsset;

    /** Boolean whether to display the title right icon */
    shouldShowTitleIcon?: boolean;

    /** Icon to display at right side of title */
    titleIcon?: IconAsset;

    /** Boolean whether to display the right icon */
    shouldShowRightIcon?: boolean;

    /** Overrides the icon for shouldShowRightIcon */
    iconRight?: IconAsset;

    /** Should render component on the right */
    shouldShowRightComponent?: boolean;

    /** Component to be displayed on the right */
    rightComponent?: ReactNode;

    /** A description text to show under the title */
    description?: string;

    /** Text to show below menu item. This text is not interactive */
    helperText?: string;

    /** Any additional styles to pass to helper text. */
    helperTextStyle?: StyleProp<TextStyle>;

    /** Should the description be shown above the title (instead of the other way around) */
    shouldShowDescriptionOnTop?: boolean;

    /** Error to display at the bottom of the component */
    errorText?: MaybePhraseKey;

    /** Hint to display at the bottom of the component */
    hintText?: MaybePhraseKey;

    /** A boolean flag that gives the icon a green fill if true */
    success?: boolean;

    /** Whether item is focused or active */
    focused?: boolean;

    /** Should we disable this menu item? */
    disabled?: boolean;

    /** Text that appears above the title */
    label?: string;

    isLabelHoverable?: boolean;

    /** Label to be displayed on the right */
    rightLabel?: string;

    /** Text to display for the item */
    title?: string;

    /** A right-aligned subtitle for this menu option */
    subtitle?: string | number;

    /** Should the title show with normal font weight (not bold) */
    shouldShowBasicTitle?: boolean;

    /** Should we make this selectable with a checkbox */
    shouldShowSelectedState?: boolean;

    /** Whether this item is selected */
    isSelected?: boolean;

    /** Prop to identify if we should load avatars vertically instead of diagonally */
    shouldStackHorizontally?: boolean;

    /** Prop to represent the size of the avatar images to be shown */
    avatarSize?: (typeof CONST.AVATAR_SIZE)[keyof typeof CONST.AVATAR_SIZE];

    /** Avatars to show on the right of the menu item */
    floatRightAvatars?: IconType[];

    /** Prop to represent the size of the float right avatar images to be shown */
    floatRightAvatarSize?: ValueOf<typeof CONST.AVATAR_SIZE>;

    /** Whether the secondary right avatar should show as a subscript */
    shouldShowSubscriptRightAvatar?: boolean;

    /** Affects avatar size  */
    viewMode?: ValueOf<typeof CONST.OPTION_MODE>;

    /** Used to truncate the text with an ellipsis after computing the text layout */
    numberOfLinesTitle?: number;

    /** Used to truncate the description with an ellipsis after computing the text layout */
    numberOfLinesDescription?: number;

    /**  Whether we should use small avatar subscript sizing the for menu item */
    isSmallAvatarSubscriptMenu?: boolean;

    /** The type of brick road indicator to show. */
    brickRoadIndicator?: ValueOf<typeof CONST.BRICK_ROAD_INDICATOR_STATUS>;

    /** Should render the content in HTML format */
    shouldRenderAsHTML?: boolean;

    /** Whether or not the text should be escaped */
    shouldEscapeText?: boolean;

    /** Should we grey out the menu item when it is disabled? */
    shouldGreyOutWhenDisabled?: boolean;

    /** Should we use default cursor for disabled content */
    shouldUseDefaultCursorWhenDisabled?: boolean;

    /** The action accept for anonymous user or not */
    isAnonymousAction?: boolean;

    /** Flag to indicate whether or not text selection should be disabled from long-pressing the menu item. */
    shouldBlockSelection?: boolean;

    /** Whether should render title as HTML or as Text */
    shouldParseTitle?: boolean;

    /** Should check anonymous user in onPress function */
    shouldCheckActionAllowedOnPress?: boolean;

    /** Text to display under the main item */
    furtherDetails?: string;

    /** The function that should be called when this component is LongPressed or right-clicked. */
    onSecondaryInteraction?: (event: GestureResponderEvent | MouseEvent) => void;

    /** Array of objects that map display names to their corresponding tooltip */
    titleWithTooltips?: DisplayNameWithTooltip[] | undefined;

    /** Icon should be displayed in its own color */
    displayInDefaultIconColor?: boolean;

    /** Determines how the icon should be resized to fit its container */
    contentFit?: ImageContentFit;

    /** Is this in the Pane */
    isPaneMenu?: boolean;

    /** Adds padding to the left of the text when there is no icon. */
    shouldPutLeftPaddingWhenNoIcon?: boolean;

    /** Handles what to do when the item is focused */
    onFocus?: () => void;

    /** Optional account id if it's user avatar or policy id if it's workspace avatar */
    avatarID?: number | string;
};

type MenuItemProps = (IconProps | AvatarProps | NoIcon) & MenuItemBaseProps;

function MenuItem(
    {
        interactive = true,
        onPress,
        badgeText,
        style,
        wrapperStyle,
        outerWrapperStyle,
        containerStyle,
        titleStyle,
        labelStyle,
        hoverAndPressStyle,
        descriptionTextStyle,
        badgeStyle,
        viewMode = CONST.OPTION_MODE.DEFAULT,
        numberOfLinesTitle = 1,
        numberOfLinesDescription = 2,
        icon,
        iconFill,
        secondaryIcon,
        secondaryIconFill,
        iconType = CONST.ICON_TYPE_ICON,
        iconWidth,
        iconHeight,
        iconStyles,
        fallbackIcon = Expensicons.FallbackAvatar,
        shouldShowTitleIcon = false,
        titleIcon,
        shouldShowRightIcon = false,
        iconRight = Expensicons.ArrowRight,
        furtherDetailsIcon,
        furtherDetails,
        description,
        helperText,
        helperTextStyle,
        errorText,
        hintText,
        success = false,
        focused = false,
        disabled = false,
        title,
        subtitle,
        shouldShowBasicTitle,
        label,
        isLabelHoverable = true,
        rightLabel,
        shouldShowSelectedState = false,
        isSelected = false,
        shouldStackHorizontally = false,
        shouldShowDescriptionOnTop = false,
        shouldShowRightComponent = false,
        rightComponent,
        floatRightAvatars = [],
        floatRightAvatarSize,
        shouldShowSubscriptRightAvatar = false,
        avatarSize = CONST.AVATAR_SIZE.DEFAULT,
        isSmallAvatarSubscriptMenu = false,
        brickRoadIndicator,
        shouldRenderAsHTML = false,
        shouldEscapeText = undefined,
        shouldGreyOutWhenDisabled = true,
        shouldUseDefaultCursorWhenDisabled = false,
        isAnonymousAction = false,
        shouldBlockSelection = false,
        shouldParseTitle = false,
        shouldCheckActionAllowedOnPress = true,
        onSecondaryInteraction,
        titleWithTooltips,
        displayInDefaultIconColor = false,
        contentFit = 'cover',
        isPaneMenu = false,
        shouldPutLeftPaddingWhenNoIcon = false,
        onFocus,
        avatarID,
    }: MenuItemProps,
    ref: PressableRef,
) {
    const theme = useTheme();
    const styles = useThemeStyles();
    const StyleUtils = useStyleUtils();
    const combinedStyle = [style, styles.popoverMenuItem];
    const {isSmallScreenWidth} = useWindowDimensions();
    const {isExecuting, singleExecution, waitForNavigate} = useContext(MenuItemGroupContext) ?? {};

    const isDeleted = style && Array.isArray(style) ? style.includes(styles.offlineFeedback.deleted) : false;
    const descriptionVerticalMargin = shouldShowDescriptionOnTop ? styles.mb1 : styles.mt1;
    const fallbackAvatarSize = viewMode === CONST.OPTION_MODE.COMPACT ? CONST.AVATAR_SIZE.SMALL : CONST.AVATAR_SIZE.DEFAULT;
    const combinedTitleTextStyle = StyleUtils.combineStyles(
        [
            styles.flexShrink1,
            styles.popoverMenuText,
            // eslint-disable-next-line no-nested-ternary
            shouldPutLeftPaddingWhenNoIcon || (icon && !Array.isArray(icon)) ? (avatarSize === CONST.AVATAR_SIZE.SMALL ? styles.ml2 : styles.ml3) : {},
            shouldShowBasicTitle ? {} : styles.textStrong,
            numberOfLinesTitle !== 1 ? styles.preWrap : styles.pre,
            interactive && disabled ? {...styles.userSelectNone} : {},
            styles.ltr,
            isDeleted ? styles.offlineFeedback.deleted : {},
        ],
        titleStyle ?? {},
    );
    const descriptionTextStyles = StyleUtils.combineStyles<TextStyle>([
        styles.textLabelSupporting,
        icon && !Array.isArray(icon) ? styles.ml3 : {},
        title ? descriptionVerticalMargin : StyleUtils.getFontSizeStyle(variables.fontSizeNormal),
        (descriptionTextStyle as TextStyle) || styles.breakWord,
        isDeleted ? styles.offlineFeedback.deleted : {},
    ]);

    const html = useMemo(() => {
        if (!title || !shouldParseTitle) {
            return '';
        }
        const parser = new ExpensiMark();
        return parser.replace(title, {shouldEscapeText});
    }, [title, shouldParseTitle, shouldEscapeText]);

    const processedTitle = useMemo(() => {
        let titleToWrap = '';
        if (shouldRenderAsHTML) {
            titleToWrap = title ? convertToLTR(title) : '';
        }

        if (shouldParseTitle) {
            titleToWrap = html;
        }

        return titleToWrap ? `<comment>${titleToWrap}</comment>` : '';
    }, [title, shouldRenderAsHTML, shouldParseTitle, html]);

    const hasPressableRightComponent = iconRight || (shouldShowRightComponent && rightComponent);

    const renderTitleContent = () => {
        if (title && titleWithTooltips && Array.isArray(titleWithTooltips) && titleWithTooltips.length > 0) {
            return (
                <DisplayNames
                    fullTitle={title}
                    displayNamesWithTooltips={titleWithTooltips}
                    tooltipEnabled
                    numberOfLines={1}
                />
            );
        }

        return title ? convertToLTR(title) : '';
    };

    const onPressAction = (event: GestureResponderEvent | KeyboardEvent | undefined) => {
        if (disabled || !interactive) {
            return;
        }

        if (event?.type === 'click') {
            (event.currentTarget as HTMLElement).blur();
        }

        if (onPress && event) {
            if (!singleExecution || !waitForNavigate) {
                onPress(event);
                return;
            }
            singleExecution(
                waitForNavigate(() => {
                    onPress(event);
                }),
            )();
        }
    };

    return (
        <View>
            {!!label && !isLabelHoverable && (
                <View style={[styles.ph5, labelStyle]}>
                    <Text style={StyleUtils.combineStyles([styles.sidebarLinkText, styles.optionAlternateText, styles.textLabelSupporting, styles.pre])}>{label}</Text>
                </View>
            )}
            <Hoverable>
                {(isHovered) => (
                    <PressableWithSecondaryInteraction
                        onPress={shouldCheckActionAllowedOnPress ? Session.checkIfActionIsAllowed(onPressAction, isAnonymousAction) : onPressAction}
                        onPressIn={() => shouldBlockSelection && isSmallScreenWidth && DeviceCapabilities.canUseTouchScreen() && ControlSelection.block()}
                        onPressOut={ControlSelection.unblock}
                        onSecondaryInteraction={onSecondaryInteraction}
                        wrapperStyle={outerWrapperStyle}
                        style={({pressed}) =>
                            [
                                containerStyle,
                                combinedStyle,
                                !interactive && styles.cursorDefault,
                                StyleUtils.getButtonBackgroundColorStyle(getButtonState(focused || isHovered, pressed, success, disabled, interactive), true),
                                ...(Array.isArray(wrapperStyle) ? wrapperStyle : [wrapperStyle]),
                                !focused && (isHovered || pressed) && hoverAndPressStyle,
                                shouldGreyOutWhenDisabled && disabled && styles.buttonOpacityDisabled,
                            ] as StyleProp<ViewStyle>
                        }
                        disabledStyle={shouldUseDefaultCursorWhenDisabled && [styles.cursorDefault]}
                        disabled={disabled || isExecuting}
                        ref={ref}
                        role={CONST.ROLE.MENUITEM}
                        accessibilityLabel={title ? title.toString() : ''}
                        accessible
                        onFocus={onFocus}
                    >
                        {({pressed}) => (
                            <View style={[styles.flexColumn, styles.flex1]}>
                                <View style={[styles.flexRow, styles.flex1]}>
                                    <View style={[styles.flexColumn, styles.flex1]}>
                                        {!!label && isLabelHoverable && (
                                            <View style={[icon ? styles.mb2 : null, labelStyle]}>
                                                <Text style={StyleUtils.combineStyles([styles.sidebarLinkText, styles.optionAlternateText, styles.textLabelSupporting, styles.pre])}>
                                                    {label}
                                                </Text>
                                            </View>
                                        )}
                                        <View style={[styles.flexRow, styles.pointerEventsAuto, disabled && !shouldUseDefaultCursorWhenDisabled && styles.cursorDisabled]}>
                                            {!!icon && Array.isArray(icon) && (
                                                <MultipleAvatars
                                                    isHovered={isHovered}
                                                    isPressed={pressed}
                                                    icons={icon as IconType[]}
                                                    size={avatarSize}
                                                    secondAvatarStyle={[
                                                        StyleUtils.getBackgroundAndBorderStyle(theme.sidebar),
                                                        pressed && interactive ? StyleUtils.getBackgroundAndBorderStyle(theme.buttonPressedBG) : undefined,
                                                        isHovered && !pressed && interactive ? StyleUtils.getBackgroundAndBorderStyle(theme.border) : undefined,
                                                    ]}
                                                />
                                            )}
                                            {!icon && shouldPutLeftPaddingWhenNoIcon && <View style={[styles.popoverMenuIcon, iconStyles, StyleUtils.getAvatarWidthStyle(avatarSize)]} />}
                                            {icon && !Array.isArray(icon) && (
                                                <View style={[styles.popoverMenuIcon, iconStyles, StyleUtils.getAvatarWidthStyle(avatarSize)]}>
                                                    {typeof icon !== 'string' && iconType === CONST.ICON_TYPE_ICON && (
                                                        <Icon
                                                            contentFit={contentFit}
                                                            hovered={isHovered}
                                                            pressed={pressed}
                                                            src={icon}
                                                            width={iconWidth}
                                                            height={iconHeight}
                                                            fill={
                                                                displayInDefaultIconColor
                                                                    ? undefined
                                                                    : iconFill ??
                                                                      StyleUtils.getIconFillColor(
                                                                          getButtonState(focused || isHovered, pressed, success, disabled, interactive),
                                                                          true,
                                                                          isPaneMenu,
                                                                      )
                                                            }
                                                        />
                                                    )}
                                                    {icon && iconType === CONST.ICON_TYPE_WORKSPACE && (
                                                        <Avatar
                                                            imageStyles={[styles.alignSelfCenter]}
                                                            size={CONST.AVATAR_SIZE.DEFAULT}
                                                            source={icon as AvatarSource}
                                                            fallbackIcon={fallbackIcon}
                                                            name={title}
                                                            type={CONST.ICON_TYPE_WORKSPACE}
                                                        />
                                                    )}
                                                    {iconType === CONST.ICON_TYPE_AVATAR && (
                                                        <Avatar
                                                            imageStyles={[styles.alignSelfCenter]}
                                                            source={icon as AvatarSource}
                                                            fallbackIcon={fallbackIcon}
                                                            size={avatarSize}
                                                        />
                                                    )}
                                                </View>
                                            )}
                                            {secondaryIcon && (
                                                <View style={[styles.popoverMenuIcon, iconStyles]}>
                                                    <Icon
                                                        contentFit={contentFit}
                                                        src={secondaryIcon}
                                                        width={iconWidth}
                                                        height={iconHeight}
                                                        fill={
                                                            secondaryIconFill ??
                                                            StyleUtils.getIconFillColor(getButtonState(focused || isHovered, pressed, success, disabled, interactive), true)
                                                        }
                                                    />
<<<<<<< HEAD
                                                )}
                                                {icon && iconType === CONST.ICON_TYPE_WORKSPACE && (
                                                    <Avatar
                                                        imageStyles={[styles.alignSelfCenter]}
                                                        size={CONST.AVATAR_SIZE.DEFAULT}
                                                        source={icon as AvatarSource}
                                                        fallbackIcon={fallbackIcon}
                                                        name={title}
                                                        type={CONST.ICON_TYPE_WORKSPACE}
                                                        avatarID={avatarID}
                                                    />
                                                )}
                                                {iconType === CONST.ICON_TYPE_AVATAR && (
                                                    <Avatar
                                                        imageStyles={[styles.alignSelfCenter]}
                                                        source={icon as AvatarSource}
                                                        fallbackIcon={fallbackIcon}
                                                        size={avatarSize}
                                                    />
                                                )}
                                            </View>
                                        )}
                                        {secondaryIcon && (
                                            <View style={[styles.popoverMenuIcon, iconStyles]}>
                                                <Icon
                                                    contentFit={contentFit}
                                                    src={secondaryIcon}
                                                    width={iconWidth}
                                                    height={iconHeight}
                                                    fill={
                                                        secondaryIconFill ?? StyleUtils.getIconFillColor(getButtonState(focused || isHovered, pressed, success, disabled, interactive), true)
                                                    }
                                                />
                                            </View>
                                        )}
                                        <View style={[styles.justifyContentCenter, styles.flex1, StyleUtils.getMenuItemTextContainerStyle(isSmallAvatarSubscriptMenu)]}>
                                            {!!description && shouldShowDescriptionOnTop && (
                                                <Text
                                                    style={descriptionTextStyles}
                                                    numberOfLines={numberOfLinesDescription}
                                                >
                                                    {description}
                                                </Text>
=======
                                                </View>
>>>>>>> f8a30a15
                                            )}
                                            <View style={[styles.justifyContentCenter, styles.flex1, StyleUtils.getMenuItemTextContainerStyle(isSmallAvatarSubscriptMenu)]}>
                                                {!!description && shouldShowDescriptionOnTop && (
                                                    <Text
                                                        style={descriptionTextStyles}
                                                        numberOfLines={numberOfLinesDescription}
                                                    >
                                                        {description}
                                                    </Text>
                                                )}
                                                <View style={[styles.flexRow, styles.alignItemsCenter]}>
                                                    {!!title && (shouldRenderAsHTML || (shouldParseTitle && !!html.length)) && (
                                                        <View style={styles.renderHTMLTitle}>
                                                            <RenderHTML html={processedTitle} />
                                                        </View>
                                                    )}
                                                    {!shouldRenderAsHTML && !shouldParseTitle && !!title && (
                                                        <Text
                                                            style={combinedTitleTextStyle}
                                                            numberOfLines={numberOfLinesTitle || undefined}
                                                            dataSet={{[CONST.SELECTION_SCRAPER_HIDDEN_ELEMENT]: interactive && disabled}}
                                                        >
                                                            {renderTitleContent()}
                                                        </Text>
                                                    )}
                                                    {shouldShowTitleIcon && titleIcon && (
                                                        <View style={[styles.ml2]}>
                                                            <Icon
                                                                src={titleIcon}
                                                                fill={theme.iconSuccessFill}
                                                            />
                                                        </View>
                                                    )}
                                                </View>
                                                {!!description && !shouldShowDescriptionOnTop && (
                                                    <Text
                                                        style={descriptionTextStyles}
                                                        numberOfLines={numberOfLinesDescription}
                                                    >
                                                        {description}
                                                    </Text>
                                                )}
                                                {!!furtherDetails && (
                                                    <View style={[styles.flexRow, styles.mt1, styles.alignItemsCenter]}>
                                                        {!!furtherDetailsIcon && (
                                                            <Icon
                                                                src={furtherDetailsIcon}
                                                                height={variables.iconSizeNormal}
                                                                width={variables.iconSizeNormal}
                                                                inline
                                                            />
                                                        )}
                                                        <Text
                                                            style={furtherDetailsIcon ? [styles.furtherDetailsText, styles.ph2, styles.pt1] : styles.textLabelSupporting}
                                                            numberOfLines={2}
                                                        >
                                                            {furtherDetails}
                                                        </Text>
                                                    </View>
                                                )}
                                            </View>
                                        </View>
                                    </View>
                                    <View style={[styles.flexRow, styles.menuItemTextContainer, !hasPressableRightComponent && styles.pointerEventsNone]}>
                                        {badgeText && (
                                            <Badge
                                                text={badgeText}
                                                badgeStyles={badgeStyle}
                                            />
                                        )}
                                        {/* Since subtitle can be of type number, we should allow 0 to be shown */}
                                        {(subtitle === 0 || subtitle) && (
                                            <View style={[styles.justifyContentCenter, styles.mr1]}>
                                                <Text style={[styles.textLabelSupporting, ...(combinedStyle as TextStyle[])]}>{subtitle}</Text>
                                            </View>
                                        )}
                                        {floatRightAvatars?.length > 0 && (
                                            <View style={[styles.alignItemsCenter, styles.justifyContentCenter, brickRoadIndicator ? styles.mr2 : styles.mrn2]}>
                                                {shouldShowSubscriptRightAvatar ? (
                                                    <SubscriptAvatar
                                                        backgroundColor={isHovered ? theme.activeComponentBG : theme.componentBG}
                                                        mainAvatar={floatRightAvatars[0]}
                                                        secondaryAvatar={floatRightAvatars[1]}
                                                        size={floatRightAvatarSize ?? fallbackAvatarSize}
                                                    />
                                                ) : (
                                                    <MultipleAvatars
                                                        isHovered={isHovered}
                                                        isPressed={pressed}
                                                        icons={floatRightAvatars}
                                                        size={floatRightAvatarSize ?? fallbackAvatarSize}
                                                        fallbackIcon={defaultWorkspaceAvatars.WorkspaceBuilding}
                                                        shouldStackHorizontally={shouldStackHorizontally}
                                                        isFocusMode
                                                    />
                                                )}
                                            </View>
                                        )}
                                        {!!brickRoadIndicator && (
                                            <View style={[styles.alignItemsCenter, styles.justifyContentCenter, styles.ml1]}>
                                                <Icon
                                                    src={Expensicons.DotIndicator}
                                                    fill={brickRoadIndicator === 'error' ? theme.danger : theme.success}
                                                />
                                            </View>
                                        )}
                                        {!title && !!rightLabel && !errorText && (
                                            <View style={styles.justifyContentCenter}>
                                                <Text style={styles.rightLabelMenuItem}>{rightLabel}</Text>
                                            </View>
                                        )}
                                        {shouldShowRightIcon && (
                                            <View style={[styles.popoverMenuIcon, styles.pointerEventsAuto, disabled && !shouldUseDefaultCursorWhenDisabled && styles.cursorDisabled]}>
                                                <Icon
                                                    src={iconRight}
                                                    fill={StyleUtils.getIconFillColor(getButtonState(focused || isHovered, pressed, success, disabled, interactive))}
                                                />
                                            </View>
                                        )}
                                        {shouldShowRightComponent && rightComponent}
                                        {shouldShowSelectedState && <SelectCircle isChecked={isSelected} />}
                                    </View>
                                </View>
                                {!!errorText && (
                                    <FormHelpMessage
                                        isError
                                        shouldShowRedDotIndicator={false}
                                        message={errorText}
                                        style={styles.menuItemError}
                                    />
                                )}
                                {!!hintText && (
                                    <FormHelpMessage
                                        isError={false}
                                        shouldShowRedDotIndicator={false}
                                        message={hintText}
                                        style={styles.menuItemError}
                                    />
                                )}
                            </View>
                        )}
                    </PressableWithSecondaryInteraction>
                )}
            </Hoverable>
            {!!helperText && <Text style={[styles.mutedNormalTextLabel, styles.ph5, styles.pb5, helperTextStyle]}>{helperText}</Text>}
        </View>
    );
}

MenuItem.displayName = 'MenuItem';

export type {AvatarProps, IconProps, MenuItemBaseProps, MenuItemProps, NoIcon};
export default forwardRef(MenuItem);<|MERGE_RESOLUTION|>--- conflicted
+++ resolved
@@ -530,6 +530,7 @@
                                                             source={icon as AvatarSource}
                                                             fallbackIcon={fallbackIcon}
                                                             name={title}
+                                                            avatarID={avatarID}
                                                             type={CONST.ICON_TYPE_WORKSPACE}
                                                         />
                                                     )}
@@ -555,53 +556,7 @@
                                                             StyleUtils.getIconFillColor(getButtonState(focused || isHovered, pressed, success, disabled, interactive), true)
                                                         }
                                                     />
-<<<<<<< HEAD
-                                                )}
-                                                {icon && iconType === CONST.ICON_TYPE_WORKSPACE && (
-                                                    <Avatar
-                                                        imageStyles={[styles.alignSelfCenter]}
-                                                        size={CONST.AVATAR_SIZE.DEFAULT}
-                                                        source={icon as AvatarSource}
-                                                        fallbackIcon={fallbackIcon}
-                                                        name={title}
-                                                        type={CONST.ICON_TYPE_WORKSPACE}
-                                                        avatarID={avatarID}
-                                                    />
-                                                )}
-                                                {iconType === CONST.ICON_TYPE_AVATAR && (
-                                                    <Avatar
-                                                        imageStyles={[styles.alignSelfCenter]}
-                                                        source={icon as AvatarSource}
-                                                        fallbackIcon={fallbackIcon}
-                                                        size={avatarSize}
-                                                    />
-                                                )}
-                                            </View>
-                                        )}
-                                        {secondaryIcon && (
-                                            <View style={[styles.popoverMenuIcon, iconStyles]}>
-                                                <Icon
-                                                    contentFit={contentFit}
-                                                    src={secondaryIcon}
-                                                    width={iconWidth}
-                                                    height={iconHeight}
-                                                    fill={
-                                                        secondaryIconFill ?? StyleUtils.getIconFillColor(getButtonState(focused || isHovered, pressed, success, disabled, interactive), true)
-                                                    }
-                                                />
-                                            </View>
-                                        )}
-                                        <View style={[styles.justifyContentCenter, styles.flex1, StyleUtils.getMenuItemTextContainerStyle(isSmallAvatarSubscriptMenu)]}>
-                                            {!!description && shouldShowDescriptionOnTop && (
-                                                <Text
-                                                    style={descriptionTextStyles}
-                                                    numberOfLines={numberOfLinesDescription}
-                                                >
-                                                    {description}
-                                                </Text>
-=======
                                                 </View>
->>>>>>> f8a30a15
                                             )}
                                             <View style={[styles.justifyContentCenter, styles.flex1, StyleUtils.getMenuItemTextContainerStyle(isSmallAvatarSubscriptMenu)]}>
                                                 {!!description && shouldShowDescriptionOnTop && (

--- conflicted
+++ resolved
@@ -552,7 +552,6 @@
                                                     {!icon && shouldPutLeftPaddingWhenNoIcon && (
                                                         <View style={[styles.popoverMenuIcon, iconStyles, StyleUtils.getAvatarWidthStyle(avatarSize)]} />
                                                     )}
-<<<<<<< HEAD
                                                     {icon && !Array.isArray(icon) && (
                                                         <View style={[styles.popoverMenuIcon, iconStyles, StyleUtils.getAvatarWidthStyle(avatarSize)]}>
                                                             {typeof icon !== 'string' && iconType === CONST.ICON_TYPE_ICON && (
@@ -593,20 +592,10 @@
                                                                     avatarID={avatarID}
                                                                     fallbackIcon={fallbackIcon}
                                                                     size={avatarSize}
+                                                                    type={CONST.ICON_TYPE_AVATAR}
                                                                 />
                                                             )}
                                                         </View>
-=======
-                                                    {iconType === CONST.ICON_TYPE_AVATAR && (
-                                                        <Avatar
-                                                            imageStyles={[styles.alignSelfCenter]}
-                                                            source={icon}
-                                                            avatarID={avatarID}
-                                                            fallbackIcon={fallbackIcon}
-                                                            size={avatarSize}
-                                                            type={CONST.ICON_TYPE_AVATAR}
-                                                        />
->>>>>>> 9ec57c03
                                                     )}
                                                     {secondaryIcon && (
                                                         <View style={[styles.popoverMenuIcon, iconStyles, isSecondaryIconHoverable && StyleUtils.getBackgroundAndBorderStyle(theme.border)]}>

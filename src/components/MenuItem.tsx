--- conflicted
+++ resolved
@@ -223,7 +223,6 @@
         onSecondaryInteraction?: () => void;
 
         /** Array of objects that map display names to their corresponding tooltip */
-<<<<<<< HEAD
         titleWithTooltips: DisplayNameWithTooltip[];
 
         /** Icon should be displayed in its own color */
@@ -231,9 +230,6 @@
 
         /** Determines how the icon should be resized to fit its container */
         contentFit?: ImageContentFit;
-=======
-        titleWithTooltips?: DisplayNameWithTooltip[];
->>>>>>> 68b0160e
     };
 
 function MenuItem(

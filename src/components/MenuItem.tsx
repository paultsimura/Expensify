--- conflicted
+++ resolved
@@ -132,16 +132,11 @@
     /** Should the description be shown above the title (instead of the other way around) */
     shouldShowDescriptionOnTop?: boolean;
 
-<<<<<<< HEAD
+    /** Error to display below the title */
+    error?: string;
+
         /** Error to display at the bottom of the component */
         errorText?: MaybePhraseKey;
-=======
-    /** Error to display below the title */
-    error?: string;
->>>>>>> 85fee5ae
-
-    /** Error to display at the bottom of the component */
-    errorText?: string;
 
     /** A boolean flag that gives the icon a green fill if true */
     success?: boolean;

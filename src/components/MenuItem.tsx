import ExpensiMark from 'expensify-common/lib/ExpensiMark';
import type {ImageContentFit} from 'expo-image';
import type {ForwardedRef, ReactNode} from 'react';
import React, {forwardRef, useContext, useEffect, useMemo, useRef, useState} from 'react';
import type {GestureResponderEvent, StyleProp, TextStyle, ViewStyle} from 'react-native';
import {View} from 'react-native';
import type {AnimatedStyle} from 'react-native-reanimated';
import type {ValueOf} from 'type-fest';
import useStyleUtils from '@hooks/useStyleUtils';
import useTheme from '@hooks/useTheme';
import useThemeStyles from '@hooks/useThemeStyles';
import useWindowDimensions from '@hooks/useWindowDimensions';
import ControlSelection from '@libs/ControlSelection';
import convertToLTR from '@libs/convertToLTR';
import * as DeviceCapabilities from '@libs/DeviceCapabilities';
import getButtonState from '@libs/getButtonState';
import type {AvatarSource} from '@libs/UserUtils';
import variables from '@styles/variables';
import * as Session from '@userActions/Session';
import CONST from '@src/CONST';
import type {Icon as IconType} from '@src/types/onyx/OnyxCommon';
import type IconAsset from '@src/types/utils/IconAsset';
import Avatar from './Avatar';
import Badge from './Badge';
import DisplayNames from './DisplayNames';
import type {DisplayNameWithTooltip} from './DisplayNames/types';
import FormHelpMessage from './FormHelpMessage';
import Hoverable from './Hoverable';
import Icon from './Icon';
import * as Expensicons from './Icon/Expensicons';
import * as defaultWorkspaceAvatars from './Icon/WorkspaceDefaultAvatars';
import {MenuItemGroupContext} from './MenuItemGroup';
import MultipleAvatars from './MultipleAvatars';
import PressableWithSecondaryInteraction from './PressableWithSecondaryInteraction';
import RenderHTML from './RenderHTML';
import SelectCircle from './SelectCircle';
import Text from './Text';

type IconProps = {
    /** Flag to choose between avatar image or an icon */
    iconType?: typeof CONST.ICON_TYPE_ICON;

    /** Icon to display on the left side of component */
    icon: IconAsset | IconType[];
};

type AvatarProps = {
    iconType?: typeof CONST.ICON_TYPE_AVATAR | typeof CONST.ICON_TYPE_WORKSPACE;

    icon: AvatarSource | IconType[];
};

type NoIcon = {
    iconType?: undefined;

    icon?: undefined;
};

type MenuItemProps = (IconProps | AvatarProps | NoIcon) & {
    /** Function to fire when component is pressed */
    onPress?: (event: GestureResponderEvent | KeyboardEvent) => void;

    /** Whether the menu item should be interactive at all */
    interactive?: boolean;

    /** Text to be shown as badge near the right end. */
    badgeText?: string;

    /** Used to apply offline styles to child text components */
    style?: StyleProp<ViewStyle>;

    /** Any additional styles to apply */
    wrapperStyle?: StyleProp<ViewStyle>;

    /** Any additional styles to apply on the outer element */
    containerStyle?: StyleProp<ViewStyle>;

    /** Used to apply styles specifically to the title */
    titleStyle?: ViewStyle;

    /** Any adjustments to style when menu item is hovered or pressed */
    hoverAndPressStyle?: StyleProp<AnimatedStyle<ViewStyle>>;

    /** Additional styles to style the description text below the title */
    descriptionTextStyle?: StyleProp<TextStyle>;

    /** The fill color to pass into the icon. */
    iconFill?: string;

    /** Secondary icon to display on the left side of component, right of the icon */
    secondaryIcon?: IconAsset;

    /** The fill color to pass into the secondary icon. */
    secondaryIconFill?: string;

    /** Icon Width */
    iconWidth?: number;

    /** Icon Height */
    iconHeight?: number;

    /** Any additional styles to pass to the icon container. */
    iconStyles?: StyleProp<ViewStyle>;

    /** A fallback avatar icon to display when there is an error on loading avatar from remote URL. */
    fallbackIcon?: IconAsset;

    /** An icon to display under the main item */
    furtherDetailsIcon?: IconAsset;

    /** Boolean whether to display the title right icon */
    shouldShowTitleIcon?: boolean;

    /** Icon to display at right side of title */
    titleIcon?: IconAsset;

    /** Boolean whether to display the right icon */
    shouldShowRightIcon?: boolean;

    /** Overrides the icon for shouldShowRightIcon */
    iconRight?: IconAsset;

    /** Should render component on the right */
    shouldShowRightComponent?: boolean;

    /** Component to be displayed on the right */
    rightComponent?: ReactNode;

    /** A description text to show under the title */
    description?: string;

    /** Should the description be shown above the title (instead of the other way around) */
    shouldShowDescriptionOnTop?: boolean;

    /** Error to display below the title */
    error?: string;

    /** Error to display at the bottom of the component */
    errorText?: string;

    /** A boolean flag that gives the icon a green fill if true */
    success?: boolean;

    /** Whether item is focused or active */
    focused?: boolean;

    /** Should we disable this menu item? */
    disabled?: boolean;

    /** Text that appears above the title */
    label?: string;

    /** Label to be displayed on the right */
    rightLabel?: string;

    /** Text to display for the item */
    title?: string;

    /** A right-aligned subtitle for this menu option */
    subtitle?: string | number;

    /** Should the title show with normal font weight (not bold) */
    shouldShowBasicTitle?: boolean;

    /** Should we make this selectable with a checkbox */
    shouldShowSelectedState?: boolean;

    /** Whether this item is selected */
    isSelected?: boolean;

    /** Prop to identify if we should load avatars vertically instead of diagonally */
    shouldStackHorizontally?: boolean;

    /** Prop to represent the size of the avatar images to be shown */
    avatarSize?: (typeof CONST.AVATAR_SIZE)[keyof typeof CONST.AVATAR_SIZE];

    /** Avatars to show on the right of the menu item */
    floatRightAvatars?: IconType[];

    /** Prop to represent the size of the float right avatar images to be shown */
    floatRightAvatarSize?: ValueOf<typeof CONST.AVATAR_SIZE>;

    /** Affects avatar size  */
    viewMode?: ValueOf<typeof CONST.OPTION_MODE>;

    /** Used to truncate the text with an ellipsis after computing the text layout */
    numberOfLinesTitle?: number;

    /**  Whether we should use small avatar subscript sizing the for menu item */
    isSmallAvatarSubscriptMenu?: boolean;

    /** The type of brick road indicator to show. */
    brickRoadIndicator?: ValueOf<typeof CONST.BRICK_ROAD_INDICATOR_STATUS>;

    /** Should render the content in HTML format */
    shouldRenderAsHTML?: boolean;

    /** Should we grey out the menu item when it is disabled? */
    shouldGreyOutWhenDisabled?: boolean;

    /** Should we use default cursor for disabled content */
    shouldUseDefaultCursorWhenDisabled?: boolean;

    /** The action accept for anonymous user or not */
    isAnonymousAction?: boolean;

    /** Flag to indicate whether or not text selection should be disabled from long-pressing the menu item. */
    shouldBlockSelection?: boolean;

    /** Whether should render title as HTML or as Text */
    shouldParseTitle?: boolean;

    /** Should check anonymous user in onPress function */
    shouldCheckActionAllowedOnPress?: boolean;

    /** Text to display under the main item */
    furtherDetails?: string;

    /** The function that should be called when this component is LongPressed or right-clicked. */
    onSecondaryInteraction?: (event: GestureResponderEvent | MouseEvent) => void;

    /** Array of objects that map display names to their corresponding tooltip */
    titleWithTooltips?: DisplayNameWithTooltip[];

    /** Icon should be displayed in its own color */
    displayInDefaultIconColor?: boolean;

    /** Determines how the icon should be resized to fit its container */
    contentFit?: ImageContentFit;

    /** Is this in the Pane */
    isPaneMenu?: boolean;
};

function MenuItem(
    {
        interactive = true,
        onPress,
        badgeText,
        style,
        wrapperStyle,
        containerStyle,
        titleStyle,
        hoverAndPressStyle,
        descriptionTextStyle,
        viewMode = CONST.OPTION_MODE.DEFAULT,
        numberOfLinesTitle = 1,
        icon,
        iconFill,
        secondaryIcon,
        secondaryIconFill,
        iconType = CONST.ICON_TYPE_ICON,
        iconWidth,
        iconHeight,
        iconStyles,
        fallbackIcon = Expensicons.FallbackAvatar,
        shouldShowTitleIcon = false,
        titleIcon,
        shouldShowRightIcon = false,
        iconRight = Expensicons.ArrowRight,
        furtherDetailsIcon,
        furtherDetails,
        description,
        error,
        errorText,
        success = false,
        focused = false,
        disabled = false,
        title,
        subtitle,
        shouldShowBasicTitle,
        label,
        rightLabel,
        shouldShowSelectedState = false,
        isSelected = false,
        shouldStackHorizontally = false,
        shouldShowDescriptionOnTop = false,
        shouldShowRightComponent = false,
        rightComponent,
        floatRightAvatars = [],
        floatRightAvatarSize,
        avatarSize = CONST.AVATAR_SIZE.DEFAULT,
        isSmallAvatarSubscriptMenu = false,
        brickRoadIndicator,
        shouldRenderAsHTML = false,
        shouldGreyOutWhenDisabled = true,
        shouldUseDefaultCursorWhenDisabled = false,
        isAnonymousAction = false,
        shouldBlockSelection = false,
        shouldParseTitle = false,
        shouldCheckActionAllowedOnPress = true,
        onSecondaryInteraction,
        titleWithTooltips,
        displayInDefaultIconColor = false,
        contentFit = 'cover',
        isPaneMenu = false,
    }: MenuItemProps,
    ref: ForwardedRef<View>,
) {
    const theme = useTheme();
    const styles = useThemeStyles();
    const StyleUtils = useStyleUtils();
    const combinedStyle = [style, styles.popoverMenuItem];
    const {isSmallScreenWidth} = useWindowDimensions();
    const [html, setHtml] = useState('');
    const titleRef = useRef('');
    const {isExecuting, singleExecution, waitForNavigate} = useContext(MenuItemGroupContext) ?? {};

    const isDeleted = style && Array.isArray(style) ? style.includes(styles.offlineFeedback.deleted) : false;
    const descriptionVerticalMargin = shouldShowDescriptionOnTop ? styles.mb1 : styles.mt1;
    const fallbackAvatarSize = viewMode === CONST.OPTION_MODE.COMPACT ? CONST.AVATAR_SIZE.SMALL : CONST.AVATAR_SIZE.DEFAULT;
    const combinedTitleTextStyle = StyleUtils.combineStyles(
        [
            styles.flexShrink1,
            styles.popoverMenuText,
            // eslint-disable-next-line no-nested-ternary
            icon && !Array.isArray(icon) ? (avatarSize === CONST.AVATAR_SIZE.SMALL ? styles.ml2 : styles.ml3) : {},
            shouldShowBasicTitle ? {} : styles.textStrong,
            numberOfLinesTitle !== 1 ? styles.preWrap : styles.pre,
            interactive && disabled ? {...styles.userSelectNone} : {},
            styles.ltr,
            isDeleted ? styles.offlineFeedback.deleted : {},
        ],
        titleStyle ?? {},
    );
    const descriptionTextStyles = StyleUtils.combineStyles<TextStyle>([
        styles.textLabelSupporting,
        icon && !Array.isArray(icon) ? styles.ml3 : {},
        title ? descriptionVerticalMargin : StyleUtils.getFontSizeStyle(variables.fontSizeNormal),
        (descriptionTextStyle as TextStyle) || styles.breakWord,
        isDeleted ? styles.offlineFeedback.deleted : {},
    ]);

    useEffect(() => {
        if (!title || (titleRef.current.length && titleRef.current === title) || !shouldParseTitle) {
            return;
        }
        const parser = new ExpensiMark();
        setHtml(parser.replace(title));
        titleRef.current = title;
    }, [title, shouldParseTitle]);

    const getProcessedTitle = useMemo(() => {
        let processedTitle = '';
        if (shouldRenderAsHTML) {
            processedTitle = title ? convertToLTR(title) : '';
        }

        if (shouldParseTitle) {
            processedTitle = html;
        }

        return processedTitle ? `<comment>${processedTitle}</comment>` : '';
    }, [title, shouldRenderAsHTML, shouldParseTitle, html]);

    const hasPressableRightComponent = iconRight || (shouldShowRightComponent && rightComponent);

    const renderTitleContent = () => {
        if (title && titleWithTooltips && Array.isArray(titleWithTooltips) && titleWithTooltips.length > 0) {
            return (
                <DisplayNames
                    fullTitle={title}
                    displayNamesWithTooltips={titleWithTooltips}
                    tooltipEnabled
                    numberOfLines={1}
                />
            );
        }

        return title ? convertToLTR(title) : '';
    };

    const onPressAction = (event: GestureResponderEvent | KeyboardEvent | undefined) => {
        if (disabled || !interactive) {
            return;
        }

        if (event?.type === 'click') {
            (event.currentTarget as HTMLElement).blur();
        }

        if (onPress && event) {
            if (!singleExecution || !waitForNavigate) {
                onPress(event);
                return;
            }
            singleExecution(waitForNavigate(() => onPress(event)))();
        }
    };

    return (
        <Hoverable>
            {(isHovered) => (
                <PressableWithSecondaryInteraction
                    onPress={shouldCheckActionAllowedOnPress ? Session.checkIfActionIsAllowed(onPressAction, isAnonymousAction) : onPressAction}
                    onPressIn={() => shouldBlockSelection && isSmallScreenWidth && DeviceCapabilities.canUseTouchScreen() && ControlSelection.block()}
                    onPressOut={ControlSelection.unblock}
                    onSecondaryInteraction={onSecondaryInteraction}
                    style={({pressed}) =>
                        [
                            containerStyle,
                            errorText ? styles.pb5 : {},
                            combinedStyle,
                            !interactive && styles.cursorDefault,
                            StyleUtils.getButtonBackgroundColorStyle(getButtonState(focused || isHovered, pressed, success, disabled, interactive), true),
                            !focused && (isHovered || pressed) && hoverAndPressStyle,
                            ...(Array.isArray(wrapperStyle) ? wrapperStyle : [wrapperStyle]),
                            shouldGreyOutWhenDisabled && disabled && styles.buttonOpacityDisabled,
                        ] as StyleProp<ViewStyle>
                    }
<<<<<<< HEAD
                    disabled={disabled || isExecuting}
=======
                    disabledStyle={shouldUseDefaultCursorWhenDisabled && [styles.cursorDefault]}
                    disabled={disabled}
>>>>>>> d9fd412e
                    ref={ref}
                    role={CONST.ROLE.MENUITEM}
                    accessibilityLabel={title ? title.toString() : ''}
                    accessible
                >
                    {({pressed}) => (
                        <>
                            <View style={[styles.flexColumn, styles.flex1]}>
                                {!!label && (
                                    <View style={icon ? styles.mb2 : null}>
                                        <Text style={StyleUtils.combineStyles([styles.sidebarLinkText, styles.optionAlternateText, styles.textLabelSupporting, styles.pre])}>{label}</Text>
                                    </View>
                                )}
                                <View style={[styles.flexRow, styles.pointerEventsAuto, disabled && !shouldUseDefaultCursorWhenDisabled && styles.cursorDisabled]}>
                                    {!!icon && Array.isArray(icon) && (
                                        <MultipleAvatars
                                            isHovered={isHovered}
                                            isPressed={pressed}
                                            icons={icon as IconType[]}
                                            size={avatarSize}
                                            secondAvatarStyle={[
                                                StyleUtils.getBackgroundAndBorderStyle(theme.sidebar),
                                                pressed && interactive ? StyleUtils.getBackgroundAndBorderStyle(theme.buttonPressedBG) : undefined,
                                                isHovered && !pressed && interactive ? StyleUtils.getBackgroundAndBorderStyle(theme.border) : undefined,
                                            ]}
                                        />
                                    )}
                                    {icon && !Array.isArray(icon) && (
                                        <View style={[styles.popoverMenuIcon, iconStyles, StyleUtils.getAvatarWidthStyle(avatarSize)]}>
                                            {typeof icon !== 'string' && iconType === CONST.ICON_TYPE_ICON && (
                                                <Icon
                                                    contentFit={contentFit}
                                                    hovered={isHovered}
                                                    pressed={pressed}
                                                    src={icon}
                                                    width={iconWidth}
                                                    height={iconHeight}
                                                    fill={
                                                        displayInDefaultIconColor
                                                            ? undefined
                                                            : iconFill ??
                                                              StyleUtils.getIconFillColor(getButtonState(focused || isHovered, pressed, success, disabled, interactive), true, isPaneMenu)
                                                    }
                                                />
                                            )}
                                            {icon && iconType === CONST.ICON_TYPE_WORKSPACE && (
                                                <Avatar
                                                    imageStyles={[styles.alignSelfCenter]}
                                                    size={CONST.AVATAR_SIZE.DEFAULT}
                                                    source={icon as AvatarSource}
                                                    fallbackIcon={fallbackIcon}
                                                    name={title}
                                                    type={CONST.ICON_TYPE_WORKSPACE}
                                                />
                                            )}
                                            {iconType === CONST.ICON_TYPE_AVATAR && (
                                                <Avatar
                                                    imageStyles={[styles.alignSelfCenter]}
                                                    source={icon as AvatarSource}
                                                    fallbackIcon={fallbackIcon}
                                                    size={avatarSize}
                                                />
                                            )}
                                        </View>
                                    )}
                                    {secondaryIcon && (
                                        <View style={[styles.popoverMenuIcon, iconStyles]}>
                                            <Icon
                                                contentFit={contentFit}
                                                src={secondaryIcon}
                                                width={iconWidth}
                                                height={iconHeight}
                                                fill={secondaryIconFill ?? StyleUtils.getIconFillColor(getButtonState(focused || isHovered, pressed, success, disabled, interactive), true)}
                                            />
                                        </View>
                                    )}
                                    <View style={[styles.justifyContentCenter, styles.flex1, StyleUtils.getMenuItemTextContainerStyle(isSmallAvatarSubscriptMenu)]}>
                                        {!!description && shouldShowDescriptionOnTop && (
                                            <Text
                                                style={descriptionTextStyles}
                                                numberOfLines={2}
                                            >
                                                {description}
                                            </Text>
                                        )}
                                        <View style={[styles.flexRow, styles.alignItemsCenter]}>
                                            {!!title && (shouldRenderAsHTML || (shouldParseTitle && !!html.length)) && (
                                                <View style={styles.renderHTMLTitle}>
                                                    <RenderHTML html={getProcessedTitle} />
                                                </View>
                                            )}
                                            {!shouldRenderAsHTML && !shouldParseTitle && !!title && (
                                                <Text
                                                    style={combinedTitleTextStyle}
                                                    numberOfLines={numberOfLinesTitle || undefined}
                                                    dataSet={{[CONST.SELECTION_SCRAPER_HIDDEN_ELEMENT]: interactive && disabled}}
                                                >
                                                    {renderTitleContent()}
                                                </Text>
                                            )}
                                            {shouldShowTitleIcon && titleIcon && (
                                                <View style={[styles.ml2]}>
                                                    <Icon
                                                        src={titleIcon}
                                                        fill={theme.iconSuccessFill}
                                                    />
                                                </View>
                                            )}
                                        </View>
                                        {!!description && !shouldShowDescriptionOnTop && (
                                            <Text
                                                style={descriptionTextStyles}
                                                numberOfLines={2}
                                            >
                                                {description}
                                            </Text>
                                        )}
                                        {!!error && (
                                            <View style={[styles.mt1]}>
                                                <Text style={[styles.textLabelError]}>{error}</Text>
                                            </View>
                                        )}
                                        {!!furtherDetails && (
                                            <View style={[styles.flexRow, styles.mt1, styles.alignItemsCenter]}>
                                                {!!furtherDetailsIcon && (
                                                    <Icon
                                                        src={furtherDetailsIcon}
                                                        height={variables.iconSizeNormal}
                                                        width={variables.iconSizeNormal}
                                                        inline
                                                    />
                                                )}
                                                <Text
                                                    style={furtherDetailsIcon ? [styles.furtherDetailsText, styles.ph2, styles.pt1] : styles.textLabelSupporting}
                                                    numberOfLines={2}
                                                >
                                                    {furtherDetails}
                                                </Text>
                                            </View>
                                        )}
                                    </View>
                                </View>
                            </View>
                            <View style={[styles.flexRow, styles.menuItemTextContainer, !hasPressableRightComponent && styles.pointerEventsNone]}>
                                {badgeText && (
                                    <Badge
                                        text={badgeText}
                                        badgeStyles={[styles.alignSelfCenter, brickRoadIndicator ? styles.mr2 : undefined, focused || isHovered || pressed ? styles.buttonHoveredBG : {}]}
                                    />
                                )}
                                {/* Since subtitle can be of type number, we should allow 0 to be shown */}
                                {(subtitle ?? subtitle === 0) && (
                                    <View style={[styles.justifyContentCenter, styles.mr1]}>
                                        <Text style={[styles.textLabelSupporting, ...(combinedStyle as TextStyle[])]}>{subtitle}</Text>
                                    </View>
                                )}
                                {floatRightAvatars?.length > 0 && (
                                    <View style={[styles.justifyContentCenter, brickRoadIndicator ? styles.mr2 : undefined]}>
                                        <MultipleAvatars
                                            isHovered={isHovered}
                                            isPressed={pressed}
                                            icons={floatRightAvatars}
                                            size={floatRightAvatarSize ?? fallbackAvatarSize}
                                            fallbackIcon={defaultWorkspaceAvatars.WorkspaceBuilding}
                                            shouldStackHorizontally={shouldStackHorizontally}
                                        />
                                    </View>
                                )}
                                {!!brickRoadIndicator && (
                                    <View style={[styles.alignItemsCenter, styles.justifyContentCenter, styles.ml1, styles.mr2]}>
                                        <Icon
                                            src={Expensicons.DotIndicator}
                                            fill={brickRoadIndicator === 'error' ? theme.danger : theme.success}
                                        />
                                    </View>
                                )}
                                {!!rightLabel && (
                                    <View style={styles.justifyContentCenter}>
                                        <Text style={styles.rightLabelMenuItem}>{rightLabel}</Text>
                                    </View>
                                )}
                                {shouldShowRightIcon && (
                                    <View style={[styles.popoverMenuIcon, styles.pointerEventsAuto, disabled && !shouldUseDefaultCursorWhenDisabled && styles.cursorDisabled]}>
                                        <Icon
                                            src={iconRight}
                                            fill={StyleUtils.getIconFillColor(getButtonState(focused || isHovered, pressed, success, disabled, interactive))}
                                        />
                                    </View>
                                )}
                                {shouldShowRightComponent && rightComponent}
                                {shouldShowSelectedState && <SelectCircle isChecked={isSelected} />}
                            </View>
                            {!!errorText && (
                                <FormHelpMessage
                                    isError
                                    shouldShowRedDotIndicator={false}
                                    message={errorText}
                                    style={styles.menuItemError}
                                />
                            )}
                        </>
                    )}
                </PressableWithSecondaryInteraction>
            )}
        </Hoverable>
    );
}

MenuItem.displayName = 'MenuItem';

export type {MenuItemProps};
export default forwardRef(MenuItem);<|MERGE_RESOLUTION|>--- conflicted
+++ resolved
@@ -408,12 +408,8 @@
                             shouldGreyOutWhenDisabled && disabled && styles.buttonOpacityDisabled,
                         ] as StyleProp<ViewStyle>
                     }
-<<<<<<< HEAD
+                    disabledStyle={shouldUseDefaultCursorWhenDisabled && [styles.cursorDefault]}
                     disabled={disabled || isExecuting}
-=======
-                    disabledStyle={shouldUseDefaultCursorWhenDisabled && [styles.cursorDefault]}
-                    disabled={disabled}
->>>>>>> d9fd412e
                     ref={ref}
                     role={CONST.ROLE.MENUITEM}
                     accessibilityLabel={title ? title.toString() : ''}

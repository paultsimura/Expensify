--- conflicted
+++ resolved
@@ -267,7 +267,9 @@
     /** Handles what to do when the item is focused */
     onFocus?: () => void;
 
-<<<<<<< HEAD
+    /** Optional account id if it's user avatar or policy id if it's workspace avatar */
+    avatarID?: number | string;
+
     /** Whether to show the tooltip */
     shouldRenderTooltip?: boolean;
 
@@ -279,10 +281,6 @@
 
     /** Render custom content inside the tooltip. */
     renderTooltipContent?: () => ReactNode;
-=======
-    /** Optional account id if it's user avatar or policy id if it's workspace avatar */
-    avatarID?: number | string;
->>>>>>> e8ae3c5a
 };
 
 type MenuItemProps = (IconProps | AvatarProps | NoIcon) & MenuItemBaseProps;
@@ -360,14 +358,11 @@
         isPaneMenu = false,
         shouldPutLeftPaddingWhenNoIcon = false,
         onFocus,
-<<<<<<< HEAD
+        avatarID,
         shouldRenderTooltip = false,
         shouldForceRenderingTooltipLeft = false,
         tooltipWrapperStyle = {},
         renderTooltipContent,
-=======
-        avatarID,
->>>>>>> e8ae3c5a
     }: MenuItemProps,
     ref: PressableRef,
 ) {
@@ -470,7 +465,6 @@
                     <Text style={StyleUtils.combineStyles([styles.sidebarLinkText, styles.optionAlternateText, styles.textLabelSupporting, styles.pre])}>{label}</Text>
                 </View>
             )}
-<<<<<<< HEAD
             <EducationalTooltip
                 shouldRender={shouldRenderTooltip}
                 shouldForceRenderingLeft={shouldForceRenderingTooltipLeft}
@@ -524,99 +518,6 @@
                                                             isHovered={isHovered}
                                                             isPressed={pressed}
                                                             icons={icon as IconType[]}
-=======
-            <Hoverable>
-                {(isHovered) => (
-                    <PressableWithSecondaryInteraction
-                        onPress={shouldCheckActionAllowedOnPress ? Session.checkIfActionIsAllowed(onPressAction, isAnonymousAction) : onPressAction}
-                        onPressIn={() => shouldBlockSelection && isSmallScreenWidth && DeviceCapabilities.canUseTouchScreen() && ControlSelection.block()}
-                        onPressOut={ControlSelection.unblock}
-                        onSecondaryInteraction={onSecondaryInteraction}
-                        wrapperStyle={outerWrapperStyle}
-                        style={({pressed}) =>
-                            [
-                                containerStyle,
-                                combinedStyle,
-                                !interactive && styles.cursorDefault,
-                                StyleUtils.getButtonBackgroundColorStyle(getButtonState(focused || isHovered, pressed, success, disabled, interactive), true),
-                                ...(Array.isArray(wrapperStyle) ? wrapperStyle : [wrapperStyle]),
-                                !focused && (isHovered || pressed) && hoverAndPressStyle,
-                                shouldGreyOutWhenDisabled && disabled && styles.buttonOpacityDisabled,
-                            ] as StyleProp<ViewStyle>
-                        }
-                        disabledStyle={shouldUseDefaultCursorWhenDisabled && [styles.cursorDefault]}
-                        disabled={disabled || isExecuting}
-                        ref={ref}
-                        role={CONST.ROLE.MENUITEM}
-                        accessibilityLabel={title ? title.toString() : ''}
-                        accessible
-                        onFocus={onFocus}
-                    >
-                        {({pressed}) => (
-                            <View style={[styles.flex1]}>
-                                <View style={[styles.flexRow]}>
-                                    <View style={[styles.flexColumn, styles.flex1]}>
-                                        {!!label && isLabelHoverable && (
-                                            <View style={[icon ? styles.mb2 : null, labelStyle]}>
-                                                <Text style={StyleUtils.combineStyles([styles.sidebarLinkText, styles.optionAlternateText, styles.textLabelSupporting, styles.pre])}>
-                                                    {label}
-                                                </Text>
-                                            </View>
-                                        )}
-                                        <View style={[styles.flexRow, styles.pointerEventsAuto, disabled && !shouldUseDefaultCursorWhenDisabled && styles.cursorDisabled]}>
-                                            {!!icon && Array.isArray(icon) && (
-                                                <MultipleAvatars
-                                                    isHovered={isHovered}
-                                                    isPressed={pressed}
-                                                    icons={icon as IconType[]}
-                                                    size={avatarSize}
-                                                    secondAvatarStyle={[
-                                                        StyleUtils.getBackgroundAndBorderStyle(theme.sidebar),
-                                                        pressed && interactive ? StyleUtils.getBackgroundAndBorderStyle(theme.buttonPressedBG) : undefined,
-                                                        isHovered && !pressed && interactive ? StyleUtils.getBackgroundAndBorderStyle(theme.border) : undefined,
-                                                    ]}
-                                                />
-                                            )}
-                                            {!icon && shouldPutLeftPaddingWhenNoIcon && <View style={[styles.popoverMenuIcon, iconStyles, StyleUtils.getAvatarWidthStyle(avatarSize)]} />}
-                                            {icon && !Array.isArray(icon) && (
-                                                <View style={[styles.popoverMenuIcon, iconStyles, StyleUtils.getAvatarWidthStyle(avatarSize)]}>
-                                                    {typeof icon !== 'string' && iconType === CONST.ICON_TYPE_ICON && (
-                                                        <Icon
-                                                            contentFit={contentFit}
-                                                            hovered={isHovered}
-                                                            pressed={pressed}
-                                                            src={icon}
-                                                            width={iconWidth}
-                                                            height={iconHeight}
-                                                            fill={
-                                                                displayInDefaultIconColor
-                                                                    ? undefined
-                                                                    : iconFill ??
-                                                                      StyleUtils.getIconFillColor(
-                                                                          getButtonState(focused || isHovered, pressed, success, disabled, interactive),
-                                                                          true,
-                                                                          isPaneMenu,
-                                                                      )
-                                                            }
-                                                        />
-                                                    )}
-                                                    {icon && iconType === CONST.ICON_TYPE_WORKSPACE && (
-                                                        <Avatar
-                                                            imageStyles={[styles.alignSelfCenter]}
-                                                            size={CONST.AVATAR_SIZE.DEFAULT}
-                                                            source={icon as AvatarSource}
-                                                            fallbackIcon={fallbackIcon}
-                                                            name={title}
-                                                            avatarID={avatarID}
-                                                            type={CONST.ICON_TYPE_WORKSPACE}
-                                                        />
-                                                    )}
-                                                    {iconType === CONST.ICON_TYPE_AVATAR && (
-                                                        <Avatar
-                                                            imageStyles={[styles.alignSelfCenter]}
-                                                            source={icon as AvatarSource}
-                                                            fallbackIcon={fallbackIcon}
->>>>>>> e8ae3c5a
                                                             size={avatarSize}
                                                             secondAvatarStyle={[
                                                                 StyleUtils.getBackgroundAndBorderStyle(theme.sidebar),
@@ -657,7 +558,8 @@
                                                                     source={icon as AvatarSource}
                                                                     fallbackIcon={fallbackIcon}
                                                                     name={title}
-                                                                    type={CONST.ICON_TYPE_WORKSPACE}
+                                                                    avatarID={avatarID}
+                                                            type={CONST.ICON_TYPE_WORKSPACE}
                                                                 />
                                                             )}
                                                             {iconType === CONST.ICON_TYPE_AVATAR && (

--- conflicted
+++ resolved
@@ -223,9 +223,6 @@
         onSecondaryInteraction?: () => void;
 
         /** Array of objects that map display names to their corresponding tooltip */
-<<<<<<< HEAD
-        titleWithTooltips?: DisplayNameWithTooltip[];
-=======
         titleWithTooltips: DisplayNameWithTooltip[];
 
         /** Icon should be displayed in its own color */
@@ -233,7 +230,6 @@
 
         /** Determines how the icon should be resized to fit its container */
         contentFit?: ImageContentFit;
->>>>>>> 320ff544
     };
 
 function MenuItem(

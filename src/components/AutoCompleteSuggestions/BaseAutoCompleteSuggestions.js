<<<<<<< HEAD
import React from 'react';
import {View} from 'react-native';

=======
import React, {useEffect} from 'react';
import {Pressable} from 'react-native';
import Animated, {Easing, FadeOutDown, useAnimatedStyle, useSharedValue, withTiming} from 'react-native-reanimated';
>>>>>>> 936a3a77
// We take FlatList from this package to properly handle the scrolling of AutoCompleteSuggestions in chats since one scroll is nested inside another
import {FlatList} from 'react-native-gesture-handler';
import styles from '../../styles/styles';
import * as StyleUtils from '../../styles/StyleUtils';
import CONST from '../../CONST';
import {propTypes} from './autoCompleteSuggestionsPropTypes';
import PressableWithFeedback from '../Pressable/PressableWithFeedback';

/**
 * @param {Number} numRows
 * @param {Boolean} isSuggestionPickerLarge
 * @returns {Number}
 */
const measureHeightOfSuggestionRows = (numRows, isSuggestionPickerLarge) => {
    if (isSuggestionPickerLarge) {
        return numRows * CONST.AUTO_COMPLETE_SUGGESTER.ITEM_HEIGHT;
    }
    if (numRows > 2) {
        // On small screens, we display a scrollable window with a height of 2.5 items, indicating that there are more items available beyond what is currently visible
        return CONST.AUTO_COMPLETE_SUGGESTER.SMALL_CONTAINER_HEIGHT_FACTOR * CONST.AUTO_COMPLETE_SUGGESTER.ITEM_HEIGHT;
    }
    return numRows * CONST.AUTO_COMPLETE_SUGGESTER.ITEM_HEIGHT;
};

const BaseAutoCompleteSuggestions = (props) => {
    const rowHeight = useSharedValue(0);
    /**
     * Render a suggestion menu item component.
     * @param {Object} params
     * @param {Object} params.item
     * @param {Number} params.index
     * @returns {JSX.Element}
     */
    const renderSuggestionMenuItem = ({item, index}) => (
        <PressableWithFeedback
            style={({hovered}) => StyleUtils.getAutoCompleteSuggestionItemStyle(props.highlightedSuggestionIndex, CONST.AUTO_COMPLETE_SUGGESTER.ITEM_HEIGHT, hovered, index)}
            hoverDimmingValue={1}
            onMouseDown={(e) => e.preventDefault()}
            onPress={() => props.onSelect(index)}
            onLongPress={() => {}}
            accessibilityLabel={props.accessibilityLabelExtractor(item, index)}
        >
            {props.renderSuggestionMenuItem(item, index)}
        </PressableWithFeedback>
    );

    const innerHeight = CONST.AUTO_COMPLETE_SUGGESTER.ITEM_HEIGHT * props.suggestions.length;
    const animatedStyles = useAnimatedStyle(() => StyleUtils.getAutoCompleteSuggestionContainerStyle(rowHeight.value, props.shouldIncludeReportRecipientLocalTimeHeight));

    useEffect(() => {
        rowHeight.value = withTiming(measureHeightOfSuggestionRows(props.suggestions.length, props.isSuggestionPickerLarge), {
            duration: 100,
            easing: Easing.inOut(Easing.ease),
        });
    }, [props.suggestions.length, props.isSuggestionPickerLarge, rowHeight]);

    return (
        <Animated.View
            ref={props.forwardedRef}
            style={[styles.autoCompleteSuggestionsContainer, animatedStyles]}
            exiting={FadeOutDown.duration(100).easing(Easing.inOut(Easing.ease))}
        >
            <FlatList
                keyboardShouldPersistTaps="handled"
                data={props.suggestions}
                renderItem={renderSuggestionMenuItem}
                keyExtractor={props.keyExtractor}
                removeClippedSubviews={false}
                showsVerticalScrollIndicator={innerHeight > rowHeight}
                style={{flex: 1}}
            />
        </Animated.View>
    );
};

BaseAutoCompleteSuggestions.propTypes = propTypes;
BaseAutoCompleteSuggestions.displayName = 'BaseAutoCompleteSuggestions';

export default React.forwardRef((props, ref) => (
    <BaseAutoCompleteSuggestions
        // eslint-disable-next-line react/jsx-props-no-spreading
        {...props}
        forwardedRef={ref}
    />
));<|MERGE_RESOLUTION|>--- conflicted
+++ resolved
@@ -1,12 +1,5 @@
-<<<<<<< HEAD
-import React from 'react';
-import {View} from 'react-native';
-
-=======
 import React, {useEffect} from 'react';
-import {Pressable} from 'react-native';
 import Animated, {Easing, FadeOutDown, useAnimatedStyle, useSharedValue, withTiming} from 'react-native-reanimated';
->>>>>>> 936a3a77
 // We take FlatList from this package to properly handle the scrolling of AutoCompleteSuggestions in chats since one scroll is nested inside another
 import {FlatList} from 'react-native-gesture-handler';
 import styles from '../../styles/styles';

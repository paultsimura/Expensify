import {FlashList} from '@shopify/flash-list';
import type {ReactElement} from 'react';
import React, {useCallback, useEffect, useMemo, useRef} from 'react';
// We take ScrollView from this package to properly handle the scrolling of AutoCompleteSuggestions in chats since one scroll is nested inside another
import {ScrollView} from 'react-native-gesture-handler';
import Animated, {Easing, FadeOutDown, useAnimatedStyle, useSharedValue, withTiming} from 'react-native-reanimated';
import ColorSchemeWrapper from '@components/ColorSchemeWrapper';
import PressableWithFeedback from '@components/Pressable/PressableWithFeedback';
import useResponsiveLayout from '@hooks/useResponsiveLayout';
import useStyleUtils from '@hooks/useStyleUtils';
import useThemeStyles from '@hooks/useThemeStyles';
import useWindowDimensions from '@hooks/useWindowDimensions';
import * as DeviceCapabilities from '@libs/DeviceCapabilities';
import variables from '@styles/variables';
import CONST from '@src/CONST';
import type {AutoCompleteSuggestionsProps, RenderSuggestionMenuItemProps} from './types';

const measureHeightOfSuggestionRows = (numRows: number, isSuggestionPickerLarge: boolean): number => {
    if (isSuggestionPickerLarge) {
        if (numRows > CONST.AUTO_COMPLETE_SUGGESTER.MAX_AMOUNT_OF_VISIBLE_SUGGESTIONS_IN_CONTAINER) {
            // On large screens, if there are more than 5 suggestions, we display a scrollable window with a height of 5 items, indicating that there are more items available
            return CONST.AUTO_COMPLETE_SUGGESTER.MAX_AMOUNT_OF_VISIBLE_SUGGESTIONS_IN_CONTAINER * CONST.AUTO_COMPLETE_SUGGESTER.SUGGESTION_ROW_HEIGHT;
        }
        return numRows * CONST.AUTO_COMPLETE_SUGGESTER.SUGGESTION_ROW_HEIGHT;
    }
    if (numRows > 2) {
        // On small screens, we display a scrollable window with a height of 2.5 items, indicating that there are more items available beyond what is currently visible
        return CONST.AUTO_COMPLETE_SUGGESTER.SMALL_CONTAINER_HEIGHT_FACTOR * CONST.AUTO_COMPLETE_SUGGESTER.SUGGESTION_ROW_HEIGHT;
    }
    return numRows * CONST.AUTO_COMPLETE_SUGGESTER.SUGGESTION_ROW_HEIGHT;
};

<<<<<<< HEAD
function BaseAutoCompleteSuggestions<TSuggestion>(
    {
        highlightedSuggestionIndex,
        onSelect,
        accessibilityLabelExtractor,
        renderSuggestionMenuItem,
        suggestions,
        isSuggestionPickerLarge,
        keyExtractor,
    }: AutoCompleteSuggestionsProps<TSuggestion>,
    ref: ForwardedRef<View | HTMLDivElement>,
) {
    const {windowWidth} = useWindowDimensions();
    const {isLargeScreenWidth} = useResponsiveLayout();
=======
/**
 * On the mobile-web platform, when long-pressing on auto-complete suggestions,
 * we need to prevent focus shifting to avoid blurring the main input (which makes the suggestions picker close and fires the onSelect callback).
 * The desired pattern for all platforms is to do nothing on long-press.
 * On the native platform, tapping on auto-complete suggestions will not blur the main input.
 */

function BaseAutoCompleteSuggestions<TSuggestion>({
    highlightedSuggestionIndex,
    onSelect,
    accessibilityLabelExtractor,
    renderSuggestionMenuItem,
    suggestions,
    isSuggestionPickerLarge,
    keyExtractor,
}: AutoCompleteSuggestionsProps<TSuggestion>) {
    const {windowWidth, isLargeScreenWidth} = useWindowDimensions();
>>>>>>> a2172a1e
    const styles = useThemeStyles();
    const StyleUtils = useStyleUtils();
    const rowHeight = useSharedValue(0);
    const scrollRef = useRef<FlashList<TSuggestion>>(null);
    /**
     * Render a suggestion menu item component.
     */
    const renderItem = useCallback(
        ({item, index}: RenderSuggestionMenuItemProps<TSuggestion>): ReactElement => (
            <PressableWithFeedback
                style={({hovered}) => StyleUtils.getAutoCompleteSuggestionItemStyle(highlightedSuggestionIndex, CONST.AUTO_COMPLETE_SUGGESTER.SUGGESTION_ROW_HEIGHT, hovered, index)}
                hoverDimmingValue={1}
                onMouseDown={(e) => e.preventDefault()}
                onPress={() => onSelect(index)}
                onLongPress={() => {}}
                shouldUseHapticsOnLongPress={false}
                accessibilityLabel={accessibilityLabelExtractor(item, index)}
            >
                {renderSuggestionMenuItem(item, index)}
            </PressableWithFeedback>
        ),
        [accessibilityLabelExtractor, renderSuggestionMenuItem, StyleUtils, highlightedSuggestionIndex, onSelect],
    );

    const innerHeight = CONST.AUTO_COMPLETE_SUGGESTER.SUGGESTION_ROW_HEIGHT * suggestions.length;
    const animatedStyles = useAnimatedStyle(() => StyleUtils.getAutoCompleteSuggestionContainerStyle(rowHeight.value));
    const estimatedListSize = useMemo(
        () => ({
            height: CONST.AUTO_COMPLETE_SUGGESTER.SUGGESTION_ROW_HEIGHT * suggestions.length,
            width: (isLargeScreenWidth ? windowWidth - variables.sideBarWidth : windowWidth) - CONST.CHAT_FOOTER_HORIZONTAL_PADDING,
        }),
        [isLargeScreenWidth, suggestions.length, windowWidth],
    );
    useEffect(() => {
        rowHeight.value = withTiming(measureHeightOfSuggestionRows(suggestions.length, isSuggestionPickerLarge), {
            duration: 100,
            easing: Easing.inOut(Easing.ease),
        });
    }, [suggestions.length, isSuggestionPickerLarge, rowHeight]);

    useEffect(() => {
        if (!scrollRef.current) {
            return;
        }
        scrollRef.current.scrollToIndex({index: highlightedSuggestionIndex, animated: true});
    }, [highlightedSuggestionIndex]);

    return (
        <Animated.View
            style={[styles.autoCompleteSuggestionsContainer, animatedStyles]}
            exiting={FadeOutDown.duration(100).easing(Easing.inOut(Easing.ease))}
            onPointerDown={(e) => {
                if (DeviceCapabilities.hasHoverSupport()) {
                    return;
                }
                e.preventDefault();
            }}
        >
            <ColorSchemeWrapper>
                <FlashList
                    estimatedItemSize={CONST.AUTO_COMPLETE_SUGGESTER.SUGGESTION_ROW_HEIGHT}
                    estimatedListSize={estimatedListSize}
                    ref={scrollRef}
                    keyboardShouldPersistTaps="handled"
                    data={suggestions}
                    renderItem={renderItem}
                    renderScrollComponent={ScrollView}
                    keyExtractor={keyExtractor}
                    removeClippedSubviews={false}
                    showsVerticalScrollIndicator={innerHeight > rowHeight.value}
                    extraData={[highlightedSuggestionIndex, renderSuggestionMenuItem]}
                />
            </ColorSchemeWrapper>
        </Animated.View>
    );
}

BaseAutoCompleteSuggestions.displayName = 'BaseAutoCompleteSuggestions';

export default BaseAutoCompleteSuggestions;<|MERGE_RESOLUTION|>--- conflicted
+++ resolved
@@ -30,22 +30,6 @@
     return numRows * CONST.AUTO_COMPLETE_SUGGESTER.SUGGESTION_ROW_HEIGHT;
 };
 
-<<<<<<< HEAD
-function BaseAutoCompleteSuggestions<TSuggestion>(
-    {
-        highlightedSuggestionIndex,
-        onSelect,
-        accessibilityLabelExtractor,
-        renderSuggestionMenuItem,
-        suggestions,
-        isSuggestionPickerLarge,
-        keyExtractor,
-    }: AutoCompleteSuggestionsProps<TSuggestion>,
-    ref: ForwardedRef<View | HTMLDivElement>,
-) {
-    const {windowWidth} = useWindowDimensions();
-    const {isLargeScreenWidth} = useResponsiveLayout();
-=======
 /**
  * On the mobile-web platform, when long-pressing on auto-complete suggestions,
  * we need to prevent focus shifting to avoid blurring the main input (which makes the suggestions picker close and fires the onSelect callback).
@@ -62,8 +46,8 @@
     isSuggestionPickerLarge,
     keyExtractor,
 }: AutoCompleteSuggestionsProps<TSuggestion>) {
-    const {windowWidth, isLargeScreenWidth} = useWindowDimensions();
->>>>>>> a2172a1e
+    const {windowWidth} = useWindowDimensions();
+    const {isLargeScreenWidth} = useResponsiveLayout();
     const styles = useThemeStyles();
     const StyleUtils = useStyleUtils();
     const rowHeight = useSharedValue(0);

import type {ReactElement} from 'react';
import React, {useCallback, useEffect, useRef} from 'react';
<<<<<<< HEAD
// We take ScrollView from this package to properly handle the scrolling of AutoCompleteSuggestions in chats since one scroll is nested inside another
import {ScrollView} from 'react-native-gesture-handler';
import Animated, {Easing, useAnimatedStyle, useSharedValue, withTiming} from 'react-native-reanimated';
=======
import {FlatList} from 'react-native-gesture-handler';
import Animated, {Easing, FadeOutDown, useAnimatedStyle, useSharedValue, withTiming} from 'react-native-reanimated';
>>>>>>> cdfed693
import ColorSchemeWrapper from '@components/ColorSchemeWrapper';
import PressableWithFeedback from '@components/Pressable/PressableWithFeedback';
import useStyleUtils from '@hooks/useStyleUtils';
import useThemeStyles from '@hooks/useThemeStyles';
<<<<<<< HEAD
=======
import * as DeviceCapabilities from '@libs/DeviceCapabilities';
>>>>>>> cdfed693
import CONST from '@src/CONST';
import type {AutoCompleteSuggestionsPortalProps} from './AutoCompleteSuggestionsPortal';
import type {RenderSuggestionMenuItemProps} from './types';

type ExternalProps<TSuggestion> = Omit<AutoCompleteSuggestionsPortalProps<TSuggestion>, 'left' | 'bottom'>;

function BaseAutoCompleteSuggestions<TSuggestion>({
    highlightedSuggestionIndex,
    onSelect,
    accessibilityLabelExtractor,
    renderSuggestionMenuItem,
    suggestions,
    keyExtractor,
<<<<<<< HEAD
    measuredHeightOfSuggestionRows,
}: ExternalProps<TSuggestion>) {
    const styles = useThemeStyles();
    const StyleUtils = useStyleUtils();
    const rowHeight = useSharedValue(0);
    const prevRowHeightRef = useRef<number>(measuredHeightOfSuggestionRows);
    const fadeInOpacity = useSharedValue(0);
    const scrollRef = useRef<FlashList<TSuggestion>>(null);
=======
}: AutoCompleteSuggestionsProps<TSuggestion>) {
    const styles = useThemeStyles();
    const StyleUtils = useStyleUtils();
    const rowHeight = useSharedValue(0);
    const scrollRef = useRef<FlatList<TSuggestion>>(null);
>>>>>>> cdfed693
    /**
     * Render a suggestion menu item component.
     */
    const renderItem = useCallback(
        ({item, index}: RenderSuggestionMenuItemProps<TSuggestion>): ReactElement => (
            <PressableWithFeedback
                style={({hovered}) => StyleUtils.getAutoCompleteSuggestionItemStyle(highlightedSuggestionIndex, CONST.AUTO_COMPLETE_SUGGESTER.SUGGESTION_ROW_HEIGHT, hovered, index)}
                hoverDimmingValue={1}
                onMouseDown={(e) => e.preventDefault()}
                onPress={() => onSelect(index)}
                onLongPress={() => {}}
                accessibilityLabel={accessibilityLabelExtractor(item, index)}
            >
                {renderSuggestionMenuItem(item, index)}
            </PressableWithFeedback>
        ),
        [accessibilityLabelExtractor, renderSuggestionMenuItem, StyleUtils, highlightedSuggestionIndex, onSelect],
    );

    const innerHeight = CONST.AUTO_COMPLETE_SUGGESTER.SUGGESTION_ROW_HEIGHT * suggestions.length;
<<<<<<< HEAD
    const animatedStyles = useAnimatedStyle(() => ({
        opacity: fadeInOpacity.value,
        ...StyleUtils.getAutoCompleteSuggestionContainerStyle(rowHeight.value),
    }));
=======
    const animatedStyles = useAnimatedStyle(() => StyleUtils.getAutoCompleteSuggestionContainerStyle(rowHeight.value));
>>>>>>> cdfed693

    useEffect(() => {
        if (measuredHeightOfSuggestionRows === prevRowHeightRef.current) {
            fadeInOpacity.value = withTiming(1, {
                duration: 70,
                easing: Easing.inOut(Easing.ease),
            });
            rowHeight.value = measuredHeightOfSuggestionRows;
        } else {
            fadeInOpacity.value = 1;
            rowHeight.value = withTiming(measuredHeightOfSuggestionRows, {
                duration: 100,
                easing: Easing.bezier(0.25, 0.1, 0.25, 1),
            });
        }

        prevRowHeightRef.current = measuredHeightOfSuggestionRows;
    }, [suggestions.length, rowHeight, measuredHeightOfSuggestionRows, prevRowHeightRef, fadeInOpacity]);

    useEffect(() => {
        if (!scrollRef.current) {
            return;
        }
        scrollRef.current.scrollToIndex({index: highlightedSuggestionIndex, animated: true});
    }, [highlightedSuggestionIndex]);

    if (suggestions.length === 0) {
        return null;
    }
    return (
        <Animated.View style={[styles.autoCompleteSuggestionsContainer, animatedStyles]}>
            <ColorSchemeWrapper>
<<<<<<< HEAD
                <FlashList
                    estimatedItemSize={CONST.AUTO_COMPLETE_SUGGESTER.SUGGESTION_ROW_HEIGHT}
=======
                <FlatList
>>>>>>> cdfed693
                    ref={scrollRef}
                    keyboardShouldPersistTaps="handled"
                    data={suggestions}
                    renderItem={renderItem}
                    keyExtractor={keyExtractor}
                    removeClippedSubviews={false}
                    showsVerticalScrollIndicator={innerHeight > rowHeight.value}
                    extraData={[highlightedSuggestionIndex, renderSuggestionMenuItem]}
                />
            </ColorSchemeWrapper>
        </Animated.View>
    );
}

BaseAutoCompleteSuggestions.displayName = 'BaseAutoCompleteSuggestions';

export default BaseAutoCompleteSuggestions;<|MERGE_RESOLUTION|>--- conflicted
+++ resolved
@@ -1,21 +1,12 @@
 import type {ReactElement} from 'react';
 import React, {useCallback, useEffect, useRef} from 'react';
-<<<<<<< HEAD
-// We take ScrollView from this package to properly handle the scrolling of AutoCompleteSuggestions in chats since one scroll is nested inside another
-import {ScrollView} from 'react-native-gesture-handler';
-import Animated, {Easing, useAnimatedStyle, useSharedValue, withTiming} from 'react-native-reanimated';
-=======
 import {FlatList} from 'react-native-gesture-handler';
 import Animated, {Easing, FadeOutDown, useAnimatedStyle, useSharedValue, withTiming} from 'react-native-reanimated';
->>>>>>> cdfed693
 import ColorSchemeWrapper from '@components/ColorSchemeWrapper';
 import PressableWithFeedback from '@components/Pressable/PressableWithFeedback';
 import useStyleUtils from '@hooks/useStyleUtils';
 import useThemeStyles from '@hooks/useThemeStyles';
-<<<<<<< HEAD
-=======
 import * as DeviceCapabilities from '@libs/DeviceCapabilities';
->>>>>>> cdfed693
 import CONST from '@src/CONST';
 import type {AutoCompleteSuggestionsPortalProps} from './AutoCompleteSuggestionsPortal';
 import type {RenderSuggestionMenuItemProps} from './types';
@@ -29,7 +20,6 @@
     renderSuggestionMenuItem,
     suggestions,
     keyExtractor,
-<<<<<<< HEAD
     measuredHeightOfSuggestionRows,
 }: ExternalProps<TSuggestion>) {
     const styles = useThemeStyles();
@@ -37,14 +27,7 @@
     const rowHeight = useSharedValue(0);
     const prevRowHeightRef = useRef<number>(measuredHeightOfSuggestionRows);
     const fadeInOpacity = useSharedValue(0);
-    const scrollRef = useRef<FlashList<TSuggestion>>(null);
-=======
-}: AutoCompleteSuggestionsProps<TSuggestion>) {
-    const styles = useThemeStyles();
-    const StyleUtils = useStyleUtils();
-    const rowHeight = useSharedValue(0);
     const scrollRef = useRef<FlatList<TSuggestion>>(null);
->>>>>>> cdfed693
     /**
      * Render a suggestion menu item component.
      */
@@ -65,14 +48,11 @@
     );
 
     const innerHeight = CONST.AUTO_COMPLETE_SUGGESTER.SUGGESTION_ROW_HEIGHT * suggestions.length;
-<<<<<<< HEAD
+
     const animatedStyles = useAnimatedStyle(() => ({
         opacity: fadeInOpacity.value,
         ...StyleUtils.getAutoCompleteSuggestionContainerStyle(rowHeight.value),
     }));
-=======
-    const animatedStyles = useAnimatedStyle(() => StyleUtils.getAutoCompleteSuggestionContainerStyle(rowHeight.value));
->>>>>>> cdfed693
 
     useEffect(() => {
         if (measuredHeightOfSuggestionRows === prevRowHeightRef.current) {
@@ -99,18 +79,22 @@
         scrollRef.current.scrollToIndex({index: highlightedSuggestionIndex, animated: true});
     }, [highlightedSuggestionIndex]);
 
-    if (suggestions.length === 0) {
-        return null;
-    }
+    // if (suggestions.length === 0) {
+    //     return null;
+    // }
     return (
-        <Animated.View style={[styles.autoCompleteSuggestionsContainer, animatedStyles]}>
+        <Animated.View
+            style={[styles.autoCompleteSuggestionsContainer, animatedStyles]}
+            exiting={FadeOutDown.duration(100).easing(Easing.inOut(Easing.ease))}
+            onPointerDown={(e) => {
+                if (DeviceCapabilities.hasHoverSupport()) {
+                    return;
+                }
+                e.preventDefault();
+            }}
+        >
             <ColorSchemeWrapper>
-<<<<<<< HEAD
-                <FlashList
-                    estimatedItemSize={CONST.AUTO_COMPLETE_SUGGESTER.SUGGESTION_ROW_HEIGHT}
-=======
                 <FlatList
->>>>>>> cdfed693
                     ref={scrollRef}
                     keyboardShouldPersistTaps="handled"
                     data={suggestions}

import React, {ForwardedRef} from 'react';
<<<<<<< HEAD
import {Text as RNText, StyleProp} from 'react-native';
import lodashFlattenDeep from 'lodash/flattenDeep';
=======
// eslint-disable-next-line no-restricted-imports
import {Text as RNText, TextProps as RNTextProps, StyleSheet} from 'react-native';
>>>>>>> e99c2973
import type {TextStyle} from 'react-native';
import fontFamily from '@styles/fontFamily';
import themeColors from '@styles/themes/default';
import variables from '@styles/variables';

type TextProps = RNTextProps & {
    /** The color of the text */
    color?: string;

    /** The size of the text */
    fontSize?: number;
<<<<<<< HEAD

    /**
     * Used to truncate the text with an ellipsis after computing the text
     * layout, including line wrapping, such that the total number of lines
     * does not exceed this number.
     */
    numberOfLines?: number;

=======
>>>>>>> e99c2973
    /** The alignment of the text */
    textAlign?: 'left' | 'right' | 'auto' | 'center' | 'justify';
    /** Any children to display */
    children: React.ReactNode;

    /** The family of the font to use */
    family?: keyof typeof fontFamily;
<<<<<<< HEAD

    /** Any additional styles to apply */
    style?: StyleProp<TextStyle>;
=======
>>>>>>> e99c2973
};

function Text(
    {color = themeColors.text, fontSize = variables.fontSizeNormal, textAlign = 'left', children = null, family = 'EXP_NEUE', style = {}, ...props}: TextProps,
    ref: ForwardedRef<RNText>,
) {
<<<<<<< HEAD
    // If the style prop is an array of styles, we need to mix them all together
    const mergedStyles = Array.isArray(style) ? Object.assign({}, ...lodashFlattenDeep(style as TextStyle[])) : style;
=======
>>>>>>> e99c2973
    const componentStyle: TextStyle = {
        color,
        fontSize,
        textAlign,
        fontFamily: fontFamily[family],
        ...StyleSheet.flatten(style),
    };

    if (!componentStyle.lineHeight && componentStyle.fontSize === variables.fontSizeNormal) {
        componentStyle.lineHeight = variables.fontSizeNormalHeight;
    }
    return (
        <RNText
            allowFontScaling={false}
            ref={ref}
            style={componentStyle}
            // eslint-disable-next-line react/jsx-props-no-spreading
            {...props}
        >
            {children}
        </RNText>
    );
}

Text.displayName = 'Text';

export default React.forwardRef(Text);<|MERGE_RESOLUTION|>--- conflicted
+++ resolved
@@ -1,11 +1,6 @@
 import React, {ForwardedRef} from 'react';
-<<<<<<< HEAD
-import {Text as RNText, StyleProp} from 'react-native';
-import lodashFlattenDeep from 'lodash/flattenDeep';
-=======
 // eslint-disable-next-line no-restricted-imports
 import {Text as RNText, TextProps as RNTextProps, StyleSheet} from 'react-native';
->>>>>>> e99c2973
 import type {TextStyle} from 'react-native';
 import fontFamily from '@styles/fontFamily';
 import themeColors from '@styles/themes/default';
@@ -17,17 +12,6 @@
 
     /** The size of the text */
     fontSize?: number;
-<<<<<<< HEAD
-
-    /**
-     * Used to truncate the text with an ellipsis after computing the text
-     * layout, including line wrapping, such that the total number of lines
-     * does not exceed this number.
-     */
-    numberOfLines?: number;
-
-=======
->>>>>>> e99c2973
     /** The alignment of the text */
     textAlign?: 'left' | 'right' | 'auto' | 'center' | 'justify';
     /** Any children to display */
@@ -35,23 +19,12 @@
 
     /** The family of the font to use */
     family?: keyof typeof fontFamily;
-<<<<<<< HEAD
-
-    /** Any additional styles to apply */
-    style?: StyleProp<TextStyle>;
-=======
->>>>>>> e99c2973
 };
 
 function Text(
     {color = themeColors.text, fontSize = variables.fontSizeNormal, textAlign = 'left', children = null, family = 'EXP_NEUE', style = {}, ...props}: TextProps,
     ref: ForwardedRef<RNText>,
 ) {
-<<<<<<< HEAD
-    // If the style prop is an array of styles, we need to mix them all together
-    const mergedStyles = Array.isArray(style) ? Object.assign({}, ...lodashFlattenDeep(style as TextStyle[])) : style;
-=======
->>>>>>> e99c2973
     const componentStyle: TextStyle = {
         color,
         fontSize,

import _ from 'underscore';
import React, {useState, useRef, useCallback, useMemo} from 'react';
import {View, Alert, Linking} from 'react-native';
import RNDocumentPicker from 'react-native-document-picker';
import RNFetchBlob from 'react-native-blob-util';
import {launchImageLibrary} from 'react-native-image-picker';
import {propTypes as basePropTypes, defaultProps} from './attachmentPickerPropTypes';
import CONST from '../../CONST';
import * as FileUtils from '../../libs/fileDownload/FileUtils';
import * as Expensicons from '../Icon/Expensicons';
import launchCamera from './launchCamera';
import Popover from '../Popover';
import MenuItem from '../MenuItem';
import styles from '../../styles/styles';
import useLocalize from '../../hooks/useLocalize';
import useWindowDimensions from '../../hooks/useWindowDimensions';
import useKeyboardShortcut from '../../hooks/useKeyboardShortcut';
import useArrowKeyFocusManager from '../../hooks/useArrowKeyFocusManager';

const propTypes = {
    ...basePropTypes,
};

/**
 * See https://github.com/react-native-image-picker/react-native-image-picker/#options
 * for ImagePicker configuration options
 */
const imagePickerOptions = {
    includeBase64: false,
    saveToPhotos: false,
    selectionLimit: 1,
    includeExtra: false,
};

/**
 * Return imagePickerOptions based on the type
 * @param {String} type
 * @returns {Object}
 */
const getImagePickerOptions = (type) => {
    // mediaType property is one of the ImagePicker configuration to restrict types'
    const mediaType = type === CONST.ATTACHMENT_PICKER_TYPE.IMAGE ? 'photo' : 'mixed';
    return {
        mediaType,
        ...imagePickerOptions,
    };
};

/**
 * See https://github.com/rnmods/react-native-document-picker#options for DocumentPicker configuration options
 */
const documentPickerOptions = {
    type: [RNDocumentPicker.types.allFiles],
    copyTo: 'cachesDirectory',
};

/**
 * The data returned from `show` is different on web and mobile, so use this function to ensure the data we
 * send to the xhr will be handled properly.
 *
 * @param {Object} fileData
 * @return {Promise}
 */
const getDataForUpload = (fileData) => {
    const fileName = fileData.fileName || fileData.name || 'chat_attachment';
    const fileResult = {
        name: FileUtils.cleanFileName(fileName),
        type: fileData.type,
        width: fileData.width,
        height: fileData.height,
        uri: fileData.fileCopyUri || fileData.uri,
        size: fileData.fileSize || fileData.size,
    };

    if (fileResult.size) {
        return Promise.resolve(fileResult);
    }

    return RNFetchBlob.fs.stat(fileData.uri.replace('file://', '')).then((stats) => {
        fileResult.size = stats.size;
        return fileResult;
    });
};

/**
 * This component renders a function as a child and
 * returns a "show attachment picker" method that takes
 * a callback. This is the ios/android implementation
 * opening a modal with attachment options
 * @param {propTypes} props
 * @returns {JSX.Element}
 */
function AttachmentPicker({type, children}) {
    const [isVisible, setIsVisible] = useState(false);

    const completeAttachmentSelection = useRef();
    const onModalHide = useRef();

<<<<<<< HEAD
        this.menuItemData = [
            {
                icon: Expensicons.Camera,
                textTranslationKey: 'attachmentPicker.takePhoto',
                pickAttachment: () => this.showImagePicker(launchCamera),
            },
            {
                icon: Expensicons.Gallery,
                textTranslationKey: 'attachmentPicker.chooseFromGallery',
                pickAttachment: () => this.showImagePicker(launchImageLibrary),
            },
        ];

        // When selecting an image on a native device, it would be redundant to have a second option for choosing a document,
        // so it is excluded in this case.
        if (this.props.type !== CONST.ATTACHMENT_PICKER_TYPE.IMAGE) {
            this.menuItemData.push({
                icon: Expensicons.Paperclip,
                textTranslationKey: 'attachmentPicker.chooseDocument',
                pickAttachment: () => this.showDocumentPicker(),
            });
        }

        this.cancel = () => {};
        this.close = this.close.bind(this);
        this.pickAttachment = this.pickAttachment.bind(this);
        this.removeKeyboardListener = this.removeKeyboardListener.bind(this);
        this.attachKeyboardListener = this.attachKeyboardListener.bind(this);
    }

    componentDidUpdate(prevState) {
        if (this.state.isVisible === prevState.isVisible) {
            return;
        }

        if (this.state.isVisible) {
            this.attachKeyboardListener();
        } else {
            this.removeKeyboardListener();
        }
    }

    componentWillUnmount() {
        this.removeKeyboardListener();
    }

    attachKeyboardListener() {
        const shortcutConfig = CONST.KEYBOARD_SHORTCUTS.ENTER;
        this.unsubscribeEnterKey = KeyboardShortcut.subscribe(
            shortcutConfig.shortcutKey,
            () => {
                if (this.state.focusedIndex === -1) {
                    return;
                }
                this.selectItem(this.menuItemData[this.state.focusedIndex]);
                this.setState({focusedIndex: -1}); // Reset the focusedIndex on selecting any menu
            },
            shortcutConfig.descriptionKey,
            shortcutConfig.modifiers,
            true,
        );
    }

    removeKeyboardListener() {
        if (!this.unsubscribeEnterKey) {
            return;
        }
        this.unsubscribeEnterKey();
    }

    /**
     * Handles the image/document picker result and
     * sends the selected attachment to the caller (parent component)
     *
     * @param {Array<ImagePickerResponse|DocumentPickerResponse>} attachments
     * @returns {Promise}
     */
    pickAttachment(attachments = []) {
        if (attachments.length === 0) {
            this.cancel();
            return;
        }

        const fileData = _.first(attachments);

        if (fileData.width === -1 || fileData.height === -1) {
            this.showImageCorruptionAlert();
            return;
        }

        return getDataForUpload(fileData)
            .then((result) => {
                this.completeAttachmentSelection(result);
            })
            .catch((error) => {
                this.showGeneralAlert(error.message);
                throw error;
            });
    }
=======
    const {translate} = useLocalize();
    const {isSmallScreenWidth} = useWindowDimensions();
>>>>>>> d38c06cc

    /**
     * Inform the users when they need to grant camera access and guide them to settings
     */
    const showPermissionsAlert = useCallback(() => {
        Alert.alert(
            translate('attachmentPicker.cameraPermissionRequired'),
            translate('attachmentPicker.expensifyDoesntHaveAccessToCamera'),
            [
                {
                    text: translate('common.cancel'),
                    style: 'cancel',
                },
                {
                    text: translate('common.settings'),
                    onPress: () => Linking.openSettings(),
                },
            ],
            {cancelable: false},
        );
    }, [translate]);

    /**
     * A generic handling when we don't know the exact reason for an error
     */
    const showGeneralAlert = useCallback(() => {
        Alert.alert(translate('attachmentPicker.attachmentError'), translate('attachmentPicker.errorWhileSelectingAttachment'));
    }, [translate]);

    /**
     * Common image picker handling
     *
     * @param {function} imagePickerFunc - RNImagePicker.launchCamera or RNImagePicker.launchImageLibrary
     * @returns {Promise<ImagePickerResponse>}
     */
    const showImagePicker = useCallback(
        (imagePickerFunc) =>
            new Promise((resolve, reject) => {
                imagePickerFunc(getImagePickerOptions(type), (response) => {
                    if (response.didCancel) {
                        // When the user cancelled resolve with no attachment
                        return resolve();
                    }
                    if (response.errorCode) {
                        switch (response.errorCode) {
                            case 'permission':
                                showPermissionsAlert();
                                return resolve();
                            default:
                                showGeneralAlert();
                                break;
                        }

                        return reject(new Error(`Error during attachment selection: ${response.errorMessage}`));
                    }

                    return resolve(response.assets);
                });
            }),
        [showGeneralAlert, showPermissionsAlert, type],
    );

    /**
     * Launch the DocumentPicker. Results are in the same format as ImagePicker
     *
     * @returns {Promise<DocumentPickerResponse[]>}
     */
    const showDocumentPicker = useCallback(
        () =>
            RNDocumentPicker.pick(documentPickerOptions).catch((error) => {
                if (RNDocumentPicker.isCancel(error)) {
                    return;
                }

                showGeneralAlert(error.message);
                throw error;
            }),
        [showGeneralAlert],
    );

    const menuItemData = useMemo(() => {
        const data = [
            {
                icon: Expensicons.Camera,
                textTranslationKey: 'attachmentPicker.takePhoto',
                pickAttachment: () => showImagePicker(launchCamera),
            },
            {
                icon: Expensicons.Gallery,
                textTranslationKey: 'attachmentPicker.chooseFromGallery',
                pickAttachment: () => showImagePicker(launchImageLibrary),
            },
        ];

        if (type !== CONST.ATTACHMENT_PICKER_TYPE.IMAGE) {
            data.push({
                icon: Expensicons.Paperclip,
                textTranslationKey: 'attachmentPicker.chooseDocument',
                pickAttachment: showDocumentPicker,
            });
        }

        return data;
    }, [showDocumentPicker, showImagePicker, type]);

    const [focusedIndex, setFocusedIndex] = useArrowKeyFocusManager({initialFocusedIndex: -1, maxIndex: menuItemData.length - 1, isActive: isVisible});

    /**
     * An attachment error dialog when user selected malformed images
     */
    const showImageCorruptionAlert = useCallback(() => {
        Alert.alert(translate('attachmentPicker.attachmentError'), translate('attachmentPicker.errorWhileSelectingCorruptedImage'));
    }, [translate]);

    /**
     * Opens the attachment modal
     *
     * @param {function} onPickedHandler A callback that will be called with the selected attachment
     */
    const open = (onPickedHandler) => {
        completeAttachmentSelection.current = onPickedHandler;
        setIsVisible(true);
    };

    /**
     * Closes the attachment modal
     */
    const close = () => {
        setIsVisible(false);
    };

    /**
     * Handles the image/document picker result and
     * sends the selected attachment to the caller (parent component)
     *
     * @param {Array<ImagePickerResponse|DocumentPickerResponse>} attachments
     * @returns {Promise}
     */
    const pickAttachment = useCallback(
        (attachments = []) => {
            if (attachments.length === 0) {
                return Promise.resolve();
            }

            const fileData = _.first(attachments);

            if (fileData.width === -1 || fileData.height === -1) {
                showImageCorruptionAlert();
                return Promise.resolve();
            }

            return getDataForUpload(fileData)
                .then((result) => {
                    completeAttachmentSelection.current(result);
                })
                .catch((error) => {
                    showGeneralAlert(error.message);
                    throw error;
                });
        },
        [showGeneralAlert, showImageCorruptionAlert],
    );

    /**
     * Setup native attachment selection to start after this popover closes
     *
     * @param {Object} item - an item from this.menuItemData
     * @param {Function} item.pickAttachment
     */
    const selectItem = useCallback(
        (item) => {
            /* setTimeout delays execution to the frame after the modal closes
             * without this on iOS closing the modal closes the gallery/camera as well */
            onModalHide.current = () =>
                setTimeout(
                    () =>
                        item
                            .pickAttachment()
                            .then(pickAttachment)
                            .catch(console.error)
                            .finally(() => delete onModalHide.current),
                    200,
                );

            close();
        },
        [pickAttachment],
    );

    useKeyboardShortcut(
        CONST.KEYBOARD_SHORTCUTS.ENTER,
        () => {
            if (focusedIndex === -1) {
                return;
            }
            selectItem(menuItemData[focusedIndex]);
            setFocusedIndex(-1); // Reset the focusedIndex on selecting any menu
        },
        {
            isActive: isVisible,
        },
    );

    /**
     * Call the `children` renderProp with the interface defined in propTypes
     *
     * @returns {React.ReactNode}
     */
<<<<<<< HEAD
    renderChildren() {
        return this.props.children({
            openPicker: ({onPicked, onCanceled = () => {}}) => {
                this.open(onPicked);
                this.cancel = onCanceled;
            },
=======
    const renderChildren = () =>
        children({
            openPicker: ({onPicked}) => open(onPicked),
>>>>>>> d38c06cc
        });

<<<<<<< HEAD
    render() {
        return (
            <>
                <Popover
                    onClose={() => {
                        this.close();
                        this.cancel();
                    }}
                    isVisible={this.state.isVisible}
                    anchorPosition={styles.createMenuPosition}
                    onModalHide={this.onModalHide}
                >
                    <View style={this.props.isSmallScreenWidth ? {} : styles.createMenuContainer}>
                        <ArrowKeyFocusManager
                            focusedIndex={this.state.focusedIndex}
                            maxIndex={this.menuItemData.length - 1}
                            onFocusedIndexChanged={(index) => this.setState({focusedIndex: index})}
                        >
                            {_.map(this.menuItemData, (item, menuIndex) => (
                                <MenuItem
                                    key={item.textTranslationKey}
                                    icon={item.icon}
                                    title={this.props.translate(item.textTranslationKey)}
                                    onPress={() => this.selectItem(item)}
                                    focused={this.state.focusedIndex === menuIndex}
                                />
                            ))}
                        </ArrowKeyFocusManager>
                    </View>
                </Popover>
                {this.renderChildren()}
            </>
        );
    }
=======
    return (
        <>
            <Popover
                onClose={close}
                isVisible={isVisible}
                anchorPosition={styles.createMenuPosition}
                onModalHide={onModalHide.current}
            >
                <View style={!isSmallScreenWidth && styles.createMenuContainer}>
                    {_.map(menuItemData, (item, menuIndex) => (
                        <MenuItem
                            key={item.textTranslationKey}
                            icon={item.icon}
                            title={translate(item.textTranslationKey)}
                            onPress={() => selectItem(item)}
                            focused={focusedIndex === menuIndex}
                        />
                    ))}
                </View>
            </Popover>
            {renderChildren()}
        </>
    );
>>>>>>> d38c06cc
}

AttachmentPicker.propTypes = propTypes;
AttachmentPicker.defaultProps = defaultProps;
AttachmentPicker.displayName = 'AttachmentPicker';

export default AttachmentPicker;<|MERGE_RESOLUTION|>--- conflicted
+++ resolved
@@ -95,111 +95,10 @@
 
     const completeAttachmentSelection = useRef();
     const onModalHide = useRef();
-
-<<<<<<< HEAD
-        this.menuItemData = [
-            {
-                icon: Expensicons.Camera,
-                textTranslationKey: 'attachmentPicker.takePhoto',
-                pickAttachment: () => this.showImagePicker(launchCamera),
-            },
-            {
-                icon: Expensicons.Gallery,
-                textTranslationKey: 'attachmentPicker.chooseFromGallery',
-                pickAttachment: () => this.showImagePicker(launchImageLibrary),
-            },
-        ];
-
-        // When selecting an image on a native device, it would be redundant to have a second option for choosing a document,
-        // so it is excluded in this case.
-        if (this.props.type !== CONST.ATTACHMENT_PICKER_TYPE.IMAGE) {
-            this.menuItemData.push({
-                icon: Expensicons.Paperclip,
-                textTranslationKey: 'attachmentPicker.chooseDocument',
-                pickAttachment: () => this.showDocumentPicker(),
-            });
-        }
-
-        this.cancel = () => {};
-        this.close = this.close.bind(this);
-        this.pickAttachment = this.pickAttachment.bind(this);
-        this.removeKeyboardListener = this.removeKeyboardListener.bind(this);
-        this.attachKeyboardListener = this.attachKeyboardListener.bind(this);
-    }
-
-    componentDidUpdate(prevState) {
-        if (this.state.isVisible === prevState.isVisible) {
-            return;
-        }
-
-        if (this.state.isVisible) {
-            this.attachKeyboardListener();
-        } else {
-            this.removeKeyboardListener();
-        }
-    }
-
-    componentWillUnmount() {
-        this.removeKeyboardListener();
-    }
-
-    attachKeyboardListener() {
-        const shortcutConfig = CONST.KEYBOARD_SHORTCUTS.ENTER;
-        this.unsubscribeEnterKey = KeyboardShortcut.subscribe(
-            shortcutConfig.shortcutKey,
-            () => {
-                if (this.state.focusedIndex === -1) {
-                    return;
-                }
-                this.selectItem(this.menuItemData[this.state.focusedIndex]);
-                this.setState({focusedIndex: -1}); // Reset the focusedIndex on selecting any menu
-            },
-            shortcutConfig.descriptionKey,
-            shortcutConfig.modifiers,
-            true,
-        );
-    }
-
-    removeKeyboardListener() {
-        if (!this.unsubscribeEnterKey) {
-            return;
-        }
-        this.unsubscribeEnterKey();
-    }
-
-    /**
-     * Handles the image/document picker result and
-     * sends the selected attachment to the caller (parent component)
-     *
-     * @param {Array<ImagePickerResponse|DocumentPickerResponse>} attachments
-     * @returns {Promise}
-     */
-    pickAttachment(attachments = []) {
-        if (attachments.length === 0) {
-            this.cancel();
-            return;
-        }
-
-        const fileData = _.first(attachments);
-
-        if (fileData.width === -1 || fileData.height === -1) {
-            this.showImageCorruptionAlert();
-            return;
-        }
-
-        return getDataForUpload(fileData)
-            .then((result) => {
-                this.completeAttachmentSelection(result);
-            })
-            .catch((error) => {
-                this.showGeneralAlert(error.message);
-                throw error;
-            });
-    }
-=======
+    const onCancel = useRef();
+
     const {translate} = useLocalize();
     const {isSmallScreenWidth} = useWindowDimensions();
->>>>>>> d38c06cc
 
     /**
      * Inform the users when they need to grant camera access and guide them to settings
@@ -341,6 +240,7 @@
     const pickAttachment = useCallback(
         (attachments = []) => {
             if (attachments.length === 0) {
+                onCancel.current();
                 return Promise.resolve();
             }
 
@@ -408,60 +308,21 @@
      *
      * @returns {React.ReactNode}
      */
-<<<<<<< HEAD
-    renderChildren() {
-        return this.props.children({
-            openPicker: ({onPicked, onCanceled = () => {}}) => {
-                this.open(onPicked);
-                this.cancel = onCanceled;
-            },
-=======
     const renderChildren = () =>
         children({
-            openPicker: ({onPicked}) => open(onPicked),
->>>>>>> d38c06cc
+            openPicker: ({onPicked, onCanceled = () => {}}) => {
+                open(onPicked);
+                onCancel.current = onCanceled;
+            },
         });
 
-<<<<<<< HEAD
-    render() {
-        return (
-            <>
-                <Popover
-                    onClose={() => {
-                        this.close();
-                        this.cancel();
-                    }}
-                    isVisible={this.state.isVisible}
-                    anchorPosition={styles.createMenuPosition}
-                    onModalHide={this.onModalHide}
-                >
-                    <View style={this.props.isSmallScreenWidth ? {} : styles.createMenuContainer}>
-                        <ArrowKeyFocusManager
-                            focusedIndex={this.state.focusedIndex}
-                            maxIndex={this.menuItemData.length - 1}
-                            onFocusedIndexChanged={(index) => this.setState({focusedIndex: index})}
-                        >
-                            {_.map(this.menuItemData, (item, menuIndex) => (
-                                <MenuItem
-                                    key={item.textTranslationKey}
-                                    icon={item.icon}
-                                    title={this.props.translate(item.textTranslationKey)}
-                                    onPress={() => this.selectItem(item)}
-                                    focused={this.state.focusedIndex === menuIndex}
-                                />
-                            ))}
-                        </ArrowKeyFocusManager>
-                    </View>
-                </Popover>
-                {this.renderChildren()}
-            </>
-        );
-    }
-=======
     return (
         <>
             <Popover
-                onClose={close}
+                onClose={() => {
+                    close();
+                    onCancel.current();
+                }}
                 isVisible={isVisible}
                 anchorPosition={styles.createMenuPosition}
                 onModalHide={onModalHide.current}
@@ -481,7 +342,6 @@
             {renderChildren()}
         </>
     );
->>>>>>> d38c06cc
 }
 
 AttachmentPicker.propTypes = propTypes;

--- conflicted
+++ resolved
@@ -1,17 +1,17 @@
-import {useFocusEffect} from '@react-navigation/native';
-import React, {useCallback, useRef, useState} from 'react';
-import type {GestureResponderEvent, ViewStyle} from 'react-native';
-import {StyleSheet, View} from 'react-native';
-import {useOnyx} from 'react-native-onyx';
+import { useFocusEffect } from '@react-navigation/native';
+import React, { useCallback, useRef, useState } from 'react';
+import type { GestureResponderEvent, ViewStyle } from 'react-native';
+import { StyleSheet, View } from 'react-native';
+import { useOnyx } from 'react-native-onyx';
 import DisplayNames from '@components/DisplayNames';
 import Hoverable from '@components/Hoverable';
 import Icon from '@components/Icon';
 import * as Expensicons from '@components/Icon/Expensicons';
 import MultipleAvatars from '@components/MultipleAvatars';
 import OfflineWithFeedback from '@components/OfflineWithFeedback';
-import {useSession} from '@components/OnyxProvider';
+import { useSession } from '@components/OnyxProvider';
 import PressableWithSecondaryInteraction from '@components/PressableWithSecondaryInteraction';
-import {useProductTrainingContext} from '@components/ProductTrainingContext';
+import { useProductTrainingContext } from '@components/ProductTrainingContext';
 import SubscriptAvatar from '@components/SubscriptAvatar';
 import Text from '@components/Text';
 import Tooltip from '@components/Tooltip';
@@ -34,40 +34,29 @@
 import Timing from '@userActions/Timing';
 import CONST from '@src/CONST';
 import ONYXKEYS from '@src/ONYXKEYS';
-import {isEmptyObject} from '@src/types/utils/EmptyObject';
-import type {OptionRowLHNProps} from './types';
-
-function OptionRowLHN({reportID, isFocused = false, onSelectRow = () => {}, optionItem, viewMode = 'default', style, onLayout = () => {}, hasDraftComment}: OptionRowLHNProps) {
+import { isEmptyObject } from '@src/types/utils/EmptyObject';
+import type { OptionRowLHNProps } from './types';
+
+function OptionRowLHN({ reportID, isFocused = false, onSelectRow = () => { }, optionItem, viewMode = 'default', style, onLayout = () => { }, hasDraftComment }: OptionRowLHNProps) {
     const theme = useTheme();
     const styles = useThemeStyles();
     const popoverAnchor = useRef<View>(null);
     const StyleUtils = useStyleUtils();
     const [isScreenFocused, setIsScreenFocused] = useState(false);
-    const {shouldUseNarrowLayout} = useResponsiveLayout();
+    const { shouldUseNarrowLayout } = useResponsiveLayout();
 
     // eslint-disable-next-line @typescript-eslint/prefer-nullish-coalescing
     const [report] = useOnyx(`${ONYXKEYS.COLLECTION.REPORT}${optionItem?.reportID || -1}`);
-<<<<<<< HEAD
-
-    const isConciergeChatReport = ReportUtils.isConciergeChatReport(report);
-    const tooltipToRender = isConciergeChatReport && isScreenFocused ? CONST.PRODUCT_TRAINING_TOOLTIP_NAMES.CONCEIRGE_LHN_GBR : undefined;
-
-    const {shouldShowProductTrainingElement, renderProductTourElement, hideElement} = useProductTrainingContext(tooltipToRender);
-=======
-    const [isFirstTimeNewExpensifyUser] = useOnyx(ONYXKEYS.NVP_IS_FIRST_TIME_NEW_EXPENSIFY_USER);
-    const [isOnboardingCompleted = true] = useOnyx(ONYXKEYS.NVP_ONBOARDING, {
-        selector: hasCompletedGuidedSetupFlowSelector,
-    });
     const [introSelected] = useOnyx(ONYXKEYS.NVP_INTRO_SELECTED);
     const session = useSession();
 
     // Guides are assigned for the MANAGE_TEAM onboarding action, except for emails that have a '+'.
     const isOnboardingGuideAssigned = introSelected?.choice === CONST.ONBOARDING_CHOICES.MANAGE_TEAM && !session?.email?.includes('+');
-    const shouldShowToooltipOnThisReport = isOnboardingGuideAssigned ? ReportUtils.isAdminRoom(report) : ReportUtils.isConciergeChatReport(report);
-    const [shouldHideGBRTooltip] = useOnyx(ONYXKEYS.NVP_SHOULD_HIDE_GBR_TOOLTIP, {initialValue: true});
->>>>>>> a1585a90
-
-    const {translate} = useLocalize();
+    const shouldShowGetStartedTooltip = isOnboardingGuideAssigned ? ReportUtils.isAdminRoom(report) : ReportUtils.isConciergeChatReport(report);
+    const tooltipToRender = (shouldShowGetStartedTooltip && isScreenFocused) ? CONST.PRODUCT_TRAINING_TOOLTIP_NAMES.CONCEIRGE_LHN_GBR : undefined;
+
+    const { shouldShowProductTrainingElement, renderProductTourElement, hideElement } = useProductTrainingContext(tooltipToRender);
+    const { translate } = useLocalize();
     const [isContextMenuActive, setIsContextMenuActive] = useState(false);
 
     useFocusEffect(
@@ -136,7 +125,7 @@
             '-1',
             reportID,
             undefined,
-            () => {},
+            () => { },
             () => setIsContextMenuActive(false),
             false,
             false,
@@ -163,13 +152,8 @@
             needsOffscreenAlphaCompositing
         >
             <EducationalTooltip
-<<<<<<< HEAD
                 shouldRender={shouldShowProductTrainingElement}
                 renderTooltipContent={renderProductTourElement}
-=======
-                shouldRender={isFirstTimeNewExpensifyUser && !shouldHideGBRTooltip && isOnboardingCompleted && isScreenFocused && shouldUseNarrowLayout && shouldShowToooltipOnThisReport}
-                renderTooltipContent={renderGBRTooltip}
->>>>>>> a1585a90
                 anchorAlignment={{
                     horizontal: CONST.MODAL.ANCHOR_ORIGIN_HORIZONTAL.RIGHT,
                     vertical: CONST.MODAL.ANCHOR_ORIGIN_VERTICAL.TOP,

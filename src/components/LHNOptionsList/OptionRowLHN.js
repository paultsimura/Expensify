import _ from 'underscore';
import React, {useState} from 'react';
import PropTypes from 'prop-types';
import {View, StyleSheet} from 'react-native';
import * as optionRowStyles from '../../styles/optionRowStyles';
import styles from '../../styles/styles';
import * as StyleUtils from '../../styles/StyleUtils';
import Icon from '../Icon';
import * as Expensicons from '../Icon/Expensicons';
import MultipleAvatars from '../MultipleAvatars';
import Hoverable from '../Hoverable';
import DisplayNames from '../DisplayNames';
import colors from '../../styles/colors';
import Text from '../Text';
import SubscriptAvatar from '../SubscriptAvatar';
import CONST from '../../CONST';
import themeColors from '../../styles/themes/default';
import OfflineWithFeedback from '../OfflineWithFeedback';
import PressableWithSecondaryInteraction from '../PressableWithSecondaryInteraction';
import * as ReportActionContextMenu from '../../pages/home/report/ContextMenu/ReportActionContextMenu';
import * as ContextMenuActions from '../../pages/home/report/ContextMenu/ContextMenuActions';
import * as OptionsListUtils from '../../libs/OptionsListUtils';
<<<<<<< HEAD
import compose from '../../libs/compose';
import ONYXKEYS from '../../ONYXKEYS';
import * as Report from '../../libs/actions/Report';
import * as ReportUtils from '../../libs/ReportUtils';
=======
import useLocalize from '../../hooks/useLocalize';
>>>>>>> be2c81fb

const propTypes = {
    /** Style for hovered state */
    // eslint-disable-next-line react/forbid-prop-types
    hoverStyle: PropTypes.object,

    /** The ID of the report that the option is for */
    reportID: PropTypes.string.isRequired,

    /** Whether this option is currently in focus so we can modify its style */
    isFocused: PropTypes.bool,

    /** A function that is called when an option is selected. Selected option is passed as a param */
    onSelectRow: PropTypes.func,

    /** Toggle between compact and default view */
    viewMode: PropTypes.oneOf(_.values(CONST.OPTION_MODE)),

    style: PropTypes.oneOfType([PropTypes.arrayOf(PropTypes.object), PropTypes.object]),

    /** The item that should be rendered */
    // eslint-disable-next-line react/forbid-prop-types
    optionItem: PropTypes.object,
};

const defaultProps = {
    hoverStyle: styles.sidebarLinkHover,
    viewMode: 'default',
    onSelectRow: () => {},
    style: null,
    optionItem: null,
    isFocused: false,
};

function OptionRowLHN(props) {
    const {translate} = useLocalize();

    const optionItem = props.optionItem;
    const [isContextMenuActive, setIsContextMenuActive] = useState(false);

    if (!optionItem) {
        return null;
    }

    let popoverAnchor = null;
    const textStyle = props.isFocused ? styles.sidebarLinkActiveText : styles.sidebarLinkText;
    const textUnreadStyle = optionItem.isUnread ? [textStyle, styles.sidebarLinkTextBold] : [textStyle];
    const displayNameStyle = StyleUtils.combineStyles([styles.optionDisplayName, styles.optionDisplayNameCompact, styles.pre, ...textUnreadStyle], props.style);
    const alternateTextStyle = StyleUtils.combineStyles(
        props.viewMode === CONST.OPTION_MODE.COMPACT
            ? [textStyle, styles.optionAlternateText, styles.pre, styles.textLabelSupporting, styles.optionAlternateTextCompact, styles.ml2]
            : [textStyle, styles.optionAlternateText, styles.pre, styles.textLabelSupporting],
        props.style,
    );
    const contentContainerStyles =
        props.viewMode === CONST.OPTION_MODE.COMPACT ? [styles.flex1, styles.flexRow, styles.overflowHidden, optionRowStyles.compactContentContainerStyles] : [styles.flex1];
    const sidebarInnerRowStyle = StyleSheet.flatten(
        props.viewMode === CONST.OPTION_MODE.COMPACT
            ? [styles.chatLinkRowPressable, styles.flexGrow1, styles.optionItemAvatarNameWrapper, styles.optionRowCompact, styles.justifyContentCenter]
            : [styles.chatLinkRowPressable, styles.flexGrow1, styles.optionItemAvatarNameWrapper, styles.optionRow, styles.justifyContentCenter],
    );
    const hoveredBackgroundColor = props.hoverStyle && props.hoverStyle.backgroundColor ? props.hoverStyle.backgroundColor : themeColors.sidebar;
    const focusedBackgroundColor = styles.sidebarLinkActive.backgroundColor;

    const hasBrickError = optionItem.brickRoadIndicator === CONST.BRICK_ROAD_INDICATOR_STATUS.ERROR;
    const defaultSubscriptSize = optionItem.isExpenseRequest ? CONST.AVATAR_SIZE.SMALL_NORMAL : CONST.AVATAR_SIZE.DEFAULT;
    const shouldShowGreenDotIndicator =
        !hasBrickError &&
        (optionItem.isUnreadWithMention ||
            ReportUtils.isWaitingForIOUActionFromCurrentUser(optionItem) ||
            (optionItem.isTaskReport && optionItem.isTaskAssignee && !optionItem.isCompletedTaskReport && !optionItem.isArchivedRoom));

    /**
     * Show the ReportActionContextMenu modal popover.
     *
     * @param {Object} [event] - A press event.
     */
    const showPopover = (event) => {
        setIsContextMenuActive(true);
        ReportActionContextMenu.showContextMenu(
            ContextMenuActions.CONTEXT_MENU_TYPES.REPORT,
            event,
            '',
            popoverAnchor,
            props.reportID,
            {},
            '',
            () => {},
            () => setIsContextMenuActive(false),
            false,
            false,
            optionItem.isPinned,
            optionItem.isUnread,
        );
    };

    return (
        <OfflineWithFeedback
            pendingAction={optionItem.pendingAction}
            errors={optionItem.allReportErrors}
            shouldShowErrorMessages={false}
        >
            <Hoverable>
                {(hovered) => (
                    <PressableWithSecondaryInteraction
                        ref={(el) => (popoverAnchor = el)}
                        onPress={(e) => {
                            if (e) {
                                e.preventDefault();
                            }

                            props.onSelectRow(optionItem, popoverAnchor);
                        }}
                        onMouseDown={(e) => {
                            if (!e) {
                                return;
                            }

                            // Prevent losing Composer focus
                            e.preventDefault();
                        }}
                        onSecondaryInteraction={(e) => showPopover(e)}
                        withoutFocusOnSecondaryInteraction
                        activeOpacity={0.8}
                        style={[
                            styles.flexRow,
                            styles.alignItemsCenter,
                            styles.justifyContentBetween,
                            styles.sidebarLink,
                            styles.sidebarLinkInner,
                            StyleUtils.getBackgroundColorStyle(themeColors.sidebar),
                            props.isFocused ? styles.sidebarLinkActive : null,
                            (hovered || isContextMenuActive) && !props.isFocused ? props.hoverStyle : null,
                        ]}
                        accessibilityRole={CONST.ACCESSIBILITY_ROLE.BUTTON}
                        accessibilityLabel={translate('accessibilityHints.navigatesToChat')}
                    >
                        <View style={sidebarInnerRowStyle}>
                            <View style={[styles.flexRow, styles.alignItemsCenter]}>
                                {!_.isEmpty(optionItem.icons) &&
                                    (optionItem.shouldShowSubscript ? (
                                        <SubscriptAvatar
                                            backgroundColor={props.isFocused ? themeColors.activeComponentBG : themeColors.sidebar}
                                            mainAvatar={optionItem.icons[0]}
                                            secondaryAvatar={optionItem.icons[1]}
                                            size={props.viewMode === CONST.OPTION_MODE.COMPACT ? CONST.AVATAR_SIZE.SMALL : defaultSubscriptSize}
                                        />
                                    ) : (
                                        <MultipleAvatars
                                            icons={optionItem.icons}
                                            isFocusMode={props.viewMode === CONST.OPTION_MODE.COMPACT}
                                            size={props.viewMode === CONST.OPTION_MODE.COMPACT ? CONST.AVATAR_SIZE.SMALL : CONST.AVATAR_SIZE.DEFAULT}
                                            secondAvatarStyle={[
                                                StyleUtils.getBackgroundAndBorderStyle(themeColors.sidebar),
                                                props.isFocused ? StyleUtils.getBackgroundAndBorderStyle(focusedBackgroundColor) : undefined,
                                                hovered && !props.isFocused ? StyleUtils.getBackgroundAndBorderStyle(hoveredBackgroundColor) : undefined,
                                            ]}
                                            shouldShowTooltip={OptionsListUtils.shouldOptionShowTooltip(optionItem)}
                                        />
                                    ))}
                                <View style={contentContainerStyles}>
                                    <View style={[styles.flexRow, styles.alignItemsCenter, styles.mw100, styles.overflowHidden]}>
                                        <DisplayNames
                                            accessibilityLabel={translate('accessibilityHints.chatUserDisplayNames')}
                                            fullTitle={optionItem.text}
                                            displayNamesWithTooltips={optionItem.displayNamesWithTooltips}
                                            tooltipEnabled
                                            numberOfLines={1}
                                            textStyles={displayNameStyle}
                                            shouldUseFullTitle={
                                                optionItem.isChatRoom || optionItem.isPolicyExpenseChat || optionItem.isTaskReport || optionItem.isThread || optionItem.isMoneyRequestReport
                                            }
                                        />
                                    </View>
                                    {optionItem.alternateText ? (
                                        <Text
                                            style={alternateTextStyle}
                                            numberOfLines={1}
                                            accessibilityLabel={translate('accessibilityHints.lastChatMessagePreview')}
                                        >
                                            {optionItem.isLastMessageDeletedParentAction ? translate('parentReportAction.deletedMessage') : optionItem.alternateText}
                                        </Text>
                                    ) : null}
                                </View>
                                {optionItem.descriptiveText ? (
                                    <View style={[styles.flexWrap]}>
                                        <Text style={[styles.textLabel]}>{optionItem.descriptiveText}</Text>
                                    </View>
                                ) : null}
                                {hasBrickError && (
                                    <View style={[styles.alignItemsCenter, styles.justifyContentCenter]}>
                                        <Icon
                                            src={Expensicons.DotIndicator}
                                            fill={colors.red}
                                        />
                                    </View>
                                )}
                            </View>
                        </View>
                        <View
                            style={[styles.flexRow, styles.alignItemsCenter]}
                            accessible={false}
                        >
                            {shouldShowGreenDotIndicator && (
                                <Icon
                                    src={Expensicons.DotIndicator}
                                    fill={themeColors.success}
                                />
                            )}
                            {optionItem.hasDraftComment && (
                                <View
                                    style={styles.ml2}
                                    accessibilityLabel={translate('sidebarScreen.draftedMessage')}
                                >
                                    <Icon src={Expensicons.Pencil} />
                                </View>
                            )}
                            {!shouldShowGreenDotIndicator && optionItem.isPinned && (
                                <View
                                    style={styles.ml2}
                                    accessibilityLabel={translate('sidebarScreen.chatPinned')}
                                >
                                    <Icon src={Expensicons.Pin} />
                                </View>
                            )}
                        </View>
                    </PressableWithSecondaryInteraction>
                )}
            </Hoverable>
        </OfflineWithFeedback>
    );
}

OptionRowLHN.propTypes = propTypes;
OptionRowLHN.defaultProps = defaultProps;
OptionRowLHN.displayName = 'OptionRowLHN';

export default React.memo(OptionRowLHN);

export {propTypes, defaultProps};<|MERGE_RESOLUTION|>--- conflicted
+++ resolved
@@ -20,14 +20,8 @@
 import * as ReportActionContextMenu from '../../pages/home/report/ContextMenu/ReportActionContextMenu';
 import * as ContextMenuActions from '../../pages/home/report/ContextMenu/ContextMenuActions';
 import * as OptionsListUtils from '../../libs/OptionsListUtils';
-<<<<<<< HEAD
-import compose from '../../libs/compose';
-import ONYXKEYS from '../../ONYXKEYS';
-import * as Report from '../../libs/actions/Report';
 import * as ReportUtils from '../../libs/ReportUtils';
-=======
 import useLocalize from '../../hooks/useLocalize';
->>>>>>> be2c81fb
 
 const propTypes = {
     /** Style for hovered state */

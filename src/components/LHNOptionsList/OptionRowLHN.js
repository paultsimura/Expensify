import _ from 'underscore';
import React, {useState, useRef} from 'react';
import PropTypes from 'prop-types';
import {View, StyleSheet} from 'react-native';
import * as optionRowStyles from '../../styles/optionRowStyles';
import styles from '../../styles/styles';
import * as StyleUtils from '../../styles/StyleUtils';
import Icon from '../Icon';
import * as Expensicons from '../Icon/Expensicons';
import MultipleAvatars from '../MultipleAvatars';
import Hoverable from '../Hoverable';
import DisplayNames from '../DisplayNames';
import colors from '../../styles/colors';
import Text from '../Text';
import SubscriptAvatar from '../SubscriptAvatar';
import CONST from '../../CONST';
import themeColors from '../../styles/themes/default';
import OfflineWithFeedback from '../OfflineWithFeedback';
import PressableWithSecondaryInteraction from '../PressableWithSecondaryInteraction';
import * as ReportActionContextMenu from '../../pages/home/report/ContextMenu/ReportActionContextMenu';
import * as ContextMenuActions from '../../pages/home/report/ContextMenu/ContextMenuActions';
import * as OptionsListUtils from '../../libs/OptionsListUtils';
import * as ReportUtils from '../../libs/ReportUtils';
import useLocalize from '../../hooks/useLocalize';

const propTypes = {
    /** Style for hovered state */
    // eslint-disable-next-line react/forbid-prop-types
    hoverStyle: PropTypes.object,

    /** The ID of the report that the option is for */
    reportID: PropTypes.string.isRequired,

    /** Whether this option is currently in focus so we can modify its style */
    isFocused: PropTypes.bool,

    /** A function that is called when an option is selected. Selected option is passed as a param */
    onSelectRow: PropTypes.func,

    /** Toggle between compact and default view */
    viewMode: PropTypes.oneOf(_.values(CONST.OPTION_MODE)),

    style: PropTypes.oneOfType([PropTypes.arrayOf(PropTypes.object), PropTypes.object]),

    /** The item that should be rendered */
    // eslint-disable-next-line react/forbid-prop-types
    optionItem: PropTypes.object,
};

const defaultProps = {
    hoverStyle: styles.sidebarLinkHover,
    viewMode: 'default',
    onSelectRow: () => {},
    style: null,
    optionItem: null,
    isFocused: false,
};

function OptionRowLHN(props) {
    const popoverAnchor = useRef(null);

    const {translate} = useLocalize();

    const optionItem = props.optionItem;
    const [isContextMenuActive, setIsContextMenuActive] = useState(false);

    if (!optionItem) {
        return null;
    }

    const isMuted = optionItem.notificationPreference === CONST.REPORT.NOTIFICATION_PREFERENCE.MUTE;
    if (isMuted && !props.isFocused && !optionItem.isPinned) {
        return null;
    }

<<<<<<< HEAD
=======
    let popoverAnchor = null;
>>>>>>> cb8aac11
    const textStyle = props.isFocused ? styles.sidebarLinkActiveText : styles.sidebarLinkText;
    const textUnreadStyle = optionItem.isUnread ? [textStyle, styles.sidebarLinkTextBold] : [textStyle];
    const displayNameStyle = StyleUtils.combineStyles([styles.optionDisplayName, styles.optionDisplayNameCompact, styles.pre, ...textUnreadStyle], props.style);
    const alternateTextStyle = StyleUtils.combineStyles(
        props.viewMode === CONST.OPTION_MODE.COMPACT
            ? [textStyle, styles.optionAlternateText, styles.pre, styles.textLabelSupporting, styles.optionAlternateTextCompact, styles.ml2]
            : [textStyle, styles.optionAlternateText, styles.pre, styles.textLabelSupporting],
        props.style,
    );
    const contentContainerStyles =
        props.viewMode === CONST.OPTION_MODE.COMPACT ? [styles.flex1, styles.flexRow, styles.overflowHidden, optionRowStyles.compactContentContainerStyles] : [styles.flex1];
    const sidebarInnerRowStyle = StyleSheet.flatten(
        props.viewMode === CONST.OPTION_MODE.COMPACT
            ? [styles.chatLinkRowPressable, styles.flexGrow1, styles.optionItemAvatarNameWrapper, styles.optionRowCompact, styles.justifyContentCenter]
            : [styles.chatLinkRowPressable, styles.flexGrow1, styles.optionItemAvatarNameWrapper, styles.optionRow, styles.justifyContentCenter],
    );
    const hoveredBackgroundColor = props.hoverStyle && props.hoverStyle.backgroundColor ? props.hoverStyle.backgroundColor : themeColors.sidebar;
    const focusedBackgroundColor = styles.sidebarLinkActive.backgroundColor;

    const hasBrickError = optionItem.brickRoadIndicator === CONST.BRICK_ROAD_INDICATOR_STATUS.ERROR;
    const defaultSubscriptSize = optionItem.isExpenseRequest ? CONST.AVATAR_SIZE.SMALL_NORMAL : CONST.AVATAR_SIZE.DEFAULT;
    const shouldShowGreenDotIndicator =
        !hasBrickError &&
        (optionItem.isUnreadWithMention ||
            ReportUtils.isWaitingForIOUActionFromCurrentUser(optionItem) ||
            (optionItem.isTaskReport && optionItem.isTaskAssignee && !optionItem.isCompletedTaskReport && !optionItem.isArchivedRoom));

    /**
     * Show the ReportActionContextMenu modal popover.
     *
     * @param {Object} [event] - A press event.
     */
    const showPopover = (event) => {
        setIsContextMenuActive(true);
        ReportActionContextMenu.showContextMenu(
            ContextMenuActions.CONTEXT_MENU_TYPES.REPORT,
            event,
            '',
            popoverAnchor,
            props.reportID,
            {},
            '',
            () => {},
            () => setIsContextMenuActive(false),
            false,
            false,
            optionItem.isPinned,
            optionItem.isUnread,
        );
    };

    return (
        <OfflineWithFeedback
            pendingAction={optionItem.pendingAction}
            errors={optionItem.allReportErrors}
            shouldShowErrorMessages={false}
            needsOffscreenAlphaCompositing
        >
            <Hoverable>
                {(hovered) => (
                    <PressableWithSecondaryInteraction
                        ref={popoverAnchor}
                        onPress={(e) => {
                            if (e) {
                                e.preventDefault();
                            }

                            props.onSelectRow(optionItem, popoverAnchor);
                        }}
                        onMouseDown={(e) => {
                            if (!e) {
                                return;
                            }

                            // Prevent losing Composer focus
                            e.preventDefault();
                        }}
                        onSecondaryInteraction={(e) => showPopover(e)}
                        withoutFocusOnSecondaryInteraction
                        activeOpacity={0.8}
                        style={[
                            styles.flexRow,
                            styles.alignItemsCenter,
                            styles.justifyContentBetween,
                            styles.sidebarLink,
                            styles.sidebarLinkInner,
                            StyleUtils.getBackgroundColorStyle(themeColors.sidebar),
                            props.isFocused ? styles.sidebarLinkActive : null,
                            (hovered || isContextMenuActive) && !props.isFocused ? props.hoverStyle : null,
                        ]}
                        accessibilityRole={CONST.ACCESSIBILITY_ROLE.BUTTON}
                        accessibilityLabel={translate('accessibilityHints.navigatesToChat')}
                    >
                        <View style={sidebarInnerRowStyle}>
                            <View style={[styles.flexRow, styles.alignItemsCenter]}>
                                {!_.isEmpty(optionItem.icons) &&
                                    (optionItem.shouldShowSubscript ? (
                                        <SubscriptAvatar
                                            backgroundColor={props.isFocused ? themeColors.activeComponentBG : themeColors.sidebar}
                                            mainAvatar={optionItem.icons[0]}
                                            secondaryAvatar={optionItem.icons[1]}
                                            size={props.viewMode === CONST.OPTION_MODE.COMPACT ? CONST.AVATAR_SIZE.SMALL : defaultSubscriptSize}
                                        />
                                    ) : (
                                        <MultipleAvatars
                                            icons={optionItem.icons}
                                            isFocusMode={props.viewMode === CONST.OPTION_MODE.COMPACT}
                                            size={props.viewMode === CONST.OPTION_MODE.COMPACT ? CONST.AVATAR_SIZE.SMALL : CONST.AVATAR_SIZE.DEFAULT}
                                            secondAvatarStyle={[
                                                StyleUtils.getBackgroundAndBorderStyle(themeColors.sidebar),
                                                props.isFocused ? StyleUtils.getBackgroundAndBorderStyle(focusedBackgroundColor) : undefined,
                                                hovered && !props.isFocused ? StyleUtils.getBackgroundAndBorderStyle(hoveredBackgroundColor) : undefined,
                                            ]}
                                            shouldShowTooltip={OptionsListUtils.shouldOptionShowTooltip(optionItem)}
                                        />
                                    ))}
                                <View style={contentContainerStyles}>
                                    <View style={[styles.flexRow, styles.alignItemsCenter, styles.mw100, styles.overflowHidden]}>
                                        <DisplayNames
                                            accessibilityLabel={translate('accessibilityHints.chatUserDisplayNames')}
                                            fullTitle={optionItem.text}
                                            displayNamesWithTooltips={optionItem.displayNamesWithTooltips}
                                            tooltipEnabled
                                            numberOfLines={1}
                                            textStyles={displayNameStyle}
                                            shouldUseFullTitle={
                                                optionItem.isChatRoom || optionItem.isPolicyExpenseChat || optionItem.isTaskReport || optionItem.isThread || optionItem.isMoneyRequestReport
                                            }
                                        />
                                    </View>
                                    {optionItem.alternateText ? (
                                        <Text
                                            style={alternateTextStyle}
                                            numberOfLines={1}
                                            accessibilityLabel={translate('accessibilityHints.lastChatMessagePreview')}
                                        >
                                            {optionItem.isLastMessageDeletedParentAction ? translate('parentReportAction.deletedMessage') : optionItem.alternateText}
                                        </Text>
                                    ) : null}
                                </View>
                                {optionItem.descriptiveText ? (
                                    <View style={[styles.flexWrap]}>
                                        <Text style={[styles.textLabel]}>{optionItem.descriptiveText}</Text>
                                    </View>
                                ) : null}
                                {hasBrickError && (
                                    <View style={[styles.alignItemsCenter, styles.justifyContentCenter]}>
                                        <Icon
                                            src={Expensicons.DotIndicator}
                                            fill={colors.red}
                                        />
                                    </View>
                                )}
                            </View>
                        </View>
                        <View
                            style={[styles.flexRow, styles.alignItemsCenter]}
                            accessible={false}
                        >
                            {shouldShowGreenDotIndicator && (
                                <Icon
                                    src={Expensicons.DotIndicator}
                                    fill={themeColors.success}
                                />
                            )}
                            {optionItem.hasDraftComment && (
                                <View
                                    style={styles.ml2}
                                    accessibilityLabel={translate('sidebarScreen.draftedMessage')}
                                >
                                    <Icon src={Expensicons.Pencil} />
                                </View>
                            )}
                            {!shouldShowGreenDotIndicator && optionItem.isPinned && (
                                <View
                                    style={styles.ml2}
                                    accessibilityLabel={translate('sidebarScreen.chatPinned')}
                                >
                                    <Icon src={Expensicons.Pin} />
                                </View>
                            )}
                        </View>
                    </PressableWithSecondaryInteraction>
                )}
            </Hoverable>
        </OfflineWithFeedback>
    );
}

OptionRowLHN.propTypes = propTypes;
OptionRowLHN.defaultProps = defaultProps;
OptionRowLHN.displayName = 'OptionRowLHN';

export default React.memo(OptionRowLHN);

export {propTypes, defaultProps};<|MERGE_RESOLUTION|>--- conflicted
+++ resolved
@@ -73,10 +73,6 @@
         return null;
     }
 
-<<<<<<< HEAD
-=======
-    let popoverAnchor = null;
->>>>>>> cb8aac11
     const textStyle = props.isFocused ? styles.sidebarLinkActiveText : styles.sidebarLinkText;
     const textUnreadStyle = optionItem.isUnread ? [textStyle, styles.sidebarLinkTextBold] : [textStyle];
     const displayNameStyle = StyleUtils.combineStyles([styles.optionDisplayName, styles.optionDisplayNameCompact, styles.pre, ...textUnreadStyle], props.style);

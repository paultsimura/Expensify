import _ from 'underscore';
import React from 'react';
import PropTypes from 'prop-types';
import {TouchableOpacity, View, StyleSheet} from 'react-native';
import * as optionRowStyles from '../../styles/optionRowStyles';
import styles from '../../styles/styles';
import * as StyleUtils from '../../styles/StyleUtils';
import Icon from '../Icon';
import * as Expensicons from '../Icon/Expensicons';
import MultipleAvatars from '../MultipleAvatars';
import Hoverable from '../Hoverable';
import DisplayNames from '../DisplayNames';
import colors from '../../styles/colors';
import withLocalize, {withLocalizePropTypes} from '../withLocalize';
import Text from '../Text';
import SubscriptAvatar from '../SubscriptAvatar';
import CONST from '../../CONST';
import themeColors from '../../styles/themes/default';
import SidebarUtils from '../../libs/SidebarUtils';
import TextPill from '../TextPill';
import OfflineWithFeedback from '../OfflineWithFeedback';

const propTypes = {
    /** Style for hovered state */
    // eslint-disable-next-line react/forbid-prop-types
    hoverStyle: PropTypes.object,

    /** The ID of the report that the option is for */
    reportID: PropTypes.string.isRequired,

    /** Whether this option is currently in focus so we can modify its style */
    isFocused: PropTypes.bool,

    /** A function that is called when an option is selected. Selected option is passed as a param */
    onSelectRow: PropTypes.func,

    /** Toggle between compact and default view */
    viewMode: PropTypes.oneOf(_.values(CONST.OPTION_MODE)),

    style: PropTypes.oneOfType([PropTypes.arrayOf(PropTypes.object), PropTypes.object]),

    ...withLocalizePropTypes,
};

const defaultProps = {
    hoverStyle: styles.sidebarLinkHover,
    viewMode: 'default',
    onSelectRow: () => {},
    isFocused: false,
    style: null,
};

const OptionRowLHN = (props) => {
    const optionItem = SidebarUtils.getOptionData(props.reportID);
    if (!optionItem) {
        return null;
    }

    let touchableRef = null;
    const textStyle = props.isFocused ? styles.sidebarLinkActiveText : styles.sidebarLinkText;
    const textUnreadStyle = optionItem.isUnread ? [textStyle, styles.sidebarLinkTextBold] : [textStyle];
    const displayNameStyle = StyleUtils.combineStyles([styles.optionDisplayName, styles.optionDisplayNameCompact, styles.pre, ...textUnreadStyle], props.style);
    const textPillStyle = props.isFocused ? [styles.ml1, StyleUtils.getBackgroundColorWithOpacityStyle(themeColors.icon, 0.5)] : [styles.ml1];
    const alternateTextStyle = StyleUtils.combineStyles(
        props.viewMode === CONST.OPTION_MODE.COMPACT
            ? [textStyle, styles.optionAlternateText, styles.pre, styles.textLabelSupporting, styles.optionAlternateTextCompact, styles.ml2]
            : [textStyle, styles.optionAlternateText, styles.pre, styles.textLabelSupporting],
        props.style,
    );
    const contentContainerStyles =
        props.viewMode === CONST.OPTION_MODE.COMPACT ? [styles.flex1, styles.flexRow, styles.overflowHidden, optionRowStyles.compactContentContainerStyles] : [styles.flex1];
    const sidebarInnerRowStyle = StyleSheet.flatten(
        props.viewMode === CONST.OPTION_MODE.COMPACT
            ? [styles.chatLinkRowPressable, styles.flexGrow1, styles.optionItemAvatarNameWrapper, styles.optionRowCompact, styles.justifyContentCenter]
            : [styles.chatLinkRowPressable, styles.flexGrow1, styles.optionItemAvatarNameWrapper, styles.optionRow, styles.justifyContentCenter],
    );
    const hoveredBackgroundColor = props.hoverStyle && props.hoverStyle.backgroundColor ? props.hoverStyle.backgroundColor : themeColors.sidebar;
    const focusedBackgroundColor = styles.sidebarLinkActive.backgroundColor;

    const avatarTooltips = !optionItem.isChatRoom && !optionItem.isArchivedRoom ? _.pluck(optionItem.displayNamesWithTooltips, 'tooltip') : undefined;
    const hasBrickError = optionItem.brickRoadIndicator === CONST.BRICK_ROAD_INDICATOR_STATUS.ERROR;
    const shouldShowGreenDotIndicator = !hasBrickError && (optionItem.isUnreadWithMention || (optionItem.hasOutstandingIOU && !optionItem.isIOUReportOwner));

    // If the item is a thread within a workspace, we will show the subtitle as the second line instead of in a pill
    const alternativeText = optionItem.isThread && optionItem.subtitle ? optionItem.subtitle : optionItem.alternateText;

    return (
        <OfflineWithFeedback
            pendingAction={optionItem.pendingAction}
            errors={optionItem.allReportErrors}
            shouldShowErrorMessages={false}
        >
            <Hoverable>
                {(hovered) => (
                    <TouchableOpacity
                        ref={(el) => (touchableRef = el)}
                        onPress={(e) => {
                            if (e) {
                                e.preventDefault();
                            }

                            props.onSelectRow(optionItem, touchableRef);
                        }}
                        activeOpacity={0.8}
                        style={[
                            styles.flexRow,
                            styles.alignItemsCenter,
                            styles.justifyContentBetween,
                            styles.sidebarLink,
                            styles.sidebarLinkInner,
                            StyleUtils.getBackgroundColorStyle(themeColors.sidebar),
                            props.isFocused ? styles.sidebarLinkActive : null,
                            hovered && !props.isFocused ? props.hoverStyle : null,
                        ]}
                    >
                        <View
                            accessibilityHint={props.translate('accessibilityHints.navigatesToChat')}
                            style={sidebarInnerRowStyle}
                        >
                            <View style={[styles.flexRow, styles.alignItemsCenter]}>
                                {!_.isEmpty(optionItem.icons) &&
                                    (optionItem.shouldShowSubscript ? (
                                        <SubscriptAvatar
                                            backgroundColor={props.isFocused ? themeColors.activeComponentBG : themeColors.sidebar}
                                            mainAvatar={optionItem.icons[0]}
                                            secondaryAvatar={optionItem.icons[1]}
                                            mainTooltip={optionItem.ownerEmail}
                                            secondaryTooltip={optionItem.subtitle}
                                            size={props.viewMode === CONST.OPTION_MODE.COMPACT ? CONST.AVATAR_SIZE.SMALL : CONST.AVATAR_SIZE.DEFAULT}
                                        />
                                    ) : (
                                        <MultipleAvatars
                                            icons={optionItem.icons}
                                            isFocusMode={props.viewMode === CONST.OPTION_MODE.COMPACT}
                                            size={props.viewMode === CONST.OPTION_MODE.COMPACT ? CONST.AVATAR_SIZE.SMALL : CONST.AVATAR_SIZE.DEFAULT}
                                            secondAvatarStyle={[
                                                StyleUtils.getBackgroundAndBorderStyle(themeColors.sidebar),
                                                props.isFocused ? StyleUtils.getBackgroundAndBorderStyle(focusedBackgroundColor) : undefined,
                                                hovered && !props.isFocused ? StyleUtils.getBackgroundAndBorderStyle(hoveredBackgroundColor) : undefined,
                                            ]}
                                            avatarTooltips={optionItem.isPolicyExpenseChat ? [optionItem.subtitle] : avatarTooltips}
                                        />
                                    ))}
                                <View style={contentContainerStyles}>
                                    <View style={[styles.flexRow, styles.alignItemsCenter, styles.mw100, styles.overflowHidden]}>
                                        <DisplayNames
                                            accessibilityLabel={props.translate('accessibilityHints.chatUserDisplayNames')}
                                            fullTitle={optionItem.text}
                                            displayNamesWithTooltips={optionItem.displayNamesWithTooltips}
                                            tooltipEnabled
                                            numberOfLines={1}
                                            textStyles={displayNameStyle}
<<<<<<< HEAD
                                            shouldUseFullTitle={optionItem.isChatRoom || optionItem.isPolicyExpenseChat || optionItem.isThread}
=======
                                            shouldUseFullTitle={optionItem.isChatRoom || optionItem.isPolicyExpenseChat || optionItem.isTaskReport}
>>>>>>> 1d951e68
                                        />
                                        {optionItem.isChatRoom && !optionItem.isThread && (
                                            <TextPill
                                                style={textPillStyle}
                                                accessibilityLabel={props.translate('accessibilityHints.workspaceName')}
                                                text={optionItem.subtitle}
                                            />
                                        )}
                                    </View>
                                    {alternativeText ? (
                                        <Text
                                            style={alternateTextStyle}
                                            numberOfLines={1}
                                            accessibilityLabel={props.translate('accessibilityHints.lastChatMessagePreview')}
                                        >
                                            {alternativeText}
                                        </Text>
                                    ) : null}
                                </View>
                                {optionItem.descriptiveText ? (
                                    <View style={[styles.flexWrap]}>
                                        <Text style={[styles.textLabel]}>{optionItem.descriptiveText}</Text>
                                    </View>
                                ) : null}
                                {hasBrickError && (
                                    <View style={[styles.alignItemsCenter, styles.justifyContentCenter]}>
                                        <Icon
                                            src={Expensicons.DotIndicator}
                                            fill={colors.red}
                                        />
                                    </View>
                                )}
                            </View>
                        </View>
                        <View
                            style={[styles.flexRow, styles.alignItemsCenter]}
                            accessible={false}
                        >
                            {shouldShowGreenDotIndicator && (
                                <Icon
                                    src={Expensicons.DotIndicator}
                                    fill={themeColors.success}
                                />
                            )}
                            {optionItem.hasDraftComment && (
                                <View
                                    style={styles.ml2}
                                    accessibilityLabel={props.translate('sidebarScreen.draftedMessage')}
                                >
                                    <Icon src={Expensicons.Pencil} />
                                </View>
                            )}
                            {!shouldShowGreenDotIndicator && optionItem.isPinned && (
                                <View
                                    style={styles.ml2}
                                    accessibilityLabel={props.translate('sidebarScreen.chatPinned')}
                                >
                                    <Icon src={Expensicons.Pin} />
                                </View>
                            )}
                        </View>
                    </TouchableOpacity>
                )}
            </Hoverable>
        </OfflineWithFeedback>
    );
};

OptionRowLHN.propTypes = propTypes;
OptionRowLHN.defaultProps = defaultProps;
OptionRowLHN.displayName = 'OptionRowLHN';

export default withLocalize(OptionRowLHN);<|MERGE_RESOLUTION|>--- conflicted
+++ resolved
@@ -150,11 +150,7 @@
                                             tooltipEnabled
                                             numberOfLines={1}
                                             textStyles={displayNameStyle}
-<<<<<<< HEAD
-                                            shouldUseFullTitle={optionItem.isChatRoom || optionItem.isPolicyExpenseChat || optionItem.isThread}
-=======
-                                            shouldUseFullTitle={optionItem.isChatRoom || optionItem.isPolicyExpenseChat || optionItem.isTaskReport}
->>>>>>> 1d951e68
+                                            shouldUseFullTitle={optionItem.isChatRoom || optionItem.isPolicyExpenseChat || optionItem.isTaskReport || optionItem.isThread}
                                         />
                                         {optionItem.isChatRoom && !optionItem.isThread && (
                                             <TextPill

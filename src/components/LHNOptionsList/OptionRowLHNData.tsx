import {deepEqual} from 'fast-equals';
<<<<<<< HEAD
import React, {useMemo, useRef} from 'react';
=======
import React, {useEffect, useMemo, useRef} from 'react';
import useCurrentReportID from '@hooks/useCurrentReportID';
>>>>>>> 8c6b381e
import * as ReportUtils from '@libs/ReportUtils';
import SidebarUtils from '@libs/SidebarUtils';
import CONST from '@src/CONST';
import type {OptionData} from '@src/libs/ReportUtils';
import OptionRowLHN from './OptionRowLHN';
import type {OptionRowLHNDataProps} from './types';

/*
 * This component gets the data from onyx for the actual
 * OptionRowLHN component.
 * The OptionRowLHN component is memoized, so it will only
 * re-render if the data really changed.
 */
function OptionRowLHNData({
    isFocused = false,
    fullReport,
    reportActions,
    personalDetails = {},
    preferredLocale = CONST.LOCALES.DEFAULT,
    policy,
    receiptTransactions,
    parentReportAction,
    transaction,
    lastReportActionTransaction = {},
    transactionViolations,
    canUseViolations,
    ...propsToForward
}: OptionRowLHNDataProps) {
<<<<<<< HEAD
=======
    const reportID = propsToForward.reportID;
    const currentReportIDValue = useCurrentReportID();
    const isReportFocused = isFocused && currentReportIDValue?.currentReportID === reportID;

>>>>>>> 8c6b381e
    const optionItemRef = useRef<OptionData>();

    const shouldDisplayViolations = canUseViolations && ReportUtils.shouldDisplayTransactionThreadViolations(fullReport, transactionViolations, parentReportAction ?? null);

    const optionItem = useMemo(() => {
        // Note: ideally we'd have this as a dependent selector in onyx!
        const item = SidebarUtils.getOptionData({
            report: fullReport,
            reportActions,
            personalDetails,
            preferredLocale: preferredLocale ?? CONST.LOCALES.DEFAULT,
            policy,
            parentReportAction,
            hasViolations: !!shouldDisplayViolations,
        });
        if (deepEqual(item, optionItemRef.current)) {
            return optionItemRef.current;
        }

        optionItemRef.current = item;

        return item;
        // Listen parentReportAction to update title of thread report when parentReportAction changed
        // Listen to transaction to update title of transaction report when transaction changed
        // eslint-disable-next-line react-hooks/exhaustive-deps
    }, [
        fullReport,
        lastReportActionTransaction,
        reportActions,
        personalDetails,
        preferredLocale,
        policy,
        parentReportAction,
        transaction,
        transactionViolations,
        canUseViolations,
        receiptTransactions,
    ]);

    return (
        <OptionRowLHN
            // eslint-disable-next-line react/jsx-props-no-spreading
            {...propsToForward}
            isFocused={isReportFocused}
            optionItem={optionItem}
        />
    );
}

OptionRowLHNData.displayName = 'OptionRowLHNData';

/**
 * This component is rendered in a list.
 * On scroll we want to avoid that a item re-renders
 * just because the list has to re-render when adding more items.
 * Thats also why the React.memo is used on the outer component here, as we just
 * use it to prevent re-renders from parent re-renders.
 */
export default React.memo(OptionRowLHNData);<|MERGE_RESOLUTION|>--- conflicted
+++ resolved
@@ -1,10 +1,6 @@
 import {deepEqual} from 'fast-equals';
-<<<<<<< HEAD
 import React, {useMemo, useRef} from 'react';
-=======
-import React, {useEffect, useMemo, useRef} from 'react';
 import useCurrentReportID from '@hooks/useCurrentReportID';
->>>>>>> 8c6b381e
 import * as ReportUtils from '@libs/ReportUtils';
 import SidebarUtils from '@libs/SidebarUtils';
 import CONST from '@src/CONST';
@@ -33,13 +29,10 @@
     canUseViolations,
     ...propsToForward
 }: OptionRowLHNDataProps) {
-<<<<<<< HEAD
-=======
     const reportID = propsToForward.reportID;
     const currentReportIDValue = useCurrentReportID();
     const isReportFocused = isFocused && currentReportIDValue?.currentReportID === reportID;
 
->>>>>>> 8c6b381e
     const optionItemRef = useRef<OptionData>();
 
     const shouldDisplayViolations = canUseViolations && ReportUtils.shouldDisplayTransactionThreadViolations(fullReport, transactionViolations, parentReportAction ?? null);

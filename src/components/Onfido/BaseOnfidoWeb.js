--- conflicted
+++ resolved
@@ -17,7 +17,6 @@
     ...onfidoPropTypes,
 };
 
-<<<<<<< HEAD
 function initializeOnfido({sdkToken, onSuccess, onError, onUserExit, preferredLocale, translate}) {
     OnfidoSDK.init({
         token: sdkToken,
@@ -57,6 +56,8 @@
             colorBackgroundSelector: themeColors.appBG,
             colorBackgroundDocTypeButton: themeColors.success,
             colorBackgroundDocTypeButtonHover: themeColors.successHover,
+            colorBackgroundButtonIconHover: themeColors.transparent,
+            colorBackgroundButtonIconActive: themeColors.transparent,
         },
         steps: [
             {
@@ -70,65 +71,6 @@
                     documentTypes: {
                         driving_licence: {
                             country: 'USA',
-=======
-class Onfido extends React.Component {
-    componentDidMount() {
-        this.onfidoOut = OnfidoSDK.init({
-            token: this.props.sdkToken,
-            containerId: CONST.ONFIDO.CONTAINER_ID,
-            useMemoryHistory: true,
-            customUI: {
-                fontFamilyTitle: `${fontFamily.EXP_NEUE}, -apple-system, serif`,
-                fontFamilySubtitle: `${fontFamily.EXP_NEUE}, -apple-system, serif`,
-                fontFamilyBody: `${fontFamily.EXP_NEUE}, -apple-system, serif`,
-                fontSizeTitle: `${variables.fontSizeLarge}px`,
-                fontWeightTitle: fontWeightBold,
-                fontWeightSubtitle: 400,
-                fontSizeSubtitle: `${variables.fontSizeNormal}px`,
-                colorContentTitle: themeColors.text,
-                colorContentSubtitle: themeColors.text,
-                colorContentBody: themeColors.text,
-                borderRadiusButton: `${variables.buttonBorderRadius}px`,
-                colorBackgroundSurfaceModal: themeColors.appBG,
-                colorBorderDocTypeButton: themeColors.border,
-                colorBorderDocTypeButtonHover: themeColors.link,
-                colorBackgroundButtonPrimary: themeColors.success,
-                colorBackgroundButtonPrimaryHover: themeColors.successHover,
-                colorBackgroundButtonPrimaryActive: themeColors.successHover,
-                colorBorderButtonPrimary: themeColors.success,
-                colorContentButtonSecondaryText: themeColors.text,
-                colorBackgroundButtonSecondary: themeColors.border,
-                colorBackgroundButtonSecondaryHover: themeColors.icon,
-                colorBackgroundButtonSecondaryActive: themeColors.icon,
-                colorBorderButtonSecondary: themeColors.border,
-                colorBackgroundIcon: themeColors.transparent,
-                colorContentLinkTextHover: themeColors.appBG,
-                colorBorderLinkUnderline: themeColors.link,
-                colorBackgroundLinkHover: themeColors.link,
-                colorBackgroundLinkActive: themeColors.link,
-                authAccentColor: themeColors.link,
-                colorBackgroundInfoPill: themeColors.link,
-                colorBackgroundSelector: themeColors.appBG,
-                colorBackgroundDocTypeButton: themeColors.success,
-                colorBackgroundDocTypeButtonHover: themeColors.successHover,
-                colorBackgroundButtonIconHover: themeColors.transparent,
-                colorBackgroundButtonIconActive: themeColors.transparent,
-            },
-            steps: [
-                {
-                    type: CONST.ONFIDO.TYPE.DOCUMENT,
-                    options: {
-                        useLiveDocumentCapture: true,
-                        forceCrossDevice: true,
-                        hideCountrySelection: true,
-                        country: 'USA',
-                        uploadFallback: false,
-                        documentTypes: {
-                            driving_licence: {
-                                country: 'USA',
-                            },
-                            passport: true,
->>>>>>> d395b7c1
                         },
                         passport: true,
                     },

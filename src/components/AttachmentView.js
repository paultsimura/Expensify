--- conflicted
+++ resolved
@@ -67,14 +67,9 @@
             <View style={styles.mr2}>
                 <Icon src={Expensicons.Paperclip} />
             </View>
-<<<<<<< HEAD
+
             <ExpensifyText style={[styles.textStrong, styles.flexShrink1, styles.breakAll, styles.flexWrap, styles.mw100]}>{props.file && props.file.name}</ExpensifyText>
-            {props.shouldShowDownloadIcon && (
-=======
-
-            <Text style={[styles.textStrong, styles.flexShrink1, styles.breakAll, styles.flexWrap, styles.mw100]}>{props.file && props.file.name}</Text>
             {!props.shouldShowLoadingSpinnerIcon && props.shouldShowDownloadIcon && (
->>>>>>> 4718ec43
                 <View style={styles.ml2}>
                     <Tooltip text={props.translate('common.download')}>
                         <Icon src={Expensicons.Download} />

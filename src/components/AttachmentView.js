import React, {memo, useState} from 'react';
import {View, ActivityIndicator, Pressable} from 'react-native';
import _ from 'underscore';
import PropTypes from 'prop-types';
import Str from 'expensify-common/lib/str';
import styles from '../styles/styles';
import PDFView from './PDFView';
import ImageView from './ImageView';
import Icon from './Icon';
import * as Expensicons from './Icon/Expensicons';
import withLocalize, {withLocalizePropTypes} from './withLocalize';
import compose from '../libs/compose';
import Text from './Text';
import Tooltip from './Tooltip';
import themeColors from '../styles/themes/default';
import variables from '../styles/variables';
import addEncryptedAuthTokenToURL from '../libs/addEncryptedAuthTokenToURL';

const propTypes = {
    /** Whether source url requires authentication */
    isAuthTokenRequired: PropTypes.bool,

    /** URL to full-sized attachment or SVG function */
    source: PropTypes.oneOfType([PropTypes.string, PropTypes.func]).isRequired,

    /** File object maybe be instance of File or Object */
    file: PropTypes.shape({
        name: PropTypes.string,
    }),

    /** Flag to show/hide download icon */
    shouldShowDownloadIcon: PropTypes.bool,

    /** Flag to show the loading indicator */
    shouldShowLoadingSpinnerIcon: PropTypes.bool,

    /** Function for handle on press */
    onPress: PropTypes.func,

    /** Handles scale changed event in PDF component */
    onScaleChanged: PropTypes.func,

    /** Notify parent that the UI should be modified to accommodate keyboard */
    onToggleKeyboard: PropTypes.func,

    ...withLocalizePropTypes,
};

const defaultProps = {
    isAuthTokenRequired: false,
    file: {
        name: '',
    },
    shouldShowDownloadIcon: false,
    shouldShowLoadingSpinnerIcon: false,
    onPress: undefined,
    onScaleChanged: () => {},
    onToggleKeyboard: () => {},
};

const AttachmentView = (props) => {
    const [loadComplete, setLoadComplete] = useState(false);
    const containerStyles = [styles.flex1, styles.flexRow, styles.alignSelfStretch];

    // Handles case where source is a component (ex: SVG)
    if (_.isFunction(props.source)) {
        return (
            <Icon
                src={props.source}
                height={variables.defaultAvatarPreviewSize}
                width={variables.defaultAvatarPreviewSize}
            />
        );
    }

    // Check both source and file.name since PDFs dragged into the the text field
    // will appear with a source that is a blob
    if (Str.isPDF(props.source) || (props.file && Str.isPDF(props.file.name || props.translate('attachmentView.unknownFilename')))) {
        const sourceURL = props.isAuthTokenRequired ? addEncryptedAuthTokenToURL(props.source) : props.source;
        const children = (
            <PDFView
                onPress={props.onPress}
                sourceURL={sourceURL}
                style={styles.imageModalPDF}
                onToggleKeyboard={props.onToggleKeyboard}
                onScaleChanged={props.onScaleChanged}
                onLoadComplete={() => !loadComplete && setLoadComplete(true)}
            />
        );
        return props.onPress ? (
            <Pressable
                onPress={props.onPress}
                disabled={loadComplete}
                style={containerStyles}
            >
                {children}
            </Pressable>
        ) : (
            children
        );
    }

    // For this check we use both source and file.name since temporary file source is a blob
    // both PDFs and images will appear as images when pasted into the the text field
    const isImage = Str.isImage(props.source);
    if (isImage || (props.file && Str.isImage(props.file.name))) {
        const children = (
            <ImageView
<<<<<<< HEAD
                onScaleChanged={props.onScaleChanged}
=======
>>>>>>> c50a048c
                url={props.source}
                isAuthTokenRequired={isImage && props.isAuthTokenRequired}
            />
        );
<<<<<<< HEAD

        return (
            props.onPress ? (
                <Pressable onPress={props.onPress} disabled={loadComplete} style={containerStyles}>
                    {children}
                </Pressable>
            ) : children
=======
        return props.onPress ? (
            <Pressable
                onPress={props.onPress}
                disabled={loadComplete}
                style={containerStyles}
            >
                {children}
            </Pressable>
        ) : (
            children
>>>>>>> c50a048c
        );
    }

    return (
        <View style={styles.defaultAttachmentView}>
            <View style={styles.mr2}>
                <Icon src={Expensicons.Paperclip} />
            </View>

            <Text style={[styles.textStrong, styles.flexShrink1, styles.breakAll, styles.flexWrap, styles.mw100]}>{props.file && props.file.name}</Text>
            {!props.shouldShowLoadingSpinnerIcon && props.shouldShowDownloadIcon && (
                <View style={styles.ml2}>
                    <Tooltip text={props.translate('common.download')}>
                        <Icon src={Expensicons.Download} />
                    </Tooltip>
                </View>
            )}
            {props.shouldShowLoadingSpinnerIcon && (
                <View style={styles.ml2}>
                    <Tooltip text={props.translate('common.downloading')}>
                        <ActivityIndicator
                            size="small"
                            color={themeColors.textSupporting}
                        />
                    </Tooltip>
                </View>
            )}
        </View>
    );
};

AttachmentView.propTypes = propTypes;
AttachmentView.defaultProps = defaultProps;
AttachmentView.displayName = 'AttachmentView';

export default compose(memo, withLocalize)(AttachmentView);<|MERGE_RESOLUTION|>--- conflicted
+++ resolved
@@ -106,23 +106,11 @@
     if (isImage || (props.file && Str.isImage(props.file.name))) {
         const children = (
             <ImageView
-<<<<<<< HEAD
                 onScaleChanged={props.onScaleChanged}
-=======
->>>>>>> c50a048c
                 url={props.source}
                 isAuthTokenRequired={isImage && props.isAuthTokenRequired}
             />
         );
-<<<<<<< HEAD
-
-        return (
-            props.onPress ? (
-                <Pressable onPress={props.onPress} disabled={loadComplete} style={containerStyles}>
-                    {children}
-                </Pressable>
-            ) : children
-=======
         return props.onPress ? (
             <Pressable
                 onPress={props.onPress}
@@ -133,7 +121,6 @@
             </Pressable>
         ) : (
             children
->>>>>>> c50a048c
         );
     }
 

--- conflicted
+++ resolved
@@ -1,21 +1,11 @@
 import React, {memo} from 'react';
 import {View} from 'react-native';
 import {ValueOf} from 'type-fest';
-<<<<<<< HEAD
-import * as StyleUtils from '@styles/StyleUtils';
-=======
 import type {AvatarSource} from '@libs/UserUtils';
->>>>>>> ab4449c9
 import useTheme from '@styles/themes/useTheme';
 import useStyleUtils from '@styles/useStyleUtils';
 import useThemeStyles from '@styles/useThemeStyles';
 import CONST from '@src/CONST';
-<<<<<<< HEAD
-import {Icon} from '@src/types/onyx/OnyxCommon';
-import Avatar from './Avatar';
-import UserDetailsTooltip from './UserDetailsTooltip';
-
-=======
 import {AvatarType} from '@src/types/onyx/OnyxCommon';
 import Avatar from './Avatar';
 import UserDetailsTooltip from './UserDetailsTooltip';
@@ -37,7 +27,6 @@
     fallbackIcon?: AvatarSource;
 };
 
->>>>>>> ab4449c9
 type SubscriptAvatarProps = {
     /** Avatar URL or icon */
     mainAvatar?: Icon;

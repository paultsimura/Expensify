import React, {memo} from 'react';
import {View} from 'react-native';
import {ValueOf} from 'type-fest';
import useStyleUtils from '@hooks/useStyleUtils';
import useTheme from '@hooks/useTheme';
import useThemeStyles from '@hooks/useThemeStyles';
import CONST from '@src/CONST';
import {Icon} from '@src/types/onyx/OnyxCommon';
import Avatar from './Avatar';
import UserDetailsTooltip from './UserDetailsTooltip';

type SubscriptAvatarProps = {
    /** Avatar URL or icon */
    mainAvatar?: Icon;

    /** Subscript avatar URL or icon */
    secondaryAvatar?: Icon;

    /** Set the size of avatars */
    size?: ValueOf<typeof CONST.AVATAR_SIZE>;

    /** Background color used for subscript avatar border */
    backgroundColor?: string;

    /** Removes margin from around the avatar, used for the chat view */
    noMargin?: boolean;

    /** Whether to show the tooltip */
    showTooltip?: boolean;
};

function SubscriptAvatar({mainAvatar, secondaryAvatar, size = CONST.AVATAR_SIZE.DEFAULT, backgroundColor, noMargin = false, showTooltip = true}: SubscriptAvatarProps) {
    const theme = useTheme();
    const styles = useThemeStyles();
    const StyleUtils = useStyleUtils();
    const isSmall = size === CONST.AVATAR_SIZE.SMALL;
    const subscriptStyle = size === CONST.AVATAR_SIZE.SMALL_NORMAL ? styles.secondAvatarSubscriptSmallNormal : styles.secondAvatarSubscript;
    const containerStyle = StyleUtils.getContainerStyles(size);

    return (
        <View style={[containerStyle, noMargin ? styles.mr0 : {}]}>
            <UserDetailsTooltip
                shouldRender={showTooltip}
                accountID={mainAvatar?.id ?? -1}
                icon={mainAvatar}
            >
                <View>
                    <Avatar
                        containerStyles={StyleUtils.getWidthAndHeightStyle(StyleUtils.getAvatarSize(size || CONST.AVATAR_SIZE.DEFAULT))}
                        source={mainAvatar?.source}
                        size={size}
                        name={mainAvatar?.name}
                        type={mainAvatar?.type}
                        fallbackIcon={mainAvatar?.fallbackIcon}
                    />
                </View>
            </UserDetailsTooltip>
            <UserDetailsTooltip
                shouldRender={showTooltip}
                accountID={secondaryAvatar?.id ?? -1}
                icon={secondaryAvatar}
            >
                <View
                    style={[size === CONST.AVATAR_SIZE.SMALL_NORMAL ? styles.flex1 : {}, isSmall ? styles.secondAvatarSubscriptCompact : subscriptStyle]}
                    // Hover on overflowed part of icon will not work on Electron if dragArea is true
                    // https://stackoverflow.com/questions/56338939/hover-in-css-is-not-working-with-electron
                    dataSet={{dragArea: false}}
                >
                    <Avatar
                        iconAdditionalStyles={[
                            StyleUtils.getAvatarBorderWidth(isSmall ? CONST.AVATAR_SIZE.SMALL_SUBSCRIPT : CONST.AVATAR_SIZE.SUBSCRIPT),
                            StyleUtils.getBorderColorStyle(backgroundColor ?? theme.componentBG),
                        ]}
                        source={secondaryAvatar?.source}
                        size={isSmall ? CONST.AVATAR_SIZE.SMALL_SUBSCRIPT : CONST.AVATAR_SIZE.SUBSCRIPT}
<<<<<<< HEAD
                        fill={theme.iconSuccessFill}
                        name={secondaryAvatar?.name}
                        type={secondaryAvatar?.type}
                        fallbackIcon={secondaryAvatar?.fallbackIcon}
=======
                        name={secondaryAvatar.name}
                        type={secondaryAvatar.type}
                        fallbackIcon={secondaryAvatar.fallbackIcon}
>>>>>>> 320ff544
                    />
                </View>
            </UserDetailsTooltip>
        </View>
    );
}

SubscriptAvatar.displayName = 'SubscriptAvatar';

export default memo(SubscriptAvatar);<|MERGE_RESOLUTION|>--- conflicted
+++ resolved
@@ -73,16 +73,9 @@
                         ]}
                         source={secondaryAvatar?.source}
                         size={isSmall ? CONST.AVATAR_SIZE.SMALL_SUBSCRIPT : CONST.AVATAR_SIZE.SUBSCRIPT}
-<<<<<<< HEAD
-                        fill={theme.iconSuccessFill}
                         name={secondaryAvatar?.name}
                         type={secondaryAvatar?.type}
                         fallbackIcon={secondaryAvatar?.fallbackIcon}
-=======
-                        name={secondaryAvatar.name}
-                        type={secondaryAvatar.type}
-                        fallbackIcon={secondaryAvatar.fallbackIcon}
->>>>>>> 320ff544
                     />
                 </View>
             </UserDetailsTooltip>

--- conflicted
+++ resolved
@@ -1,4 +1,3 @@
-import lodashGet from 'lodash/get';
 import React, {useCallback, useEffect, useRef, useState} from 'react';
 import {FlatList, Keyboard, PixelRatio, View} from 'react-native';
 import {withOnyx} from 'react-native-onyx';
@@ -27,7 +26,7 @@
     itemVisiblePercentThreshold: 95,
 };
 
-function AttachmentCarousel({report, reportActions, parentReportActions, source, onNavigate, setDownloadButtonVisibility, translate, transaction}) {
+function AttachmentCarousel({report, reportActions, parentReportActions, source, onNavigate, setDownloadButtonVisibility, translate}) {
     const styles = useThemeStyles();
     const scrollRef = useRef(null);
 
@@ -38,24 +37,12 @@
     const [attachments, setAttachments] = useState([]);
     const [activeSource, setActiveSource] = useState(source);
     const [shouldShowArrows, setShouldShowArrows, autoHideArrows, cancelAutoHideArrows] = useCarouselArrows();
-    const [isReceipt, setIsReceipt] = useState(false);
-
-    const compareImage = useCallback(
-        (attachment) => {
-<<<<<<< HEAD
-=======
-            if (attachment.isReceipt && isReceipt) {
-                return attachment.transactionID === transaction.transactionID;
-            }
->>>>>>> 88b1de19
-            return attachment.source === source;
-        },
-        [source, isReceipt, transaction],
-    );
+
+    const compareImage = useCallback((attachment) => attachment.source === source, [source]);
 
     useEffect(() => {
         const parentReportAction = parentReportActions[report.parentReportActionID];
-        const attachmentsFromReport = extractAttachmentsFromReport(parentReportAction, reportActions, transaction);
+        const attachmentsFromReport = extractAttachmentsFromReport(parentReportAction, reportActions);
 
         const initialPage = _.findIndex(attachmentsFromReport, compareImage);
 
@@ -90,12 +77,10 @@
             // to get the index of the current page
             const entry = _.first(viewableItems);
             if (!entry) {
-                setIsReceipt(false);
                 setActiveSource(null);
                 return;
             }
 
-            setIsReceipt(entry.item.isReceipt);
             setPage(entry.index);
             setActiveSource(entry.item.source);
 
@@ -243,15 +228,6 @@
             canEvict: false,
         },
     }),
-    // eslint-disable-next-line rulesdir/no-multiple-onyx-in-file
-    withOnyx({
-        transaction: {
-            key: ({report, parentReportActions}) => {
-                const parentReportAction = lodashGet(parentReportActions, [report.parentReportActionID]);
-                return `${ONYXKEYS.COLLECTION.TRANSACTION}${lodashGet(parentReportAction, 'originalMessage.IOUTransactionID', 0)}`;
-            },
-        },
-    }),
     withLocalize,
     withWindowDimensions,
 )(AttachmentCarousel);
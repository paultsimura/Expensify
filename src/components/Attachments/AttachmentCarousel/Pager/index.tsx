import type {ForwardedRef} from 'react';
import React, {useCallback, useEffect, useImperativeHandle, useMemo, useRef} from 'react';
import type {NativeSyntheticEvent} from 'react-native';
import {View} from 'react-native';
import type {NativeViewGestureHandlerProps} from 'react-native-gesture-handler';
import {createNativeWrapper} from 'react-native-gesture-handler';
import type {PagerViewProps} from 'react-native-pager-view';
import PagerView from 'react-native-pager-view';
import Animated, {useAnimatedProps, useSharedValue} from 'react-native-reanimated';
import CarouselItem from '@components/Attachments/AttachmentCarousel/CarouselItem';
import useThemeStyles from '@hooks/useThemeStyles';
import AttachmentCarouselPagerContext from './AttachmentCarouselPagerContext';
import usePageScrollHandler from './usePageScrollHandler';

const WrappedPagerView = createNativeWrapper(PagerView) as React.ForwardRefExoticComponent<
    PagerViewProps & NativeViewGestureHandlerProps & React.RefAttributes<React.Component<PagerViewProps>>
>;
const AnimatedPagerView = Animated.createAnimatedComponent(WrappedPagerView);

type AttachmentCarouselPagerHandle = {
    setPage: (selectedPage: number) => void;
};

<<<<<<< HEAD
type PagerItem = {
    source: string | number | React.FC;
};

type AttachmentCarouselPagerProps = {
    items: PagerItem[];
    renderItem: (props: {item: PagerItem; index: number}) => React.ReactNode;
    initialIndex: number;
    onPageSelected: (
        event: NativeSyntheticEvent<
            Readonly<{
                position: number;
            }>
        >,
    ) => void;
=======
type Attachment = {
    source: string;
};

type AttachmentCarouselPagerProps = {
    /** The attachments to be rendered in the pager. */
    items: Attachment[];

    /** The source (URL) of the currently active attachment. */
    activeSource: string;

    /** The index of the initial page to be rendered. */
    initialPage: number;

    /** A callback to be called when the page is changed. */
    onPageSelected: () => void;

    /**
     * A callback that can be used to toggle the attachment carousel arrows, when the scale of the image changes.
     * @param showArrows If set, it will show/hide the arrows. If not set, it will toggle the arrows.
     */
>>>>>>> e3331db0
    onRequestToggleArrows: (showArrows?: boolean) => void;
};

function AttachmentCarouselPager({items, activeSource, initialPage, onPageSelected, onRequestToggleArrows}: AttachmentCarouselPagerProps, ref: ForwardedRef<AttachmentCarouselPagerHandle>) {
    const styles = useThemeStyles();
    const pagerRef = useRef<PagerView>(null);

    const scale = useRef(1);
    const isPagerScrolling = useSharedValue(false);
    const isScrollEnabled = useSharedValue(true);

<<<<<<< HEAD
    const activePage = useSharedValue(initialIndex);
=======
    const activePage = useSharedValue(initialPage);
    const [activePageIndex, setActivePageIndex] = useState(initialPage);
>>>>>>> e3331db0

    const pageScrollHandler = usePageScrollHandler((e) => {
        'worklet';

        activePage.value = e.position;
        isPagerScrolling.value = e.offset !== 0;
    }, []);

    useEffect(() => {
<<<<<<< HEAD
        activePage.value = initialIndex;
    }, [activePage, initialIndex]);
=======
        setActivePageIndex(initialPage);
        activePage.value = initialPage;
    }, [activePage, initialPage]);

    /** The `pagerItems` object that passed down to the context. Later used to detect current page, whether it's a single image gallery etc. */
    const pagerItems = useMemo(() => items.map((item, index) => ({source: item.source, index, isActive: index === activePageIndex})), [activePageIndex, items]);
>>>>>>> e3331db0

    /**
     * This callback is passed to the MultiGestureCanvas/Lightbox through the AttachmentCarouselPagerContext.
     * It is used to react to zooming/pinching and (mostly) enabling/disabling scrolling on the pager,
     * as well as enabling/disabling the carousel buttons.
     */
    const handleScaleChange = useCallback(
        (newScale: number) => {
            if (newScale === scale.current) {
                return;
            }

            scale.current = newScale;

            const newIsScrollEnabled = newScale === 1;
            if (isScrollEnabled.value === newIsScrollEnabled) {
                return;
            }

            isScrollEnabled.value = newIsScrollEnabled;
            onRequestToggleArrows(newIsScrollEnabled);
        },
        [isScrollEnabled, onRequestToggleArrows],
    );

    /**
     * This callback is passed to the MultiGestureCanvas/Lightbox through the AttachmentCarouselPagerContext.
     * It is used to trigger touch events on the pager when the user taps on the MultiGestureCanvas/Lightbox.
     */
    const handleTap = useCallback(() => {
        if (!isScrollEnabled.value) {
            return;
        }

        onRequestToggleArrows();
    }, [isScrollEnabled.value, onRequestToggleArrows]);

    const contextValue = useMemo(
        () => ({
            pagerItems,
            activePage: activePageIndex,
            isPagerScrolling,
            isScrollEnabled,
            pagerRef,
            onTap: handleTap,
            onScaleChanged: handleScaleChange,
        }),
        [pagerItems, activePageIndex, isPagerScrolling, isScrollEnabled, handleTap, handleScaleChange],
    );

    const animatedProps = useAnimatedProps(() => ({
        scrollEnabled: isScrollEnabled.value,
    }));

    /**
     * This "useImperativeHandle" call is needed to expose certain imperative methods via the pager's ref.
     * setPage: can be used to programmatically change the page from a parent component
     */
    useImperativeHandle<AttachmentCarouselPagerHandle, AttachmentCarouselPagerHandle>(
        ref,
        () => ({
            setPage: (selectedPage) => {
                pagerRef.current?.setPage(selectedPage);
            },
        }),
        [],
    );

    const carouselItems = items.map((item, index) => (
        <View
            key={item.source}
            style={styles.flex1}
        >
            <CarouselItem
                // @ts-expect-error TODO: Remove this once AttachmentView (https://github.com/Expensify/App/issues/25150) is migrated to TypeScript.
                item={item}
                isSingleItem={items.length === 1}
                index={index}
                isFocused={index === activePageIndex && activeSource === item.source}
            />
        </View>
    ));

    return (
        <AttachmentCarouselPagerContext.Provider value={contextValue}>
            <AnimatedPagerView
                pageMargin={40}
                offscreenPageLimit={1}
                onPageScroll={pageScrollHandler}
                onPageSelected={onPageSelected}
                style={styles.flex1}
                initialPage={initialPage}
                animatedProps={animatedProps}
                ref={pagerRef}
            >
<<<<<<< HEAD
                {items.map((item, index) => (
                    <View
                        key={String(item.source)}
                        style={styles.flex1}
                    >
                        {renderItem({item, index})}
                    </View>
                ))}
=======
                {carouselItems}
>>>>>>> e3331db0
            </AnimatedPagerView>
        </AttachmentCarouselPagerContext.Provider>
    );
}
AttachmentCarouselPager.displayName = 'AttachmentCarouselPager';

export default React.forwardRef(AttachmentCarouselPager);
export type {AttachmentCarouselPagerHandle};<|MERGE_RESOLUTION|>--- conflicted
+++ resolved
@@ -21,25 +21,8 @@
     setPage: (selectedPage: number) => void;
 };
 
-<<<<<<< HEAD
 type PagerItem = {
     source: string | number | React.FC;
-};
-
-type AttachmentCarouselPagerProps = {
-    items: PagerItem[];
-    renderItem: (props: {item: PagerItem; index: number}) => React.ReactNode;
-    initialIndex: number;
-    onPageSelected: (
-        event: NativeSyntheticEvent<
-            Readonly<{
-                position: number;
-            }>
-        >,
-    ) => void;
-=======
-type Attachment = {
-    source: string;
 };
 
 type AttachmentCarouselPagerProps = {
@@ -59,7 +42,6 @@
      * A callback that can be used to toggle the attachment carousel arrows, when the scale of the image changes.
      * @param showArrows If set, it will show/hide the arrows. If not set, it will toggle the arrows.
      */
->>>>>>> e3331db0
     onRequestToggleArrows: (showArrows?: boolean) => void;
 };
 
@@ -71,12 +53,8 @@
     const isPagerScrolling = useSharedValue(false);
     const isScrollEnabled = useSharedValue(true);
 
-<<<<<<< HEAD
-    const activePage = useSharedValue(initialIndex);
-=======
     const activePage = useSharedValue(initialPage);
     const [activePageIndex, setActivePageIndex] = useState(initialPage);
->>>>>>> e3331db0
 
     const pageScrollHandler = usePageScrollHandler((e) => {
         'worklet';
@@ -86,17 +64,12 @@
     }, []);
 
     useEffect(() => {
-<<<<<<< HEAD
-        activePage.value = initialIndex;
-    }, [activePage, initialIndex]);
-=======
         setActivePageIndex(initialPage);
         activePage.value = initialPage;
     }, [activePage, initialPage]);
 
     /** The `pagerItems` object that passed down to the context. Later used to detect current page, whether it's a single image gallery etc. */
     const pagerItems = useMemo(() => items.map((item, index) => ({source: item.source, index, isActive: index === activePageIndex})), [activePageIndex, items]);
->>>>>>> e3331db0
 
     /**
      * This callback is passed to the MultiGestureCanvas/Lightbox through the AttachmentCarouselPagerContext.
@@ -192,18 +165,7 @@
                 animatedProps={animatedProps}
                 ref={pagerRef}
             >
-<<<<<<< HEAD
-                {items.map((item, index) => (
-                    <View
-                        key={String(item.source)}
-                        style={styles.flex1}
-                    >
-                        {renderItem({item, index})}
-                    </View>
-                ))}
-=======
                 {carouselItems}
->>>>>>> e3331db0
             </AnimatedPagerView>
         </AttachmentCarouselPagerContext.Provider>
     );

import {Parser as HtmlParser} from 'htmlparser2';
import _ from 'underscore';
import lodashGet from 'lodash/get';
import * as ReportActionsUtils from '../../../libs/ReportActionsUtils';
import * as TransactionUtils from '../../../libs/TransactionUtils';
import * as ReceiptUtils from '../../../libs/ReceiptUtils';
import CONST from '../../../CONST';
import tryResolveUrlFromApiRoot from '../../../libs/tryResolveUrlFromApiRoot';

/**
 * Constructs the initial component state from report actions
 * @param {Object} report
 * @param {Array} reportActions
 * @returns {Array}
 */
function extractAttachmentsFromReport(report, reportActions) {
    const actions = [ReportActionsUtils.getParentReportAction(report), ...ReportActionsUtils.getSortedReportActions(_.values(reportActions))];
    const attachments = [];

    const htmlParser = new HtmlParser({
        onopentag: (name, attribs) => {
            if (name !== 'img' || !attribs.src) {
                return;
            }

            const expensifySource = attribs[CONST.ATTACHMENT_SOURCE_ATTRIBUTE];

            // By iterating actions in chronological order and prepending each attachment
            // we ensure correct order of attachments even across actions with multiple attachments.
            attachments.unshift({
                reportActionID: attribs['data-id'],
                source: tryResolveUrlFromApiRoot(expensifySource || attribs.src),
                isAuthTokenRequired: Boolean(expensifySource),
                file: {name: attribs[CONST.ATTACHMENT_ORIGINAL_FILENAME_ATTRIBUTE]},
                isReceipt: false,
                hasBeenFlagged: attribs['data-flagged'] === 'true',
            });
        },
    });

    _.forEach(actions, (action, key) => {
        if (!ReportActionsUtils.shouldReportActionBeVisible(action, key)) {
            return;
        }

        // We're handling receipts differently here because receipt images are not
        // part of the report action message, the images are constructed client-side
        if (ReportActionsUtils.isMoneyRequestAction(action)) {
            const transactionID = lodashGet(action, ['originalMessage', 'IOUTransactionID']);
            if (!transactionID) {
                return;
            }

            const transaction = TransactionUtils.getTransaction(transactionID);
            if (TransactionUtils.hasReceipt(transaction)) {
<<<<<<< HEAD
                const {image} = ReceiptUtils.getThumbnailAndImageURIs(transaction.receipt.source, transaction.filename);
                const isLocalFile = image.startsWith('blob:') || image.startsWith('file:');
=======
                const {image} = ReceiptUtils.getThumbnailAndImageURIs(transaction);
>>>>>>> add7f66e
                attachments.unshift({
                    source: tryResolveUrlFromApiRoot(image),
                    isAuthTokenRequired: !isLocalFile,
                    file: {name: transaction.filename},
                    isReceipt: true,
                    transactionID,
                });
                return;
            }
        }

        const decision = _.get(action, ['message', 0, 'moderationDecision', 'decision'], '');
        const hasBeenFlagged = decision === CONST.MODERATION.MODERATOR_DECISION_PENDING_HIDE || decision === CONST.MODERATION.MODERATOR_DECISION_HIDDEN;
        const html = _.get(action, ['message', 0, 'html'], '').replace('/>', `data-flagged="${hasBeenFlagged}" data-id="${action.reportActionID}"/>`);
        htmlParser.write(html);
    });
    htmlParser.end();

    return attachments.reverse();
}

export default extractAttachmentsFromReport;<|MERGE_RESOLUTION|>--- conflicted
+++ resolved
@@ -53,12 +53,8 @@
 
             const transaction = TransactionUtils.getTransaction(transactionID);
             if (TransactionUtils.hasReceipt(transaction)) {
-<<<<<<< HEAD
-                const {image} = ReceiptUtils.getThumbnailAndImageURIs(transaction.receipt.source, transaction.filename);
+                const {image} = ReceiptUtils.getThumbnailAndImageURIs(transaction);
                 const isLocalFile = image.startsWith('blob:') || image.startsWith('file:');
-=======
-                const {image} = ReceiptUtils.getThumbnailAndImageURIs(transaction);
->>>>>>> add7f66e
                 attachments.unshift({
                     source: tryResolveUrlFromApiRoot(image),
                     isAuthTokenRequired: !isLocalFile,

import type {ForwardedRef} from 'react';
import React, {forwardRef, useContext, useEffect, useMemo} from 'react';
import {View} from 'react-native';
import ColorSchemeWrapper from '@components/ColorSchemeWrapper';
import {PopoverContext} from '@components/PopoverProvider';
import useSafeAreaInsets from '@hooks/useSafeAreaInsets';
import useStyleUtils from '@hooks/useStyleUtils';
import useThemeStyles from '@hooks/useThemeStyles';
import useWindowDimensions from '@hooks/useWindowDimensions';
import variables from '@styles/variables';
import * as Modal from '@userActions/Modal';
import viewRef from '@src/types/utils/viewRef';
import type PopoverWithoutOverlayProps from './types';

function PopoverWithoutOverlay(
    {
        anchorPosition = {},
        anchorRef,
        withoutOverlayRef,
        innerContainerStyle = {},
        outerStyle,
        onModalShow = () => {},
        isVisible,
        onClose,
        onModalHide = () => {},
        children,
    }: PopoverWithoutOverlayProps,
    ref: ForwardedRef<View>,
) {
    const styles = useThemeStyles();
    const StyleUtils = useStyleUtils();
    const {onOpen, close} = useContext(PopoverContext);
    const {windowWidth, windowHeight} = useWindowDimensions();
    const insets = useSafeAreaInsets();
    const {modalStyle, modalContainerStyle, shouldAddTopSafeAreaMargin, shouldAddBottomSafeAreaMargin, shouldAddTopSafeAreaPadding, shouldAddBottomSafeAreaPadding} =
        StyleUtils.getModalStyles(
            'popover',
            {
                windowWidth,
                windowHeight,
                isSmallScreenWidth: false,
            },
            anchorPosition,
            innerContainerStyle,
            outerStyle,
        );

    useEffect(() => {
        let removeOnClose: () => void;
        if (isVisible) {
            onModalShow();
            onOpen?.({
                ref: withoutOverlayRef,
                close: onClose,
                anchorRef,
            });
            removeOnClose = Modal.setCloseModal(onClose);
        } else {
            onModalHide();
            close(anchorRef);
            Modal.onModalDidClose();
        }
        Modal.willAlertModalBecomeVisible(isVisible);

        return () => {
            if (!removeOnClose) {
                return;
            }
            removeOnClose();
        };
        // We want this effect to run strictly ONLY when isVisible prop changes
        // eslint-disable-next-line react-hooks/exhaustive-deps
    }, [isVisible]);

    const {
        paddingTop: safeAreaPaddingTop,
        paddingBottom: safeAreaPaddingBottom,
        paddingLeft: safeAreaPaddingLeft,
        paddingRight: safeAreaPaddingRight,
    } = useMemo(() => StyleUtils.getSafeAreaPadding(insets), [StyleUtils, insets]);

    const modalPaddingStyles = useMemo(
        () =>
            StyleUtils.getModalPaddingStyles({
                safeAreaPaddingTop,
                safeAreaPaddingBottom,
                safeAreaPaddingLeft,
                safeAreaPaddingRight,
                shouldAddBottomSafeAreaMargin,
                shouldAddTopSafeAreaMargin,
                shouldAddBottomSafeAreaPadding,
                shouldAddTopSafeAreaPadding,
                modalContainerStyleMarginTop: modalContainerStyle.marginTop,
                modalContainerStyleMarginBottom: modalContainerStyle.marginBottom,
                modalContainerStylePaddingTop: modalContainerStyle.paddingTop,
                modalContainerStylePaddingBottom: modalContainerStyle.paddingBottom,
                insets,
            }),
        [
            StyleUtils,
            insets,
            modalContainerStyle.marginBottom,
            modalContainerStyle.marginTop,
            modalContainerStyle.paddingBottom,
            modalContainerStyle.paddingTop,
            safeAreaPaddingBottom,
            safeAreaPaddingLeft,
            safeAreaPaddingRight,
            safeAreaPaddingTop,
            shouldAddBottomSafeAreaMargin,
            shouldAddBottomSafeAreaPadding,
            shouldAddTopSafeAreaMargin,
            shouldAddTopSafeAreaPadding,
        ],
    );

    if (!isVisible) {
        return null;
    }

    return (
        <View
<<<<<<< HEAD
            style={[modalStyle, {zIndex: variables.popoverzIndex}]}
            ref={withoutOverlayRef}
=======
            style={[modalStyle, {zIndex: 1}]}
            ref={viewRef(withoutOverlayRef)}
>>>>>>> 0bdbfbbc
        >
            <View
                style={{
                    ...styles.defaultModalContainer,
                    ...modalContainerStyle,
                    ...modalPaddingStyles,
                }}
                ref={ref}
            >
                <ColorSchemeWrapper>{children}</ColorSchemeWrapper>
            </View>
        </View>
    );
}

PopoverWithoutOverlay.displayName = 'PopoverWithoutOverlay';

export default forwardRef(PopoverWithoutOverlay);<|MERGE_RESOLUTION|>--- conflicted
+++ resolved
@@ -120,13 +120,8 @@
 
     return (
         <View
-<<<<<<< HEAD
             style={[modalStyle, {zIndex: variables.popoverzIndex}]}
-            ref={withoutOverlayRef}
-=======
-            style={[modalStyle, {zIndex: 1}]}
             ref={viewRef(withoutOverlayRef)}
->>>>>>> 0bdbfbbc
         >
             <View
                 style={{

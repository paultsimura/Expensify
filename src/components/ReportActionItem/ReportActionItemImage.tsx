--- conflicted
+++ resolved
@@ -96,22 +96,11 @@
         return (
             <ShowContextMenuContext.Consumer>
                 {({report}) => (
-<<<<<<< HEAD
                     <PressableWithoutFocus
                         style={[styles.w100, styles.h100, styles.noOutline as ViewStyle]}
                         onPress={() => Navigation.navigate(ROUTES.TRANSACTION_RECEIPT.getRoute(String(report?.reportID), String(transaction?.transactionID)))}
                         accessibilityLabel={translate('accessibilityHints.viewAttachment')}
                         accessibilityRole={CONST.ROLE.BUTTON}
-=======
-                    <AttachmentModal
-                        source={attachmentModalSource}
-                        isAuthTokenRequired={!isLocalFile}
-                        report={report}
-                        isReceiptAttachment
-                        canEditReceipt={canEditReceipt}
-                        allowDownload={!isEReceipt}
-                        originalFileName={filename}
->>>>>>> 22cb01c9
                     >
                         {receiptImageComponent}
                     </PressableWithoutFocus>

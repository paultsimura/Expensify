import Str from 'expensify-common/lib/str';
import React from 'react';
import type {ReactElement} from 'react';
import type {ImageSourcePropType, ViewStyle} from 'react-native';
import {View} from 'react-native';
import AttachmentModal from '@components/AttachmentModal';
import EReceiptThumbnail from '@components/EReceiptThumbnail';
import Image from '@components/Image';
import PressableWithoutFocus from '@components/Pressable/PressableWithoutFocus';
import {ShowContextMenuContext} from '@components/ShowContextMenuContext';
import ThumbnailImage from '@components/ThumbnailImage';
import useLocalize from '@hooks/useLocalize';
import useThemeStyles from '@hooks/useThemeStyles';
import * as TransactionUtils from '@libs/TransactionUtils';
import tryResolveUrlFromApiRoot from '@libs/tryResolveUrlFromApiRoot';
import CONST from '@src/CONST';
import type {Transaction} from '@src/types/onyx';

type ReportActionItemImageProps = {
    /** thumbnail URI for the image */
    thumbnail?: string | ImageSourcePropType | null;

    /** URI for the image or local numeric reference for the image  */
    image: string | ImageSourcePropType;

    /** whether or not to enable the image preview modal */
    enablePreviewModal?: boolean;

    /* The transaction associated with this image, if any. Passed for handling eReceipts. */
    transaction?: Transaction;

    /** whether thumbnail is refer the local file or not */
    isLocalFile?: boolean;

    /** whether the receipt can be replaced */
    canEditReceipt?: boolean;
};

/**
 * An image with an optional thumbnail that fills its parent container. If the thumbnail is passed,
 * we try to resolve both the image and thumbnail from the API. Similar to ImageRenderer, we show
 * and optional preview modal as well.
 */

function ReportActionItemImage({thumbnail, image, enablePreviewModal = false, transaction, canEditReceipt = false, isLocalFile = false}: ReportActionItemImageProps) {
    const styles = useThemeStyles();
    const {translate} = useLocalize();
    const imageSource = tryResolveUrlFromApiRoot(image ?? '');
    const thumbnailSource = tryResolveUrlFromApiRoot(thumbnail ?? '');
    const isEReceipt = transaction && TransactionUtils.hasEReceipt(transaction);

    let receiptImageComponent: ReactElement;

    if (isEReceipt) {
        receiptImageComponent = (
            <View style={[styles.w100, styles.h100]}>
                <EReceiptThumbnail transactionID={transaction.transactionID} />
            </View>
        );
    } else if (thumbnail && !isLocalFile && !Str.isPDF(imageSource as string)) {
        receiptImageComponent = (
            <ThumbnailImage
                previewSourceURL={thumbnailSource}
                style={[styles.w100, styles.h100]}
                isAuthTokenRequired
                shouldDynamicallyResize={false}
            />
        );
    } else {
        receiptImageComponent = (
            <Image
                source={{uri: thumbnail ?? image}}
                style={[styles.w100, styles.h100]}
            />
        );
    }

    if (enablePreviewModal) {
        return (
            <ShowContextMenuContext.Consumer>
                {({report}) => (
                    <AttachmentModal
                        source={imageSource}
                        isAuthTokenRequired={!isLocalFile}
                        report={report}
                        isReceiptAttachment
                        canEditReceipt={canEditReceipt}
                        allowDownload
                        originalFileName={transaction?.filename}
                    >
<<<<<<< HEAD
                        {
                            // @ts-expect-error TODO: Remove this once AttachmentModal (https://github.com/Expensify/App/issues/25130) is migrated to TypeScript.
                            ({show}) => (
                                <PressableWithoutFocus
                                    style={[styles.noOutline, styles.w100, styles.h100]}
                                    onPress={show}
                                    accessibilityRole={CONST.ACCESSIBILITY_ROLE.IMAGEBUTTON}
                                    accessibilityLabel={translate('accessibilityHints.viewAttachment')}
                                >
                                    {receiptImageComponent}
                                </PressableWithoutFocus>
                            )
                        }
=======
                        {({show}) => (
                            <PressableWithoutFocus
                                style={[styles.w100, styles.h100, styles.noOutline as ViewStyle]}
                                onPress={show}
                                accessibilityRole={CONST.ROLE.BUTTON}
                                accessibilityLabel={translate('accessibilityHints.viewAttachment')}
                            >
                                {receiptImageComponent}
                            </PressableWithoutFocus>
                        )}
>>>>>>> 49fbaa03
                    </AttachmentModal>
                )}
            </ShowContextMenuContext.Consumer>
        );
    }

    return receiptImageComponent;
}

ReportActionItemImage.displayName = 'ReportActionItemImage';

export default ReportActionItemImage;<|MERGE_RESOLUTION|>--- conflicted
+++ resolved
@@ -88,21 +88,6 @@
                         allowDownload
                         originalFileName={transaction?.filename}
                     >
-<<<<<<< HEAD
-                        {
-                            // @ts-expect-error TODO: Remove this once AttachmentModal (https://github.com/Expensify/App/issues/25130) is migrated to TypeScript.
-                            ({show}) => (
-                                <PressableWithoutFocus
-                                    style={[styles.noOutline, styles.w100, styles.h100]}
-                                    onPress={show}
-                                    accessibilityRole={CONST.ACCESSIBILITY_ROLE.IMAGEBUTTON}
-                                    accessibilityLabel={translate('accessibilityHints.viewAttachment')}
-                                >
-                                    {receiptImageComponent}
-                                </PressableWithoutFocus>
-                            )
-                        }
-=======
                         {({show}) => (
                             <PressableWithoutFocus
                                 style={[styles.w100, styles.h100, styles.noOutline as ViewStyle]}
@@ -113,7 +98,6 @@
                                 {receiptImageComponent}
                             </PressableWithoutFocus>
                         )}
->>>>>>> 49fbaa03
                     </AttachmentModal>
                 )}
             </ShowContextMenuContext.Consumer>

--- conflicted
+++ resolved
@@ -27,8 +27,6 @@
 import * as IOUUtils from '../../libs/IOUUtils';
 import * as ReportUtils from '../../libs/ReportUtils';
 import * as TransactionUtils from '../../libs/TransactionUtils';
-import * as StyleUtils from '../../styles/StyleUtils';
-import getButtonState from '../../libs/getButtonState';
 import refPropTypes from '../refPropTypes';
 import PressableWithFeedback from '../Pressable/PressableWithoutFeedback';
 import * as ReceiptUtils from '../../libs/ReceiptUtils';
@@ -153,13 +151,9 @@
     const hasReceipt = TransactionUtils.hasReceipt(props.transaction);
     const isScanning = hasReceipt && TransactionUtils.isReceiptBeingScanned(props.transaction);
     const isDistanceRequest = TransactionUtils.isDistanceRequest(props.transaction);
-
-<<<<<<< HEAD
     const shouldShowMerchant = !_.isEmpty(requestMerchant) && !props.isBillSplit && (hasReceipt || isDistanceRequest);
     const shouldShowDescription = !_.isEmpty(description) && !shouldShowMerchant;
 
-=======
->>>>>>> afbb90b4
     const getSettledMessage = () => {
         switch (lodashGet(props.action, 'originalMessage.paymentType', '')) {
             case CONST.IOU.PAYMENT_TYPE.PAYPAL_ME:
@@ -232,9 +226,8 @@
                         />
                     )}
                     <View style={styles.moneyRequestPreviewBoxText}>
-<<<<<<< HEAD
                         <View style={[styles.flex1, styles.flexRow, styles.alignItemsCenter]}>
-                            <Text style={[styles.textLabelSupporting, styles.mb1, styles.lh16]}>{getPreviewHeaderText()}</Text>
+                            <Text style={[styles.textLabelSupporting, styles.mb1, styles.lh20]}>{getPreviewHeaderText()}</Text>
                             {Boolean(getSettledMessage()) && (
                                 <>
                                     <Icon
@@ -243,30 +236,9 @@
                                         height={4}
                                         additionalStyles={[styles.mr1, styles.ml1]}
                                     />
-                                    <Text style={[styles.textLabelSupporting, styles.mb1, styles.lh16]}>{getSettledMessage()}</Text>
+                                    <Text style={[styles.textLabelSupporting, styles.mb1, styles.lh20]}>{getSettledMessage()}</Text>
                                 </>
                             )}
-=======
-                        <View style={[styles.flexRow]}>
-                            <View style={[styles.flex1, styles.flexRow, styles.alignItemsCenter]}>
-                                <Text style={[styles.textLabelSupporting, styles.mb1, styles.lh20]}>{getPreviewHeaderText()}</Text>
-                                {Boolean(getSettledMessage()) && (
-                                    <>
-                                        <Icon
-                                            src={Expensicons.DotIndicator}
-                                            width={4}
-                                            height={4}
-                                            additionalStyles={[styles.mr1, styles.ml1]}
-                                        />
-                                        <Text style={[styles.textLabelSupporting, styles.mb1, styles.lh20]}>{getSettledMessage()}</Text>
-                                    </>
-                                )}
-                            </View>
-                            <Icon
-                                fill={StyleUtils.getIconFillColor(getButtonState(props.isHovered))}
-                                src={Expensicons.ArrowRight}
-                            />
->>>>>>> afbb90b4
                         </View>
                         <View style={[styles.flexRow]}>
                             <View style={[styles.flex1, styles.flexRow, styles.alignItemsCenter]}>

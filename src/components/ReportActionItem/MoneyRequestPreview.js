import lodashGet from 'lodash/get';
import PropTypes from 'prop-types';
import React from 'react';
import {View} from 'react-native';
import {withOnyx} from 'react-native-onyx';
import _ from 'underscore';
import Icon from '@components/Icon';
import * as Expensicons from '@components/Icon/Expensicons';
import MoneyRequestSkeletonView from '@components/MoneyRequestSkeletonView';
import MultipleAvatars from '@components/MultipleAvatars';
import OfflineWithFeedback from '@components/OfflineWithFeedback';
import PressableWithFeedback from '@components/Pressable/PressableWithoutFeedback';
import refPropTypes from '@components/refPropTypes';
import {showContextMenuForReport} from '@components/ShowContextMenuContext';
import Text from '@components/Text';
import transactionPropTypes from '@components/transactionPropTypes';
import useLocalize from '@hooks/useLocalize';
import useStyleUtils from '@hooks/useStyleUtils';
import useTheme from '@hooks/useTheme';
import useThemeStyles from '@hooks/useThemeStyles';
import useWindowDimensions from '@hooks/useWindowDimensions';
import ControlSelection from '@libs/ControlSelection';
import * as CurrencyUtils from '@libs/CurrencyUtils';
import * as DeviceCapabilities from '@libs/DeviceCapabilities';
import * as IOUUtils from '@libs/IOUUtils';
import * as OptionsListUtils from '@libs/OptionsListUtils';
import * as ReceiptUtils from '@libs/ReceiptUtils';
import * as ReportActionsUtils from '@libs/ReportActionsUtils';
import * as ReportUtils from '@libs/ReportUtils';
import * as TransactionUtils from '@libs/TransactionUtils';
import walletTermsPropTypes from '@pages/EnablePayments/walletTermsPropTypes';
import reportActionPropTypes from '@pages/home/report/reportActionPropTypes';
import iouReportPropTypes from '@pages/iouReportPropTypes';
import reportPropTypes from '@pages/reportPropTypes';
import * as PaymentMethods from '@userActions/PaymentMethods';
import * as Report from '@userActions/Report';
import CONST from '@src/CONST';
import * as Localize from '@src/libs/Localize';
import ONYXKEYS from '@src/ONYXKEYS';
import ReportActionItemImages from './ReportActionItemImages';

const propTypes = {
    /** The active IOUReport, used for Onyx subscription */
    // eslint-disable-next-line react/no-unused-prop-types
    iouReportID: PropTypes.string.isRequired,

    /** The associated chatReport */
    chatReportID: PropTypes.string.isRequired,

    /** Callback for the preview pressed */
    onPreviewPressed: PropTypes.func,

    /** All the data of the action, used for showing context menu */
    action: PropTypes.shape(reportActionPropTypes),

    /** Popover context menu anchor, used for showing context menu */
    contextMenuAnchor: refPropTypes,

    /** Callback for updating context menu active state, used for showing context menu */
    checkIfContextMenuActive: PropTypes.func,

    /** Extra styles to pass to View wrapper */
    // eslint-disable-next-line react/forbid-prop-types
    containerStyles: PropTypes.arrayOf(PropTypes.object),

    /* Onyx Props */

    /** chatReport associated with iouReport */
    chatReport: reportPropTypes,

    /** IOU report data object */
    iouReport: iouReportPropTypes,

    /** True if this is this IOU is a split instead of a 1:1 request */
    isBillSplit: PropTypes.bool.isRequired,

    /** True if the IOU Preview card is hovered */
    isHovered: PropTypes.bool,

    /** All of the personal details for everyone */
    personalDetails: PropTypes.objectOf(
        PropTypes.shape({
            /** This is either the user's full name, or their login if full name is an empty string */
            displayName: PropTypes.string,
        }),
    ),

    /** The transaction attached to the action.message.iouTransactionID */
    transaction: transactionPropTypes,

    /** Session info for the currently logged in user. */
    session: PropTypes.shape({
        /** Currently logged in user email */
        email: PropTypes.string,
    }),

    /** Information about the user accepting the terms for payments */
    walletTerms: walletTermsPropTypes,

    /** Whether or not an IOU report contains money requests in a different currency
     * that are either created or cancelled offline, and thus haven't been converted to the report's currency yet
     */
    shouldShowPendingConversionMessage: PropTypes.bool,

    /** Whether a message is a whisper */
    isWhisper: PropTypes.bool,
};

const defaultProps = {
    iouReport: {},
    onPreviewPressed: null,
    action: undefined,
    contextMenuAnchor: undefined,
    checkIfContextMenuActive: () => {},
    containerStyles: [],
    walletTerms: {},
    chatReport: {},
    isHovered: false,
    personalDetails: {},
    session: {
        email: null,
    },
    transaction: {},
    shouldShowPendingConversionMessage: false,
    isWhisper: false,
};

function MoneyRequestPreview(props) {
    const theme = useTheme();
    const styles = useThemeStyles();
    const StyleUtils = useStyleUtils();
    const {translate} = useLocalize();
    const {isSmallScreenWidth, windowWidth} = useWindowDimensions();

    if (_.isEmpty(props.iouReport) && !props.isBillSplit) {
        return null;
    }

    const sessionAccountID = lodashGet(props.session, 'accountID', null);
    const managerID = props.iouReport.managerID || '';
    const ownerAccountID = props.iouReport.ownerAccountID || '';
    const isPolicyExpenseChat = ReportUtils.isPolicyExpenseChat(props.chatReport);

    const participantAccountIDs = props.isBillSplit ? lodashGet(props.action, 'originalMessage.participantAccountIDs', []) : [managerID, ownerAccountID];
    const participantAvatars = OptionsListUtils.getAvatarsForAccountIDs(participantAccountIDs, props.personalDetails);
    const sortedParticipantAvatars = _.sortBy(participantAvatars, (avatar) => avatar.id);
    if (isPolicyExpenseChat && props.isBillSplit) {
        sortedParticipantAvatars.push(ReportUtils.getWorkspaceIcon(props.chatReport));
    }

    // Pay button should only be visible to the manager of the report.
    const isCurrentUserManager = managerID === sessionAccountID;

    const {amount: requestAmount, currency: requestCurrency, comment: requestComment, merchant: requestMerchant} = ReportUtils.getTransactionDetails(props.transaction);
    const description = requestComment;
    const hasReceipt = TransactionUtils.hasReceipt(props.transaction);
    const isScanning = hasReceipt && TransactionUtils.isReceiptBeingScanned(props.transaction);
    const hasFieldErrors = TransactionUtils.hasMissingSmartscanFields(props.transaction);
    const isDistanceRequest = TransactionUtils.isDistanceRequest(props.transaction);
    const isExpensifyCardTransaction = TransactionUtils.isExpensifyCardTransaction(props.transaction);
    const isSettled = ReportUtils.isSettled(props.iouReport.reportID);
    const isDeleted = lodashGet(props.action, 'pendingAction', null) === CONST.RED_BRICK_ROAD_PENDING_ACTION.DELETE;

    // Show the merchant for IOUs and expenses only if they are custom or not related to scanning smartscan
    const shouldShowMerchant = !_.isEmpty(requestMerchant) && requestMerchant !== CONST.TRANSACTION.PARTIAL_TRANSACTION_MERCHANT && requestMerchant !== CONST.TRANSACTION.DEFAULT_MERCHANT;
    const shouldShowDescription = !_.isEmpty(description) && !shouldShowMerchant && !isScanning;
    const hasPendingWaypoints = lodashGet(props.transaction, 'pendingFields.waypoints', null);

    let merchantOrDescription = requestMerchant;
    if (!shouldShowMerchant) {
        merchantOrDescription = description || '';
    } else if (hasPendingWaypoints) {
        merchantOrDescription = requestMerchant.replace(CONST.REGEX.FIRST_SPACE, props.translate('common.tbd'));
    }

    const receiptImages = hasReceipt ? [ReceiptUtils.getThumbnailAndImageURIs(props.transaction)] : [];

    const getSettledMessage = () => {
        if (isExpensifyCardTransaction) {
            return translate('common.done');
        }
        return translate('iou.settledExpensify');
    };

    const showContextMenu = (event) => {
        showContextMenuForReport(event, props.contextMenuAnchor, props.chatReportID, props.action, props.checkIfContextMenuActive);
    };

    const getPreviewHeaderText = () => {
        if (isDistanceRequest) {
            return translate('common.distance');
        }

        if (isScanning) {
            return translate('common.receipt');
        }

        if (props.isBillSplit) {
            return translate('iou.split');
        }

        if (isExpensifyCardTransaction) {
            let message = translate('iou.card');
            if (TransactionUtils.isPending(props.transaction)) {
                message += ` • ${translate('iou.pending')}`;
            }
            return message;
        }

        let message = translate('iou.cash');
        if (ReportUtils.isGroupPolicyExpenseReport(props.iouReport) && ReportUtils.isReportApproved(props.iouReport) && !ReportUtils.isSettled(props.iouReport)) {
            message += ` • ${translate('iou.approved')}`;
        } else if (props.iouReport.isWaitingOnBankAccount) {
            message += ` • ${translate('iou.pending')}`;
        } else if (props.iouReport.isCancelledIOU) {
            message += ` • ${translate('iou.canceled')}`;
        }
        return message;
    };

    const getDisplayAmountText = () => {
        if (isDistanceRequest) {
            return requestAmount && !hasPendingWaypoints ? CurrencyUtils.convertToDisplayString(requestAmount, props.transaction.currency) : translate('common.tbd');
        }

        if (isScanning) {
            return translate('iou.receiptScanning');
        }

        if (TransactionUtils.hasMissingSmartscanFields(props.transaction)) {
            return Localize.translateLocal('iou.receiptMissingDetails');
        }

        return CurrencyUtils.convertToDisplayString(requestAmount, requestCurrency);
    };

    const getDisplayDeleteAmountText = () => {
        const {amount, currency} = ReportUtils.getTransactionDetails(props.action.originalMessage);

        if (isDistanceRequest) {
            return CurrencyUtils.convertToDisplayString(TransactionUtils.getAmount(props.action.originalMessage), currency);
        }

        return CurrencyUtils.convertToDisplayString(amount, currency);
    };

    const displayAmount = isDeleted ? getDisplayDeleteAmountText() : getDisplayAmountText();

    const childContainer = (
        <View>
            <OfflineWithFeedback
                errors={props.walletTerms.errors}
                onClose={() => {
                    PaymentMethods.clearWalletTermsError();
                    Report.clearIOUError(props.chatReportID);
                }}
                errorRowStyles={[styles.mbn1]}
                needsOffscreenAlphaCompositing
            >
                <View
                    style={[
                        isScanning || props.isWhisper ? [styles.reportPreviewBoxHoverBorder, styles.reportContainerBorderRadius] : undefined,
                        !props.onPreviewPressed ? [styles.moneyRequestPreviewBox, ...props.containerStyles] : {},
                    ]}
                >
                    {hasReceipt && (
                        <ReportActionItemImages
                            images={receiptImages}
                            isHovered={props.isHovered || isScanning}
                            size={1}
                        />
                    )}
                    {_.isEmpty(props.transaction) &&
                    !ReportActionsUtils.isMessageDeleted(props.action) &&
                    lodashGet(props.action, 'pendingAction') !== CONST.RED_BRICK_ROAD_PENDING_ACTION.DELETE ? (
                        <MoneyRequestSkeletonView />
                    ) : (
                        <View style={styles.moneyRequestPreviewBoxText}>
                            <View style={[styles.flexRow]}>
                                <Text style={[styles.textLabelSupporting, styles.flex1, styles.lh20, styles.mb1]}>
                                    {getPreviewHeaderText() + (isSettled && !props.iouReport.isCancelledIOU ? ` • ${getSettledMessage()}` : '')}
                                </Text>
                                {!isSettled && hasFieldErrors && (
                                    <Icon
                                        src={Expensicons.DotIndicator}
                                        fill={theme.danger}
                                    />
                                )}
                            </View>
                            <View style={[styles.flexRow]}>
                                <View style={[styles.flex1, styles.flexRow, styles.alignItemsCenter]}>
                                    <Text
                                        style={[
                                            styles.textHeadline,
                                            props.isBillSplit &&
                                                StyleUtils.getAmountFontSizeAndLineHeight(isSmallScreenWidth, windowWidth, displayAmount.length, sortedParticipantAvatars.length),
                                            isDeleted && styles.lineThrough,
                                        ]}
                                        numberOfLines={1}
                                    >
                                        {displayAmount}
                                    </Text>
                                    {ReportUtils.isSettled(props.iouReport.reportID) && !props.isBillSplit && (
                                        <View style={styles.defaultCheckmarkWrapper}>
                                            <Icon
                                                src={Expensicons.Checkmark}
                                                fill={theme.iconSuccessFill}
                                            />
                                        </View>
                                    )}
                                </View>
                                {props.isBillSplit && (
                                    <View style={styles.moneyRequestPreviewBoxAvatar}>
                                        <MultipleAvatars
                                            icons={sortedParticipantAvatars}
                                            shouldStackHorizontally
                                            size="small"
                                            isHovered={props.isHovered}
                                            shouldUseCardBackground
                                        />
                                    </View>
                                )}
                            </View>
<<<<<<< HEAD
=======
                            {shouldShowMerchant && !props.isBillSplit && (
                                <View style={[styles.flexRow]}>
                                    <Text style={[styles.textLabelSupporting, styles.mb1, styles.lh20, styles.breakWord]}>
                                        {hasPendingWaypoints ? requestMerchant.replace(CONST.REGEX.FIRST_SPACE, translate('common.tbd')) : requestMerchant}
                                    </Text>
                                </View>
                            )}
>>>>>>> 82b8d8c1
                            <View style={[styles.flexRow, styles.mt1]}>
                                <View style={[styles.flex1]}>
                                    {(shouldShowDescription || shouldShowMerchant) && <Text style={[styles.colorMuted]}>{merchantOrDescription}</Text>}
                                    {!isCurrentUserManager && props.shouldShowPendingConversionMessage && (
                                        <Text style={[styles.textLabel, styles.colorMuted]}>{translate('iou.pendingConversionMessage')}</Text>
                                    )}
                                </View>
                                {props.isBillSplit && !_.isEmpty(participantAccountIDs) && requestAmount > 0 && (
                                    <Text style={[styles.textLabel, styles.colorMuted, styles.ml1, styles.amountSplitPadding]}>
                                        {translate('iou.amountEach', {
                                            amount: CurrencyUtils.convertToDisplayString(
                                                IOUUtils.calculateAmount(isPolicyExpenseChat ? 1 : participantAccountIDs.length - 1, requestAmount, requestCurrency),
                                                requestCurrency,
                                            ),
                                        })}
                                    </Text>
                                )}
                            </View>
                        </View>
                    )}
                </View>
            </OfflineWithFeedback>
        </View>
    );

    if (!props.onPreviewPressed) {
        return childContainer;
    }

    const shouldDisableOnPress = props.isBillSplit && _.isEmpty(props.transaction);

    return (
        <PressableWithFeedback
            onPress={shouldDisableOnPress ? undefined : props.onPreviewPressed}
            onPressIn={() => DeviceCapabilities.canUseTouchScreen() && ControlSelection.block()}
            onPressOut={() => ControlSelection.unblock()}
            onLongPress={showContextMenu}
            accessibilityLabel={props.isBillSplit ? translate('iou.split') : translate('iou.cash')}
            accessibilityHint={CurrencyUtils.convertToDisplayString(requestAmount, requestCurrency)}
            style={[styles.moneyRequestPreviewBox, ...props.containerStyles, shouldDisableOnPress && styles.cursorDefault]}
        >
            {childContainer}
        </PressableWithFeedback>
    );
}

MoneyRequestPreview.propTypes = propTypes;
MoneyRequestPreview.defaultProps = defaultProps;
MoneyRequestPreview.displayName = 'MoneyRequestPreview';

export default withOnyx({
    personalDetails: {
        key: ONYXKEYS.PERSONAL_DETAILS_LIST,
    },
    chatReport: {
        key: ({chatReportID}) => `${ONYXKEYS.COLLECTION.REPORT}${chatReportID}`,
    },
    iouReport: {
        key: ({iouReportID}) => `${ONYXKEYS.COLLECTION.REPORT}${iouReportID}`,
    },
    session: {
        key: ONYXKEYS.SESSION,
    },
    transaction: {
        key: ({action}) => `${ONYXKEYS.COLLECTION.TRANSACTION}${(action && action.originalMessage && action.originalMessage.IOUTransactionID) || 0}`,
    },
    walletTerms: {
        key: ONYXKEYS.WALLET_TERMS,
    },
})(MoneyRequestPreview);<|MERGE_RESOLUTION|>--- conflicted
+++ resolved
@@ -321,16 +321,6 @@
                                     </View>
                                 )}
                             </View>
-<<<<<<< HEAD
-=======
-                            {shouldShowMerchant && !props.isBillSplit && (
-                                <View style={[styles.flexRow]}>
-                                    <Text style={[styles.textLabelSupporting, styles.mb1, styles.lh20, styles.breakWord]}>
-                                        {hasPendingWaypoints ? requestMerchant.replace(CONST.REGEX.FIRST_SPACE, translate('common.tbd')) : requestMerchant}
-                                    </Text>
-                                </View>
-                            )}
->>>>>>> 82b8d8c1
                             <View style={[styles.flexRow, styles.mt1]}>
                                 <View style={[styles.flex1]}>
                                     {(shouldShowDescription || shouldShowMerchant) && <Text style={[styles.colorMuted]}>{merchantOrDescription}</Text>}

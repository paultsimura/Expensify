--- conflicted
+++ resolved
@@ -152,60 +152,6 @@
                                     <View style={styles.iouPreviewBoxCheckmark}>
                                         <Icon src={Expensicons.Checkmark} fill={themeColors.iconSuccessFill} />
                                     </View>
-<<<<<<< HEAD
-                                    <View style={styles.iouPreviewBoxAvatar}>
-                                        <MultipleAvatars
-                                            icons={[managerAvatar, ownerAvatar]}
-                                            secondAvatarStyle={[
-                                                styles.secondAvatarInline,
-                                                props.isHovered
-                                                    ? styles.iouPreviewBoxAvatarHover
-                                                    : undefined,
-                                            ]}
-                                            avatarTooltips={avatarTooltip}
-                                        />
-                                    </View>
-                                </View>
-                                {isCurrentUserManager
-                                    ? (
-                                        <Text>
-                                            {props.iouReport.hasOutstandingIOU
-                                                ? props.translate('iou.youowe', {owner: ownerName})
-                                                : props.translate('iou.youpaid', {owner: ownerName})}
-                                        </Text>
-                                    )
-                                    : (
-                                        <>
-                                            <Text>
-                                                {props.iouReport.hasOutstandingIOU
-                                                    ? props.translate('iou.owesyou', {manager: managerName})
-                                                    : props.translate('iou.paidyou', {manager: managerName})}
-                                            </Text>
-                                            {props.shouldShowPendingConversionMessage && (
-                                                <Text style={[styles.textLabel, styles.colorMuted]}>
-                                                    {pendingConversionMessage}
-                                                </Text>
-                                            )}
-                                        </>
-                                    )}
-                                {(isCurrentUserManager
-                                    && !props.shouldHidePayButton
-                                    && props.iouReport.stateNum === CONST.REPORT.STATE_NUM.PROCESSING && (
-                                    <TouchableOpacity
-                                        style={[styles.buttonMedium, styles.buttonSuccess, styles.mt4]}
-                                        onPress={props.onPayButtonPressed}
-                                    >
-                                        <Text
-                                            style={[
-                                                styles.buttonMediumText,
-                                                styles.buttonSuccessText,
-                                            ]}
-                                        >
-                                            {props.translate('iou.pay')}
-                                        </Text>
-                                    </TouchableOpacity>
-                                ))}
-=======
                                 )}
                             </View>
                             <View style={styles.iouPreviewBoxAvatar}>
@@ -219,7 +165,6 @@
                                     ]}
                                     avatarTooltips={avatarTooltip}
                                 />
->>>>>>> 211f7de6
                             </View>
                         </View>
                         {isCurrentUserManager
@@ -231,11 +176,18 @@
                                 </Text>
                             )
                             : (
-                                <Text>
-                                    {props.iouReport.hasOutstandingIOU
-                                        ? props.translate('iou.owesyou', {manager: managerName})
-                                        : props.translate('iou.paidyou', {manager: managerName})}
-                                </Text>
+                                <>
+                                    <Text>
+                                        {props.iouReport.hasOutstandingIOU
+                                            ? props.translate('iou.owesyou', {manager: managerName})
+                                            : props.translate('iou.paidyou', {manager: managerName})}
+                                    </Text>
+                                    {props.shouldShowPendingConversionMessage && (
+                                    <Text style={[styles.textLabel, styles.colorMuted]}>
+                                        {pendingConversionMessage}
+                                    </Text>
+                                    )}
+                                </>
                             )}
                         {(isCurrentUserManager
                             && !props.shouldHidePayButton

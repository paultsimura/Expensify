--- conflicted
+++ resolved
@@ -227,19 +227,12 @@
                         )}
                     </View>
 
-<<<<<<< HEAD
-                    {!isCurrentUserManager && props.shouldShowPendingConversionMessage && (
-                        <Text style={[styles.textLabel, styles.colorMuted]}>{props.translate('iou.pendingConversionMessage')}</Text>
-                    )}
-
-                    {!_.isEmpty(comment) && <Text style={[styles.colorMuted]}>{comment}</Text>}
-=======
                     <View style={[styles.flexRow]}>
                         <View style={[styles.flex1]}>
                             {!isCurrentUserManager && props.shouldShowPendingConversionMessage && (
                                 <Text style={[styles.textLabel, styles.colorMuted]}>{props.translate('iou.pendingConversionMessage')}</Text>
                             )}
-                            <Text style={[styles.colorMuted]}>{Str.htmlDecode(lodashGet(props.action, 'originalMessage.comment', ''))}</Text>
+                            {!_.isEmpty(comment) && <Text style={[styles.colorMuted]}>{comment}</Text>}
                         </View>
                         {props.isBillSplit && !_.isEmpty(participantEmails) && (
                             <Text style={[styles.textLabel, styles.colorMuted, styles.ml1]}>
@@ -249,7 +242,6 @@
                             </Text>
                         )}
                     </View>
->>>>>>> 148517a4
                 </View>
             </OfflineWithFeedback>
         </View>

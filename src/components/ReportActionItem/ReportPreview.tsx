import truncate from 'lodash/truncate';
import React, {useCallback, useEffect, useMemo, useState} from 'react';
import type {StyleProp, ViewStyle} from 'react-native';
import {View} from 'react-native';
import {useOnyx} from 'react-native-onyx';
import Animated, {useAnimatedStyle, useSharedValue, withDelay, withSpring, withTiming} from 'react-native-reanimated';
import Button from '@components/Button';
import DelegateNoAccessModal from '@components/DelegateNoAccessModal';
import Icon from '@components/Icon';
import * as Expensicons from '@components/Icon/Expensicons';
import OfflineWithFeedback from '@components/OfflineWithFeedback';
import PressableWithoutFeedback from '@components/Pressable/PressableWithoutFeedback';
import ProcessMoneyReportHoldMenu from '@components/ProcessMoneyReportHoldMenu';
import type {ActionHandledType} from '@components/ProcessMoneyReportHoldMenu';
import AnimatedSettlementButton from '@components/SettlementButton/AnimatedSettlementButton';
import {showContextMenuForReport} from '@components/ShowContextMenuContext';
import Text from '@components/Text';
import useDelegateUserDetails from '@hooks/useDelegateUserDetails';
import useLocalize from '@hooks/useLocalize';
import useNetwork from '@hooks/useNetwork';
import usePolicy from '@hooks/usePolicy';
import useTheme from '@hooks/useTheme';
import useThemeStyles from '@hooks/useThemeStyles';
import {getCurrentUserAccountID} from '@libs/actions/Report';
import ControlSelection from '@libs/ControlSelection';
import {convertToDisplayString} from '@libs/CurrencyUtils';
import {canUseTouchScreen} from '@libs/DeviceCapabilities';
import HapticFeedback from '@libs/HapticFeedback';
import Navigation from '@libs/Navigation/Navigation';
import Performance from '@libs/Performance';
import {getConnectedIntegration} from '@libs/PolicyUtils';
import {getThumbnailAndImageURIs} from '@libs/ReceiptUtils';
import {getReportActionText} from '@libs/ReportActionsUtils';
import {
    areAllRequestsBeingSmartScanned as areAllRequestsBeingSmartScannedReportUtils,
    canBeExported,
    getArchiveReason,
    getBankAccountRoute,
    getDisplayNameForParticipant,
    getInvoicePayerName,
    getMoneyRequestSpendBreakdown,
    getNonHeldAndFullAmount,
    getPolicyName,
    getTransactionsWithReceipts,
    hasActionsWithErrors,
    hasHeldExpenses as hasHeldExpensesReportUtils,
    hasMissingInvoiceBankAccount,
    hasMissingPaymentMethod,
    hasMissingSmartscanFields as hasMissingSmartscanFieldsReportUtils,
    hasNonReimbursableTransactions as hasNonReimbursableTransactionsReportUtils,
    hasNoticeTypeViolations,
    hasOnlyHeldExpenses as hasOnlyHeldExpensesReportUtils,
    hasOnlyTransactionsWithPendingRoutes as hasOnlyTransactionsWithPendingRoutesReportUtils,
    hasReportViolations,
    hasUpdatedTotal,
    hasViolations,
    hasWarningTypeViolations,
    isAllowedToApproveExpenseReport,
    isAllowedToSubmitDraftExpenseReport,
    isArchivedReport,
    isInvoiceReport as isInvoiceReportUtils,
    isInvoiceRoom as isInvoiceRoomReportUtils,
    isOpenExpenseReport as isOpenExpenseReportUtils,
    isPayAtEndExpenseReport,
    isPolicyExpenseChat as isPolicyExpenseChatReportUtils,
    isReportApproved,
    isReportOwner,
    isSettled,
} from '@libs/ReportUtils';
import StringUtils from '@libs/StringUtils';
import {
    getAllReportTransactions,
    getDescription,
    getMerchant,
    getTransactionViolations,
    hasPendingUI,
    isCardTransaction,
    isPartialMerchant,
    isPending,
    isReceiptBeingScanned,
    shouldShowBrokenConnectionViolation as shouldShowBrokenConnectionViolationTransactionUtils,
} from '@libs/TransactionUtils';
import type {ContextMenuAnchor} from '@pages/home/report/ContextMenu/ReportActionContextMenu';
import variables from '@styles/variables';
import {approveMoneyRequest, canApproveIOU, canIOUBePaid as canIOUBePaidIOUActions, payInvoice, payMoneyRequest, submitReport} from '@userActions/IOU';
import Timing from '@userActions/Timing';
import CONST from '@src/CONST';
import type {TranslationPaths} from '@src/languages/types';
import ONYXKEYS from '@src/ONYXKEYS';
import ROUTES from '@src/ROUTES';
import type {ReportAction} from '@src/types/onyx';
import type {PaymentMethodType} from '@src/types/onyx/OriginalMessage';
import ExportWithDropdownMenu from './ExportWithDropdownMenu';
import type {PendingMessageProps} from './MoneyRequestPreview/types';
import ReportActionItemImages from './ReportActionItemImages';

type ReportPreviewProps = {
    /** All the data of the action */
    action: ReportAction;

    /** The associated chatReport */
    chatReportID: string;

    /** The active IOUReport, used for Onyx subscription */
    iouReportID: string | undefined;

    /** The report's policyID, used for Onyx subscription */
    policyID: string;

    /** Extra styles to pass to View wrapper */
    containerStyles?: StyleProp<ViewStyle>;

    /** Popover context menu anchor, used for showing context menu */
    contextMenuAnchor?: ContextMenuAnchor;

    /** Callback for updating context menu active state, used for showing context menu */
    checkIfContextMenuActive?: () => void;

    /** Callback when the payment options popover is shown */
    onPaymentOptionsShow?: () => void;

    /** Callback when the payment options popover is closed */
    onPaymentOptionsHide?: () => void;

    /** Whether a message is a whisper */
    isWhisper?: boolean;

    /** Whether the corresponding report action item is hovered */
    isHovered?: boolean;
};

function ReportPreview({
    iouReportID,
    policyID,
    chatReportID,
    action,
    containerStyles,
    contextMenuAnchor,
    isHovered = false,
    isWhisper = false,
    checkIfContextMenuActive = () => {},
    onPaymentOptionsShow,
    onPaymentOptionsHide,
}: ReportPreviewProps) {
    const policy = usePolicy(policyID);
    const [chatReport] = useOnyx(`${ONYXKEYS.COLLECTION.REPORT}${chatReportID}`);
    const [iouReport] = useOnyx(`${ONYXKEYS.COLLECTION.REPORT}${iouReportID}`);
    const [transactions] = useOnyx(ONYXKEYS.COLLECTION.TRANSACTION);
    const [transactionViolations] = useOnyx(ONYXKEYS.COLLECTION.TRANSACTION_VIOLATIONS);
    const [userWallet] = useOnyx(ONYXKEYS.USER_WALLET);
    const [invoiceReceiverPolicy] = useOnyx(
        `${ONYXKEYS.COLLECTION.POLICY}${chatReport?.invoiceReceiver && 'policyID' in chatReport.invoiceReceiver ? chatReport.invoiceReceiver.policyID : CONST.DEFAULT_NUMBER_ID}`,
    );
    const [invoiceReceiverPersonalDetail] = useOnyx(ONYXKEYS.PERSONAL_DETAILS_LIST, {
        selector: (personalDetails) =>
            personalDetails?.[chatReport?.invoiceReceiver && 'accountID' in chatReport.invoiceReceiver ? chatReport.invoiceReceiver.accountID : CONST.DEFAULT_NUMBER_ID],
    });
    const theme = useTheme();
    const styles = useThemeStyles();
    const {translate} = useLocalize();
    const {isOffline} = useNetwork();
    const allTransactions = useMemo(() => getAllReportTransactions(iouReportID, transactions), [iouReportID, transactions]);

    const {hasMissingSmartscanFields, areAllRequestsBeingSmartScanned, hasOnlyTransactionsWithPendingRoutes, hasNonReimbursableTransactions} = useMemo(
        () => ({
            hasMissingSmartscanFields: hasMissingSmartscanFieldsReportUtils(iouReportID),
            areAllRequestsBeingSmartScanned: areAllRequestsBeingSmartScannedReportUtils(iouReportID, action),
            hasOnlyTransactionsWithPendingRoutes: hasOnlyTransactionsWithPendingRoutesReportUtils(iouReportID),
            hasNonReimbursableTransactions: hasNonReimbursableTransactionsReportUtils(iouReportID),
        }),
        // When transactions get updated these status may have changed, so that is a case where we also want to run this.
        // eslint-disable-next-line react-compiler/react-compiler, react-hooks/exhaustive-deps
        [transactions, iouReportID, action],
    );

    const [isPaidAnimationRunning, setIsPaidAnimationRunning] = useState(false);
    const [isApprovedAnimationRunning, setIsApprovedAnimationRunning] = useState(false);
    const [isHoldMenuVisible, setIsHoldMenuVisible] = useState(false);
    const [requestType, setRequestType] = useState<ActionHandledType>();
    const [paymentType, setPaymentType] = useState<PaymentMethodType>();

    const getCanIOUBePaid = useCallback(
        (onlyShowPayElsewhere = false, shouldCheckApprovedState = true) =>
            canIOUBePaidIOUActions(iouReport, chatReport, policy, allTransactions, onlyShowPayElsewhere, undefined, undefined, shouldCheckApprovedState),
        [iouReport, chatReport, policy, allTransactions],
    );

    const canIOUBePaid = useMemo(() => getCanIOUBePaid(), [getCanIOUBePaid]);
    const canIOUBePaidAndApproved = useMemo(() => getCanIOUBePaid(false, false), [getCanIOUBePaid]);
    const onlyShowPayElsewhere = useMemo(() => !canIOUBePaid && getCanIOUBePaid(true), [canIOUBePaid, getCanIOUBePaid]);
    const shouldShowPayButton = isPaidAnimationRunning || canIOUBePaid || onlyShowPayElsewhere;
    const shouldShowApproveButton = useMemo(() => canApproveIOU(iouReport, policy), [iouReport, policy]) || isApprovedAnimationRunning;

    const shouldDisableApproveButton = shouldShowApproveButton && !isAllowedToApproveExpenseReport(iouReport);

    const {nonHeldAmount, fullAmount, hasValidNonHeldAmount} = getNonHeldAndFullAmount(iouReport, shouldShowPayButton);
    const hasOnlyHeldExpenses = hasOnlyHeldExpensesReportUtils(iouReport?.reportID);
    const hasHeldExpenses = hasHeldExpensesReportUtils(iouReport?.reportID);

    const managerID = iouReport?.managerID ?? action.childManagerAccountID ?? CONST.DEFAULT_NUMBER_ID;
    const {totalDisplaySpend, reimbursableSpend} = getMoneyRequestSpendBreakdown(iouReport);

    const iouSettled = isSettled(iouReportID) || action?.childStatusNum === CONST.REPORT.STATUS_NUM.REIMBURSED;
    const previewMessageOpacity = useSharedValue(1);
    const previewMessageStyle = useAnimatedStyle(() => ({
        opacity: previewMessageOpacity.get(),
    }));
    const checkMarkScale = useSharedValue(iouSettled ? 1 : 0);

    const isApproved = isReportApproved(iouReport, action);
    const thumbsUpScale = useSharedValue(isApproved ? 1 : 0);
    const thumbsUpStyle = useAnimatedStyle(() => ({
        ...styles.defaultCheckmarkWrapper,
        transform: [{scale: thumbsUpScale.get()}],
    }));

    const moneyRequestComment = action?.childLastMoneyRequestComment ?? '';
    const isPolicyExpenseChat = isPolicyExpenseChatReportUtils(chatReport);
    const isInvoiceRoom = isInvoiceRoomReportUtils(chatReport);
    const isOpenExpenseReport = isPolicyExpenseChat && isOpenExpenseReportUtils(iouReport);

    const canAllowSettlement = hasUpdatedTotal(iouReport, policy);
    const numberOfRequests = allTransactions.length;
    const transactionsWithReceipts = getTransactionsWithReceipts(iouReportID);
    const numberOfScanningReceipts = transactionsWithReceipts.filter((transaction) => isReceiptBeingScanned(transaction)).length;
    const numberOfPendingRequests = transactionsWithReceipts.filter((transaction) => isPending(transaction) && isCardTransaction(transaction)).length;

    const hasReceipts = transactionsWithReceipts.length > 0;
    const isScanning = hasReceipts && areAllRequestsBeingSmartScanned;
    const hasErrors =
        (hasMissingSmartscanFields && !iouSettled) ||
        // eslint-disable-next-line @typescript-eslint/prefer-nullish-coalescing
        hasViolations(iouReportID, transactionViolations, true) ||
        hasNoticeTypeViolations(iouReportID, transactionViolations, true) ||
        hasWarningTypeViolations(iouReportID, transactionViolations, true) ||
        (isReportOwner(iouReport) && hasReportViolations(iouReportID)) ||
        hasActionsWithErrors(iouReportID);
    const lastThreeTransactions = allTransactions.slice(-3);
    const lastThreeReceipts = lastThreeTransactions.map((transaction) => ({...getThumbnailAndImageURIs(transaction), transaction}));
    const showRTERViolationMessage = numberOfRequests === 1 && hasPendingUI(allTransactions.at(0), getTransactionViolations(allTransactions.at(0)?.transactionID, transactionViolations));
    const shouldShowBrokenConnectionViolation = numberOfRequests === 1 && shouldShowBrokenConnectionViolationTransactionUtils(allTransactions.at(0)?.transactionID, iouReport, policy);
    let formattedMerchant = numberOfRequests === 1 ? getMerchant(allTransactions.at(0)) : null;
    const formattedDescription = numberOfRequests === 1 ? getDescription(allTransactions.at(0)) : null;

    if (isPartialMerchant(formattedMerchant ?? '')) {
        formattedMerchant = null;
    }

    const isArchived = isArchivedReport(iouReport);
    const currentUserAccountID = getCurrentUserAccountID();
    const isAdmin = policy?.role === CONST.POLICY.ROLE.ADMIN;
    const shouldShowSubmitButton =
        isOpenExpenseReport &&
        !isArchived &&
        reimbursableSpend !== 0 &&
        !showRTERViolationMessage &&
        !shouldShowBrokenConnectionViolation &&
        (iouReport?.ownerAccountID === currentUserAccountID || isAdmin || iouReport?.managerID === currentUserAccountID);

    const shouldDisableSubmitButton = shouldShowSubmitButton && !isAllowedToSubmitDraftExpenseReport(iouReport);

    // The submit button should be success green colour only if the user is submitter and the policy does not have Scheduled Submit turned on
    const isWaitingForSubmissionFromCurrentUser = useMemo(
        () => chatReport?.isOwnPolicyExpenseChat && !policy?.harvesting?.enabled,
        [chatReport?.isOwnPolicyExpenseChat, policy?.harvesting?.enabled],
    );

    const {isDelegateAccessRestricted} = useDelegateUserDetails();
    const [isNoDelegateAccessMenuVisible, setIsNoDelegateAccessMenuVisible] = useState(false);

    const stopAnimation = useCallback(() => {
        setIsPaidAnimationRunning(false);
        setIsApprovedAnimationRunning(false);
    }, []);
    const startAnimation = useCallback(() => {
        setIsPaidAnimationRunning(true);
        HapticFeedback.longPress();
    }, []);
    const startApprovedAnimation = useCallback(() => {
        setIsApprovedAnimationRunning(true);
        HapticFeedback.longPress();
    }, []);

    const confirmPayment = useCallback(
        (type: PaymentMethodType | undefined, payAsBusiness?: boolean) => {
            if (!type) {
                return;
            }
            setPaymentType(type);
            setRequestType(CONST.IOU.REPORT_ACTION_TYPE.PAY);
            if (isDelegateAccessRestricted) {
                setIsNoDelegateAccessMenuVisible(true);
            } else if (hasHeldExpensesReportUtils(iouReport?.reportID)) {
                setIsHoldMenuVisible(true);
            } else if (chatReport && iouReport) {
                setIsPaidAnimationRunning(true);
                HapticFeedback.longPress();
                if (isInvoiceReportUtils(iouReport)) {
                    payInvoice(type, chatReport, iouReport, payAsBusiness);
                } else {
                    payMoneyRequest(type, chatReport, iouReport);
                }
            }
        },
        [chatReport, iouReport, isDelegateAccessRestricted],
    );

    const confirmApproval = () => {
        setRequestType(CONST.IOU.REPORT_ACTION_TYPE.APPROVE);
        if (isDelegateAccessRestricted) {
            setIsNoDelegateAccessMenuVisible(true);
        } else if (hasHeldExpensesReportUtils(iouReport?.reportID)) {
            setIsHoldMenuVisible(true);
        } else {
            setIsApprovedAnimationRunning(true);
            HapticFeedback.longPress();
            approveMoneyRequest(iouReport, true);
        }
    };

    const getSettlementAmount = () => {
        if (hasOnlyHeldExpenses) {
            return '';
        }

        // We shouldn't display the nonHeldAmount as the default option if it's not valid since we cannot pay partially in this case
        if (hasHeldExpensesReportUtils(iouReport?.reportID) && canAllowSettlement && hasValidNonHeldAmount) {
            return nonHeldAmount;
        }

        return convertToDisplayString(reimbursableSpend, iouReport?.currency);
    };

    const getDisplayAmount = (): string => {
        if (totalDisplaySpend) {
            return convertToDisplayString(totalDisplaySpend, iouReport?.currency);
        }
        if (isScanning) {
            return translate('iou.receiptScanning', {count: numberOfScanningReceipts});
        }
        if (hasOnlyTransactionsWithPendingRoutes) {
            return translate('iou.fieldPending');
        }

        // If iouReport is not available, get amount from the action message (Ex: "Domain20821's Workspace owes $33.00" or "paid ₫60" or "paid -₫60 elsewhere")
        let displayAmount = '';
        const actionMessage = getReportActionText(action);
        const splits = actionMessage.split(' ');

        splits.forEach((split) => {
            if (!/\d/.test(split)) {
                return;
            }

            displayAmount = split;
        });

        return displayAmount;
    };

    // We're using this function to check if the parsed result of getDisplayAmount equals
    // to 0 in order to hide the subtitle (merchant / description) when the expense
    // is removed from OD report and display amount changes to 0 (any currency)
    function isDisplayAmountZero(displayAmount: string) {
        if (!displayAmount || displayAmount === '') {
            return false;
        }
        const numericPart = displayAmount.replace(/[^\d.-]/g, '');
        const amount = parseFloat(numericPart);
        return !Number.isNaN(amount) && amount === 0;
    }

    const previewMessage = useMemo(() => {
        if (isScanning) {
            return translate('common.receipt');
        }

        let payerOrApproverName;
        if (isPolicyExpenseChat) {
            payerOrApproverName = getPolicyName(chatReport, undefined, policy);
        } else if (isInvoiceRoom) {
<<<<<<< HEAD
            payerOrApproverName = ReportUtils.getInvoicePayerName(chatReport, invoiceReceiverPolicy, invoiceReceiverPersonalDetail);
=======
            payerOrApproverName = getInvoicePayerName(chatReport, invoiceReceiverPolicy);
>>>>>>> 7b9e55ed
        } else {
            payerOrApproverName = getDisplayNameForParticipant(managerID, true);
        }

        if (isApproved) {
            return translate('iou.managerApproved', {manager: payerOrApproverName});
        }
        let paymentVerb: TranslationPaths = 'iou.payerOwes';
        if (iouSettled || iouReport?.isWaitingOnBankAccount) {
            paymentVerb = 'iou.payerPaid';
        } else if (hasNonReimbursableTransactions) {
            paymentVerb = 'iou.payerSpent';
            payerOrApproverName = getDisplayNameForParticipant(chatReport?.ownerAccountID, true);
        }
        return translate(paymentVerb, {payer: payerOrApproverName});
    }, [
        isScanning,
        isPolicyExpenseChat,
        policy,
        chatReport,
        isInvoiceRoom,
        invoiceReceiverPolicy,
        invoiceReceiverPersonalDetail,
        managerID,
        isApproved,
        iouSettled,
        iouReport?.isWaitingOnBankAccount,
        hasNonReimbursableTransactions,
        translate,
    ]);

    const bankAccountRoute = getBankAccountRoute(chatReport);

    const shouldShowSettlementButton = (shouldShowPayButton || shouldShowApproveButton) && !showRTERViolationMessage && !shouldShowBrokenConnectionViolation;

    const shouldPromptUserToAddBankAccount = (hasMissingPaymentMethod(userWallet, iouReportID) || hasMissingInvoiceBankAccount(iouReportID)) && !isSettled(iouReportID);
    const shouldShowRBR = hasErrors && !iouSettled;

    /*
     Show subtitle if at least one of the expenses is not being smart scanned, and either:
     - There is more than one expense – in this case, the "X expenses, Y scanning" subtitle is shown;
     - There is only one expense, it has a receipt and is not being smart scanned – in this case, the expense merchant or description is shown;

     * There is an edge case when there is only one distance expense with a pending route and amount = 0.
       In this case, we don't want to show the merchant or description because it says: "Pending route...", which is already displayed in the amount field.
     */
    const shouldShowSingleRequestMerchantOrDescription =
        numberOfRequests === 1 && (!!formattedMerchant || !!formattedDescription) && !(hasOnlyTransactionsWithPendingRoutes && !totalDisplaySpend);
    const shouldShowSubtitle = !isScanning && (shouldShowSingleRequestMerchantOrDescription || numberOfRequests > 1) && !isDisplayAmountZero(getDisplayAmount());
    const shouldShowScanningSubtitle = (numberOfScanningReceipts === 1 && numberOfRequests === 1) || (numberOfScanningReceipts >= 1 && Number(nonHeldAmount) === 0);
    const shouldShowPendingSubtitle = numberOfPendingRequests === 1 && numberOfRequests === 1;

    const isPayAtEndExpense = isPayAtEndExpenseReport(iouReportID, allTransactions);
    const [archiveReason] = useOnyx(`${ONYXKEYS.COLLECTION.REPORT_ACTIONS}${iouReportID}`, {selector: getArchiveReason});

    const getPendingMessageProps: () => PendingMessageProps = () => {
        if (isPayAtEndExpense) {
            if (!isArchived) {
                return {shouldShow: true, messageIcon: Expensicons.Hourglass, messageDescription: translate('iou.bookingPending')};
            }
            if (isArchived && archiveReason === CONST.REPORT.ARCHIVE_REASON.BOOKING_END_DATE_HAS_PASSED) {
                return {
                    shouldShow: true,
                    messageIcon: Expensicons.Box,
                    messageDescription: translate('iou.bookingArchived'),
                };
            }
        }
        if (shouldShowScanningSubtitle) {
            return {shouldShow: true, messageIcon: Expensicons.ReceiptScan, messageDescription: translate('iou.receiptScanInProgress')};
        }
        if (shouldShowPendingSubtitle) {
            return {shouldShow: true, messageIcon: Expensicons.CreditCardHourglass, messageDescription: translate('iou.transactionPending')};
        }
        if (shouldShowBrokenConnectionViolation) {
            return {shouldShow: true, messageIcon: Expensicons.Hourglass, messageDescription: translate('violations.brokenConnection530Error')};
        }
        if (showRTERViolationMessage) {
            return {shouldShow: true, messageIcon: Expensicons.Hourglass, messageDescription: translate('iou.pendingMatchWithCreditCard')};
        }
        return {shouldShow: false};
    };

    const pendingMessageProps = getPendingMessageProps();

    const {supportText} = useMemo(() => {
        if (formattedMerchant && formattedMerchant !== CONST.TRANSACTION.DEFAULT_MERCHANT && formattedMerchant !== CONST.TRANSACTION.PARTIAL_TRANSACTION_MERCHANT) {
            return {supportText: truncate(formattedMerchant, {length: CONST.REQUEST_PREVIEW.MAX_LENGTH})};
        }
        if (formattedDescription ?? moneyRequestComment) {
            return {supportText: truncate(StringUtils.lineBreaksToSpaces(formattedDescription ?? moneyRequestComment), {length: CONST.REQUEST_PREVIEW.MAX_LENGTH})};
        }

        if (numberOfRequests === 1) {
            return {
                supportText: '',
            };
        }
        return {
            supportText: translate('iou.expenseCount', {
                scanningReceipts: numberOfScanningReceipts,
                pendingReceipts: numberOfPendingRequests,
                count: numberOfRequests,
            }),
        };
    }, [formattedMerchant, formattedDescription, moneyRequestComment, translate, numberOfRequests, numberOfScanningReceipts, numberOfPendingRequests]);

    /*
     * Manual export
     */
    const connectedIntegration = getConnectedIntegration(policy);

    const shouldShowExportIntegrationButton = !shouldShowPayButton && !shouldShowSubmitButton && connectedIntegration && isAdmin && canBeExported(iouReport);

    useEffect(() => {
        if (!isPaidAnimationRunning || isApprovedAnimationRunning) {
            return;
        }

        previewMessageOpacity.set(
            withTiming(0.75, {duration: CONST.ANIMATION_PAID_DURATION / 2}, () => {
                previewMessageOpacity.set(withTiming(1, {duration: CONST.ANIMATION_PAID_DURATION / 2}));
            }),
        );
        // We only want to animate the text when the text changes
        // eslint-disable-next-line react-compiler/react-compiler, react-hooks/exhaustive-deps
    }, [previewMessage, previewMessageOpacity]);

    useEffect(() => {
        if (!iouSettled) {
            return;
        }

        checkMarkScale.set(isPaidAnimationRunning ? withDelay(CONST.ANIMATION_PAID_CHECKMARK_DELAY, withSpring(1, {duration: CONST.ANIMATION_PAID_DURATION})) : 1);
    }, [isPaidAnimationRunning, iouSettled, checkMarkScale]);

    useEffect(() => {
        if (!isApproved) {
            return;
        }

        thumbsUpScale.set(isApprovedAnimationRunning ? withDelay(CONST.ANIMATION_THUMBSUP_DELAY, withSpring(1, {duration: CONST.ANIMATION_THUMBSUP_DURATION})) : 1);
    }, [isApproved, isApprovedAnimationRunning, thumbsUpScale]);

    const openReportFromPreview = useCallback(() => {
        if (!iouReportID) {
            return;
        }
        Performance.markStart(CONST.TIMING.OPEN_REPORT_FROM_PREVIEW);
        Timing.start(CONST.TIMING.OPEN_REPORT_FROM_PREVIEW);
        Navigation.navigate(ROUTES.REPORT_WITH_ID.getRoute(iouReportID));
    }, [iouReportID]);

    return (
        <OfflineWithFeedback
            pendingAction={iouReport?.pendingFields?.preview}
            shouldDisableOpacity={!!(action.pendingAction ?? action.isOptimisticAction)}
            needsOffscreenAlphaCompositing
        >
            <View style={[styles.chatItemMessage, containerStyles]}>
                <PressableWithoutFeedback
                    onPress={openReportFromPreview}
                    onPressIn={() => canUseTouchScreen() && ControlSelection.block()}
                    onPressOut={() => ControlSelection.unblock()}
                    onLongPress={(event) => showContextMenuForReport(event, contextMenuAnchor, chatReportID, action, checkIfContextMenuActive)}
                    shouldUseHapticsOnLongPress
                    style={[styles.flexRow, styles.justifyContentBetween, styles.reportPreviewBox]}
                    role="button"
                    accessibilityLabel={translate('iou.viewDetails')}
                >
                    <View style={[styles.reportPreviewBox, isHovered || isScanning || isWhisper ? styles.reportPreviewBoxHoverBorder : undefined]}>
                        {lastThreeReceipts.length > 0 && (
                            <ReportActionItemImages
                                images={lastThreeReceipts}
                                total={allTransactions.length}
                                size={CONST.RECEIPT.MAX_REPORT_PREVIEW_RECEIPTS}
                            />
                        )}
                        <View style={[styles.expenseAndReportPreviewBoxBody, hasReceipts ? styles.mtn1 : {}]}>
                            <View style={shouldShowSettlementButton ? {} : styles.expenseAndReportPreviewTextButtonContainer}>
                                <View style={styles.expenseAndReportPreviewTextContainer}>
                                    <View style={styles.flexRow}>
                                        <Animated.View style={[styles.flex1, styles.flexRow, styles.alignItemsCenter, previewMessageStyle]}>
                                            <Text
                                                style={[styles.textLabelSupporting, styles.lh20]}
                                                testID="reportPreview-previewMessage"
                                            >
                                                {previewMessage}
                                            </Text>
                                        </Animated.View>
                                        {shouldShowRBR && (
                                            <Icon
                                                src={Expensicons.DotIndicator}
                                                fill={theme.danger}
                                            />
                                        )}
                                        {!shouldShowRBR && shouldPromptUserToAddBankAccount && (
                                            <Icon
                                                src={Expensicons.DotIndicator}
                                                fill={theme.success}
                                            />
                                        )}
                                    </View>
                                    <View style={styles.reportPreviewAmountSubtitleContainer}>
                                        <View style={styles.flexRow}>
                                            <View style={[styles.flex1, styles.flexRow, styles.alignItemsCenter]}>
                                                <Text style={styles.textHeadlineH1}>{getDisplayAmount()}</Text>
                                                {iouSettled && (
                                                    <Animated.View style={[styles.defaultCheckmarkWrapper, {transform: [{scale: checkMarkScale}]}]}>
                                                        <Icon
                                                            src={Expensicons.Checkmark}
                                                            fill={theme.iconSuccessFill}
                                                        />
                                                    </Animated.View>
                                                )}
                                                {isApproved && (
                                                    <Animated.View style={thumbsUpStyle}>
                                                        <Icon
                                                            src={Expensicons.ThumbsUp}
                                                            fill={theme.icon}
                                                        />
                                                    </Animated.View>
                                                )}
                                            </View>
                                        </View>
                                        {shouldShowSubtitle && !!supportText && (
                                            <View style={styles.flexRow}>
                                                <View style={[styles.flex1, styles.flexRow, styles.alignItemsCenter]}>
                                                    <Text style={[styles.textLabelSupporting, styles.textNormal, styles.lh20]}>{supportText}</Text>
                                                </View>
                                            </View>
                                        )}
                                        {pendingMessageProps.shouldShow && (
                                            <View style={[styles.flex1, styles.flexRow, styles.alignItemsCenter, styles.mt2]}>
                                                <Icon
                                                    src={pendingMessageProps.messageIcon}
                                                    height={variables.iconSizeExtraSmall}
                                                    width={variables.iconSizeExtraSmall}
                                                    fill={theme.icon}
                                                />
                                                <Text style={[styles.textMicroSupporting, styles.ml1, styles.amountSplitPadding]}>{pendingMessageProps.messageDescription}</Text>
                                            </View>
                                        )}
                                    </View>
                                </View>
                                {shouldShowSettlementButton && (
                                    <AnimatedSettlementButton
                                        shouldUseSuccessStyle={!hasHeldExpenses}
                                        onlyShowPayElsewhere={onlyShowPayElsewhere}
                                        isPaidAnimationRunning={isPaidAnimationRunning}
                                        isApprovedAnimationRunning={isApprovedAnimationRunning}
                                        canIOUBePaid={canIOUBePaidAndApproved || isPaidAnimationRunning}
                                        onAnimationFinish={stopAnimation}
                                        formattedAmount={getSettlementAmount() ?? ''}
                                        currency={iouReport?.currency}
                                        policyID={policyID}
                                        chatReportID={chatReportID}
                                        iouReport={iouReport}
                                        onPress={confirmPayment}
                                        onPaymentOptionsShow={onPaymentOptionsShow}
                                        onPaymentOptionsHide={onPaymentOptionsHide}
                                        confirmApproval={confirmApproval}
                                        enablePaymentsRoute={ROUTES.ENABLE_PAYMENTS}
                                        addBankAccountRoute={bankAccountRoute}
                                        shouldHidePaymentOptions={!shouldShowPayButton}
                                        shouldShowApproveButton={shouldShowApproveButton}
                                        shouldDisableApproveButton={shouldDisableApproveButton}
                                        kycWallAnchorAlignment={{
                                            horizontal: CONST.MODAL.ANCHOR_ORIGIN_HORIZONTAL.LEFT,
                                            vertical: CONST.MODAL.ANCHOR_ORIGIN_VERTICAL.BOTTOM,
                                        }}
                                        paymentMethodDropdownAnchorAlignment={{
                                            horizontal: CONST.MODAL.ANCHOR_ORIGIN_HORIZONTAL.RIGHT,
                                            vertical: CONST.MODAL.ANCHOR_ORIGIN_VERTICAL.BOTTOM,
                                        }}
                                        isDisabled={isOffline && !canAllowSettlement}
                                        isLoading={!isOffline && !canAllowSettlement}
                                    />
                                )}
                                {!!shouldShowExportIntegrationButton && !shouldShowSettlementButton && (
                                    <ExportWithDropdownMenu
                                        policy={policy}
                                        report={iouReport}
                                        connectionName={connectedIntegration}
                                        wrapperStyle={styles.flexReset}
                                        dropdownAnchorAlignment={{
                                            horizontal: CONST.MODAL.ANCHOR_ORIGIN_HORIZONTAL.RIGHT,
                                            vertical: CONST.MODAL.ANCHOR_ORIGIN_VERTICAL.BOTTOM,
                                        }}
                                    />
                                )}
                                {shouldShowSubmitButton && (
                                    <Button
                                        success={isWaitingForSubmissionFromCurrentUser}
                                        text={translate('common.submit')}
                                        onPress={() => iouReport && submitReport(iouReport)}
                                        isDisabled={shouldDisableSubmitButton}
                                    />
                                )}
                            </View>
                        </View>
                    </View>
                </PressableWithoutFeedback>
            </View>
            <DelegateNoAccessModal
                isNoDelegateAccessMenuVisible={isNoDelegateAccessMenuVisible}
                onClose={() => setIsNoDelegateAccessMenuVisible(false)}
            />

            {isHoldMenuVisible && !!iouReport && requestType !== undefined && (
                <ProcessMoneyReportHoldMenu
                    nonHeldAmount={!hasOnlyHeldExpenses && hasValidNonHeldAmount ? nonHeldAmount : undefined}
                    requestType={requestType}
                    fullAmount={fullAmount}
                    onClose={() => setIsHoldMenuVisible(false)}
                    isVisible={isHoldMenuVisible}
                    paymentType={paymentType}
                    chatReport={chatReport}
                    moneyRequestReport={iouReport}
                    transactionCount={numberOfRequests}
                    startAnimation={() => {
                        if (requestType === CONST.IOU.REPORT_ACTION_TYPE.APPROVE) {
                            startApprovedAnimation();
                        } else {
                            startAnimation();
                        }
                    }}
                />
            )}
        </OfflineWithFeedback>
    );
}

ReportPreview.displayName = 'ReportPreview';

export default ReportPreview;<|MERGE_RESOLUTION|>--- conflicted
+++ resolved
@@ -379,11 +379,7 @@
         if (isPolicyExpenseChat) {
             payerOrApproverName = getPolicyName(chatReport, undefined, policy);
         } else if (isInvoiceRoom) {
-<<<<<<< HEAD
-            payerOrApproverName = ReportUtils.getInvoicePayerName(chatReport, invoiceReceiverPolicy, invoiceReceiverPersonalDetail);
-=======
-            payerOrApproverName = getInvoicePayerName(chatReport, invoiceReceiverPolicy);
->>>>>>> 7b9e55ed
+            payerOrApproverName = getInvoicePayerName(chatReport, invoiceReceiverPolicy, invoiceReceiverPersonalDetail);
         } else {
             payerOrApproverName = getDisplayNameForParticipant(managerID, true);
         }

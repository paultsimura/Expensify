import truncate from 'lodash/truncate';
import React, {useCallback, useEffect, useMemo, useState} from 'react';
import type {StyleProp, ViewStyle} from 'react-native';
import {View} from 'react-native';
import {useOnyx} from 'react-native-onyx';
import Animated, {useAnimatedStyle, useSharedValue, withDelay, withSpring, withTiming} from 'react-native-reanimated';
import Button from '@components/Button';
import DelegateNoAccessModal from '@components/DelegateNoAccessModal';
import Icon from '@components/Icon';
import * as Expensicons from '@components/Icon/Expensicons';
import OfflineWithFeedback from '@components/OfflineWithFeedback';
import PressableWithoutFeedback from '@components/Pressable/PressableWithoutFeedback';
import ProcessMoneyReportHoldMenu from '@components/ProcessMoneyReportHoldMenu';
import type {ActionHandledType} from '@components/ProcessMoneyReportHoldMenu';
import AnimatedSettlementButton from '@components/SettlementButton/AnimatedSettlementButton';
import {showContextMenuForReport} from '@components/ShowContextMenuContext';
import Text from '@components/Text';
import useDelegateUserDetails from '@hooks/useDelegateUserDetails';
import useLocalize from '@hooks/useLocalize';
import useNetwork from '@hooks/useNetwork';
import usePolicy from '@hooks/usePolicy';
import useTheme from '@hooks/useTheme';
import useThemeStyles from '@hooks/useThemeStyles';
import ControlSelection from '@libs/ControlSelection';
import {convertToDisplayString} from '@libs/CurrencyUtils';
import {canUseTouchScreen} from '@libs/DeviceCapabilities';
import HapticFeedback from '@libs/HapticFeedback';
import Navigation from '@libs/Navigation/Navigation';
import Performance from '@libs/Performance';
import {getConnectedIntegration} from '@libs/PolicyUtils';
import {getThumbnailAndImageURIs} from '@libs/ReceiptUtils';
import {getReportActionText} from '@libs/ReportActionsUtils';
import {
    areAllRequestsBeingSmartScanned as areAllRequestsBeingSmartScannedReportUtils,
    canBeExported,
    getArchiveReason,
    getBankAccountRoute,
    getDisplayNameForParticipant,
    getInvoicePayerName,
    getMoneyRequestSpendBreakdown,
    getNonHeldAndFullAmount,
    getPolicyName,
    getTransactionsWithReceipts,
    hasActionsWithErrors,
    hasHeldExpenses as hasHeldExpensesReportUtils,
    hasMissingInvoiceBankAccount,
    hasMissingPaymentMethod,
    hasMissingSmartscanFields as hasMissingSmartscanFieldsReportUtils,
    hasNonReimbursableTransactions as hasNonReimbursableTransactionsReportUtils,
    hasNoticeTypeViolations,
    hasOnlyHeldExpenses as hasOnlyHeldExpensesReportUtils,
    hasOnlyTransactionsWithPendingRoutes as hasOnlyTransactionsWithPendingRoutesReportUtils,
    hasReportViolations,
    hasUpdatedTotal,
    hasViolations,
    hasWarningTypeViolations,
    isAllowedToApproveExpenseReport,
    isAllowedToSubmitDraftExpenseReport,
    isArchivedReportWithID,
    isInvoiceReport as isInvoiceReportUtils,
    isInvoiceRoom as isInvoiceRoomReportUtils,
    isPayAtEndExpenseReport,
    isPolicyExpenseChat as isPolicyExpenseChatReportUtils,
    isReportApproved,
    isReportOwner,
    isSettled,
    isTripRoom as isTripRoomReportUtils,
    reportTransactionsSelector,
} from '@libs/ReportUtils';
import StringUtils from '@libs/StringUtils';
import {
    getDescription,
    getMerchant,
    getTransactionViolations,
    hasPendingUI,
    isCardTransaction,
    isPartialMerchant,
    isPending,
    isReceiptBeingScanned,
    shouldShowBrokenConnectionViolation as shouldShowBrokenConnectionViolationTransactionUtils,
} from '@libs/TransactionUtils';
import type {ContextMenuAnchor} from '@pages/home/report/ContextMenu/ReportActionContextMenu';
import variables from '@styles/variables';
import {approveMoneyRequest, canApproveIOU, canIOUBePaid as canIOUBePaidIOUActions, canSubmitReport, payInvoice, payMoneyRequest, submitReport} from '@userActions/IOU';
import Timing from '@userActions/Timing';
import CONST from '@src/CONST';
import type {TranslationPaths} from '@src/languages/types';
import ONYXKEYS from '@src/ONYXKEYS';
import ROUTES from '@src/ROUTES';
import type {ReportAction} from '@src/types/onyx';
import type {PaymentMethodType} from '@src/types/onyx/OriginalMessage';
import ExportWithDropdownMenu from './ExportWithDropdownMenu';
import type {PendingMessageProps} from './MoneyRequestPreview/types';
import ReportActionItemImages from './ReportActionItemImages';

type ReportPreviewProps = {
    /** All the data of the action */
    action: ReportAction;

    /** The associated chatReport */
    chatReportID: string | undefined;

    /** The active IOUReport, used for Onyx subscription */
    iouReportID: string | undefined;

    /** The report's policyID, used for Onyx subscription */
    policyID: string | undefined;

    /** Extra styles to pass to View wrapper */
    containerStyles?: StyleProp<ViewStyle>;

    /** Popover context menu anchor, used for showing context menu */
    contextMenuAnchor?: ContextMenuAnchor;

    /** Callback for updating context menu active state, used for showing context menu */
    checkIfContextMenuActive?: () => void;

    /** Callback when the payment options popover is shown */
    onPaymentOptionsShow?: () => void;

    /** Callback when the payment options popover is closed */
    onPaymentOptionsHide?: () => void;

    /** Whether a message is a whisper */
    isWhisper?: boolean;

    /** Whether the corresponding report action item is hovered */
    isHovered?: boolean;
};

function ReportPreview({
    iouReportID,
    policyID,
    chatReportID,
    action,
    containerStyles,
    contextMenuAnchor,
    isHovered = false,
    isWhisper = false,
    checkIfContextMenuActive = () => {},
    onPaymentOptionsShow,
    onPaymentOptionsHide,
}: ReportPreviewProps) {
    const policy = usePolicy(policyID);
    const [chatReport] = useOnyx(`${ONYXKEYS.COLLECTION.REPORT}${chatReportID}`);
    const [iouReport] = useOnyx(`${ONYXKEYS.COLLECTION.REPORT}${iouReportID}`);
    const [transactions] = useOnyx(ONYXKEYS.COLLECTION.TRANSACTION, {
        selector: (_transactions) => reportTransactionsSelector(_transactions, iouReportID),
    });
    const [transactionViolations] = useOnyx(ONYXKEYS.COLLECTION.TRANSACTION_VIOLATIONS);
    const [userWallet] = useOnyx(ONYXKEYS.USER_WALLET);
    const [invoiceReceiverPolicy] = useOnyx(
        `${ONYXKEYS.COLLECTION.POLICY}${chatReport?.invoiceReceiver && 'policyID' in chatReport.invoiceReceiver ? chatReport.invoiceReceiver.policyID : CONST.DEFAULT_NUMBER_ID}`,
    );
    const [invoiceReceiverPersonalDetail] = useOnyx(ONYXKEYS.PERSONAL_DETAILS_LIST, {
        selector: (personalDetails) =>
            personalDetails?.[chatReport?.invoiceReceiver && 'accountID' in chatReport.invoiceReceiver ? chatReport.invoiceReceiver.accountID : CONST.DEFAULT_NUMBER_ID],
    });
    const theme = useTheme();
    const styles = useThemeStyles();
    const {translate} = useLocalize();
    const {isOffline} = useNetwork();

    const {hasMissingSmartscanFields, areAllRequestsBeingSmartScanned, hasOnlyTransactionsWithPendingRoutes, hasNonReimbursableTransactions} = useMemo(
        () => ({
            hasMissingSmartscanFields: hasMissingSmartscanFieldsReportUtils(iouReportID),
            areAllRequestsBeingSmartScanned: areAllRequestsBeingSmartScannedReportUtils(iouReportID, action),
            hasOnlyTransactionsWithPendingRoutes: hasOnlyTransactionsWithPendingRoutesReportUtils(iouReportID),
            hasNonReimbursableTransactions: hasNonReimbursableTransactionsReportUtils(iouReportID),
        }),
        // When transactions get updated these status may have changed, so that is a case where we also want to run this.
        // eslint-disable-next-line react-compiler/react-compiler, react-hooks/exhaustive-deps
        [transactions, iouReportID, action],
    );

    const [isPaidAnimationRunning, setIsPaidAnimationRunning] = useState(false);
    const [isApprovedAnimationRunning, setIsApprovedAnimationRunning] = useState(false);
    const [isHoldMenuVisible, setIsHoldMenuVisible] = useState(false);
    const [requestType, setRequestType] = useState<ActionHandledType>();
    const [paymentType, setPaymentType] = useState<PaymentMethodType>();

    const getCanIOUBePaid = useCallback(
        (onlyShowPayElsewhere = false, shouldCheckApprovedState = true) =>
            canIOUBePaidIOUActions(iouReport, chatReport, policy, transactions, onlyShowPayElsewhere, undefined, undefined, shouldCheckApprovedState),
        [iouReport, chatReport, policy, transactions],
    );

    const canIOUBePaid = useMemo(() => getCanIOUBePaid(), [getCanIOUBePaid]);
    const canIOUBePaidAndApproved = useMemo(() => getCanIOUBePaid(false, false), [getCanIOUBePaid]);
    const onlyShowPayElsewhere = useMemo(() => !canIOUBePaid && getCanIOUBePaid(true), [canIOUBePaid, getCanIOUBePaid]);
    const shouldShowPayButton = isPaidAnimationRunning || canIOUBePaid || onlyShowPayElsewhere;
    const shouldShowApproveButton = useMemo(() => canApproveIOU(iouReport, policy), [iouReport, policy]) || isApprovedAnimationRunning;

    const shouldDisableApproveButton = shouldShowApproveButton && !isAllowedToApproveExpenseReport(iouReport);

    const {nonHeldAmount, fullAmount, hasValidNonHeldAmount} = getNonHeldAndFullAmount(iouReport, shouldShowPayButton);
    const hasOnlyHeldExpenses = hasOnlyHeldExpensesReportUtils(iouReport?.reportID);

    const managerID = iouReport?.managerID ?? action.childManagerAccountID ?? CONST.DEFAULT_NUMBER_ID;
    const {totalDisplaySpend, reimbursableSpend} = getMoneyRequestSpendBreakdown(iouReport);

    const iouSettled = isSettled(iouReportID) || action?.childStatusNum === CONST.REPORT.STATUS_NUM.REIMBURSED;
    const previewMessageOpacity = useSharedValue(1);
    const previewMessageStyle = useAnimatedStyle(() => ({
        opacity: previewMessageOpacity.get(),
    }));
    const checkMarkScale = useSharedValue(iouSettled ? 1 : 0);

    const isApproved = isReportApproved({report: iouReport, parentReportAction: action});
    const thumbsUpScale = useSharedValue(isApproved ? 1 : 0);
    const thumbsUpStyle = useAnimatedStyle(() => ({
        ...styles.defaultCheckmarkWrapper,
        transform: [{scale: thumbsUpScale.get()}],
    }));

    const moneyRequestComment = action?.childLastMoneyRequestComment ?? '';
    const isPolicyExpenseChat = isPolicyExpenseChatReportUtils(chatReport);
    const isInvoiceRoom = isInvoiceRoomReportUtils(chatReport);
    const isTripRoom = isTripRoomReportUtils(chatReport);

    const canAllowSettlement = hasUpdatedTotal(iouReport, policy);
    const numberOfRequests = transactions?.length ?? 0;
    const transactionsWithReceipts = getTransactionsWithReceipts(iouReportID);
    const numberOfScanningReceipts = transactionsWithReceipts.filter((transaction) => isReceiptBeingScanned(transaction)).length;
    const numberOfPendingRequests = transactionsWithReceipts.filter((transaction) => isPending(transaction) && isCardTransaction(transaction)).length;

    const hasReceipts = transactionsWithReceipts.length > 0;
    const isScanning = hasReceipts && areAllRequestsBeingSmartScanned;
    const hasErrors =
        (hasMissingSmartscanFields && !iouSettled) ||
        // eslint-disable-next-line @typescript-eslint/prefer-nullish-coalescing
        hasViolations(iouReportID, transactionViolations, true) ||
        hasNoticeTypeViolations(iouReportID, transactionViolations, true) ||
        hasWarningTypeViolations(iouReportID, transactionViolations, true) ||
        (isReportOwner(iouReport) && hasReportViolations(iouReportID)) ||
        hasActionsWithErrors(iouReportID);
    const lastThreeTransactions = transactions?.slice(-3) ?? [];
    const lastTransaction = transactions?.at(0);
    const lastThreeReceipts = lastThreeTransactions.map((transaction) => ({...getThumbnailAndImageURIs(transaction), transaction}));
    const showRTERViolationMessage = numberOfRequests === 1 && hasPendingUI(lastTransaction, getTransactionViolations(lastTransaction?.transactionID, transactionViolations));
    const transactionIDList = [lastTransaction?.transactionID].filter((transactionID): transactionID is string => transactionID !== undefined);
    const shouldShowBrokenConnectionViolation = numberOfRequests === 1 && shouldShowBrokenConnectionViolationTransactionUtils(transactionIDList, iouReport, policy);
    let formattedMerchant = numberOfRequests === 1 ? getMerchant(lastTransaction) : null;
    const formattedDescription = numberOfRequests === 1 ? getDescription(lastTransaction) : null;

    if (isPartialMerchant(formattedMerchant ?? '')) {
        formattedMerchant = null;
    }

    const isArchived = isArchivedReportWithID(iouReport?.reportID);
    const isAdmin = policy?.role === CONST.POLICY.ROLE.ADMIN;
    const shouldShowSubmitButton = canSubmitReport(iouReport, policy, transactionIDList, transactionViolations);

    const shouldDisableSubmitButton = shouldShowSubmitButton && !isAllowedToSubmitDraftExpenseReport(iouReport);

    // The submit button should be success green colour only if the user is submitter and the policy does not have Scheduled Submit turned on
    const isWaitingForSubmissionFromCurrentUser = useMemo(
        () => chatReport?.isOwnPolicyExpenseChat && !policy?.harvesting?.enabled,
        [chatReport?.isOwnPolicyExpenseChat, policy?.harvesting?.enabled],
    );

    const {isDelegateAccessRestricted} = useDelegateUserDetails();
    const [isNoDelegateAccessMenuVisible, setIsNoDelegateAccessMenuVisible] = useState(false);

    const stopAnimation = useCallback(() => {
        setIsPaidAnimationRunning(false);
        setIsApprovedAnimationRunning(false);
    }, []);
    const startAnimation = useCallback(() => {
        setIsPaidAnimationRunning(true);
        HapticFeedback.longPress();
    }, []);
    const startApprovedAnimation = useCallback(() => {
        setIsApprovedAnimationRunning(true);
        HapticFeedback.longPress();
    }, []);

    const confirmPayment = useCallback(
        (type: PaymentMethodType | undefined, payAsBusiness?: boolean) => {
            if (!type) {
                return;
            }
            setPaymentType(type);
            setRequestType(CONST.IOU.REPORT_ACTION_TYPE.PAY);
            if (isDelegateAccessRestricted) {
                setIsNoDelegateAccessMenuVisible(true);
            } else if (hasHeldExpensesReportUtils(iouReport?.reportID)) {
                setIsHoldMenuVisible(true);
            } else if (chatReport && iouReport) {
                setIsPaidAnimationRunning(true);
                HapticFeedback.longPress();
                if (isInvoiceReportUtils(iouReport)) {
                    payInvoice(type, chatReport, iouReport, payAsBusiness);
                } else {
                    payMoneyRequest(type, chatReport, iouReport);
                }
            }
        },
        [chatReport, iouReport, isDelegateAccessRestricted],
    );

    const confirmApproval = () => {
        setRequestType(CONST.IOU.REPORT_ACTION_TYPE.APPROVE);
        if (isDelegateAccessRestricted) {
            setIsNoDelegateAccessMenuVisible(true);
        } else if (hasHeldExpensesReportUtils(iouReport?.reportID)) {
            setIsHoldMenuVisible(true);
        } else {
            setIsApprovedAnimationRunning(true);
            HapticFeedback.longPress();
            approveMoneyRequest(iouReport, true);
        }
    };

    const getSettlementAmount = () => {
        if (hasOnlyHeldExpenses) {
            return '';
        }

        // We shouldn't display the nonHeldAmount as the default option if it's not valid since we cannot pay partially in this case
        if (hasHeldExpensesReportUtils(iouReport?.reportID) && canAllowSettlement && hasValidNonHeldAmount) {
            return nonHeldAmount;
        }

        return convertToDisplayString(reimbursableSpend, iouReport?.currency);
    };

    const getDisplayAmount = (): string => {
        if (totalDisplaySpend) {
            return convertToDisplayString(totalDisplaySpend, iouReport?.currency);
        }
        if (isScanning) {
            return translate('iou.receiptScanning', {count: numberOfScanningReceipts});
        }
        if (hasOnlyTransactionsWithPendingRoutes) {
            return translate('iou.fieldPending');
        }

        // If iouReport is not available, get amount from the action message (Ex: "Domain20821's Workspace owes $33.00" or "paid ₫60" or "paid -₫60 elsewhere")
        let displayAmount = '';
        const actionMessage = getReportActionText(action);
        const splits = actionMessage.split(' ');

        splits.forEach((split) => {
            if (!/\d/.test(split)) {
                return;
            }

            displayAmount = split;
        });

        return displayAmount;
    };

    // We're using this function to check if the parsed result of getDisplayAmount equals
    // to 0 in order to hide the subtitle (merchant / description) when the expense
    // is removed from OD report and display amount changes to 0 (any currency)
    function isDisplayAmountZero(displayAmount: string) {
        if (!displayAmount || displayAmount === '') {
            return false;
        }
        const numericPart = displayAmount.replace(/[^\d.-]/g, '');
        const amount = parseFloat(numericPart);
        return !Number.isNaN(amount) && amount === 0;
    }

    const previewMessage = useMemo(() => {
        if (isScanning) {
            return translate('common.receipt');
        }

        let payerOrApproverName;
<<<<<<< HEAD
        if (isPolicyExpenseChat) {
            payerOrApproverName = getPolicyName({report: chatReport, policy});
=======
        if (isPolicyExpenseChat || isTripRoom) {
            payerOrApproverName = getPolicyName(chatReport, undefined, policy);
>>>>>>> dbc3de51
        } else if (isInvoiceRoom) {
            payerOrApproverName = getInvoicePayerName(chatReport, invoiceReceiverPolicy, invoiceReceiverPersonalDetail);
        } else {
            payerOrApproverName = getDisplayNameForParticipant({accountID: managerID, shouldUseShortForm: true});
        }

        if (isApproved) {
            return translate('iou.managerApproved', {manager: payerOrApproverName});
        }
        let paymentVerb: TranslationPaths = 'iou.payerOwes';
        if (iouSettled || iouReport?.isWaitingOnBankAccount) {
            paymentVerb = 'iou.payerPaid';
        } else if (hasNonReimbursableTransactions) {
            paymentVerb = 'iou.payerSpent';
            payerOrApproverName = getDisplayNameForParticipant({accountID: chatReport?.ownerAccountID, shouldUseShortForm: true});
        }
        return translate(paymentVerb, {payer: payerOrApproverName});
    }, [
        isScanning,
        isPolicyExpenseChat,
        isTripRoom,
        isInvoiceRoom,
        isApproved,
        iouSettled,
        iouReport?.isWaitingOnBankAccount,
        hasNonReimbursableTransactions,
        translate,
        chatReport,
        policy,
        invoiceReceiverPolicy,
        invoiceReceiverPersonalDetail,
        managerID,
    ]);

    const bankAccountRoute = getBankAccountRoute(chatReport);

    const shouldShowSettlementButton = !shouldShowSubmitButton && (shouldShowPayButton || shouldShowApproveButton) && !showRTERViolationMessage && !shouldShowBrokenConnectionViolation;

    const shouldPromptUserToAddBankAccount = (hasMissingPaymentMethod(userWallet, iouReportID) || hasMissingInvoiceBankAccount(iouReportID)) && !isSettled(iouReportID);
    const shouldShowRBR = hasErrors && !iouSettled;

    /*
     Show subtitle if at least one of the expenses is not being smart scanned, and either:
     - There is more than one expense – in this case, the "X expenses, Y scanning" subtitle is shown;
     - There is only one expense, it has a receipt and is not being smart scanned – in this case, the expense merchant or description is shown;

     * There is an edge case when there is only one distance expense with a pending route and amount = 0.
       In this case, we don't want to show the merchant or description because it says: "Pending route...", which is already displayed in the amount field.
     */
    const shouldShowSingleRequestMerchantOrDescription =
        numberOfRequests === 1 && (!!formattedMerchant || !!formattedDescription) && !(hasOnlyTransactionsWithPendingRoutes && !totalDisplaySpend);
    const shouldShowSubtitle = !isScanning && (shouldShowSingleRequestMerchantOrDescription || numberOfRequests > 1) && !isDisplayAmountZero(getDisplayAmount());
    const shouldShowScanningSubtitle = (numberOfScanningReceipts === 1 && numberOfRequests === 1) || (numberOfScanningReceipts >= 1 && Number(nonHeldAmount) === 0);
    const shouldShowPendingSubtitle = numberOfPendingRequests === 1 && numberOfRequests === 1;

    const isPayAtEndExpense = isPayAtEndExpenseReport(iouReportID, transactions);
    const [archiveReason] = useOnyx(`${ONYXKEYS.COLLECTION.REPORT_ACTIONS}${iouReportID}`, {selector: getArchiveReason});

    const getPendingMessageProps: () => PendingMessageProps = () => {
        if (isPayAtEndExpense) {
            if (!isArchived) {
                return {shouldShow: true, messageIcon: Expensicons.Hourglass, messageDescription: translate('iou.bookingPending')};
            }
            if (isArchived && archiveReason === CONST.REPORT.ARCHIVE_REASON.BOOKING_END_DATE_HAS_PASSED) {
                return {
                    shouldShow: true,
                    messageIcon: Expensicons.Box,
                    messageDescription: translate('iou.bookingArchived'),
                };
            }
        }
        if (shouldShowScanningSubtitle) {
            return {shouldShow: true, messageIcon: Expensicons.ReceiptScan, messageDescription: translate('iou.receiptScanInProgress')};
        }
        if (shouldShowPendingSubtitle) {
            return {shouldShow: true, messageIcon: Expensicons.CreditCardHourglass, messageDescription: translate('iou.transactionPending')};
        }
        if (shouldShowBrokenConnectionViolation) {
            return {shouldShow: true, messageIcon: Expensicons.Hourglass, messageDescription: translate('violations.brokenConnection530Error')};
        }
        if (showRTERViolationMessage) {
            return {shouldShow: true, messageIcon: Expensicons.Hourglass, messageDescription: translate('iou.pendingMatchWithCreditCard')};
        }
        return {shouldShow: false};
    };

    const pendingMessageProps = getPendingMessageProps();

    const {supportText} = useMemo(() => {
        if (formattedMerchant && formattedMerchant !== CONST.TRANSACTION.DEFAULT_MERCHANT && formattedMerchant !== CONST.TRANSACTION.PARTIAL_TRANSACTION_MERCHANT) {
            return {supportText: truncate(formattedMerchant, {length: CONST.REQUEST_PREVIEW.MAX_LENGTH})};
        }
        if (formattedDescription ?? moneyRequestComment) {
            return {supportText: truncate(StringUtils.lineBreaksToSpaces(formattedDescription ?? moneyRequestComment), {length: CONST.REQUEST_PREVIEW.MAX_LENGTH})};
        }

        if (numberOfRequests === 1) {
            return {
                supportText: '',
            };
        }
        return {
            supportText: translate('iou.expenseCount', {
                scanningReceipts: numberOfScanningReceipts,
                pendingReceipts: numberOfPendingRequests,
                count: numberOfRequests,
            }),
        };
    }, [formattedMerchant, formattedDescription, moneyRequestComment, translate, numberOfRequests, numberOfScanningReceipts, numberOfPendingRequests]);

    /*
     * Manual export
     */
    const connectedIntegration = getConnectedIntegration(policy);

    const shouldShowExportIntegrationButton = !shouldShowPayButton && !shouldShowSubmitButton && connectedIntegration && isAdmin && canBeExported(iouReport);

    useEffect(() => {
        if (!isPaidAnimationRunning || isApprovedAnimationRunning) {
            return;
        }

        previewMessageOpacity.set(
            withTiming(0.75, {duration: CONST.ANIMATION_PAID_DURATION / 2}, () => {
                previewMessageOpacity.set(withTiming(1, {duration: CONST.ANIMATION_PAID_DURATION / 2}));
            }),
        );
        // We only want to animate the text when the text changes
        // eslint-disable-next-line react-compiler/react-compiler, react-hooks/exhaustive-deps
    }, [previewMessage, previewMessageOpacity]);

    useEffect(() => {
        if (!iouSettled) {
            return;
        }

        checkMarkScale.set(isPaidAnimationRunning ? withDelay(CONST.ANIMATION_PAID_CHECKMARK_DELAY, withSpring(1, {duration: CONST.ANIMATION_PAID_DURATION})) : 1);
    }, [isPaidAnimationRunning, iouSettled, checkMarkScale]);

    useEffect(() => {
        if (!isApproved) {
            return;
        }

        thumbsUpScale.set(isApprovedAnimationRunning ? withDelay(CONST.ANIMATION_THUMBSUP_DELAY, withSpring(1, {duration: CONST.ANIMATION_THUMBSUP_DURATION})) : 1);
    }, [isApproved, isApprovedAnimationRunning, thumbsUpScale]);

    const openReportFromPreview = useCallback(() => {
        if (!iouReportID) {
            return;
        }
        Performance.markStart(CONST.TIMING.OPEN_REPORT_FROM_PREVIEW);
        Timing.start(CONST.TIMING.OPEN_REPORT_FROM_PREVIEW);
        Navigation.navigate(ROUTES.REPORT_WITH_ID.getRoute(iouReportID));
    }, [iouReportID]);

    return (
        <OfflineWithFeedback
            pendingAction={iouReport?.pendingFields?.preview}
            shouldDisableOpacity={!!(action.pendingAction ?? action.isOptimisticAction)}
            needsOffscreenAlphaCompositing
        >
            <View style={[styles.chatItemMessage, containerStyles]}>
                <PressableWithoutFeedback
                    onPress={openReportFromPreview}
                    onPressIn={() => canUseTouchScreen() && ControlSelection.block()}
                    onPressOut={() => ControlSelection.unblock()}
                    onLongPress={(event) => showContextMenuForReport(event, contextMenuAnchor, chatReportID, action, checkIfContextMenuActive)}
                    shouldUseHapticsOnLongPress
                    style={[styles.flexRow, styles.justifyContentBetween, styles.reportPreviewBox]}
                    role="button"
                    accessibilityLabel={translate('iou.viewDetails')}
                >
                    <View style={[styles.reportPreviewBox, isHovered || isScanning || isWhisper ? styles.reportPreviewBoxHoverBorder : undefined]}>
                        {lastThreeReceipts.length > 0 && (
                            <ReportActionItemImages
                                images={lastThreeReceipts}
                                total={numberOfRequests}
                                size={CONST.RECEIPT.MAX_REPORT_PREVIEW_RECEIPTS}
                            />
                        )}
                        <View style={[styles.expenseAndReportPreviewBoxBody, hasReceipts ? styles.mtn1 : {}]}>
                            <View style={shouldShowSettlementButton ? {} : styles.expenseAndReportPreviewTextButtonContainer}>
                                <View style={styles.expenseAndReportPreviewTextContainer}>
                                    <View style={styles.flexRow}>
                                        <Animated.View style={[styles.flex1, styles.flexRow, styles.alignItemsCenter, previewMessageStyle]}>
                                            <Text
                                                style={[styles.textLabelSupporting, styles.lh20]}
                                                testID="reportPreview-previewMessage"
                                            >
                                                {previewMessage}
                                            </Text>
                                        </Animated.View>
                                        {shouldShowRBR && (
                                            <Icon
                                                src={Expensicons.DotIndicator}
                                                fill={theme.danger}
                                            />
                                        )}
                                        {!shouldShowRBR && shouldPromptUserToAddBankAccount && (
                                            <Icon
                                                src={Expensicons.DotIndicator}
                                                fill={theme.success}
                                            />
                                        )}
                                    </View>
                                    <View style={styles.reportPreviewAmountSubtitleContainer}>
                                        <View style={styles.flexRow}>
                                            <View style={[styles.flex1, styles.flexRow, styles.alignItemsCenter]}>
                                                <Text style={styles.textHeadlineH1}>{getDisplayAmount()}</Text>
                                                {iouSettled && (
                                                    <Animated.View style={[styles.defaultCheckmarkWrapper, {transform: [{scale: checkMarkScale}]}]}>
                                                        <Icon
                                                            src={Expensicons.Checkmark}
                                                            fill={theme.iconSuccessFill}
                                                        />
                                                    </Animated.View>
                                                )}
                                                {isApproved && (
                                                    <Animated.View style={thumbsUpStyle}>
                                                        <Icon
                                                            src={Expensicons.ThumbsUp}
                                                            fill={theme.icon}
                                                        />
                                                    </Animated.View>
                                                )}
                                            </View>
                                        </View>
                                        {shouldShowSubtitle && !!supportText && (
                                            <View style={styles.flexRow}>
                                                <View style={[styles.flex1, styles.flexRow, styles.alignItemsCenter]}>
                                                    <Text style={[styles.textLabelSupporting, styles.textNormal, styles.lh20]}>{supportText}</Text>
                                                </View>
                                            </View>
                                        )}
                                        {pendingMessageProps.shouldShow && (
                                            <View style={[styles.flex1, styles.flexRow, styles.alignItemsCenter, styles.mt2]}>
                                                <Icon
                                                    src={pendingMessageProps.messageIcon}
                                                    height={variables.iconSizeExtraSmall}
                                                    width={variables.iconSizeExtraSmall}
                                                    fill={theme.icon}
                                                />
                                                <Text style={[styles.textMicroSupporting, styles.ml1, styles.amountSplitPadding]}>{pendingMessageProps.messageDescription}</Text>
                                            </View>
                                        )}
                                    </View>
                                </View>
                                {shouldShowSettlementButton && (
                                    <AnimatedSettlementButton
                                        onlyShowPayElsewhere={onlyShowPayElsewhere}
                                        isPaidAnimationRunning={isPaidAnimationRunning}
                                        isApprovedAnimationRunning={isApprovedAnimationRunning}
                                        canIOUBePaid={canIOUBePaidAndApproved || isPaidAnimationRunning}
                                        onAnimationFinish={stopAnimation}
                                        formattedAmount={getSettlementAmount() ?? ''}
                                        currency={iouReport?.currency}
                                        policyID={policyID}
                                        chatReportID={chatReportID}
                                        iouReport={iouReport}
                                        onPress={confirmPayment}
                                        onPaymentOptionsShow={onPaymentOptionsShow}
                                        onPaymentOptionsHide={onPaymentOptionsHide}
                                        confirmApproval={confirmApproval}
                                        enablePaymentsRoute={ROUTES.ENABLE_PAYMENTS}
                                        addBankAccountRoute={bankAccountRoute}
                                        shouldHidePaymentOptions={!shouldShowPayButton}
                                        shouldShowApproveButton={shouldShowApproveButton}
                                        shouldDisableApproveButton={shouldDisableApproveButton}
                                        kycWallAnchorAlignment={{
                                            horizontal: CONST.MODAL.ANCHOR_ORIGIN_HORIZONTAL.LEFT,
                                            vertical: CONST.MODAL.ANCHOR_ORIGIN_VERTICAL.BOTTOM,
                                        }}
                                        paymentMethodDropdownAnchorAlignment={{
                                            horizontal: CONST.MODAL.ANCHOR_ORIGIN_HORIZONTAL.RIGHT,
                                            vertical: CONST.MODAL.ANCHOR_ORIGIN_VERTICAL.BOTTOM,
                                        }}
                                        isDisabled={isOffline && !canAllowSettlement}
                                        isLoading={!isOffline && !canAllowSettlement}
                                    />
                                )}
                                {!!shouldShowExportIntegrationButton && !shouldShowSettlementButton && (
                                    <ExportWithDropdownMenu
                                        policy={policy}
                                        report={iouReport}
                                        connectionName={connectedIntegration}
                                        wrapperStyle={styles.flexReset}
                                        dropdownAnchorAlignment={{
                                            horizontal: CONST.MODAL.ANCHOR_ORIGIN_HORIZONTAL.RIGHT,
                                            vertical: CONST.MODAL.ANCHOR_ORIGIN_VERTICAL.BOTTOM,
                                        }}
                                    />
                                )}
                                {shouldShowSubmitButton && (
                                    <Button
                                        success={isWaitingForSubmissionFromCurrentUser}
                                        text={translate('common.submit')}
                                        onPress={() => iouReport && submitReport(iouReport)}
                                        isDisabled={shouldDisableSubmitButton}
                                    />
                                )}
                            </View>
                        </View>
                    </View>
                </PressableWithoutFeedback>
            </View>
            <DelegateNoAccessModal
                isNoDelegateAccessMenuVisible={isNoDelegateAccessMenuVisible}
                onClose={() => setIsNoDelegateAccessMenuVisible(false)}
            />

            {isHoldMenuVisible && !!iouReport && requestType !== undefined && (
                <ProcessMoneyReportHoldMenu
                    nonHeldAmount={!hasOnlyHeldExpenses && hasValidNonHeldAmount ? nonHeldAmount : undefined}
                    requestType={requestType}
                    fullAmount={fullAmount}
                    onClose={() => setIsHoldMenuVisible(false)}
                    isVisible={isHoldMenuVisible}
                    paymentType={paymentType}
                    chatReport={chatReport}
                    moneyRequestReport={iouReport}
                    transactionCount={numberOfRequests}
                    startAnimation={() => {
                        if (requestType === CONST.IOU.REPORT_ACTION_TYPE.APPROVE) {
                            startApprovedAnimation();
                        } else {
                            startAnimation();
                        }
                    }}
                />
            )}
        </OfflineWithFeedback>
    );
}

ReportPreview.displayName = 'ReportPreview';

export default ReportPreview;<|MERGE_RESOLUTION|>--- conflicted
+++ resolved
@@ -370,13 +370,8 @@
         }
 
         let payerOrApproverName;
-<<<<<<< HEAD
-        if (isPolicyExpenseChat) {
+        if (isPolicyExpenseChat || isTripRoom) {
             payerOrApproverName = getPolicyName({report: chatReport, policy});
-=======
-        if (isPolicyExpenseChat || isTripRoom) {
-            payerOrApproverName = getPolicyName(chatReport, undefined, policy);
->>>>>>> dbc3de51
         } else if (isInvoiceRoom) {
             payerOrApproverName = getInvoicePayerName(chatReport, invoiceReceiverPolicy, invoiceReceiverPersonalDetail);
         } else {

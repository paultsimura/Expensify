import truncate from 'lodash/truncate';
import React, {useCallback, useEffect, useMemo, useState} from 'react';
import type {StyleProp, ViewStyle} from 'react-native';
import {View} from 'react-native';
import {useOnyx} from 'react-native-onyx';
import Animated, {useAnimatedStyle, useSharedValue, withDelay, withSpring, withTiming} from 'react-native-reanimated';
import Button from '@components/Button';
import DelegateNoAccessModal from '@components/DelegateNoAccessModal';
import Icon from '@components/Icon';
import * as Expensicons from '@components/Icon/Expensicons';
import OfflineWithFeedback from '@components/OfflineWithFeedback';
import PressableWithoutFeedback from '@components/Pressable/PressableWithoutFeedback';
import ProcessMoneyReportHoldMenu from '@components/ProcessMoneyReportHoldMenu';
import type {ActionHandledType} from '@components/ProcessMoneyReportHoldMenu';
import AnimatedSettlementButton from '@components/SettlementButton/AnimatedSettlementButton';
import {showContextMenuForReport} from '@components/ShowContextMenuContext';
import Text from '@components/Text';
import useDelegateUserDetails from '@hooks/useDelegateUserDetails';
import useLocalize from '@hooks/useLocalize';
import useNetwork from '@hooks/useNetwork';
import usePolicy from '@hooks/usePolicy';
import useTheme from '@hooks/useTheme';
import useThemeStyles from '@hooks/useThemeStyles';
import {getCurrentUserAccountID} from '@libs/actions/Report';
import ControlSelection from '@libs/ControlSelection';
import {convertToDisplayString} from '@libs/CurrencyUtils';
import {canUseTouchScreen} from '@libs/DeviceCapabilities';
import HapticFeedback from '@libs/HapticFeedback';
import Navigation from '@libs/Navigation/Navigation';
import Performance from '@libs/Performance';
import {getConnectedIntegration} from '@libs/PolicyUtils';
import {getThumbnailAndImageURIs} from '@libs/ReceiptUtils';
import {getReportActionText} from '@libs/ReportActionsUtils';
import {
    areAllRequestsBeingSmartScanned as areAllRequestsBeingSmartScannedReportUtils,
    canBeExported,
    getArchiveReason,
    getBankAccountRoute,
    getDisplayNameForParticipant,
    getInvoicePayerName,
    getMoneyRequestSpendBreakdown,
    getNonHeldAndFullAmount,
    getPolicyName,
    getTransactionsWithReceipts,
    hasActionsWithErrors,
    hasHeldExpenses as hasHeldExpensesReportUtils,
    hasMissingInvoiceBankAccount,
    hasMissingPaymentMethod,
    hasMissingSmartscanFields as hasMissingSmartscanFieldsReportUtils,
    hasNonReimbursableTransactions as hasNonReimbursableTransactionsReportUtils,
    hasNoticeTypeViolations,
    hasOnlyHeldExpenses as hasOnlyHeldExpensesReportUtils,
    hasOnlyTransactionsWithPendingRoutes as hasOnlyTransactionsWithPendingRoutesReportUtils,
    hasReportViolations,
    hasUpdatedTotal,
    hasViolations,
    hasWarningTypeViolations,
    isAllowedToApproveExpenseReport,
    isAllowedToSubmitDraftExpenseReport,
    isArchivedRoomWithID,
    isInvoiceReport as isInvoiceReportUtils,
    isInvoiceRoom as isInvoiceRoomReportUtils,
    isOpenExpenseReport as isOpenExpenseReportUtils,
    isPayAtEndExpenseReport,
    isPolicyExpenseChat as isPolicyExpenseChatReportUtils,
    isReportApproved,
    isReportOwner,
    isSettled,
} from '@libs/ReportUtils';
import StringUtils from '@libs/StringUtils';
import {
    getAllReportTransactions,
    getDescription,
    getMerchant,
    getTransactionViolations,
    hasPendingUI,
    isCardTransaction,
    isPartialMerchant,
    isPending,
    isReceiptBeingScanned,
    shouldShowBrokenConnectionViolation as shouldShowBrokenConnectionViolationTransactionUtils,
} from '@libs/TransactionUtils';
import type {ContextMenuAnchor} from '@pages/home/report/ContextMenu/ReportActionContextMenu';
import variables from '@styles/variables';
import {approveMoneyRequest, canApproveIOU, canIOUBePaid as canIOUBePaidIOUActions, payInvoice, payMoneyRequest, submitReport} from '@userActions/IOU';
import Timing from '@userActions/Timing';
import CONST from '@src/CONST';
import type {TranslationPaths} from '@src/languages/types';
import ONYXKEYS from '@src/ONYXKEYS';
import ROUTES from '@src/ROUTES';
import type {ReportAction} from '@src/types/onyx';
import type {PaymentMethodType} from '@src/types/onyx/OriginalMessage';
import ExportWithDropdownMenu from './ExportWithDropdownMenu';
import type {PendingMessageProps} from './MoneyRequestPreview/types';
import ReportActionItemImages from './ReportActionItemImages';

type ReportPreviewProps = {
    /** All the data of the action */
    action: ReportAction;

    /** The associated chatReport */
    chatReportID: string;

    /** The active IOUReport, used for Onyx subscription */
    iouReportID: string | undefined;

    /** The report's policyID, used for Onyx subscription */
    policyID: string;

    /** Extra styles to pass to View wrapper */
    containerStyles?: StyleProp<ViewStyle>;

    /** Popover context menu anchor, used for showing context menu */
    contextMenuAnchor?: ContextMenuAnchor;

    /** Callback for updating context menu active state, used for showing context menu */
    checkIfContextMenuActive?: () => void;

    /** Callback when the payment options popover is shown */
    onPaymentOptionsShow?: () => void;

    /** Callback when the payment options popover is closed */
    onPaymentOptionsHide?: () => void;

    /** Whether a message is a whisper */
    isWhisper?: boolean;

    /** Whether the corresponding report action item is hovered */
    isHovered?: boolean;
};

function ReportPreview({
    iouReportID,
    policyID,
    chatReportID,
    action,
    containerStyles,
    contextMenuAnchor,
    isHovered = false,
    isWhisper = false,
    checkIfContextMenuActive = () => {},
    onPaymentOptionsShow,
    onPaymentOptionsHide,
}: ReportPreviewProps) {
    const policy = usePolicy(policyID);
    const [chatReport] = useOnyx(`${ONYXKEYS.COLLECTION.REPORT}${chatReportID}`);
    const [iouReport] = useOnyx(`${ONYXKEYS.COLLECTION.REPORT}${iouReportID}`);
    const [transactions] = useOnyx(ONYXKEYS.COLLECTION.TRANSACTION);
    const [transactionViolations] = useOnyx(ONYXKEYS.COLLECTION.TRANSACTION_VIOLATIONS);
    const [userWallet] = useOnyx(ONYXKEYS.USER_WALLET);
    const [invoiceReceiverPolicy] = useOnyx(
        `${ONYXKEYS.COLLECTION.POLICY}${chatReport?.invoiceReceiver && 'policyID' in chatReport.invoiceReceiver ? chatReport.invoiceReceiver.policyID : CONST.DEFAULT_NUMBER_ID}`,
    );
    const theme = useTheme();
    const styles = useThemeStyles();
    const {translate} = useLocalize();
    const {isOffline} = useNetwork();
    const allTransactions = useMemo(() => getAllReportTransactions(iouReportID, transactions), [iouReportID, transactions]);

    const {hasMissingSmartscanFields, areAllRequestsBeingSmartScanned, hasOnlyTransactionsWithPendingRoutes, hasNonReimbursableTransactions} = useMemo(
        () => ({
            hasMissingSmartscanFields: hasMissingSmartscanFieldsReportUtils(iouReportID),
            areAllRequestsBeingSmartScanned: areAllRequestsBeingSmartScannedReportUtils(iouReportID, action),
            hasOnlyTransactionsWithPendingRoutes: hasOnlyTransactionsWithPendingRoutesReportUtils(iouReportID),
            hasNonReimbursableTransactions: hasNonReimbursableTransactionsReportUtils(iouReportID),
        }),
        // When transactions get updated these status may have changed, so that is a case where we also want to run this.
        // eslint-disable-next-line react-compiler/react-compiler, react-hooks/exhaustive-deps
        [transactions, iouReportID, action],
    );

    const [isPaidAnimationRunning, setIsPaidAnimationRunning] = useState(false);
    const [isApprovedAnimationRunning, setIsApprovedAnimationRunning] = useState(false);
    const [isHoldMenuVisible, setIsHoldMenuVisible] = useState(false);
    const [requestType, setRequestType] = useState<ActionHandledType>();
    const [paymentType, setPaymentType] = useState<PaymentMethodType>();

    const getCanIOUBePaid = useCallback(
        (onlyShowPayElsewhere = false, shouldCheckApprovedState = true) =>
            canIOUBePaidIOUActions(iouReport, chatReport, policy, allTransactions, onlyShowPayElsewhere, undefined, undefined, shouldCheckApprovedState),
        [iouReport, chatReport, policy, allTransactions],
    );

    const canIOUBePaid = useMemo(() => getCanIOUBePaid(), [getCanIOUBePaid]);
    const canIOUBePaidAndApproved = useMemo(() => getCanIOUBePaid(false, false), [getCanIOUBePaid]);
    const onlyShowPayElsewhere = useMemo(() => !canIOUBePaid && getCanIOUBePaid(true), [canIOUBePaid, getCanIOUBePaid]);
    const shouldShowPayButton = isPaidAnimationRunning || canIOUBePaid || onlyShowPayElsewhere;
    const shouldShowApproveButton = useMemo(() => canApproveIOU(iouReport, policy), [iouReport, policy]) || isApprovedAnimationRunning;

    const shouldDisableApproveButton = shouldShowApproveButton && !isAllowedToApproveExpenseReport(iouReport);

    const {nonHeldAmount, fullAmount, hasValidNonHeldAmount} = getNonHeldAndFullAmount(iouReport, shouldShowPayButton);
    const hasOnlyHeldExpenses = hasOnlyHeldExpensesReportUtils(iouReport?.reportID);
    const hasHeldExpenses = hasHeldExpensesReportUtils(iouReport?.reportID);

    const managerID = iouReport?.managerID ?? action.childManagerAccountID ?? CONST.DEFAULT_NUMBER_ID;
    const {totalDisplaySpend, reimbursableSpend} = getMoneyRequestSpendBreakdown(iouReport);

    const iouSettled = isSettled(iouReportID) || action?.childStatusNum === CONST.REPORT.STATUS_NUM.REIMBURSED;
    const previewMessageOpacity = useSharedValue(1);
    const previewMessageStyle = useAnimatedStyle(() => ({
        opacity: previewMessageOpacity.get(),
    }));
    const checkMarkScale = useSharedValue(iouSettled ? 1 : 0);

    const isApproved = isReportApproved(iouReport, action);
    const thumbsUpScale = useSharedValue(isApproved ? 1 : 0);
    const thumbsUpStyle = useAnimatedStyle(() => ({
        ...styles.defaultCheckmarkWrapper,
        transform: [{scale: thumbsUpScale.get()}],
    }));

    const moneyRequestComment = action?.childLastMoneyRequestComment ?? '';
    const isPolicyExpenseChat = isPolicyExpenseChatReportUtils(chatReport);
    const isInvoiceRoom = isInvoiceRoomReportUtils(chatReport);
    const isOpenExpenseReport = isPolicyExpenseChat && isOpenExpenseReportUtils(iouReport);

    const canAllowSettlement = hasUpdatedTotal(iouReport, policy);
    const numberOfRequests = allTransactions.length;
    const transactionsWithReceipts = getTransactionsWithReceipts(iouReportID);
    const numberOfScanningReceipts = transactionsWithReceipts.filter((transaction) => isReceiptBeingScanned(transaction)).length;
    const numberOfPendingRequests = transactionsWithReceipts.filter((transaction) => isPending(transaction) && isCardTransaction(transaction)).length;

    const hasReceipts = transactionsWithReceipts.length > 0;
    const isScanning = hasReceipts && areAllRequestsBeingSmartScanned;
    const hasErrors =
        (hasMissingSmartscanFields && !iouSettled) ||
        // eslint-disable-next-line @typescript-eslint/prefer-nullish-coalescing
        hasViolations(iouReportID, transactionViolations, true) ||
        hasNoticeTypeViolations(iouReportID, transactionViolations, true) ||
        hasWarningTypeViolations(iouReportID, transactionViolations, true) ||
        (isReportOwner(iouReport) && hasReportViolations(iouReportID)) ||
        hasActionsWithErrors(iouReportID);
    const lastThreeTransactions = allTransactions.slice(-3);
    const lastThreeReceipts = lastThreeTransactions.map((transaction) => ({...getThumbnailAndImageURIs(transaction), transaction}));
    const showRTERViolationMessage = numberOfRequests === 1 && hasPendingUI(allTransactions.at(0), getTransactionViolations(allTransactions.at(0)?.transactionID, transactionViolations));
    const shouldShowBrokenConnectionViolation = numberOfRequests === 1 && shouldShowBrokenConnectionViolationTransactionUtils(allTransactions.at(0)?.transactionID, iouReport, policy);
    let formattedMerchant = numberOfRequests === 1 ? getMerchant(allTransactions.at(0)) : null;
    const formattedDescription = numberOfRequests === 1 ? getDescription(allTransactions.at(0)) : null;

    if (isPartialMerchant(formattedMerchant ?? '')) {
        formattedMerchant = null;
    }

    const isArchivedReport = ReportUtils.isArchivedReport(iouReport);
    const currentUserAccountID = getCurrentUserAccountID();
    const isAdmin = policy?.role === CONST.POLICY.ROLE.ADMIN;
    const shouldShowSubmitButton =
        isOpenExpenseReport &&
        !isArchivedReport &&
        reimbursableSpend !== 0 &&
        !showRTERViolationMessage &&
        !shouldShowBrokenConnectionViolation &&
        (iouReport?.ownerAccountID === currentUserAccountID || isAdmin || iouReport?.managerID === currentUserAccountID);

    const shouldDisableSubmitButton = shouldShowSubmitButton && !isAllowedToSubmitDraftExpenseReport(iouReport);

    // The submit button should be success green colour only if the user is submitter and the policy does not have Scheduled Submit turned on
    const isWaitingForSubmissionFromCurrentUser = useMemo(
        () => chatReport?.isOwnPolicyExpenseChat && !policy?.harvesting?.enabled,
        [chatReport?.isOwnPolicyExpenseChat, policy?.harvesting?.enabled],
    );

    const {isDelegateAccessRestricted} = useDelegateUserDetails();
    const [isNoDelegateAccessMenuVisible, setIsNoDelegateAccessMenuVisible] = useState(false);

    const stopAnimation = useCallback(() => {
        setIsPaidAnimationRunning(false);
        setIsApprovedAnimationRunning(false);
    }, []);
    const startAnimation = useCallback(() => {
        setIsPaidAnimationRunning(true);
        HapticFeedback.longPress();
    }, []);
    const startApprovedAnimation = useCallback(() => {
        setIsApprovedAnimationRunning(true);
        HapticFeedback.longPress();
    }, []);

    const confirmPayment = useCallback(
        (type: PaymentMethodType | undefined, payAsBusiness?: boolean) => {
            if (!type) {
                return;
            }
            setPaymentType(type);
            setRequestType(CONST.IOU.REPORT_ACTION_TYPE.PAY);
            if (isDelegateAccessRestricted) {
                setIsNoDelegateAccessMenuVisible(true);
            } else if (hasHeldExpensesReportUtils(iouReport?.reportID)) {
                setIsHoldMenuVisible(true);
            } else if (chatReport && iouReport) {
                setIsPaidAnimationRunning(true);
                HapticFeedback.longPress();
                if (isInvoiceReportUtils(iouReport)) {
                    payInvoice(type, chatReport, iouReport, payAsBusiness);
                } else {
                    payMoneyRequest(type, chatReport, iouReport);
                }
            }
        },
        [chatReport, iouReport, isDelegateAccessRestricted],
    );

    const confirmApproval = () => {
        setRequestType(CONST.IOU.REPORT_ACTION_TYPE.APPROVE);
        if (isDelegateAccessRestricted) {
            setIsNoDelegateAccessMenuVisible(true);
        } else if (hasHeldExpensesReportUtils(iouReport?.reportID)) {
            setIsHoldMenuVisible(true);
        } else {
            setIsApprovedAnimationRunning(true);
            HapticFeedback.longPress();
            approveMoneyRequest(iouReport, true);
        }
    };

    const getSettlementAmount = () => {
        if (hasOnlyHeldExpenses) {
            return '';
        }

        // We shouldn't display the nonHeldAmount as the default option if it's not valid since we cannot pay partially in this case
        if (hasHeldExpensesReportUtils(iouReport?.reportID) && canAllowSettlement && hasValidNonHeldAmount) {
            return nonHeldAmount;
        }

        return convertToDisplayString(reimbursableSpend, iouReport?.currency);
    };

    const getDisplayAmount = (): string => {
        if (totalDisplaySpend) {
            return convertToDisplayString(totalDisplaySpend, iouReport?.currency);
        }
        if (isScanning) {
            return translate('iou.receiptScanning', {count: numberOfScanningReceipts});
        }
        if (hasOnlyTransactionsWithPendingRoutes) {
            return translate('iou.fieldPending');
        }

        // If iouReport is not available, get amount from the action message (Ex: "Domain20821's Workspace owes $33.00" or "paid ₫60" or "paid -₫60 elsewhere")
        let displayAmount = '';
        const actionMessage = getReportActionText(action);
        const splits = actionMessage.split(' ');

        splits.forEach((split) => {
            if (!/\d/.test(split)) {
                return;
            }

            displayAmount = split;
        });

        return displayAmount;
    };

    // We're using this function to check if the parsed result of getDisplayAmount equals
    // to 0 in order to hide the subtitle (merchant / description) when the expense
    // is removed from OD report and display amount changes to 0 (any currency)
    function isDisplayAmountZero(displayAmount: string) {
        if (!displayAmount || displayAmount === '') {
            return false;
        }
        const numericPart = displayAmount.replace(/[^\d.-]/g, '');
        const amount = parseFloat(numericPart);
        return !Number.isNaN(amount) && amount === 0;
    }

    const previewMessage = useMemo(() => {
        if (isScanning) {
            return translate('common.receipt');
        }

        let payerOrApproverName;
        if (isPolicyExpenseChat) {
            payerOrApproverName = getPolicyName(chatReport, undefined, policy);
        } else if (isInvoiceRoom) {
            payerOrApproverName = getInvoicePayerName(chatReport, invoiceReceiverPolicy);
        } else {
            payerOrApproverName = getDisplayNameForParticipant(managerID, true);
        }

        if (isApproved) {
            return translate('iou.managerApproved', {manager: payerOrApproverName});
        }
        let paymentVerb: TranslationPaths = 'iou.payerOwes';
        if (iouSettled || iouReport?.isWaitingOnBankAccount) {
            paymentVerb = 'iou.payerPaid';
        } else if (hasNonReimbursableTransactions) {
            paymentVerb = 'iou.payerSpent';
            payerOrApproverName = getDisplayNameForParticipant(chatReport?.ownerAccountID, true);
        }
        return translate(paymentVerb, {payer: payerOrApproverName});
    }, [
        isScanning,
        isPolicyExpenseChat,
        policy,
        chatReport,
        isInvoiceRoom,
        invoiceReceiverPolicy,
        managerID,
        isApproved,
        iouSettled,
        iouReport?.isWaitingOnBankAccount,
        hasNonReimbursableTransactions,
        translate,
    ]);

    const bankAccountRoute = getBankAccountRoute(chatReport);

    const shouldShowSettlementButton = (shouldShowPayButton || shouldShowApproveButton) && !showRTERViolationMessage && !shouldShowBrokenConnectionViolation;

    const shouldPromptUserToAddBankAccount = (hasMissingPaymentMethod(userWallet, iouReportID) || hasMissingInvoiceBankAccount(iouReportID)) && !isSettled(iouReportID);
    const shouldShowRBR = hasErrors && !iouSettled;

    /*
     Show subtitle if at least one of the expenses is not being smart scanned, and either:
     - There is more than one expense – in this case, the "X expenses, Y scanning" subtitle is shown;
     - There is only one expense, it has a receipt and is not being smart scanned – in this case, the expense merchant or description is shown;

     * There is an edge case when there is only one distance expense with a pending route and amount = 0.
       In this case, we don't want to show the merchant or description because it says: "Pending route...", which is already displayed in the amount field.
     */
    const shouldShowSingleRequestMerchantOrDescription =
        numberOfRequests === 1 && (!!formattedMerchant || !!formattedDescription) && !(hasOnlyTransactionsWithPendingRoutes && !totalDisplaySpend);
    const shouldShowSubtitle = !isScanning && (shouldShowSingleRequestMerchantOrDescription || numberOfRequests > 1) && !isDisplayAmountZero(getDisplayAmount());
    const shouldShowScanningSubtitle = (numberOfScanningReceipts === 1 && numberOfRequests === 1) || (numberOfScanningReceipts >= 1 && Number(nonHeldAmount) === 0);
    const shouldShowPendingSubtitle = numberOfPendingRequests === 1 && numberOfRequests === 1;

<<<<<<< HEAD
    const isPayAtEndExpense = ReportUtils.isPayAtEndExpenseReport(iouReportID, allTransactions);
    const [archiveReason] = useOnyx(`${ONYXKEYS.COLLECTION.REPORT_ACTIONS}${iouReportID}`, {selector: ReportUtils.getArchiveReason});
=======
    const isPayAtEndExpense = isPayAtEndExpenseReport(iouReportID, allTransactions);
    const isArchivedReport = isArchivedRoomWithID(iouReportID);
    const [archiveReason] = useOnyx(`${ONYXKEYS.COLLECTION.REPORT_ACTIONS}${iouReportID}`, {selector: getArchiveReason});
>>>>>>> 6868debf

    const getPendingMessageProps: () => PendingMessageProps = () => {
        if (isPayAtEndExpense) {
            if (!isArchivedReport) {
                return {shouldShow: true, messageIcon: Expensicons.Hourglass, messageDescription: translate('iou.bookingPending')};
            }
            if (isArchivedReport && archiveReason === CONST.REPORT.ARCHIVE_REASON.BOOKING_END_DATE_HAS_PASSED) {
                return {
                    shouldShow: true,
                    messageIcon: Expensicons.Box,
                    messageDescription: translate('iou.bookingArchived'),
                };
            }
        }
        if (shouldShowScanningSubtitle) {
            return {shouldShow: true, messageIcon: Expensicons.ReceiptScan, messageDescription: translate('iou.receiptScanInProgress')};
        }
        if (shouldShowPendingSubtitle) {
            return {shouldShow: true, messageIcon: Expensicons.CreditCardHourglass, messageDescription: translate('iou.transactionPending')};
        }
        if (shouldShowBrokenConnectionViolation) {
            return {shouldShow: true, messageIcon: Expensicons.Hourglass, messageDescription: translate('violations.brokenConnection530Error')};
        }
        if (showRTERViolationMessage) {
            return {shouldShow: true, messageIcon: Expensicons.Hourglass, messageDescription: translate('iou.pendingMatchWithCreditCard')};
        }
        return {shouldShow: false};
    };

    const pendingMessageProps = getPendingMessageProps();

    const {supportText} = useMemo(() => {
        if (formattedMerchant && formattedMerchant !== CONST.TRANSACTION.DEFAULT_MERCHANT && formattedMerchant !== CONST.TRANSACTION.PARTIAL_TRANSACTION_MERCHANT) {
            return {supportText: truncate(formattedMerchant, {length: CONST.REQUEST_PREVIEW.MAX_LENGTH})};
        }
        if (formattedDescription ?? moneyRequestComment) {
            return {supportText: truncate(StringUtils.lineBreaksToSpaces(formattedDescription ?? moneyRequestComment), {length: CONST.REQUEST_PREVIEW.MAX_LENGTH})};
        }

        if (numberOfRequests === 1) {
            return {
                supportText: '',
            };
        }
        return {
            supportText: translate('iou.expenseCount', {
                scanningReceipts: numberOfScanningReceipts,
                pendingReceipts: numberOfPendingRequests,
                count: numberOfRequests,
            }),
        };
    }, [formattedMerchant, formattedDescription, moneyRequestComment, translate, numberOfRequests, numberOfScanningReceipts, numberOfPendingRequests]);

    /*
     * Manual export
     */
    const connectedIntegration = getConnectedIntegration(policy);

    const shouldShowExportIntegrationButton = !shouldShowPayButton && !shouldShowSubmitButton && connectedIntegration && isAdmin && canBeExported(iouReport);

    useEffect(() => {
        if (!isPaidAnimationRunning || isApprovedAnimationRunning) {
            return;
        }

        previewMessageOpacity.set(
            withTiming(0.75, {duration: CONST.ANIMATION_PAID_DURATION / 2}, () => {
                previewMessageOpacity.set(withTiming(1, {duration: CONST.ANIMATION_PAID_DURATION / 2}));
            }),
        );
        // We only want to animate the text when the text changes
        // eslint-disable-next-line react-compiler/react-compiler, react-hooks/exhaustive-deps
    }, [previewMessage, previewMessageOpacity]);

    useEffect(() => {
        if (!iouSettled) {
            return;
        }

        checkMarkScale.set(isPaidAnimationRunning ? withDelay(CONST.ANIMATION_PAID_CHECKMARK_DELAY, withSpring(1, {duration: CONST.ANIMATION_PAID_DURATION})) : 1);
    }, [isPaidAnimationRunning, iouSettled, checkMarkScale]);

    useEffect(() => {
        if (!isApproved) {
            return;
        }

        thumbsUpScale.set(isApprovedAnimationRunning ? withDelay(CONST.ANIMATION_THUMBSUP_DELAY, withSpring(1, {duration: CONST.ANIMATION_THUMBSUP_DURATION})) : 1);
    }, [isApproved, isApprovedAnimationRunning, thumbsUpScale]);

    const openReportFromPreview = useCallback(() => {
        if (!iouReportID) {
            return;
        }
        Performance.markStart(CONST.TIMING.OPEN_REPORT_FROM_PREVIEW);
        Timing.start(CONST.TIMING.OPEN_REPORT_FROM_PREVIEW);
        Navigation.navigate(ROUTES.REPORT_WITH_ID.getRoute(iouReportID));
    }, [iouReportID]);

    return (
        <OfflineWithFeedback
            pendingAction={iouReport?.pendingFields?.preview}
            shouldDisableOpacity={!!(action.pendingAction ?? action.isOptimisticAction)}
            needsOffscreenAlphaCompositing
        >
            <View style={[styles.chatItemMessage, containerStyles]}>
                <PressableWithoutFeedback
                    onPress={openReportFromPreview}
                    onPressIn={() => canUseTouchScreen() && ControlSelection.block()}
                    onPressOut={() => ControlSelection.unblock()}
                    onLongPress={(event) => showContextMenuForReport(event, contextMenuAnchor, chatReportID, action, checkIfContextMenuActive)}
                    shouldUseHapticsOnLongPress
                    style={[styles.flexRow, styles.justifyContentBetween, styles.reportPreviewBox]}
                    role="button"
                    accessibilityLabel={translate('iou.viewDetails')}
                >
                    <View style={[styles.reportPreviewBox, isHovered || isScanning || isWhisper ? styles.reportPreviewBoxHoverBorder : undefined]}>
                        {lastThreeReceipts.length > 0 && (
                            <ReportActionItemImages
                                images={lastThreeReceipts}
                                total={allTransactions.length}
                                size={CONST.RECEIPT.MAX_REPORT_PREVIEW_RECEIPTS}
                            />
                        )}
                        <View style={[styles.expenseAndReportPreviewBoxBody, hasReceipts ? styles.mtn1 : {}]}>
                            <View style={shouldShowSettlementButton ? {} : styles.expenseAndReportPreviewTextButtonContainer}>
                                <View style={styles.expenseAndReportPreviewTextContainer}>
                                    <View style={styles.flexRow}>
                                        <Animated.View style={[styles.flex1, styles.flexRow, styles.alignItemsCenter, previewMessageStyle]}>
                                            <Text style={[styles.textLabelSupporting, styles.lh20]}>{previewMessage}</Text>
                                        </Animated.View>
                                        {shouldShowRBR && (
                                            <Icon
                                                src={Expensicons.DotIndicator}
                                                fill={theme.danger}
                                            />
                                        )}
                                        {!shouldShowRBR && shouldPromptUserToAddBankAccount && (
                                            <Icon
                                                src={Expensicons.DotIndicator}
                                                fill={theme.success}
                                            />
                                        )}
                                    </View>
                                    <View style={styles.reportPreviewAmountSubtitleContainer}>
                                        <View style={styles.flexRow}>
                                            <View style={[styles.flex1, styles.flexRow, styles.alignItemsCenter]}>
                                                <Text style={styles.textHeadlineH1}>{getDisplayAmount()}</Text>
                                                {iouSettled && (
                                                    <Animated.View style={[styles.defaultCheckmarkWrapper, {transform: [{scale: checkMarkScale}]}]}>
                                                        <Icon
                                                            src={Expensicons.Checkmark}
                                                            fill={theme.iconSuccessFill}
                                                        />
                                                    </Animated.View>
                                                )}
                                                {isApproved && (
                                                    <Animated.View style={thumbsUpStyle}>
                                                        <Icon
                                                            src={Expensicons.ThumbsUp}
                                                            fill={theme.icon}
                                                        />
                                                    </Animated.View>
                                                )}
                                            </View>
                                        </View>
                                        {shouldShowSubtitle && !!supportText && (
                                            <View style={styles.flexRow}>
                                                <View style={[styles.flex1, styles.flexRow, styles.alignItemsCenter]}>
                                                    <Text style={[styles.textLabelSupporting, styles.textNormal, styles.lh20]}>{supportText}</Text>
                                                </View>
                                            </View>
                                        )}
                                        {pendingMessageProps.shouldShow && (
                                            <View style={[styles.flex1, styles.flexRow, styles.alignItemsCenter, styles.mt2]}>
                                                <Icon
                                                    src={pendingMessageProps.messageIcon}
                                                    height={variables.iconSizeExtraSmall}
                                                    width={variables.iconSizeExtraSmall}
                                                    fill={theme.icon}
                                                />
                                                <Text style={[styles.textMicroSupporting, styles.ml1, styles.amountSplitPadding]}>{pendingMessageProps.messageDescription}</Text>
                                            </View>
                                        )}
                                    </View>
                                </View>
                                {shouldShowSettlementButton && (
                                    <AnimatedSettlementButton
                                        shouldUseSuccessStyle={!hasHeldExpenses}
                                        onlyShowPayElsewhere={onlyShowPayElsewhere}
                                        isPaidAnimationRunning={isPaidAnimationRunning}
                                        isApprovedAnimationRunning={isApprovedAnimationRunning}
                                        canIOUBePaid={canIOUBePaidAndApproved || isPaidAnimationRunning}
                                        onAnimationFinish={stopAnimation}
                                        formattedAmount={getSettlementAmount() ?? ''}
                                        currency={iouReport?.currency}
                                        policyID={policyID}
                                        chatReportID={chatReportID}
                                        iouReport={iouReport}
                                        onPress={confirmPayment}
                                        onPaymentOptionsShow={onPaymentOptionsShow}
                                        onPaymentOptionsHide={onPaymentOptionsHide}
                                        confirmApproval={confirmApproval}
                                        enablePaymentsRoute={ROUTES.ENABLE_PAYMENTS}
                                        addBankAccountRoute={bankAccountRoute}
                                        shouldHidePaymentOptions={!shouldShowPayButton}
                                        shouldShowApproveButton={shouldShowApproveButton}
                                        shouldDisableApproveButton={shouldDisableApproveButton}
                                        kycWallAnchorAlignment={{
                                            horizontal: CONST.MODAL.ANCHOR_ORIGIN_HORIZONTAL.LEFT,
                                            vertical: CONST.MODAL.ANCHOR_ORIGIN_VERTICAL.BOTTOM,
                                        }}
                                        paymentMethodDropdownAnchorAlignment={{
                                            horizontal: CONST.MODAL.ANCHOR_ORIGIN_HORIZONTAL.RIGHT,
                                            vertical: CONST.MODAL.ANCHOR_ORIGIN_VERTICAL.BOTTOM,
                                        }}
                                        isDisabled={isOffline && !canAllowSettlement}
                                        isLoading={!isOffline && !canAllowSettlement}
                                    />
                                )}
                                {!!shouldShowExportIntegrationButton && !shouldShowSettlementButton && (
                                    <ExportWithDropdownMenu
                                        policy={policy}
                                        report={iouReport}
                                        connectionName={connectedIntegration}
                                        wrapperStyle={styles.flexReset}
                                        dropdownAnchorAlignment={{
                                            horizontal: CONST.MODAL.ANCHOR_ORIGIN_HORIZONTAL.RIGHT,
                                            vertical: CONST.MODAL.ANCHOR_ORIGIN_VERTICAL.BOTTOM,
                                        }}
                                    />
                                )}
                                {shouldShowSubmitButton && (
                                    <Button
                                        success={isWaitingForSubmissionFromCurrentUser}
                                        text={translate('common.submit')}
                                        onPress={() => iouReport && submitReport(iouReport)}
                                        isDisabled={shouldDisableSubmitButton}
                                    />
                                )}
                            </View>
                        </View>
                    </View>
                </PressableWithoutFeedback>
            </View>
            <DelegateNoAccessModal
                isNoDelegateAccessMenuVisible={isNoDelegateAccessMenuVisible}
                onClose={() => setIsNoDelegateAccessMenuVisible(false)}
            />

            {isHoldMenuVisible && !!iouReport && requestType !== undefined && (
                <ProcessMoneyReportHoldMenu
                    nonHeldAmount={!hasOnlyHeldExpenses && hasValidNonHeldAmount ? nonHeldAmount : undefined}
                    requestType={requestType}
                    fullAmount={fullAmount}
                    onClose={() => setIsHoldMenuVisible(false)}
                    isVisible={isHoldMenuVisible}
                    paymentType={paymentType}
                    chatReport={chatReport}
                    moneyRequestReport={iouReport}
                    transactionCount={numberOfRequests}
                    startAnimation={() => {
                        if (requestType === CONST.IOU.REPORT_ACTION_TYPE.APPROVE) {
                            startApprovedAnimation();
                        } else {
                            startAnimation();
                        }
                    }}
                />
            )}
        </OfflineWithFeedback>
    );
}

ReportPreview.displayName = 'ReportPreview';

export default ReportPreview;<|MERGE_RESOLUTION|>--- conflicted
+++ resolved
@@ -427,14 +427,8 @@
     const shouldShowScanningSubtitle = (numberOfScanningReceipts === 1 && numberOfRequests === 1) || (numberOfScanningReceipts >= 1 && Number(nonHeldAmount) === 0);
     const shouldShowPendingSubtitle = numberOfPendingRequests === 1 && numberOfRequests === 1;
 
-<<<<<<< HEAD
-    const isPayAtEndExpense = ReportUtils.isPayAtEndExpenseReport(iouReportID, allTransactions);
-    const [archiveReason] = useOnyx(`${ONYXKEYS.COLLECTION.REPORT_ACTIONS}${iouReportID}`, {selector: ReportUtils.getArchiveReason});
-=======
     const isPayAtEndExpense = isPayAtEndExpenseReport(iouReportID, allTransactions);
-    const isArchivedReport = isArchivedRoomWithID(iouReportID);
     const [archiveReason] = useOnyx(`${ONYXKEYS.COLLECTION.REPORT_ACTIONS}${iouReportID}`, {selector: getArchiveReason});
->>>>>>> 6868debf
 
     const getPendingMessageProps: () => PendingMessageProps = () => {
         if (isPayAtEndExpense) {

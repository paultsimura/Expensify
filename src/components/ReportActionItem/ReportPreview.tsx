import truncate from 'lodash/truncate';
import React, {useCallback, useEffect, useMemo, useState} from 'react';
import type {StyleProp, ViewStyle} from 'react-native';
import {View} from 'react-native';
import {useOnyx} from 'react-native-onyx';
import Animated, {useAnimatedStyle, useSharedValue, withDelay, withSpring, withTiming} from 'react-native-reanimated';
import Button from '@components/Button';
import DelegateNoAccessModal from '@components/DelegateNoAccessModal';
import Icon from '@components/Icon';
import * as Expensicons from '@components/Icon/Expensicons';
import OfflineWithFeedback from '@components/OfflineWithFeedback';
import PressableWithoutFeedback from '@components/Pressable/PressableWithoutFeedback';
import ProcessMoneyReportHoldMenu from '@components/ProcessMoneyReportHoldMenu';
import type {ActionHandledType} from '@components/ProcessMoneyReportHoldMenu';
import AnimatedSettlementButton from '@components/SettlementButton/AnimatedSettlementButton';
import {showContextMenuForReport} from '@components/ShowContextMenuContext';
import Text from '@components/Text';
import useDelegateUserDetails from '@hooks/useDelegateUserDetails';
import useLocalize from '@hooks/useLocalize';
import useNetwork from '@hooks/useNetwork';
import usePolicy from '@hooks/usePolicy';
import useTheme from '@hooks/useTheme';
import useThemeStyles from '@hooks/useThemeStyles';
import ControlSelection from '@libs/ControlSelection';
import {convertToDisplayString} from '@libs/CurrencyUtils';
import {canUseTouchScreen} from '@libs/DeviceCapabilities';
import HapticFeedback from '@libs/HapticFeedback';
import Navigation from '@libs/Navigation/Navigation';
import Performance from '@libs/Performance';
import {getConnectedIntegration} from '@libs/PolicyUtils';
import {getThumbnailAndImageURIs} from '@libs/ReceiptUtils';
import {getReportActionText} from '@libs/ReportActionsUtils';
import {
    areAllRequestsBeingSmartScanned as areAllRequestsBeingSmartScannedReportUtils,
    canBeExported,
    getArchiveReason,
    getBankAccountRoute,
    getDisplayNameForParticipant,
    getInvoicePayerName,
    getMoneyRequestSpendBreakdown,
    getNonHeldAndFullAmount,
    getPolicyName,
    getTransactionsWithReceipts,
    hasActionsWithErrors,
    hasHeldExpenses as hasHeldExpensesReportUtils,
    hasMissingInvoiceBankAccount,
    hasMissingPaymentMethod,
    hasMissingSmartscanFields as hasMissingSmartscanFieldsReportUtils,
    hasNonReimbursableTransactions as hasNonReimbursableTransactionsReportUtils,
    hasNoticeTypeViolations,
    hasOnlyHeldExpenses as hasOnlyHeldExpensesReportUtils,
    hasOnlyTransactionsWithPendingRoutes as hasOnlyTransactionsWithPendingRoutesReportUtils,
    hasReportViolations,
    hasUpdatedTotal,
    hasViolations,
    hasWarningTypeViolations,
    isAllowedToApproveExpenseReport,
    isAllowedToSubmitDraftExpenseReport,
    isArchivedReport,
    isInvoiceReport as isInvoiceReportUtils,
    isInvoiceRoom as isInvoiceRoomReportUtils,
    isPayAtEndExpenseReport,
    isPolicyExpenseChat as isPolicyExpenseChatReportUtils,
    isReportApproved,
    isReportOwner,
    isSettled,
} from '@libs/ReportUtils';
import StringUtils from '@libs/StringUtils';
import {
    getAllReportTransactions,
    getDescription,
    getMerchant,
    getTransactionViolations,
    hasPendingUI,
    isCardTransaction,
    isPartialMerchant,
    isPending,
    isReceiptBeingScanned,
    shouldShowBrokenConnectionViolation as shouldShowBrokenConnectionViolationTransactionUtils,
} from '@libs/TransactionUtils';
import type {ContextMenuAnchor} from '@pages/home/report/ContextMenu/ReportActionContextMenu';
import variables from '@styles/variables';
import {approveMoneyRequest, canApproveIOU, canIOUBePaid as canIOUBePaidIOUActions, canSubmitReport, payInvoice, payMoneyRequest, submitReport} from '@userActions/IOU';
import Timing from '@userActions/Timing';
import CONST from '@src/CONST';
import type {TranslationPaths} from '@src/languages/types';
import ONYXKEYS from '@src/ONYXKEYS';
import ROUTES from '@src/ROUTES';
import type {ReportAction} from '@src/types/onyx';
import type {PaymentMethodType} from '@src/types/onyx/OriginalMessage';
import ExportWithDropdownMenu from './ExportWithDropdownMenu';
import type {PendingMessageProps} from './MoneyRequestPreview/types';
import ReportActionItemImages from './ReportActionItemImages';

type ReportPreviewProps = {
    /** All the data of the action */
    action: ReportAction;

    /** The associated chatReport */
    chatReportID: string;

    /** The active IOUReport, used for Onyx subscription */
    iouReportID: string | undefined;

    /** The report's policyID, used for Onyx subscription */
    policyID: string;

    /** Extra styles to pass to View wrapper */
    containerStyles?: StyleProp<ViewStyle>;

    /** Popover context menu anchor, used for showing context menu */
    contextMenuAnchor?: ContextMenuAnchor;

    /** Callback for updating context menu active state, used for showing context menu */
    checkIfContextMenuActive?: () => void;

    /** Callback when the payment options popover is shown */
    onPaymentOptionsShow?: () => void;

    /** Callback when the payment options popover is closed */
    onPaymentOptionsHide?: () => void;

    /** Whether a message is a whisper */
    isWhisper?: boolean;

    /** Whether the corresponding report action item is hovered */
    isHovered?: boolean;
};

function ReportPreview({
    iouReportID,
    policyID,
    chatReportID,
    action,
    containerStyles,
    contextMenuAnchor,
    isHovered = false,
    isWhisper = false,
    checkIfContextMenuActive = () => {},
    onPaymentOptionsShow,
    onPaymentOptionsHide,
}: ReportPreviewProps) {
    const policy = usePolicy(policyID);
    const [chatReport] = useOnyx(`${ONYXKEYS.COLLECTION.REPORT}${chatReportID}`);
    const [iouReport] = useOnyx(`${ONYXKEYS.COLLECTION.REPORT}${iouReportID}`);
    const [transactions] = useOnyx(ONYXKEYS.COLLECTION.TRANSACTION);
    const [transactionViolations] = useOnyx(ONYXKEYS.COLLECTION.TRANSACTION_VIOLATIONS);
    const [userWallet] = useOnyx(ONYXKEYS.USER_WALLET);
    const [invoiceReceiverPolicy] = useOnyx(
        `${ONYXKEYS.COLLECTION.POLICY}${chatReport?.invoiceReceiver && 'policyID' in chatReport.invoiceReceiver ? chatReport.invoiceReceiver.policyID : CONST.DEFAULT_NUMBER_ID}`,
    );
    const theme = useTheme();
    const styles = useThemeStyles();
    const {translate} = useLocalize();
    const {isOffline} = useNetwork();
    const allTransactions = useMemo(() => getAllReportTransactions(iouReportID, transactions), [iouReportID, transactions]);

    const {hasMissingSmartscanFields, areAllRequestsBeingSmartScanned, hasOnlyTransactionsWithPendingRoutes, hasNonReimbursableTransactions} = useMemo(
        () => ({
            hasMissingSmartscanFields: hasMissingSmartscanFieldsReportUtils(iouReportID),
            areAllRequestsBeingSmartScanned: areAllRequestsBeingSmartScannedReportUtils(iouReportID, action),
            hasOnlyTransactionsWithPendingRoutes: hasOnlyTransactionsWithPendingRoutesReportUtils(iouReportID),
            hasNonReimbursableTransactions: hasNonReimbursableTransactionsReportUtils(iouReportID),
        }),
        // When transactions get updated these status may have changed, so that is a case where we also want to run this.
        // eslint-disable-next-line react-compiler/react-compiler, react-hooks/exhaustive-deps
        [transactions, iouReportID, action],
    );

    const [isPaidAnimationRunning, setIsPaidAnimationRunning] = useState(false);
    const [isApprovedAnimationRunning, setIsApprovedAnimationRunning] = useState(false);
    const [isHoldMenuVisible, setIsHoldMenuVisible] = useState(false);
    const [requestType, setRequestType] = useState<ActionHandledType>();
    const [paymentType, setPaymentType] = useState<PaymentMethodType>();

    const getCanIOUBePaid = useCallback(
        (onlyShowPayElsewhere = false, shouldCheckApprovedState = true) =>
            canIOUBePaidIOUActions(iouReport, chatReport, policy, allTransactions, onlyShowPayElsewhere, undefined, undefined, shouldCheckApprovedState),
        [iouReport, chatReport, policy, allTransactions],
    );

    const canIOUBePaid = useMemo(() => getCanIOUBePaid(), [getCanIOUBePaid]);
    const canIOUBePaidAndApproved = useMemo(() => getCanIOUBePaid(false, false), [getCanIOUBePaid]);
    const onlyShowPayElsewhere = useMemo(() => !canIOUBePaid && getCanIOUBePaid(true), [canIOUBePaid, getCanIOUBePaid]);
    const shouldShowPayButton = isPaidAnimationRunning || canIOUBePaid || onlyShowPayElsewhere;
    const shouldShowApproveButton = useMemo(() => canApproveIOU(iouReport, policy), [iouReport, policy]) || isApprovedAnimationRunning;

    const shouldDisableApproveButton = shouldShowApproveButton && !isAllowedToApproveExpenseReport(iouReport);

    const {nonHeldAmount, fullAmount, hasValidNonHeldAmount} = getNonHeldAndFullAmount(iouReport, shouldShowPayButton);
    const hasOnlyHeldExpenses = hasOnlyHeldExpensesReportUtils(iouReport?.reportID);
    const hasHeldExpenses = hasHeldExpensesReportUtils(iouReport?.reportID);

    const managerID = iouReport?.managerID ?? action.childManagerAccountID ?? CONST.DEFAULT_NUMBER_ID;
    const {totalDisplaySpend, reimbursableSpend} = getMoneyRequestSpendBreakdown(iouReport);

    const iouSettled = isSettled(iouReportID) || action?.childStatusNum === CONST.REPORT.STATUS_NUM.REIMBURSED;
    const previewMessageOpacity = useSharedValue(1);
    const previewMessageStyle = useAnimatedStyle(() => ({
        opacity: previewMessageOpacity.get(),
    }));
    const checkMarkScale = useSharedValue(iouSettled ? 1 : 0);

    const isApproved = isReportApproved(iouReport, action);
    const thumbsUpScale = useSharedValue(isApproved ? 1 : 0);
    const thumbsUpStyle = useAnimatedStyle(() => ({
        ...styles.defaultCheckmarkWrapper,
        transform: [{scale: thumbsUpScale.get()}],
    }));

    const moneyRequestComment = action?.childLastMoneyRequestComment ?? '';
    const isPolicyExpenseChat = isPolicyExpenseChatReportUtils(chatReport);
    const isInvoiceRoom = isInvoiceRoomReportUtils(chatReport);

    const canAllowSettlement = hasUpdatedTotal(iouReport, policy);
    const numberOfRequests = allTransactions.length;
    const transactionsWithReceipts = getTransactionsWithReceipts(iouReportID);
    const numberOfScanningReceipts = transactionsWithReceipts.filter((transaction) => isReceiptBeingScanned(transaction)).length;
    const numberOfPendingRequests = transactionsWithReceipts.filter((transaction) => isPending(transaction) && isCardTransaction(transaction)).length;

    const hasReceipts = transactionsWithReceipts.length > 0;
    const isScanning = hasReceipts && areAllRequestsBeingSmartScanned;
    const hasErrors =
        (hasMissingSmartscanFields && !iouSettled) ||
        // eslint-disable-next-line @typescript-eslint/prefer-nullish-coalescing
        hasViolations(iouReportID, transactionViolations, true) ||
        hasNoticeTypeViolations(iouReportID, transactionViolations, true) ||
        hasWarningTypeViolations(iouReportID, transactionViolations, true) ||
        (isReportOwner(iouReport) && hasReportViolations(iouReportID)) ||
        hasActionsWithErrors(iouReportID);
    const lastThreeTransactions = allTransactions.slice(-3);
    const lastThreeReceipts = lastThreeTransactions.map((transaction) => ({...getThumbnailAndImageURIs(transaction), transaction}));
    const showRTERViolationMessage = numberOfRequests === 1 && hasPendingUI(allTransactions.at(0), getTransactionViolations(allTransactions.at(0)?.transactionID, transactionViolations));
    const transactionIDList = [allTransactions.at(0)?.transactionID ?? '-1'];
    const shouldShowBrokenConnectionViolation = numberOfRequests === 1 && shouldShowBrokenConnectionViolationTransactionUtils(transactionIDList, iouReport, policy);
    let formattedMerchant = numberOfRequests === 1 ? getMerchant(allTransactions.at(0)) : null;
    const formattedDescription = numberOfRequests === 1 ? getDescription(allTransactions.at(0)) : null;

    if (isPartialMerchant(formattedMerchant ?? '')) {
        formattedMerchant = null;
    }

<<<<<<< HEAD
    const isAdmin = policy?.role === CONST.POLICY.ROLE.ADMIN;
    const shouldShowSubmitButton = canSubmitReport(iouReport, policy, transactionIDList, transactionViolations);
=======
    const isArchived = isArchivedReport(iouReport);
    const currentUserAccountID = getCurrentUserAccountID();
    const isAdmin = policy?.role === CONST.POLICY.ROLE.ADMIN;
    const shouldShowSubmitButton =
        isOpenExpenseReport &&
        !isArchived &&
        reimbursableSpend !== 0 &&
        !showRTERViolationMessage &&
        !shouldShowBrokenConnectionViolation &&
        (iouReport?.ownerAccountID === currentUserAccountID || isAdmin || iouReport?.managerID === currentUserAccountID);
>>>>>>> 43655584

    const shouldDisableSubmitButton = shouldShowSubmitButton && !isAllowedToSubmitDraftExpenseReport(iouReport);

    // The submit button should be success green colour only if the user is submitter and the policy does not have Scheduled Submit turned on
    const isWaitingForSubmissionFromCurrentUser = useMemo(
        () => chatReport?.isOwnPolicyExpenseChat && !policy?.harvesting?.enabled,
        [chatReport?.isOwnPolicyExpenseChat, policy?.harvesting?.enabled],
    );

    const {isDelegateAccessRestricted} = useDelegateUserDetails();
    const [isNoDelegateAccessMenuVisible, setIsNoDelegateAccessMenuVisible] = useState(false);

    const stopAnimation = useCallback(() => {
        setIsPaidAnimationRunning(false);
        setIsApprovedAnimationRunning(false);
    }, []);
    const startAnimation = useCallback(() => {
        setIsPaidAnimationRunning(true);
        HapticFeedback.longPress();
    }, []);
    const startApprovedAnimation = useCallback(() => {
        setIsApprovedAnimationRunning(true);
        HapticFeedback.longPress();
    }, []);

    const confirmPayment = useCallback(
        (type: PaymentMethodType | undefined, payAsBusiness?: boolean) => {
            if (!type) {
                return;
            }
            setPaymentType(type);
            setRequestType(CONST.IOU.REPORT_ACTION_TYPE.PAY);
            if (isDelegateAccessRestricted) {
                setIsNoDelegateAccessMenuVisible(true);
            } else if (hasHeldExpensesReportUtils(iouReport?.reportID)) {
                setIsHoldMenuVisible(true);
            } else if (chatReport && iouReport) {
                setIsPaidAnimationRunning(true);
                HapticFeedback.longPress();
                if (isInvoiceReportUtils(iouReport)) {
                    payInvoice(type, chatReport, iouReport, payAsBusiness);
                } else {
                    payMoneyRequest(type, chatReport, iouReport);
                }
            }
        },
        [chatReport, iouReport, isDelegateAccessRestricted],
    );

    const confirmApproval = () => {
        setRequestType(CONST.IOU.REPORT_ACTION_TYPE.APPROVE);
        if (isDelegateAccessRestricted) {
            setIsNoDelegateAccessMenuVisible(true);
        } else if (hasHeldExpensesReportUtils(iouReport?.reportID)) {
            setIsHoldMenuVisible(true);
        } else {
            setIsApprovedAnimationRunning(true);
            HapticFeedback.longPress();
            approveMoneyRequest(iouReport, true);
        }
    };

    const getSettlementAmount = () => {
        if (hasOnlyHeldExpenses) {
            return '';
        }

        // We shouldn't display the nonHeldAmount as the default option if it's not valid since we cannot pay partially in this case
        if (hasHeldExpensesReportUtils(iouReport?.reportID) && canAllowSettlement && hasValidNonHeldAmount) {
            return nonHeldAmount;
        }

        return convertToDisplayString(reimbursableSpend, iouReport?.currency);
    };

    const getDisplayAmount = (): string => {
        if (totalDisplaySpend) {
            return convertToDisplayString(totalDisplaySpend, iouReport?.currency);
        }
        if (isScanning) {
            return translate('iou.receiptScanning', {count: numberOfScanningReceipts});
        }
        if (hasOnlyTransactionsWithPendingRoutes) {
            return translate('iou.fieldPending');
        }

        // If iouReport is not available, get amount from the action message (Ex: "Domain20821's Workspace owes $33.00" or "paid ₫60" or "paid -₫60 elsewhere")
        let displayAmount = '';
        const actionMessage = getReportActionText(action);
        const splits = actionMessage.split(' ');

        splits.forEach((split) => {
            if (!/\d/.test(split)) {
                return;
            }

            displayAmount = split;
        });

        return displayAmount;
    };

    // We're using this function to check if the parsed result of getDisplayAmount equals
    // to 0 in order to hide the subtitle (merchant / description) when the expense
    // is removed from OD report and display amount changes to 0 (any currency)
    function isDisplayAmountZero(displayAmount: string) {
        if (!displayAmount || displayAmount === '') {
            return false;
        }
        const numericPart = displayAmount.replace(/[^\d.-]/g, '');
        const amount = parseFloat(numericPart);
        return !Number.isNaN(amount) && amount === 0;
    }

    const previewMessage = useMemo(() => {
        if (isScanning) {
            return translate('common.receipt');
        }

        let payerOrApproverName;
        if (isPolicyExpenseChat) {
            payerOrApproverName = getPolicyName(chatReport, undefined, policy);
        } else if (isInvoiceRoom) {
            payerOrApproverName = getInvoicePayerName(chatReport, invoiceReceiverPolicy);
        } else {
            payerOrApproverName = getDisplayNameForParticipant(managerID, true);
        }

        if (isApproved) {
            return translate('iou.managerApproved', {manager: payerOrApproverName});
        }
        let paymentVerb: TranslationPaths = 'iou.payerOwes';
        if (iouSettled || iouReport?.isWaitingOnBankAccount) {
            paymentVerb = 'iou.payerPaid';
        } else if (hasNonReimbursableTransactions) {
            paymentVerb = 'iou.payerSpent';
            payerOrApproverName = getDisplayNameForParticipant(chatReport?.ownerAccountID, true);
        }
        return translate(paymentVerb, {payer: payerOrApproverName});
    }, [
        isScanning,
        isPolicyExpenseChat,
        policy,
        chatReport,
        isInvoiceRoom,
        invoiceReceiverPolicy,
        managerID,
        isApproved,
        iouSettled,
        iouReport?.isWaitingOnBankAccount,
        hasNonReimbursableTransactions,
        translate,
    ]);

    const bankAccountRoute = getBankAccountRoute(chatReport);

    const shouldShowSettlementButton = (shouldShowPayButton || shouldShowApproveButton) && !showRTERViolationMessage && !shouldShowBrokenConnectionViolation;

    const shouldPromptUserToAddBankAccount = (hasMissingPaymentMethod(userWallet, iouReportID) || hasMissingInvoiceBankAccount(iouReportID)) && !isSettled(iouReportID);
    const shouldShowRBR = hasErrors && !iouSettled;

    /*
     Show subtitle if at least one of the expenses is not being smart scanned, and either:
     - There is more than one expense – in this case, the "X expenses, Y scanning" subtitle is shown;
     - There is only one expense, it has a receipt and is not being smart scanned – in this case, the expense merchant or description is shown;

     * There is an edge case when there is only one distance expense with a pending route and amount = 0.
       In this case, we don't want to show the merchant or description because it says: "Pending route...", which is already displayed in the amount field.
     */
    const shouldShowSingleRequestMerchantOrDescription =
        numberOfRequests === 1 && (!!formattedMerchant || !!formattedDescription) && !(hasOnlyTransactionsWithPendingRoutes && !totalDisplaySpend);
    const shouldShowSubtitle = !isScanning && (shouldShowSingleRequestMerchantOrDescription || numberOfRequests > 1) && !isDisplayAmountZero(getDisplayAmount());
    const shouldShowScanningSubtitle = (numberOfScanningReceipts === 1 && numberOfRequests === 1) || (numberOfScanningReceipts >= 1 && Number(nonHeldAmount) === 0);
    const shouldShowPendingSubtitle = numberOfPendingRequests === 1 && numberOfRequests === 1;

    const isPayAtEndExpense = isPayAtEndExpenseReport(iouReportID, allTransactions);
    const [archiveReason] = useOnyx(`${ONYXKEYS.COLLECTION.REPORT_ACTIONS}${iouReportID}`, {selector: getArchiveReason});

    const getPendingMessageProps: () => PendingMessageProps = () => {
        if (isPayAtEndExpense) {
            if (!isArchived) {
                return {shouldShow: true, messageIcon: Expensicons.Hourglass, messageDescription: translate('iou.bookingPending')};
            }
            if (isArchived && archiveReason === CONST.REPORT.ARCHIVE_REASON.BOOKING_END_DATE_HAS_PASSED) {
                return {
                    shouldShow: true,
                    messageIcon: Expensicons.Box,
                    messageDescription: translate('iou.bookingArchived'),
                };
            }
        }
        if (shouldShowScanningSubtitle) {
            return {shouldShow: true, messageIcon: Expensicons.ReceiptScan, messageDescription: translate('iou.receiptScanInProgress')};
        }
        if (shouldShowPendingSubtitle) {
            return {shouldShow: true, messageIcon: Expensicons.CreditCardHourglass, messageDescription: translate('iou.transactionPending')};
        }
        if (shouldShowBrokenConnectionViolation) {
            return {shouldShow: true, messageIcon: Expensicons.Hourglass, messageDescription: translate('violations.brokenConnection530Error')};
        }
        if (showRTERViolationMessage) {
            return {shouldShow: true, messageIcon: Expensicons.Hourglass, messageDescription: translate('iou.pendingMatchWithCreditCard')};
        }
        return {shouldShow: false};
    };

    const pendingMessageProps = getPendingMessageProps();

    const {supportText} = useMemo(() => {
        if (formattedMerchant && formattedMerchant !== CONST.TRANSACTION.DEFAULT_MERCHANT && formattedMerchant !== CONST.TRANSACTION.PARTIAL_TRANSACTION_MERCHANT) {
            return {supportText: truncate(formattedMerchant, {length: CONST.REQUEST_PREVIEW.MAX_LENGTH})};
        }
        if (formattedDescription ?? moneyRequestComment) {
            return {supportText: truncate(StringUtils.lineBreaksToSpaces(formattedDescription ?? moneyRequestComment), {length: CONST.REQUEST_PREVIEW.MAX_LENGTH})};
        }

        if (numberOfRequests === 1) {
            return {
                supportText: '',
            };
        }
        return {
            supportText: translate('iou.expenseCount', {
                scanningReceipts: numberOfScanningReceipts,
                pendingReceipts: numberOfPendingRequests,
                count: numberOfRequests,
            }),
        };
    }, [formattedMerchant, formattedDescription, moneyRequestComment, translate, numberOfRequests, numberOfScanningReceipts, numberOfPendingRequests]);

    /*
     * Manual export
     */
    const connectedIntegration = getConnectedIntegration(policy);

    const shouldShowExportIntegrationButton = !shouldShowPayButton && !shouldShowSubmitButton && connectedIntegration && isAdmin && canBeExported(iouReport);

    useEffect(() => {
        if (!isPaidAnimationRunning || isApprovedAnimationRunning) {
            return;
        }

        previewMessageOpacity.set(
            withTiming(0.75, {duration: CONST.ANIMATION_PAID_DURATION / 2}, () => {
                previewMessageOpacity.set(withTiming(1, {duration: CONST.ANIMATION_PAID_DURATION / 2}));
            }),
        );
        // We only want to animate the text when the text changes
        // eslint-disable-next-line react-compiler/react-compiler, react-hooks/exhaustive-deps
    }, [previewMessage, previewMessageOpacity]);

    useEffect(() => {
        if (!iouSettled) {
            return;
        }

        checkMarkScale.set(isPaidAnimationRunning ? withDelay(CONST.ANIMATION_PAID_CHECKMARK_DELAY, withSpring(1, {duration: CONST.ANIMATION_PAID_DURATION})) : 1);
    }, [isPaidAnimationRunning, iouSettled, checkMarkScale]);

    useEffect(() => {
        if (!isApproved) {
            return;
        }

        thumbsUpScale.set(isApprovedAnimationRunning ? withDelay(CONST.ANIMATION_THUMBSUP_DELAY, withSpring(1, {duration: CONST.ANIMATION_THUMBSUP_DURATION})) : 1);
    }, [isApproved, isApprovedAnimationRunning, thumbsUpScale]);

    const openReportFromPreview = useCallback(() => {
        if (!iouReportID) {
            return;
        }
        Performance.markStart(CONST.TIMING.OPEN_REPORT_FROM_PREVIEW);
        Timing.start(CONST.TIMING.OPEN_REPORT_FROM_PREVIEW);
        Navigation.navigate(ROUTES.REPORT_WITH_ID.getRoute(iouReportID));
    }, [iouReportID]);

    return (
        <OfflineWithFeedback
            pendingAction={iouReport?.pendingFields?.preview}
            shouldDisableOpacity={!!(action.pendingAction ?? action.isOptimisticAction)}
            needsOffscreenAlphaCompositing
        >
            <View style={[styles.chatItemMessage, containerStyles]}>
                <PressableWithoutFeedback
                    onPress={openReportFromPreview}
                    onPressIn={() => canUseTouchScreen() && ControlSelection.block()}
                    onPressOut={() => ControlSelection.unblock()}
                    onLongPress={(event) => showContextMenuForReport(event, contextMenuAnchor, chatReportID, action, checkIfContextMenuActive)}
                    shouldUseHapticsOnLongPress
                    style={[styles.flexRow, styles.justifyContentBetween, styles.reportPreviewBox]}
                    role="button"
                    accessibilityLabel={translate('iou.viewDetails')}
                >
                    <View style={[styles.reportPreviewBox, isHovered || isScanning || isWhisper ? styles.reportPreviewBoxHoverBorder : undefined]}>
                        {lastThreeReceipts.length > 0 && (
                            <ReportActionItemImages
                                images={lastThreeReceipts}
                                total={allTransactions.length}
                                size={CONST.RECEIPT.MAX_REPORT_PREVIEW_RECEIPTS}
                            />
                        )}
                        <View style={[styles.expenseAndReportPreviewBoxBody, hasReceipts ? styles.mtn1 : {}]}>
                            <View style={shouldShowSettlementButton ? {} : styles.expenseAndReportPreviewTextButtonContainer}>
                                <View style={styles.expenseAndReportPreviewTextContainer}>
                                    <View style={styles.flexRow}>
                                        <Animated.View style={[styles.flex1, styles.flexRow, styles.alignItemsCenter, previewMessageStyle]}>
                                            <Text style={[styles.textLabelSupporting, styles.lh20]}>{previewMessage}</Text>
                                        </Animated.View>
                                        {shouldShowRBR && (
                                            <Icon
                                                src={Expensicons.DotIndicator}
                                                fill={theme.danger}
                                            />
                                        )}
                                        {!shouldShowRBR && shouldPromptUserToAddBankAccount && (
                                            <Icon
                                                src={Expensicons.DotIndicator}
                                                fill={theme.success}
                                            />
                                        )}
                                    </View>
                                    <View style={styles.reportPreviewAmountSubtitleContainer}>
                                        <View style={styles.flexRow}>
                                            <View style={[styles.flex1, styles.flexRow, styles.alignItemsCenter]}>
                                                <Text style={styles.textHeadlineH1}>{getDisplayAmount()}</Text>
                                                {iouSettled && (
                                                    <Animated.View style={[styles.defaultCheckmarkWrapper, {transform: [{scale: checkMarkScale}]}]}>
                                                        <Icon
                                                            src={Expensicons.Checkmark}
                                                            fill={theme.iconSuccessFill}
                                                        />
                                                    </Animated.View>
                                                )}
                                                {isApproved && (
                                                    <Animated.View style={thumbsUpStyle}>
                                                        <Icon
                                                            src={Expensicons.ThumbsUp}
                                                            fill={theme.icon}
                                                        />
                                                    </Animated.View>
                                                )}
                                            </View>
                                        </View>
                                        {shouldShowSubtitle && !!supportText && (
                                            <View style={styles.flexRow}>
                                                <View style={[styles.flex1, styles.flexRow, styles.alignItemsCenter]}>
                                                    <Text style={[styles.textLabelSupporting, styles.textNormal, styles.lh20]}>{supportText}</Text>
                                                </View>
                                            </View>
                                        )}
                                        {pendingMessageProps.shouldShow && (
                                            <View style={[styles.flex1, styles.flexRow, styles.alignItemsCenter, styles.mt2]}>
                                                <Icon
                                                    src={pendingMessageProps.messageIcon}
                                                    height={variables.iconSizeExtraSmall}
                                                    width={variables.iconSizeExtraSmall}
                                                    fill={theme.icon}
                                                />
                                                <Text style={[styles.textMicroSupporting, styles.ml1, styles.amountSplitPadding]}>{pendingMessageProps.messageDescription}</Text>
                                            </View>
                                        )}
                                    </View>
                                </View>
                                {shouldShowSettlementButton && (
                                    <AnimatedSettlementButton
                                        shouldUseSuccessStyle={!hasHeldExpenses}
                                        onlyShowPayElsewhere={onlyShowPayElsewhere}
                                        isPaidAnimationRunning={isPaidAnimationRunning}
                                        isApprovedAnimationRunning={isApprovedAnimationRunning}
                                        canIOUBePaid={canIOUBePaidAndApproved || isPaidAnimationRunning}
                                        onAnimationFinish={stopAnimation}
                                        formattedAmount={getSettlementAmount() ?? ''}
                                        currency={iouReport?.currency}
                                        policyID={policyID}
                                        chatReportID={chatReportID}
                                        iouReport={iouReport}
                                        onPress={confirmPayment}
                                        onPaymentOptionsShow={onPaymentOptionsShow}
                                        onPaymentOptionsHide={onPaymentOptionsHide}
                                        confirmApproval={confirmApproval}
                                        enablePaymentsRoute={ROUTES.ENABLE_PAYMENTS}
                                        addBankAccountRoute={bankAccountRoute}
                                        shouldHidePaymentOptions={!shouldShowPayButton}
                                        shouldShowApproveButton={shouldShowApproveButton}
                                        shouldDisableApproveButton={shouldDisableApproveButton}
                                        kycWallAnchorAlignment={{
                                            horizontal: CONST.MODAL.ANCHOR_ORIGIN_HORIZONTAL.LEFT,
                                            vertical: CONST.MODAL.ANCHOR_ORIGIN_VERTICAL.BOTTOM,
                                        }}
                                        paymentMethodDropdownAnchorAlignment={{
                                            horizontal: CONST.MODAL.ANCHOR_ORIGIN_HORIZONTAL.RIGHT,
                                            vertical: CONST.MODAL.ANCHOR_ORIGIN_VERTICAL.BOTTOM,
                                        }}
                                        isDisabled={isOffline && !canAllowSettlement}
                                        isLoading={!isOffline && !canAllowSettlement}
                                    />
                                )}
                                {!!shouldShowExportIntegrationButton && !shouldShowSettlementButton && (
                                    <ExportWithDropdownMenu
                                        policy={policy}
                                        report={iouReport}
                                        connectionName={connectedIntegration}
                                        wrapperStyle={styles.flexReset}
                                        dropdownAnchorAlignment={{
                                            horizontal: CONST.MODAL.ANCHOR_ORIGIN_HORIZONTAL.RIGHT,
                                            vertical: CONST.MODAL.ANCHOR_ORIGIN_VERTICAL.BOTTOM,
                                        }}
                                    />
                                )}
                                {shouldShowSubmitButton && (
                                    <Button
                                        success={isWaitingForSubmissionFromCurrentUser}
                                        text={translate('common.submit')}
                                        onPress={() => iouReport && submitReport(iouReport)}
                                        isDisabled={shouldDisableSubmitButton}
                                    />
                                )}
                            </View>
                        </View>
                    </View>
                </PressableWithoutFeedback>
            </View>
            <DelegateNoAccessModal
                isNoDelegateAccessMenuVisible={isNoDelegateAccessMenuVisible}
                onClose={() => setIsNoDelegateAccessMenuVisible(false)}
            />

            {isHoldMenuVisible && !!iouReport && requestType !== undefined && (
                <ProcessMoneyReportHoldMenu
                    nonHeldAmount={!hasOnlyHeldExpenses && hasValidNonHeldAmount ? nonHeldAmount : undefined}
                    requestType={requestType}
                    fullAmount={fullAmount}
                    onClose={() => setIsHoldMenuVisible(false)}
                    isVisible={isHoldMenuVisible}
                    paymentType={paymentType}
                    chatReport={chatReport}
                    moneyRequestReport={iouReport}
                    transactionCount={numberOfRequests}
                    startAnimation={() => {
                        if (requestType === CONST.IOU.REPORT_ACTION_TYPE.APPROVE) {
                            startApprovedAnimation();
                        } else {
                            startAnimation();
                        }
                    }}
                />
            )}
        </OfflineWithFeedback>
    );
}

ReportPreview.displayName = 'ReportPreview';

export default ReportPreview;<|MERGE_RESOLUTION|>--- conflicted
+++ resolved
@@ -240,21 +240,9 @@
         formattedMerchant = null;
     }
 
-<<<<<<< HEAD
+    const isArchived = isArchivedReport(iouReport);
     const isAdmin = policy?.role === CONST.POLICY.ROLE.ADMIN;
     const shouldShowSubmitButton = canSubmitReport(iouReport, policy, transactionIDList, transactionViolations);
-=======
-    const isArchived = isArchivedReport(iouReport);
-    const currentUserAccountID = getCurrentUserAccountID();
-    const isAdmin = policy?.role === CONST.POLICY.ROLE.ADMIN;
-    const shouldShowSubmitButton =
-        isOpenExpenseReport &&
-        !isArchived &&
-        reimbursableSpend !== 0 &&
-        !showRTERViolationMessage &&
-        !shouldShowBrokenConnectionViolation &&
-        (iouReport?.ownerAccountID === currentUserAccountID || isAdmin || iouReport?.managerID === currentUserAccountID);
->>>>>>> 43655584
 
     const shouldDisableSubmitButton = shouldShowSubmitButton && !isAllowedToSubmitDraftExpenseReport(iouReport);
 

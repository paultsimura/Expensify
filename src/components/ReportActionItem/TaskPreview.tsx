import Str from 'expensify-common/lib/str';
import React from 'react';
import {View} from 'react-native';
import {withOnyx} from 'react-native-onyx';
import type {OnyxEntry} from 'react-native-onyx';
import Checkbox from '@components/Checkbox';
import Icon from '@components/Icon';
import * as Expensicons from '@components/Icon/Expensicons';
import {usePersonalDetails} from '@components/OnyxProvider';
import PressableWithoutFeedback from '@components/Pressable/PressableWithoutFeedback';
import RenderHTML from '@components/RenderHTML';
import {showContextMenuForReport} from '@components/ShowContextMenuContext';
import withCurrentUserPersonalDetails from '@components/withCurrentUserPersonalDetails';
import type {WithCurrentUserPersonalDetailsProps} from '@components/withCurrentUserPersonalDetails';
import useLocalize from '@hooks/useLocalize';
import useStyleUtils from '@hooks/useStyleUtils';
import useThemeStyles from '@hooks/useThemeStyles';
import ControlSelection from '@libs/ControlSelection';
import * as DeviceCapabilities from '@libs/DeviceCapabilities';
import getButtonState from '@libs/getButtonState';
import * as LocalePhoneNumber from '@libs/LocalePhoneNumber';
import Navigation from '@libs/Navigation/Navigation';
import * as ReportUtils from '@libs/ReportUtils';
import * as TaskUtils from '@libs/TaskUtils';
import type {ContextMenuAnchor} from '@pages/home/report/ContextMenu/ReportActionContextMenu';
import * as Session from '@userActions/Session';
import * as Task from '@userActions/Task';
import CONST from '@src/CONST';
import ONYXKEYS from '@src/ONYXKEYS';
import ROUTES from '@src/ROUTES';
import type {Policy, Report, ReportAction} from '@src/types/onyx';
import {isEmptyObject} from '@src/types/utils/EmptyObject';

type PolicyRole = {
    /** The role of current user */
    role: Task.PolicyValue | undefined;
};

type TaskPreviewOnyxProps = {
    /* Onyx Props */

    /* current report of TaskPreview */
    taskReport: OnyxEntry<Report>;

    /** The policy of root parent report */
    rootParentReportpolicy: OnyxEntry<PolicyRole>;
};

type TaskPreviewProps = WithCurrentUserPersonalDetailsProps &
    TaskPreviewOnyxProps & {
        /** The ID of the associated policy */
        // eslint-disable-next-line react/no-unused-prop-types
        policyID: string;
        /** The ID of the associated taskReport */
        taskReportID: string;

        /** Whether the task preview is hovered so we can modify its style */
        isHovered: boolean;

        /** The linked reportAction */
        action: OnyxEntry<ReportAction>;

        /** The chat report associated with taskReport */
        chatReportID: string;

        /** Popover context menu anchor, used for showing context menu */
<<<<<<< HEAD
        contextMenuAnchor: HTMLDivElement | View | null;
=======
        contextMenuAnchor: ContextMenuAnchor;
>>>>>>> 7b955231

        /** Callback for updating context menu active state, used for showing context menu */
        checkIfContextMenuActive: () => void;
    };

function TaskPreview({
    taskReport,
    taskReportID,
    action,
    contextMenuAnchor,
    chatReportID,
    checkIfContextMenuActive,
    currentUserPersonalDetails,
    rootParentReportpolicy,
    isHovered = false,
}: TaskPreviewProps) {
    const styles = useThemeStyles();
    const StyleUtils = useStyleUtils();
    const personalDetails = usePersonalDetails() || CONST.EMPTY_OBJECT;
    const {translate} = useLocalize();

    // The reportAction might not contain details regarding the taskReport
    // Only the direct parent reportAction will contain details about the taskReport
    // Other linked reportActions will only contain the taskReportID and we will grab the details from there
    const isTaskCompleted = !isEmptyObject(taskReport)
        ? taskReport?.stateNum === CONST.REPORT.STATE_NUM.APPROVED && taskReport.statusNum === CONST.REPORT.STATUS_NUM.APPROVED
        : action?.childStateNum === CONST.REPORT.STATE_NUM.APPROVED && action?.childStatusNum === CONST.REPORT.STATUS_NUM.APPROVED;
    const taskTitle = Str.htmlEncode(TaskUtils.getTaskTitle(taskReportID, action?.childReportName ?? ''));
    const taskAssigneeAccountID = Task.getTaskAssigneeAccountID(taskReport) ?? action?.childManagerAccountID ?? '';
    const assigneeLogin = personalDetails[taskAssigneeAccountID]?.login ?? '';
    const assigneeDisplayName = personalDetails[taskAssigneeAccountID]?.displayName ?? '';
    const taskAssignee = assigneeDisplayName || LocalePhoneNumber.formatPhoneNumber(assigneeLogin);
    const htmlForTaskPreview =
        taskAssignee && taskAssigneeAccountID !== 0
            ? `<comment><mention-user accountid="${taskAssigneeAccountID}">@${taskAssignee}</mention-user> ${taskTitle}</comment>`
            : `<comment>${taskTitle}</comment>`;
    const isDeletedParentAction = ReportUtils.isCanceledTaskReport(taskReport, action);

    if (isDeletedParentAction) {
        return <RenderHTML html={`<comment>${translate('parentReportAction.deletedTask')}</comment>`} />;
    }

    return (
        <View style={[styles.chatItemMessage]}>
            <PressableWithoutFeedback
                onPress={() => Navigation.navigate(ROUTES.REPORT_WITH_ID.getRoute(taskReportID))}
                onPressIn={() => DeviceCapabilities.canUseTouchScreen() && ControlSelection.block()}
                onPressOut={() => ControlSelection.unblock()}
                onLongPress={(event) => showContextMenuForReport(event, contextMenuAnchor, chatReportID, action, checkIfContextMenuActive)}
                style={[styles.flexRow, styles.justifyContentBetween]}
                role={CONST.ROLE.BUTTON}
                accessibilityLabel={translate('task.task')}
            >
                <View style={[styles.flex1, styles.flexRow, styles.alignItemsStart]}>
                    <Checkbox
                        style={[styles.mr2]}
                        containerStyle={[styles.taskCheckbox]}
                        isChecked={isTaskCompleted}
                        disabled={!Task.canModifyTask(taskReport, currentUserPersonalDetails.accountID, rootParentReportpolicy?.role)}
                        onPress={Session.checkIfActionIsAllowed(() => {
                            if (isTaskCompleted) {
                                Task.reopenTask(taskReport);
                            } else {
                                Task.completeTask(taskReport);
                            }
                        })}
                        accessibilityLabel={translate('task.task')}
                    />
                    <RenderHTML html={htmlForTaskPreview} />
                </View>
                <Icon
                    src={Expensicons.ArrowRight}
                    fill={StyleUtils.getIconFillColor(getButtonState(isHovered))}
                />
            </PressableWithoutFeedback>
        </View>
    );
}

TaskPreview.displayName = 'TaskPreview';

export default withCurrentUserPersonalDetails(
    withOnyx<TaskPreviewProps, TaskPreviewOnyxProps>({
        taskReport: {
            key: ({taskReportID}) => `${ONYXKEYS.COLLECTION.REPORT}${taskReportID}`,
        },
        rootParentReportpolicy: {
            key: ({policyID}) => `${ONYXKEYS.COLLECTION.POLICY}${policyID ?? '0'}`,
            selector: (policy: Policy | null) => ({role: policy?.role}),
        },
    })(TaskPreview),
);<|MERGE_RESOLUTION|>--- conflicted
+++ resolved
@@ -64,11 +64,7 @@
         chatReportID: string;
 
         /** Popover context menu anchor, used for showing context menu */
-<<<<<<< HEAD
-        contextMenuAnchor: HTMLDivElement | View | null;
-=======
         contextMenuAnchor: ContextMenuAnchor;
->>>>>>> 7b955231
 
         /** Callback for updating context menu active state, used for showing context menu */
         checkIfContextMenuActive: () => void;

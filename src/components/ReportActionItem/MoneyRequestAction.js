import _ from 'underscore';
import React from 'react';
import PropTypes from 'prop-types';
import {withOnyx} from 'react-native-onyx';
import lodashGet from 'lodash/get';
import ONYXKEYS from '../../ONYXKEYS';
import CONST from '../../CONST';
import {withNetwork} from '../OnyxProvider';
import compose from '../../libs/compose';
import reportActionPropTypes from '../../pages/home/report/reportActionPropTypes';
import networkPropTypes from '../networkPropTypes';
import iouReportPropTypes from '../../pages/iouReportPropTypes';
import IOUPreview from './IOUPreview';
import Navigation from '../../libs/Navigation/Navigation';
import ROUTES from '../../ROUTES';
import styles from '../../styles/styles';
import * as IOUUtils from '../../libs/IOUUtils';
import * as OptionsListUtils from '../../libs/OptionsListUtils';
import * as ReportUtils from '../../libs/ReportUtils';
import * as Report from '../../libs/actions/Report';
import withLocalize, {withLocalizePropTypes} from '../withLocalize';
import * as ReportActionsUtils from '../../libs/ReportActionsUtils';
import refPropTypes from '../refPropTypes';

const propTypes = {
    /** All the data of the action */
    action: PropTypes.shape(reportActionPropTypes).isRequired,

    /** The ID of the associated chatReport */
    chatReportID: PropTypes.string.isRequired,

    /** The ID of the associated request report */
    requestReportID: PropTypes.string.isRequired,

    /** Is this IOUACTION the most recent? */
    isMostRecentIOUReportAction: PropTypes.bool.isRequired,

    /** Popover context menu anchor, used for showing context menu */
    contextMenuAnchor: refPropTypes,

    /** Callback for updating context menu active state, used for showing context menu */
    checkIfContextMenuActive: PropTypes.func,

    /* Onyx Props */
    /** chatReport associated with iouReport */
    chatReport: PropTypes.shape({
        /** The participants of this report */
        participants: PropTypes.arrayOf(PropTypes.string),

        /** Whether the chat report has an outstanding IOU */
        hasOutstandingIOU: PropTypes.bool.isRequired,
    }),

    /** IOU report data object */
    iouReport: iouReportPropTypes,

    /** Array of report actions for this report */
    reportActions: PropTypes.objectOf(PropTypes.shape(reportActionPropTypes)),

    /** Whether the IOU is hovered so we can modify its style */
    isHovered: PropTypes.bool,

    network: networkPropTypes.isRequired,

    /** Session info for the currently logged in user. */
    session: PropTypes.shape({
        /** Currently logged in user email */
        email: PropTypes.string,
    }),

    /** Styles to be assigned to Container */
    // eslint-disable-next-line react/forbid-prop-types
    style: PropTypes.arrayOf(PropTypes.object),

    ...withLocalizePropTypes,
};

const defaultProps = {
    contextMenuAnchor: undefined,
    checkIfContextMenuActive: () => {},
    chatReport: {
        participants: [],
    },
    iouReport: {},
    reportActions: {},
    isHovered: false,
    session: {
        email: null,
    },
    style: [],
};

const MoneyRequestAction = (props) => {
    const hasMultipleParticipants = lodashGet(props.chatReport, 'participants', []).length > 1;
    const isSplitBillAction = lodashGet(props.action, 'originalMessage.type', '') === CONST.IOU.REPORT_ACTION_TYPE.SPLIT;

    const onIOUPreviewPressed = () => {
<<<<<<< HEAD
        if (lodashGet(props.action, 'originalMessage.type', '') === CONST.IOU.REPORT_ACTION_TYPE.SPLIT && hasMultipleParticipants) {
            const reportActionID = lodashGet(props.action, 'reportActionID', '0');
            Navigation.navigate(ROUTES.getSplitBillDetailsRoute(props.chatReportID, reportActionID));
=======
        if (isSplitBillAction && hasMultipleParticipants) {
            Navigation.navigate(ROUTES.getReportParticipantsRoute(props.chatReportID));
>>>>>>> 5cb2b745
            return;
        }

        // If the childReportID is not present, we need to create a new thread
        const childReportID = lodashGet(props.action, 'childReportID', '0');
        if (childReportID === '0') {
            const participants = _.uniq([props.session.email, props.action.actorEmail]);
            const formattedUserLogins = _.map(participants, (login) => OptionsListUtils.addSMSDomainIfPhoneNumber(login).toLowerCase());
            const thread = ReportUtils.buildOptimisticChatReport(
                formattedUserLogins,
                props.translate(ReportActionsUtils.isSentMoneyReportAction(props.action) ? 'iou.threadSentMoneyReportName' : 'iou.threadRequestReportName', {
                    formattedAmount: ReportActionsUtils.getFormattedAmount(props.action),
                    comment: props.action.originalMessage.comment,
                }),
                '',
                CONST.POLICY.OWNER_EMAIL_FAKE,
                CONST.POLICY.OWNER_EMAIL_FAKE,
                false,
                '',
                undefined,
                CONST.REPORT.NOTIFICATION_PREFERENCE.ALWAYS,
                props.action.reportActionID,
                props.requestReportID,
            );

            Report.openReport(thread.reportID, thread.participants, thread, props.action.reportActionID);
            Navigation.navigate(ROUTES.getReportRoute(thread.reportID));
        } else {
            Report.openReport(childReportID);
            Navigation.navigate(ROUTES.getReportRoute(childReportID));
        }
    };

    let shouldShowPendingConversionMessage = false;
    if (
        !_.isEmpty(props.iouReport) &&
        !_.isEmpty(props.reportActions) &&
        props.chatReport.hasOutstandingIOU &&
        props.isMostRecentIOUReportAction &&
        props.action.pendingAction === CONST.RED_BRICK_ROAD_PENDING_ACTION.ADD &&
        props.network.isOffline
    ) {
        shouldShowPendingConversionMessage = IOUUtils.isIOUReportPendingCurrencyConversion(props.reportActions, props.iouReport);
    }

    return (
        <>
            <IOUPreview
                iouReportID={props.requestReportID}
                chatReportID={props.chatReportID}
                isBillSplit={isSplitBillAction}
                action={props.action}
                contextMenuAnchor={props.contextMenuAnchor}
                checkIfContextMenuActive={props.checkIfContextMenuActive}
                shouldShowPendingConversionMessage={shouldShowPendingConversionMessage}
                onPreviewPressed={onIOUPreviewPressed}
                containerStyles={[styles.cursorPointer, props.isHovered ? styles.iouPreviewBoxHover : undefined, ...props.style]}
                isHovered={props.isHovered}
            />
        </>
    );
};

MoneyRequestAction.propTypes = propTypes;
MoneyRequestAction.defaultProps = defaultProps;
MoneyRequestAction.displayName = 'MoneyRequestAction';

export default compose(
    withLocalize,
    withOnyx({
        chatReport: {
            key: ({chatReportID}) => `${ONYXKEYS.COLLECTION.REPORT}${chatReportID}`,
        },
        iouReport: {
            key: ({requestReportID}) => `${ONYXKEYS.COLLECTION.REPORT}${requestReportID}`,
        },
        reportActions: {
            key: ({chatReportID}) => `${ONYXKEYS.COLLECTION.REPORT_ACTIONS}${chatReportID}`,
            canEvict: false,
        },
        session: {
            key: ONYXKEYS.SESSION,
        },
    }),
    withNetwork(),
)(MoneyRequestAction);<|MERGE_RESOLUTION|>--- conflicted
+++ resolved
@@ -91,18 +91,12 @@
 };
 
 const MoneyRequestAction = (props) => {
-    const hasMultipleParticipants = lodashGet(props.chatReport, 'participants', []).length > 1;
     const isSplitBillAction = lodashGet(props.action, 'originalMessage.type', '') === CONST.IOU.REPORT_ACTION_TYPE.SPLIT;
 
     const onIOUPreviewPressed = () => {
-<<<<<<< HEAD
-        if (lodashGet(props.action, 'originalMessage.type', '') === CONST.IOU.REPORT_ACTION_TYPE.SPLIT && hasMultipleParticipants) {
+        if (isSplitBillAction) {
             const reportActionID = lodashGet(props.action, 'reportActionID', '0');
             Navigation.navigate(ROUTES.getSplitBillDetailsRoute(props.chatReportID, reportActionID));
-=======
-        if (isSplitBillAction && hasMultipleParticipants) {
-            Navigation.navigate(ROUTES.getReportParticipantsRoute(props.chatReportID));
->>>>>>> 5cb2b745
             return;
         }
 

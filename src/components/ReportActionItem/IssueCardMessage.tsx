import React from 'react';
import type {OnyxEntry} from 'react-native-onyx';
import {useOnyx} from 'react-native-onyx';
import Button from '@components/Button';
import RenderHTML from '@components/RenderHTML';
import useEnvironment from '@hooks/useEnvironment';
import useLocalize from '@hooks/useLocalize';
import useThemeStyles from '@hooks/useThemeStyles';
import Navigation from '@libs/Navigation/Navigation';
import CONST from '@src/CONST';
import ONYXKEYS from '@src/ONYXKEYS';
import ROUTES from '@src/ROUTES';
import type {ReportAction} from '@src/types/onyx';
import type OriginalMessage from '@src/types/onyx/OriginalMessage';
import {isEmptyObject} from '@src/types/utils/EmptyObject';

type IssueCardMessageProps = {
    action: OnyxEntry<ReportAction>;

    policyID: string | undefined;
};

type IssueNewCardOriginalMessage = OriginalMessage<
    typeof CONST.REPORT.ACTIONS.TYPE.CARD_MISSING_ADDRESS | typeof CONST.REPORT.ACTIONS.TYPE.CARD_ISSUED | typeof CONST.REPORT.ACTIONS.TYPE.CARD_ISSUED_VIRTUAL
>;

function IssueCardMessage({action, policyID}: IssueCardMessageProps) {
    const {translate} = useLocalize();
    const styles = useThemeStyles();
    const {environmentURL} = useEnvironment();
    const [privatePersonalDetails] = useOnyx(ONYXKEYS.PRIVATE_PERSONAL_DETAILS);
    const [session] = useOnyx(ONYXKEYS.SESSION);

    const assigneeAccountID = (action?.originalMessage as IssueNewCardOriginalMessage)?.assigneeAccountID;

    const assignee = `<mention-user accountID=${assigneeAccountID}></mention-user>`;
    const link = `<a href='${environmentURL}/${ROUTES.SETTINGS_WALLET}'>${translate('cardPage.expensifyCard')}</a>`;

    const missingDetails =
        !privatePersonalDetails?.legalFirstName ||
        !privatePersonalDetails?.legalLastName ||
        !privatePersonalDetails?.dob ||
        !privatePersonalDetails?.phoneNumber ||
        isEmptyObject(privatePersonalDetails?.addresses) ||
        privatePersonalDetails.addresses.length === 0;

    const isAssigneeCurrentUser = !isEmptyObject(session) && session.accountID === assigneeAccountID;

    const shouldShowDetailsButton = action?.actionName === CONST.REPORT.ACTIONS.TYPE.CARD_MISSING_ADDRESS && missingDetails && isAssigneeCurrentUser;

    const getTranslation = () => {
        switch (action?.actionName) {
            case CONST.REPORT.ACTIONS.TYPE.CARD_ISSUED:
                return translate('workspace.expensifyCard.issuedCard', {assignee});
            case CONST.REPORT.ACTIONS.TYPE.CARD_ISSUED_VIRTUAL:
                return translate('workspace.expensifyCard.issuedCardVirtual', {assignee, link});
            case CONST.REPORT.ACTIONS.TYPE.CARD_MISSING_ADDRESS:
<<<<<<< HEAD
                return translate(`workspace.expensifyCard.${noMailingAddress ? 'issuedCardNoMailingAddress' : 'addedAddress'}`, {assignee});
=======
                return translate(`workspace.expensifyCard.${!isAssigneeCurrentUser || shouldShowDetailsButton ? 'issuedCardNoShippingDetails' : 'addedShippingDetails'}`, assignee);
>>>>>>> 336e4782
            default:
                return '';
        }
    };

    return (
        <>
            <RenderHTML html={`<muted-text>${getTranslation()}</muted-text>`} />
            {shouldShowDetailsButton && (
                <Button
                    onPress={() => {
                        if (!policyID) {
                            return;
                        }
                        Navigation.navigate(ROUTES.MISSING_PERSONAL_DETAILS.getRoute(policyID));
                    }}
                    success
                    medium
                    style={[styles.alignSelfStart, styles.mt3]}
                    text={translate('workspace.expensifyCard.addShippingDetails')}
                />
            )}
        </>
    );
}

IssueCardMessage.displayName = 'IssueCardMessage';

export default IssueCardMessage;<|MERGE_RESOLUTION|>--- conflicted
+++ resolved
@@ -55,11 +55,7 @@
             case CONST.REPORT.ACTIONS.TYPE.CARD_ISSUED_VIRTUAL:
                 return translate('workspace.expensifyCard.issuedCardVirtual', {assignee, link});
             case CONST.REPORT.ACTIONS.TYPE.CARD_MISSING_ADDRESS:
-<<<<<<< HEAD
-                return translate(`workspace.expensifyCard.${noMailingAddress ? 'issuedCardNoMailingAddress' : 'addedAddress'}`, {assignee});
-=======
-                return translate(`workspace.expensifyCard.${!isAssigneeCurrentUser || shouldShowDetailsButton ? 'issuedCardNoShippingDetails' : 'addedShippingDetails'}`, assignee);
->>>>>>> 336e4782
+                return translate(`workspace.expensifyCard.${!isAssigneeCurrentUser || shouldShowDetailsButton ? 'issuedCardNoShippingDetails' : 'addedShippingDetails'}`, {assignee});
             default:
                 return '';
         }

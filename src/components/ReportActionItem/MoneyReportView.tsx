import Str from 'expensify-common/lib/str';
import React, {useMemo} from 'react';
import type {StyleProp, TextStyle} from 'react-native';
import {View} from 'react-native';
import type {OnyxEntry} from 'react-native-onyx';
import Icon from '@components/Icon';
import * as Expensicons from '@components/Icon/Expensicons';
import MenuItemWithTopDescription from '@components/MenuItemWithTopDescription';
import OfflineWithFeedback from '@components/OfflineWithFeedback';
import SpacerView from '@components/SpacerView';
import Text from '@components/Text';
import useLocalize from '@hooks/useLocalize';
import useStyleUtils from '@hooks/useStyleUtils';
import useTheme from '@hooks/useTheme';
import useThemeStyles from '@hooks/useThemeStyles';
import * as CurrencyUtils from '@libs/CurrencyUtils';
import Navigation from '@libs/Navigation/Navigation';
import * as ReportUtils from '@libs/ReportUtils';
import AnimatedEmptyStateBackground from '@pages/home/report/AnimatedEmptyStateBackground';
import variables from '@styles/variables';
import * as reportActions from '@src/libs/actions/Report';
import ROUTES from '@src/ROUTES';
import type {Policy, PolicyReportField, Report} from '@src/types/onyx';

type MoneyReportViewProps = {
    /** The report currently being looked at */
    report: Report;

    /** Policy that the report belongs to */
    policy: OnyxEntry<Policy>;

    /** Whether we should display the horizontal rule below the component */
    shouldShowHorizontalRule: boolean;
};

function MoneyReportView({report, policy, shouldShowHorizontalRule}: MoneyReportViewProps) {
    const theme = useTheme();
    const styles = useThemeStyles();
    const StyleUtils = useStyleUtils();
    const {translate} = useLocalize();
    const isSettled = ReportUtils.isSettled(report.reportID);
    const isTotalUpdated = ReportUtils.hasUpdatedTotal(report, policy);

    const {totalDisplaySpend, nonReimbursableSpend, reimbursableSpend} = ReportUtils.getMoneyRequestSpendBreakdown(report);

    const shouldShowBreakdown = nonReimbursableSpend && reimbursableSpend;
    const formattedTotalAmount = CurrencyUtils.convertToDisplayString(totalDisplaySpend, report.currency);
    const formattedOutOfPocketAmount = CurrencyUtils.convertToDisplayString(reimbursableSpend, report.currency);
    const formattedCompanySpendAmount = CurrencyUtils.convertToDisplayString(nonReimbursableSpend, report.currency);
    const isPartiallyPaid = Boolean(report?.pendingFields?.partial);

    const subAmountTextStyles: StyleProp<TextStyle> = [
        styles.taskTitleMenuItem,
        styles.alignSelfCenter,
        StyleUtils.getFontSizeStyle(variables.fontSizeh1),
        StyleUtils.getColorStyle(theme.textSupporting),
    ];

    const sortedPolicyReportFields = useMemo<PolicyReportField[]>((): PolicyReportField[] => {
        const fields = ReportUtils.getAvailableReportFields(report, Object.values(policy?.fieldList ?? {}));
        return fields.sort(({orderWeight: firstOrderWeight}, {orderWeight: secondOrderWeight}) => firstOrderWeight - secondOrderWeight);
    }, [policy, report]);

    return (
<<<<<<< HEAD
        <View style={styles.pRelative}>
=======
        <View style={[StyleUtils.getReportWelcomeContainerStyle(isSmallScreenWidth, true), styles.overflowHidden]}>
>>>>>>> d0885803
            <AnimatedEmptyStateBackground />
            {!ReportUtils.isClosedExpenseReportWithNoExpenses(report) && (
                <>
                    {ReportUtils.reportFieldsEnabled(report) &&
                        sortedPolicyReportFields.map((reportField) => {
                            const isTitleField = ReportUtils.isReportFieldOfTypeTitle(reportField);
                            const fieldValue = isTitleField ? report.reportName : reportField.value ?? reportField.defaultValue;
                            const isFieldDisabled = ReportUtils.isReportFieldDisabled(report, reportField, policy);
                            const fieldKey = ReportUtils.getReportFieldKey(reportField.fieldID);

                            return (
                                <OfflineWithFeedback
                                    pendingAction={report.pendingFields?.[fieldKey]}
                                    errors={report.errorFields?.[fieldKey]}
                                    errorRowStyles={styles.ph5}
                                    key={`menuItem-${fieldKey}`}
                                    onClose={() => reportActions.clearReportFieldErrors(report.reportID, reportField)}
                                >
                                    <MenuItemWithTopDescription
                                        description={Str.UCFirst(reportField.name)}
                                        title={fieldValue}
                                        onPress={() => Navigation.navigate(ROUTES.EDIT_REPORT_FIELD_REQUEST.getRoute(report.reportID, report.policyID ?? '', reportField.fieldID))}
                                        shouldShowRightIcon
                                        disabled={isFieldDisabled}
                                        wrapperStyle={[styles.pv2, styles.taskDescriptionMenuItem]}
                                        shouldGreyOutWhenDisabled={false}
                                        numberOfLinesTitle={0}
                                        interactive
                                        shouldStackHorizontally={false}
                                        onSecondaryInteraction={() => {}}
                                        hoverAndPressStyle={false}
                                        titleWithTooltips={[]}
                                    />
                                </OfflineWithFeedback>
                            );
                        })}
                    <View style={[styles.flexRow, styles.pointerEventsNone, styles.containerWithSpaceBetween, styles.ph5, styles.pv2]}>
                        <View style={[styles.flex1, styles.justifyContentCenter]}>
                            <Text
                                style={[styles.textLabelSupporting]}
                                numberOfLines={1}
                            >
                                {translate('common.total')}
                            </Text>
                        </View>
                        <View style={[styles.flexRow, styles.justifyContentCenter]}>
                            {isSettled && !isPartiallyPaid && (
                                <View style={[styles.defaultCheckmarkWrapper, styles.mh2]}>
                                    <Icon
                                        src={Expensicons.Checkmark}
                                        fill={theme.success}
                                    />
                                </View>
                            )}
                            <Text
                                numberOfLines={1}
                                style={[styles.taskTitleMenuItem, styles.alignSelfCenter, !isTotalUpdated && styles.offlineFeedback.pending]}
                            >
                                {formattedTotalAmount}
                            </Text>
                        </View>
                    </View>
                    {Boolean(shouldShowBreakdown) && (
                        <>
                            <View style={[styles.flexRow, styles.pointerEventsNone, styles.containerWithSpaceBetween, styles.ph5, styles.pv1]}>
                                <View style={[styles.flex1, styles.justifyContentCenter]}>
                                    <Text
                                        style={[styles.textLabelSupporting]}
                                        numberOfLines={1}
                                    >
                                        {translate('cardTransactions.outOfPocket')}
                                    </Text>
                                </View>
                                <View style={[styles.flexRow, styles.justifyContentCenter]}>
                                    <Text
                                        numberOfLines={1}
                                        style={subAmountTextStyles}
                                    >
                                        {formattedOutOfPocketAmount}
                                    </Text>
                                </View>
                            </View>
                            <View style={[styles.flexRow, styles.pointerEventsNone, styles.containerWithSpaceBetween, styles.ph5, styles.pv1]}>
                                <View style={[styles.flex1, styles.justifyContentCenter]}>
                                    <Text
                                        style={[styles.textLabelSupporting]}
                                        numberOfLines={1}
                                    >
                                        {translate('cardTransactions.companySpend')}
                                    </Text>
                                </View>
                                <View style={[styles.flexRow, styles.justifyContentCenter]}>
                                    <Text
                                        numberOfLines={1}
                                        style={subAmountTextStyles}
                                    >
                                        {formattedCompanySpendAmount}
                                    </Text>
                                </View>
                            </View>
                        </>
                    )}
                    <SpacerView
                        shouldShow={shouldShowHorizontalRule}
                        style={[shouldShowHorizontalRule && styles.reportHorizontalRule]}
                    />
                </>
            )}
        </View>
    );
}

MoneyReportView.displayName = 'MoneyReportView';

export default MoneyReportView;<|MERGE_RESOLUTION|>--- conflicted
+++ resolved
@@ -62,11 +62,7 @@
     }, [policy, report]);
 
     return (
-<<<<<<< HEAD
-        <View style={styles.pRelative}>
-=======
-        <View style={[StyleUtils.getReportWelcomeContainerStyle(isSmallScreenWidth, true), styles.overflowHidden]}>
->>>>>>> d0885803
+        <View style={[styles.pRelative, styles.overflowHidden]}>
             <AnimatedEmptyStateBackground />
             {!ReportUtils.isClosedExpenseReportWithNoExpenses(report) && (
                 <>

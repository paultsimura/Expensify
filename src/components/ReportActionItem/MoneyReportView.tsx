import Str from 'expensify-common/lib/str';
import React, {useMemo} from 'react';
import type {StyleProp, TextStyle} from 'react-native';
import {View} from 'react-native';
import type {OnyxEntry} from 'react-native-onyx';
import Icon from '@components/Icon';
import * as Expensicons from '@components/Icon/Expensicons';
import MenuItemWithTopDescription from '@components/MenuItemWithTopDescription';
import OfflineWithFeedback from '@components/OfflineWithFeedback';
import Text from '@components/Text';
import useLocalize from '@hooks/useLocalize';
import useResponsiveLayout from '@hooks/useResponsiveLayout';
import useStyleUtils from '@hooks/useStyleUtils';
import useTheme from '@hooks/useTheme';
import useThemeStyles from '@hooks/useThemeStyles';
import * as CurrencyUtils from '@libs/CurrencyUtils';
import Navigation from '@libs/Navigation/Navigation';
import * as ReportUtils from '@libs/ReportUtils';
import AnimatedEmptyStateBackground from '@pages/home/report/AnimatedEmptyStateBackground';
import variables from '@styles/variables';
import * as reportActions from '@src/libs/actions/Report';
import ROUTES from '@src/ROUTES';
import type {Policy, PolicyReportField, Report} from '@src/types/onyx';

type MoneyReportViewProps = {
    /** The report currently being looked at */
    report: Report;

    /** Policy that the report belongs to */
    policy: OnyxEntry<Policy>;
};

function MoneyReportView({report, policy}: MoneyReportViewProps) {
    const theme = useTheme();
    const styles = useThemeStyles();
    const StyleUtils = useStyleUtils();
    const {translate} = useLocalize();
<<<<<<< HEAD
    const {shouldUseNarrowLayout} = useResponsiveLayout();
=======
>>>>>>> d81a18e9
    const isSettled = ReportUtils.isSettled(report.reportID);
    const isTotalUpdated = ReportUtils.hasUpdatedTotal(report, policy);

    const {totalDisplaySpend, nonReimbursableSpend, reimbursableSpend} = ReportUtils.getMoneyRequestSpendBreakdown(report);

    const shouldShowBreakdown = nonReimbursableSpend && reimbursableSpend;
    const formattedTotalAmount = CurrencyUtils.convertToDisplayString(totalDisplaySpend, report.currency);
    const formattedOutOfPocketAmount = CurrencyUtils.convertToDisplayString(reimbursableSpend, report.currency);
    const formattedCompanySpendAmount = CurrencyUtils.convertToDisplayString(nonReimbursableSpend, report.currency);
    const isPartiallyPaid = Boolean(report?.pendingFields?.partial);

    const subAmountTextStyles: StyleProp<TextStyle> = [
        styles.taskTitleMenuItem,
        styles.alignSelfCenter,
        StyleUtils.getFontSizeStyle(variables.fontSizeh1),
        StyleUtils.getColorStyle(theme.textSupporting),
    ];

    const sortedPolicyReportFields = useMemo<PolicyReportField[]>((): PolicyReportField[] => {
        const fields = ReportUtils.getAvailableReportFields(report, Object.values(policy?.fieldList ?? {}));
        return fields.sort(({orderWeight: firstOrderWeight}, {orderWeight: secondOrderWeight}) => firstOrderWeight - secondOrderWeight);
    }, [policy, report]);

    return (
<<<<<<< HEAD
        <View style={[StyleUtils.getReportWelcomeContainerStyle(shouldUseNarrowLayout, true), styles.overflowHidden]}>
            <AnimatedEmptyStateBackground />
            <View style={[StyleUtils.getReportWelcomeTopMarginStyle(shouldUseNarrowLayout, true)]}>
                {!ReportUtils.isClosedExpenseReportWithNoExpenses(report) && (
                    <>
                        {ReportUtils.reportFieldsEnabled(report) &&
                            sortedPolicyReportFields.map((reportField) => {
                                const isTitleField = ReportUtils.isReportFieldOfTypeTitle(reportField);
                                const fieldValue = isTitleField ? report.reportName : reportField.value ?? reportField.defaultValue;
                                const isFieldDisabled = ReportUtils.isReportFieldDisabled(report, reportField, policy);
                                const fieldKey = ReportUtils.getReportFieldKey(reportField.fieldID);
=======
        <View style={[styles.pRelative]}>
            <AnimatedEmptyStateBackground />
            {!ReportUtils.isClosedExpenseReportWithNoExpenses(report) && (
                <>
                    {ReportUtils.reportFieldsEnabled(report) &&
                        sortedPolicyReportFields.map((reportField) => {
                            const isTitleField = ReportUtils.isReportFieldOfTypeTitle(reportField);
                            const fieldValue = isTitleField ? report.reportName : reportField.value ?? reportField.defaultValue;
                            const isFieldDisabled = ReportUtils.isReportFieldDisabled(report, reportField, policy);
                            const fieldKey = ReportUtils.getReportFieldKey(reportField.fieldID);
>>>>>>> d81a18e9

                            return (
                                <OfflineWithFeedback
                                    pendingAction={report.pendingFields?.[fieldKey]}
                                    errors={report.errorFields?.[fieldKey]}
                                    errorRowStyles={styles.ph5}
                                    key={`menuItem-${fieldKey}`}
                                    onClose={() => reportActions.clearReportFieldErrors(report.reportID, reportField)}
                                >
                                    <MenuItemWithTopDescription
                                        description={Str.UCFirst(reportField.name)}
                                        title={fieldValue}
                                        onPress={() => Navigation.navigate(ROUTES.EDIT_REPORT_FIELD_REQUEST.getRoute(report.reportID, report.policyID ?? '', reportField.fieldID))}
                                        shouldShowRightIcon
                                        disabled={isFieldDisabled}
                                        wrapperStyle={[styles.pv2, styles.taskDescriptionMenuItem]}
                                        shouldGreyOutWhenDisabled={false}
                                        numberOfLinesTitle={0}
                                        interactive
                                        shouldStackHorizontally={false}
                                        onSecondaryInteraction={() => {}}
                                        hoverAndPressStyle={false}
                                        titleWithTooltips={[]}
                                    />
                                </OfflineWithFeedback>
                            );
                        })}
                    <View style={[styles.flexRow, styles.pointerEventsNone, styles.containerWithSpaceBetween, styles.ph5, styles.pv2]}>
                        <View style={[styles.flex1, styles.justifyContentCenter]}>
                            <Text
                                style={[styles.textLabelSupporting]}
                                numberOfLines={1}
                            >
                                {translate('common.total')}
                            </Text>
                        </View>
                        <View style={[styles.flexRow, styles.justifyContentCenter]}>
                            {isSettled && !isPartiallyPaid && (
                                <View style={[styles.defaultCheckmarkWrapper, styles.mh2]}>
                                    <Icon
                                        src={Expensicons.Checkmark}
                                        fill={theme.success}
                                    />
                                </View>
                            )}
                            <Text
                                numberOfLines={1}
                                style={[styles.taskTitleMenuItem, styles.alignSelfCenter, !isTotalUpdated && styles.offlineFeedback.pending]}
                            >
                                {formattedTotalAmount}
                            </Text>
                        </View>
                    </View>
                    {Boolean(shouldShowBreakdown) && (
                        <>
                            <View style={[styles.flexRow, styles.pointerEventsNone, styles.containerWithSpaceBetween, styles.ph5, styles.pv1]}>
                                <View style={[styles.flex1, styles.justifyContentCenter]}>
                                    <Text
                                        style={[styles.textLabelSupporting]}
                                        numberOfLines={1}
                                    >
                                        {translate('cardTransactions.outOfPocket')}
                                    </Text>
                                </View>
                                <View style={[styles.flexRow, styles.justifyContentCenter]}>
                                    <Text
                                        numberOfLines={1}
                                        style={subAmountTextStyles}
                                    >
                                        {formattedOutOfPocketAmount}
                                    </Text>
                                </View>
                            </View>
                            <View style={[styles.flexRow, styles.pointerEventsNone, styles.containerWithSpaceBetween, styles.ph5, styles.pv1]}>
                                <View style={[styles.flex1, styles.justifyContentCenter]}>
                                    <Text
                                        style={[styles.textLabelSupporting]}
                                        numberOfLines={1}
                                    >
                                        {translate('cardTransactions.companySpend')}
                                    </Text>
                                </View>
                                <View style={[styles.flexRow, styles.justifyContentCenter]}>
                                    <Text
                                        numberOfLines={1}
                                        style={subAmountTextStyles}
                                    >
                                        {formattedCompanySpendAmount}
                                    </Text>
                                </View>
                            </View>
                        </>
                    )}
                </>
            )}
        </View>
    );
}

MoneyReportView.displayName = 'MoneyReportView';

export default MoneyReportView;<|MERGE_RESOLUTION|>--- conflicted
+++ resolved
@@ -9,7 +9,6 @@
 import OfflineWithFeedback from '@components/OfflineWithFeedback';
 import Text from '@components/Text';
 import useLocalize from '@hooks/useLocalize';
-import useResponsiveLayout from '@hooks/useResponsiveLayout';
 import useStyleUtils from '@hooks/useStyleUtils';
 import useTheme from '@hooks/useTheme';
 import useThemeStyles from '@hooks/useThemeStyles';
@@ -35,10 +34,6 @@
     const styles = useThemeStyles();
     const StyleUtils = useStyleUtils();
     const {translate} = useLocalize();
-<<<<<<< HEAD
-    const {shouldUseNarrowLayout} = useResponsiveLayout();
-=======
->>>>>>> d81a18e9
     const isSettled = ReportUtils.isSettled(report.reportID);
     const isTotalUpdated = ReportUtils.hasUpdatedTotal(report, policy);
 
@@ -63,19 +58,6 @@
     }, [policy, report]);
 
     return (
-<<<<<<< HEAD
-        <View style={[StyleUtils.getReportWelcomeContainerStyle(shouldUseNarrowLayout, true), styles.overflowHidden]}>
-            <AnimatedEmptyStateBackground />
-            <View style={[StyleUtils.getReportWelcomeTopMarginStyle(shouldUseNarrowLayout, true)]}>
-                {!ReportUtils.isClosedExpenseReportWithNoExpenses(report) && (
-                    <>
-                        {ReportUtils.reportFieldsEnabled(report) &&
-                            sortedPolicyReportFields.map((reportField) => {
-                                const isTitleField = ReportUtils.isReportFieldOfTypeTitle(reportField);
-                                const fieldValue = isTitleField ? report.reportName : reportField.value ?? reportField.defaultValue;
-                                const isFieldDisabled = ReportUtils.isReportFieldDisabled(report, reportField, policy);
-                                const fieldKey = ReportUtils.getReportFieldKey(reportField.fieldID);
-=======
         <View style={[styles.pRelative]}>
             <AnimatedEmptyStateBackground />
             {!ReportUtils.isClosedExpenseReportWithNoExpenses(report) && (
@@ -86,7 +68,6 @@
                             const fieldValue = isTitleField ? report.reportName : reportField.value ?? reportField.defaultValue;
                             const isFieldDisabled = ReportUtils.isReportFieldDisabled(report, reportField, policy);
                             const fieldKey = ReportUtils.getReportFieldKey(reportField.fieldID);
->>>>>>> d81a18e9
 
                             return (
                                 <OfflineWithFeedback

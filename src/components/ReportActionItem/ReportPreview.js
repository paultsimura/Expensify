--- conflicted
+++ resolved
@@ -100,40 +100,6 @@
     const displayingMessage = ReportUtils.getReportPreviewMessage(props.iouReport, props.action);
     return (
         <View style={[styles.chatItemMessage]}>
-<<<<<<< HEAD
-            {_.map(props.action.message, (message, index) => (
-                <PressableWithoutFeedback
-                    key={`ReportPreview-${props.action.reportActionID}-${index}`}
-                    onPress={() => {
-                        Navigation.navigate(ROUTES.getReportRoute(props.iouReportID));
-                    }}
-                    onPressIn={() => DeviceCapabilities.canUseTouchScreen() && ControlSelection.block()}
-                    onPressOut={() => ControlSelection.unblock()}
-                    onLongPress={(event) => showContextMenuForReport(event, props.contextMenuAnchor, props.chatReportID, props.action, props.checkIfContextMenuActive)}
-                    style={[styles.flexRow, styles.justifyContentBetween]}
-                    accessibilityRole={CONST.ACCESSIBILITY_ROLE.BUTTON}
-                    accessibilityLabel={props.translate('iou.viewDetails')}
-                >
-                    <View style={[styles.flexShrink1]}>
-                        {props.iouReport.hasOutstandingIOU ? (
-                            <Text style={[styles.chatItemMessage, styles.cursorPointer, styles.colorMuted]}>
-                                {lodashGet(message, 'html', props.translate('iou.payerOwesAmount', {payer: managerName, amount: reportAmount}))}
-                            </Text>
-                        ) : (
-                            <View style={[styles.flexRow]}>
-                                <Text style={[styles.chatItemMessage, styles.cursorPointer, styles.colorMuted]}>
-                                    {lodashGet(message, 'html', props.translate('iou.payerSettled', {amount: reportAmount}))}
-                                </Text>
-                            </View>
-                        )}
-                    </View>
-                    <Icon
-                        src={Expensicons.ArrowRight}
-                        fill={StyleUtils.getIconFillColor(getButtonState(props.isHovered))}
-                    />
-                </PressableWithoutFeedback>
-            ))}
-=======
             <PressableWithoutFeedback
                 onPress={() => {
                     Navigation.navigate(ROUTES.getReportRoute(props.iouReportID));
@@ -142,7 +108,7 @@
                 onPressOut={() => ControlSelection.unblock()}
                 onLongPress={(event) => showContextMenuForReport(event, props.contextMenuAnchor, props.chatReportID, props.action, props.checkIfContextMenuActive)}
                 style={[styles.flexRow, styles.justifyContentBetween]}
-                accessibilityRole="button"
+                accessibilityRole={CONST.ACCESSIBILITY_ROLE.BUTTON}
                 accessibilityLabel={props.translate('iou.viewDetails')}
             >
                 <View style={[styles.flexShrink1]}>
@@ -153,7 +119,6 @@
                     fill={StyleUtils.getIconFillColor(getButtonState(props.isHovered))}
                 />
             </PressableWithoutFeedback>
->>>>>>> 5009b8d5
             {isCurrentUserManager && !ReportUtils.isSettled(props.iouReport.reportID) && (
                 <SettlementButton
                     currency={props.iouReport.currency}

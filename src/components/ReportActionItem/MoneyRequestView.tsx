import React, {useCallback, useMemo} from 'react';
import {View} from 'react-native';
import {useOnyx, withOnyx} from 'react-native-onyx';
import type {OnyxEntry} from 'react-native-onyx';
import * as Expensicons from '@components/Icon/Expensicons';
import MenuItem from '@components/MenuItem';
import MenuItemWithTopDescription from '@components/MenuItemWithTopDescription';
import OfflineWithFeedback from '@components/OfflineWithFeedback';
import {useSession} from '@components/OnyxProvider';
import ReceiptAudit, {ReceiptAuditMessages} from '@components/ReceiptAudit';
import ReceiptEmptyState from '@components/ReceiptEmptyState';
import Switch from '@components/Switch';
import Text from '@components/Text';
import ViolationMessages from '@components/ViolationMessages';
import useLocalize from '@hooks/useLocalize';
import useNetwork from '@hooks/useNetwork';
import usePermissions from '@hooks/usePermissions';
import useTheme from '@hooks/useTheme';
import useThemeStyles from '@hooks/useThemeStyles';
import useViolations from '@hooks/useViolations';
import type {ViolationField} from '@hooks/useViolations';
import * as CardUtils from '@libs/CardUtils';
import * as CurrencyUtils from '@libs/CurrencyUtils';
import type {MileageRate} from '@libs/DistanceRequestUtils';
import DistanceRequestUtils from '@libs/DistanceRequestUtils';
import * as ErrorUtils from '@libs/ErrorUtils';
import * as OptionsListUtils from '@libs/OptionsListUtils';
import * as PolicyUtils from '@libs/PolicyUtils';
import {isTaxTrackingEnabled} from '@libs/PolicyUtils';
import * as ReceiptUtils from '@libs/ReceiptUtils';
import * as ReportActionsUtils from '@libs/ReportActionsUtils';
import * as ReportUtils from '@libs/ReportUtils';
import type {TransactionDetails} from '@libs/ReportUtils';
import * as TransactionUtils from '@libs/TransactionUtils';
import ViolationsUtils from '@libs/Violations/ViolationsUtils';
import Navigation from '@navigation/Navigation';
import AnimatedEmptyStateBackground from '@pages/home/report/AnimatedEmptyStateBackground';
import * as IOU from '@userActions/IOU';
import * as Link from '@userActions/Link';
import * as Transaction from '@userActions/Transaction';
import CONST from '@src/CONST';
import type {TranslationPaths} from '@src/languages/types';
import * as Report from '@src/libs/actions/Report';
import * as ReportActions from '@src/libs/actions/ReportActions';
import ONYXKEYS from '@src/ONYXKEYS';
import ROUTES from '@src/ROUTES';
import type * as OnyxTypes from '@src/types/onyx';
import type {TransactionPendingFieldsKey} from '@src/types/onyx/Transaction';
import ReportActionItemImage from './ReportActionItemImage';

type MoneyRequestViewTransactionOnyxProps = {
    /** Violations detected in this transaction */
    transactionViolations: OnyxEntry<OnyxTypes.TransactionViolations>;
};

type MoneyRequestViewOnyxPropsWithoutTransaction = {
    /** The policy object for the current route */
    policy: OnyxEntry<OnyxTypes.Policy>;

    /** Collection of categories attached to a policy */
    policyCategories: OnyxEntry<OnyxTypes.PolicyCategories>;

    /** Collection of tags attached to a policy */
    policyTagList: OnyxEntry<OnyxTypes.PolicyTagList>;

    /** The expense report or iou report (only will have a value if this is a transaction thread) */
    parentReport: OnyxEntry<OnyxTypes.Report>;

    /** The actions from the parent report */
    parentReportActions: OnyxEntry<OnyxTypes.ReportActions>;

    /** The distance rates from the policy */
    distanceRates: Record<string, MileageRate>;
};

type MoneyRequestViewPropsWithoutTransaction = MoneyRequestViewOnyxPropsWithoutTransaction & {
    /** The report currently being looked at */
    report: OnyxEntry<OnyxTypes.Report>;

    /** Whether we should display the animated banner above the component */
    shouldShowAnimatedBackground: boolean;

    /** Whether we should show Money Request with disabled all fields */
    readonly?: boolean;

    /** Updated transaction to show in duplicate transaction flow  */
    updatedTransaction?: OnyxEntry<OnyxTypes.Transaction>;
};

type MoneyRequestViewProps = MoneyRequestViewTransactionOnyxProps & MoneyRequestViewPropsWithoutTransaction;

const deleteTransaction = (parentReport: OnyxEntry<OnyxTypes.Report>, parentReportAction: OnyxEntry<OnyxTypes.ReportAction>) => {
    if (!parentReportAction) {
        return;
    }
    const iouTransactionID = ReportActionsUtils.isMoneyRequestAction(parentReportAction) ? ReportActionsUtils.getOriginalMessage(parentReportAction)?.IOUTransactionID ?? '-1' : '-1';
    if (ReportActionsUtils.isTrackExpenseAction(parentReportAction)) {
        IOU.deleteTrackExpense(parentReport?.reportID ?? '-1', iouTransactionID, parentReportAction, true);
        return;
    }
    IOU.deleteMoneyRequest(iouTransactionID, parentReportAction, true);
};

function MoneyRequestView({
    report,
    parentReport,
    parentReportActions,
    policyCategories,
    policyTagList,
    policy,
    transactionViolations,
    shouldShowAnimatedBackground,
    distanceRates,
    readonly = false,
    updatedTransaction,
}: MoneyRequestViewProps) {
    const theme = useTheme();
    const styles = useThemeStyles();
    const session = useSession();
    const {isOffline} = useNetwork();
    const {translate, toLocaleDigit} = useLocalize();
    const [activePolicyID] = useOnyx(ONYXKEYS.NVP_ACTIVE_POLICY_ID);
    const [chatReport] = useOnyx(`${ONYXKEYS.COLLECTION.REPORT}${parentReport?.parentReportID}`, {
        selector: (chatReportValue) => chatReportValue && {reportID: chatReportValue.reportID, errorFields: chatReportValue.errorFields},
    });

    const parentReportAction = parentReportActions?.[report?.parentReportActionID ?? '-1'];
    const isTrackExpense = ReportUtils.isTrackExpenseReport(report);
    const {canUseViolations, canUseP2PDistanceRequests} = usePermissions(isTrackExpense ? CONST.IOU.TYPE.TRACK : undefined);
    const moneyRequestReport = parentReport;
    const linkedTransactionID = useMemo(() => {
        const originalMessage = parentReportAction && ReportActionsUtils.isMoneyRequestAction(parentReportAction) ? ReportActionsUtils.getOriginalMessage(parentReportAction) : undefined;
        return originalMessage?.IOUTransactionID ?? '-1';
    }, [parentReportAction]);
    const [transaction] = useOnyx(`${ONYXKEYS.COLLECTION.TRANSACTION}${linkedTransactionID}`);

    const {
        created: transactionDate,
        amount: transactionAmount,
        taxAmount: transactionTaxAmount,
        currency: transactionCurrency,
        comment: transactionDescription,
        merchant: transactionMerchant,
        billable: transactionBillable,
        category: transactionCategory,
        tag: transactionTag,
        originalAmount: transactionOriginalAmount,
        originalCurrency: transactionOriginalCurrency,
        cardID: transactionCardID,
    } = useMemo<Partial<TransactionDetails>>(() => ReportUtils.getTransactionDetails(transaction) ?? {}, [transaction]);
    const isEmptyMerchant = transactionMerchant === '' || transactionMerchant === CONST.TRANSACTION.PARTIAL_TRANSACTION_MERCHANT;
    const isDistanceRequest = TransactionUtils.isDistanceRequest(transaction);
    const formattedTransactionAmount = transactionAmount ? CurrencyUtils.convertToDisplayString(transactionAmount, transactionCurrency) : '';
    const formattedOriginalAmount = transactionOriginalAmount && transactionOriginalCurrency && CurrencyUtils.convertToDisplayString(transactionOriginalAmount, transactionOriginalCurrency);
    const isCardTransaction = TransactionUtils.isCardTransaction(transaction);
    const cardProgramName = isCardTransaction && transactionCardID !== undefined ? CardUtils.getCardDescription(transactionCardID) : '';
    const isApproved = ReportUtils.isReportApproved(moneyRequestReport);
    const isInvoice = ReportUtils.isInvoiceReport(moneyRequestReport);
    const isPaidReport = ReportActionsUtils.isPayAction(parentReportAction);
    const taxRates = policy?.taxRates;

    const formattedTaxAmount = updatedTransaction?.taxAmount
        ? CurrencyUtils.convertToDisplayString(updatedTransaction?.taxAmount, transactionCurrency)
        : CurrencyUtils.convertToDisplayString(transactionTaxAmount, transactionCurrency);

    const taxRatesDescription = taxRates?.name;
    const taxRateTitle = updatedTransaction ? TransactionUtils.getTaxName(policy, updatedTransaction) : TransactionUtils.getTaxName(policy, transaction);

    const isSettled = ReportUtils.isSettled(moneyRequestReport?.reportID);
    const isCancelled = moneyRequestReport && moneyRequestReport?.isCancelledIOU;

<<<<<<< HEAD
    // Flags for allowing or disallowing editing an expense
    // Used for non-restricted fields such as: description, category, tag, billable, etc...
    const canUserPerformWriteAction = !!ReportUtils.canUserPerformWriteAction(report);
    const canEdit = ReportActionsUtils.isMoneyRequestAction(parentReportAction) && ReportUtils.canEditMoneyRequest(parentReportAction) && canUserPerformWriteAction;
=======
    // Used for non-restricted fields such as: description, category, tag, billable, etc.
    const canEdit = ReportActionsUtils.isMoneyRequestAction(parentReportAction) && ReportUtils.canEditMoneyRequest(parentReportAction, transaction);
>>>>>>> 73f97c93
    const canEditTaxFields = canEdit && !isDistanceRequest;

    const canEditAmount = canUserPerformWriteAction && ReportUtils.canEditFieldOfMoneyRequest(parentReportAction, CONST.EDIT_REQUEST_FIELD.AMOUNT);
    const canEditMerchant = canUserPerformWriteAction && ReportUtils.canEditFieldOfMoneyRequest(parentReportAction, CONST.EDIT_REQUEST_FIELD.MERCHANT);
    const canEditDate = canUserPerformWriteAction && ReportUtils.canEditFieldOfMoneyRequest(parentReportAction, CONST.EDIT_REQUEST_FIELD.DATE);
    const canEditReceipt = canUserPerformWriteAction && ReportUtils.canEditFieldOfMoneyRequest(parentReportAction, CONST.EDIT_REQUEST_FIELD.RECEIPT);
    const hasReceipt = TransactionUtils.hasReceipt(transaction);
    const isReceiptBeingScanned = hasReceipt && TransactionUtils.isReceiptBeingScanned(transaction);
    const didReceiptScanSucceed = hasReceipt && TransactionUtils.didReceiptScanSucceed(transaction);
    const canEditDistance = canUserPerformWriteAction && ReportUtils.canEditFieldOfMoneyRequest(parentReportAction, CONST.EDIT_REQUEST_FIELD.DISTANCE);

    const isAdmin = policy?.role === 'admin';
    const isApprover = ReportUtils.isMoneyRequestReport(moneyRequestReport) && moneyRequestReport?.managerID !== null && session?.accountID === moneyRequestReport?.managerID;
    // A flag for verifying that the current report is a sub-report of a workspace chat
    // if the policy of the report is either Collect or Control, then this report must be tied to workspace chat
    const isPolicyExpenseChat = ReportUtils.isReportInGroupPolicy(report);

    const policyTagLists = useMemo(() => PolicyUtils.getTagLists(policyTagList), [policyTagList]);

    const iouType = isTrackExpense ? CONST.IOU.TYPE.TRACK : CONST.IOU.TYPE.SUBMIT;

    // Flags for showing categories and tags
    // transactionCategory can be an empty string
    // eslint-disable-next-line @typescript-eslint/prefer-nullish-coalescing
    const shouldShowCategory = isPolicyExpenseChat && (transactionCategory || OptionsListUtils.hasEnabledOptions(policyCategories ?? {}));
    // transactionTag can be an empty string
    // eslint-disable-next-line @typescript-eslint/prefer-nullish-coalescing
    const shouldShowTag = isPolicyExpenseChat && (transactionTag || OptionsListUtils.hasEnabledTags(policyTagLists));
    const shouldShowBillable = isPolicyExpenseChat && (!!transactionBillable || !(policy?.disabledFields?.defaultBillable ?? true) || !!updatedTransaction?.billable);

    const shouldShowTax = isTaxTrackingEnabled(isPolicyExpenseChat, policy, isDistanceRequest);
    const tripID = ReportUtils.getTripIDFromTransactionParentReport(parentReport);
    const shouldShowViewTripDetails = TransactionUtils.hasReservationList(transaction) && !!tripID;

    const {getViolationsForField} = useViolations(transactionViolations ?? [], isReceiptBeingScanned || !ReportUtils.isPaidGroupPolicy(report));
    const hasViolations = useCallback(
        (field: ViolationField, data?: OnyxTypes.TransactionViolation['data'], policyHasDependentTags = false, tagValue?: string): boolean =>
            !!canUseViolations && getViolationsForField(field, data, policyHasDependentTags, tagValue).length > 0,
        [canUseViolations, getViolationsForField],
    );

    let amountDescription = `${translate('iou.amount')}`;

    const hasRoute = TransactionUtils.hasRoute(transaction, isDistanceRequest);
    const rateID = transaction?.comment?.customUnit?.customUnitRateID ?? '-1';

    const currency = policy ? policy.outputCurrency : PolicyUtils.getPersonalPolicy()?.outputCurrency ?? CONST.CURRENCY.USD;

    const mileageRate = TransactionUtils.isCustomUnitRateIDForP2P(transaction) ? DistanceRequestUtils.getRateForP2P(currency) : distanceRates[rateID] ?? {};
    const {unit} = mileageRate;
    const rate = transaction?.comment?.customUnit?.defaultP2PRate ?? mileageRate.rate;

    const distance = DistanceRequestUtils.convertToDistanceInMeters(TransactionUtils.getDistance(transaction), unit);
    const rateToDisplay = DistanceRequestUtils.getRateForDisplay(unit, rate, currency, translate, toLocaleDigit, isOffline);
    const distanceToDisplay = DistanceRequestUtils.getDistanceForDisplay(hasRoute, distance, unit, rate, translate);
    let merchantTitle = isEmptyMerchant ? '' : transactionMerchant;
    let amountTitle = formattedTransactionAmount ? formattedTransactionAmount.toString() : '';
    if (TransactionUtils.hasReceipt(transaction) && TransactionUtils.isReceiptBeingScanned(transaction)) {
        merchantTitle = translate('iou.receiptStatusTitle');
        amountTitle = translate('iou.receiptStatusTitle');
    }

    const updatedTransactionDescription = useMemo(() => {
        if (!updatedTransaction) {
            return undefined;
        }
        return TransactionUtils.getDescription(updatedTransaction ?? null);
    }, [updatedTransaction]);

    const saveBillable = useCallback(
        (newBillable: boolean) => {
            // If the value hasn't changed, don't request to save changes on the server and just close the modal
            if (newBillable === TransactionUtils.getBillable(transaction)) {
                return;
            }
            IOU.updateMoneyRequestBillable(transaction?.transactionID ?? '-1', report?.reportID ?? '-1', newBillable, policy, policyTagList, policyCategories);
        },
        [transaction, report, policy, policyTagList, policyCategories],
    );

    if (isCardTransaction) {
        if (formattedOriginalAmount) {
            amountDescription += ` ${CONST.DOT_SEPARATOR} ${translate('iou.original')} ${formattedOriginalAmount}`;
        }
        if (isCancelled) {
            amountDescription += ` ${CONST.DOT_SEPARATOR} ${translate('iou.canceled')}`;
        }
    } else {
        if (!isDistanceRequest) {
            amountDescription += ` ${CONST.DOT_SEPARATOR} ${translate('iou.cash')}`;
        }
        if (isApproved) {
            amountDescription += ` ${CONST.DOT_SEPARATOR} ${translate('iou.approved')}`;
        } else if (isCancelled) {
            amountDescription += ` ${CONST.DOT_SEPARATOR} ${translate('iou.canceled')}`;
        } else if (isSettled) {
            amountDescription += ` • ${translate('iou.settledExpensify')}`;
        }
    }

    let receiptURIs;
    const hasErrors = TransactionUtils.hasMissingSmartscanFields(transaction);
    if (hasReceipt) {
        receiptURIs = ReceiptUtils.getThumbnailAndImageURIs(transaction);
    }
    const pendingAction = transaction?.pendingAction;
    const getPendingFieldAction = (fieldPath: TransactionPendingFieldsKey) => transaction?.pendingFields?.[fieldPath] ?? pendingAction;

    const getErrorForField = useCallback(
        (field: ViolationField, data?: OnyxTypes.TransactionViolation['data'], policyHasDependentTags = false, tagValue?: string) => {
            // Checks applied when creating a new expense
            // NOTE: receipt field can return multiple violations, so we need to handle it separately
            const fieldChecks: Partial<Record<ViolationField, {isError: boolean; translationPath: TranslationPaths}>> = {
                amount: {
                    isError: transactionAmount === 0,
                    translationPath: 'common.error.enterAmount',
                },
                merchant: {
                    isError: !isSettled && !isCancelled && isPolicyExpenseChat && isEmptyMerchant,
                    translationPath: 'common.error.enterMerchant',
                },
                date: {
                    isError: transactionDate === '',
                    translationPath: 'common.error.enterDate',
                },
            };

            const {isError, translationPath} = fieldChecks[field] ?? {};

            if (readonly) {
                return '';
            }

            // Return form errors if there are any
            if (hasErrors && isError && translationPath) {
                return translate(translationPath);
            }

            // Return violations if there are any
            if (hasViolations(field, data, policyHasDependentTags, tagValue)) {
                const violations = getViolationsForField(field, data, policyHasDependentTags, tagValue);
                return ViolationsUtils.getViolationTranslation(violations[0], translate);
            }

            return '';
        },
        [transactionAmount, isSettled, isCancelled, isPolicyExpenseChat, isEmptyMerchant, transactionDate, readonly, hasErrors, hasViolations, translate, getViolationsForField],
    );

    const distanceRequestFields = canUseP2PDistanceRequests ? (
        <>
            <OfflineWithFeedback pendingAction={getPendingFieldAction('waypoints')}>
                <MenuItemWithTopDescription
                    description={translate('common.distance')}
                    title={getPendingFieldAction('waypoints') ? translate('iou.fieldPending') : distanceToDisplay}
                    interactive={canEditDistance && !readonly}
                    shouldShowRightIcon={canEditDistance && !readonly}
                    titleStyle={styles.flex1}
                    onPress={() =>
                        Navigation.navigate(ROUTES.MONEY_REQUEST_STEP_DISTANCE.getRoute(CONST.IOU.ACTION.EDIT, iouType, transaction?.transactionID ?? '-1', report?.reportID ?? '-1'))
                    }
                />
            </OfflineWithFeedback>
            {/* TODO: correct the pending field action https://github.com/Expensify/App/issues/36987 */}
            <OfflineWithFeedback pendingAction={getPendingFieldAction('waypoints')}>
                <MenuItemWithTopDescription
                    description={translate('common.rate')}
                    title={rateToDisplay}
                    // TODO: https://github.com/Expensify/App/issues/36987 make it interactive and show right icon when EditRatePage is ready
                    interactive={false}
                    shouldShowRightIcon={false}
                    titleStyle={styles.flex1}
                    // TODO: https://github.com/Expensify/App/issues/36987 Add route for editing rate
                    onPress={() => {}}
                />
            </OfflineWithFeedback>
        </>
    ) : (
        <OfflineWithFeedback pendingAction={getPendingFieldAction('waypoints')}>
            <MenuItemWithTopDescription
                description={translate('common.distance')}
                title={transactionMerchant}
                interactive={canEditDistance && !readonly}
                shouldShowRightIcon={canEditDistance && !readonly}
                titleStyle={styles.flex1}
                onPress={() => Navigation.navigate(ROUTES.MONEY_REQUEST_STEP_DISTANCE.getRoute(CONST.IOU.ACTION.EDIT, iouType, transaction?.transactionID ?? '-1', report?.reportID ?? '-1'))}
            />
        </OfflineWithFeedback>
    );

    const isReceiptAllowed = !isPaidReport && !isInvoice;
    const shouldShowReceiptEmptyState =
        isReceiptAllowed && !hasReceipt && !isApproved && !isSettled && (canEditReceipt || isAdmin || isApprover) && (canEditReceipt || ReportUtils.isPaidGroupPolicy(report));
    const receiptViolationNames: OnyxTypes.ViolationName[] = [
        CONST.VIOLATIONS.RECEIPT_REQUIRED,
        CONST.VIOLATIONS.RECEIPT_NOT_SMART_SCANNED,
        CONST.VIOLATIONS.CASH_EXPENSE_WITH_NO_RECEIPT,
        CONST.VIOLATIONS.SMARTSCAN_FAILED,
    ];
    const receiptViolations =
        transactionViolations?.filter((violation) => receiptViolationNames.includes(violation.name)).map((violation) => ViolationsUtils.getViolationTranslation(violation, translate)) ?? [];

    // Whether to show receipt audit result (e.g.`Verified`, `Issue Found`) and messages (e.g. `Receipt not verified. Please confirm accuracy.`)
    // `!!(receiptViolations.length || didReceiptScanSucceed)` is for not showing `Verified` when `receiptViolations` is empty and `didReceiptScanSucceed` is false.
    const shouldShowAuditMessage =
        !isReceiptBeingScanned && hasReceipt && !!(receiptViolations.length || didReceiptScanSucceed) && !!canUseViolations && ReportUtils.isPaidGroupPolicy(report);
    const shouldShowReceiptAudit = isReceiptAllowed && (shouldShowReceiptEmptyState || hasReceipt);

    const errors = {
        ...(transaction?.errorFields?.route ?? transaction?.errors),
        ...parentReportAction?.errors,
    };

    const tagList = policyTagLists.map(({name, orderWeight}, index) => {
        const tagError = getErrorForField(
            'tag',
            {
                tagListIndex: index,
                tagListName: name,
            },
            PolicyUtils.hasDependentTags(policy, policyTagList),
            TransactionUtils.getTagForDisplay(updatedTransaction ?? transaction, index),
        );
        return (
            <OfflineWithFeedback
                key={name}
                pendingAction={getPendingFieldAction('tag')}
            >
                <MenuItemWithTopDescription
                    description={name ?? translate('common.tag')}
                    title={TransactionUtils.getTagForDisplay(updatedTransaction ?? transaction, index)}
                    interactive={canEdit && !readonly}
                    shouldShowRightIcon={canEdit && !readonly}
                    titleStyle={styles.flex1}
                    onPress={() =>
                        Navigation.navigate(ROUTES.MONEY_REQUEST_STEP_TAG.getRoute(CONST.IOU.ACTION.EDIT, iouType, orderWeight, transaction?.transactionID ?? '', report?.reportID ?? '-1'))
                    }
                    brickRoadIndicator={tagError ? CONST.BRICK_ROAD_INDICATOR_STATUS.ERROR : undefined}
                    errorText={tagError}
                />
            </OfflineWithFeedback>
        );
    });

    return (
        <View style={styles.pRelative}>
            {shouldShowAnimatedBackground && <AnimatedEmptyStateBackground />}
            <>
                {shouldShowReceiptAudit && (
                    <ReceiptAudit
                        notes={receiptViolations}
                        shouldShowAuditResult={shouldShowAuditMessage}
                    />
                )}
                {(hasReceipt || errors) && (
                    <OfflineWithFeedback
                        pendingAction={pendingAction}
                        errors={errors}
                        errorRowStyles={[styles.mh4]}
                        onClose={() => {
                            if (!transaction?.transactionID && linkedTransactionID === '-1') {
                                return;
                            }

                            const isCreateChatErrored = !!report?.errorFields?.createChat;
                            if ((isCreateChatErrored || !!report?.isOptimisticReport) && parentReportAction) {
                                const urlToNavigateBack = IOU.cleanUpMoneyRequest(transaction?.transactionID ?? linkedTransactionID, parentReportAction, true);
                                Navigation.goBack(urlToNavigateBack);
                                return;
                            }

                            if (transaction?.pendingAction === CONST.RED_BRICK_ROAD_PENDING_ACTION.ADD) {
                                if (chatReport?.reportID && ReportUtils.getAddWorkspaceRoomOrChatReportErrors(chatReport)) {
                                    Report.navigateToConciergeChatAndDeleteReport(chatReport.reportID, true, true);
                                    return;
                                }
                                if (Object.values(transaction?.errors ?? {})?.find((error) => ErrorUtils.isReceiptError(error))) {
                                    deleteTransaction(parentReport, parentReportAction);
                                }
                            }
                            Transaction.clearError(transaction?.transactionID ?? linkedTransactionID);
                            ReportActions.clearAllRelatedReportActionErrors(report?.reportID ?? '-1', parentReportAction);
                        }}
                    >
                        {hasReceipt && (
                            <View style={styles.moneyRequestViewImage}>
                                <ReportActionItemImage
                                    thumbnail={receiptURIs?.thumbnail}
                                    fileExtension={receiptURIs?.fileExtension}
                                    isThumbnail={receiptURIs?.isThumbnail}
                                    image={receiptURIs?.image}
                                    isLocalFile={receiptURIs?.isLocalFile}
                                    filename={receiptURIs?.filename}
                                    transaction={transaction}
                                    enablePreviewModal
                                />
                            </View>
                        )}
                    </OfflineWithFeedback>
                )}
                {shouldShowReceiptEmptyState && (
                    <ReceiptEmptyState
                        hasError={hasErrors}
                        disabled={!canEditReceipt || readonly}
                        onPress={() =>
                            Navigation.navigate(
                                ROUTES.MONEY_REQUEST_STEP_SCAN.getRoute(
                                    CONST.IOU.ACTION.EDIT,
                                    iouType,
                                    transaction?.transactionID ?? '-1',
                                    report?.reportID ?? '-1',
                                    Navigation.getActiveRouteWithoutParams(),
                                ),
                            )
                        }
                    />
                )}
                {!shouldShowReceiptEmptyState && !hasReceipt && <View style={{marginVertical: 6}} />}
                {shouldShowAuditMessage && <ReceiptAuditMessages notes={receiptViolations} />}
                <OfflineWithFeedback pendingAction={getPendingFieldAction('amount')}>
                    <MenuItemWithTopDescription
                        title={amountTitle}
                        shouldShowTitleIcon={isSettled}
                        titleIcon={Expensicons.Checkmark}
                        description={amountDescription}
                        titleStyle={styles.textHeadlineH2}
                        interactive={canEditAmount && !readonly}
                        shouldShowRightIcon={canEditAmount && !readonly}
                        onPress={() =>
                            Navigation.navigate(ROUTES.MONEY_REQUEST_STEP_AMOUNT.getRoute(CONST.IOU.ACTION.EDIT, iouType, transaction?.transactionID ?? '-1', report?.reportID ?? '-1'))
                        }
                        brickRoadIndicator={getErrorForField('amount') ? CONST.BRICK_ROAD_INDICATOR_STATUS.ERROR : undefined}
                        errorText={getErrorForField('amount')}
                    />
                </OfflineWithFeedback>
                <OfflineWithFeedback pendingAction={getPendingFieldAction('comment')}>
                    <MenuItemWithTopDescription
                        description={translate('common.description')}
                        shouldParseTitle
                        title={updatedTransactionDescription ?? transactionDescription}
                        interactive={canEdit && !readonly}
                        shouldShowRightIcon={canEdit && !readonly}
                        titleStyle={styles.flex1}
                        onPress={() =>
                            Navigation.navigate(ROUTES.MONEY_REQUEST_STEP_DESCRIPTION.getRoute(CONST.IOU.ACTION.EDIT, iouType, transaction?.transactionID ?? '-1', report?.reportID ?? '-1'))
                        }
                        wrapperStyle={[styles.pv2, styles.taskDescriptionMenuItem]}
                        brickRoadIndicator={getErrorForField('comment') ? CONST.BRICK_ROAD_INDICATOR_STATUS.ERROR : undefined}
                        errorText={getErrorForField('comment')}
                        numberOfLinesTitle={0}
                    />
                </OfflineWithFeedback>
                {isDistanceRequest ? (
                    distanceRequestFields
                ) : (
                    <OfflineWithFeedback pendingAction={getPendingFieldAction('merchant')}>
                        <MenuItemWithTopDescription
                            description={translate('common.merchant')}
                            title={updatedTransaction?.modifiedMerchant ?? merchantTitle}
                            interactive={canEditMerchant && !readonly}
                            shouldShowRightIcon={canEditMerchant && !readonly}
                            titleStyle={styles.flex1}
                            onPress={() =>
                                Navigation.navigate(ROUTES.MONEY_REQUEST_STEP_MERCHANT.getRoute(CONST.IOU.ACTION.EDIT, iouType, transaction?.transactionID ?? '-1', report?.reportID ?? '-1'))
                            }
                            wrapperStyle={[styles.taskDescriptionMenuItem]}
                            brickRoadIndicator={getErrorForField('merchant') ? CONST.BRICK_ROAD_INDICATOR_STATUS.ERROR : undefined}
                            errorText={getErrorForField('merchant')}
                            numberOfLinesTitle={0}
                        />
                    </OfflineWithFeedback>
                )}
                <OfflineWithFeedback pendingAction={getPendingFieldAction('created')}>
                    <MenuItemWithTopDescription
                        description={translate('common.date')}
                        title={transactionDate}
                        interactive={canEditDate && !readonly}
                        shouldShowRightIcon={canEditDate && !readonly}
                        titleStyle={styles.flex1}
                        onPress={() =>
                            Navigation.navigate(ROUTES.MONEY_REQUEST_STEP_DATE.getRoute(CONST.IOU.ACTION.EDIT, iouType, transaction?.transactionID ?? '-1', report?.reportID ?? '-1' ?? '-1'))
                        }
                        brickRoadIndicator={getErrorForField('date') ? CONST.BRICK_ROAD_INDICATOR_STATUS.ERROR : undefined}
                        errorText={getErrorForField('date')}
                    />
                </OfflineWithFeedback>
                {shouldShowCategory && (
                    <OfflineWithFeedback pendingAction={getPendingFieldAction('category')}>
                        <MenuItemWithTopDescription
                            description={translate('common.category')}
                            title={updatedTransaction?.category ?? transactionCategory}
                            interactive={canEdit && !readonly}
                            shouldShowRightIcon={canEdit && !readonly}
                            titleStyle={styles.flex1}
                            onPress={() =>
                                Navigation.navigate(ROUTES.MONEY_REQUEST_STEP_CATEGORY.getRoute(CONST.IOU.ACTION.EDIT, iouType, transaction?.transactionID ?? '-1', report?.reportID ?? '-1'))
                            }
                            brickRoadIndicator={getErrorForField('category') ? CONST.BRICK_ROAD_INDICATOR_STATUS.ERROR : undefined}
                            errorText={getErrorForField('category')}
                        />
                    </OfflineWithFeedback>
                )}
                {shouldShowTag && tagList}
                {isCardTransaction && (
                    <OfflineWithFeedback pendingAction={getPendingFieldAction('cardID')}>
                        <MenuItemWithTopDescription
                            description={translate('iou.card')}
                            title={cardProgramName}
                            titleStyle={styles.flex1}
                            interactive={false}
                        />
                    </OfflineWithFeedback>
                )}
                {shouldShowTax && (
                    <OfflineWithFeedback pendingAction={getPendingFieldAction('taxCode')}>
                        <MenuItemWithTopDescription
                            title={taxRateTitle ?? ''}
                            description={taxRatesDescription}
                            interactive={canEditTaxFields && !readonly}
                            shouldShowRightIcon={canEditTaxFields && !readonly}
                            titleStyle={styles.flex1}
                            onPress={() =>
                                Navigation.navigate(ROUTES.MONEY_REQUEST_STEP_TAX_RATE.getRoute(CONST.IOU.ACTION.EDIT, iouType, transaction?.transactionID ?? '-1', report?.reportID ?? '-1'))
                            }
                            brickRoadIndicator={getErrorForField('tax') ? CONST.BRICK_ROAD_INDICATOR_STATUS.ERROR : undefined}
                            errorText={getErrorForField('tax')}
                        />
                    </OfflineWithFeedback>
                )}
                {shouldShowTax && (
                    <OfflineWithFeedback pendingAction={getPendingFieldAction('taxAmount')}>
                        <MenuItemWithTopDescription
                            title={formattedTaxAmount ? formattedTaxAmount.toString() : ''}
                            description={translate('iou.taxAmount')}
                            interactive={canEditTaxFields && !readonly}
                            shouldShowRightIcon={canEditTaxFields && !readonly}
                            titleStyle={styles.flex1}
                            onPress={() =>
                                Navigation.navigate(
                                    ROUTES.MONEY_REQUEST_STEP_TAX_AMOUNT.getRoute(CONST.IOU.ACTION.EDIT, iouType, transaction?.transactionID ?? '-1', report?.reportID ?? '-1'),
                                )
                            }
                        />
                    </OfflineWithFeedback>
                )}
                {shouldShowViewTripDetails && (
                    <MenuItem
                        title={translate('travel.viewTripDetails')}
                        icon={Expensicons.Suitcase}
                        iconRight={Expensicons.NewWindow}
                        shouldShowRightIcon
                        onPress={() => Link.openTravelDotLink(activePolicyID, CONST.TRIP_ID_PATH(tripID))}
                    />
                )}
                {shouldShowBillable && (
                    <View style={[styles.flexRow, styles.optionRow, styles.justifyContentBetween, styles.alignItemsCenter, styles.ml5, styles.mr8]}>
                        <View>
                            <Text color={!transactionBillable ? theme.textSupporting : undefined}>{translate('common.billable')}</Text>
                            {!!getErrorForField('billable') && (
                                <ViolationMessages
                                    violations={getViolationsForField('billable')}
                                    containerStyle={[styles.mt1]}
                                    textStyle={[styles.ph0]}
                                    isLast
                                />
                            )}
                        </View>
                        <Switch
                            accessibilityLabel={translate('common.billable')}
                            isOn={updatedTransaction?.billable ?? !!transactionBillable}
                            onToggle={saveBillable}
                            disabled={!canEdit || readonly}
                        />
                    </View>
                )}
            </>
        </View>
    );
}

MoneyRequestView.displayName = 'MoneyRequestView';

export default withOnyx<MoneyRequestViewPropsWithoutTransaction, MoneyRequestViewOnyxPropsWithoutTransaction>({
    policy: {
        key: ({report}) => `${ONYXKEYS.COLLECTION.POLICY}${report?.policyID ?? ''}`,
    },
    policyCategories: {
        key: ({report}) => `${ONYXKEYS.COLLECTION.POLICY_CATEGORIES}${report?.policyID ?? ''}`,
    },
    policyTagList: {
        key: ({report}) => `${ONYXKEYS.COLLECTION.POLICY_TAGS}${report?.policyID ?? ''}`,
    },
    parentReport: {
        key: ({report}) => `${ONYXKEYS.COLLECTION.REPORT}${report?.parentReportID ?? ''}`,
    },
    parentReportActions: {
        key: ({report}) => `${ONYXKEYS.COLLECTION.REPORT_ACTIONS}${report ? report?.parentReportID : '-1'}`,
        canEvict: false,
    },
    distanceRates: {
        key: ({report}) => `${ONYXKEYS.COLLECTION.POLICY}${report?.policyID}`,
        selector: (policy: OnyxEntry<OnyxTypes.Policy>) => DistanceRequestUtils.getMileageRates(policy, true),
    },
})(
    withOnyx<MoneyRequestViewProps, MoneyRequestViewTransactionOnyxProps>({
        transactionViolations: {
            key: ({report, parentReportActions}) => {
                const parentReportAction = parentReportActions?.[report?.parentReportActionID ?? '-1'];
                const originalMessage =
                    parentReportAction && ReportActionsUtils.isMoneyRequestAction(parentReportAction) ? ReportActionsUtils.getOriginalMessage(parentReportAction) : undefined;
                const transactionID = originalMessage?.IOUTransactionID ?? -1;
                return `${ONYXKEYS.COLLECTION.TRANSACTION_VIOLATIONS}${transactionID}`;
            },
        },
    })(MoneyRequestView),
);<|MERGE_RESOLUTION|>--- conflicted
+++ resolved
@@ -169,17 +169,12 @@
     const isSettled = ReportUtils.isSettled(moneyRequestReport?.reportID);
     const isCancelled = moneyRequestReport && moneyRequestReport?.isCancelledIOU;
 
-<<<<<<< HEAD
     // Flags for allowing or disallowing editing an expense
     // Used for non-restricted fields such as: description, category, tag, billable, etc...
     const canUserPerformWriteAction = !!ReportUtils.canUserPerformWriteAction(report);
-    const canEdit = ReportActionsUtils.isMoneyRequestAction(parentReportAction) && ReportUtils.canEditMoneyRequest(parentReportAction) && canUserPerformWriteAction;
-=======
-    // Used for non-restricted fields such as: description, category, tag, billable, etc.
-    const canEdit = ReportActionsUtils.isMoneyRequestAction(parentReportAction) && ReportUtils.canEditMoneyRequest(parentReportAction, transaction);
->>>>>>> 73f97c93
+    const canEdit = ReportActionsUtils.isMoneyRequestAction(parentReportAction) && ReportUtils.canEditMoneyRequest(parentReportAction, transaction) && canUserPerformWriteAction;
+
     const canEditTaxFields = canEdit && !isDistanceRequest;
-
     const canEditAmount = canUserPerformWriteAction && ReportUtils.canEditFieldOfMoneyRequest(parentReportAction, CONST.EDIT_REQUEST_FIELD.AMOUNT);
     const canEditMerchant = canUserPerformWriteAction && ReportUtils.canEditFieldOfMoneyRequest(parentReportAction, CONST.EDIT_REQUEST_FIELD.MERCHANT);
     const canEditDate = canUserPerformWriteAction && ReportUtils.canEditFieldOfMoneyRequest(parentReportAction, CONST.EDIT_REQUEST_FIELD.DATE);

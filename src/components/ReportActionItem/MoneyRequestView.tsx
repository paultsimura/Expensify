--- conflicted
+++ resolved
@@ -15,11 +15,6 @@
 import useLocalize from '@hooks/useLocalize';
 import useNetwork from '@hooks/useNetwork';
 import usePermissions from '@hooks/usePermissions';
-<<<<<<< HEAD
-import useResponsiveLayout from '@hooks/useResponsiveLayout';
-import useStyleUtils from '@hooks/useStyleUtils';
-=======
->>>>>>> d81a18e9
 import useTheme from '@hooks/useTheme';
 import useThemeStyles from '@hooks/useThemeStyles';
 import useViolations from '@hooks/useViolations';
@@ -101,10 +96,6 @@
     const styles = useThemeStyles();
     const session = useSession();
     const {isOffline} = useNetwork();
-<<<<<<< HEAD
-    const {shouldUseNarrowLayout} = useResponsiveLayout();
-=======
->>>>>>> d81a18e9
     const {translate, toLocaleDigit} = useLocalize();
     const parentReportAction = parentReportActions?.[report.parentReportActionID ?? ''] ?? null;
     const isTrackExpense = ReportUtils.isTrackExpenseReport(report);
@@ -328,15 +319,9 @@
     const shouldShowNotesViolations = !isReceiptBeingScanned && canUseViolations && ReportUtils.isPaidGroupPolicy(report);
 
     return (
-<<<<<<< HEAD
-        <View style={[StyleUtils.getReportWelcomeContainerStyle(shouldUseNarrowLayout, true, shouldShowAnimatedBackground)]}>
-            {shouldShowAnimatedBackground && <AnimatedEmptyStateBackground />}
-            <View style={shouldShowAnimatedBackground && [StyleUtils.getReportWelcomeTopMarginStyle(shouldUseNarrowLayout, true)]}>
-=======
         <View style={styles.pRelative}>
             {shouldShowAnimatedBackground && <AnimatedEmptyStateBackground />}
             <>
->>>>>>> d81a18e9
                 {!isInvoice && (
                     <ReceiptAuditHeader
                         notes={noticeTypeViolations}

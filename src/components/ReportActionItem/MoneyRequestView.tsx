import React, {useCallback, useMemo} from 'react';
import {View} from 'react-native';
import {useOnyx, withOnyx} from 'react-native-onyx';
import type {OnyxEntry} from 'react-native-onyx';
import * as Expensicons from '@components/Icon/Expensicons';
import MenuItem from '@components/MenuItem';
import MenuItemWithTopDescription from '@components/MenuItemWithTopDescription';
import OfflineWithFeedback from '@components/OfflineWithFeedback';
import {useSession} from '@components/OnyxProvider';
import ReceiptAudit, {ReceiptAuditMessages} from '@components/ReceiptAudit';
import ReceiptEmptyState from '@components/ReceiptEmptyState';
import Switch from '@components/Switch';
import Text from '@components/Text';
import ViolationMessages from '@components/ViolationMessages';
import useLocalize from '@hooks/useLocalize';
import useNetwork from '@hooks/useNetwork';
import usePermissions from '@hooks/usePermissions';
import useTheme from '@hooks/useTheme';
import useThemeStyles from '@hooks/useThemeStyles';
import useViolations from '@hooks/useViolations';
import type {ViolationField} from '@hooks/useViolations';
import * as CardUtils from '@libs/CardUtils';
import * as CurrencyUtils from '@libs/CurrencyUtils';
import type {MileageRate} from '@libs/DistanceRequestUtils';
import DistanceRequestUtils from '@libs/DistanceRequestUtils';
import * as ErrorUtils from '@libs/ErrorUtils';
import * as OptionsListUtils from '@libs/OptionsListUtils';
import * as PolicyUtils from '@libs/PolicyUtils';
import {isTaxTrackingEnabled} from '@libs/PolicyUtils';
import * as ReceiptUtils from '@libs/ReceiptUtils';
import * as ReportActionsUtils from '@libs/ReportActionsUtils';
import * as ReportUtils from '@libs/ReportUtils';
import type {TransactionDetails} from '@libs/ReportUtils';
import * as TransactionUtils from '@libs/TransactionUtils';
import ViolationsUtils from '@libs/Violations/ViolationsUtils';
import Navigation from '@navigation/Navigation';
import AnimatedEmptyStateBackground from '@pages/home/report/AnimatedEmptyStateBackground';
import * as IOU from '@userActions/IOU';
import * as Link from '@userActions/Link';
import * as Transaction from '@userActions/Transaction';
import CONST from '@src/CONST';
import type {TranslationPaths} from '@src/languages/types';
import * as Report from '@src/libs/actions/Report';
import * as ReportActions from '@src/libs/actions/ReportActions';
import ONYXKEYS from '@src/ONYXKEYS';
import ROUTES from '@src/ROUTES';
import type * as OnyxTypes from '@src/types/onyx';
import type {TransactionPendingFieldsKey} from '@src/types/onyx/Transaction';
import ReportActionItemImage from './ReportActionItemImage';

type MoneyRequestViewTransactionOnyxProps = {
    /** The transaction associated with the transactionThread */
    transaction: OnyxEntry<OnyxTypes.Transaction>;

    /** Violations detected in this transaction */
    transactionViolations: OnyxEntry<OnyxTypes.TransactionViolations>;
};

type MoneyRequestViewOnyxPropsWithoutTransaction = {
    /** The policy object for the current route */
    policy: OnyxEntry<OnyxTypes.Policy>;

    /** Collection of categories attached to a policy */
    policyCategories: OnyxEntry<OnyxTypes.PolicyCategories>;

    /** Collection of tags attached to a policy */
    policyTagList: OnyxEntry<OnyxTypes.PolicyTagList>;

    /** The expense report or iou report (only will have a value if this is a transaction thread) */
    parentReport: OnyxEntry<OnyxTypes.Report>;

    /** The actions from the parent report */
    parentReportActions: OnyxEntry<OnyxTypes.ReportActions>;

    /** The distance rates from the policy */
    distanceRates: Record<string, MileageRate>;
};

type MoneyRequestViewPropsWithoutTransaction = MoneyRequestViewOnyxPropsWithoutTransaction & {
    /** The report currently being looked at */
    report: OnyxEntry<OnyxTypes.Report>;

    /** Whether we should display the animated banner above the component */
    shouldShowAnimatedBackground: boolean;

    /** Whether we should show Money Request with disabled all fields */
    readonly?: boolean;

    /** Updated transaction to show in duplicate transaction flow  */
    updatedTransaction?: OnyxEntry<OnyxTypes.Transaction>;
};

type MoneyRequestViewProps = MoneyRequestViewTransactionOnyxProps & MoneyRequestViewPropsWithoutTransaction;

const deleteTransaction = (parentReport: OnyxEntry<OnyxTypes.Report>, parentReportAction: OnyxEntry<OnyxTypes.ReportAction>) => {
    if (!parentReportAction) {
        return;
    }
    const iouTransactionID = ReportActionsUtils.isMoneyRequestAction(parentReportAction) ? ReportActionsUtils.getOriginalMessage(parentReportAction)?.IOUTransactionID ?? '-1' : '-1';
    if (ReportActionsUtils.isTrackExpenseAction(parentReportAction)) {
        IOU.deleteTrackExpense(parentReport?.reportID ?? '-1', iouTransactionID, parentReportAction, true);
        return;
    }
    IOU.deleteMoneyRequest(iouTransactionID, parentReportAction, true);
};

function MoneyRequestView({
    report,
    parentReport,
    parentReportActions,
    policyCategories,
    transaction,
    policyTagList,
    policy,
    transactionViolations,
    shouldShowAnimatedBackground,
    distanceRates,
    readonly = false,
    updatedTransaction,
}: MoneyRequestViewProps) {
    const theme = useTheme();
    const styles = useThemeStyles();
    const session = useSession();
    const {isOffline} = useNetwork();
    const {translate, toLocaleDigit} = useLocalize();
    const [activePolicyID] = useOnyx(ONYXKEYS.NVP_ACTIVE_POLICY_ID);
    const [chatReport] = useOnyx(`${ONYXKEYS.COLLECTION.REPORT}${parentReport?.parentReportID}`, {
        selector: (chatReportValue) => chatReportValue && {reportID: chatReportValue.reportID, errorFields: chatReportValue.errorFields},
    });

    const parentReportAction = parentReportActions?.[report?.parentReportActionID ?? '-1'];
    const isTrackExpense = ReportUtils.isTrackExpenseReport(report);
    const {canUseViolations, canUseP2PDistanceRequests} = usePermissions(isTrackExpense ? CONST.IOU.TYPE.TRACK : undefined);
    const moneyRequestReport = parentReport;
    const {
        created: transactionDate,
        amount: transactionAmount,
        taxAmount: transactionTaxAmount,
        currency: transactionCurrency,
        comment: transactionDescription,
        merchant: transactionMerchant,
        billable: transactionBillable,
        category: transactionCategory,
        tag: transactionTag,
        originalAmount: transactionOriginalAmount,
        originalCurrency: transactionOriginalCurrency,
        cardID: transactionCardID,
    } = useMemo<Partial<TransactionDetails>>(() => ReportUtils.getTransactionDetails(transaction) ?? {}, [transaction]);
    const isEmptyMerchant = transactionMerchant === '' || transactionMerchant === CONST.TRANSACTION.PARTIAL_TRANSACTION_MERCHANT;
    const isDistanceRequest = TransactionUtils.isDistanceRequest(transaction);
    const formattedTransactionAmount = transactionAmount ? CurrencyUtils.convertToDisplayString(transactionAmount, transactionCurrency) : '';
    const formattedOriginalAmount = transactionOriginalAmount && transactionOriginalCurrency && CurrencyUtils.convertToDisplayString(transactionOriginalAmount, transactionOriginalCurrency);
    const isCardTransaction = TransactionUtils.isCardTransaction(transaction);
    const cardProgramName = isCardTransaction && transactionCardID !== undefined ? CardUtils.getCardDescription(transactionCardID) : '';
    const isApproved = ReportUtils.isReportApproved(moneyRequestReport);
    const isInvoice = ReportUtils.isInvoiceReport(moneyRequestReport);
    const isPaidReport = ReportActionsUtils.isPayAction(parentReportAction);
    const taxRates = policy?.taxRates;

    const formattedTaxAmount = updatedTransaction?.taxAmount
        ? CurrencyUtils.convertToDisplayString(updatedTransaction?.taxAmount, transactionCurrency)
        : CurrencyUtils.convertToDisplayString(transactionTaxAmount, transactionCurrency);

    const taxRatesDescription = taxRates?.name;
    const taxRateTitle = updatedTransaction ? TransactionUtils.getTaxName(policy, updatedTransaction) : TransactionUtils.getTaxName(policy, transaction);

    // Flags for allowing or disallowing editing an expense
    const isSettled = ReportUtils.isSettled(moneyRequestReport?.reportID);
    const isCancelled = moneyRequestReport && moneyRequestReport?.isCancelledIOU;

    // Used for non-restricted fields such as: description, category, tag, billable, etc.
    const canEdit = ReportActionsUtils.isMoneyRequestAction(parentReportAction) && ReportUtils.canEditMoneyRequest(parentReportAction);
    const canEditTaxFields = canEdit && !isDistanceRequest;

    const canEditAmount = ReportUtils.canEditFieldOfMoneyRequest(parentReportAction, CONST.EDIT_REQUEST_FIELD.AMOUNT);
    const canEditMerchant = ReportUtils.canEditFieldOfMoneyRequest(parentReportAction, CONST.EDIT_REQUEST_FIELD.MERCHANT);
    const canEditDate = ReportUtils.canEditFieldOfMoneyRequest(parentReportAction, CONST.EDIT_REQUEST_FIELD.DATE);
    const canEditReceipt = ReportUtils.canEditFieldOfMoneyRequest(parentReportAction, CONST.EDIT_REQUEST_FIELD.RECEIPT);
    const hasReceipt = TransactionUtils.hasReceipt(transaction);
    const isReceiptBeingScanned = hasReceipt && TransactionUtils.isReceiptBeingScanned(transaction);
    const didReceiptScanSucceed = hasReceipt && TransactionUtils.didReceiptScanSucceed(transaction);
    const canEditDistance = ReportUtils.canEditFieldOfMoneyRequest(parentReportAction, CONST.EDIT_REQUEST_FIELD.DISTANCE);

    const isAdmin = policy?.role === 'admin';
    const isApprover = ReportUtils.isMoneyRequestReport(moneyRequestReport) && moneyRequestReport?.managerID !== null && session?.accountID === moneyRequestReport?.managerID;
    // A flag for verifying that the current report is a sub-report of a workspace chat
    // if the policy of the report is either Collect or Control, then this report must be tied to workspace chat
    const isPolicyExpenseChat = ReportUtils.isReportInGroupPolicy(report);

    const policyTagLists = useMemo(() => PolicyUtils.getTagLists(policyTagList), [policyTagList]);

    const iouType = isTrackExpense ? CONST.IOU.TYPE.TRACK : CONST.IOU.TYPE.SUBMIT;

    // Flags for showing categories and tags
    // transactionCategory can be an empty string
    // eslint-disable-next-line @typescript-eslint/prefer-nullish-coalescing
    const shouldShowCategory = isPolicyExpenseChat && (transactionCategory || OptionsListUtils.hasEnabledOptions(policyCategories ?? {}));
    // transactionTag can be an empty string
    // eslint-disable-next-line @typescript-eslint/prefer-nullish-coalescing
    const shouldShowTag = isPolicyExpenseChat && (transactionTag || OptionsListUtils.hasEnabledTags(policyTagLists));
    const shouldShowBillable = isPolicyExpenseChat && (!!transactionBillable || !(policy?.disabledFields?.defaultBillable ?? true) || !!updatedTransaction?.billable);

    const shouldShowTax = isTaxTrackingEnabled(isPolicyExpenseChat, policy, isDistanceRequest);
    const tripID = ReportUtils.getTripIDFromTransactionParentReport(parentReport);
    const shouldShowViewTripDetails = TransactionUtils.hasReservationList(transaction) && !!tripID;

    const {getViolationsForField} = useViolations(transactionViolations ?? [], isReceiptBeingScanned || !ReportUtils.isPaidGroupPolicy(report));
    const hasViolations = useCallback(
        (field: ViolationField, data?: OnyxTypes.TransactionViolation['data'], policyHasDependentTags = false, tagValue?: string): boolean =>
            !!canUseViolations && getViolationsForField(field, data, policyHasDependentTags, tagValue).length > 0,
        [canUseViolations, getViolationsForField],
    );

    let amountDescription = `${translate('iou.amount')}`;

    const hasRoute = TransactionUtils.hasRoute(transaction, isDistanceRequest);
    const rateID = transaction?.comment.customUnit?.customUnitRateID ?? '-1';

    const currency = policy ? policy.outputCurrency : PolicyUtils.getPersonalPolicy()?.outputCurrency ?? CONST.CURRENCY.USD;

    const mileageRate = TransactionUtils.isCustomUnitRateIDForP2P(transaction) ? DistanceRequestUtils.getRateForP2P(currency) : distanceRates[rateID] ?? {};
    const {unit} = mileageRate;
    const rate = transaction?.comment?.customUnit?.defaultP2PRate ?? mileageRate.rate;

    const distance = TransactionUtils.getDistanceInMeters(transaction, unit);
    const rateToDisplay = DistanceRequestUtils.getRateForDisplay(unit, rate, currency, translate, toLocaleDigit, isOffline);
    const distanceToDisplay = DistanceRequestUtils.getDistanceForDisplay(hasRoute, distance, unit, rate, translate);
    let merchantTitle = isEmptyMerchant ? '' : transactionMerchant;
    let amountTitle = formattedTransactionAmount ? formattedTransactionAmount.toString() : '';
    if (TransactionUtils.hasReceipt(transaction) && TransactionUtils.isReceiptBeingScanned(transaction)) {
        merchantTitle = translate('iou.receiptStatusTitle');
        amountTitle = translate('iou.receiptStatusTitle');
    }

    const updatedTransactionDescription = useMemo(() => {
        if (!updatedTransaction) {
            return undefined;
        }
        return TransactionUtils.getDescription(updatedTransaction ?? null);
    }, [updatedTransaction]);

    const saveBillable = useCallback(
        (newBillable: boolean) => {
            // If the value hasn't changed, don't request to save changes on the server and just close the modal
            if (newBillable === TransactionUtils.getBillable(transaction)) {
                return;
            }
            IOU.updateMoneyRequestBillable(transaction?.transactionID ?? '-1', report?.reportID ?? '-1', newBillable, policy, policyTagList, policyCategories);
        },
        [transaction, report, policy, policyTagList, policyCategories],
    );

    if (isCardTransaction) {
        if (formattedOriginalAmount) {
            amountDescription += ` ${CONST.DOT_SEPARATOR} ${translate('iou.original')} ${formattedOriginalAmount}`;
        }
        if (isCancelled) {
            amountDescription += ` ${CONST.DOT_SEPARATOR} ${translate('iou.canceled')}`;
        }
    } else {
        if (!isDistanceRequest) {
            amountDescription += ` ${CONST.DOT_SEPARATOR} ${translate('iou.cash')}`;
        }
        if (isApproved) {
            amountDescription += ` ${CONST.DOT_SEPARATOR} ${translate('iou.approved')}`;
        } else if (isCancelled) {
            amountDescription += ` ${CONST.DOT_SEPARATOR} ${translate('iou.canceled')}`;
        } else if (isSettled) {
            amountDescription += ` • ${translate('iou.settledExpensify')}`;
        }
    }

    let receiptURIs;
    const hasErrors = TransactionUtils.hasMissingSmartscanFields(transaction);
    if (hasReceipt) {
        receiptURIs = ReceiptUtils.getThumbnailAndImageURIs(transaction);
    }
    const pendingAction = transaction?.pendingAction;
    const getPendingFieldAction = (fieldPath: TransactionPendingFieldsKey) => transaction?.pendingFields?.[fieldPath] ?? pendingAction;

    const getErrorForField = useCallback(
        (field: ViolationField, data?: OnyxTypes.TransactionViolation['data'], policyHasDependentTags = false, tagValue?: string) => {
            // Checks applied when creating a new expense
            // NOTE: receipt field can return multiple violations, so we need to handle it separately
            const fieldChecks: Partial<Record<ViolationField, {isError: boolean; translationPath: TranslationPaths}>> = {
                amount: {
                    isError: transactionAmount === 0,
                    translationPath: 'common.error.enterAmount',
                },
                merchant: {
                    isError: !isSettled && !isCancelled && isPolicyExpenseChat && isEmptyMerchant,
                    translationPath: 'common.error.enterMerchant',
                },
                date: {
                    isError: transactionDate === '',
                    translationPath: 'common.error.enterDate',
                },
            };

            const {isError, translationPath} = fieldChecks[field] ?? {};

            if (readonly) {
                return '';
            }

            // Return form errors if there are any
            if (hasErrors && isError && translationPath) {
                return translate(translationPath);
            }

            // Return violations if there are any
            if (hasViolations(field, data, policyHasDependentTags, tagValue)) {
                const violations = getViolationsForField(field, data, policyHasDependentTags, tagValue);
                return ViolationsUtils.getViolationTranslation(violations[0], translate);
            }

            return '';
        },
        [transactionAmount, isSettled, isCancelled, isPolicyExpenseChat, isEmptyMerchant, transactionDate, readonly, hasErrors, hasViolations, translate, getViolationsForField],
    );

    const distanceRequestFields = canUseP2PDistanceRequests ? (
        <>
            <OfflineWithFeedback pendingAction={getPendingFieldAction('waypoints')}>
                <MenuItemWithTopDescription
                    description={translate('common.distance')}
<<<<<<< HEAD
                    title={distanceToDisplay}
                    interactive={canEditDistance}
                    shouldShowRightIcon={canEditDistance}
=======
                    title={getPendingFieldAction('waypoints') ? translate('iou.fieldPending') : distanceToDisplay}
                    interactive={canEditDistance && !readonly}
                    shouldShowRightIcon={canEditDistance && !readonly}
>>>>>>> 08bb00b2
                    titleStyle={styles.flex1}
                    onPress={() =>
                        Navigation.navigate(ROUTES.MONEY_REQUEST_STEP_DISTANCE.getRoute(CONST.IOU.ACTION.EDIT, iouType, transaction?.transactionID ?? '-1', report?.reportID ?? '-1'))
                    }
                />
            </OfflineWithFeedback>
            {/* TODO: correct the pending field action https://github.com/Expensify/App/issues/36987 */}
            <OfflineWithFeedback pendingAction={getPendingFieldAction('waypoints')}>
                <MenuItemWithTopDescription
                    description={translate('common.rate')}
                    title={rateToDisplay}
                    // TODO: https://github.com/Expensify/App/issues/36987 make it interactive and show right icon when EditRatePage is ready
                    interactive={false}
                    shouldShowRightIcon={false}
                    titleStyle={styles.flex1}
                    // TODO: https://github.com/Expensify/App/issues/36987 Add route for editing rate
                    onPress={() => {}}
                />
            </OfflineWithFeedback>
        </>
    ) : (
        <OfflineWithFeedback pendingAction={getPendingFieldAction('waypoints')}>
            <MenuItemWithTopDescription
                description={translate('common.distance')}
                title={transactionMerchant}
                interactive={canEditDistance && !readonly}
                shouldShowRightIcon={canEditDistance && !readonly}
                titleStyle={styles.flex1}
                onPress={() => Navigation.navigate(ROUTES.MONEY_REQUEST_STEP_DISTANCE.getRoute(CONST.IOU.ACTION.EDIT, iouType, transaction?.transactionID ?? '-1', report?.reportID ?? '-1'))}
            />
        </OfflineWithFeedback>
    );

    const isReceiptAllowed = !isPaidReport && !isInvoice;
    const shouldShowReceiptEmptyState =
        isReceiptAllowed && !hasReceipt && !isApproved && !isSettled && (canEditReceipt || isAdmin || isApprover) && (canEditReceipt || ReportUtils.isPaidGroupPolicy(report));
    const receiptViolationNames: OnyxTypes.ViolationName[] = [
        CONST.VIOLATIONS.RECEIPT_REQUIRED,
        CONST.VIOLATIONS.RECEIPT_NOT_SMART_SCANNED,
        CONST.VIOLATIONS.CASH_EXPENSE_WITH_NO_RECEIPT,
        CONST.VIOLATIONS.SMARTSCAN_FAILED,
    ];
    const receiptViolations =
        transactionViolations?.filter((violation) => receiptViolationNames.includes(violation.name)).map((violation) => ViolationsUtils.getViolationTranslation(violation, translate)) ?? [];

    // Whether to show receipt audit result (e.g.`Verified`, `Issue Found`) and messages (e.g. `Receipt not verified. Please confirm accuracy.`)
    // `!!(receiptViolations.length || didReceiptScanSucceed)` is for not showing `Verified` when `receiptViolations` is empty and `didReceiptScanSucceed` is false.
    const shouldShowAuditMessage =
        !isReceiptBeingScanned && hasReceipt && !!(receiptViolations.length || didReceiptScanSucceed) && !!canUseViolations && ReportUtils.isPaidGroupPolicy(report);
    const shouldShowReceiptAudit = isReceiptAllowed && (shouldShowReceiptEmptyState || hasReceipt);

    const errors = {
        ...(transaction?.errorFields?.route ?? transaction?.errors),
        ...parentReportAction?.errors,
    };

    const tagList = policyTagLists.map(({name, orderWeight}, index) => {
        const tagError = getErrorForField(
            'tag',
            {
                tagListIndex: index,
                tagListName: name,
            },
            PolicyUtils.hasDependentTags(policy, policyTagList),
            TransactionUtils.getTagForDisplay(updatedTransaction ?? transaction, index),
        );
        return (
            <OfflineWithFeedback
                key={name}
                pendingAction={getPendingFieldAction('tag')}
            >
                <MenuItemWithTopDescription
                    description={name ?? translate('common.tag')}
                    title={TransactionUtils.getTagForDisplay(updatedTransaction ?? transaction, index)}
                    interactive={canEdit && !readonly}
                    shouldShowRightIcon={canEdit && !readonly}
                    titleStyle={styles.flex1}
                    onPress={() =>
                        Navigation.navigate(ROUTES.MONEY_REQUEST_STEP_TAG.getRoute(CONST.IOU.ACTION.EDIT, iouType, orderWeight, transaction?.transactionID ?? '', report?.reportID ?? '-1'))
                    }
                    brickRoadIndicator={tagError ? CONST.BRICK_ROAD_INDICATOR_STATUS.ERROR : undefined}
                    errorText={tagError}
                />
            </OfflineWithFeedback>
        );
    });

    return (
        <View style={styles.pRelative}>
            {shouldShowAnimatedBackground && <AnimatedEmptyStateBackground />}
            <>
                {shouldShowReceiptAudit && (
                    <ReceiptAudit
                        notes={receiptViolations}
                        shouldShowAuditResult={shouldShowAuditMessage}
                    />
                )}
                {(hasReceipt || errors) && (
                    <OfflineWithFeedback
                        pendingAction={pendingAction}
                        errors={errors}
                        errorRowStyles={[styles.mh4]}
                        onClose={() => {
                            if (!transaction?.transactionID) {
                                return;
                            }

                            const isCreateChatErrored = !!report?.errorFields?.createChat;
                            if ((isCreateChatErrored || !!report?.isOptimisticReport) && parentReportAction) {
                                const urlToNavigateBack = IOU.cleanUpMoneyRequest(transaction.transactionID, parentReportAction, true);
                                Navigation.goBack(urlToNavigateBack);
                                return;
                            }

                            if (transaction.pendingAction === CONST.RED_BRICK_ROAD_PENDING_ACTION.ADD) {
                                if (chatReport?.reportID && ReportUtils.getAddWorkspaceRoomOrChatReportErrors(chatReport)) {
                                    Report.navigateToConciergeChatAndDeleteReport(chatReport.reportID, true, true);
                                    return;
                                }
                                if (Object.values(transaction?.errors ?? {})?.find((error) => ErrorUtils.isReceiptError(error))) {
                                    deleteTransaction(parentReport, parentReportAction);
                                }
                            }
                            Transaction.clearError(transaction.transactionID);
                            ReportActions.clearAllRelatedReportActionErrors(report?.reportID ?? '-1', parentReportAction);
                        }}
                    >
                        {hasReceipt && (
                            <View style={styles.moneyRequestViewImage}>
                                <ReportActionItemImage
                                    thumbnail={receiptURIs?.thumbnail}
                                    fileExtension={receiptURIs?.fileExtension}
                                    isThumbnail={receiptURIs?.isThumbnail}
                                    image={receiptURIs?.image}
                                    isLocalFile={receiptURIs?.isLocalFile}
                                    filename={receiptURIs?.filename}
                                    transaction={transaction}
                                    enablePreviewModal
                                />
                            </View>
                        )}
                    </OfflineWithFeedback>
                )}
                {shouldShowReceiptEmptyState && (
                    <ReceiptEmptyState
                        hasError={hasErrors}
                        disabled={!canEditReceipt || readonly}
                        onPress={() =>
                            Navigation.navigate(
                                ROUTES.MONEY_REQUEST_STEP_SCAN.getRoute(
                                    CONST.IOU.ACTION.EDIT,
                                    iouType,
                                    transaction?.transactionID ?? '-1',
                                    report?.reportID ?? '-1',
                                    Navigation.getActiveRouteWithoutParams(),
                                ),
                            )
                        }
                    />
                )}
                {!shouldShowReceiptEmptyState && !hasReceipt && <View style={{marginVertical: 6}} />}
                {shouldShowAuditMessage && <ReceiptAuditMessages notes={receiptViolations} />}
                <OfflineWithFeedback pendingAction={getPendingFieldAction('amount')}>
                    <MenuItemWithTopDescription
                        title={amountTitle}
                        shouldShowTitleIcon={isSettled}
                        titleIcon={Expensicons.Checkmark}
                        description={amountDescription}
                        titleStyle={styles.textHeadlineH2}
                        interactive={canEditAmount && !readonly}
                        shouldShowRightIcon={canEditAmount && !readonly}
                        onPress={() =>
                            Navigation.navigate(ROUTES.MONEY_REQUEST_STEP_AMOUNT.getRoute(CONST.IOU.ACTION.EDIT, iouType, transaction?.transactionID ?? '-1', report?.reportID ?? '-1'))
                        }
                        brickRoadIndicator={getErrorForField('amount') ? CONST.BRICK_ROAD_INDICATOR_STATUS.ERROR : undefined}
                        errorText={getErrorForField('amount')}
                    />
                </OfflineWithFeedback>
                <OfflineWithFeedback pendingAction={getPendingFieldAction('comment')}>
                    <MenuItemWithTopDescription
                        description={translate('common.description')}
                        shouldParseTitle
                        title={updatedTransactionDescription ?? transactionDescription}
                        interactive={canEdit && !readonly}
                        shouldShowRightIcon={canEdit && !readonly}
                        titleStyle={styles.flex1}
                        onPress={() =>
                            Navigation.navigate(ROUTES.MONEY_REQUEST_STEP_DESCRIPTION.getRoute(CONST.IOU.ACTION.EDIT, iouType, transaction?.transactionID ?? '-1', report?.reportID ?? '-1'))
                        }
                        wrapperStyle={[styles.pv2, styles.taskDescriptionMenuItem]}
                        brickRoadIndicator={getErrorForField('comment') ? CONST.BRICK_ROAD_INDICATOR_STATUS.ERROR : undefined}
                        errorText={getErrorForField('comment')}
                        numberOfLinesTitle={0}
                    />
                </OfflineWithFeedback>
                {isDistanceRequest ? (
                    distanceRequestFields
                ) : (
                    <OfflineWithFeedback pendingAction={getPendingFieldAction('merchant')}>
                        <MenuItemWithTopDescription
                            description={translate('common.merchant')}
                            title={updatedTransaction?.modifiedMerchant ?? merchantTitle}
                            interactive={canEditMerchant && !readonly}
                            shouldShowRightIcon={canEditMerchant && !readonly}
                            titleStyle={styles.flex1}
                            onPress={() =>
                                Navigation.navigate(ROUTES.MONEY_REQUEST_STEP_MERCHANT.getRoute(CONST.IOU.ACTION.EDIT, iouType, transaction?.transactionID ?? '-1', report?.reportID ?? '-1'))
                            }
                            wrapperStyle={[styles.taskDescriptionMenuItem]}
                            brickRoadIndicator={getErrorForField('merchant') ? CONST.BRICK_ROAD_INDICATOR_STATUS.ERROR : undefined}
                            errorText={getErrorForField('merchant')}
                            numberOfLinesTitle={0}
                        />
                    </OfflineWithFeedback>
                )}
                <OfflineWithFeedback pendingAction={getPendingFieldAction('created')}>
                    <MenuItemWithTopDescription
                        description={translate('common.date')}
                        title={transactionDate}
                        interactive={canEditDate && !readonly}
                        shouldShowRightIcon={canEditDate && !readonly}
                        titleStyle={styles.flex1}
                        onPress={() =>
                            Navigation.navigate(ROUTES.MONEY_REQUEST_STEP_DATE.getRoute(CONST.IOU.ACTION.EDIT, iouType, transaction?.transactionID ?? '-1', report?.reportID ?? '-1' ?? '-1'))
                        }
                        brickRoadIndicator={getErrorForField('date') ? CONST.BRICK_ROAD_INDICATOR_STATUS.ERROR : undefined}
                        errorText={getErrorForField('date')}
                    />
                </OfflineWithFeedback>
                {shouldShowCategory && (
                    <OfflineWithFeedback pendingAction={getPendingFieldAction('category')}>
                        <MenuItemWithTopDescription
                            description={translate('common.category')}
                            title={updatedTransaction?.category ?? transactionCategory}
                            interactive={canEdit && !readonly}
                            shouldShowRightIcon={canEdit && !readonly}
                            titleStyle={styles.flex1}
                            onPress={() =>
                                Navigation.navigate(ROUTES.MONEY_REQUEST_STEP_CATEGORY.getRoute(CONST.IOU.ACTION.EDIT, iouType, transaction?.transactionID ?? '-1', report?.reportID ?? '-1'))
                            }
                            brickRoadIndicator={getErrorForField('category') ? CONST.BRICK_ROAD_INDICATOR_STATUS.ERROR : undefined}
                            errorText={getErrorForField('category')}
                        />
                    </OfflineWithFeedback>
                )}
                {shouldShowTag && tagList}
                {isCardTransaction && (
                    <OfflineWithFeedback pendingAction={getPendingFieldAction('cardID')}>
                        <MenuItemWithTopDescription
                            description={translate('iou.card')}
                            title={cardProgramName}
                            titleStyle={styles.flex1}
                            interactive={false}
                        />
                    </OfflineWithFeedback>
                )}
                {shouldShowTax && (
                    <OfflineWithFeedback pendingAction={getPendingFieldAction('taxCode')}>
                        <MenuItemWithTopDescription
                            title={taxRateTitle ?? ''}
                            description={taxRatesDescription}
                            interactive={canEditTaxFields && !readonly}
                            shouldShowRightIcon={canEditTaxFields && !readonly}
                            titleStyle={styles.flex1}
                            onPress={() =>
                                Navigation.navigate(ROUTES.MONEY_REQUEST_STEP_TAX_RATE.getRoute(CONST.IOU.ACTION.EDIT, iouType, transaction?.transactionID ?? '-1', report?.reportID ?? '-1'))
                            }
                            brickRoadIndicator={getErrorForField('tax') ? CONST.BRICK_ROAD_INDICATOR_STATUS.ERROR : undefined}
                            errorText={getErrorForField('tax')}
                        />
                    </OfflineWithFeedback>
                )}
                {shouldShowTax && (
                    <OfflineWithFeedback pendingAction={getPendingFieldAction('taxAmount')}>
                        <MenuItemWithTopDescription
                            title={formattedTaxAmount ? formattedTaxAmount.toString() : ''}
                            description={translate('iou.taxAmount')}
                            interactive={canEditTaxFields && !readonly}
                            shouldShowRightIcon={canEditTaxFields && !readonly}
                            titleStyle={styles.flex1}
                            onPress={() =>
                                Navigation.navigate(
                                    ROUTES.MONEY_REQUEST_STEP_TAX_AMOUNT.getRoute(CONST.IOU.ACTION.EDIT, iouType, transaction?.transactionID ?? '-1', report?.reportID ?? '-1'),
                                )
                            }
                        />
                    </OfflineWithFeedback>
                )}
                {shouldShowViewTripDetails && (
                    <MenuItem
                        title={translate('travel.viewTripDetails')}
                        icon={Expensicons.Suitcase}
                        iconRight={Expensicons.NewWindow}
                        shouldShowRightIcon
                        onPress={() => Link.openTravelDotLink(activePolicyID, CONST.TRIP_ID_PATH(tripID))}
                    />
                )}
                {shouldShowBillable && (
                    <View style={[styles.flexRow, styles.optionRow, styles.justifyContentBetween, styles.alignItemsCenter, styles.ml5, styles.mr8]}>
                        <View>
                            <Text color={!transactionBillable ? theme.textSupporting : undefined}>{translate('common.billable')}</Text>
                            {!!getErrorForField('billable') && (
                                <ViolationMessages
                                    violations={getViolationsForField('billable')}
                                    containerStyle={[styles.mt1]}
                                    textStyle={[styles.ph0]}
                                    isLast
                                />
                            )}
                        </View>
                        <Switch
                            accessibilityLabel={translate('common.billable')}
                            isOn={updatedTransaction?.billable ?? !!transactionBillable}
                            onToggle={saveBillable}
                            disabled={!canEdit || readonly}
                        />
                    </View>
                )}
            </>
        </View>
    );
}

MoneyRequestView.displayName = 'MoneyRequestView';

export default withOnyx<MoneyRequestViewPropsWithoutTransaction, MoneyRequestViewOnyxPropsWithoutTransaction>({
    policy: {
        key: ({report}) => `${ONYXKEYS.COLLECTION.POLICY}${report?.policyID ?? ''}`,
    },
    policyCategories: {
        key: ({report}) => `${ONYXKEYS.COLLECTION.POLICY_CATEGORIES}${report?.policyID ?? ''}`,
    },
    policyTagList: {
        key: ({report}) => `${ONYXKEYS.COLLECTION.POLICY_TAGS}${report?.policyID ?? ''}`,
    },
    parentReport: {
        key: ({report}) => `${ONYXKEYS.COLLECTION.REPORT}${report?.parentReportID ?? ''}`,
    },
    parentReportActions: {
        key: ({report}) => `${ONYXKEYS.COLLECTION.REPORT_ACTIONS}${report ? report?.parentReportID : '-1'}`,
        canEvict: false,
    },
    distanceRates: {
        key: ({report}) => `${ONYXKEYS.COLLECTION.POLICY}${report?.policyID}`,
        selector: (policy: OnyxEntry<OnyxTypes.Policy>) => DistanceRequestUtils.getMileageRates(policy, true),
    },
})(
    withOnyx<MoneyRequestViewProps, MoneyRequestViewTransactionOnyxProps>({
        transaction: {
            key: ({report, parentReportActions}) => {
                const parentReportAction = parentReportActions?.[report?.parentReportActionID ?? '-1'];
                const originalMessage =
                    parentReportAction && ReportActionsUtils.isMoneyRequestAction(parentReportAction) ? ReportActionsUtils.getOriginalMessage(parentReportAction) : undefined;
                const transactionID = originalMessage?.IOUTransactionID ?? -1;
                return `${ONYXKEYS.COLLECTION.TRANSACTION}${transactionID}`;
            },
        },
        transactionViolations: {
            key: ({report, parentReportActions}) => {
                const parentReportAction = parentReportActions?.[report?.parentReportActionID ?? '-1'];
                const originalMessage =
                    parentReportAction && ReportActionsUtils.isMoneyRequestAction(parentReportAction) ? ReportActionsUtils.getOriginalMessage(parentReportAction) : undefined;
                const transactionID = originalMessage?.IOUTransactionID ?? -1;
                return `${ONYXKEYS.COLLECTION.TRANSACTION_VIOLATIONS}${transactionID}`;
            },
        },
    })(MoneyRequestView),
);<|MERGE_RESOLUTION|>--- conflicted
+++ resolved
@@ -324,15 +324,9 @@
             <OfflineWithFeedback pendingAction={getPendingFieldAction('waypoints')}>
                 <MenuItemWithTopDescription
                     description={translate('common.distance')}
-<<<<<<< HEAD
                     title={distanceToDisplay}
-                    interactive={canEditDistance}
-                    shouldShowRightIcon={canEditDistance}
-=======
-                    title={getPendingFieldAction('waypoints') ? translate('iou.fieldPending') : distanceToDisplay}
                     interactive={canEditDistance && !readonly}
                     shouldShowRightIcon={canEditDistance && !readonly}
->>>>>>> 08bb00b2
                     titleStyle={styles.flex1}
                     onPress={() =>
                         Navigation.navigate(ROUTES.MONEY_REQUEST_STEP_DISTANCE.getRoute(CONST.IOU.ACTION.EDIT, iouType, transaction?.transactionID ?? '-1', report?.reportID ?? '-1'))

--- conflicted
+++ resolved
@@ -438,11 +438,8 @@
                             wrapperStyle={[styles.taskDescriptionMenuItem]}
                             brickRoadIndicator={getErrorForField('merchant') ? CONST.BRICK_ROAD_INDICATOR_STATUS.ERROR : undefined}
                             errorText={getErrorForField('merchant')}
-<<<<<<< HEAD
                             disabled={nonEditableMode}
-=======
                             numberOfLinesTitle={0}
->>>>>>> 2bcdadfd
                         />
                     </OfflineWithFeedback>
                 )}

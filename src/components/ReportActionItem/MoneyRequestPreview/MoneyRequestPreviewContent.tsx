--- conflicted
+++ resolved
@@ -147,14 +147,8 @@
     // When there are no settled transactions in duplicates, show the "Keep this one" button
     const shouldShowKeepButton = !!(allDuplicates.length && duplicates.length && allDuplicates.length === duplicates.length);
 
-<<<<<<< HEAD
-    const hasDuplicates = duplicates.length > 0;
-
     const shouldShowCategoryOrTag = !!tag || !!category;
-    const shouldShowRBR = hasNoticeTypeViolations || hasViolations || hasFieldErrors || (!isFullySettled && !isFullyApproved && isOnHold) || hasDuplicates;
-=======
     const shouldShowRBR = hasNoticeTypeViolations || hasWarningTypeViolations || hasViolations || hasFieldErrors || (!isFullySettled && !isFullyApproved && isOnHold);
->>>>>>> 084a7118
     const showCashOrCard = isCardTransaction ? translate('iou.card') : translate('iou.cash');
     // We don't use isOnHold because it's true for duplicated transaction too and we only want to show hold message if the transaction is truly on hold
     const shouldShowHoldMessage = !(isSettled && !isSettlementOrApprovalPartial) && !!transaction?.comment?.hold;

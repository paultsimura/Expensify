import lodashSortBy from 'lodash/sortBy';
import truncate from 'lodash/truncate';
import React, {useMemo} from 'react';
import {View} from 'react-native';
import type {GestureResponderEvent} from 'react-native';
import type {OnyxEntry} from 'react-native-onyx';
import Icon from '@components/Icon';
import * as Expensicons from '@components/Icon/Expensicons';
import {ReceiptScan} from '@components/Icon/Expensicons';
import MoneyRequestSkeletonView from '@components/MoneyRequestSkeletonView';
import MultipleAvatars from '@components/MultipleAvatars';
import OfflineWithFeedback from '@components/OfflineWithFeedback';
import PressableWithoutFeedback from '@components/Pressable/PressableWithoutFeedback';
import ReportActionItemImages from '@components/ReportActionItem/ReportActionItemImages';
import {showContextMenuForReport} from '@components/ShowContextMenuContext';
import Text from '@components/Text';
import useLocalize from '@hooks/useLocalize';
import usePermissions from '@hooks/usePermissions';
import useResponsiveLayout from '@hooks/useResponsiveLayout';
import useStyleUtils from '@hooks/useStyleUtils';
import useTheme from '@hooks/useTheme';
import useThemeStyles from '@hooks/useThemeStyles';
import useWindowDimensions from '@hooks/useWindowDimensions';
import ControlSelection from '@libs/ControlSelection';
import * as CurrencyUtils from '@libs/CurrencyUtils';
import * as DeviceCapabilities from '@libs/DeviceCapabilities';
import * as IOUUtils from '@libs/IOUUtils';
import * as OptionsListUtils from '@libs/OptionsListUtils';
import * as ReceiptUtils from '@libs/ReceiptUtils';
import * as ReportActionsUtils from '@libs/ReportActionsUtils';
import * as ReportUtils from '@libs/ReportUtils';
import type {TransactionDetails} from '@libs/ReportUtils';
import StringUtils from '@libs/StringUtils';
import * as TransactionUtils from '@libs/TransactionUtils';
import ViolationsUtils from '@libs/Violations/ViolationsUtils';
import variables from '@styles/variables';
import * as PaymentMethods from '@userActions/PaymentMethods';
import * as Report from '@userActions/Report';
import CONST from '@src/CONST';
<<<<<<< HEAD
import type {IOUMessage} from '@src/types/onyx/OriginalMessage';
=======
import type {OriginalMessageIOU} from '@src/types/onyx/OriginalMessage';
import type {EmptyObject} from '@src/types/utils/EmptyObject';
>>>>>>> 0150459d
import {isEmptyObject} from '@src/types/utils/EmptyObject';
import type {MoneyRequestPreviewProps, PendingMessageProps} from './types';

function MoneyRequestPreviewContent({
    iouReport,
    isBillSplit,
    session,
    action,
    personalDetails,
    chatReport,
    transaction,
    contextMenuAnchor,
    chatReportID,
    reportID,
    onPreviewPressed,
    containerStyles,
    walletTerms,
    checkIfContextMenuActive = () => {},
    shouldShowPendingConversionMessage = false,
    isHovered = false,
    isWhisper = false,
    transactionViolations,
}: MoneyRequestPreviewProps) {
    const theme = useTheme();
    const styles = useThemeStyles();
    const StyleUtils = useStyleUtils();
    const {translate} = useLocalize();
    const {windowWidth} = useWindowDimensions();
    const {shouldUseNarrowLayout} = useResponsiveLayout();

    const sessionAccountID = session?.accountID;
    const managerID = iouReport?.managerID ?? -1;
    const ownerAccountID = iouReport?.ownerAccountID ?? -1;
    const isPolicyExpenseChat = ReportUtils.isPolicyExpenseChat(chatReport);
    const {canUseViolations} = usePermissions();

    const participantAccountIDs =
        ReportActionsUtils.isMoneyRequestAction(action) && isBillSplit ? ReportActionsUtils.getOriginalMessage(action)?.participantAccountIDs ?? [] : [managerID, ownerAccountID];
    const participantAvatars = OptionsListUtils.getAvatarsForAccountIDs(participantAccountIDs, personalDetails ?? {});
    const sortedParticipantAvatars = lodashSortBy(participantAvatars, (avatar) => avatar.id);
    if (isPolicyExpenseChat && isBillSplit) {
        sortedParticipantAvatars.push(ReportUtils.getWorkspaceIcon(chatReport));
    }

    // Pay button should only be visible to the manager of the report.
    const isCurrentUserManager = managerID === sessionAccountID;

    const {
        amount: requestAmount,
        currency: requestCurrency,
        comment: requestComment,
        merchant,
    } = useMemo<Partial<TransactionDetails>>(() => ReportUtils.getTransactionDetails(transaction) ?? {}, [transaction]);

    const description = truncate(StringUtils.lineBreaksToSpaces(requestComment), {length: CONST.REQUEST_PREVIEW.MAX_LENGTH});
    const requestMerchant = truncate(merchant, {length: CONST.REQUEST_PREVIEW.MAX_LENGTH});
    const hasReceipt = TransactionUtils.hasReceipt(transaction);
    const isScanning = hasReceipt && TransactionUtils.isReceiptBeingScanned(transaction);
    const isOnHold = TransactionUtils.isOnHold(transaction);
    const isSettlementOrApprovalPartial = !!iouReport?.pendingFields?.partial;
    const isPartialHold = isSettlementOrApprovalPartial && isOnHold;
    const hasViolations = TransactionUtils.hasViolation(transaction?.transactionID ?? '-1', transactionViolations);
    const hasNoticeTypeViolations = !!(
        TransactionUtils.hasNoticeTypeViolation(transaction?.transactionID ?? '-1', transactionViolations) &&
        ReportUtils.isPaidGroupPolicy(iouReport) &&
        canUseViolations
    );
    const hasFieldErrors = TransactionUtils.hasMissingSmartscanFields(transaction);
    const isDistanceRequest = TransactionUtils.isDistanceRequest(transaction);
    const isFetchingWaypointsFromServer = TransactionUtils.isFetchingWaypointsFromServer(transaction);
    const isCardTransaction = TransactionUtils.isCardTransaction(transaction);
    const isSettled = ReportUtils.isSettled(iouReport?.reportID);
    const isDeleted = action?.pendingAction === CONST.RED_BRICK_ROAD_PENDING_ACTION.DELETE;
    const isFullySettled = isSettled && !isSettlementOrApprovalPartial;
    const isFullyApproved = ReportUtils.isReportApproved(iouReport) && !isSettlementOrApprovalPartial;
    const shouldShowRBR = hasNoticeTypeViolations || hasViolations || hasFieldErrors || (!isFullySettled && !isFullyApproved && isOnHold);
    const showCashOrCard = isCardTransaction ? translate('iou.card') : translate('iou.cash');
    const shouldShowHoldMessage = !(isSettled && !isSettlementOrApprovalPartial) && isOnHold;

    /*
     Show the merchant for IOUs and expenses only if:
     - the merchant is not empty, is custom, or is not related to scanning smartscan;
     - the expense is not a distance expense with a pending route and amount = 0 - in this case,
       the merchant says: "Route pending...", which is already shown in the amount field;
    */
    const shouldShowMerchant =
        !!requestMerchant &&
        requestMerchant !== CONST.TRANSACTION.PARTIAL_TRANSACTION_MERCHANT &&
        requestMerchant !== CONST.TRANSACTION.DEFAULT_MERCHANT &&
        !(isFetchingWaypointsFromServer && !requestAmount);
    const shouldShowDescription = !!description && !shouldShowMerchant && !isScanning;

    let merchantOrDescription = requestMerchant;
    if (!shouldShowMerchant) {
        merchantOrDescription = description || '';
    }

    const receiptImages = hasReceipt ? [{...ReceiptUtils.getThumbnailAndImageURIs(transaction), transaction}] : [];

    const getSettledMessage = (): string => {
        if (isCardTransaction) {
            return translate('common.done');
        }
        return translate('iou.settledExpensify');
    };

    const showContextMenu = (event: GestureResponderEvent) => {
        showContextMenuForReport(event, contextMenuAnchor, reportID, action, checkIfContextMenuActive);
    };

    const getPreviewHeaderText = (): string => {
        let message = showCashOrCard;

        if (isDistanceRequest) {
            message = translate('common.distance');
        } else if (isScanning) {
            message = translate('common.receipt');
        } else if (isBillSplit) {
            message = translate('iou.split');
        }

        if (isSettled && !iouReport?.isCancelledIOU && !isPartialHold) {
            message += ` ${CONST.DOT_SEPARATOR} ${getSettledMessage()}`;
            return message;
        }

        if (shouldShowRBR && transaction) {
            const violations = TransactionUtils.getTransactionViolations(transaction.transactionID, transactionViolations);
            if (violations?.[0]) {
                const violationMessage = ViolationsUtils.getViolationTranslation(violations[0], translate);
                const violationsCount = violations.filter((v) => v.type === CONST.VIOLATION_TYPES.VIOLATION).length;
                const isTooLong = violationsCount > 1 || violationMessage.length > 15;
                const hasViolationsAndFieldErrors = violationsCount > 0 && hasFieldErrors;

                return `${message} ${CONST.DOT_SEPARATOR} ${isTooLong || hasViolationsAndFieldErrors ? translate('violations.reviewRequired') : violationMessage}`;
            }

            const isMerchantMissing = TransactionUtils.isMerchantMissing(transaction);
            const isAmountMissing = TransactionUtils.isAmountMissing(transaction);
            if (isAmountMissing && isMerchantMissing) {
                message += ` ${CONST.DOT_SEPARATOR} ${translate('violations.reviewRequired')}`;
            } else if (isAmountMissing) {
                message += ` ${CONST.DOT_SEPARATOR} ${translate('iou.missingAmount')}`;
            } else if (isMerchantMissing) {
                message += ` ${CONST.DOT_SEPARATOR} ${translate('iou.missingMerchant')}`;
            } else if (shouldShowHoldMessage) {
                message += ` ${CONST.DOT_SEPARATOR} ${translate('iou.hold')}`;
            }
        } else if (hasNoticeTypeViolations && transaction && !ReportUtils.isReportApproved(iouReport) && !ReportUtils.isSettled(iouReport?.reportID)) {
            message += ` • ${translate('violations.reviewRequired')}`;
        } else if (ReportUtils.isPaidGroupPolicyExpenseReport(iouReport) && ReportUtils.isReportApproved(iouReport) && !ReportUtils.isSettled(iouReport?.reportID) && !isPartialHold) {
            message += ` ${CONST.DOT_SEPARATOR} ${translate('iou.approved')}`;
        } else if (iouReport?.isCancelledIOU) {
            message += ` ${CONST.DOT_SEPARATOR} ${translate('iou.canceled')}`;
        } else if (shouldShowHoldMessage) {
            message += ` ${CONST.DOT_SEPARATOR} ${translate('iou.hold')}`;
        }
        return message;
    };

    const getPendingMessageProps: () => PendingMessageProps = () => {
        if (isScanning) {
            return {shouldShow: true, messageIcon: ReceiptScan, messageDescription: translate('iou.receiptScanInProgress')};
        }
        if (TransactionUtils.isPending(transaction)) {
            return {shouldShow: true, messageIcon: Expensicons.CreditCardHourglass, messageDescription: translate('iou.transactionPending')};
        }
        if (TransactionUtils.hasPendingUI(transaction, TransactionUtils.getTransactionViolations(transaction?.transactionID ?? '-1', transactionViolations))) {
            return {shouldShow: true, messageIcon: Expensicons.Hourglass, messageDescription: translate('iou.pendingMatchWithCreditCard')};
        }
        return {shouldShow: false};
    };

    const pendingMessageProps = getPendingMessageProps();

    const getDisplayAmountText = (): string => {
        if (isScanning) {
            return translate('iou.receiptScanning');
        }

        if (isFetchingWaypointsFromServer && !requestAmount) {
            return translate('iou.fieldPending');
        }

        return CurrencyUtils.convertToDisplayString(requestAmount, requestCurrency);
    };

    const getDisplayDeleteAmountText = (): string => {
<<<<<<< HEAD
        const iouOriginalMessage: OnyxEntry<IOUMessage> = action?.actionName === CONST.REPORT.ACTIONS.TYPE.IOU ? action.originalMessage : undefined;
        return CurrencyUtils.convertToDisplayString(iouOriginalMessage?.amount, iouOriginalMessage?.currency);
=======
        const iouOriginalMessage: OriginalMessageIOU | EmptyObject = ReportActionsUtils.isMoneyRequestAction(action) ? ReportActionsUtils.getOriginalMessage(action) ?? {} : {};
        const {amount = 0, currency = CONST.CURRENCY.USD} = iouOriginalMessage;

        return CurrencyUtils.convertToDisplayString(amount, currency);
>>>>>>> 0150459d
    };

    const displayAmount = isDeleted ? getDisplayDeleteAmountText() : getDisplayAmountText();

    const shouldShowSplitShare = isBillSplit && !!requestAmount && requestAmount > 0;

    // If available, retrieve the split share from the splits object of the transaction, if not, display an even share.
    const splitShare = useMemo(
        () =>
            shouldShowSplitShare &&
            (transaction?.comment?.splits?.find((split) => split.accountID === sessionAccountID)?.amount ??
                IOUUtils.calculateAmount(isPolicyExpenseChat ? 1 : participantAccountIDs.length - 1, requestAmount, requestCurrency ?? '', action.actorAccountID === sessionAccountID)),
        [shouldShowSplitShare, isPolicyExpenseChat, action.actorAccountID, participantAccountIDs.length, transaction?.comment?.splits, requestAmount, requestCurrency, sessionAccountID],
    );

    const childContainer = (
        <View>
            <OfflineWithFeedback
                errors={walletTerms?.errors}
                onClose={() => {
                    PaymentMethods.clearWalletTermsError();
                    Report.clearIOUError(chatReportID);
                }}
                errorRowStyles={[styles.mbn1]}
                needsOffscreenAlphaCompositing
            >
                <View
                    style={[
                        isScanning || isWhisper ? [styles.reportPreviewBoxHoverBorder, styles.reportContainerBorderRadius] : undefined,
                        !onPreviewPressed ? [styles.moneyRequestPreviewBox, containerStyles] : {},
                    ]}
                >
                    {hasReceipt && (
                        <ReportActionItemImages
                            images={receiptImages}
                            isHovered={isHovered || isScanning}
                            size={1}
                        />
                    )}
                    {isEmptyObject(transaction) && !ReportActionsUtils.isMessageDeleted(action) && action.pendingAction !== CONST.RED_BRICK_ROAD_PENDING_ACTION.DELETE ? (
                        <MoneyRequestSkeletonView />
                    ) : (
                        <View style={[styles.expenseAndReportPreviewBoxBody, hasReceipt ? styles.mtn1 : {}]}>
                            <View style={styles.expenseAndReportPreviewTextButtonContainer}>
                                <View style={styles.expenseAndReportPreviewTextContainer}>
                                    <View style={[styles.flexRow]}>
                                        <Text style={[styles.textLabelSupporting, styles.flex1, styles.lh16]}>{getPreviewHeaderText()}</Text>
                                        {!isSettled && shouldShowRBR && (
                                            <Icon
                                                src={Expensicons.DotIndicator}
                                                fill={theme.danger}
                                            />
                                        )}
                                    </View>
                                    <View style={styles.reportPreviewAmountSubtitleContainer}>
                                        <View style={[styles.flexRow]}>
                                            <View style={[styles.flex1, styles.flexRow, styles.alignItemsCenter]}>
                                                <Text
                                                    style={[
                                                        styles.textHeadlineH1,
                                                        isBillSplit &&
                                                            StyleUtils.getAmountFontSizeAndLineHeight(
                                                                shouldUseNarrowLayout,
                                                                windowWidth,
                                                                displayAmount.length,
                                                                sortedParticipantAvatars.length,
                                                            ),
                                                        isDeleted && styles.lineThrough,
                                                    ]}
                                                    numberOfLines={1}
                                                >
                                                    {displayAmount}
                                                </Text>
                                                {ReportUtils.isSettled(iouReport?.reportID) && !isPartialHold && !isBillSplit && (
                                                    <View style={styles.defaultCheckmarkWrapper}>
                                                        <Icon
                                                            src={Expensicons.Checkmark}
                                                            fill={theme.iconSuccessFill}
                                                        />
                                                    </View>
                                                )}
                                            </View>
                                            {isBillSplit && (
                                                <View style={styles.moneyRequestPreviewBoxAvatar}>
                                                    <MultipleAvatars
                                                        icons={sortedParticipantAvatars}
                                                        shouldStackHorizontally
                                                        size="small"
                                                        shouldUseCardBackground
                                                    />
                                                </View>
                                            )}
                                        </View>
                                        <View style={[styles.flexRow]}>
                                            <View style={[styles.flex1]}>
                                                {!isCurrentUserManager && shouldShowPendingConversionMessage && (
                                                    <Text style={[styles.textLabel, styles.colorMuted]}>{translate('iou.pendingConversionMessage')}</Text>
                                                )}
                                                {(shouldShowMerchant || shouldShowDescription) && (
                                                    <Text style={[styles.textLabelSupporting, styles.textNormal]}>{merchantOrDescription}</Text>
                                                )}
                                            </View>
                                            {splitShare && (
                                                <Text style={[styles.textLabel, styles.colorMuted, styles.ml1, styles.amountSplitPadding]}>
                                                    {translate('iou.yourSplit', {amount: CurrencyUtils.convertToDisplayString(splitShare ?? 0, requestCurrency)})}
                                                </Text>
                                            )}
                                        </View>
                                        {pendingMessageProps.shouldShow && (
                                            <View style={[styles.flexRow, styles.alignItemsCenter, styles.mt2]}>
                                                <Icon
                                                    src={pendingMessageProps.messageIcon}
                                                    height={variables.iconSizeExtraSmall}
                                                    width={variables.iconSizeExtraSmall}
                                                    fill={theme.icon}
                                                />
                                                <Text style={[styles.textMicroSupporting, styles.ml1, styles.amountSplitPadding]}>{pendingMessageProps.messageDescription}</Text>
                                            </View>
                                        )}
                                    </View>
                                </View>
                            </View>
                        </View>
                    )}
                </View>
            </OfflineWithFeedback>
        </View>
    );

    if (!onPreviewPressed) {
        return childContainer;
    }

    const shouldDisableOnPress = isBillSplit && isEmptyObject(transaction);

    return (
        <PressableWithoutFeedback
            onPress={shouldDisableOnPress ? undefined : onPreviewPressed}
            onPressIn={() => DeviceCapabilities.canUseTouchScreen() && ControlSelection.block()}
            onPressOut={() => ControlSelection.unblock()}
            onLongPress={showContextMenu}
            shouldUseHapticsOnLongPress
            accessibilityLabel={isBillSplit ? translate('iou.split') : showCashOrCard}
            accessibilityHint={CurrencyUtils.convertToDisplayString(requestAmount, requestCurrency)}
            style={[
                styles.moneyRequestPreviewBox,
                containerStyles,
                shouldDisableOnPress && styles.cursorDefault,
                (isSettled || ReportUtils.isReportApproved(iouReport)) && isSettlementOrApprovalPartial && styles.offlineFeedback.pending,
            ]}
        >
            {childContainer}
        </PressableWithoutFeedback>
    );
}

MoneyRequestPreviewContent.displayName = 'MoneyRequestPreview';

export default MoneyRequestPreviewContent;<|MERGE_RESOLUTION|>--- conflicted
+++ resolved
@@ -37,12 +37,7 @@
 import * as PaymentMethods from '@userActions/PaymentMethods';
 import * as Report from '@userActions/Report';
 import CONST from '@src/CONST';
-<<<<<<< HEAD
-import type {IOUMessage} from '@src/types/onyx/OriginalMessage';
-=======
 import type {OriginalMessageIOU} from '@src/types/onyx/OriginalMessage';
-import type {EmptyObject} from '@src/types/utils/EmptyObject';
->>>>>>> 0150459d
 import {isEmptyObject} from '@src/types/utils/EmptyObject';
 import type {MoneyRequestPreviewProps, PendingMessageProps} from './types';
 
@@ -231,15 +226,8 @@
     };
 
     const getDisplayDeleteAmountText = (): string => {
-<<<<<<< HEAD
-        const iouOriginalMessage: OnyxEntry<IOUMessage> = action?.actionName === CONST.REPORT.ACTIONS.TYPE.IOU ? action.originalMessage : undefined;
+        const iouOriginalMessage: OnyxEntry<OriginalMessageIOU> = ReportActionsUtils.isMoneyRequestAction(action) ? ReportActionsUtils.getOriginalMessage(action) ?? undefined : undefined;
         return CurrencyUtils.convertToDisplayString(iouOriginalMessage?.amount, iouOriginalMessage?.currency);
-=======
-        const iouOriginalMessage: OriginalMessageIOU | EmptyObject = ReportActionsUtils.isMoneyRequestAction(action) ? ReportActionsUtils.getOriginalMessage(action) ?? {} : {};
-        const {amount = 0, currency = CONST.CURRENCY.USD} = iouOriginalMessage;
-
-        return CurrencyUtils.convertToDisplayString(amount, currency);
->>>>>>> 0150459d
     };
 
     const displayAmount = isDeleted ? getDisplayDeleteAmountText() : getDisplayAmountText();

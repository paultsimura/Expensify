--- conflicted
+++ resolved
@@ -118,11 +118,8 @@
     transactionViolations: [],
     policyCategories: {},
     policyTags: {},
-<<<<<<< HEAD
     policyTaxRates: {},
-=======
     ...policyDefaultProps,
->>>>>>> bbfa5418
 };
 
 function MoneyRequestView({report, parentReport, parentReportActions, policyCategories, policyTaxRates, shouldShowHorizontalRule, transaction, policyTags, policy, transactionViolations}) {

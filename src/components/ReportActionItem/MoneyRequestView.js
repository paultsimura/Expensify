import React, {useMemo} from 'react';
import {View} from 'react-native';
import {withOnyx} from 'react-native-onyx';
import lodashGet from 'lodash/get';
import lodashValues from 'lodash/values';
import PropTypes from 'prop-types';
import reportPropTypes from '../../pages/reportPropTypes';
import ONYXKEYS from '../../ONYXKEYS';
import ROUTES from '../../ROUTES';
import Navigation from '../../libs/Navigation/Navigation';
import withCurrentUserPersonalDetails, {withCurrentUserPersonalDetailsPropTypes} from '../withCurrentUserPersonalDetails';
import compose from '../../libs/compose';
import Permissions from '../../libs/Permissions';
import MenuItemWithTopDescription from '../MenuItemWithTopDescription';
import styles from '../../styles/styles';
import * as ReportUtils from '../../libs/ReportUtils';
import * as OptionsListUtils from '../../libs/OptionsListUtils';
import * as ReportActionsUtils from '../../libs/ReportActionsUtils';
import * as StyleUtils from '../../styles/StyleUtils';
import CONST from '../../CONST';
import * as Expensicons from '../Icon/Expensicons';
import iouReportPropTypes from '../../pages/iouReportPropTypes';
import * as CurrencyUtils from '../../libs/CurrencyUtils';
import EmptyStateBackgroundImage from '../../../assets/images/empty-state_background-fade.png';
import useLocalize from '../../hooks/useLocalize';
import * as ReceiptUtils from '../../libs/ReceiptUtils';
import useWindowDimensions from '../../hooks/useWindowDimensions';
import transactionPropTypes from '../transactionPropTypes';
import Image from '../Image';
import ReportActionItemImage from './ReportActionItemImage';
import * as TransactionUtils from '../../libs/TransactionUtils';
import OfflineWithFeedback from '../OfflineWithFeedback';
import categoryPropTypes from '../categoryPropTypes';
import SpacerView from '../SpacerView';

const propTypes = {
    /** The report currently being looked at */
    report: reportPropTypes.isRequired,

    /** Whether we should display the horizontal rule below the component */
    shouldShowHorizontalRule: PropTypes.bool.isRequired,

    /* Onyx Props */
    /** List of betas available to current user */
    betas: PropTypes.arrayOf(PropTypes.string),

    /** The expense report or iou report (only will have a value if this is a transaction thread) */
    parentReport: iouReportPropTypes,

    /** Collection of categories attached to a policy */
    policyCategories: PropTypes.objectOf(categoryPropTypes),

    /** The transaction associated with the transactionThread */
    transaction: transactionPropTypes,

    ...withCurrentUserPersonalDetailsPropTypes,
};

const defaultProps = {
    betas: [],
    parentReport: {},
    policyCategories: {},
    transaction: {
        amount: 0,
        currency: CONST.CURRENCY.USD,
        comment: {comment: ''},
    },
};

function MoneyRequestView({betas, report, parentReport, policyCategories, shouldShowHorizontalRule, transaction}) {
    const {isSmallScreenWidth} = useWindowDimensions();
    const {translate} = useLocalize();

    const parentReportAction = ReportActionsUtils.getParentReportAction(report);
    const moneyRequestReport = parentReport;
    const {
        created: transactionDate,
        amount: transactionAmount,
        currency: transactionCurrency,
        comment: transactionDescription,
        merchant: transactionMerchant,
        category: transactionCategory,
    } = ReportUtils.getTransactionDetails(transaction);
    const isEmptyMerchant =
        transactionMerchant === '' || transactionMerchant === CONST.TRANSACTION.UNKNOWN_MERCHANT || transactionMerchant === CONST.TRANSACTION.PARTIAL_TRANSACTION_MERCHANT;
    const formattedTransactionAmount = transactionAmount && transactionCurrency && CurrencyUtils.convertToDisplayString(transactionAmount, transactionCurrency);

    const isSettled = ReportUtils.isSettled(moneyRequestReport.reportID);
    const canEdit = ReportUtils.canEditMoneyRequest(parentReportAction);
    // A flag for verifying that the current report is a sub-report of a workspace chat
    const isPolicyExpenseChat = useMemo(() => ReportUtils.isPolicyExpenseChat(ReportUtils.getRootParentReport(report)), [report]);
    // A flag for showing categories
    const shouldShowCategory = isPolicyExpenseChat && Permissions.canUseCategories(betas) && (transactionCategory || OptionsListUtils.hasEnabledOptions(lodashValues(policyCategories)));

    let description = `${translate('iou.amount')} • ${translate('iou.cash')}`;
    if (isSettled) {
        description += ` • ${translate('iou.settledExpensify')}`;
    } else if (report.isWaitingOnBankAccount) {
        description += ` • ${translate('iou.pending')}`;
    }

    // A temporary solution to hide the transaction detail
    // This will be removed after we properly add the transaction as a prop
    if (ReportActionsUtils.isDeletedAction(parentReportAction)) {
        return null;
    }

    const hasReceipt = TransactionUtils.hasReceipt(transaction);
    let receiptURIs;
    let hasErrors = false;
    if (hasReceipt) {
        receiptURIs = ReceiptUtils.getThumbnailAndImageURIs(transaction.receipt.source, transaction.filename);
        hasErrors = canEdit && TransactionUtils.hasMissingSmartscanFields(transaction);
    }

    const isDistanceRequest = TransactionUtils.isDistanceRequest(transaction);

    return (
        <View>
            <View style={[StyleUtils.getReportWelcomeContainerStyle(isSmallScreenWidth), StyleUtils.getMinimumHeight(CONST.EMPTY_STATE_BACKGROUND.MONEY_REPORT.MIN_HEIGHT)]}>
                <Image
                    pointerEvents="none"
                    source={EmptyStateBackgroundImage}
                    style={[StyleUtils.getReportWelcomeBackgroundImageStyle(true)]}
                />
            </View>

            {hasReceipt && (
                <View style={styles.moneyRequestViewImage}>
                    <ReportActionItemImage
                        thumbnail={receiptURIs.thumbnail}
                        image={receiptURIs.image}
                        enablePreviewModal
                    />
                </View>
            )}
            <OfflineWithFeedback pendingAction={lodashGet(transaction, 'pendingFields.amount') || lodashGet(transaction, 'pendingAction')}>
                <MenuItemWithTopDescription
                    title={formattedTransactionAmount ? formattedTransactionAmount.toString() : ''}
                    shouldShowTitleIcon={isSettled}
                    titleIcon={Expensicons.Checkmark}
                    description={description}
                    titleStyle={styles.newKansasLarge}
                    interactive={canEdit}
                    shouldShowRightIcon={canEdit}
                    onPress={() => Navigation.navigate(ROUTES.getEditRequestRoute(report.reportID, CONST.EDIT_REQUEST_FIELD.AMOUNT))}
                    brickRoadIndicator={hasErrors && transactionAmount === 0 ? CONST.BRICK_ROAD_INDICATOR_STATUS.ERROR : ''}
                    subtitle={hasErrors && transactionAmount === 0 ? translate('common.error.enterAmount') : ''}
                    subtitleTextStyle={styles.textLabelError}
                />
            </OfflineWithFeedback>
            <OfflineWithFeedback pendingAction={lodashGet(transaction, 'pendingFields.comment') || lodashGet(transaction, 'pendingAction')}>
                <MenuItemWithTopDescription
                    description={translate('common.description')}
                    shouldParseTitle
                    title={transactionDescription}
                    interactive={canEdit}
                    shouldShowRightIcon={canEdit}
                    titleStyle={styles.flex1}
                    onPress={() => Navigation.navigate(ROUTES.getEditRequestRoute(report.reportID, CONST.EDIT_REQUEST_FIELD.DESCRIPTION))}
                    wrapperStyle={[styles.pv2, styles.taskDescriptionMenuItem]}
                    numberOfLinesTitle={0}
                />
            </OfflineWithFeedback>
            <OfflineWithFeedback pendingAction={lodashGet(transaction, 'pendingFields.created') || lodashGet(transaction, 'pendingAction')}>
                <MenuItemWithTopDescription
                    description={translate('common.date')}
                    title={transactionDate}
                    interactive={canEdit}
                    shouldShowRightIcon={canEdit}
                    titleStyle={styles.flex1}
                    onPress={() => Navigation.navigate(ROUTES.getEditRequestRoute(report.reportID, CONST.EDIT_REQUEST_FIELD.DATE))}
                    brickRoadIndicator={hasErrors && transactionDate === '' ? CONST.BRICK_ROAD_INDICATOR_STATUS.ERROR : ''}
                    subtitle={hasErrors && transactionDate === '' ? translate('common.error.enterDate') : ''}
                    subtitleTextStyle={styles.textLabelError}
                />
            </OfflineWithFeedback>
<<<<<<< HEAD
            {isDistanceRequest ? (
                <OfflineWithFeedback pendingAction={lodashGet(transaction, 'pendingFields.waypoints') || lodashGet(transaction, 'pendingAction')}>
                    <MenuItemWithTopDescription
                        description={translate('common.distance')}
                        title={transactionMerchant}
                        interactive={canEdit}
                        shouldShowRightIcon={canEdit}
                        titleStyle={styles.flex1}
                        onPress={() => Navigation.navigate(ROUTES.getEditRequestRoute(report.reportID, CONST.EDIT_REQUEST_FIELD.DISTANCE))}
                    />
                </OfflineWithFeedback>
            ) : (
                <OfflineWithFeedback pendingAction={lodashGet(transaction, 'pendingFields.merchant') || lodashGet(transaction, 'pendingAction')}>
                    <MenuItemWithTopDescription
                        description={translate('common.merchant')}
                        title={transactionMerchant}
                        interactive={canEdit}
                        shouldShowRightIcon={canEdit}
                        titleStyle={styles.flex1}
                        onPress={() => Navigation.navigate(ROUTES.getEditRequestRoute(report.reportID, CONST.EDIT_REQUEST_FIELD.MERCHANT))}
                        brickRoadIndicator={hasErrors && isEmptyMerchant ? CONST.BRICK_ROAD_INDICATOR_STATUS.ERROR : ''}
                        subtitle={hasErrors && isEmptyMerchant ? translate('common.error.enterMerchant') : ''}
                        subtitleTextStyle={styles.textLabelError}
=======
            <OfflineWithFeedback pendingAction={lodashGet(transaction, 'pendingFields.merchant') || lodashGet(transaction, 'pendingAction')}>
                <MenuItemWithTopDescription
                    description={isDistanceRequest ? translate('common.distance') : translate('common.merchant')}
                    title={transactionMerchant}
                    interactive={canEdit}
                    shouldShowRightIcon={canEdit}
                    titleStyle={styles.flex1}
                    onPress={() => Navigation.navigate(ROUTES.getEditRequestRoute(report.reportID, CONST.EDIT_REQUEST_FIELD.MERCHANT))}
                    brickRoadIndicator={hasErrors && isEmptyMerchant ? CONST.BRICK_ROAD_INDICATOR_STATUS.ERROR : ''}
                    subtitle={hasErrors && isEmptyMerchant ? translate('common.error.enterMerchant') : ''}
                    subtitleTextStyle={styles.textLabelError}
                />
            </OfflineWithFeedback>
            {shouldShowCategory && (
                <OfflineWithFeedback pendingAction={lodashGet(transaction, 'pendingFields.category') || lodashGet(transaction, 'pendingAction')}>
                    <MenuItemWithTopDescription
                        description={translate('common.category')}
                        title={transactionCategory}
                        interactive={canEdit}
                        shouldShowRightIcon={canEdit}
                        titleStyle={styles.flex1}
                        onPress={() => Navigation.navigate(ROUTES.getEditRequestRoute(report.reportID, CONST.EDIT_REQUEST_FIELD.CATEGORY))}
>>>>>>> 0e9a1c1b
                    />
                </OfflineWithFeedback>
            )}
            <SpacerView
                shouldShow={shouldShowHorizontalRule}
                style={[shouldShowHorizontalRule ? styles.reportHorizontalRule : {}]}
            />
        </View>
    );
}

MoneyRequestView.propTypes = propTypes;
MoneyRequestView.defaultProps = defaultProps;
MoneyRequestView.displayName = 'MoneyRequestView';

export default compose(
    withCurrentUserPersonalDetails,
    withOnyx({
        betas: {
            key: ONYXKEYS.BETAS,
        },
        parentReport: {
            key: ({report}) => `${ONYXKEYS.COLLECTION.REPORT}${report.parentReportID}`,
        },
        policy: {
            key: ({report}) => `${ONYXKEYS.COLLECTION.POLICY}${report.policyID}`,
        },
        policyCategories: {
            key: ({report}) => `${ONYXKEYS.COLLECTION.POLICY_CATEGORIES}${report.policyID}`,
        },
        session: {
            key: ONYXKEYS.SESSION,
        },
        transaction: {
            key: ({report}) => {
                const parentReportAction = ReportActionsUtils.getParentReportAction(report);
                const transactionID = lodashGet(parentReportAction, ['originalMessage', 'IOUTransactionID'], 0);
                return `${ONYXKEYS.COLLECTION.TRANSACTION}${transactionID}`;
            },
        },
    }),
)(MoneyRequestView);<|MERGE_RESOLUTION|>--- conflicted
+++ resolved
@@ -175,7 +175,6 @@
                     subtitleTextStyle={styles.textLabelError}
                 />
             </OfflineWithFeedback>
-<<<<<<< HEAD
             {isDistanceRequest ? (
                 <OfflineWithFeedback pendingAction={lodashGet(transaction, 'pendingFields.waypoints') || lodashGet(transaction, 'pendingAction')}>
                     <MenuItemWithTopDescription
@@ -199,20 +198,9 @@
                         brickRoadIndicator={hasErrors && isEmptyMerchant ? CONST.BRICK_ROAD_INDICATOR_STATUS.ERROR : ''}
                         subtitle={hasErrors && isEmptyMerchant ? translate('common.error.enterMerchant') : ''}
                         subtitleTextStyle={styles.textLabelError}
-=======
-            <OfflineWithFeedback pendingAction={lodashGet(transaction, 'pendingFields.merchant') || lodashGet(transaction, 'pendingAction')}>
-                <MenuItemWithTopDescription
-                    description={isDistanceRequest ? translate('common.distance') : translate('common.merchant')}
-                    title={transactionMerchant}
-                    interactive={canEdit}
-                    shouldShowRightIcon={canEdit}
-                    titleStyle={styles.flex1}
-                    onPress={() => Navigation.navigate(ROUTES.getEditRequestRoute(report.reportID, CONST.EDIT_REQUEST_FIELD.MERCHANT))}
-                    brickRoadIndicator={hasErrors && isEmptyMerchant ? CONST.BRICK_ROAD_INDICATOR_STATUS.ERROR : ''}
-                    subtitle={hasErrors && isEmptyMerchant ? translate('common.error.enterMerchant') : ''}
-                    subtitleTextStyle={styles.textLabelError}
-                />
-            </OfflineWithFeedback>
+                    />
+                </OfflineWithFeedback>
+            )}
             {shouldShowCategory && (
                 <OfflineWithFeedback pendingAction={lodashGet(transaction, 'pendingFields.category') || lodashGet(transaction, 'pendingAction')}>
                     <MenuItemWithTopDescription
@@ -222,7 +210,6 @@
                         shouldShowRightIcon={canEdit}
                         titleStyle={styles.flex1}
                         onPress={() => Navigation.navigate(ROUTES.getEditRequestRoute(report.reportID, CONST.EDIT_REQUEST_FIELD.CATEGORY))}
->>>>>>> 0e9a1c1b
                     />
                 </OfflineWithFeedback>
             )}

import React from 'react';
import {View} from 'react-native';
import {withOnyx} from 'react-native-onyx';
import lodashGet from 'lodash/get';
import PropTypes from 'prop-types';
import reportPropTypes from '../../pages/reportPropTypes';
import ONYXKEYS from '../../ONYXKEYS';
import ROUTES from '../../ROUTES';
import * as Policy from '../../libs/actions/Policy';
import Navigation from '../../libs/Navigation/Navigation';
import withCurrentUserPersonalDetails, {withCurrentUserPersonalDetailsPropTypes} from '../withCurrentUserPersonalDetails';
import compose from '../../libs/compose';
import MenuItemWithTopDescription from '../MenuItemWithTopDescription';
import styles from '../../styles/styles';
import * as ReportUtils from '../../libs/ReportUtils';
import * as ReportActionsUtils from '../../libs/ReportActionsUtils';
import * as StyleUtils from '../../styles/StyleUtils';
import CONST from '../../CONST';
import * as Expensicons from '../Icon/Expensicons';
import iouReportPropTypes from '../../pages/iouReportPropTypes';
import * as CurrencyUtils from '../../libs/CurrencyUtils';
import EmptyStateBackgroundImage from '../../../assets/images/empty-state_background-fade.png';
import useLocalize from '../../hooks/useLocalize';
import * as ReceiptUtils from '../../libs/ReceiptUtils';
import useWindowDimensions from '../../hooks/useWindowDimensions';
import transactionPropTypes from '../transactionPropTypes';
import Image from '../Image';
import ReportActionItemImage from './ReportActionItemImage';
import * as TransactionUtils from '../../libs/TransactionUtils';
import OfflineWithFeedback from '../OfflineWithFeedback';

const propTypes = {
    /** The report currently being looked at */
    report: reportPropTypes.isRequired,

    /** The expense report or iou report (only will have a value if this is a transaction thread) */
    parentReport: iouReportPropTypes,

    /** The policy object for the current route */
    policy: PropTypes.shape({
        /** The name of the policy */
        name: PropTypes.string,

        /** The URL for the policy avatar */
        avatar: PropTypes.string,
    }),

    /** Session info for the currently logged in user. */
    session: PropTypes.shape({
        /** Currently logged in user email */
        email: PropTypes.string,
    }),

    /** The transaction associated with the transactionThread */
    transaction: transactionPropTypes,

    /** Whether we should display the horizontal rule below the component */
    shouldShowHorizontalRule: PropTypes.bool.isRequired,

    ...withCurrentUserPersonalDetailsPropTypes,
};

const defaultProps = {
    parentReport: {},
    policy: null,
    session: {
        email: null,
    },
    transaction: {
        amount: 0,
        currency: CONST.CURRENCY.USD,
        comment: {comment: ''},
    },
};

function MoneyRequestView({report, parentReport, shouldShowHorizontalRule, policy, session, transaction}) {
    const {isSmallScreenWidth} = useWindowDimensions();
    const {translate} = useLocalize();

    const parentReportAction = ReportActionsUtils.getParentReportAction(report);
    const moneyRequestReport = parentReport;
    const {
        created: transactionDate,
        amount: transactionAmount,
        currency: transactionCurrency,
        comment: transactionDescription,
        merchant: transactionMerchant,
    } = ReportUtils.getTransactionDetails(transaction);
    const formattedTransactionAmount = transactionAmount && transactionCurrency && CurrencyUtils.convertToDisplayString(transactionAmount, transactionCurrency);

    const isSettled = ReportUtils.isSettled(moneyRequestReport.reportID);
    const isAdmin = Policy.isAdminOfFreePolicy([policy]) && ReportUtils.isExpenseReport(moneyRequestReport);
    const isRequestor = ReportUtils.isMoneyRequestReport(moneyRequestReport) && lodashGet(session, 'accountID', null) === parentReportAction.actorAccountID;
    const canEdit = !isSettled && (isAdmin || isRequestor);

    let description = `${translate('iou.amount')} • ${translate('iou.cash')}`;
    if (isSettled) {
        description += ` • ${translate('iou.settledExpensify')}`;
    } else if (report.isWaitingOnBankAccount) {
        description += ` • ${translate('iou.pending')}`;
    }

    // A temporary solution to hide the transaction detail
    // This will be removed after we properly add the transaction as a prop
    if (ReportActionsUtils.isDeletedAction(parentReportAction)) {
        return null;
    }

    const hasReceipt = TransactionUtils.hasReceipt(transaction);
    let receiptURIs;
    if (hasReceipt) {
        receiptURIs = ReceiptUtils.getThumbnailAndImageURIs(transaction.receipt.source, transaction.filename);
    }

    const isDistanceRequest = TransactionUtils.isDistanceRequest(transaction);

    return (
        <View>
            <View style={[StyleUtils.getReportWelcomeContainerStyle(isSmallScreenWidth), StyleUtils.getMinimumHeight(CONST.EMPTY_STATE_BACKGROUND.MONEY_REPORT.MIN_HEIGHT)]}>
                <Image
                    pointerEvents="none"
                    source={EmptyStateBackgroundImage}
                    style={[StyleUtils.getReportWelcomeBackgroundImageStyle(true)]}
                />
            </View>
            {hasReceipt && (
                <View style={styles.moneyRequestViewImage}>
                    <ReportActionItemImage
                        thumbnail={receiptURIs.thumbnail}
                        image={receiptURIs.image}
                        enablePreviewModal
                    />
                </View>
            )}
<<<<<<< HEAD
            <MenuItemWithTopDescription
                title={formattedTransactionAmount}
                shouldShowTitleIcon={isSettled}
                titleIcon={Expensicons.Checkmark}
                description={description}
                titleStyle={styles.newKansasLarge}
                disabled={isSettled || !canEdit}
                shouldShowRightIcon={canEdit}
                onPress={() => Navigation.navigate(ROUTES.getEditRequestRoute(report.reportID, CONST.EDIT_REQUEST_FIELD.AMOUNT))}
            />
            <MenuItemWithTopDescription
                description={translate('common.description')}
                title={transactionDescription}
                disabled={isSettled || !canEdit}
                shouldShowRightIcon={canEdit}
                onPress={() => Navigation.navigate(ROUTES.getEditRequestRoute(report.reportID, CONST.EDIT_REQUEST_FIELD.DESCRIPTION))}
            />
            <MenuItemWithTopDescription
                description={translate('common.date')}
                title={transactionDate}
                disabled={isSettled || !canEdit}
                shouldShowRightIcon={canEdit}
                onPress={() => Navigation.navigate(ROUTES.getEditRequestRoute(report.reportID, CONST.EDIT_REQUEST_FIELD.DATE))}
            />
            {isDistanceRequest && (
                <MenuItemWithTopDescription
                    description={translate('tabSelector.distance')}
                    title={transaction.merchant}
                    disabled={isSettled || !canEdit}
                    shouldShowRightIcon={canEdit}
                    onPress={() => {}}
                />
            )}
=======
            <OfflineWithFeedback pendingAction={lodashGet(transaction, 'pendingFields.amount') || lodashGet(transaction, 'pendingAction')}>
                <MenuItemWithTopDescription
                    title={formattedTransactionAmount ? formattedTransactionAmount.toString() : ''}
                    shouldShowTitleIcon={isSettled}
                    titleIcon={Expensicons.Checkmark}
                    description={description}
                    titleStyle={styles.newKansasLarge}
                    disabled={isSettled || !canEdit}
                    shouldShowRightIcon={canEdit}
                    onPress={() => Navigation.navigate(ROUTES.getEditRequestRoute(report.reportID, CONST.EDIT_REQUEST_FIELD.AMOUNT))}
                />
            </OfflineWithFeedback>
            <OfflineWithFeedback pendingAction={lodashGet(transaction, 'pendingFields.comment') || lodashGet(transaction, 'pendingAction')}>
                <MenuItemWithTopDescription
                    description={translate('common.description')}
                    title={transactionDescription}
                    disabled={isSettled || !canEdit}
                    shouldShowRightIcon={canEdit}
                    onPress={() => Navigation.navigate(ROUTES.getEditRequestRoute(report.reportID, CONST.EDIT_REQUEST_FIELD.DESCRIPTION))}
                />
            </OfflineWithFeedback>
            <OfflineWithFeedback pendingAction={lodashGet(transaction, 'pendingFields.created') || lodashGet(transaction, 'pendingAction')}>
                <MenuItemWithTopDescription
                    description={translate('common.date')}
                    title={transactionDate}
                    disabled={isSettled || !canEdit}
                    shouldShowRightIcon={canEdit}
                    onPress={() => Navigation.navigate(ROUTES.getEditRequestRoute(report.reportID, CONST.EDIT_REQUEST_FIELD.DATE))}
                />
            </OfflineWithFeedback>
            <OfflineWithFeedback pendingAction={lodashGet(transaction, 'pendingFields.merchant') || lodashGet(transaction, 'pendingAction')}>
                <MenuItemWithTopDescription
                    description={translate('common.merchant')}
                    title={transactionMerchant}
                    shouldShowRightIcon={false}
                    disabled
                />
            </OfflineWithFeedback>
>>>>>>> 494847af
            {shouldShowHorizontalRule && <View style={styles.reportHorizontalRule} />}
        </View>
    );
}

MoneyRequestView.propTypes = propTypes;
MoneyRequestView.defaultProps = defaultProps;
MoneyRequestView.displayName = 'MoneyRequestView';

export default compose(
    withCurrentUserPersonalDetails,
    withOnyx({
        parentReport: {
            key: ({report}) => `${ONYXKEYS.COLLECTION.REPORT}${report.parentReportID}`,
        },
        policy: {
            key: ({report}) => `${ONYXKEYS.COLLECTION.POLICY}${report.policyID}`,
        },
        session: {
            key: ONYXKEYS.SESSION,
        },
        transaction: {
            key: ({report}) => {
                const parentReportAction = ReportActionsUtils.getParentReportAction(report);
                const transactionID = lodashGet(parentReportAction, ['originalMessage', 'IOUTransactionID'], 0);
                return `${ONYXKEYS.COLLECTION.TRANSACTION}${transactionID}`;
            },
        },
    }),
)(MoneyRequestView);<|MERGE_RESOLUTION|>--- conflicted
+++ resolved
@@ -132,41 +132,6 @@
                     />
                 </View>
             )}
-<<<<<<< HEAD
-            <MenuItemWithTopDescription
-                title={formattedTransactionAmount}
-                shouldShowTitleIcon={isSettled}
-                titleIcon={Expensicons.Checkmark}
-                description={description}
-                titleStyle={styles.newKansasLarge}
-                disabled={isSettled || !canEdit}
-                shouldShowRightIcon={canEdit}
-                onPress={() => Navigation.navigate(ROUTES.getEditRequestRoute(report.reportID, CONST.EDIT_REQUEST_FIELD.AMOUNT))}
-            />
-            <MenuItemWithTopDescription
-                description={translate('common.description')}
-                title={transactionDescription}
-                disabled={isSettled || !canEdit}
-                shouldShowRightIcon={canEdit}
-                onPress={() => Navigation.navigate(ROUTES.getEditRequestRoute(report.reportID, CONST.EDIT_REQUEST_FIELD.DESCRIPTION))}
-            />
-            <MenuItemWithTopDescription
-                description={translate('common.date')}
-                title={transactionDate}
-                disabled={isSettled || !canEdit}
-                shouldShowRightIcon={canEdit}
-                onPress={() => Navigation.navigate(ROUTES.getEditRequestRoute(report.reportID, CONST.EDIT_REQUEST_FIELD.DATE))}
-            />
-            {isDistanceRequest && (
-                <MenuItemWithTopDescription
-                    description={translate('tabSelector.distance')}
-                    title={transaction.merchant}
-                    disabled={isSettled || !canEdit}
-                    shouldShowRightIcon={canEdit}
-                    onPress={() => {}}
-                />
-            )}
-=======
             <OfflineWithFeedback pendingAction={lodashGet(transaction, 'pendingFields.amount') || lodashGet(transaction, 'pendingAction')}>
                 <MenuItemWithTopDescription
                     title={formattedTransactionAmount ? formattedTransactionAmount.toString() : ''}
@@ -205,7 +170,15 @@
                     disabled
                 />
             </OfflineWithFeedback>
->>>>>>> 494847af
+            {isDistanceRequest && (
+                <MenuItemWithTopDescription
+                    description={translate('tabSelector.distance')}
+                    title={transaction.merchant}
+                    disabled={isSettled || !canEdit}
+                    shouldShowRightIcon={canEdit}
+                    onPress={() => {}}
+                />
+            )}
             {shouldShowHorizontalRule && <View style={styles.reportHorizontalRule} />}
         </View>
     );

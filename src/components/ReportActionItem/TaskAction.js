import PropTypes from 'prop-types';
import React from 'react';
import {View} from 'react-native';
<<<<<<< HEAD
import PropTypes from 'prop-types';
import withLocalize, {withLocalizePropTypes} from '../withLocalize';
import Text from '../Text';
import styles from '../../styles/styles';
import * as TaskUtils from "../../libs/TaskUtils";
=======
import Text from '@components/Text';
import withLocalize, {withLocalizePropTypes} from '@components/withLocalize';
import useThemeStyles from '@styles/useThemeStyles';
import * as Task from '@userActions/Task';
>>>>>>> 0027140a

const propTypes = {
    /** Name of the reportAction action */
    actionName: PropTypes.string.isRequired,

    /** The ID of the associated taskReport */
    // eslint-disable-next-line react/no-unused-prop-types -- This is used in the withOnyx HOC
    taskReportID: PropTypes.string.isRequired,

    ...withLocalizePropTypes,
};

function TaskAction(props) {
    const styles = useThemeStyles();
    return (
        <>
            <View style={[styles.flex1, styles.flexRow, styles.alignItemsCenter]}>
                <Text style={[styles.chatItemMessage, styles.colorMuted]}>{TaskUtils.getTaskReportActionMessage(props.actionName)}</Text>
            </View>
        </>
    );
}

TaskAction.propTypes = propTypes;
TaskAction.displayName = 'TaskAction';

export default withLocalize(TaskAction);<|MERGE_RESOLUTION|>--- conflicted
+++ resolved
@@ -1,18 +1,10 @@
 import PropTypes from 'prop-types';
 import React from 'react';
 import {View} from 'react-native';
-<<<<<<< HEAD
-import PropTypes from 'prop-types';
-import withLocalize, {withLocalizePropTypes} from '../withLocalize';
-import Text from '../Text';
-import styles from '../../styles/styles';
-import * as TaskUtils from "../../libs/TaskUtils";
-=======
 import Text from '@components/Text';
 import withLocalize, {withLocalizePropTypes} from '@components/withLocalize';
 import useThemeStyles from '@styles/useThemeStyles';
-import * as Task from '@userActions/Task';
->>>>>>> 0027140a
+import * as TaskUtils from '@libs/TaskUtils';
 
 const propTypes = {
     /** Name of the reportAction action */

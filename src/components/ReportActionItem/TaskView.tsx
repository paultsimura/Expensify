import React, {useEffect} from 'react';
import {View} from 'react-native';
import type {OnyxEntry} from 'react-native-onyx';
import Checkbox from '@components/Checkbox';
import Hoverable from '@components/Hoverable';
import Icon from '@components/Icon';
import * as Expensicons from '@components/Icon/Expensicons';
import MenuItem from '@components/MenuItem';
import MenuItemWithTopDescription from '@components/MenuItemWithTopDescription';
import OfflineWithFeedback from '@components/OfflineWithFeedback';
import {usePersonalDetails} from '@components/OnyxProvider';
import PressableWithSecondaryInteraction from '@components/PressableWithSecondaryInteraction';
import Text from '@components/Text';
import useCurrentUserPersonalDetails from '@hooks/useCurrentUserPersonalDetails';
import useLocalize from '@hooks/useLocalize';
import useStyleUtils from '@hooks/useStyleUtils';
import useThemeStyles from '@hooks/useThemeStyles';
import convertToLTR from '@libs/convertToLTR';
import getButtonState from '@libs/getButtonState';
import Navigation from '@libs/Navigation/Navigation';
import {getAvatarsForAccountIDs, getPersonalDetailsForAccountIDs} from '@libs/OptionsListUtils';
import {getDisplayNameForParticipant, getDisplayNamesWithTooltips, isCompletedTaskReport, isOpenTaskReport} from '@libs/ReportUtils';
import {isActiveTaskEditRoute} from '@libs/TaskUtils';
import {checkIfActionIsAllowed} from '@userActions/Session';
import {canActionTask as canActionTaskUtil, canModifyTask as canModifyTaskUtil, clearTaskErrors, completeTask, reopenTask, setTaskReport} from '@userActions/Task';
import CONST from '@src/CONST';
import ROUTES from '@src/ROUTES';
import type {Report} from '@src/types/onyx';

type TaskViewProps = {
    /** The report currently being looked at */
    report: OnyxEntry<Report>;
};

function TaskView({report}: TaskViewProps) {
    const styles = useThemeStyles();
    const StyleUtils = useStyleUtils();
    const currentUserPersonalDetails = useCurrentUserPersonalDetails();
    const personalDetails = usePersonalDetails();
    useEffect(() => {
        setTaskReport(report);
    }, [report]);
    const taskTitle = convertToLTR(report?.reportName ?? '');
    const assigneeTooltipDetails = getDisplayNamesWithTooltips(getPersonalDetailsForAccountIDs(report?.managerID ? [report?.managerID] : [], personalDetails), false);
    const isOpen = isOpenTaskReport(report);
    const isCompleted = isCompletedTaskReport(report);
    const canModifyTask = canModifyTaskUtil(report, currentUserPersonalDetails.accountID);
    const canActionTask = canActionTaskUtil(report, currentUserPersonalDetails.accountID);
    const disableState = !canModifyTask;
    const isDisableInteractive = !canModifyTask || !isOpen;
    const {translate} = useLocalize();

    return (
        <View>
            <OfflineWithFeedback
                shouldShowErrorMessages
                errors={report?.errorFields?.editTask ?? report?.errorFields?.createTask}
                onClose={() => clearTaskErrors(report?.reportID)}
                errorRowStyles={styles.ph5}
            >
                <Hoverable>
                    {(hovered) => (
                        <PressableWithSecondaryInteraction
                            onPress={checkIfActionIsAllowed((e) => {
                                if (isDisableInteractive) {
                                    return;
                                }
                                if (e && e.type === 'click') {
                                    (e.currentTarget as HTMLElement).blur();
                                }

                                Navigation.navigate(ROUTES.TASK_TITLE.getRoute(report?.reportID, Navigation.getReportRHPActiveRoute()));
                            })}
                            style={({pressed}) => [
                                styles.ph5,
                                styles.pv2,
                                StyleUtils.getButtonBackgroundColorStyle(getButtonState(hovered, pressed, false, disableState, !isDisableInteractive), true),
                                isDisableInteractive && styles.cursorDefault,
                            ]}
                            accessibilityLabel={taskTitle || translate('task.task')}
                            disabled={isDisableInteractive}
                        >
                            {({pressed}) => (
                                <OfflineWithFeedback pendingAction={report?.pendingFields?.reportName}>
                                    <Text style={styles.taskTitleDescription}>{translate('task.title')}</Text>
                                    <View style={[styles.flexRow, styles.flex1]}>
                                        <Checkbox
                                            onPress={checkIfActionIsAllowed(() => {
                                                // If we're already navigating to these task editing pages, early return not to mark as completed, otherwise we would have not found page.
                                                if (isActiveTaskEditRoute(report?.reportID)) {
                                                    return;
                                                }
                                                if (isCompleted) {
                                                    reopenTask(report);
                                                } else {
                                                    completeTask(report);
                                                }
                                            })}
                                            isChecked={isCompleted}
                                            style={styles.taskMenuItemCheckbox}
                                            containerSize={24}
                                            containerBorderRadius={8}
                                            caretSize={16}
                                            accessibilityLabel={taskTitle || translate('task.task')}
                                            disabled={!canActionTask}
                                        />
                                        <View style={[styles.flexRow, styles.flex1]}>
                                            <Text
                                                numberOfLines={3}
                                                style={styles.taskTitleMenuItem}
                                            >
                                                {taskTitle}
                                            </Text>
                                        </View>
                                        {!isDisableInteractive && (
                                            <View style={styles.taskRightIconContainer}>
                                                <Icon
                                                    additionalStyles={[styles.alignItemsCenter]}
                                                    src={Expensicons.ArrowRight}
                                                    fill={StyleUtils.getIconFillColor(getButtonState(hovered, pressed, false, disableState))}
                                                />
                                            </View>
                                        )}
                                    </View>
                                </OfflineWithFeedback>
                            )}
                        </PressableWithSecondaryInteraction>
                    )}
                </Hoverable>
                <OfflineWithFeedback pendingAction={report?.pendingFields?.description}>
                    <MenuItemWithTopDescription
                        shouldRenderAsHTML
                        description={translate('task.description')}
                        title={report?.description ?? ''}
                        onPress={() => Navigation.navigate(ROUTES.REPORT_DESCRIPTION.getRoute(report?.reportID, Navigation.getReportRHPActiveRoute()))}
                        shouldShowRightIcon={!isDisableInteractive}
                        disabled={disableState}
                        wrapperStyle={[styles.pv2, styles.taskDescriptionMenuItem]}
                        shouldGreyOutWhenDisabled={false}
                        numberOfLinesTitle={0}
                        interactive={!isDisableInteractive}
                        shouldUseDefaultCursorWhenDisabled
                    />
                </OfflineWithFeedback>
                <OfflineWithFeedback pendingAction={report?.pendingFields?.managerID}>
                    {report?.managerID ? (
                        <MenuItem
                            label={translate('task.assignee')}
<<<<<<< HEAD
                            title={ReportUtils.getDisplayNameForParticipant({accountID: report.managerID})}
                            icon={OptionsListUtils.getAvatarsForAccountIDs([report.managerID], personalDetails)}
=======
                            title={getDisplayNameForParticipant(report?.managerID)}
                            icon={getAvatarsForAccountIDs([report?.managerID ?? CONST.DEFAULT_NUMBER_ID], personalDetails)}
>>>>>>> 36836559
                            iconType={CONST.ICON_TYPE_AVATAR}
                            avatarSize={CONST.AVATAR_SIZE.SMALLER}
                            titleStyle={styles.assigneeTextStyle}
                            onPress={() => Navigation.navigate(ROUTES.TASK_ASSIGNEE.getRoute(report?.reportID, Navigation.getReportRHPActiveRoute()))}
                            shouldShowRightIcon={!isDisableInteractive}
                            disabled={disableState}
                            wrapperStyle={[styles.pv2]}
                            isSmallAvatarSubscriptMenu
                            shouldGreyOutWhenDisabled={false}
                            interactive={!isDisableInteractive}
                            titleWithTooltips={assigneeTooltipDetails}
                            shouldUseDefaultCursorWhenDisabled
                        />
                    ) : (
                        <MenuItemWithTopDescription
                            description={translate('task.assignee')}
                            onPress={() => Navigation.navigate(ROUTES.TASK_ASSIGNEE.getRoute(report?.reportID, Navigation.getReportRHPActiveRoute()))}
                            shouldShowRightIcon={!isDisableInteractive}
                            disabled={disableState}
                            wrapperStyle={[styles.pv2]}
                            shouldGreyOutWhenDisabled={false}
                            interactive={!isDisableInteractive}
                            shouldUseDefaultCursorWhenDisabled
                        />
                    )}
                </OfflineWithFeedback>
            </OfflineWithFeedback>
        </View>
    );
}

TaskView.displayName = 'TaskView';

export default TaskView;<|MERGE_RESOLUTION|>--- conflicted
+++ resolved
@@ -146,13 +146,8 @@
                     {report?.managerID ? (
                         <MenuItem
                             label={translate('task.assignee')}
-<<<<<<< HEAD
-                            title={ReportUtils.getDisplayNameForParticipant({accountID: report.managerID})}
-                            icon={OptionsListUtils.getAvatarsForAccountIDs([report.managerID], personalDetails)}
-=======
-                            title={getDisplayNameForParticipant(report?.managerID)}
+                            title={getDisplayNameForParticipant({accountID: report.managerID})}
                             icon={getAvatarsForAccountIDs([report?.managerID ?? CONST.DEFAULT_NUMBER_ID], personalDetails)}
->>>>>>> 36836559
                             iconType={CONST.ICON_TYPE_AVATAR}
                             avatarSize={CONST.AVATAR_SIZE.SMALLER}
                             titleStyle={styles.assigneeTextStyle}

import React, {useEffect} from 'react';
import {View} from 'react-native';
import type {OnyxEntry} from 'react-native-onyx';
import Checkbox from '@components/Checkbox';
import Hoverable from '@components/Hoverable';
import Icon from '@components/Icon';
import * as Expensicons from '@components/Icon/Expensicons';
import MenuItem from '@components/MenuItem';
import MenuItemWithTopDescription from '@components/MenuItemWithTopDescription';
import OfflineWithFeedback from '@components/OfflineWithFeedback';
import {usePersonalDetails} from '@components/OnyxProvider';
import PressableWithSecondaryInteraction from '@components/PressableWithSecondaryInteraction';
import Text from '@components/Text';
import useCurrentUserPersonalDetails from '@hooks/useCurrentUserPersonalDetails';
import useLocalize from '@hooks/useLocalize';
import useStyleUtils from '@hooks/useStyleUtils';
import useThemeStyles from '@hooks/useThemeStyles';
import convertToLTR from '@libs/convertToLTR';
import getButtonState from '@libs/getButtonState';
import Navigation from '@libs/Navigation/Navigation';
import * as OptionsListUtils from '@libs/OptionsListUtils';
import * as ReportUtils from '@libs/ReportUtils';
import * as TaskUtils from '@libs/TaskUtils';
import * as Session from '@userActions/Session';
import * as Task from '@userActions/Task';
import CONST from '@src/CONST';
import ROUTES from '@src/ROUTES';
import type {Report} from '@src/types/onyx';

type TaskViewProps = {
    /** The report currently being looked at */
    report: OnyxEntry<Report>;
};

function TaskView({report}: TaskViewProps) {
    const styles = useThemeStyles();
    const StyleUtils = useStyleUtils();
    const currentUserPersonalDetails = useCurrentUserPersonalDetails();
    const personalDetails = usePersonalDetails();
    useEffect(() => {
        Task.setTaskReport(report);
    }, [report]);
<<<<<<< HEAD
    const personalDetails = usePersonalDetails();
    const taskTitle = convertToLTR(report?.reportName ?? '');
=======
    const taskTitle = convertToLTR(report.reportName ?? '');
>>>>>>> ad99c20c
    const assigneeTooltipDetails = ReportUtils.getDisplayNamesWithTooltips(
        OptionsListUtils.getPersonalDetailsForAccountIDs(report?.managerID ? [report?.managerID] : [], personalDetails),
        false,
    );
    const isOpen = ReportUtils.isOpenTaskReport(report);
    const isCompleted = ReportUtils.isCompletedTaskReport(report);
    const canModifyTask = Task.canModifyTask(report, currentUserPersonalDetails.accountID);
    const canActionTask = Task.canActionTask(report, currentUserPersonalDetails.accountID);
    const disableState = !canModifyTask;
    const isDisableInteractive = !canModifyTask || !isOpen;
    const {translate} = useLocalize();

    return (
        <View>
            <OfflineWithFeedback
                shouldShowErrorMessages
                errors={report?.errorFields?.editTask ?? report?.errorFields?.createTask}
                onClose={() => {
                    if (!report?.reportID) {
                        return;
                    }
                    Task.clearTaskErrors(report.reportID);
                }}
                errorRowStyles={styles.ph5}
            >
                <Hoverable>
                    {(hovered) => (
                        <PressableWithSecondaryInteraction
                            onPress={Session.checkIfActionIsAllowed((e) => {
                                if (isDisableInteractive || !report?.reportID) {
                                    return;
                                }
                                if (e && e.type === 'click') {
                                    (e.currentTarget as HTMLElement).blur();
                                }

                                Navigation.navigate(ROUTES.TASK_TITLE.getRoute(report.reportID, Navigation.getReportRHPActiveRoute()));
                            })}
                            style={({pressed}) => [
                                styles.ph5,
                                styles.pv2,
                                StyleUtils.getButtonBackgroundColorStyle(getButtonState(hovered, pressed, false, disableState, !isDisableInteractive), true),
                                isDisableInteractive && styles.cursorDefault,
                            ]}
                            accessibilityLabel={taskTitle || translate('task.task')}
                            disabled={isDisableInteractive}
                        >
                            {({pressed}) => (
                                <OfflineWithFeedback pendingAction={report?.pendingFields?.reportName}>
                                    <Text style={styles.taskTitleDescription}>{translate('task.title')}</Text>
                                    <View style={[styles.flexRow, styles.flex1]}>
                                        <Checkbox
                                            onPress={Session.checkIfActionIsAllowed(() => {
                                                if (!report?.reportID) {
                                                    return;
                                                }
                                                // If we're already navigating to these task editing pages, early return not to mark as completed, otherwise we would have not found page.
                                                if (TaskUtils.isActiveTaskEditRoute(report?.reportID)) {
                                                    return;
                                                }
                                                if (isCompleted) {
                                                    Task.reopenTask(report);
                                                } else {
                                                    Task.completeTask(report);
                                                }
                                            })}
                                            isChecked={isCompleted}
                                            style={styles.taskMenuItemCheckbox}
                                            containerSize={24}
                                            containerBorderRadius={8}
                                            caretSize={16}
                                            accessibilityLabel={taskTitle || translate('task.task')}
                                            disabled={!canActionTask}
                                        />
                                        <View style={[styles.flexRow, styles.flex1]}>
                                            <Text
                                                numberOfLines={3}
                                                style={styles.taskTitleMenuItem}
                                            >
                                                {taskTitle}
                                            </Text>
                                        </View>
                                        {!isDisableInteractive && (
                                            <View style={styles.taskRightIconContainer}>
                                                <Icon
                                                    additionalStyles={[styles.alignItemsCenter]}
                                                    src={Expensicons.ArrowRight}
                                                    fill={StyleUtils.getIconFillColor(getButtonState(hovered, pressed, false, disableState))}
                                                />
                                            </View>
                                        )}
                                    </View>
                                </OfflineWithFeedback>
                            )}
                        </PressableWithSecondaryInteraction>
                    )}
                </Hoverable>
                <OfflineWithFeedback pendingAction={report?.pendingFields?.description}>
                    <MenuItemWithTopDescription
                        shouldRenderAsHTML
                        description={translate('task.description')}
<<<<<<< HEAD
                        title={report?.description ?? ''}
                        onPress={() => {
                            if (!report?.reportID) {
                                return;
                            }
                            Navigation.navigate(ROUTES.REPORT_DESCRIPTION.getRoute(report?.reportID, Navigation.getReportRHPActiveRoute()));
                        }}
                        shouldShowRightIcon={isOpen}
=======
                        title={report.description ?? ''}
                        onPress={() => Navigation.navigate(ROUTES.REPORT_DESCRIPTION.getRoute(report.reportID, Navigation.getReportRHPActiveRoute()))}
                        shouldShowRightIcon={!isDisableInteractive}
>>>>>>> ad99c20c
                        disabled={disableState}
                        wrapperStyle={[styles.pv2, styles.taskDescriptionMenuItem]}
                        shouldGreyOutWhenDisabled={false}
                        numberOfLinesTitle={0}
                        interactive={!isDisableInteractive}
                        shouldUseDefaultCursorWhenDisabled
                    />
                </OfflineWithFeedback>
                <OfflineWithFeedback pendingAction={report?.pendingFields?.managerID}>
                    {report?.managerID ? (
                        <MenuItem
                            label={translate('task.assignee')}
                            title={ReportUtils.getDisplayNameForParticipant(report?.managerID)}
                            icon={OptionsListUtils.getAvatarsForAccountIDs([report?.managerID], personalDetails)}
                            iconType={CONST.ICON_TYPE_AVATAR}
                            avatarSize={CONST.AVATAR_SIZE.SMALLER}
                            titleStyle={styles.assigneeTextStyle}
<<<<<<< HEAD
                            onPress={() => Navigation.navigate(ROUTES.TASK_ASSIGNEE.getRoute(report?.reportID, Navigation.getReportRHPActiveRoute()))}
                            shouldShowRightIcon={isOpen}
=======
                            onPress={() => Navigation.navigate(ROUTES.TASK_ASSIGNEE.getRoute(report.reportID, Navigation.getReportRHPActiveRoute()))}
                            shouldShowRightIcon={!isDisableInteractive}
>>>>>>> ad99c20c
                            disabled={disableState}
                            wrapperStyle={[styles.pv2]}
                            isSmallAvatarSubscriptMenu
                            shouldGreyOutWhenDisabled={false}
                            interactive={!isDisableInteractive}
                            titleWithTooltips={assigneeTooltipDetails}
                            shouldUseDefaultCursorWhenDisabled
                        />
                    ) : (
                        <MenuItemWithTopDescription
                            description={translate('task.assignee')}
<<<<<<< HEAD
                            onPress={() => {
                                if (!report?.reportID) {
                                    return;
                                }
                                Navigation.navigate(ROUTES.TASK_ASSIGNEE.getRoute(report?.reportID, Navigation.getReportRHPActiveRoute()));
                            }}
                            shouldShowRightIcon={isOpen}
=======
                            onPress={() => Navigation.navigate(ROUTES.TASK_ASSIGNEE.getRoute(report.reportID, Navigation.getReportRHPActiveRoute()))}
                            shouldShowRightIcon={!isDisableInteractive}
>>>>>>> ad99c20c
                            disabled={disableState}
                            wrapperStyle={[styles.pv2]}
                            shouldGreyOutWhenDisabled={false}
                            interactive={!isDisableInteractive}
                            shouldUseDefaultCursorWhenDisabled
                        />
                    )}
                </OfflineWithFeedback>
            </OfflineWithFeedback>
        </View>
    );
}

TaskView.displayName = 'TaskView';

export default TaskView;<|MERGE_RESOLUTION|>--- conflicted
+++ resolved
@@ -40,12 +40,7 @@
     useEffect(() => {
         Task.setTaskReport(report);
     }, [report]);
-<<<<<<< HEAD
-    const personalDetails = usePersonalDetails();
     const taskTitle = convertToLTR(report?.reportName ?? '');
-=======
-    const taskTitle = convertToLTR(report.reportName ?? '');
->>>>>>> ad99c20c
     const assigneeTooltipDetails = ReportUtils.getDisplayNamesWithTooltips(
         OptionsListUtils.getPersonalDetailsForAccountIDs(report?.managerID ? [report?.managerID] : [], personalDetails),
         false,
@@ -147,7 +142,6 @@
                     <MenuItemWithTopDescription
                         shouldRenderAsHTML
                         description={translate('task.description')}
-<<<<<<< HEAD
                         title={report?.description ?? ''}
                         onPress={() => {
                             if (!report?.reportID) {
@@ -155,12 +149,7 @@
                             }
                             Navigation.navigate(ROUTES.REPORT_DESCRIPTION.getRoute(report?.reportID, Navigation.getReportRHPActiveRoute()));
                         }}
-                        shouldShowRightIcon={isOpen}
-=======
-                        title={report.description ?? ''}
-                        onPress={() => Navigation.navigate(ROUTES.REPORT_DESCRIPTION.getRoute(report.reportID, Navigation.getReportRHPActiveRoute()))}
                         shouldShowRightIcon={!isDisableInteractive}
->>>>>>> ad99c20c
                         disabled={disableState}
                         wrapperStyle={[styles.pv2, styles.taskDescriptionMenuItem]}
                         shouldGreyOutWhenDisabled={false}
@@ -178,13 +167,8 @@
                             iconType={CONST.ICON_TYPE_AVATAR}
                             avatarSize={CONST.AVATAR_SIZE.SMALLER}
                             titleStyle={styles.assigneeTextStyle}
-<<<<<<< HEAD
-                            onPress={() => Navigation.navigate(ROUTES.TASK_ASSIGNEE.getRoute(report?.reportID, Navigation.getReportRHPActiveRoute()))}
-                            shouldShowRightIcon={isOpen}
-=======
                             onPress={() => Navigation.navigate(ROUTES.TASK_ASSIGNEE.getRoute(report.reportID, Navigation.getReportRHPActiveRoute()))}
                             shouldShowRightIcon={!isDisableInteractive}
->>>>>>> ad99c20c
                             disabled={disableState}
                             wrapperStyle={[styles.pv2]}
                             isSmallAvatarSubscriptMenu
@@ -196,18 +180,13 @@
                     ) : (
                         <MenuItemWithTopDescription
                             description={translate('task.assignee')}
-<<<<<<< HEAD
                             onPress={() => {
                                 if (!report?.reportID) {
                                     return;
                                 }
                                 Navigation.navigate(ROUTES.TASK_ASSIGNEE.getRoute(report?.reportID, Navigation.getReportRHPActiveRoute()));
                             }}
-                            shouldShowRightIcon={isOpen}
-=======
-                            onPress={() => Navigation.navigate(ROUTES.TASK_ASSIGNEE.getRoute(report.reportID, Navigation.getReportRHPActiveRoute()))}
                             shouldShowRightIcon={!isDisableInteractive}
->>>>>>> ad99c20c
                             disabled={disableState}
                             wrapperStyle={[styles.pv2]}
                             shouldGreyOutWhenDisabled={false}

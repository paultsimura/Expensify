--- conflicted
+++ resolved
@@ -2,6 +2,7 @@
 import React from 'react';
 import {View} from 'react-native';
 import _ from 'underscore';
+import AttachmentModal from '@components/AttachmentModal';
 import EReceiptThumbnail from '@components/EReceiptThumbnail';
 import Image from '@components/Image';
 import PressableWithoutFocus from '@components/Pressable/PressableWithoutFocus';
@@ -9,13 +10,10 @@
 import ThumbnailImage from '@components/ThumbnailImage';
 import transactionPropTypes from '@components/transactionPropTypes';
 import useLocalize from '@hooks/useLocalize';
-import Navigation from '@libs/Navigation/Navigation';
 import * as TransactionUtils from '@libs/TransactionUtils';
 import tryResolveUrlFromApiRoot from '@libs/tryResolveUrlFromApiRoot';
 import useThemeStyles from '@styles/useThemeStyles';
 import CONST from '@src/CONST';
-import ROUTES from '@src/ROUTES';
-import AttachmentModal from '@components/AttachmentModal';
 
 const propTypes = {
     /** thumbnail URI for the image */
@@ -47,16 +45,12 @@
  * and optional preview modal as well.
  */
 
-<<<<<<< HEAD
-function ReportActionItemImage({thumbnail, image, enablePreviewModal, transaction, source}) {
-=======
 function ReportActionItemImage({thumbnail, image, enablePreviewModal, transaction, isLocalFile}) {
-    const styles = useThemeStyles();
->>>>>>> 88b1de19
     const {translate} = useLocalize();
     const imageSource = tryResolveUrlFromApiRoot(image || '');
     const thumbnailSource = tryResolveUrlFromApiRoot(thumbnail || '');
     const isEReceipt = !_.isEmpty(transaction) && TransactionUtils.hasEReceipt(transaction);
+    const styles = useThemeStyles();
 
     let receiptImageComponent;
 
@@ -89,11 +83,11 @@
             <ShowContextMenuContext.Consumer>
                 {({report}) => (
                     <AttachmentModal
-                        headerTitle={'Receipt'}
-                        source={source}
-                        isAuthTokenRequired
+                        headerTitle="Receipt"
+                        source={imageSource}
+                        isAuthTokenRequired={!isLocalFile}
                         report={report}
-                        isReceiptImage
+                        isReceiptAttachment
                         allowToDownload
                     >
                         {({show}) => (
@@ -106,9 +100,7 @@
                                 {receiptImageComponent}
                             </PressableWithoutFocus>
                         )}
-                        
                     </AttachmentModal>
-                    
                 )}
             </ShowContextMenuContext.Consumer>
         );

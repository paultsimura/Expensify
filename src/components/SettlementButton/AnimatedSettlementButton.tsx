import React, {useCallback, useEffect} from 'react';
import Animated, {runOnJS, useAnimatedStyle, useSharedValue, withDelay, withTiming} from 'react-native-reanimated';
import Text from '@components/Text';
import useLocalize from '@hooks/useLocalize';
import useThemeStyles from '@hooks/useThemeStyles';
import variables from '@styles/variables';
import CONST from '@src/CONST';
import SettlementButton from '.';
import type SettlementButtonProps from './types';

type AnimatedSettlementButtonProps = SettlementButtonProps & {
    isPaidAnimationRunning: boolean;
    onAnimationFinish: () => void;
    isApprovedAnimationRunning: boolean;
    canIOUBePaid: boolean;
};

function AnimatedSettlementButton({
    isPaidAnimationRunning,
    onAnimationFinish,
    isApprovedAnimationRunning,
    isDisabled,
    canIOUBePaid,
    ...settlementButtonProps
}: AnimatedSettlementButtonProps) {
    const styles = useThemeStyles();
    const {translate} = useLocalize();
    const buttonScale = useSharedValue(1);
    const buttonOpacity = useSharedValue(1);
    const paymentCompleteTextScale = useSharedValue(0);
    const paymentCompleteTextOpacity = useSharedValue(1);
    const height = useSharedValue<number>(variables.componentSizeNormal);
    const buttonMarginTop = useSharedValue<number>(styles.expenseAndReportPreviewTextButtonContainer.gap);
    const buttonStyles = useAnimatedStyle(() => ({
        transform: [{scale: buttonScale.get()}],
        opacity: buttonOpacity.get(),
    }));
    const paymentCompleteTextStyles = useAnimatedStyle(() => ({
        transform: [{scale: paymentCompleteTextScale.get()}],
        opacity: paymentCompleteTextOpacity.get(),
        position: 'absolute',
        alignSelf: 'center',
    }));
    const containerStyles = useAnimatedStyle(() => ({
        height: height.get(),
        justifyContent: 'center',
        overflow: 'hidden',
        marginTop: buttonMarginTop.get(),
    }));
    const buttonDisabledStyle =
        isPaidAnimationRunning || isApprovedAnimationRunning
            ? {
                  opacity: 1,
                  ...styles.cursorDefault,
              }
            : undefined;

    const resetAnimation = useCallback(() => {
        buttonScale.set(1);
        buttonOpacity.set(1);
        paymentCompleteTextScale.set(0);
        paymentCompleteTextOpacity.set(1);
        height.set(variables.componentSizeNormal);
        buttonMarginTop.set(styles.expenseAndReportPreviewTextButtonContainer.gap);
    }, [buttonScale, buttonOpacity, paymentCompleteTextScale, paymentCompleteTextOpacity, height, buttonMarginTop, styles.expenseAndReportPreviewTextButtonContainer.gap]);

    useEffect(() => {
        if (!isApprovedAnimationRunning && !isPaidAnimationRunning) {
            resetAnimation();
            return;
        }
        buttonScale.set(withTiming(0, {duration: CONST.ANIMATION_PAID_DURATION}));
        buttonOpacity.set(withTiming(0, {duration: CONST.ANIMATION_PAID_DURATION}));
        paymentCompleteTextScale.set(withTiming(1, {duration: CONST.ANIMATION_PAID_DURATION}));

        // Wait for the above animation + 1s delay before hiding the component
        const totalDelay = CONST.ANIMATION_PAID_DURATION + CONST.ANIMATION_PAID_BUTTON_HIDE_DELAY;
<<<<<<< HEAD
        height.set(
            withDelay(
                totalDelay,
                withTiming(0, {duration: CONST.ANIMATION_PAID_DURATION}, () => runOnJS(onAnimationFinish)()),
            ),
        );
        buttonMarginTop.set(withDelay(totalDelay, withTiming(0, {duration: CONST.ANIMATION_PAID_DURATION})));
        paymentCompleteTextOpacity.set(withDelay(totalDelay, withTiming(0, {duration: CONST.ANIMATION_PAID_DURATION})));
    }, [isPaidAnimationRunning, onAnimationFinish, buttonOpacity, buttonScale, height, paymentCompleteTextOpacity, paymentCompleteTextScale, buttonMarginTop, resetAnimation]);
=======
        const willShowPaymentButton = canIOUBePaid && isApprovedAnimationRunning;
        height.value = withDelay(
            totalDelay,
            withTiming(willShowPaymentButton ? variables.componentSizeNormal : 0, {duration: CONST.ANIMATION_PAID_DURATION}, () => runOnJS(onAnimationFinish)()),
        );
        buttonMarginTop.value = withDelay(
            totalDelay,
            withTiming(willShowPaymentButton ? styles.expenseAndReportPreviewTextButtonContainer.gap : 0, {duration: CONST.ANIMATION_PAID_DURATION}),
        );
        paymentCompleteTextOpacity.value = withDelay(totalDelay, withTiming(0, {duration: CONST.ANIMATION_PAID_DURATION}));
    }, [
        isPaidAnimationRunning,
        isApprovedAnimationRunning,
        onAnimationFinish,
        buttonOpacity,
        buttonScale,
        height,
        paymentCompleteTextOpacity,
        paymentCompleteTextScale,
        buttonMarginTop,
        resetAnimation,
        canIOUBePaid,
        styles.expenseAndReportPreviewTextButtonContainer.gap,
    ]);
>>>>>>> b52f41d1

    return (
        <Animated.View style={containerStyles}>
            {isPaidAnimationRunning && (
                <Animated.View style={paymentCompleteTextStyles}>
                    <Text style={[styles.buttonMediumText]}>{translate('iou.paymentComplete')}</Text>
                </Animated.View>
            )}
            {isApprovedAnimationRunning && (
                <Animated.View style={paymentCompleteTextStyles}>
                    <Text style={[styles.buttonMediumText]}>{translate('iou.approved')}</Text>
                </Animated.View>
            )}
            <Animated.View style={buttonStyles}>
                <SettlementButton
                    // eslint-disable-next-line react/jsx-props-no-spreading
                    {...settlementButtonProps}
                    isDisabled={isPaidAnimationRunning || isApprovedAnimationRunning || isDisabled}
                    disabledStyle={buttonDisabledStyle}
                />
            </Animated.View>
        </Animated.View>
    );
}

AnimatedSettlementButton.displayName = 'AnimatedSettlementButton';

export default AnimatedSettlementButton;<|MERGE_RESOLUTION|>--- conflicted
+++ resolved
@@ -75,27 +75,16 @@
 
         // Wait for the above animation + 1s delay before hiding the component
         const totalDelay = CONST.ANIMATION_PAID_DURATION + CONST.ANIMATION_PAID_BUTTON_HIDE_DELAY;
-<<<<<<< HEAD
+        const willShowPaymentButton = canIOUBePaid && isApprovedAnimationRunning;
+
         height.set(
             withDelay(
                 totalDelay,
-                withTiming(0, {duration: CONST.ANIMATION_PAID_DURATION}, () => runOnJS(onAnimationFinish)()),
+                withTiming(willShowPaymentButton ? variables.componentSizeNormal : 0, {duration: CONST.ANIMATION_PAID_DURATION}, () => runOnJS(onAnimationFinish)()),
             ),
         );
-        buttonMarginTop.set(withDelay(totalDelay, withTiming(0, {duration: CONST.ANIMATION_PAID_DURATION})));
+        buttonMarginTop.set(withDelay(totalDelay, withTiming(willShowPaymentButton ? styles.expenseAndReportPreviewTextButtonContainer.gap : 0, {duration: CONST.ANIMATION_PAID_DURATION})));
         paymentCompleteTextOpacity.set(withDelay(totalDelay, withTiming(0, {duration: CONST.ANIMATION_PAID_DURATION})));
-    }, [isPaidAnimationRunning, onAnimationFinish, buttonOpacity, buttonScale, height, paymentCompleteTextOpacity, paymentCompleteTextScale, buttonMarginTop, resetAnimation]);
-=======
-        const willShowPaymentButton = canIOUBePaid && isApprovedAnimationRunning;
-        height.value = withDelay(
-            totalDelay,
-            withTiming(willShowPaymentButton ? variables.componentSizeNormal : 0, {duration: CONST.ANIMATION_PAID_DURATION}, () => runOnJS(onAnimationFinish)()),
-        );
-        buttonMarginTop.value = withDelay(
-            totalDelay,
-            withTiming(willShowPaymentButton ? styles.expenseAndReportPreviewTextButtonContainer.gap : 0, {duration: CONST.ANIMATION_PAID_DURATION}),
-        );
-        paymentCompleteTextOpacity.value = withDelay(totalDelay, withTiming(0, {duration: CONST.ANIMATION_PAID_DURATION}));
     }, [
         isPaidAnimationRunning,
         isApprovedAnimationRunning,
@@ -110,7 +99,6 @@
         canIOUBePaid,
         styles.expenseAndReportPreviewTextButtonContainer.gap,
     ]);
->>>>>>> b52f41d1
 
     return (
         <Animated.View style={containerStyles}>

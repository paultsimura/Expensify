import React, {forwardRef, useCallback, useEffect, useMemo, useRef} from 'react';
import {View} from 'react-native';
import type {ModalProps as ReactNativeModalProps} from 'react-native-modal';
import ReactNativeModal from 'react-native-modal';
import type {ValueOf} from 'type-fest';
import ColorSchemeWrapper from '@components/ColorSchemeWrapper';
import FocusTrapForModal from '@components/FocusTrap/FocusTrapForModal';
import useKeyboardState from '@hooks/useKeyboardState';
import usePrevious from '@hooks/usePrevious';
import useResponsiveLayout from '@hooks/useResponsiveLayout';
import useSafeAreaInsets from '@hooks/useSafeAreaInsets';
import useStyleUtils from '@hooks/useStyleUtils';
import useTheme from '@hooks/useTheme';
import useThemeStyles from '@hooks/useThemeStyles';
import useWindowDimensions from '@hooks/useWindowDimensions';
import ComposerFocusManager from '@libs/ComposerFocusManager';
import Overlay from '@libs/Navigation/AppNavigator/Navigators/Overlay';
import variables from '@styles/variables';
import {areAllModalsHidden, closeTop, onModalDidClose, setCloseModal, setModalVisibility, willAlertModalBecomeVisible} from '@userActions/Modal';
import CONST from '@src/CONST';
import BottomDockedModal from './BottomDockedModal';
import type ModalProps from './BottomDockedModal/types';
import ModalContent from './ModalContent';
import ModalContext from './ModalContext';
import type BaseModalProps from './types';

type ModalComponentProps = (ReactNativeModalProps | ModalProps) & {
    type?: ValueOf<typeof CONST.MODAL.MODAL_TYPE>;
    shouldUseNewModal: boolean;
};

function ModalComponent({type, shouldUseNewModal, ...props}: ModalComponentProps) {
    if (type === CONST.MODAL.MODAL_TYPE.BOTTOM_DOCKED && shouldUseNewModal) {
        // eslint-disable-next-line react/jsx-props-no-spreading
        return <BottomDockedModal {...(props as ModalProps)} />;
    }
    // eslint-disable-next-line react/jsx-props-no-spreading
    return <ReactNativeModal {...(props as ReactNativeModalProps)} />;
}

function BaseModal(
    {
        isVisible,
        onClose,
        shouldSetModalVisibility = true,
        onModalHide = () => {},
        type,
        popoverAnchorPosition = {},
        innerContainerStyle = {},
        outerStyle,
        onModalShow = () => {},
        propagateSwipe,
        fullscreen = true,
        animationIn,
        animationOut,
        useNativeDriver,
        useNativeDriverForBackdrop,
        hideModalContentWhileAnimating = false,
        animationInTiming,
        animationOutTiming,
        animationInDelay,
        statusBarTranslucent = true,
        navigationBarTranslucent = true,
        onLayout,
        avoidKeyboard = false,
        children,
        shouldUseCustomBackdrop = false,
        shouldUseNewModal = false,
        onBackdropPress,
        modalId,
        shouldEnableNewFocusManagement = false,
        restoreFocusType,
        shouldUseModalPaddingStyle = true,
        initialFocus = false,
<<<<<<< HEAD
        swipeThreshold = 150,
        swipeDirection,
=======
        shouldPreventScrollOnFocus = false,
>>>>>>> 75bf54eb
    }: BaseModalProps,
    ref: React.ForwardedRef<View>,
) {
    const theme = useTheme();
    const styles = useThemeStyles();
    const StyleUtils = useStyleUtils();
    const {windowWidth, windowHeight} = useWindowDimensions();
    // We need to use isSmallScreenWidth instead of shouldUseNarrowLayout to apply correct modal width
    // eslint-disable-next-line rulesdir/prefer-shouldUseNarrowLayout-instead-of-isSmallScreenWidth
    const {isSmallScreenWidth} = useResponsiveLayout();
    const keyboardStateContextValue = useKeyboardState();

    const safeAreaInsets = useSafeAreaInsets();

    const isVisibleRef = useRef(isVisible);
    const wasVisible = usePrevious(isVisible);

    const uniqueModalId = useMemo(() => modalId ?? ComposerFocusManager.getId(), [modalId]);
    const saveFocusState = useCallback(() => {
        if (shouldEnableNewFocusManagement) {
            ComposerFocusManager.saveFocusState(uniqueModalId);
        }
        ComposerFocusManager.resetReadyToFocus(uniqueModalId);
    }, [shouldEnableNewFocusManagement, uniqueModalId]);
    /**
     * Hides modal
     * @param callHideCallback - Should we call the onModalHide callback
     */
    const hideModal = useCallback(
        (callHideCallback = true) => {
            if (areAllModalsHidden()) {
                willAlertModalBecomeVisible(false);
                if (shouldSetModalVisibility) {
                    setModalVisibility(false);
                }
            }
            if (callHideCallback) {
                onModalHide();
            }
            onModalDidClose();
            ComposerFocusManager.refocusAfterModalFullyClosed(uniqueModalId, restoreFocusType);
        },
        [shouldSetModalVisibility, onModalHide, restoreFocusType, uniqueModalId],
    );

    useEffect(() => {
        isVisibleRef.current = isVisible;
        let removeOnCloseListener: () => void;
        if (isVisible) {
            willAlertModalBecomeVisible(true, type === CONST.MODAL.MODAL_TYPE.POPOVER || type === CONST.MODAL.MODAL_TYPE.BOTTOM_DOCKED);
            // To handle closing any modal already visible when this modal is mounted, i.e. PopoverReportActionContextMenu
            removeOnCloseListener = setCloseModal(onClose);
        }

        return () => {
            if (!removeOnCloseListener) {
                return;
            }
            removeOnCloseListener();
        };
    }, [isVisible, wasVisible, onClose, type]);

    useEffect(
        () => () => {
            // Only trigger onClose and setModalVisibility if the modal is unmounting while visible.
            if (!isVisibleRef.current) {
                return;
            }
            hideModal(true);
        },
        // eslint-disable-next-line react-compiler/react-compiler, react-hooks/exhaustive-deps
        [],
    );

    const handleShowModal = useCallback(() => {
        if (shouldSetModalVisibility) {
            setModalVisibility(true);
        }
        onModalShow();
    }, [onModalShow, shouldSetModalVisibility]);

    const handleBackdropPress = (e?: KeyboardEvent) => {
        if (e?.key === CONST.KEYBOARD_SHORTCUTS.ENTER.shortcutKey) {
            return;
        }

        if (onBackdropPress) {
            onBackdropPress();
        } else {
            onClose();
        }
    };

    const handleDismissModal = () => {
        ComposerFocusManager.setReadyToFocus(uniqueModalId);
    };

    const {
        modalStyle,
        modalContainerStyle,
        animationIn: modalStyleAnimationIn,
        animationOut: modalStyleAnimationOut,
        shouldAddTopSafeAreaMargin,
        shouldAddBottomSafeAreaMargin,
        shouldAddTopSafeAreaPadding,
        shouldAddBottomSafeAreaPadding,
        hideBackdrop,
    } = useMemo(
        () =>
            StyleUtils.getModalStyles(
                type,
                {
                    windowWidth,
                    windowHeight,
                    isSmallScreenWidth,
                },
                popoverAnchorPosition,
                innerContainerStyle,
                outerStyle,
            ),
        [StyleUtils, type, windowWidth, windowHeight, isSmallScreenWidth, popoverAnchorPosition, innerContainerStyle, outerStyle],
    );

    const {
        paddingTop: safeAreaPaddingTop,
        paddingBottom: safeAreaPaddingBottom,
        paddingLeft: safeAreaPaddingLeft,
        paddingRight: safeAreaPaddingRight,
    } = StyleUtils.getSafeAreaPadding(safeAreaInsets);

    const modalPaddingStyles = shouldUseModalPaddingStyle
        ? StyleUtils.getModalPaddingStyles({
              safeAreaPaddingTop,
              safeAreaPaddingBottom,
              safeAreaPaddingLeft,
              safeAreaPaddingRight,
              shouldAddBottomSafeAreaMargin,
              shouldAddTopSafeAreaMargin,
              shouldAddBottomSafeAreaPadding: (!avoidKeyboard || !keyboardStateContextValue?.isKeyboardShown) && shouldAddBottomSafeAreaPadding,
              shouldAddTopSafeAreaPadding,
              modalContainerStyleMarginTop: modalContainerStyle.marginTop,
              modalContainerStyleMarginBottom: modalContainerStyle.marginBottom,
              modalContainerStylePaddingTop: modalContainerStyle.paddingTop,
              modalContainerStylePaddingBottom: modalContainerStyle.paddingBottom,
              insets: safeAreaInsets,
          })
        : {
              paddingLeft: safeAreaPaddingLeft ?? 0,
              paddingRight: safeAreaPaddingRight ?? 0,
          };

    const modalContextValue = useMemo(
        () => ({
            activeModalType: isVisible ? type : undefined,
            default: false,
        }),
        [isVisible, type],
    );

    return (
        <ModalContext.Provider value={modalContextValue}>
            <View
                // this is a workaround for modal not being visible on the new arch in some cases
                // it's necessary to have a non-collapseable view as a parent of the modal to prevent
                // a conflict between RN core and Reanimated shadow tree operations
                // position absolute is needed to prevent the view from interfering with flex layout
                collapsable={false}
                style={[styles.pAbsolute, {zIndex: 1}]}
            >
                <ModalComponent
                    // Prevent the parent element to capture a click. This is useful when the modal component is put inside a pressable.
                    onClick={(e) => e.stopPropagation()}
                    onBackdropPress={handleBackdropPress}
                    // Note: Escape key on web/desktop will trigger onBackButtonPress callback
                    // eslint-disable-next-line react/jsx-props-no-multi-spaces
                    onBackButtonPress={closeTop}
                    onModalShow={handleShowModal}
                    propagateSwipe={propagateSwipe ?? false}
                    onModalHide={hideModal}
                    onModalWillShow={saveFocusState}
                    onDismiss={handleDismissModal}
                    onSwipeComplete={() => onClose?.()}
                    swipeDirection={swipeDirection}
                    swipeThreshold={swipeThreshold}
                    isVisible={isVisible}
                    backdropColor={theme.overlay}
                    backdropOpacity={!shouldUseCustomBackdrop && hideBackdrop ? 0 : variables.overlayOpacity}
                    backdropTransitionOutTiming={0}
                    hasBackdrop={fullscreen}
                    coverScreen={fullscreen}
                    style={modalStyle}
                    deviceHeight={windowHeight}
                    deviceWidth={windowWidth}
                    animationIn={animationIn ?? modalStyleAnimationIn}
                    animationInDelay={animationInDelay}
                    animationOut={animationOut ?? modalStyleAnimationOut}
                    useNativeDriver={useNativeDriver}
                    useNativeDriverForBackdrop={useNativeDriverForBackdrop}
                    hideModalContentWhileAnimating={hideModalContentWhileAnimating}
                    animationInTiming={animationInTiming}
                    animationOutTiming={animationOutTiming}
                    statusBarTranslucent={statusBarTranslucent}
                    navigationBarTranslucent={navigationBarTranslucent}
                    onLayout={onLayout}
                    avoidKeyboard={avoidKeyboard}
                    customBackdrop={shouldUseCustomBackdrop ? <Overlay onPress={handleBackdropPress} /> : undefined}
                    type={type}
                    shouldUseNewModal={shouldUseNewModal}
                >
                    <ModalContent
                        onModalWillShow={saveFocusState}
                        onDismiss={handleDismissModal}
                    >
                        <FocusTrapForModal
                            active={isVisible}
                            initialFocus={initialFocus}
                            shouldPreventScroll={shouldPreventScrollOnFocus}
                        >
                            <View
                                style={[styles.defaultModalContainer, modalPaddingStyles, modalContainerStyle, !isVisible && styles.pointerEventsNone]}
                                ref={ref}
                            >
                                <ColorSchemeWrapper>{children}</ColorSchemeWrapper>
                            </View>
                        </FocusTrapForModal>
                    </ModalContent>
                </ModalComponent>
            </View>
        </ModalContext.Provider>
    );
}

BaseModal.displayName = 'BaseModalWithRef';

export default forwardRef(BaseModal);<|MERGE_RESOLUTION|>--- conflicted
+++ resolved
@@ -72,12 +72,9 @@
         restoreFocusType,
         shouldUseModalPaddingStyle = true,
         initialFocus = false,
-<<<<<<< HEAD
         swipeThreshold = 150,
         swipeDirection,
-=======
         shouldPreventScrollOnFocus = false,
->>>>>>> 75bf54eb
     }: BaseModalProps,
     ref: React.ForwardedRef<View>,
 ) {

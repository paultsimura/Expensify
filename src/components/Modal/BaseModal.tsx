--- conflicted
+++ resolved
@@ -36,11 +36,8 @@
         fullscreen = true,
         animationIn,
         animationOut,
-<<<<<<< HEAD
-=======
         useNativeDriver,
         useNativeDriverForBackdrop,
->>>>>>> 11df78d4
         hideModalContentWhileAnimating = false,
         animationInTiming,
         animationOutTiming,
@@ -252,13 +249,8 @@
                     deviceWidth={windowWidth}
                     animationIn={animationIn ?? modalStyleAnimationIn}
                     animationOut={animationOut ?? modalStyleAnimationOut}
-<<<<<<< HEAD
-                    useNativeDriver
-                    useNativeDriverForBackdrop
-=======
                     useNativeDriver={useNativeDriver}
                     useNativeDriverForBackdrop={useNativeDriverForBackdrop}
->>>>>>> 11df78d4
                     hideModalContentWhileAnimating={hideModalContentWhileAnimating}
                     animationInTiming={animationInTiming}
                     animationOutTiming={animationOutTiming}

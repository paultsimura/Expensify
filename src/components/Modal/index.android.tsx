--- conflicted
+++ resolved
@@ -2,19 +2,7 @@
 import BaseModal from './BaseModal';
 import type BaseModalProps from './types';
 
-<<<<<<< HEAD
-AppState.addEventListener('focus', () => {
-    ComposerFocusManager.setReadyToFocus();
-});
-
-AppState.addEventListener('blur', () => {
-    ComposerFocusManager.resetReadyToFocus();
-});
-
-// Only want to use useNativeDriver for backdrop on iOS. It has strange flashes issue on IOS
-=======
 // Only want to use useNativeDriver on Android. It has strange flashes issue on IOS
->>>>>>> ce063558
 // https://github.com/react-native-modal/react-native-modal#the-modal-flashes-in-a-weird-way-when-animating
 function Modal({useNativeDriver = true, ...rest}: BaseModalProps) {
     return (

--- conflicted
+++ resolved
@@ -1,10 +1,6 @@
 import {createContext} from 'react';
 // eslint-disable-next-line no-restricted-imports
-<<<<<<< HEAD
-import type {GestureResponderEvent, Text as RNText, View} from 'react-native';
-=======
 import type {GestureResponderEvent} from 'react-native';
->>>>>>> 7b955231
 import type {OnyxEntry} from 'react-native-onyx';
 import * as DeviceCapabilities from '@libs/DeviceCapabilities';
 import * as ReportUtils from '@libs/ReportUtils';
@@ -41,11 +37,7 @@
  */
 function showContextMenuForReport(
     event: GestureResponderEvent | MouseEvent,
-<<<<<<< HEAD
-    anchor: HTMLDivElement | View | null,
-=======
     anchor: ContextMenuAnchor,
->>>>>>> 7b955231
     reportID: string,
     action: OnyxEntry<ReportAction>,
     checkIfContextMenuActive: () => void,

import type {RefObject} from 'react';
<<<<<<< HEAD
import React, {useCallback, useEffect} from 'react';
=======
import React, {useEffect, useState} from 'react';
>>>>>>> 3f4e2d20
import type {View} from 'react-native';
import type {OnyxEntry} from 'react-native-onyx';
import {useOnyx, withOnyx} from 'react-native-onyx';
import type {ValueOf} from 'type-fest';
import useLocalize from '@hooks/useLocalize';
import * as OptionsListUtils from '@libs/OptionsListUtils';
import * as ReportActionsUtils from '@libs/ReportActionsUtils';
import * as ReportUtils from '@libs/ReportUtils';
import * as ReportUserActions from '@userActions/Report';
import CONST from '@src/CONST';
import ONYXKEYS from '@src/ONYXKEYS';
import type {AnchorPosition} from '@src/styles';
import type {PersonalDetails, Report, Session} from '@src/types/onyx';
import type AnchorAlignment from '@src/types/utils/AnchorAlignment';
import * as Expensicons from './Icon/Expensicons';
import type {PaymentMethod} from './KYCWall/types';
<<<<<<< HEAD
import {usePersonalDetails} from './OnyxProvider';
=======
import type BaseModalProps from './Modal/types';
>>>>>>> 3f4e2d20
import PopoverMenu from './PopoverMenu';

type AddPaymentMethodMenuOnyxProps = {
    /** Session info for the currently logged-in user. */
    session: OnyxEntry<Session>;
};

type AddPaymentMethodMenuProps = AddPaymentMethodMenuOnyxProps & {
    /** Should the component be visible? */
    isVisible: boolean;

    /** Callback to execute when the component closes. */
    onClose: () => void;

    /** Callback to execute when the payment method is selected. */
    onItemSelected: (paymentMethod: PaymentMethod) => void;

    /** The IOU/Expense report we are paying */
    iouReport?: OnyxEntry<Report>;

    /** Anchor position for the AddPaymentMenu. */
    anchorPosition: AnchorPosition;

    /** Where the popover should be positioned relative to the anchor points. */
    anchorAlignment?: AnchorAlignment;

    /** Popover anchor ref */
    anchorRef: RefObject<View | HTMLDivElement>;

    /** Whether the personal bank account option should be shown */
    shouldShowPersonalBankAccountOption?: boolean;
};

function AddPaymentMethodMenu({
    isVisible,
    onClose,
    anchorPosition,
    anchorAlignment = {
        horizontal: CONST.MODAL.ANCHOR_ORIGIN_HORIZONTAL.LEFT,
        vertical: CONST.MODAL.ANCHOR_ORIGIN_VERTICAL.BOTTOM,
    },
    anchorRef,
    iouReport,
    onItemSelected,
    session,
    shouldShowPersonalBankAccountOption = false,
}: AddPaymentMethodMenuProps) {
    const {translate} = useLocalize();
    const [restoreFocusType, setRestoreFocusType] = useState<BaseModalProps['restoreFocusType']>();

    // Users can choose to pay with business bank account in case of Expense reports or in case of P2P IOU report
    // which then starts a bottom up flow and creates a Collect workspace where the payer is an admin and payee is an employee.
    const isIOUReport = ReportUtils.isIOUReport(iouReport);
    const canUseBusinessBankAccount =
        ReportUtils.isExpenseReport(iouReport) || (isIOUReport && !ReportActionsUtils.hasRequestFromCurrentAccount(iouReport?.reportID ?? '-1', session?.accountID ?? -1));

    const canUsePersonalBankAccount = shouldShowPersonalBankAccountOption || isIOUReport;

    const [introSelected] = useOnyx(ONYXKEYS.NVP_INTRO_SELECTED);
    const isInviteOnboardingComplete = introSelected?.isInviteOnboardingComplete ?? false;

    const personalDetails = usePersonalDetails() || CONST.EMPTY_OBJECT;
    const personalDetailsList = Object.values(OptionsListUtils.getPersonalDetailsForAccountIDs(session?.accountID ? [session.accountID] : [], personalDetails)) as PersonalDetails[];
    const personalDetail = personalDetailsList[0] ?? {};

    const completeEngagement = useCallback(
        (paymentSelected: ValueOf<typeof CONST.PAYMENT_SELECTED>) => {
            if (isInviteOnboardingComplete || !introSelected?.choice) {
                return;
            }

            let choice = introSelected.choice;
            if (introSelected.inviteType === CONST.ONBOARDING_INVITE_TYPES.IOU && paymentSelected === CONST.PAYMENT_SELECTED.BBA) {
                choice = CONST.ONBOARDING_CHOICES.MANAGE_TEAM;
            }

            if (introSelected.inviteType === CONST.ONBOARDING_INVITE_TYPES.INVOICE && paymentSelected !== CONST.PAYMENT_SELECTED.BBA) {
                choice = CONST.ONBOARDING_CHOICES.SUBMIT;
            }

            ReportUserActions.completeOnboarding(
                choice,
                CONST.ONBOARDING_MESSAGES[choice],
                {
                    firstName: personalDetail.firstName ?? '',
                    lastName: personalDetail.lastName ?? '',
                },
                paymentSelected,
            );
        },
        [isInviteOnboardingComplete, introSelected?.inviteType, introSelected?.choice, personalDetail.firstName, personalDetail.lastName],
    );
    const isPersonalOnlyOption = canUsePersonalBankAccount && !canUseBusinessBankAccount;

    // We temporarily disabled P2P debit cards so we will automatically select the personal bank account option if there is no other option to select.
    useEffect(() => {
        if (!isVisible || !isPersonalOnlyOption) {
            return;
        }

        onItemSelected(CONST.PAYMENT_METHODS.PERSONAL_BANK_ACCOUNT);
    }, [isPersonalOnlyOption, isVisible, onItemSelected]);

    if (isPersonalOnlyOption) {
        return null;
    }

    return (
        <PopoverMenu
            isVisible={isVisible}
            onClose={() => {
                setRestoreFocusType(undefined);
                onClose();
            }}
            anchorPosition={anchorPosition}
            anchorAlignment={anchorAlignment}
            anchorRef={anchorRef}
            onItemSelected={() => {
                setRestoreFocusType(CONST.MODAL.RESTORE_FOCUS_TYPE.DELETE);
                onClose();
            }}
            menuItems={[
                ...(canUsePersonalBankAccount
                    ? [
                          {
                              text: translate('common.personalBankAccount'),
                              icon: Expensicons.Bank,
                              onSelected: () => {
                                  completeEngagement(CONST.PAYMENT_SELECTED.PBA);
                                  onItemSelected(CONST.PAYMENT_METHODS.PERSONAL_BANK_ACCOUNT);
                              },
                          },
                      ]
                    : []),
                ...(canUseBusinessBankAccount
                    ? [
                          {
                              text: translate('common.businessBankAccount'),
                              icon: Expensicons.Building,
                              onSelected: () => {
                                  completeEngagement(CONST.PAYMENT_SELECTED.BBA);
                                  onItemSelected(CONST.PAYMENT_METHODS.BUSINESS_BANK_ACCOUNT);
                              },
                          },
                      ]
                    : []),
                // Adding a debit card for P2P payments is temporarily disabled
                // ...[
                //     {
                //         text: translate('common.debitCard'),
                //         icon: Expensicons.CreditCard,
                //         onSelected: () => {
                //              completeEngagement(CONST.PAYMENT_SELECTED.PBA);
                //              onItemSelected(CONST.PAYMENT_METHODS.DEBIT_CARD);
                //         },
                //     },
                // ],
            ]}
            withoutOverlay
            shouldEnableNewFocusManagement
            restoreFocusType={restoreFocusType}
        />
    );
}

AddPaymentMethodMenu.displayName = 'AddPaymentMethodMenu';

export default withOnyx<AddPaymentMethodMenuProps, AddPaymentMethodMenuOnyxProps>({
    session: {
        key: ONYXKEYS.SESSION,
    },
})(AddPaymentMethodMenu);<|MERGE_RESOLUTION|>--- conflicted
+++ resolved
@@ -1,9 +1,5 @@
 import type {RefObject} from 'react';
-<<<<<<< HEAD
-import React, {useCallback, useEffect} from 'react';
-=======
-import React, {useEffect, useState} from 'react';
->>>>>>> 3f4e2d20
+import React, {useCallback, useEffect, useState} from 'react';
 import type {View} from 'react-native';
 import type {OnyxEntry} from 'react-native-onyx';
 import {useOnyx, withOnyx} from 'react-native-onyx';
@@ -20,11 +16,8 @@
 import type AnchorAlignment from '@src/types/utils/AnchorAlignment';
 import * as Expensicons from './Icon/Expensicons';
 import type {PaymentMethod} from './KYCWall/types';
-<<<<<<< HEAD
 import {usePersonalDetails} from './OnyxProvider';
-=======
 import type BaseModalProps from './Modal/types';
->>>>>>> 3f4e2d20
 import PopoverMenu from './PopoverMenu';
 
 type AddPaymentMethodMenuOnyxProps = {

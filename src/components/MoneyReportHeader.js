--- conflicted
+++ resolved
@@ -113,7 +113,6 @@
     const [heldAmount, fullAmount] = ReportUtils.getHeldAmount(moneyRequestReport.reportID);
     const isMoreContentShown = shouldShowNextSteps || (shouldShowAnyButton && isSmallScreenWidth);
 
-<<<<<<< HEAD
     const confirmPayment = (type) => {
         setPaymentType(type);
         setConfirmationType('pay');
@@ -123,7 +122,7 @@
             IOU.payMoneyRequest(type, chatReport, moneyRequestReport);
         }
     };
-=======
+
     const threeDotsMenuItems = [HeaderUtils.getPinMenuItem(moneyRequestReport)];
     if (!ReportUtils.isArchivedRoom(chatReport)) {
         threeDotsMenuItems.push({
@@ -141,7 +140,6 @@
             }),
         });
     }
->>>>>>> b12b5129
 
     return (
         <View style={[styles.pt0]}>

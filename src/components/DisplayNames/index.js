--- conflicted
+++ resolved
@@ -1,131 +1,16 @@
-<<<<<<< HEAD
 import React from 'react';
 import DisplayNamesWithToolTip from './DisplayNamesWithTooltip';
 import DisplayNamesWithoutTooltip from './DisplayNamesWithoutTooltip';
 import { defaultProps, propTypes } from './displayNamesPropTypes';
-=======
-import _ from 'underscore';
-import React, {Fragment, PureComponent} from 'react';
-import {View} from 'react-native';
-import {propTypes, defaultProps} from './displayNamesPropTypes';
-import styles from '../../styles/styles';
-import Tooltip from '../Tooltip';
-import Text from '../Text';
-import UserDetailsTooltip from '../UserDetailsTooltip';
-
-class DisplayNames extends PureComponent {
-    constructor(props) {
-        super(props);
-        this.containerRef = null;
-        this.childRefs = [];
-        this.state = {
-            isEllipsisActive: false,
-        };
-        this.getTooltipShiftX = this.getTooltipShiftX.bind(this);
-    }
-
-    componentDidMount() {
-        this.setState({
-            isEllipsisActive: this.containerRef && this.containerRef.offsetWidth && this.containerRef.scrollWidth && this.containerRef.offsetWidth < this.containerRef.scrollWidth,
-        });
-    }
-
-    /**
-     * We may need to shift the Tooltip horizontally as some of the inline text wraps well with ellipsis,
-     * but their container node overflows the parent view which causes the tooltip to be misplaced.
-     *
-     * So we shift it by calculating it as follows:
-     * 1. We get the container layout and take the Child inline text node.
-     * 2. Now we get the tooltip original position.
-     * 3. If inline node's right edge is overflowing the container's right edge, we set the tooltip to the center
-     * of the distance between the left edge of the inline node and right edge of the container.
-     * @param {Number} index Used to get the Ref to the node at the current index
-     * @returns {Number} Distance to shift the tooltip horizontally
-     */
-    getTooltipShiftX(index) {
-        // Only shift the tooltip in case the container ref or Refs to the text node are available
-        if (!this.containerRef || !this.childRefs[index]) {
-            return;
-        }
-        const {width: containerWidth, left: containerLeft} = this.containerRef.getBoundingClientRect();
-
-        // We have to return the value as Number so we can't use `measureWindow` which takes a callback
-        const {width: textNodeWidth, left: textNodeLeft} = this.childRefs[index].getBoundingClientRect();
-        const tooltipX = textNodeWidth / 2 + textNodeLeft;
-        const containerRight = containerWidth + containerLeft;
-        const textNodeRight = textNodeWidth + textNodeLeft;
-        const newToolX = textNodeLeft + (containerRight - textNodeLeft) / 2;
-
-        // When text right end is beyond the Container right end
-        return textNodeRight > containerRight ? -(tooltipX - newToolX) : 0;
-    }
-
-    render() {
-        if (!this.props.tooltipEnabled) {
-            // No need for any complex text-splitting, just return a simple Text component
-            return (
-                <Text
-                    style={[...this.props.textStyles, this.props.numberOfLines === 1 ? styles.pre : styles.preWrap]}
-                    numberOfLines={this.props.numberOfLines}
-                >
-                    {this.props.fullTitle}
-                </Text>
-            );
-        }
->>>>>>> cfc1241c
 
 function DisplayNames(props) {
     if (!props.tooltipEnabled) {
         return (
-<<<<<<< HEAD
             <DisplayNamesWithoutTooltip
                 textStyles={props.textStyles}
                 numberOfLines={props.numberOfLines}
                 fullTitle={props.fullTitle}
             />
-=======
-            // Tokenization of string only support prop numberOfLines on Web
-            <Text
-                style={[...this.props.textStyles, styles.pRelative]}
-                numberOfLines={this.props.numberOfLines || undefined}
-                ref={(el) => (this.containerRef = el)}
-            >
-                {this.props.shouldUseFullTitle
-                    ? this.props.fullTitle
-                    : _.map(this.props.displayNamesWithTooltips, ({displayName, accountID, avatar, login}, index) => (
-                          <Fragment key={index}>
-                              <UserDetailsTooltip
-                                  key={index}
-                                  accountID={accountID}
-                                  fallbackUserDetails={{
-                                      avatar,
-                                      login,
-                                      displayName,
-                                  }}
-                                  shiftHorizontal={() => this.getTooltipShiftX(index)}
-                              >
-                                  {/*  // We need to get the refs to all the names which will be used to correct
-                                    the horizontal position of the tooltip */}
-                                  <Text
-                                      ref={(el) => (this.childRefs[index] = el)}
-                                      style={[...this.props.textStyles, styles.pre]}
-                                  >
-                                      {displayName}
-                                  </Text>
-                              </UserDetailsTooltip>
-                              {index < this.props.displayNamesWithTooltips.length - 1 && <Text style={this.props.textStyles}>,&nbsp;</Text>}
-                          </Fragment>
-                      ))}
-                {Boolean(this.state.isEllipsisActive) && (
-                    <View style={styles.displayNameTooltipEllipsis}>
-                        <Tooltip text={this.props.fullTitle}>
-                            {/* There is some Gap for real ellipsis so we are adding 4 `.` to cover */}
-                            <Text>....</Text>
-                        </Tooltip>
-                    </View>
-                )}
-            </Text>
->>>>>>> cfc1241c
         );
     }
 

import React, {Fragment, useCallback, useEffect, useRef, useState} from 'react';
import {View} from 'react-native';
import _ from 'underscore';
import styles from '../../styles/styles';
import Text from '../Text';
import Tooltip from '../Tooltip';
import UserDetailsTooltip from '../UserDetailsTooltip';
import {defaultProps, propTypes} from './displayNamesPropTypes';

function DisplayNames(props) {
    const [isEllipsisActive, setIsEllipsisActive] = useState(false);
    const containerRef = useRef(null);
    const childRefs = useRef([]);
    const [containerLayout, setContainerLayout] = useState(null);

    useEffect(() => {
        setIsEllipsisActive(containerLayout && containerLayout.offsetWidth && containerLayout.scrollWidth && containerLayout.offsetWidth < containerLayout.scrollWidth);
    }, [containerLayout]);

    /**
     * We may need to shift the Tooltip horizontally as some of the inline text wraps well with ellipsis,
     * but their container node overflows the parent view which causes the tooltip to be misplaced.
     *
     * So we shift it by calculating it as follows:
     * 1. We get the container layout and take the Child inline text node.
     * 2. Now we get the tooltip original position.
     * 3. If inline node's right edge is overflowing the container's right edge, we set the tooltip to the center
     * of the distance between the left edge of the inline node and right edge of the container.
     * @param {Number} index Used to get the Ref to the node at the current index
     * @returns {Number} Distance to shift the tooltip horizontally
     */
    const getTooltipShiftX = useCallback(
        (index) => {
            if (!containerLayout || !childRefs.current[index]) {
                return;
            }
            const {width: containerWidth, left: containerLeft} = containerLayout;
            const {width: textNodeWidth, left: textNodeLeft} = childRefs.current[index].getBoundingClientRect();
            const tooltipX = textNodeWidth / 2 + textNodeLeft;
            const containerRight = containerWidth + containerLeft;
            const textNodeRight = textNodeWidth + textNodeLeft;
            const newToolX = textNodeLeft + (containerRight - textNodeLeft) / 2;

            return textNodeRight > containerRight ? -(tooltipX - newToolX) : 0;
        },
        [containerLayout, childRefs],
    );

    if (!props.tooltipEnabled) {
        return (
<<<<<<< HEAD
            <Text
                style={[...props.textStyles, props.numberOfLines === 1 ? styles.pre : styles.preWrap]}
                numberOfLines={props.numberOfLines}
            >
                {props.fullTitle}
=======
            // Tokenization of string only support prop numberOfLines on Web
            <Text
                style={[...this.props.textStyles, styles.pRelative]}
                onLayout={this.setContainerLayout}
                numberOfLines={this.props.numberOfLines || undefined}
                ref={(el) => (this.containerRef = el)}
            >
                {this.props.shouldUseFullTitle
                    ? this.props.fullTitle
                    : _.map(this.props.displayNamesWithTooltips, ({displayName, accountID, avatar, login}, index) => (
                          <Fragment key={index}>
                              <UserDetailsTooltip
                                  key={index}
                                  accountID={accountID}
                                  fallbackUserDetails={{
                                      avatar,
                                      login,
                                      displayName,
                                  }}
                                  shiftHorizontal={() => this.getTooltipShiftX(index)}
                              >
                                  {/*  // We need to get the refs to all the names which will be used to correct
                                    the horizontal position of the tooltip */}
                                  <Text
                                      ref={(el) => (this.childRefs[index] = el)}
                                      style={[...this.props.textStyles, styles.pre]}
                                  >
                                      {displayName}
                                  </Text>
                              </UserDetailsTooltip>
                              {index < this.props.displayNamesWithTooltips.length - 1 && <Text style={this.props.textStyles}>,&nbsp;</Text>}
                          </Fragment>
                      ))}
                {Boolean(this.state.isEllipsisActive) && (
                    <View style={styles.displayNameTooltipEllipsis}>
                        <Tooltip text={this.props.fullTitle}>
                            {/* There is some Gap for real ellipsis so we are adding 4 `.` to cover */}
                            <Text>....</Text>
                        </Tooltip>
                    </View>
                )}
>>>>>>> 30fc9bf7
            </Text>
        );
    }

    function UserTooltipItem({index, displayName, accountID, avatar, login}) {
        const getTooltipShiftXBridge = useCallback(() => getTooltipShiftX(index), [getTooltipShiftX, index]);

        return (
            <Fragment key={index}>
                <UserDetailsTooltip
                    key={index}
                    accountID={accountID}
                    fallbackUserDetails={{
                        avatar,
                        login,
                        displayName,
                    }}
                    shiftHorizontal={getTooltipShiftXBridge}
                >
                    <Text
                        ref={(el) => (childRefs.current[index] = el)}
                        style={[...props.textStyles, styles.pre]}
                    >
                        {displayName}
                    </Text>
                </UserDetailsTooltip>
                {index < props.displayNamesWithTooltips.length - 1 && <Text style={props.textStyles}>,&nbsp;</Text>}
            </Fragment>
        );
    }

    return (
        <Text
            style={[...props.textStyles, styles.pRelative]}
            onLayout={(event) => setContainerLayout(event.nativeEvent.layout)}
            numberOfLines={1}
            ref={containerRef}
        >
            {props.shouldUseFullTitle ? (
                props.fullTitle
            ) : (
                <>
                    {_.map(props.displayNamesWithTooltips, ({displayName, accountID, avatar, login}, index) => (
                        <UserTooltipItem
                            key={index}
                            index={index}
                            displayName={displayName}
                            accountID={accountID}
                            avatar={avatar}
                            login={login}
                        />
                    ))}
                    {props.displayNamesWithTooltips.length > 1 && Boolean(isEllipsisActive) && (
                        <View style={styles.displayNameTooltipEllipsis}>
                            <Tooltip text={props.fullTitle}>
                                <Text>....</Text>
                            </Tooltip>
                        </View>
                    )}
                </>
            )}
        </Text>
    );
}
DisplayNames.propTypes = propTypes;
DisplayNames.defaultProps = defaultProps;

export default DisplayNames;<|MERGE_RESOLUTION|>--- conflicted
+++ resolved
@@ -48,13 +48,6 @@
 
     if (!props.tooltipEnabled) {
         return (
-<<<<<<< HEAD
-            <Text
-                style={[...props.textStyles, props.numberOfLines === 1 ? styles.pre : styles.preWrap]}
-                numberOfLines={props.numberOfLines}
-            >
-                {props.fullTitle}
-=======
             // Tokenization of string only support prop numberOfLines on Web
             <Text
                 style={[...this.props.textStyles, styles.pRelative]}
@@ -96,7 +89,6 @@
                         </Tooltip>
                     </View>
                 )}
->>>>>>> 30fc9bf7
             </Text>
         );
     }

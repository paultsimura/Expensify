--- conflicted
+++ resolved
@@ -15,12 +15,7 @@
 import useLocalize from '../hooks/useLocalize';
 import variables from '../styles/variables';
 import CONST from '../CONST';
-<<<<<<< HEAD
 import Tooltip from './Tooltip';
-=======
-import SpinningIndicatorAnimation from '../styles/animation/SpinningIndicatorAnimation';
-import Tooltip from './Tooltip/PopoverAnchorTooltip';
->>>>>>> a8482e20
 import stylePropTypes from '../styles/stylePropTypes';
 import * as FileUtils from '../libs/fileDownload/FileUtils';
 import getImageResolution from '../libs/fileDownload/getImageResolution';
@@ -28,12 +23,7 @@
 import AttachmentModal from './AttachmentModal';
 import DotIndicatorMessage from './DotIndicatorMessage';
 import * as Browser from '../libs/Browser';
-<<<<<<< HEAD
 import withNavigationFocus, {withNavigationFocusPropTypes} from './withNavigationFocus';
-=======
-import withNavigationFocus from './withNavigationFocus';
-import compose from '../libs/compose';
->>>>>>> a8482e20
 
 const propTypes = {
     /** Avatar source to display */
@@ -96,14 +86,10 @@
     /** File name of the avatar */
     originalFileName: PropTypes.string,
 
-<<<<<<< HEAD
-    ...withNavigationFocusPropTypes,
-=======
     /** Whether navigation is focused */
     isFocused: PropTypes.bool.isRequired,
 
-    ...withLocalizePropTypes,
->>>>>>> a8482e20
+    ...withNavigationFocusPropTypes,
 };
 
 const defaultProps = {

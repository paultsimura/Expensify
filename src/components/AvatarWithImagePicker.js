--- conflicted
+++ resolved
@@ -259,49 +259,25 @@
                 <Pressable onPress={() => this.setState({isMenuVisible: true})}>
                     <View style={[styles.pRelative, styles.avatarLarge]}>
                         <Tooltip text={this.props.translate('avatarWithImagePicker.editImage')}>
-<<<<<<< HEAD
                             <View>
-                                {this.props.source
-                                    ? (
-                                        <Avatar
-                                            containerStyles={styles.avatarLarge}
-                                            imageStyles={[styles.avatarLarge, styles.alignSelfCenter]}
-                                            source={this.props.source}
-                                            fallbackIcon={this.props.fallbackIcon}
-                                            size={this.props.size}
-                                            type={this.props.type}
-                                        />
-                                    )
-                                    : (
-                                        <DefaultAvatar />
-                                    )}
+                                {this.props.source ? (
+                                    <Avatar
+                                        containerStyles={styles.avatarLarge}
+                                        imageStyles={[styles.avatarLarge, styles.alignSelfCenter]}
+                                        source={this.props.source}
+                                        fallbackIcon={this.props.fallbackIcon}
+                                        size={this.props.size}
+                                        type={this.props.type}
+                                    />
+                                ) : (
+                                    <DefaultAvatar />
+                                )}
                             </View>
-=======
-                            {this.props.source ? (
-                                <Avatar
-                                    containerStyles={styles.avatarLarge}
-                                    imageStyles={[styles.avatarLarge, styles.alignSelfCenter]}
-                                    source={this.props.source}
-                                    fallbackIcon={this.props.fallbackIcon}
-                                    size={this.props.size}
-                                    type={this.props.type}
-                                />
-                            ) : (
-                                <DefaultAvatar />
-                            )}
->>>>>>> 1b1e562a
                         </Tooltip>
                         <AttachmentPicker type={CONST.ATTACHMENT_PICKER_TYPE.IMAGE}>
                             {({openPicker}) => (
                                 <>
-<<<<<<< HEAD
                                     <Tooltip text={this.props.translate('avatarWithImagePicker.editImage')}>
-=======
-                                    <Tooltip
-                                        absolute
-                                        text={this.props.translate('avatarWithImagePicker.editImage')}
-                                    >
->>>>>>> 1b1e562a
                                         <View style={[styles.smallEditIcon, styles.smallAvatarEditIcon]}>
                                             <Icon
                                                 src={Expensicons.Camera}

import PropTypes from 'prop-types';
import React, {useEffect, useState} from 'react';
import {View} from 'react-native';
import _ from 'underscore';
import useNetwork from '@hooks/useNetwork';
import * as ReportUtils from '@libs/ReportUtils';
import stylePropTypes from '@styles/stylePropTypes';
import * as StyleUtils from '@styles/StyleUtils';
import useTheme from '@styles/themes/useTheme';
import useThemeStyles from '@styles/useThemeStyles';
import CONST from '@src/CONST';
import Icon from './Icon';
import * as Expensicons from './Icon/Expensicons';
import Image from './Image';
import sourcePropTypes from './Image/sourcePropTypes';

const propTypes = {
    /** Source for the avatar. Can be a URL or an icon. */
    source: PropTypes.oneOfType([PropTypes.string, sourcePropTypes]),

    /** Extra styles to pass to Image */
    // eslint-disable-next-line react/forbid-prop-types
    imageStyles: PropTypes.arrayOf(PropTypes.object),

    /** Additional styles to pass to Icon */
    // eslint-disable-next-line react/forbid-prop-types
    iconAdditionalStyles: PropTypes.arrayOf(PropTypes.object),

    /** Extra styles to pass to View wrapper */
    containerStyles: stylePropTypes,

    /** Set the size of Avatar */
    size: PropTypes.oneOf(_.values(CONST.AVATAR_SIZE)),

    /**
     * The fill color for the icon. Can be hex, rgb, rgba, or valid react-native named color such as 'red' or 'blue'
     * If the avatar is type === workspace, this fill color will be ignored and decided based on the name prop.
     */
    fill: PropTypes.string,

    /** A fallback avatar icon to display when there is an error on loading avatar from remote URL.
     * If the avatar is type === workspace, this fallback icon will be ignored and decided based on the name prop.
     */
    fallbackIcon: PropTypes.oneOfType([PropTypes.string, sourcePropTypes]),

    /** Used to locate fallback icon in end-to-end tests. */
    fallbackIconTestID: PropTypes.string,

    /** Denotes whether it is an avatar or a workspace avatar */
    type: PropTypes.oneOf([CONST.ICON_TYPE_AVATAR, CONST.ICON_TYPE_WORKSPACE]),

    /** Owner of the avatar. If user, displayName. If workspace, policy name */
    name: PropTypes.string,
};

const defaultProps = {
    source: null,
    imageStyles: [],
    iconAdditionalStyles: [],
    containerStyles: [],
    size: CONST.AVATAR_SIZE.DEFAULT,
<<<<<<< HEAD
    fill: null,
=======
    fill: undefined,
>>>>>>> 69a33583
    fallbackIcon: Expensicons.FallbackAvatar,
    fallbackIconTestID: '',
    type: CONST.ICON_TYPE_AVATAR,
    name: '',
};

function Avatar(props) {
    const theme = useTheme();
    const styles = useThemeStyles();
    const [imageError, setImageError] = useState(false);
    useNetwork({onReconnect: () => setImageError(false)});

    useEffect(() => {
        setImageError(false);
    }, [props.source]);

    if (!props.source) {
        return null;
    }

    const isWorkspace = props.type === CONST.ICON_TYPE_WORKSPACE;
    const iconSize = StyleUtils.getAvatarSize(props.size);

    const imageStyle =
        props.imageStyles && props.imageStyles.length
            ? [StyleUtils.getAvatarStyle(props.size), ...props.imageStyles, styles.noBorderRadius]
            : [StyleUtils.getAvatarStyle(props.size), styles.noBorderRadius];

    const iconStyle = props.imageStyles && props.imageStyles.length ? [StyleUtils.getAvatarStyle(props.size), styles.bgTransparent, ...props.imageStyles] : undefined;

    const iconFillColor = isWorkspace ? StyleUtils.getDefaultWorkspaceAvatarColor(props.name).fill : props.fill || theme.icon;
    const fallbackAvatar = isWorkspace ? ReportUtils.getDefaultWorkspaceAvatar(props.name) : props.fallbackIcon || Expensicons.FallbackAvatar;
    const fallbackAvatarTestID = isWorkspace ? ReportUtils.getDefaultWorkspaceAvatarTestID(props.name) : props.fallbackIconTestID || 'SvgFallbackAvatar Icon';
    const avatarTestId = imageError ? 'AvatarIcon' : fallbackAvatarTestID;

    return (
        <View style={[props.containerStyles, styles.pointerEventsNone]}>
            {_.isFunction(props.source) || _.isNumber(props.source) || (imageError && (_.isFunction(fallbackAvatar) || _.isNumber(fallbackAvatar))) ? (
                <View style={iconStyle}>
                    <Icon
                        testID={avatarTestId}
                        src={imageError ? fallbackAvatar : props.source}
                        height={iconSize}
                        width={iconSize}
                        fill={imageError ? theme.offline : iconFillColor}
                        additionalStyles={[
                            StyleUtils.getAvatarBorderStyle(props.size, props.type),
                            isWorkspace ? StyleUtils.getDefaultWorkspaceAvatarColor(props.name) : {},
                            imageError ? StyleUtils.getBackgroundColorStyle(theme.fallbackIconColor) : {},
                            ...props.iconAdditionalStyles,
                        ]}
                    />
                </View>
            ) : (
                <View style={[iconStyle, StyleUtils.getAvatarBorderStyle(props.size, props.type), ...props.iconAdditionalStyles]}>
                    <Image
                        source={{uri: imageError ? fallbackAvatar : props.source}}
                        style={imageStyle}
                        onError={() => setImageError(true)}
                    />
                </View>
            )}
        </View>
    );
}

Avatar.defaultProps = defaultProps;
Avatar.propTypes = propTypes;
Avatar.displayName = 'Avatar';

export default Avatar;<|MERGE_RESOLUTION|>--- conflicted
+++ resolved
@@ -59,11 +59,7 @@
     iconAdditionalStyles: [],
     containerStyles: [],
     size: CONST.AVATAR_SIZE.DEFAULT,
-<<<<<<< HEAD
     fill: null,
-=======
-    fill: undefined,
->>>>>>> 69a33583
     fallbackIcon: Expensicons.FallbackAvatar,
     fallbackIconTestID: '',
     type: CONST.ICON_TYPE_AVATAR,
@@ -94,7 +90,7 @@
 
     const iconStyle = props.imageStyles && props.imageStyles.length ? [StyleUtils.getAvatarStyle(props.size), styles.bgTransparent, ...props.imageStyles] : undefined;
 
-    const iconFillColor = isWorkspace ? StyleUtils.getDefaultWorkspaceAvatarColor(props.name).fill : props.fill || theme.icon;
+    const iconFillColor = isWorkspace ? StyleUtils.getDefaultWorkspaceAvatarColor(props.name).fill : props.fill;
     const fallbackAvatar = isWorkspace ? ReportUtils.getDefaultWorkspaceAvatar(props.name) : props.fallbackIcon || Expensicons.FallbackAvatar;
     const fallbackAvatarTestID = isWorkspace ? ReportUtils.getDefaultWorkspaceAvatarTestID(props.name) : props.fallbackIconTestID || 'SvgFallbackAvatar Icon';
     const avatarTestId = imageError ? 'AvatarIcon' : fallbackAvatarTestID;

import PropTypes from 'prop-types';
import React, {useEffect, useState} from 'react';
import {View} from 'react-native';
import _ from 'underscore';
import useNetwork from '@hooks/useNetwork';
import * as ReportUtils from '@libs/ReportUtils';
import stylePropTypes from '@styles/stylePropTypes';
import styles from '@styles/styles';
import * as StyleUtils from '@styles/StyleUtils';
import themeColors from '@styles/themes/default';
import CONST from '@src/CONST';
import Icon from './Icon';
import * as Expensicons from './Icon/Expensicons';
import Image from './Image';
import sourcePropTypes from './Image/sourcePropTypes';

const propTypes = {
    /** Source for the avatar. Can be a URL or an icon. */
    source: PropTypes.oneOfType([PropTypes.string, sourcePropTypes]),

    /** Extra styles to pass to Image */
    // eslint-disable-next-line react/forbid-prop-types
    imageStyles: PropTypes.arrayOf(PropTypes.object),

    /** Additional styles to pass to Icon */
    // eslint-disable-next-line react/forbid-prop-types
    iconAdditionalStyles: PropTypes.arrayOf(PropTypes.object),

    /** Extra styles to pass to View wrapper */
    containerStyles: stylePropTypes,

    /** Set the size of Avatar */
    size: PropTypes.oneOf(_.values(CONST.AVATAR_SIZE)),

    /**
     * The fill color for the icon. Can be hex, rgb, rgba, or valid react-native named color such as 'red' or 'blue'
     * If the avatar is type === workspace, this fill color will be ignored and decided based on the name prop.
     */
    fill: PropTypes.string,

    /** A fallback avatar icon to display when there is an error on loading avatar from remote URL.
     * If the avatar is type === workspace, this fallback icon will be ignored and decided based on the name prop.
     */
    fallbackIcon: PropTypes.oneOfType([PropTypes.string, sourcePropTypes]),

    /** Used to locate fallback icon in end-to-end tests. */
    fallbackIconTestID: PropTypes.string,

    /** Denotes whether it is an avatar or a workspace avatar */
    type: PropTypes.oneOf([CONST.ICON_TYPE_AVATAR, CONST.ICON_TYPE_WORKSPACE]),

    /** Owner of the avatar. If user, displayName. If workspace, policy name */
    name: PropTypes.string,
};

const defaultProps = {
    source: null,
    imageStyles: [],
    iconAdditionalStyles: [],
    containerStyles: [],
    size: CONST.AVATAR_SIZE.DEFAULT,
    fill: null,
    fallbackIcon: Expensicons.FallbackAvatar,
    fallbackIconTestID: '',
    type: CONST.ICON_TYPE_AVATAR,
    name: '',
};

function Avatar(props) {
    const [imageError, setImageError] = useState(false);
    useNetwork({onReconnect: () => setImageError(false)});

    useEffect(() => {
        setImageError(false);
    }, [props.source]);

    if (!props.source) {
        return null;
    }

    const isWorkspace = props.type === CONST.ICON_TYPE_WORKSPACE;
    const iconSize = StyleUtils.getAvatarSize(props.size);

    const imageStyle =
        props.imageStyles && props.imageStyles.length
            ? [StyleUtils.getAvatarStyle(props.size), ...props.imageStyles, styles.noBorderRadius]
            : [StyleUtils.getAvatarStyle(props.size), styles.noBorderRadius];

    const iconStyle = props.imageStyles && props.imageStyles.length ? [StyleUtils.getAvatarStyle(props.size), styles.bgTransparent, ...props.imageStyles] : undefined;

    const iconFillColor = isWorkspace ? StyleUtils.getDefaultWorkspaceAvatarColor(props.name).fill : props.fill;
    const fallbackAvatar = isWorkspace ? ReportUtils.getDefaultWorkspaceAvatar(props.name) : props.fallbackIcon || Expensicons.FallbackAvatar;
    const fallbackAvatarTestID = isWorkspace ? ReportUtils.getDefaultWorkspaceAvatarTestID(props.name) : props.fallbackIconTestID || 'SvgFallbackAvatar Icon';
    const avatarTestId = imageError ? 'AvatarIcon' : fallbackAvatarTestID;

    return (
<<<<<<< HEAD
        <View
            pointerEvents="none"
            style={props.containerStyles}
        >
            {_.isFunction(props.source) || _.isNumber(props.source) || (imageError && (_.isFunction(fallbackAvatar) || _.isNumber(fallbackAvatar))) ? (
=======
        <View style={[props.containerStyles, styles.pointerEventsNone]}>
            {_.isFunction(props.source) || (imageError && _.isFunction(fallbackAvatar)) ? (
>>>>>>> 24184e4a
                <View style={iconStyle}>
                    <Icon
                        testID={avatarTestId}
                        src={imageError ? fallbackAvatar : props.source}
                        height={iconSize}
                        width={iconSize}
                        fill={imageError ? themeColors.offline : iconFillColor}
                        additionalStyles={[
                            StyleUtils.getAvatarBorderStyle(props.size, props.type),
                            isWorkspace ? StyleUtils.getDefaultWorkspaceAvatarColor(props.name) : {},
                            imageError ? StyleUtils.getBackgroundColorStyle(themeColors.fallbackIconColor) : {},
                            ...props.iconAdditionalStyles,
                        ]}
                    />
                </View>
            ) : (
                <View style={[iconStyle, StyleUtils.getAvatarBorderStyle(props.size, props.type), ...props.iconAdditionalStyles]}>
                    <Image
                        source={{uri: imageError ? fallbackAvatar : props.source}}
                        style={imageStyle}
                        onError={() => setImageError(true)}
                    />
                </View>
            )}
        </View>
    );
}

Avatar.defaultProps = defaultProps;
Avatar.propTypes = propTypes;
Avatar.displayName = 'Avatar';

export default Avatar;<|MERGE_RESOLUTION|>--- conflicted
+++ resolved
@@ -94,16 +94,8 @@
     const avatarTestId = imageError ? 'AvatarIcon' : fallbackAvatarTestID;
 
     return (
-<<<<<<< HEAD
-        <View
-            pointerEvents="none"
-            style={props.containerStyles}
-        >
+        <View style={[props.containerStyles, styles.pointerEventsNone]}>
             {_.isFunction(props.source) || _.isNumber(props.source) || (imageError && (_.isFunction(fallbackAvatar) || _.isNumber(fallbackAvatar))) ? (
-=======
-        <View style={[props.containerStyles, styles.pointerEventsNone]}>
-            {_.isFunction(props.source) || (imageError && _.isFunction(fallbackAvatar)) ? (
->>>>>>> 24184e4a
                 <View style={iconStyle}>
                     <Icon
                         testID={avatarTestId}

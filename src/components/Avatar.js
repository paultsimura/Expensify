import React, {PureComponent} from 'react';
import {View} from 'react-native';
import PropTypes from 'prop-types';
import _ from 'underscore';
import stylePropTypes from '../styles/stylePropTypes';
import Icon from './Icon';
import themeColors from '../styles/themes/default';
import CONST from '../CONST';
import * as StyleUtils from '../styles/StyleUtils';
import * as Expensicons from './Icon/Expensicons';
import getAvatarDefaultSource from '../libs/getAvatarDefaultSource';
<<<<<<< HEAD
import styles from '../styles/styles';
=======
import FastImage from './FastImage';
>>>>>>> ece97e2e

const propTypes = {
    /** Source for the avatar. Can be a URL or an icon. */
    source: PropTypes.oneOfType([PropTypes.string, PropTypes.func]),

    /** Extra styles to pass to Image */
    // eslint-disable-next-line react/forbid-prop-types
    imageStyles: PropTypes.arrayOf(PropTypes.object),

    /** Extra styles to pass to View wrapper */
    containerStyles: stylePropTypes,

    /** Set the size of Avatar */
    size: PropTypes.oneOf(_.values(CONST.AVATAR_SIZE)),

    /** The fill color for the icon. Can be hex, rgb, rgba, or valid react-native named color such as 'red' or 'blue' */
    fill: PropTypes.string,

    /** A fallback avatar icon to display when there is an error on loading avatar from remote URL. */
    fallbackIcon: PropTypes.func,
};

const defaultProps = {
    source: null,
    imageStyles: [],
    containerStyles: [],
    size: CONST.AVATAR_SIZE.DEFAULT,
    fill: themeColors.icon,
    fallbackIcon: Expensicons.FallbackAvatar,
};

class Avatar extends PureComponent {
    constructor(props) {
        super(props);
        this.state = {
            imageError: false,
        };
    }

    render() {
        if (!this.props.source) {
            return null;
        }

        const imageStyle = [
            StyleUtils.getAvatarStyle(this.props.size),
            ...this.props.imageStyles,
        ];

        const iconStyle = [
            StyleUtils.getAvatarStyle(this.props.size),
            styles.bgTransparent,
            ...this.props.imageStyles,
        ];
        const iconSize = StyleUtils.getAvatarSize(this.props.size);

        return (
            <View pointerEvents="none" style={this.props.containerStyles}>
                {_.isFunction(this.props.source) || this.state.imageError
                    ? (
                        <View style={iconStyle}>
                            <Icon
                                src={this.state.imageError ? this.props.fallbackIcon : this.props.source}
                                height={iconSize}
                                width={iconSize}
                                fill={this.state.imageError ? themeColors.offline : this.props.fill}
                            />
                        </View>
                    )
                    : (
                        <FastImage
                            source={{uri: this.props.source}}
                            defaultSource={getAvatarDefaultSource(this.props.source)}
                            style={imageStyle}
                            onError={() => this.setState({imageError: true})}
                        />
                    )}
            </View>
        );
    }
}

Avatar.defaultProps = defaultProps;
Avatar.propTypes = propTypes;
export default Avatar;<|MERGE_RESOLUTION|>--- conflicted
+++ resolved
@@ -9,11 +9,8 @@
 import * as StyleUtils from '../styles/StyleUtils';
 import * as Expensicons from './Icon/Expensicons';
 import getAvatarDefaultSource from '../libs/getAvatarDefaultSource';
-<<<<<<< HEAD
 import styles from '../styles/styles';
-=======
 import FastImage from './FastImage';
->>>>>>> ece97e2e
 
 const propTypes = {
     /** Source for the avatar. Can be a URL or an icon. */

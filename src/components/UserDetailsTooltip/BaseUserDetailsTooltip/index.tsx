--- conflicted
+++ resolved
@@ -58,11 +58,7 @@
                         type={icon?.type ?? CONST.ICON_TYPE_AVATAR}
                         name={icon?.name ?? userLogin}
                         fallbackIcon={icon?.fallbackIcon}
-<<<<<<< HEAD
-                        accountID={icon?.id}
-=======
                         accountID={userAccountID}
->>>>>>> 5b1c240f
                     />
                 </View>
                 <Text style={[styles.mt2, styles.textMicroBold, styles.textReactionSenders, styles.textAlignCenter]}>{title}</Text>

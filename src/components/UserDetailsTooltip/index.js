import React, {useCallback} from 'react';
import {View, Text} from 'react-native';
import {withOnyx} from 'react-native-onyx';
import Str from 'expensify-common/lib/str';
import lodashGet from 'lodash/get';
import _ from 'underscore';
import Avatar from '../Avatar';
import Tooltip from '../Tooltip';
import {propTypes, defaultProps} from './userDetailsTooltipPropTypes';
import styles from '../../styles/styles';
import ONYXKEYS from '../../ONYXKEYS';
import withLocalize from '../withLocalize';
import compose from '../../libs/compose';
import * as UserUtils from '../../libs/UserUtils';

function UserDetailsTooltip(props) {
    const userDetails = lodashGet(props.personalDetailsList, props.accountID, props.fallbackUserDetails);
    let userDisplayName = userDetails.displayName ? userDetails.displayName.trim() : '';
    let userLogin = String(userDetails.login).trim() && !_.isEqual(userDetails.login, userDetails.displayName) ? Str.removeSMSDomain(userDetails.login) : '';
    let userAvatar = userDetails.avatar;
    let userAccountID = props.accountID;

    // We replace the actor's email, name, and avatar with the Copilot manually for now. This will be improved upon when
    // the Copilot feature is implemented.
    if (props.delegateAccountID) {
        const delegateUserDetails = lodashGet(props.personalDetailsList, props.delegateAccountID, {});
        const delegateUserDisplayName = delegateUserDetails.displayName ? delegateUserDetails.displayName.trim() : '';
        userDisplayName = `${delegateUserDisplayName} (${props.translate('reportAction.asCopilot')} ${userDisplayName})`;
        userLogin = delegateUserDetails.login;
        userAvatar = delegateUserDetails.avatar;
        userAccountID = props.delegateAccountID;
    }

    const renderTooltipContent = useCallback(
        () => (
            <View style={[styles.alignItemsCenter, styles.ph2, styles.pv2]}>
                <View style={styles.emptyAvatar}>
                    <Avatar
                        containerStyles={[styles.actionAvatar]}
<<<<<<< HEAD
                        source={UserUtils.getAvatar(userAvatar, userAccountID)}
=======
                        source={UserUtils.getAvatar(userDetails.avatar, userDetails.accountID)}
>>>>>>> 55e3cb9d
                    />
                </View>

                <Text style={[styles.mt2, styles.textMicroBold, styles.textReactionSenders, styles.textAlignCenter]}>{userDisplayName}</Text>

<<<<<<< HEAD
                <Text style={[styles.textMicro, styles.fontColorReactionLabel]}>{userLogin}</Text>
            </View>
        ),
        [userAvatar, userDisplayName, userLogin, userAccountID],
=======
                <Text style={[styles.textMicro, styles.fontColorReactionLabel]}>
                    {String(userDetails.login || '').trim() && !_.isEqual(userDetails.login, userDetails.displayName) ? Str.removeSMSDomain(userDetails.login) : ''}
                </Text>
            </View>
        ),
        [userDetails.avatar, userDetails.displayName, userDetails.login, userDetails.accountID],
>>>>>>> 55e3cb9d
    );

    if (!userDisplayName && !userLogin) {
        return props.children;
    }

    return <Tooltip renderTooltipContent={renderTooltipContent}>{props.children}</Tooltip>;
}

UserDetailsTooltip.propTypes = propTypes;
UserDetailsTooltip.defaultProps = defaultProps;
UserDetailsTooltip.displayName = 'UserDetailsTooltip';

export default compose(
    withLocalize,
    withOnyx({
        personalDetailsList: {
            key: ONYXKEYS.PERSONAL_DETAILS_LIST,
        },
    }),
)(UserDetailsTooltip);<|MERGE_RESOLUTION|>--- conflicted
+++ resolved
@@ -37,29 +37,18 @@
                 <View style={styles.emptyAvatar}>
                     <Avatar
                         containerStyles={[styles.actionAvatar]}
-<<<<<<< HEAD
                         source={UserUtils.getAvatar(userAvatar, userAccountID)}
-=======
-                        source={UserUtils.getAvatar(userDetails.avatar, userDetails.accountID)}
->>>>>>> 55e3cb9d
                     />
                 </View>
 
                 <Text style={[styles.mt2, styles.textMicroBold, styles.textReactionSenders, styles.textAlignCenter]}>{userDisplayName}</Text>
 
-<<<<<<< HEAD
-                <Text style={[styles.textMicro, styles.fontColorReactionLabel]}>{userLogin}</Text>
+                <Text style={[styles.textMicro, styles.fontColorReactionLabel]}>
+                    {String(userLogin || '').trim() && !_.isEqual(userLogin, userDisplayName) ? Str.removeSMSDomain(userLogin) : ''}
+                </Text>
             </View>
         ),
         [userAvatar, userDisplayName, userLogin, userAccountID],
-=======
-                <Text style={[styles.textMicro, styles.fontColorReactionLabel]}>
-                    {String(userDetails.login || '').trim() && !_.isEqual(userDetails.login, userDetails.displayName) ? Str.removeSMSDomain(userDetails.login) : ''}
-                </Text>
-            </View>
-        ),
-        [userDetails.avatar, userDetails.displayName, userDetails.login, userDetails.accountID],
->>>>>>> 55e3cb9d
     );
 
     if (!userDisplayName && !userLogin) {

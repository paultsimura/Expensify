--- conflicted
+++ resolved
@@ -24,12 +24,9 @@
 
     /** Sub menu items to be rendered after a menu item is selected */
     subMenuItems?: PopoverMenuItem[];
-<<<<<<< HEAD
-=======
 
     /** Determines whether the menu item is disabled or not */
     disabled?: boolean;
->>>>>>> 0aa0ffa8
 };
 
 type PopoverModalProps = Pick<ModalProps, 'animationIn' | 'animationOut' | 'animationInTiming'>;
@@ -57,7 +54,7 @@
     anchorPosition: AnchorPosition;
 
     /** Ref of the anchor */
-    anchorRef?: RefObject<View | HTMLDivElement>;
+    anchorRef: RefObject<View | HTMLDivElement>;
 
     /** Where the popover should be positioned relative to the anchor points. */
     anchorAlignment?: AnchorAlignment;

import React from 'react';
import {View, Keyboard} from 'react-native';
import CONST from '../../CONST';
import styles from '../../styles/styles';
import Header from '../Header';
import Navigation from '../../libs/Navigation/Navigation';
import ROUTES from '../../ROUTES';
import Icon from '../Icon';
import * as Expensicons from '../Icon/Expensicons';
import Tooltip from '../Tooltip';
import getButtonState from '../../libs/getButtonState';
import * as StyleUtils from '../../styles/StyleUtils';
import ThreeDotsMenu from '../ThreeDotsMenu';
import AvatarWithDisplayName from '../AvatarWithDisplayName';
import PressableWithoutFeedback from '../Pressable/PressableWithoutFeedback';
import PinButton from '../PinButton';
import headerWithBackButtonPropTypes from './headerWithBackButtonPropTypes';
import useThrottledButtonState from '../../hooks/useThrottledButtonState';
import useLocalize from '../../hooks/useLocalize';
import useKeyboardState from '../../hooks/useKeyboardState';
import themeColors from '../../styles/themes/default';
import Text from '../Text';

function HeaderWithBackButton({
    iconFill = undefined,
    guidesCallTaskID = '',
    onBackButtonPress = () => Navigation.goBack(),
    onCloseButtonPress = () => Navigation.dismissModal(),
    onDownloadButtonPress = () => {},
    onThreeDotsButtonPress = () => {},
    report = null,
    policies = {},
    personalDetails = {},
    shouldShowAvatarWithDisplay = false,
    shouldShowBackButton = true,
    shouldShowBorderBottom = false,
    shouldShowCloseButton = false,
    shouldShowDownloadButton = false,
    shouldShowGetAssistanceButton = false,
    shouldShowPinButton = false,
    shouldShowThreeDotsButton = false,
    shouldShowStatusBar = false,
    statusBarBadgeColor = themeColors.border,
    statusBarBadgeText = '',
    statusBarDescription = '',
    stepCounter = null,
    subtitle = '',
    title = '',
    titleColor = undefined,
    threeDotsAnchorPosition = {
        vertical: 0,
        horizontal: 0,
    },
    threeDotsMenuItems = [],
    children = null,
    statusBar = null,
}) {
    const [isDownloadButtonActive, temporarilyDisableDownloadButton] = useThrottledButtonState();
    const {translate} = useLocalize();
    const {isKeyboardShown} = useKeyboardState();
    return (
        <>
<<<<<<< HEAD
            <View style={[styles.headerBar, shouldShowBorderBottom && !shouldShowStatusBar && styles.borderBottom, shouldShowBackButton && styles.pl2]}>
=======
            <View style={[styles.headerBar, shouldShowBorderBottom && !statusBar && styles.borderBottom, shouldShowBackButton && styles.pl2]}>
>>>>>>> 02086e0b
                <View style={[styles.dFlex, styles.flexRow, styles.alignItemsCenter, styles.flexGrow1, styles.justifyContentBetween, styles.overflowHidden]}>
                    {shouldShowBackButton && (
                        <Tooltip text={translate('common.back')}>
                            <PressableWithoutFeedback
                                onPress={() => {
                                    if (isKeyboardShown) {
                                        Keyboard.dismiss();
                                    }
                                    onBackButtonPress();
                                }}
                                style={[styles.touchableButtonImage]}
                                accessibilityRole="button"
                                accessibilityLabel={translate('common.back')}
                            >
                                <Icon
                                    src={Expensicons.BackArrow}
                                    fill={iconFill}
                                />
                            </PressableWithoutFeedback>
                        </Tooltip>
                    )}
                    {shouldShowAvatarWithDisplay && (
                        <AvatarWithDisplayName
                            report={report}
                            policies={policies}
                            personalDetails={personalDetails}
                        />
                    )}
                    {!shouldShowAvatarWithDisplay && (
                        <Header
                            title={title}
                            subtitle={stepCounter ? translate('stepCounter', stepCounter) : subtitle}
                            textStyles={titleColor ? [StyleUtils.getTextColorStyle(titleColor)] : []}
                        />
                    )}
                    <View style={[styles.reportOptions, styles.flexRow, styles.pr5, styles.alignItemsCenter]}>
                        {children}
                        {shouldShowDownloadButton && (
                            <Tooltip text={translate('common.download')}>
                                <PressableWithoutFeedback
                                    onPress={(e) => {
                                        // Blur the pressable in case this button triggers a Growl notification
                                        // We do not want to overlap Growl with the Tooltip (#15271)
                                        e.currentTarget.blur();

                                        if (!isDownloadButtonActive) {
                                            return;
                                        }

                                        onDownloadButtonPress();
                                        temporarilyDisableDownloadButton(true);
                                    }}
                                    style={[styles.touchableButtonImage]}
                                    accessibilityRole="button"
                                    accessibilityLabel={translate('common.download')}
                                >
                                    <Icon
                                        src={Expensicons.Download}
                                        fill={iconFill || StyleUtils.getIconFillColor(getButtonState(false, false, !isDownloadButtonActive))}
                                    />
                                </PressableWithoutFeedback>
                            </Tooltip>
                        )}
                        {shouldShowGetAssistanceButton && (
                            <Tooltip text={translate('getAssistancePage.questionMarkButtonTooltip')}>
                                <PressableWithoutFeedback
                                    onPress={() => Navigation.navigate(ROUTES.getGetAssistanceRoute(guidesCallTaskID))}
                                    style={[styles.touchableButtonImage]}
                                    accessibilityRole="button"
                                    accessibilityLabel={translate('getAssistancePage.questionMarkButtonTooltip')}
                                >
                                    <Icon
                                        src={Expensicons.QuestionMark}
                                        fill={iconFill}
                                    />
                                </PressableWithoutFeedback>
                            </Tooltip>
                        )}
                        {shouldShowPinButton && <PinButton report={report} />}
                        {shouldShowThreeDotsButton && (
                            <ThreeDotsMenu
                                menuItems={threeDotsMenuItems}
                                onIconPress={onThreeDotsButtonPress}
                                anchorPosition={threeDotsAnchorPosition}
                            />
                        )}
                        {shouldShowCloseButton && (
                            <Tooltip text={translate('common.close')}>
                                <PressableWithoutFeedback
                                    onPress={onCloseButtonPress}
                                    style={[styles.touchableButtonImage]}
                                    accessibilityRole={CONST.ACCESSIBILITY_ROLE.BUTTON}
                                    accessibilityLabel={translate('common.close')}
                                >
                                    <Icon
                                        src={Expensicons.Close}
                                        fill={iconFill}
                                    />
                                </PressableWithoutFeedback>
                            </Tooltip>
                        )}
                    </View>
                </View>
            </View>
<<<<<<< HEAD
            {shouldShowStatusBar && (
                <View
                    style={[
                        styles.dFlex,
                        styles.flexRow,
                        styles.alignItemsCenter,
                        styles.flexGrow1,
                        styles.justifyContentBetween,
                        styles.overflowHidden,
                        styles.ph5,
                        styles.pv3,
                        styles.borderBottom,
                        styles.w100,
                    ]}
                >
                    <View style={[styles.headerStatusBarBadge, {backgroundColor: statusBarBadgeColor}]}>
                        <Text style={[styles.textStrong, styles.textLabel]}>{statusBarBadgeText}</Text>
                    </View>
                    <View style={[styles.flexShrink1]}>
                        <Text style={[styles.textLabelSupporting]}>{statusBarDescription}</Text>
                    </View>
                </View>
            )}
=======
            {statusBar}
>>>>>>> 02086e0b
        </>
    );
}

HeaderWithBackButton.propTypes = headerWithBackButtonPropTypes;
HeaderWithBackButton.displayName = 'HeaderWithBackButton';

export default HeaderWithBackButton;<|MERGE_RESOLUTION|>--- conflicted
+++ resolved
@@ -18,8 +18,6 @@
 import useThrottledButtonState from '../../hooks/useThrottledButtonState';
 import useLocalize from '../../hooks/useLocalize';
 import useKeyboardState from '../../hooks/useKeyboardState';
-import themeColors from '../../styles/themes/default';
-import Text from '../Text';
 
 function HeaderWithBackButton({
     iconFill = undefined,
@@ -39,10 +37,6 @@
     shouldShowGetAssistanceButton = false,
     shouldShowPinButton = false,
     shouldShowThreeDotsButton = false,
-    shouldShowStatusBar = false,
-    statusBarBadgeColor = themeColors.border,
-    statusBarBadgeText = '',
-    statusBarDescription = '',
     stepCounter = null,
     subtitle = '',
     title = '',
@@ -60,11 +54,7 @@
     const {isKeyboardShown} = useKeyboardState();
     return (
         <>
-<<<<<<< HEAD
-            <View style={[styles.headerBar, shouldShowBorderBottom && !shouldShowStatusBar && styles.borderBottom, shouldShowBackButton && styles.pl2]}>
-=======
             <View style={[styles.headerBar, shouldShowBorderBottom && !statusBar && styles.borderBottom, shouldShowBackButton && styles.pl2]}>
->>>>>>> 02086e0b
                 <View style={[styles.dFlex, styles.flexRow, styles.alignItemsCenter, styles.flexGrow1, styles.justifyContentBetween, styles.overflowHidden]}>
                     {shouldShowBackButton && (
                         <Tooltip text={translate('common.back')}>
@@ -169,33 +159,7 @@
                     </View>
                 </View>
             </View>
-<<<<<<< HEAD
-            {shouldShowStatusBar && (
-                <View
-                    style={[
-                        styles.dFlex,
-                        styles.flexRow,
-                        styles.alignItemsCenter,
-                        styles.flexGrow1,
-                        styles.justifyContentBetween,
-                        styles.overflowHidden,
-                        styles.ph5,
-                        styles.pv3,
-                        styles.borderBottom,
-                        styles.w100,
-                    ]}
-                >
-                    <View style={[styles.headerStatusBarBadge, {backgroundColor: statusBarBadgeColor}]}>
-                        <Text style={[styles.textStrong, styles.textLabel]}>{statusBarBadgeText}</Text>
-                    </View>
-                    <View style={[styles.flexShrink1]}>
-                        <Text style={[styles.textLabelSupporting]}>{statusBarDescription}</Text>
-                    </View>
-                </View>
-            )}
-=======
             {statusBar}
->>>>>>> 02086e0b
         </>
     );
 }

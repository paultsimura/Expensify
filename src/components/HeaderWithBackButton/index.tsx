--- conflicted
+++ resolved
@@ -75,17 +75,13 @@
             // Hover on some part of close icons will not work on Electron if dragArea is true
             // https://github.com/Expensify/App/issues/29598
             dataSet={{dragArea: false}}
-<<<<<<< HEAD
             style={[
                 styles.headerBar,
                 isCentralPaneSettings && styles.headerBarDesktopHeight,
                 shouldShowBorderBottom && styles.borderBottom,
-                shouldShowBackButton ? styles.pl0 : styles.pl5,
+                shouldShowBackButton && styles.pl2,
                 shouldOverlay && StyleSheet.absoluteFillObject,
             ]}
-=======
-            style={[styles.headerBar, shouldShowBorderBottom && styles.borderBottom, shouldShowBackButton && styles.pl2, shouldOverlay && StyleSheet.absoluteFillObject]}
->>>>>>> 500dd094
         >
             <View style={[styles.dFlex, styles.flexRow, styles.alignItemsCenter, styles.flexGrow1, styles.justifyContentBetween, styles.overflowHidden]}>
                 {shouldShowBackButton && (

import React from 'react';
import {Keyboard, StyleSheet, View} from 'react-native';
import AvatarWithDisplayName from '@components/AvatarWithDisplayName';
import Header from '@components/Header';
import Icon from '@components/Icon';
import * as Expensicons from '@components/Icon/Expensicons';
import PinButton from '@components/PinButton';
import PressableWithoutFeedback from '@components/Pressable/PressableWithoutFeedback';
import ThreeDotsMenu from '@components/ThreeDotsMenu';
import Tooltip from '@components/Tooltip';
import useKeyboardState from '@hooks/useKeyboardState';
import useLocalize from '@hooks/useLocalize';
import useStyleUtils from '@hooks/useStyleUtils';
import useTheme from '@hooks/useTheme';
import useThemeStyles from '@hooks/useThemeStyles';
import useThrottledButtonState from '@hooks/useThrottledButtonState';
import useWaitForNavigation from '@hooks/useWaitForNavigation';
import getButtonState from '@libs/getButtonState';
import Navigation from '@libs/Navigation/Navigation';
import CONST from '@src/CONST';
import ROUTES from '@src/ROUTES';
import type HeaderWithBackButtonProps from './types';

function HeaderWithBackButton({
    iconFill,
    guidesCallTaskID = '',
    onBackButtonPress = () => Navigation.goBack(ROUTES.HOME),
    onCloseButtonPress = () => Navigation.dismissModal(),
    onDownloadButtonPress = () => {},
    onThreeDotsButtonPress = () => {},
    report = null,
    policy,
    personalDetails = null,
    shouldShowAvatarWithDisplay = false,
    shouldShowBackButton = true,
    shouldShowBorderBottom = false,
    shouldShowCloseButton = false,
    shouldShowDownloadButton = false,
    shouldShowGetAssistanceButton = false,
    shouldDisableGetAssistanceButton = false,
    shouldShowPinButton = false,
    shouldSetModalVisibility = true,
    shouldShowThreeDotsButton = false,
    shouldDisableThreeDotsButton = false,
    stepCounter,
    subtitle = '',
    title = '',
    titleColor,
    threeDotsAnchorPosition = {
        vertical: 0,
        horizontal: 0,
    },
    threeDotsMenuItems = [],
    shouldEnableDetailPageNavigation = false,
    children = null,
    shouldOverlayDots = false,
    shouldOverlay = false,
    singleExecution = (func) => func,
    shouldNavigateToTopMostReport = false,
}: HeaderWithBackButtonProps) {
    const theme = useTheme();
    const styles = useThemeStyles();
    const StyleUtils = useStyleUtils();
    const [isDownloadButtonActive, temporarilyDisableDownloadButton] = useThrottledButtonState();
    const {translate} = useLocalize();
    const {isKeyboardShown} = useKeyboardState();
    const waitForNavigate = useWaitForNavigation();

    return (
        <View
            // Hover on some part of close icons will not work on Electron if dragArea is true
            // https://github.com/Expensify/App/issues/29598
            dataSet={{dragArea: false}}
<<<<<<< HEAD
            style={[styles.headerBar, shouldShowBorderBottom && styles.borderBottom, shouldShowBackButton ? styles.pl2 : styles.pl5, shouldOverlay && StyleSheet.absoluteFillObject]}
=======
            style={[styles.headerBar, shouldShowBorderBottom && styles.borderBottom, shouldShowBackButton && styles.pl0, shouldOverlay && StyleSheet.absoluteFillObject]}
>>>>>>> 4e88eea2
        >
            <View style={[styles.dFlex, styles.flexRow, styles.alignItemsCenter, styles.flexGrow1, styles.justifyContentBetween, styles.overflowHidden]}>
                {shouldShowBackButton && (
                    <Tooltip text={translate('common.back')}>
                        <PressableWithoutFeedback
                            onPress={() => {
                                if (isKeyboardShown) {
                                    Keyboard.dismiss();
                                }
                                const topmostReportId = Navigation.getTopmostReportId();
                                if (shouldNavigateToTopMostReport && topmostReportId) {
                                    Navigation.navigate(ROUTES.REPORT_WITH_ID.getRoute(topmostReportId));
                                } else {
                                    onBackButtonPress();
                                }
                            }}
                            style={[styles.LHNToggle]}
                            role="button"
                            accessibilityLabel={translate('common.back')}
                            nativeID={CONST.BACK_BUTTON_NATIVE_ID}
                        >
                            <Icon
                                src={Expensicons.BackArrow}
                                fill={iconFill ?? theme.icon}
                            />
                        </PressableWithoutFeedback>
                    </Tooltip>
                )}
                {shouldShowAvatarWithDisplay ? (
                    <AvatarWithDisplayName
                        report={report}
                        policy={policy}
                        personalDetails={personalDetails}
                        shouldEnableDetailPageNavigation={shouldEnableDetailPageNavigation}
                    />
                ) : (
                    <Header
                        title={title}
                        subtitle={stepCounter ? translate('stepCounter', stepCounter) : subtitle}
                        textStyles={titleColor ? [StyleUtils.getTextColorStyle(titleColor)] : []}
                    />
                )}
                <View style={[styles.reportOptions, styles.flexRow, styles.pr5, styles.alignItemsCenter]}>
                    {children}
                    {shouldShowDownloadButton && (
                        <Tooltip text={translate('common.download')}>
                            <PressableWithoutFeedback
                                onPress={(event) => {
                                    // Blur the pressable in case this button triggers a Growl notification
                                    // We do not want to overlap Growl with the Tooltip (#15271)
                                    (event?.currentTarget as HTMLElement)?.blur();

                                    if (!isDownloadButtonActive) {
                                        return;
                                    }

                                    onDownloadButtonPress();
                                    temporarilyDisableDownloadButton();
                                }}
                                style={[styles.touchableButtonImage]}
                                role="button"
                                accessibilityLabel={translate('common.download')}
                            >
                                <Icon
                                    src={Expensicons.Download}
                                    fill={iconFill ?? StyleUtils.getIconFillColor(getButtonState(false, false, !isDownloadButtonActive))}
                                />
                            </PressableWithoutFeedback>
                        </Tooltip>
                    )}
                    {shouldShowGetAssistanceButton && (
                        <Tooltip text={translate('getAssistancePage.questionMarkButtonTooltip')}>
                            <PressableWithoutFeedback
                                disabled={shouldDisableGetAssistanceButton}
                                onPress={singleExecution(waitForNavigate(() => Navigation.navigate(ROUTES.GET_ASSISTANCE.getRoute(guidesCallTaskID, Navigation.getActiveRoute()))))}
                                style={[styles.touchableButtonImage]}
                                role="button"
                                accessibilityLabel={translate('getAssistancePage.questionMarkButtonTooltip')}
                            >
                                <Icon
                                    src={Expensicons.QuestionMark}
                                    fill={iconFill ?? theme.icon}
                                />
                            </PressableWithoutFeedback>
                        </Tooltip>
                    )}
                    {shouldShowPinButton && !!report && <PinButton report={report} />}
                    {shouldShowThreeDotsButton && (
                        <ThreeDotsMenu
                            disabled={shouldDisableThreeDotsButton}
                            menuItems={threeDotsMenuItems}
                            onIconPress={onThreeDotsButtonPress}
                            anchorPosition={threeDotsAnchorPosition}
                            shouldOverlay={shouldOverlayDots}
                            shouldSetModalVisibility={shouldSetModalVisibility}
                        />
                    )}
                    {shouldShowCloseButton && (
                        <Tooltip text={translate('common.close')}>
                            <PressableWithoutFeedback
                                onPress={onCloseButtonPress}
                                style={[styles.touchableButtonImage]}
                                role={CONST.ROLE.BUTTON}
                                accessibilityLabel={translate('common.close')}
                            >
                                <Icon
                                    src={Expensicons.Close}
                                    fill={iconFill ?? theme.icon}
                                />
                            </PressableWithoutFeedback>
                        </Tooltip>
                    )}
                </View>
            </View>
        </View>
    );
}

HeaderWithBackButton.displayName = 'HeaderWithBackButton';

export default HeaderWithBackButton;<|MERGE_RESOLUTION|>--- conflicted
+++ resolved
@@ -71,11 +71,7 @@
             // Hover on some part of close icons will not work on Electron if dragArea is true
             // https://github.com/Expensify/App/issues/29598
             dataSet={{dragArea: false}}
-<<<<<<< HEAD
             style={[styles.headerBar, shouldShowBorderBottom && styles.borderBottom, shouldShowBackButton ? styles.pl2 : styles.pl5, shouldOverlay && StyleSheet.absoluteFillObject]}
-=======
-            style={[styles.headerBar, shouldShowBorderBottom && styles.borderBottom, shouldShowBackButton && styles.pl0, shouldOverlay && StyleSheet.absoluteFillObject]}
->>>>>>> 4e88eea2
         >
             <View style={[styles.dFlex, styles.flexRow, styles.alignItemsCenter, styles.flexGrow1, styles.justifyContentBetween, styles.overflowHidden]}>
                 {shouldShowBackButton && (

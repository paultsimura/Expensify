--- conflicted
+++ resolved
@@ -1,25 +1,21 @@
 import React from 'react';
 import RNFastImage from 'react-native-fast-image';
-import { withOnyx } from 'react-native-onyx';
+import {withOnyx} from 'react-native-onyx';
 import lodashGet from 'lodash/get';
 import CONST from '../../CONST';
 import ONYXKEYS from '../../ONYXKEYS';
-import { defaultProps, imagePropTypes } from './imagePropTypes';
+import {defaultProps, imagePropTypes} from './imagePropTypes';
 import RESIZE_MODES from './resizeModes';
 
-<<<<<<< HEAD
 const dimensionsCache = new Map();
 
 function resolveDimensions(key) {
     return dimensionsCache.get(key);
 }
 
-const Image = (props) => {
-=======
 function Image(props) {
->>>>>>> c22c5e13
     // eslint-disable-next-line react/destructuring-assignment
-    const { source, isAuthTokenRequired, session, ...rest } = props;
+    const {source, isAuthTokenRequired, session, ...rest} = props;
 
     let imageSource = source;
     if (typeof source !== 'number' && isAuthTokenRequired) {
@@ -28,8 +24,8 @@
             ...source,
             headers: authToken
                 ? {
-                    [CONST.CHAT_ATTACHMENT_TOKEN_KEY]: authToken,
-                }
+                      [CONST.CHAT_ATTACHMENT_TOKEN_KEY]: authToken,
+                  }
                 : null,
         };
     }
@@ -40,8 +36,8 @@
             {...rest}
             source={imageSource}
             onLoad={(evt) => {
-                const { width, height } = evt.nativeEvent;
-                dimensionsCache.set(source.uri, { width, height });
+                const {width, height} = evt.nativeEvent;
+                dimensionsCache.set(source.uri, {width, height});
                 if (props.onLoad) {
                     props.onLoad(evt);
                 }

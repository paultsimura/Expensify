--- conflicted
+++ resolved
@@ -135,11 +135,7 @@
 
     return (
         <Pressable
-<<<<<<< HEAD
-            hitSlop={shouldUseAutoHitSlop ? hitSlop : 0}
-=======
             hitSlop={shouldUseAutoHitSlop ? hitSlop : undefined}
->>>>>>> 9f1c0e08
             onLayout={onLayout}
             ref={ref}
             onPress={!isDisabled ? onPressHandler : undefined}

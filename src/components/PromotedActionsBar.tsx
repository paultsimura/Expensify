--- conflicted
+++ resolved
@@ -3,24 +3,13 @@
 import {View} from 'react-native';
 import useTheme from '@hooks/useTheme';
 import useThemeStyles from '@hooks/useThemeStyles';
-<<<<<<< HEAD
-import * as HeaderUtils from '@libs/HeaderUtils';
-import * as Localize from '@libs/Localize';
+import {getPinMenuItem, getShareMenuItem} from '@libs/HeaderUtils';
+import {translateLocal} from '@libs/Localize';
 import isSearchTopmostFullScreenRoute from '@libs/Navigation/helpers/isSearchTopmostFullScreenRoute';
 import Navigation from '@libs/Navigation/Navigation';
-import * as ReportUtils from '@libs/ReportUtils';
-import * as ReportActions from '@userActions/Report';
-import * as Session from '@userActions/Session';
-=======
-import {getPinMenuItem, getShareMenuItem} from '@libs/HeaderUtils';
-import {translateLocal} from '@libs/Localize';
-import getTopmostCentralPaneRoute from '@libs/Navigation/getTopmostCentralPaneRoute';
-import Navigation, {navigationRef} from '@libs/Navigation/Navigation';
-import type {RootStackParamList, State} from '@libs/Navigation/types';
 import {changeMoneyRequestHoldStatus} from '@libs/ReportUtils';
 import {joinRoom, navigateToAndOpenReport, navigateToAndOpenReportWithAccountIDs} from '@userActions/Report';
 import {callFunctionIfActionIsAllowed} from '@userActions/Session';
->>>>>>> 49128c81
 import CONST from '@src/CONST';
 import ROUTES from '@src/ROUTES';
 import type {ReportAction} from '@src/types/onyx';
@@ -101,18 +90,10 @@
             if (!isTextHold) {
                 Navigation.goBack();
             }
-<<<<<<< HEAD
             const targetedReportID = reportID ?? reportAction?.childReportID ?? '';
 
             if (!isSearchTopmostFullScreenRoute() && isTextHold) {
-                ReportUtils.changeMoneyRequestHoldStatus(reportAction, ROUTES.REPORT_WITH_ID.getRoute(targetedReportID));
-=======
-            const targetedReportID = reportID ?? reportAction?.childReportID;
-            const topmostCentralPaneRoute = getTopmostCentralPaneRoute(navigationRef.getRootState() as State<RootStackParamList>);
-
-            if (topmostCentralPaneRoute?.name !== SCREENS.SEARCH.CENTRAL_PANE && isTextHold) {
                 changeMoneyRequestHoldStatus(reportAction, ROUTES.REPORT_WITH_ID.getRoute(targetedReportID));
->>>>>>> 49128c81
                 return;
             }
 

--- conflicted
+++ resolved
@@ -2,11 +2,7 @@
 import {View} from 'react-native';
 import getStyledTextArray from '@libs/GetStyledTextArray';
 import * as StyleUtils from '@styles/StyleUtils';
-<<<<<<< HEAD
-=======
-import useTheme from '@styles/themes/useTheme';
 import useThemeStyles from '@styles/useThemeStyles';
->>>>>>> 69a33583
 import CONST from '@src/CONST';
 import {Icon} from '@src/types/onyx/OnyxCommon';
 import AutoCompleteSuggestions from './AutoCompleteSuggestions';
@@ -52,7 +48,6 @@
 const keyExtractor = (item: Mention) => item.alternateText;
 
 function MentionSuggestions({prefix, mentions, highlightedMentionIndex = 0, onSelect, isMentionPickerLarge, measureParentContainer = () => {}}: MentionSuggestionsProps) {
-    const theme = useTheme();
     const styles = useThemeStyles();
     /**
      * Render a suggestion menu item component.
@@ -70,10 +65,6 @@
                         size={isIcon ? CONST.AVATAR_SIZE.MENTION_ICON : CONST.AVATAR_SIZE.SMALLER}
                         name={item.icons[0].name}
                         type={item.icons[0].type}
-<<<<<<< HEAD
-=======
-                        fill={theme.success}
->>>>>>> 69a33583
                         fallbackIcon={item.icons[0].fallbackIcon}
                     />
                 </View>

import React, {useCallback} from 'react';
import {View} from 'react-native';
import getStyledTextArray from '@libs/GetStyledTextArray';
import * as StyleUtils from '@styles/StyleUtils';
import useTheme from '@styles/themes/useTheme';
import useThemeStyles from '@styles/useThemeStyles';
import CONST from '@src/CONST';
import {Icon} from '@src/types/onyx/OnyxCommon';
import AutoCompleteSuggestions from './AutoCompleteSuggestions';
import Avatar from './Avatar';
import Text from './Text';

type Mention = {
    /** Display name of the user */
    text: string;

    /** The formatted email/phone number of the user */
    alternateText: string;

    /** Email/phone number of the user */
    login: string;

    /** Array of icons of the user. We use the first element of this array */
    icons: Icon[];
};

type MentionSuggestionsProps = {
    /** The index of the highlighted mention */
    highlightedMentionIndex?: number;

    /** Array of suggested mentions */
    mentions: Mention[];

    /** Fired when the user selects an mention */
    onSelect: () => void;

    /** Mention prefix that follows the @ sign  */
    prefix: string;

    /** Show that we can use large mention picker.
     * Depending on available space and whether the input is expanded, we can have a small or large mention suggester.
     * When this value is false, the suggester will have a height of 2.5 items. When this value is true, the height can be up to 5 items.  */
    isMentionPickerLarge: boolean;

    /** Meaures the parent container's position and dimensions. */
    measureParentContainer: () => void;
};

/**
 * Create unique keys for each mention item
 */
const keyExtractor = (item: Mention) => item.alternateText;

function MentionSuggestions({prefix, mentions, highlightedMentionIndex = 0, onSelect, isMentionPickerLarge, measureParentContainer = () => {}}: MentionSuggestionsProps) {
    const theme = useTheme();
    const styles = useThemeStyles();
    /**
     * Render a suggestion menu item component.
     */
<<<<<<< HEAD
    const renderSuggestionMenuItem = (item: Mention) => {
        const isIcon = item.text === CONST.AUTO_COMPLETE_SUGGESTER.HERE_TEXT;
        const styledDisplayName = getStyledTextArray(item.text, prefix);
        const styledHandle = item.text === item.alternateText ? undefined : getStyledTextArray(item.alternateText, prefix);

        return (
            <View style={[styles.autoCompleteSuggestionContainer, styles.ph2]}>
                <View style={styles.mentionSuggestionsAvatarContainer}>
                    <Avatar
                        source={item.icons[0].source}
                        size={isIcon ? CONST.AVATAR_SIZE.MENTION_ICON : CONST.AVATAR_SIZE.SMALLER}
                        name={item.icons[0].name}
                        type={item.icons[0].type}
                        fallbackIcon={item.icons[0].fallbackIcon}
                    />
=======
    const renderSuggestionMenuItem = useCallback(
        (item: Mention) => {
            const isIcon = item.text === CONST.AUTO_COMPLETE_SUGGESTER.HERE_TEXT;
            const styledDisplayName = getStyledTextArray(item.text, prefix);
            const styledHandle = item.text === item.alternateText ? undefined : getStyledTextArray(item.alternateText, prefix);

            return (
                <View style={[styles.autoCompleteSuggestionContainer, styles.ph2]}>
                    <View style={styles.mentionSuggestionsAvatarContainer}>
                        <Avatar
                            source={item.icons[0].source}
                            size={isIcon ? CONST.AVATAR_SIZE.MENTION_ICON : CONST.AVATAR_SIZE.SMALLER}
                            name={item.icons[0].name}
                            type={item.icons[0].type}
                            fill={theme.success}
                            fallbackIcon={item.icons[0].fallbackIcon}
                        />
                    </View>
                    <Text
                        style={[styles.mentionSuggestionsText, styles.flexShrink1]}
                        numberOfLines={1}
                    >
                        {styledDisplayName?.map(({text, isColored}, i) => (
                            <Text
                                // eslint-disable-next-line react/no-array-index-key
                                key={`${text}${i}`}
                                style={[StyleUtils.getColoredBackgroundStyle(theme, isColored), styles.mentionSuggestionsDisplayName]}
                            >
                                {text}
                            </Text>
                        ))}
                    </Text>
                    <Text
                        style={[styles.mentionSuggestionsText, styles.flex1]}
                        numberOfLines={1}
                    >
                        {styledHandle?.map(
                            ({text, isColored}, i) =>
                                Boolean(text) && (
                                    <Text
                                        // eslint-disable-next-line react/no-array-index-key
                                        key={`${text}${i}`}
                                        style={[StyleUtils.getColoredBackgroundStyle(theme, isColored), styles.mentionSuggestionsHandle]}
                                    >
                                        {text}
                                    </Text>
                                ),
                        )}
                    </Text>
>>>>>>> d2056af6
                </View>
            );
        },
        [styles, theme, prefix],
    );

    return (
        <AutoCompleteSuggestions
            suggestions={mentions}
            renderSuggestionMenuItem={renderSuggestionMenuItem}
            keyExtractor={keyExtractor}
            highlightedSuggestionIndex={highlightedMentionIndex}
            onSelect={onSelect}
            isSuggestionPickerLarge={isMentionPickerLarge}
            accessibilityLabelExtractor={keyExtractor}
            measureParentContainer={measureParentContainer}
        />
    );
}

MentionSuggestions.displayName = 'MentionSuggestions';

export default MentionSuggestions;<|MERGE_RESOLUTION|>--- conflicted
+++ resolved
@@ -57,23 +57,6 @@
     /**
      * Render a suggestion menu item component.
      */
-<<<<<<< HEAD
-    const renderSuggestionMenuItem = (item: Mention) => {
-        const isIcon = item.text === CONST.AUTO_COMPLETE_SUGGESTER.HERE_TEXT;
-        const styledDisplayName = getStyledTextArray(item.text, prefix);
-        const styledHandle = item.text === item.alternateText ? undefined : getStyledTextArray(item.alternateText, prefix);
-
-        return (
-            <View style={[styles.autoCompleteSuggestionContainer, styles.ph2]}>
-                <View style={styles.mentionSuggestionsAvatarContainer}>
-                    <Avatar
-                        source={item.icons[0].source}
-                        size={isIcon ? CONST.AVATAR_SIZE.MENTION_ICON : CONST.AVATAR_SIZE.SMALLER}
-                        name={item.icons[0].name}
-                        type={item.icons[0].type}
-                        fallbackIcon={item.icons[0].fallbackIcon}
-                    />
-=======
     const renderSuggestionMenuItem = useCallback(
         (item: Mention) => {
             const isIcon = item.text === CONST.AUTO_COMPLETE_SUGGESTER.HERE_TEXT;
@@ -88,7 +71,6 @@
                             size={isIcon ? CONST.AVATAR_SIZE.MENTION_ICON : CONST.AVATAR_SIZE.SMALLER}
                             name={item.icons[0].name}
                             type={item.icons[0].type}
-                            fill={theme.success}
                             fallbackIcon={item.icons[0].fallbackIcon}
                         />
                     </View>
@@ -123,7 +105,6 @@
                                 ),
                         )}
                     </Text>
->>>>>>> d2056af6
                 </View>
             );
         },

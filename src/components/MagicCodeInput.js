--- conflicted
+++ resolved
@@ -154,31 +154,6 @@
         // eslint-disable-next-line react-hooks/exhaustive-deps
     }, [props.value, props.shouldSubmitOnComplete]);
 
-<<<<<<< HEAD
-    useEffect(() => {
-        if (!props.autoFocus) {
-            return;
-        }
-
-        let focusTimeout = null;
-        if (props.shouldDelayFocus) {
-            focusTimeout = setTimeout(() => inputRefs.current.focus(), CONST.ANIMATED_TRANSITION);
-        } else {
-            inputRefs.current.focus();
-        }
-
-        return () => {
-            if (!focusTimeout) {
-                return;
-            }
-            clearTimeout(focusTimeout);
-        };
-        // We only want this to run on mount
-        // eslint-disable-next-line react-hooks/exhaustive-deps
-    }, []);
-
-=======
->>>>>>> 4f308c4b
     /**
      * Focuses on the input when it is pressed.
      *
@@ -325,13 +300,13 @@
                             style={[styles.w100, styles.h100, styles.invisibleOverlay]}
                             collapsable={false}
                         >
-                            <View style={[styles.w100, styles.h100, isMobileSafari ? styles.bgTransparent : styles.opacity0]}>
+                            <View style={[styles.w100, styles.h100, styles.bgTransparent]}>
                                 <TextInput
                                     onLayout={(e) => {
                                         inputWidth.current = e.nativeEvent.layout.width;
                                     }}
                                     ref={(ref) => (inputRefs.current = ref)}
-                                    autoFocus={props.autoFocus && !props.shouldDelayFocus}
+                                    autoFocus={props.autoFocus}
                                     inputMode="numeric"
                                     textContentType="oneTimeCode"
                                     name={props.name}
@@ -350,10 +325,10 @@
                                         lastFocusedIndex.current = focusedIndex;
                                         setFocusedIndex(undefined);
                                     }}
-                                    caretHidden={isMobileSafari}
-                                    inputStyle={[isMobileSafari ? styles.magicCodeInputTransparent : undefined]}
+                                    selectionColor="transparent"
+                                    inputStyle={[styles.inputTransparent]}
                                     accessibilityRole={CONST.ACCESSIBILITY_ROLE.TEXT}
-                                    style={[isMobileSafari ? styles.bgTransparent : styles.opacity0]}
+                                    style={[styles.inputTransparent]}
                                     textInputContainerStyles={[styles.borderNone]}
                                 />
                             </View>
@@ -375,42 +350,6 @@
                         >
                             <Text style={[styles.magicCodeInput, styles.textAlignCenter]}>{decomposeString(props.value, props.maxLength)[index] || ''}</Text>
                         </View>
-<<<<<<< HEAD
-=======
-                        {/* Hide the input above the text. Cannot set opacity to 0 as it would break pasting on iOS Safari. */}
-                        <View style={[StyleSheet.absoluteFillObject, styles.w100, styles.bgTransparent]}>
-                            <TextInput
-                                ref={(ref) => (inputRefs.current[index] = ref)}
-                                autoFocus={index === 0 && props.autoFocus}
-                                inputMode="numeric"
-                                textContentType="oneTimeCode"
-                                name={props.name}
-                                maxLength={props.maxLength}
-                                value={input}
-                                hideFocusedState
-                                autoComplete={index === 0 ? props.autoComplete : 'off'}
-                                keyboardType={CONST.KEYBOARD_TYPE.NUMBER_PAD}
-                                onChangeText={(value) => {
-                                    // Do not run when the event comes from an input that is
-                                    // not currently being responsible for the input, this is
-                                    // necessary to avoid calls when the input changes due to
-                                    // deleted characters. Only happens in mobile.
-                                    if (index !== editIndex || _.isUndefined(focusedIndex)) {
-                                        return;
-                                    }
-                                    onChangeText(value);
-                                }}
-                                onKeyPress={onKeyPress}
-                                onFocus={(event) => onFocus(event, index)}
-                                // Manually set selectionColor to make caret transparent.
-                                // We cannot use caretHidden as it breaks the pasting function on Android.
-                                selectionColor="transparent"
-                                textInputContainerStyles={[styles.borderNone]}
-                                inputStyle={[styles.inputTransparent]}
-                                accessibilityRole={CONST.ACCESSIBILITY_ROLE.TEXT}
-                            />
-                        </View>
->>>>>>> 4f308c4b
                     </View>
                 ))}
             </View>

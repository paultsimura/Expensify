--- conflicted
+++ resolved
@@ -237,14 +237,6 @@
         }
     };
 
-<<<<<<< HEAD
-    // We need to check the browser because, in iOS Safari, an input in a container with its opacity set to
-    // 0 (completely transparent) cannot handle user interaction, hence the Paste option is never shown.
-    // Alternate styling will be applied based on this condition.
-    const isMobileSafariOrIOS = Browser.isMobileSafari() || Platform.OS === 'ios';
-
-=======
->>>>>>> c3bafa67
     return (
         <>
             <View style={[styles.magicCodeInputContainer]}>
@@ -263,12 +255,8 @@
                         >
                             <Text style={[styles.magicCodeInput, styles.textAlignCenter]}>{decomposeString(props.value, props.maxLength)[index] || ''}</Text>
                         </View>
-<<<<<<< HEAD
-                        <View style={[StyleSheet.absoluteFillObject, styles.w100, isMobileSafariOrIOS ? styles.bgTransparent : styles.opacity0]}>
-=======
                         {/* Hide the input above the text. Cannot set opacity to 0 as it would break pasting on iOS Safari. */}
                         <View style={[StyleSheet.absoluteFillObject, styles.w100, styles.bgTransparent]}>
->>>>>>> c3bafa67
                             <TextInput
                                 ref={(ref) => (inputRefs.current[index] = ref)}
                                 autoFocus={index === 0 && props.autoFocus}
@@ -292,17 +280,11 @@
                                 }}
                                 onKeyPress={onKeyPress}
                                 onFocus={(event) => onFocus(event, index)}
-<<<<<<< HEAD
-                                caretHidden={isMobileSafariOrIOS}
-                                inputStyle={[isMobileSafariOrIOS ? styles.magicCodeInputTransparent : undefined]}
-                                textInputContainerStyles={[isMobileSafariOrIOS ? styles.borderNone : undefined]}
-=======
                                 // Manually set selectionColor to make caret transparent.
                                 // We cannot use caretHidden as it breaks the pasting function on Android.
                                 selectionColor="transparent"
                                 textInputContainerStyles={[styles.borderNone]}
                                 inputStyle={[styles.inputTransparent]}
->>>>>>> c3bafa67
                                 accessibilityRole={CONST.ACCESSIBILITY_ROLE.TEXT}
                             />
                         </View>

import React, {useMemo} from 'react';
import {View} from 'react-native';
import type {OnyxEntry} from 'react-native-onyx';
import {withOnyx} from 'react-native-onyx';
import useStyleUtils from '@hooks/useStyleUtils';
import useThemeStyles from '@hooks/useThemeStyles';
import * as ReportUtils from '@libs/ReportUtils';
import colors from '@styles/theme/colors';
import variables from '@styles/variables';
import CONST from '@src/CONST';
import ONYXKEYS from '@src/ONYXKEYS';
import type {Transaction} from '@src/types/onyx';
import Icon from './Icon';
import * as eReceiptBGs from './Icon/EReceiptBGs';
import * as Expensicons from './Icon/Expensicons';
import * as MCCIcons from './Icon/MCCIcons';
import Image from './Image';
import Text from './Text';

type EReceiptThumbnailOnyxProps = {
    transaction: OnyxEntry<Transaction>;
};

type IconSize = 'small' | 'medium' | 'large';

type EReceiptThumbnailProps = EReceiptThumbnailOnyxProps & {
    /** TransactionID of the transaction this EReceipt corresponds to. It's used by withOnyx HOC */
    // eslint-disable-next-line react/no-unused-prop-types
    transactionID: string;

<<<<<<< HEAD
    /** Border radius to be applied on the parent view. */
    borderRadius?: number;

    /** The file extension of the receipt that the preview thumbnail is being displayed for. */
    fileExtension?: string;

    /** Whether it is a receipt thumbnail we are displaying. */
    isReceiptThumbnail?: boolean;
=======
    /** Center the eReceipt Icon vertically */
    centerIconV?: boolean;

    /** Size of the eReceipt icon. Possible values 'small', 'medium' or 'large' */
    iconSize?: IconSize;
>>>>>>> d068807e
};

const backgroundImages = {
    [CONST.ERECEIPT_COLORS.YELLOW]: eReceiptBGs.EReceiptBG_Yellow,
    [CONST.ERECEIPT_COLORS.ICE]: eReceiptBGs.EReceiptBG_Ice,
    [CONST.ERECEIPT_COLORS.BLUE]: eReceiptBGs.EReceiptBG_Blue,
    [CONST.ERECEIPT_COLORS.GREEN]: eReceiptBGs.EReceiptBG_Green,
    [CONST.ERECEIPT_COLORS.TANGERINE]: eReceiptBGs.EReceiptBG_Tangerine,
    [CONST.ERECEIPT_COLORS.PINK]: eReceiptBGs.EReceiptBG_Pink,
};

<<<<<<< HEAD
function EReceiptThumbnail({transaction, borderRadius, fileExtension, isReceiptThumbnail = false}: EReceiptThumbnailProps) {
=======
function EReceiptThumbnail({transaction, centerIconV = true, iconSize = 'large'}: EReceiptThumbnailProps) {
>>>>>>> d068807e
    const styles = useThemeStyles();
    const StyleUtils = useStyleUtils();

    const backgroundImage = useMemo(() => backgroundImages[StyleUtils.getEReceiptColorCode(transaction)], [StyleUtils, transaction]);

    const colorStyles = StyleUtils.getEReceiptColorStyles(StyleUtils.getEReceiptColorCode(transaction));
    const primaryColor = colorStyles?.backgroundColor;
    const secondaryColor = colorStyles?.color;
    const transactionDetails = ReportUtils.getTransactionDetails(transaction);
    const transactionMCCGroup = transactionDetails?.mccGroup;
    const MCCIcon = transactionMCCGroup ? MCCIcons[`${transactionMCCGroup}`] : undefined;

    let receiptIconWidth: number = variables.eReceiptIconWidth;
    let receiptIconHeight: number = variables.eReceiptIconHeight;
    let receiptMCCSize: number = variables.eReceiptMCCHeightWidth;

<<<<<<< HEAD
    if (isSmall && !isReceiptThumbnail) {
        receiptIconWidth = variables.eReceiptIconWidthSmall;
        receiptIconHeight = variables.eReceiptIconHeightSmall;
        receiptMCCSize = variables.eReceiptMCCHeightWidthSmall;
    } else if (isMedium || isReceiptThumbnail) {
=======
    if (iconSize === 'small') {
        receiptIconWidth = variables.eReceiptIconWidthSmall;
        receiptIconHeight = variables.eReceiptIconHeightSmall;
        receiptMCCSize = variables.eReceiptMCCHeightWidthSmall;
    } else if (iconSize === 'medium') {
>>>>>>> d068807e
        receiptIconWidth = variables.eReceiptIconWidthMedium;
        receiptIconHeight = variables.eReceiptIconHeightMedium;
        receiptMCCSize = variables.eReceiptMCCHeightWidthMedium;
    }

    return (
        <View
            style={[
                styles.flex1,
                primaryColor ? StyleUtils.getBackgroundColorStyle(primaryColor) : {},
                styles.overflowHidden,
                styles.alignItemsCenter,
<<<<<<< HEAD
                isReceiptThumbnail || (containerHeight && containerHeight < variables.eReceiptThumbnailCenterReceiptBreakpoint) ? styles.justifyContentCenter : {},
                borderRadius ? {borderRadius} : {},
            ]}
            onLayout={isReceiptThumbnail ? undefined : onContainerLayout}
=======
                centerIconV ? styles.justifyContentCenter : {},
            ]}
>>>>>>> d068807e
        >
            <Image
                source={backgroundImage}
                style={styles.eReceiptBackgroundThumbnail}
                resizeMode="cover"
            />
            <View style={[styles.alignItemsCenter, styles.ph8, styles.pt8, styles.pb8]}>
                <View style={[StyleUtils.getWidthAndHeightStyle(receiptIconWidth, receiptIconHeight), styles.alignItemsCenter, styles.justifyContentCenter]}>
                    <Icon
                        src={Expensicons.EReceiptIcon}
                        height={receiptIconHeight}
                        width={receiptIconWidth}
                        fill={secondaryColor}
                        additionalStyles={[styles.fullScreen]}
                    />
                    {isReceiptThumbnail && fileExtension && <Text style={[styles.labelStrong, StyleUtils.getTextColorStyle(colors.black)]}>{fileExtension.toUpperCase()}</Text>}
                    {MCCIcon && !isReceiptThumbnail ? (
                        <Icon
                            src={MCCIcon}
                            height={receiptMCCSize}
                            width={receiptMCCSize}
                            fill={primaryColor}
                        />
                    ) : null}
                </View>
            </View>
        </View>
    );
}

EReceiptThumbnail.displayName = 'EReceiptThumbnail';

export default withOnyx<EReceiptThumbnailProps, EReceiptThumbnailOnyxProps>({
    transaction: {
        key: ({transactionID}) => `${ONYXKEYS.COLLECTION.TRANSACTION}${transactionID}`,
    },
})(EReceiptThumbnail);<|MERGE_RESOLUTION|>--- conflicted
+++ resolved
@@ -28,7 +28,6 @@
     // eslint-disable-next-line react/no-unused-prop-types
     transactionID: string;
 
-<<<<<<< HEAD
     /** Border radius to be applied on the parent view. */
     borderRadius?: number;
 
@@ -37,13 +36,12 @@
 
     /** Whether it is a receipt thumbnail we are displaying. */
     isReceiptThumbnail?: boolean;
-=======
+
     /** Center the eReceipt Icon vertically */
     centerIconV?: boolean;
 
     /** Size of the eReceipt icon. Possible values 'small', 'medium' or 'large' */
     iconSize?: IconSize;
->>>>>>> d068807e
 };
 
 const backgroundImages = {
@@ -55,11 +53,7 @@
     [CONST.ERECEIPT_COLORS.PINK]: eReceiptBGs.EReceiptBG_Pink,
 };
 
-<<<<<<< HEAD
-function EReceiptThumbnail({transaction, borderRadius, fileExtension, isReceiptThumbnail = false}: EReceiptThumbnailProps) {
-=======
-function EReceiptThumbnail({transaction, centerIconV = true, iconSize = 'large'}: EReceiptThumbnailProps) {
->>>>>>> d068807e
+function EReceiptThumbnail({transaction, borderRadius, fileExtension, isReceiptThumbnail = false, centerIconV = true, iconSize = 'large'}: EReceiptThumbnailProps) {
     const styles = useThemeStyles();
     const StyleUtils = useStyleUtils();
 
@@ -76,19 +70,11 @@
     let receiptIconHeight: number = variables.eReceiptIconHeight;
     let receiptMCCSize: number = variables.eReceiptMCCHeightWidth;
 
-<<<<<<< HEAD
-    if (isSmall && !isReceiptThumbnail) {
-        receiptIconWidth = variables.eReceiptIconWidthSmall;
-        receiptIconHeight = variables.eReceiptIconHeightSmall;
-        receiptMCCSize = variables.eReceiptMCCHeightWidthSmall;
-    } else if (isMedium || isReceiptThumbnail) {
-=======
     if (iconSize === 'small') {
         receiptIconWidth = variables.eReceiptIconWidthSmall;
         receiptIconHeight = variables.eReceiptIconHeightSmall;
         receiptMCCSize = variables.eReceiptMCCHeightWidthSmall;
     } else if (iconSize === 'medium') {
->>>>>>> d068807e
         receiptIconWidth = variables.eReceiptIconWidthMedium;
         receiptIconHeight = variables.eReceiptIconHeightMedium;
         receiptMCCSize = variables.eReceiptMCCHeightWidthMedium;
@@ -101,15 +87,9 @@
                 primaryColor ? StyleUtils.getBackgroundColorStyle(primaryColor) : {},
                 styles.overflowHidden,
                 styles.alignItemsCenter,
-<<<<<<< HEAD
-                isReceiptThumbnail || (containerHeight && containerHeight < variables.eReceiptThumbnailCenterReceiptBreakpoint) ? styles.justifyContentCenter : {},
+                centerIconV ? styles.justifyContentCenter : {},
                 borderRadius ? {borderRadius} : {},
             ]}
-            onLayout={isReceiptThumbnail ? undefined : onContainerLayout}
-=======
-                centerIconV ? styles.justifyContentCenter : {},
-            ]}
->>>>>>> d068807e
         >
             <Image
                 source={backgroundImage}
@@ -141,9 +121,10 @@
 }
 
 EReceiptThumbnail.displayName = 'EReceiptThumbnail';
-
 export default withOnyx<EReceiptThumbnailProps, EReceiptThumbnailOnyxProps>({
     transaction: {
         key: ({transactionID}) => `${ONYXKEYS.COLLECTION.TRANSACTION}${transactionID}`,
     },
-})(EReceiptThumbnail);+})(EReceiptThumbnail);
+
+export type {IconSize};
import _ from 'underscore';
import React, {Component} from 'react';
import {Pressable} from 'react-native';
import * as pressableWithSecondaryInteractionPropTypes from './pressableWithSecondaryInteractionPropTypes';
import styles from '../../styles/styles';
import * as DeviceCapabilities from '../../libs/DeviceCapabilities';
import * as StyleUtils from '../../styles/StyleUtils';

/**
 * This is a special Pressable that calls onSecondaryInteraction when LongPressed, or right-clicked.
 */
class PressableWithSecondaryInteraction extends Component {
    constructor(props) {
        super(props);
        this.executeSecondaryInteraction = this.executeSecondaryInteraction.bind(this);
        this.executeSecondaryInteractionOnContextMenu = this.executeSecondaryInteractionOnContextMenu.bind(this);
    }

    componentDidMount() {
        if (this.props.forwardedRef && _.isFunction(this.props.forwardedRef)) {
            this.props.forwardedRef(this.pressableRef);
        }
        this.pressableRef.addEventListener('contextmenu', this.executeSecondaryInteractionOnContextMenu);
    }

    componentWillUnmount() {
        this.pressableRef.removeEventListener('contextmenu', this.executeSecondaryInteractionOnContextMenu);
    }

    /**
     * @param {Event} e - the secondary interaction event
     */
    executeSecondaryInteraction(e) {
        if (DeviceCapabilities.hasHoverSupport() && !this.props.enableLongPressWithHover) {
            return;
        }
        if (this.props.withoutFocusOnSecondaryInteraction && this.pressableRef) {
            this.pressableRef.blur();
        }
        this.props.onSecondaryInteraction(e);
    }

    /**
     * @param {contextmenu} e - A right-click MouseEvent.
     * https://developer.mozilla.org/en-US/docs/Web/API/Element/contextmenu_event
     */
    executeSecondaryInteractionOnContextMenu(e) {
        if (!this.props.onSecondaryInteraction) {
            return;
        }

        e.stopPropagation();
        if (this.props.preventDefaultContextMenu) {
            e.preventDefault();
        }

        /**
         * This component prevents the tapped element from capturing focus.
         * We need to blur this element when clicked as it opens modal that implements focus-trapping.
         * When the modal is closed it focuses back to the last active element.
         * Therefore it shifts the element to bring it back to focus.
         * https://github.com/Expensify/App/issues/14148
         */
        if (this.props.withoutFocusOnSecondaryInteraction && this.pressableRef) {
            this.pressableRef.blur();
        }
        this.props.onSecondaryInteraction(e);
    }

    render() {
        const defaultPressableProps = _.omit(this.props, ['onSecondaryInteraction', 'children', 'onLongPress']);

        // On Web, Text does not support LongPress events thus manage inline mode with styling instead of using Text.
        return (
            <Pressable
                style={StyleUtils.combineStyles(this.props.inline ? styles.dInline : this.props.style)}
                onPressIn={this.props.onPressIn}
                onLongPress={this.props.onSecondaryInteraction ? this.executeSecondaryInteraction : undefined}
                onPressOut={this.props.onPressOut}
                onPress={this.props.onPress}
                ref={(el) => (this.pressableRef = el)}
                // eslint-disable-next-line react/jsx-props-no-spreading
                {...defaultPressableProps}
            >
                {this.props.children}
            </Pressable>
        );
    }
}

PressableWithSecondaryInteraction.propTypes = pressableWithSecondaryInteractionPropTypes.propTypes;
PressableWithSecondaryInteraction.defaultProps = pressableWithSecondaryInteractionPropTypes.defaultProps;
export default React.forwardRef((props, ref) => (
<<<<<<< HEAD
    // eslint-disable-next-line react/jsx-props-no-spreading
    <PressableWithSecondaryInteraction
=======
    <PressableWithSecondaryInteraction
        // eslint-disable-next-line react/jsx-props-no-spreading
>>>>>>> 6d17cc80
        {...props}
        forwardedRef={ref}
    />
));<|MERGE_RESOLUTION|>--- conflicted
+++ resolved
@@ -91,13 +91,8 @@
 PressableWithSecondaryInteraction.propTypes = pressableWithSecondaryInteractionPropTypes.propTypes;
 PressableWithSecondaryInteraction.defaultProps = pressableWithSecondaryInteractionPropTypes.defaultProps;
 export default React.forwardRef((props, ref) => (
-<<<<<<< HEAD
-    // eslint-disable-next-line react/jsx-props-no-spreading
-    <PressableWithSecondaryInteraction
-=======
     <PressableWithSecondaryInteraction
         // eslint-disable-next-line react/jsx-props-no-spreading
->>>>>>> 6d17cc80
         {...props}
         forwardedRef={ref}
     />

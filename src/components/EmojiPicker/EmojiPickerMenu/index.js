--- conflicted
+++ resolved
@@ -437,7 +437,7 @@
      * @returns {String}
      */
     keyExtractor(item) {
-        return (`emoji_picker_${item.code}`);
+        return `emoji_picker_${item.code}`;
     }
 
     /**
@@ -500,13 +500,12 @@
                 style={[styles.emojiPickerContainer, StyleUtils.getEmojiPickerStyle(this.props.isSmallScreenWidth)]}
                 pointerEvents={this.state.arePointerEventsDisabled ? 'none' : 'auto'}
             >
-<<<<<<< HEAD
                 <View style={[styles.ph4, styles.pb1, styles.pt2]}>
                     <TextInput
                         label={this.props.translate('common.search')}
                         onChangeText={this.filterEmojis}
                         defaultValue=""
-                        ref={el => this.searchInput = el}
+                        ref={(el) => (this.searchInput = el)}
                         autoFocus={!this.props.isSmallScreenWidth}
                         selectTextOnFocus={this.state.selectTextOnFocus}
                         onSelectionChange={this.onSelectionChange}
@@ -515,70 +514,25 @@
                         autoCorrect={false}
                     />
                 </View>
-=======
-                {!this.props.isSmallScreenWidth && (
-                    <View style={[styles.ph4, styles.pb2, styles.pt2]}>
-                        <TextInput
-                            label={this.props.translate('common.search')}
-                            onChangeText={this.filterEmojis}
-                            defaultValue=""
-                            ref={(el) => (this.searchInput = el)}
-                            autoFocus
-                            selectTextOnFocus={this.state.selectTextOnFocus}
-                            onSelectionChange={this.onSelectionChange}
-                            onFocus={() => this.setState({isFocused: true, highlightedIndex: -1, isUsingKeyboardMovement: false})}
-                            onBlur={() => this.setState({isFocused: false})}
-                        />
-                    </View>
-                )}
->>>>>>> 18c8f9a3
                 {!isFiltered && (
                     <CategoryShortcutBar
                         headerEmojis={this.headerEmojis}
                         onPress={this.scrollToHeader}
                     />
                 )}
-<<<<<<< HEAD
-                {this.state.filteredEmojis.length === 0
-                    ? (
-                        <Text
-                            style={[
-                                styles.disabledText,
-                                styles.emojiPickerListWithPadding,
-                                styles.dFlex,
-                                styles.alignItemsCenter,
-                                styles.justifyContentCenter,
-                                styles.textLabel,
-                                styles.colorMuted,
-                                this.isMobileLandscape() && styles.emojiPickerListLandscape,
-                            ]}
-                        >
-                            {this.props.translate('common.noResultsFound')}
-                        </Text>
-                    )
-                    : (
-                        <FlatList
-                            ref={el => this.emojiList = el}
-                            data={this.state.filteredEmojis}
-                            renderItem={this.renderItem}
-                            keyExtractor={this.keyExtractor}
-                            numColumns={CONST.EMOJI_NUM_PER_ROW}
-                            style={[
-                                styles.emojiPickerList,
-                                StyleUtils.getEmojiPickerListHeight(isFiltered),
-                                this.isMobileLandscape() && styles.emojiPickerListLandscape,
-                            ]}
-                            extraData={
-                              [this.state.filteredEmojis, this.state.highlightedIndex, this.props.preferredSkinTone]
-                            }
-                            stickyHeaderIndices={this.state.headerIndices}
-                            onScroll={e => this.currentScrollOffset = e.nativeEvent.contentOffset.y}
-                            getItemLayout={this.getItemLayout}
-                        />
-                    )}
-=======
                 {this.state.filteredEmojis.length === 0 ? (
-                    <Text style={[styles.disabledText, styles.emojiPickerList, styles.textLabel, styles.colorMuted, this.isMobileLandscape() && styles.emojiPickerListLandscape]}>
+                    <Text
+                        style={[
+                            styles.disabledText,
+                            styles.emojiPickerListWithPadding,
+                            styles.dFlex,
+                            styles.alignItemsCenter,
+                            styles.justifyContentCenter,
+                            styles.textLabel,
+                            styles.colorMuted,
+                            this.isMobileLandscape() && styles.emojiPickerListLandscape,
+                        ]}
+                    >
                         {this.props.translate('common.noResultsFound')}
                     </Text>
                 ) : (
@@ -586,16 +540,15 @@
                         ref={(el) => (this.emojiList = el)}
                         data={this.state.filteredEmojis}
                         renderItem={this.renderItem}
-                        keyExtractor={(item) => `emoji_picker_${item.code}`}
+                        keyExtractor={this.keyExtractor}
                         numColumns={CONST.EMOJI_NUM_PER_ROW}
-                        style={[styles.emojiPickerList, this.isMobileLandscape() && styles.emojiPickerListLandscape]}
+                        style={[styles.emojiPickerList, StyleUtils.getEmojiPickerListHeight(isFiltered), this.isMobileLandscape() && styles.emojiPickerListLandscape]}
                         extraData={[this.state.filteredEmojis, this.state.highlightedIndex, this.props.preferredSkinTone]}
                         stickyHeaderIndices={this.state.headerIndices}
                         onScroll={(e) => (this.currentScrollOffset = e.nativeEvent.contentOffset.y)}
                         getItemLayout={this.getItemLayout}
                     />
                 )}
->>>>>>> 18c8f9a3
                 <EmojiSkinToneList
                     updatePreferredSkinTone={this.updatePreferredSkinTone}
                     preferredSkinTone={this.props.preferredSkinTone}

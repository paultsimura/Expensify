--- conflicted
+++ resolved
@@ -453,77 +453,9 @@
                     onBlur={() =>
                         // Only clear the highlighted index if the highlighted index is the same,
                         // meaning that the focus changed to an element that is not an emoji item.
-<<<<<<< HEAD
-                        highlightedIndex: prevState.highlightedIndex === index ? -1 : prevState.highlightedIndex,
-                    }))
-                }
-                isFocused={isEmojiFocused}
-            />
-        );
-    }
-
-    render() {
-        const isFiltered = this.emojis.length !== this.state.filteredEmojis.length;
-        const listStyle = StyleUtils.getEmojiPickerListHeight(isFiltered, this.props.windowHeight);
-        const height = !listStyle.maxHeight || listStyle.height < listStyle.maxHeight ? listStyle.height : listStyle.maxHeight;
-        const overflowLimit = Math.floor(height / CONST.EMOJI_PICKER_ITEM_HEIGHT) * 8;
-        return (
-            <View
-                style={[
-                    styles.emojiPickerContainer,
-                    StyleUtils.getEmojiPickerStyle(this.props.isSmallScreenWidth),
-                    // Disable pointer events so that onHover doesn't get triggered when the items move while we're scrolling
-                    this.state.arePointerEventsDisabled ? styles.pointerEventsNone : styles.pointerEventsAuto,
-                ]}
-            >
-                <View style={[styles.ph4, styles.pb3, styles.pt2]}>
-                    <TextInput
-                        label={this.props.translate('common.search')}
-                        accessibilityLabel={this.props.translate('common.search')}
-                        role={CONST.ACCESSIBILITY_ROLE.TEXT}
-                        onChangeText={this.filterEmojis}
-                        defaultValue=""
-                        ref={(el) => (this.searchInput = el)}
-                        autoFocus={this.shouldFocusInputOnScreenFocus}
-                        selectTextOnFocus={this.state.selectTextOnFocus}
-                        onSelectionChange={this.onSelectionChange}
-                        onFocus={() => this.setState({isFocused: true, highlightedIndex: -1, isUsingKeyboardMovement: false})}
-                        onBlur={() => this.setState({isFocused: false})}
-                        autoCorrect={false}
-                        blurOnSubmit={this.state.filteredEmojis.length > 0}
-                    />
-                </View>
-                {!isFiltered && (
-                    <CategoryShortcutBar
-                        headerEmojis={this.headerEmojis}
-                        onPress={this.scrollToHeader}
-                    />
-                )}
-                <FlatList
-                    ref={(el) => (this.emojiList = el)}
-                    data={this.state.filteredEmojis}
-                    renderItem={this.renderItem}
-                    keyExtractor={this.keyExtractor}
-                    numColumns={CONST.EMOJI_NUM_PER_ROW}
-                    style={[
-                        listStyle,
-                        // This prevents elastic scrolling when scroll reaches the start or end
-                        {overscrollBehaviorY: 'contain'},
-                        // Set overflow to hidden to prevent elastic scrolling when there are not enough contents to scroll in FlatList
-                        {overflowY: this.state.filteredEmojis.length > overflowLimit ? 'auto' : 'hidden'},
-                        // Set scrollPaddingTop to consider sticky headers while scrolling
-                        {scrollPaddingTop: isFiltered ? 0 : CONST.EMOJI_PICKER_ITEM_HEIGHT},
-                    ]}
-                    extraData={[this.state.filteredEmojis, this.state.highlightedIndex, this.props.preferredSkinTone]}
-                    stickyHeaderIndices={this.state.headerIndices}
-                    getItemLayout={this.getItemLayout}
-                    contentContainerStyle={styles.flexGrow1}
-                    ListEmptyComponent={() => <Text style={[styles.textLabel, styles.colorMuted]}>{this.props.translate('common.noResultsFound')}</Text>}
-=======
                         setHighlightedIndex((prevState) => (prevState === index ? -1 : prevState))
                     }
                     isFocused={isEmojiFocused}
->>>>>>> 0d11e0b3
                 />
             );
         },
@@ -536,15 +468,18 @@
     const overflowLimit = Math.floor(height / CONST.EMOJI_PICKER_ITEM_HEIGHT) * 8;
     return (
         <View
-            style={[styles.emojiPickerContainer, StyleUtils.getEmojiPickerStyle(isSmallScreenWidth)]}
-            // Disable pointer events so that onHover doesn't get triggered when the items move while we're scrolling
-            pointerEvents={arePointerEventsDisabled ? 'none' : 'auto'}
+            style={[
+                    styles.emojiPickerContainer,
+                    StyleUtils.getEmojiPickerStyle(isSmallScreenWidth),
+                // Disable pointer events so that onHover doesn't get triggered when the items move while we're scrolling
+                arePointerEventsDisabled ? styles.pointerEventsNone : styles.pointerEventsAuto,
+                ]}
         >
             <View style={[styles.ph4, styles.pb3, styles.pt2]}>
                 <TextInput
                     label={translate('common.search')}
                     accessibilityLabel={translate('common.search')}
-                    accessibilityRole={CONST.ACCESSIBILITY_ROLE.TEXT}
+                    role={CONST.ACCESSIBILITY_ROLE.TEXT}
                     onChangeText={filterEmojis}
                     defaultValue=""
                     ref={searchInputRef}
@@ -586,7 +521,7 @@
                 stickyHeaderIndices={headerIndices}
                 getItemLayout={getItemLayout}
                 contentContainerStyle={styles.flexGrow1}
-                ListEmptyComponent={<Text style={[styles.textLabel, styles.colorMuted]}>{translate('common.noResultsFound')}</Text>}
+                ListEmptyComponent={() => <Text style={[styles.textLabel, styles.colorMuted]}>{translate('common.noResultsFound')}</Text>}
             />
             <EmojiSkinToneList
                 updatePreferredSkinTone={updatePreferredSkinTone}

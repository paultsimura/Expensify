import React, {memo} from 'react';
import PropTypes from 'prop-types';
import {withOnyx} from 'react-native-onyx';
import CONST from '../CONST';
import themeColors from '../styles/themes/default';
import ONYXKEYS from '../ONYXKEYS';
import Modal from './Modal';
import {redirectToLastReport} from '../libs/actions/App';

/**
 * Right-docked modal view showing a user's settings.
 */
const propTypes = {
    // Any children to display
    children: PropTypes.node.isRequired,

    // Route constant to show modal
    routes: PropTypes.arrayOf(PropTypes.string),

    /* Onyx Props */
    // Url currently in view
    currentURL: PropTypes.string,
};

const defaultProps = {
    routes: [],
    currentURL: '',
};

const RightDockedModal = memo(({
    routes, children, currentURL,
}) => (
    <Modal
        type={CONST.MODAL.MODAL_TYPE.RIGHT_DOCKED}
        onClose={redirectToLastReport}
<<<<<<< HEAD
        isVisible={routes.includes(currentURL)}
=======
        isVisible={currentURL.includes(route)}
>>>>>>> b39f147a
        backgroundColor={themeColors.componentBG}
    >
        {children}
    </Modal>
));

RightDockedModal.propTypes = propTypes;
RightDockedModal.defaultProps = defaultProps;
RightDockedModal.displayName = 'RightDockedModal';

export default withOnyx({
    currentURL: {
        key: ONYXKEYS.CURRENT_URL,
    },
})(RightDockedModal);<|MERGE_RESOLUTION|>--- conflicted
+++ resolved
@@ -33,11 +33,7 @@
     <Modal
         type={CONST.MODAL.MODAL_TYPE.RIGHT_DOCKED}
         onClose={redirectToLastReport}
-<<<<<<< HEAD
         isVisible={routes.includes(currentURL)}
-=======
-        isVisible={currentURL.includes(route)}
->>>>>>> b39f147a
         backgroundColor={themeColors.componentBG}
     >
         {children}

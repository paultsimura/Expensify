--- conflicted
+++ resolved
@@ -32,7 +32,6 @@
     type: '',
 };
 
-<<<<<<< HEAD
 class Modal extends Component {
     constructor(props) {
         super(props);
@@ -40,43 +39,6 @@
         this.state = {
             window: Dimensions.get('window'),
         };
-=======
-const Modal = (props) => {
-    const {
-        modalStyle,
-        modalContainerStyle,
-        swipeDirection,
-        animationIn,
-        animationOut,
-        needsSafeAreaPadding,
-        hideBackdrop,
-    } = getModalStyles(props.type, useWindowDimensions());
-
-    return (
-        <ReactNativeModal
-            onBackdropPress={props.onClose}
-            onBackButtonPress={props.onClose}
-            onSwipeComplete={props.onClose}
-            swipeDirection={swipeDirection}
-            isVisible={props.isVisible}
-            backdropColor={themeColors.modalBackdrop}
-            backdropOpacity={hideBackdrop ? 0 : 0.5}
-            backdropTransitionOutTiming={0}
-            style={modalStyle}
-            animationIn={animationIn}
-            animationOut={animationOut}
-        >
-            <CustomStatusBar />
-            <SafeAreaInsetsContext.Consumer>
-                {(insets) => {
-                    const {paddingTop, paddingBottom} = getSafeAreaPadding(insets);
-                    return (
-                        <View
-                            style={{
-                                // This padding is based on the insets and could not neatly be
-                                // returned by getModalStyles to avoid passing this inline.
-                                paddingTop: needsSafeAreaPadding ? paddingTop : 20,
->>>>>>> b5e688eb
 
         this.onDimensionChange = this.onDimensionChange.bind(this);
     }
@@ -108,6 +70,7 @@
             animationIn,
             animationOut,
             needsSafeAreaPadding,
+            hideBackdrop,
         } = getModalStyles(this.props.type, this.state.window);
         return (
             <ReactNativeModal
@@ -119,7 +82,7 @@
                 swipeDirection={swipeDirection}
                 isVisible={this.props.isVisible}
                 backdropColor={themeColors.modalBackdrop}
-                backdropOpacity={0.5}
+                backdropOpacity={hideBackdrop ? 0 : 0.5}
                 backdropTransitionOutTiming={0}
                 style={modalStyle}
                 animationIn={animationIn}

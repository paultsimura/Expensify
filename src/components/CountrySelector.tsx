--- conflicted
+++ resolved
@@ -29,11 +29,7 @@
     onBlur?: () => void;
 };
 
-<<<<<<< HEAD
-function CountrySelector({errorText = '', value: countryCode, onInputChange = () => {}}: CountrySelectorProps, ref: ForwardedRef<View>) {
-=======
-function CountrySelector({errorText = '', value: countryCode, onInputChange, onBlur}: CountrySelectorProps, ref: ForwardedRef<View>) {
->>>>>>> cfa0ae37
+function CountrySelector({errorText = '', value: countryCode, onInputChange = () => {}, onBlur}: CountrySelectorProps, ref: ForwardedRef<View>) {
     const styles = useThemeStyles();
     const {translate} = useLocalize();
 

--- conflicted
+++ resolved
@@ -2,13 +2,8 @@
 import BasePicker from './BasePicker';
 
 export default forwardRef((props, ref) => (
-<<<<<<< HEAD
-    // eslint-disable-next-line react/jsx-props-no-spreading
-    <BasePicker
-=======
     <BasePicker
         // eslint-disable-next-line react/jsx-props-no-spreading
->>>>>>> 6d17cc80
         {...props}
         ref={ref}
     />

import React, {forwardRef, useEffect, useRef, useState} from 'react';
import PropTypes from 'prop-types';
import {DeviceEventEmitter, StyleSheet, View, Text, Button} from 'react-native';
import _ from 'underscore';
import MVCPScrollView from './MVCPScrollView/MVCPScrollView';
import BaseInvertedFlatList from './BaseInvertedFlatList';
// import styles from '../../styles/styles';
import CONST from '../../CONST';
import FlatList from '../FlatList/index.web';

// const propTypes = {
//     /** Passed via forwardRef so we can access the FlatList ref */
//     innerRef: PropTypes.shape({
//         current: PropTypes.instanceOf(FlatList),
//     }).isRequired,

//     /** Any additional styles to apply */
//     // eslint-disable-next-line react/forbid-prop-types
//     contentContainerStyle: PropTypes.any,

//     /** Same as for FlatList */
//     onScroll: PropTypes.func,
// };

// // This is adapted from https://codesandbox.io/s/react-native-dsyse
// // It's a HACK alert since FlatList has inverted scrolling on web
// function InvertedFlatList(props) {
//     const {innerRef, contentContainerStyle} = props;
//     const listRef = React.createRef();

//     const lastScrollEvent = useRef(null);
//     const scrollEndTimeout = useRef(null);
//     const updateInProgress = useRef(false);
//     const eventHandler = useRef(null);

//     useEffect(() => {
//         if (!_.isFunction(innerRef)) {
//             // eslint-disable-next-line no-param-reassign
//             innerRef.current = listRef.current;
//         } else {
//             innerRef(listRef);
//         }

//         return () => {
//             if (scrollEndTimeout.current) {
//                 clearTimeout(scrollEndTimeout.current);
//             }

//             if (eventHandler.current) {
//                 eventHandler.current.remove();
//             }
//         };
//     }, [innerRef, listRef]);

//     /**
//      * Emits when the scrolling is in progress. Also,
//      * invokes the onScroll callback function from props.
//      *
//      * @param {Event} event - The onScroll event from the FlatList
//      */
//     const onScroll = (event) => {
//         props.onScroll(event);

//         if (!updateInProgress.current) {
//             updateInProgress.current = true;
//             eventHandler.current = DeviceEventEmitter.emit(CONST.EVENTS.SCROLLING, true);
//         }
//     };

//     /**
//      * Emits when the scrolling has ended.
//      */
//     const onScrollEnd = () => {
//         eventHandler.current = DeviceEventEmitter.emit(CONST.EVENTS.SCROLLING, false);
//         updateInProgress.current = false;
//     };

//     /**
//      * Decides whether the scrolling has ended or not. If it has ended,
//      * then it calls the onScrollEnd function. Otherwise, it calls the
//      * onScroll function and pass the event to it.
//      *
//      * This is a temporary work around, since react-native-web doesn't
//      * support onScrollBeginDrag and onScrollEndDrag props for FlatList.
//      * More info:
//      * https://github.com/necolas/react-native-web/pull/1305
//      *
//      * This workaround is taken from below and refactored to fit our needs:
//      * https://github.com/necolas/react-native-web/issues/1021#issuecomment-984151185
//      *
//      * @param {Event} event - The onScroll event from the FlatList
//      */
//     const handleScroll = (event) => {
//         onScroll(event);
//         const timestamp = Date.now();

//         if (scrollEndTimeout.current) {
//             clearTimeout(scrollEndTimeout.current);
//         }

//         if (lastScrollEvent.current) {
//             scrollEndTimeout.current = setTimeout(() => {
//                 if (lastScrollEvent.current !== timestamp) {
//                     return;
//                 }
//                 // Scroll has ended
//                 lastScrollEvent.current = null;
//                 onScrollEnd();
//             }, 250);
//         }

//         lastScrollEvent.current = timestamp;
//     };

//     return (
//         <BaseInvertedFlatList
//             // eslint-disable-next-line react/jsx-props-no-spreading
//             {...props}
//             ref={listRef}
//             shouldMeasureItems
//             contentContainerStyle={StyleSheet.compose(contentContainerStyle, styles.justifyContentEnd)}
//             onScroll={handleScroll}
//             // We need to keep batch size to one to workaround a bug in react-native-web.
//             // This can be removed once https://github.com/Expensify/App/pull/24482 is merged.
//             maxToRenderPerBatch={1}
//         />
//     );
// }

// InvertedFlatList.propTypes = propTypes;
// InvertedFlatList.defaultProps = {
//     contentContainerStyle: {},
//     onScroll: () => {},
// };

// export default forwardRef((props, ref) => (
//     <InvertedFlatList
//         // eslint-disable-next-line react/jsx-props-no-spreading
//         {...props}
//         innerRef={ref}
//     />
// ));

function ReportScreen() {
    const [data, setData] = useState(generatePosts(15));

    const loadNewerChats = () => {
        const lastId = data[0].id - 1;
        setData([...generatePosts(5, lastId - 4), ...data]);
    };

    const renderItem = ({item}) => <Item data={item} />;
    const keyExtractor = (item) => item.id.toString();

    return (
        <>
            <FlatList
                data={data}
                renderItem={renderItem}
                keyExtractor={keyExtractor}
                inverted
                maintainVisibleContentPosition={{
                    minIndexForVisible: 0,
                }}
                windowSize={15}
            />
            <Button
                title="load newer"
                onPress={loadNewerChats}
            />
        </>
    );
}

function Item({data}) {
    return (
<<<<<<< HEAD
        <BaseInvertedFlatList
            // eslint-disable-next-line react/jsx-props-no-spreading
            {...props}
            ref={listRef}
            shouldMeasureItems
            contentContainerStyle={StyleSheet.compose(contentContainerStyle, styles.justifyContentEnd)}
            onScroll={handleScroll}
            // We need to keep batch size to one to workaround a bug in react-native-web.
            // This can be removed once https://github.com/Expensify/App/pull/24482 is merged.
            maxToRenderPerBatch={1}

            // We need to use our own scroll component to workaround a maintainVisibleContentPosition for web
            // eslint-disable-next-line react/jsx-props-no-spreading
            renderScrollComponent={(_props) => <MVCPScrollView {..._props} />}
        />
=======
        <View style={styles.item}>
            <Text style={styles.title}>
                {data.id} - {data.title}
            </Text>
        </View>
>>>>>>> 71cf3438
    );
}

const styles = StyleSheet.create({
    item: {
        backgroundColor: '#f9c2ff',
        padding: 20,
        marginVertical: 8,
        marginHorizontal: 16,
    },
    title: {
        fontSize: 24,
    },
});

const generatePosts = (count, start = 0) => {
    return Array.from({length: count}, (_, i) => ({
        title: `Title ${start + i + 1}`,
        vote: 10,
        id: start + i,
    }));
};

export default ReportScreen;<|MERGE_RESOLUTION|>--- conflicted
+++ resolved
@@ -174,29 +174,11 @@
 
 function Item({data}) {
     return (
-<<<<<<< HEAD
-        <BaseInvertedFlatList
-            // eslint-disable-next-line react/jsx-props-no-spreading
-            {...props}
-            ref={listRef}
-            shouldMeasureItems
-            contentContainerStyle={StyleSheet.compose(contentContainerStyle, styles.justifyContentEnd)}
-            onScroll={handleScroll}
-            // We need to keep batch size to one to workaround a bug in react-native-web.
-            // This can be removed once https://github.com/Expensify/App/pull/24482 is merged.
-            maxToRenderPerBatch={1}
-
-            // We need to use our own scroll component to workaround a maintainVisibleContentPosition for web
-            // eslint-disable-next-line react/jsx-props-no-spreading
-            renderScrollComponent={(_props) => <MVCPScrollView {..._props} />}
-        />
-=======
         <View style={styles.item}>
             <Text style={styles.title}>
                 {data.id} - {data.title}
             </Text>
         </View>
->>>>>>> 71cf3438
     );
 }
 

import React from 'react';
import moment from 'moment';
import _ from 'underscore';
import TextInput from '../TextInput';
import CONST from '../../CONST';
import {propTypes, defaultProps} from './datepickerPropTypes';
import withWindowDimensions, {windowDimensionsPropTypes} from '../withWindowDimensions';
<<<<<<< HEAD
import * as DeviceCapabilities from '../../libs/DeviceCapabilities';
=======
>>>>>>> ffa70d7d
import './styles.css';

const datePickerPropTypes = {
    ...propTypes,
    ...windowDimensionsPropTypes,
};

class DatePicker extends React.Component {
    constructor(props) {
        super(props);

        this.setDate = this.setDate.bind(this);
        this.showDatepicker = this.showDatepicker.bind(this);

        /* We're using uncontrolled input otherwise it wont be possible to
        * raise change events with a date value - each change will produce a date
        * and make us reset the text input */
        this.defaultValue = props.defaultValue
            ? moment(props.defaultValue).format(CONST.DATE.MOMENT_FORMAT_STRING)
            : '';
    }

    componentDidMount() {
        // Adds nice native datepicker on web/desktop. Not possible to set this through props
        this.inputRef.setAttribute('type', 'date');
        this.inputRef.classList.add('expensify-datepicker');
        if (this.props.maximumDate) {
            this.inputRef.setAttribute('max', moment(this.props.maximumDate).format(CONST.DATE.MOMENT_FORMAT_STRING));
        }
    }

    /**
     * Trigger the `onChange` handler when the user input has a complete date or is cleared
     * @param {String} text
     */
    setDate(text) {
        if (!text) {
            this.props.onInputChange('');
            return;
        }

        const asMoment = moment(text);
        if (asMoment.isValid()) {
            this.props.onInputChange(asMoment.format(CONST.DATE.MOMENT_FORMAT_STRING));
        }
    }

    /**
     * Pops the datepicker up when we focus this field. This only works on mWeb
     * On mWeb the user needs to tap on the field again in order to bring the datepicker. But our current styles
     * don't make this very obvious. To avoid confusion we open the datepicker when the user focuses the field
     */
    showDatepicker() {
        if (!this.inputRef) {
            return;
        }

        this.inputRef.click();
    }

    render() {
        return (
            <TextInput
<<<<<<< HEAD
                forceActiveLabel={!DeviceCapabilities.canUseTouchScreen()}
=======
                forceActiveLabel
>>>>>>> ffa70d7d
                ref={(el) => {
                    this.inputRef = el;

                    if (_.isFunction(this.props.innerRef)) {
                        this.props.innerRef(el);
                    }
                }}
                onFocus={this.showDatepicker}
                label={this.props.label}
                onInputChange={this.setDate}
                value={this.props.value}
                defaultValue={this.defaultValue}
                placeholder={this.props.placeholder}
                errorText={this.props.errorText}
                containerStyles={this.props.containerStyles}
                disabled={this.props.disabled}
                onBlur={this.props.onBlur}
            />
        );
    }
}

DatePicker.propTypes = datePickerPropTypes;
DatePicker.defaultProps = defaultProps;

export default withWindowDimensions(React.forwardRef((props, ref) => (
    /* eslint-disable-next-line react/jsx-props-no-spreading */
    <DatePicker {...props} innerRef={ref} />
)));<|MERGE_RESOLUTION|>--- conflicted
+++ resolved
@@ -5,10 +5,7 @@
 import CONST from '../../CONST';
 import {propTypes, defaultProps} from './datepickerPropTypes';
 import withWindowDimensions, {windowDimensionsPropTypes} from '../withWindowDimensions';
-<<<<<<< HEAD
 import * as DeviceCapabilities from '../../libs/DeviceCapabilities';
-=======
->>>>>>> ffa70d7d
 import './styles.css';
 
 const datePickerPropTypes = {
@@ -72,11 +69,7 @@
     render() {
         return (
             <TextInput
-<<<<<<< HEAD
                 forceActiveLabel={!DeviceCapabilities.canUseTouchScreen()}
-=======
-                forceActiveLabel
->>>>>>> ffa70d7d
                 ref={(el) => {
                     this.inputRef = el;
 

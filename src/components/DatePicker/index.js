import {setYear} from 'date-fns';
import _ from 'lodash';
import PropTypes from 'prop-types';
import React, {useState} from 'react';
import {View} from 'react-native';
import * as Expensicons from '@components/Icon/Expensicons';
import TextInput from '@components/TextInput';
import {propTypes as baseTextInputPropTypes, defaultProps as defaultBaseTextInputPropTypes} from '@components/TextInput/BaseTextInput/baseTextInputPropTypes';
import withLocalize, {withLocalizePropTypes} from '@components/withLocalize';
import useThemeStyles from '@hooks/useThemeStyles';
import CONST from '@src/CONST';
import CalendarPicker from './CalendarPicker';

const propTypes = {
    /**
     * The datepicker supports any value that `new Date()` can parse.
     * `onInputChange` would always be called with a Date (or null)
     */
    value: PropTypes.string,

    /**
     * The datepicker supports any defaultValue that `new Date()` can parse.
     * `onInputChange` would always be called with a Date (or null)
     */
    defaultValue: PropTypes.string,

    inputID: PropTypes.string.isRequired,

    /** A minimum date of calendar to select */
    minDate: PropTypes.objectOf(Date),

    /** A maximum date of calendar to select */
    maxDate: PropTypes.objectOf(Date),

    /** A function that is passed by FormWrapper */
    onInputChange: PropTypes.func.isRequired,

    /** A function that is passed by FormWrapper */
    onTouched: PropTypes.func.isRequired,

    ...withLocalizePropTypes,
    ...baseTextInputPropTypes,
};

const datePickerDefaultProps = {
    ...defaultBaseTextInputPropTypes,
    minDate: setYear(new Date(), CONST.CALENDAR_PICKER.MIN_YEAR),
    maxDate: setYear(new Date(), CONST.CALENDAR_PICKER.MAX_YEAR),
    value: undefined,
};

function DatePicker({containerStyles, defaultValue, disabled, errorText, inputID, isSmallScreenWidth, label, maxDate, minDate, onInputChange, onTouched, placeholder, translate, value}) {
    const styles = useThemeStyles();
    const [selectedDate, setSelectedDate] = useState(value || defaultValue || undefined);

    const onSelected = (newValue) => {
        if (_.isFunction(onTouched)) {
            onTouched();
        }
        if (_.isFunction(onInputChange)) {
            onInputChange(newValue);
        }
        setSelectedDate(newValue);
    };

    return (
        <View style={styles.datePickerRoot}>
            <View style={[isSmallScreenWidth ? styles.flex2 : {}, styles.pointerEventsNone]}>
                <TextInput
                    inputID={inputID}
                    forceActiveLabel
                    icon={Expensicons.Calendar}
                    label={label}
                    accessibilityLabel={label}
<<<<<<< HEAD
                    role={CONST.ACCESSIBILITY_ROLE.TEXT}
                    value={selectedDate}
=======
                    role={CONST.ROLE.PRESENTATION}
                    value={value || selectedDate || ''}
>>>>>>> 207d4ac2
                    placeholder={placeholder || translate('common.dateFormat')}
                    errorText={errorText}
                    containerStyles={containerStyles}
                    textInputContainerStyles={[styles.borderColorFocus]}
                    inputStyle={[styles.pointerEventsNone]}
                    disabled={disabled}
                    readOnly
                />
            </View>
            <View style={[styles.datePickerPopover, styles.border]}>
                <CalendarPicker
                    minDate={minDate}
                    maxDate={maxDate}
                    value={selectedDate}
                    onSelected={onSelected}
                />
            </View>
        </View>
    );
}

DatePicker.propTypes = propTypes;
DatePicker.defaultProps = datePickerDefaultProps;
DatePicker.displayName = 'DatePicker';

export default withLocalize(DatePicker);<|MERGE_RESOLUTION|>--- conflicted
+++ resolved
@@ -72,13 +72,8 @@
                     icon={Expensicons.Calendar}
                     label={label}
                     accessibilityLabel={label}
-<<<<<<< HEAD
-                    role={CONST.ACCESSIBILITY_ROLE.TEXT}
+                    role={CONST.ROLE.PRESENTATION}
                     value={selectedDate}
-=======
-                    role={CONST.ROLE.PRESENTATION}
-                    value={value || selectedDate || ''}
->>>>>>> 207d4ac2
                     placeholder={placeholder || translate('common.dateFormat')}
                     errorText={errorText}
                     containerStyles={containerStyles}

import React from 'react';
import {withOnyx} from 'react-native-onyx';
import {View} from 'react-native';
import PropTypes from 'prop-types';
import lodashGet from 'lodash/get';
import HeaderWithBackButton from './HeaderWithBackButton';
import iouReportPropTypes from '../pages/iouReportPropTypes';
import withLocalize, {withLocalizePropTypes} from './withLocalize';
import * as ReportUtils from '../libs/ReportUtils';
import * as Expensicons from './Icon/Expensicons';
import participantPropTypes from './participantPropTypes';
import styles from '../styles/styles';
import withWindowDimensions from './withWindowDimensions';
import compose from '../libs/compose';
import Navigation from '../libs/Navigation/Navigation';
import ROUTES from '../ROUTES';
import * as Policy from '../libs/actions/Policy';
import ONYXKEYS from '../ONYXKEYS';

const propTypes = {
    /** The report currently being looked at */
    report: iouReportPropTypes.isRequired,

    /** The expense report or iou report (only will have a value if this is a transaction thread) */
    parentReport: iouReportPropTypes,

    /** The policies which the user has access to and which the report could be tied to */
    policies: PropTypes.shape({
        /** Name of the policy */
        name: PropTypes.string,
    }).isRequired,

    /** Personal details so we can get the ones for the report participants */
    personalDetails: PropTypes.objectOf(participantPropTypes).isRequired,

    /** Whether we're viewing a report with a single transaction in it */
    isSingleTransactionView: PropTypes.bool,

    /** Session info for the currently logged in user. */
    session: PropTypes.shape({
        /** Currently logged in user email */
        email: PropTypes.string,
    }),

    ...withLocalizePropTypes,
};

const defaultProps = {
    isSingleTransactionView: false,
    session: {
        email: null,
    },
    parentReport: {},
};

function MoneyRequestHeader(props) {
    const moneyRequestReport = props.isSingleTransactionView ? props.parentReport : props.report;
    const isSettled = ReportUtils.isSettled(moneyRequestReport.reportID);
    const policy = props.policies[`${ONYXKEYS.COLLECTION.POLICY}${props.report.policyID}`];
    const isPayer =
        Policy.isAdminOfFreePolicy([policy]) || (ReportUtils.isMoneyRequestReport(moneyRequestReport) && lodashGet(props.session, 'accountID', null) === moneyRequestReport.managerID);
<<<<<<< HEAD
    const shouldShowSettlementButton = !isSettled && !props.isSingleTransactionView && isPayer;
    const bankAccountRoute = ReportUtils.getBankAccountRoute(props.chatReport);
    const shouldShowPaypal = Boolean(lodashGet(props.personalDetails, [moneyRequestReport.ownerAccountID, 'payPalMeAddress']));
=======
>>>>>>> cc496923
    const report = props.report;
    if (props.isSingleTransactionView) {
        report.ownerAccountID = lodashGet(props, ['parentReport', 'ownerAccountID'], null);
        report.ownerEmail = lodashGet(props, ['parentReport', 'ownerEmail'], '');
    }
    return (
        <View style={[styles.highlightBG, styles.pl0]}>
            <HeaderWithBackButton
                shouldShowAvatarWithDisplay
                shouldShowPinButton={props.isSingleTransactionView}
                shouldShowThreeDotsButton={!isPayer && !isSettled && props.isSingleTransactionView}
                threeDotsMenuItems={[
                    {
                        icon: Expensicons.Trashcan,
                        text: props.translate('common.delete'),
                        onSelected: () => {},
                    },
                ]}
                threeDotsAnchorPosition={styles.threeDotsPopoverOffsetNoCloseButton(props.windowWidth)}
                report={report}
                parentReport={moneyRequestReport}
                policies={props.policies}
                personalDetails={props.personalDetails}
                shouldShowBackButton={props.isSmallScreenWidth}
                onBackButtonPress={() => Navigation.goBack(ROUTES.HOME, false, true)}
            />
        </View>
    );
}

MoneyRequestHeader.displayName = 'MoneyRequestHeader';
MoneyRequestHeader.propTypes = propTypes;
MoneyRequestHeader.defaultProps = defaultProps;

export default compose(
    withWindowDimensions,
    withLocalize,
    withOnyx({
        session: {
            key: ONYXKEYS.SESSION,
        },
        parentReport: {
            key: (props) => `${ONYXKEYS.COLLECTION.REPORT}${props.report.parentReportID}`,
        },
    }),
)(MoneyRequestHeader);<|MERGE_RESOLUTION|>--- conflicted
+++ resolved
@@ -59,12 +59,6 @@
     const policy = props.policies[`${ONYXKEYS.COLLECTION.POLICY}${props.report.policyID}`];
     const isPayer =
         Policy.isAdminOfFreePolicy([policy]) || (ReportUtils.isMoneyRequestReport(moneyRequestReport) && lodashGet(props.session, 'accountID', null) === moneyRequestReport.managerID);
-<<<<<<< HEAD
-    const shouldShowSettlementButton = !isSettled && !props.isSingleTransactionView && isPayer;
-    const bankAccountRoute = ReportUtils.getBankAccountRoute(props.chatReport);
-    const shouldShowPaypal = Boolean(lodashGet(props.personalDetails, [moneyRequestReport.ownerAccountID, 'payPalMeAddress']));
-=======
->>>>>>> cc496923
     const report = props.report;
     if (props.isSingleTransactionView) {
         report.ownerAccountID = lodashGet(props, ['parentReport', 'ownerAccountID'], null);

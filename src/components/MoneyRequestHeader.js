--- conflicted
+++ resolved
@@ -19,11 +19,7 @@
 import * as ReportActionsUtils from '../libs/ReportActionsUtils';
 import ConfirmModal from './ConfirmModal';
 import useLocalize from '../hooks/useLocalize';
-<<<<<<< HEAD
-import withLocalize, {withLocalizePropTypes} from './withLocalize';
-=======
 import Text from './Text';
->>>>>>> 02086e0b
 
 const propTypes = {
     /** The report currently being looked at */
@@ -48,7 +44,6 @@
     }),
 
     ...windowDimensionsPropTypes,
-    ...withLocalizePropTypes,
 };
 
 const defaultProps = {
@@ -76,9 +71,6 @@
         setIsDeleteModalVisible(false);
     }, [parentReportAction, setIsDeleteModalVisible]);
 
-<<<<<<< HEAD
-    const isScanning = !ReportActionsUtils.hasReadyMoneyRequests(parentReportAction);
-=======
     const isScanning = !ReportActionsUtils.areAllRequestsBeingSmartScanned(parentReportAction);
 
     const getStatusBar = () => (
@@ -104,7 +96,6 @@
             </View>
         </View>
     );
->>>>>>> 02086e0b
 
     return (
         <>
@@ -128,9 +119,6 @@
                     onBackButtonPress={() => Navigation.goBack(ROUTES.HOME, false, true)}
                     statusBar={isScanning ? getStatusBar() : null}
                     shouldShowBorderBottom
-                    shouldShowStatusBar={isScanning}
-                    statusBarBadgeText={props.translate('iou.receiptStatusTitle')}
-                    statusBarDescription={props.translate('iou.receiptStatusText')}
                 />
             </View>
             <ConfirmModal
@@ -153,7 +141,6 @@
 
 export default compose(
     withWindowDimensions,
-    withLocalize,
     withOnyx({
         session: {
             key: ONYXKEYS.SESSION,

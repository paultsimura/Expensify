import React, {useState, useCallback} from 'react';
import {withOnyx} from 'react-native-onyx';
import {View} from 'react-native';
import PropTypes from 'prop-types';
import lodashGet from 'lodash/get';
import HeaderWithBackButton from './HeaderWithBackButton';
import iouReportPropTypes from '../pages/iouReportPropTypes';
import * as ReportUtils from '../libs/ReportUtils';
import * as Expensicons from './Icon/Expensicons';
import participantPropTypes from './participantPropTypes';
import styles from '../styles/styles';
import withWindowDimensions, {windowDimensionsPropTypes} from './withWindowDimensions';
import compose from '../libs/compose';
import Navigation from '../libs/Navigation/Navigation';
import ROUTES from '../ROUTES';
import * as Policy from '../libs/actions/Policy';
import ONYXKEYS from '../ONYXKEYS';
import * as IOU from '../libs/actions/IOU';
import * as ReportActionsUtils from '../libs/ReportActionsUtils';
import ConfirmModal from './ConfirmModal';
import useLocalize from '../hooks/useLocalize';

const propTypes = {
    /** The report currently being looked at */
    report: iouReportPropTypes.isRequired,

    /** The expense report or iou report (only will have a value if this is a transaction thread) */
    parentReport: iouReportPropTypes,

    /** The policies which the user has access to and which the report could be tied to */
    policies: PropTypes.shape({
        /** Name of the policy */
        name: PropTypes.string,
    }).isRequired,

    /** Personal details so we can get the ones for the report participants */
    personalDetails: PropTypes.objectOf(participantPropTypes).isRequired,

    /** Session info for the currently logged in user. */
    session: PropTypes.shape({
        /** Currently logged in user email */
        email: PropTypes.string,
    }),

    ...windowDimensionsPropTypes,
};

const defaultProps = {
    session: {
        email: null,
    },
    parentReport: {},
};

function MoneyRequestHeader(props) {
    const {translate} = useLocalize();
    const [isDeleteModalVisible, setIsDeleteModalVisible] = useState(false);
    const moneyRequestReport = props.parentReport;
    const isSettled = ReportUtils.isSettled(moneyRequestReport.reportID);
    const policy = props.policies[`${ONYXKEYS.COLLECTION.POLICY}${props.report.policyID}`];
    const isPayer =
        Policy.isAdminOfFreePolicy([policy]) || (ReportUtils.isMoneyRequestReport(moneyRequestReport) && lodashGet(props.session, 'accountID', null) === moneyRequestReport.managerID);
    const report = props.report;
    report.ownerAccountID = lodashGet(props, ['parentReport', 'ownerAccountID'], null);
    report.ownerEmail = lodashGet(props, ['parentReport', 'ownerEmail'], '');
    const parentReportAction = ReportActionsUtils.getParentReportAction(props.report);

    const deleteTransaction = useCallback(() => {
        IOU.deleteMoneyRequest(parentReportAction.originalMessage.IOUTransactionID, parentReportAction, true);
        setIsDeleteModalVisible(false);
    }, [parentReportAction, setIsDeleteModalVisible]);

    const isScanning = !ReportActionsUtils.hasReadyMoneyRequests(parentReportAction);

    return (
<<<<<<< HEAD
        <View style={[styles.pl0]}>
            <HeaderWithBackButton
                shouldShowAvatarWithDisplay
                shouldShowPinButton={false}
                shouldShowThreeDotsButton={!isPayer && !isSettled}
                threeDotsMenuItems={[
                    {
                        icon: Expensicons.Trashcan,
                        text: props.translate('reportActionContextMenu.deleteAction', {action: parentReportAction}),
                        onSelected: deleteTransaction,
                    },
                ]}
                threeDotsAnchorPosition={styles.threeDotsPopoverOffsetNoCloseButton(props.windowWidth)}
                report={report}
                policies={props.policies}
                personalDetails={props.personalDetails}
                shouldShowBackButton={props.isSmallScreenWidth}
                onBackButtonPress={() => Navigation.goBack(ROUTES.HOME, false, true)}
                shouldShowBorderBottom
                shouldShowStatusBar={isScanning}
                statusBarBadgeText={props.translate('iou.receiptStatusTitle')}
                statusBarDescription={props.translate('iou.receiptStatusText')}
=======
        <>
            <View style={[styles.pl0]}>
                <HeaderWithBackButton
                    shouldShowAvatarWithDisplay
                    shouldShowPinButton={false}
                    shouldShowThreeDotsButton={!isPayer && !isSettled}
                    threeDotsMenuItems={[
                        {
                            icon: Expensicons.Trashcan,
                            text: translate('reportActionContextMenu.deleteAction', {action: parentReportAction}),
                            onSelected: () => setIsDeleteModalVisible(true),
                        },
                    ]}
                    threeDotsAnchorPosition={styles.threeDotsPopoverOffsetNoCloseButton(props.windowWidth)}
                    report={report}
                    policies={props.policies}
                    personalDetails={props.personalDetails}
                    shouldShowBackButton={props.isSmallScreenWidth}
                    onBackButtonPress={() => Navigation.goBack(ROUTES.HOME, false, true)}
                    shouldShowBorderBottom
                />
            </View>
            <ConfirmModal
                title={translate('iou.deleteRequest')}
                isVisible={isDeleteModalVisible}
                onConfirm={deleteTransaction}
                onCancel={() => setIsDeleteModalVisible(false)}
                prompt={translate('iou.deleteConfirmation')}
                confirmText={translate('common.delete')}
                cancelText={translate('common.cancel')}
                danger
>>>>>>> 21d483c0
            />
        </>
    );
}

MoneyRequestHeader.displayName = 'MoneyRequestHeader';
MoneyRequestHeader.propTypes = propTypes;
MoneyRequestHeader.defaultProps = defaultProps;

export default compose(
    withWindowDimensions,
    withOnyx({
        session: {
            key: ONYXKEYS.SESSION,
        },
        parentReport: {
            key: (props) => `${ONYXKEYS.COLLECTION.REPORT}${props.report.parentReportID}`,
        },
    }),
)(MoneyRequestHeader);<|MERGE_RESOLUTION|>--- conflicted
+++ resolved
@@ -19,6 +19,7 @@
 import * as ReportActionsUtils from '../libs/ReportActionsUtils';
 import ConfirmModal from './ConfirmModal';
 import useLocalize from '../hooks/useLocalize';
+import withLocalize, { withLocalizePropTypes } from './withLocalize';
 
 const propTypes = {
     /** The report currently being looked at */
@@ -43,6 +44,7 @@
     }),
 
     ...windowDimensionsPropTypes,
+    ...withLocalizePropTypes,
 };
 
 const defaultProps = {
@@ -73,30 +75,6 @@
     const isScanning = !ReportActionsUtils.hasReadyMoneyRequests(parentReportAction);
 
     return (
-<<<<<<< HEAD
-        <View style={[styles.pl0]}>
-            <HeaderWithBackButton
-                shouldShowAvatarWithDisplay
-                shouldShowPinButton={false}
-                shouldShowThreeDotsButton={!isPayer && !isSettled}
-                threeDotsMenuItems={[
-                    {
-                        icon: Expensicons.Trashcan,
-                        text: props.translate('reportActionContextMenu.deleteAction', {action: parentReportAction}),
-                        onSelected: deleteTransaction,
-                    },
-                ]}
-                threeDotsAnchorPosition={styles.threeDotsPopoverOffsetNoCloseButton(props.windowWidth)}
-                report={report}
-                policies={props.policies}
-                personalDetails={props.personalDetails}
-                shouldShowBackButton={props.isSmallScreenWidth}
-                onBackButtonPress={() => Navigation.goBack(ROUTES.HOME, false, true)}
-                shouldShowBorderBottom
-                shouldShowStatusBar={isScanning}
-                statusBarBadgeText={props.translate('iou.receiptStatusTitle')}
-                statusBarDescription={props.translate('iou.receiptStatusText')}
-=======
         <>
             <View style={[styles.pl0]}>
                 <HeaderWithBackButton
@@ -117,6 +95,9 @@
                     shouldShowBackButton={props.isSmallScreenWidth}
                     onBackButtonPress={() => Navigation.goBack(ROUTES.HOME, false, true)}
                     shouldShowBorderBottom
+                    shouldShowStatusBar={isScanning}
+                    statusBarBadgeText={props.translate('iou.receiptStatusTitle')}
+                    statusBarDescription={props.translate('iou.receiptStatusText')}
                 />
             </View>
             <ConfirmModal
@@ -128,7 +109,6 @@
                 confirmText={translate('common.delete')}
                 cancelText={translate('common.cancel')}
                 danger
->>>>>>> 21d483c0
             />
         </>
     );
@@ -140,6 +120,7 @@
 
 export default compose(
     withWindowDimensions,
+    withLocalize,
     withOnyx({
         session: {
             key: ONYXKEYS.SESSION,

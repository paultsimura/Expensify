--- conflicted
+++ resolved
@@ -85,69 +85,6 @@
                 shouldShowBackButton={props.isSmallScreenWidth}
                 onBackButtonPress={() => Navigation.goBack(ROUTES.HOME, false, true)}
             />
-<<<<<<< HEAD
-            <View style={[styles.ph5, styles.pb2]}>
-                <View style={[styles.flexRow, styles.alignItemsCenter]}>
-                    {shouldShowSettlementButton && !props.isSmallScreenWidth && (
-                        <View style={[styles.ml4]}>
-                            <SettlementButton
-                                currency={props.report.currency}
-                                policyID={props.report.policyID}
-                                shouldShowPaypal={shouldShowPaypal}
-                                chatReportID={props.chatReport.reportID}
-                                iouReport={props.report}
-                                onPress={(paymentType) => IOU.payMoneyRequest(paymentType, props.chatReport, props.report)}
-                                enablePaymentsRoute={ROUTES.BANK_ACCOUNT_NEW}
-                                addBankAccountRoute={bankAccountRoute}
-                                shouldShowPaymentOptions
-                            />
-                        </View>
-                    )}
-                </View>
-                {shouldShowSettlementButton && props.isSmallScreenWidth && (
-                    <SettlementButton
-                        currency={props.report.currency}
-                        policyID={props.report.policyID}
-                        shouldShowPaypal={shouldShowPaypal}
-                        chatReportID={props.report.chatReportID}
-                        iouReport={props.report}
-                        onPress={(paymentType) => IOU.payMoneyRequest(paymentType, props.chatReport, props.report)}
-                        enablePaymentsRoute={ROUTES.BANK_ACCOUNT_NEW}
-                        addBankAccountRoute={bankAccountRoute}
-                        shouldShowPaymentOptions
-                    />
-                )}
-            </View>
-            {props.isSingleTransactionView && (
-                <>
-                    <MenuItemWithTopDescription
-                        title={formattedTransactionAmount}
-                        shouldShowTitleIcon={isSettled}
-                        titleIcon={Expensicons.Checkmark}
-                        description={`${props.translate('iou.amount')} • ${props.translate('iou.cash')}${isSettled ? ` • ${props.translate('iou.settledExpensify')}` : ''}`}
-                        titleStyle={styles.newKansasLarge}
-                        disabled={isSettled}
-                        // Note: These options are temporarily disabled while we figure out the required API changes
-                        // shouldShowRightIcon={!isSettled}
-                        // onPress={() => Navigation.navigate(ROUTES.getEditRequestRoute(props.report.reportID, CONST.EDIT_REQUEST_FIELD.AMOUNT))}
-                    />
-                    <MenuItemWithTopDescription
-                        description={props.translate('common.description')}
-                        title={transactionDescription}
-                        disabled={isSettled}
-                        // shouldShowRightIcon={!isSettled}
-                        // onPress={() => Navigation.navigate(ROUTES.getEditRequestRoute(props.report.reportID, CONST.EDIT_REQUEST_FIELD.DESCRIPTION))}
-                    />
-                    <MenuItemWithTopDescription
-                        description={props.translate('common.date')}
-                        title={formattedTransactionDate}
-                        // shouldShowRightIcon={!isSettled}
-                        // onPress={() => Navigation.navigate(ROUTES.getEditRequestRoute(props.report.reportID, CONST.EDIT_REQUEST_FIELD.DATE))}
-                    />
-                </>
-            )}
-=======
->>>>>>> 38890e2e
         </View>
     );
 }

import React, {useCallback} from 'react';
import {withOnyx} from 'react-native-onyx';
import {View} from 'react-native';
import PropTypes from 'prop-types';
import lodashGet from 'lodash/get';
import HeaderWithBackButton from './HeaderWithBackButton';
import iouReportPropTypes from '../pages/iouReportPropTypes';
import withLocalize, {withLocalizePropTypes} from './withLocalize';
import * as ReportUtils from '../libs/ReportUtils';
import * as Expensicons from './Icon/Expensicons';
import participantPropTypes from './participantPropTypes';
import styles from '../styles/styles';
import withWindowDimensions from './withWindowDimensions';
import compose from '../libs/compose';
import Navigation from '../libs/Navigation/Navigation';
import ROUTES from '../ROUTES';
import * as Policy from '../libs/actions/Policy';
import ONYXKEYS from '../ONYXKEYS';
<<<<<<< HEAD
import * as IOU from '../libs/actions/IOU';
import * as CurrencyUtils from '../libs/CurrencyUtils';
import MenuItemWithTopDescription from './MenuItemWithTopDescription';
import DateUtils from '../libs/DateUtils';
import reportPropTypes from '../pages/reportPropTypes';
import * as UserUtils from '../libs/UserUtils';
import * as ReportActionsUtils from '../libs/ReportActionsUtils';
import HeaderView from '../pages/home/HeaderView';
=======
>>>>>>> 08fa90c6

const propTypes = {
    /** The report currently being looked at */
    report: iouReportPropTypes.isRequired,

    /** The expense report or iou report (only will have a value if this is a transaction thread) */
    parentReport: iouReportPropTypes,

    /** The policies which the user has access to and which the report could be tied to */
    policies: PropTypes.shape({
        /** Name of the policy */
        name: PropTypes.string,
    }).isRequired,

    /** Personal details so we can get the ones for the report participants */
    personalDetails: PropTypes.objectOf(participantPropTypes).isRequired,

    /** Whether we're viewing a report with a single transaction in it */
    isSingleTransactionView: PropTypes.bool,

    /** Session info for the currently logged in user. */
    session: PropTypes.shape({
        /** Currently logged in user email */
        email: PropTypes.string,
    }),

    ...withLocalizePropTypes,
};

const defaultProps = {
    isSingleTransactionView: false,
    session: {
        email: null,
    },
    parentReport: {},
};

function MoneyRequestHeader(props) {
<<<<<<< HEAD
    // These are only used for the single transaction view and not for expense and iou reports
    const parentReportAction = ReportActionsUtils.getParentReportAction(props.report);

    const deleteTransaction = useCallback(() => {
        IOU.deleteMoneyRequest(parentReportAction.originalMessage.IOUTransactionID, parentReportAction, true);
    }, [parentReportAction]);

    const {amount: transactionAmount, currency: transactionCurrency, comment: transactionDescription} = ReportUtils.getMoneyRequestAction(parentReportAction);
    const formattedTransactionAmount = transactionAmount && transactionCurrency && CurrencyUtils.convertToDisplayString(transactionAmount, transactionCurrency);
    const transactionDate = lodashGet(parentReportAction, ['created']);
    const formattedTransactionDate = DateUtils.getDateStringFromISOTimestamp(transactionDate);
    const isDeletedParentAction = ReportActionsUtils.isDeletedParentAction(parentReportAction);

    const formattedAmount = CurrencyUtils.convertToDisplayString(ReportUtils.getMoneyRequestTotal(props.report), props.report.currency);
=======
>>>>>>> 08fa90c6
    const moneyRequestReport = props.isSingleTransactionView ? props.parentReport : props.report;
    const isSettled = ReportUtils.isSettled(moneyRequestReport.reportID);
    const policy = props.policies[`${ONYXKEYS.COLLECTION.POLICY}${props.report.policyID}`];
    const isPayer =
        Policy.isAdminOfFreePolicy([policy]) || (ReportUtils.isMoneyRequestReport(moneyRequestReport) && lodashGet(props.session, 'accountID', null) === moneyRequestReport.managerID);
    const report = props.report;
    if (props.isSingleTransactionView) {
        report.ownerAccountID = lodashGet(props, ['parentReport', 'ownerAccountID'], null);
        report.ownerEmail = lodashGet(props, ['parentReport', 'ownerEmail'], '');
    }

    if (props.isSingleTransactionView && isDeletedParentAction) {
        return (
            <HeaderView
                onNavigationMenuButtonClicked={() => Navigation.goBack(ROUTES.HOME)}
                personalDetails={props.personalDetails}
                report={props.report}
            />
        );
    }

    return (
        <View style={[styles.highlightBG, styles.pl0]}>
            <HeaderWithBackButton
                shouldShowAvatarWithDisplay
                shouldShowPinButton={props.isSingleTransactionView}
                shouldShowThreeDotsButton={!isPayer && !isSettled && props.isSingleTransactionView}
                threeDotsMenuItems={[
                    {
                        icon: Expensicons.Trashcan,
                        text: props.translate('common.delete'),
                        onSelected: deleteTransaction,
                    },
                ]}
                threeDotsAnchorPosition={styles.threeDotsPopoverOffsetNoCloseButton(props.windowWidth)}
                report={report}
                parentReport={moneyRequestReport}
                policies={props.policies}
                personalDetails={props.personalDetails}
                shouldShowBackButton={props.isSmallScreenWidth}
                onBackButtonPress={() => Navigation.goBack(ROUTES.HOME, false, true)}
            />
        </View>
    );
}

MoneyRequestHeader.displayName = 'MoneyRequestHeader';
MoneyRequestHeader.propTypes = propTypes;
MoneyRequestHeader.defaultProps = defaultProps;

export default compose(
    withWindowDimensions,
    withLocalize,
    withOnyx({
        session: {
            key: ONYXKEYS.SESSION,
        },
        parentReport: {
            key: (props) => `${ONYXKEYS.COLLECTION.REPORT}${props.report.parentReportID}`,
        },
    }),
)(MoneyRequestHeader);<|MERGE_RESOLUTION|>--- conflicted
+++ resolved
@@ -16,17 +16,9 @@
 import ROUTES from '../ROUTES';
 import * as Policy from '../libs/actions/Policy';
 import ONYXKEYS from '../ONYXKEYS';
-<<<<<<< HEAD
 import * as IOU from '../libs/actions/IOU';
-import * as CurrencyUtils from '../libs/CurrencyUtils';
-import MenuItemWithTopDescription from './MenuItemWithTopDescription';
-import DateUtils from '../libs/DateUtils';
-import reportPropTypes from '../pages/reportPropTypes';
-import * as UserUtils from '../libs/UserUtils';
 import * as ReportActionsUtils from '../libs/ReportActionsUtils';
 import HeaderView from '../pages/home/HeaderView';
-=======
->>>>>>> 08fa90c6
 
 const propTypes = {
     /** The report currently being looked at */
@@ -65,23 +57,6 @@
 };
 
 function MoneyRequestHeader(props) {
-<<<<<<< HEAD
-    // These are only used for the single transaction view and not for expense and iou reports
-    const parentReportAction = ReportActionsUtils.getParentReportAction(props.report);
-
-    const deleteTransaction = useCallback(() => {
-        IOU.deleteMoneyRequest(parentReportAction.originalMessage.IOUTransactionID, parentReportAction, true);
-    }, [parentReportAction]);
-
-    const {amount: transactionAmount, currency: transactionCurrency, comment: transactionDescription} = ReportUtils.getMoneyRequestAction(parentReportAction);
-    const formattedTransactionAmount = transactionAmount && transactionCurrency && CurrencyUtils.convertToDisplayString(transactionAmount, transactionCurrency);
-    const transactionDate = lodashGet(parentReportAction, ['created']);
-    const formattedTransactionDate = DateUtils.getDateStringFromISOTimestamp(transactionDate);
-    const isDeletedParentAction = ReportActionsUtils.isDeletedParentAction(parentReportAction);
-
-    const formattedAmount = CurrencyUtils.convertToDisplayString(ReportUtils.getMoneyRequestTotal(props.report), props.report.currency);
-=======
->>>>>>> 08fa90c6
     const moneyRequestReport = props.isSingleTransactionView ? props.parentReport : props.report;
     const isSettled = ReportUtils.isSettled(moneyRequestReport.reportID);
     const policy = props.policies[`${ONYXKEYS.COLLECTION.POLICY}${props.report.policyID}`];
@@ -93,6 +68,14 @@
         report.ownerEmail = lodashGet(props, ['parentReport', 'ownerEmail'], '');
     }
 
+    // These are only used for the single transaction view and not for expense and iou reports
+    const parentReportAction = ReportActionsUtils.getParentReportAction(props.report);
+    const isDeletedParentAction = ReportActionsUtils.isDeletedParentAction(parentReportAction);
+
+    const deleteTransaction = useCallback(() => {
+        IOU.deleteMoneyRequest(parentReportAction.originalMessage.IOUTransactionID, parentReportAction, true);
+    }, [parentReportAction]);
+    
     if (props.isSingleTransactionView && isDeletedParentAction) {
         return (
             <HeaderView
@@ -112,7 +95,7 @@
                 threeDotsMenuItems={[
                     {
                         icon: Expensicons.Trashcan,
-                        text: props.translate('common.delete'),
+                        text: props.translate('reportActionContextMenu.deleteAction', {action: parentReportAction}),
                         onSelected: deleteTransaction,
                     },
                 ]}

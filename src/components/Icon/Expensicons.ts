import AddReaction from '@assets/images/add-reaction.svg';
import All from '@assets/images/all.svg';
import Android from '@assets/images/android.svg';
import Apple from '@assets/images/apple.svg';
import ArrowRightLong from '@assets/images/arrow-right-long.svg';
import ArrowRight from '@assets/images/arrow-right.svg';
import UpArrow from '@assets/images/arrow-up.svg';
import ArrowsUpDown from '@assets/images/arrows-updown.svg';
import AdminRoomAvatar from '@assets/images/avatars/admin-room.svg';
import AnnounceRoomAvatar from '@assets/images/avatars/announce-room.svg';
import ConciergeAvatar from '@assets/images/avatars/concierge-avatar.svg';
import DeletedRoomAvatar from '@assets/images/avatars/deleted-room.svg';
import DomainRoomAvatar from '@assets/images/avatars/domain-room.svg';
import FallbackAvatar from '@assets/images/avatars/fallback-avatar.svg';
import FallbackWorkspaceAvatar from '@assets/images/avatars/fallback-workspace-avatar.svg';
import NotificationsAvatar from '@assets/images/avatars/notifications-avatar.svg';
import ActiveRoomAvatar from '@assets/images/avatars/room.svg';
import BackArrow from '@assets/images/back-left.svg';
import Bank from '@assets/images/bank.svg';
import Bed from '@assets/images/bed.svg';
import Bell from '@assets/images/bell.svg';
import BellSlash from '@assets/images/bellSlash.svg';
import Bill from '@assets/images/bill.svg';
import Bolt from '@assets/images/bolt.svg';
import Briefcase from '@assets/images/briefcase.svg';
import Bug from '@assets/images/bug.svg';
import Building from '@assets/images/building.svg';
import Calendar from '@assets/images/calendar.svg';
import Camera from '@assets/images/camera.svg';
import CarWithKey from '@assets/images/car-with-key.svg';
import Car from '@assets/images/car.svg';
import CardsAndDomains from '@assets/images/cards-and-domains.svg';
import Cash from '@assets/images/cash.svg';
import Chair from '@assets/images/chair.svg';
import ChatBubbleAdd from '@assets/images/chatbubble-add.svg';
import ChatBubbleReply from '@assets/images/chatbubble-reply.svg';
import ChatBubbleUnread from '@assets/images/chatbubble-unread.svg';
import ChatBubble from '@assets/images/chatbubble.svg';
import ChatBubbles from '@assets/images/chatbubbles.svg';
import Checkmark from '@assets/images/checkmark.svg';
import Close from '@assets/images/close.svg';
import ClosedSign from '@assets/images/closed-sign.svg';
import Coins from '@assets/images/coins.svg';
import Collapse from '@assets/images/collapse.svg';
import Concierge from '@assets/images/concierge.svg';
import Connect from '@assets/images/connect.svg';
import ConnectionComplete from '@assets/images/connection-complete.svg';
import Copy from '@assets/images/copy.svg';
import CreditCardHourglass from '@assets/images/credit-card-hourglass.svg';
import CreditCard from '@assets/images/creditcard.svg';
import DocumentPlus from '@assets/images/document-plus.svg';
import DocumentSlash from '@assets/images/document-slash.svg';
import Document from '@assets/images/document.svg';
import DotIndicatorUnfilled from '@assets/images/dot-indicator-unfilled.svg';
import DotIndicator from '@assets/images/dot-indicator.svg';
import DownArrow from '@assets/images/down.svg';
import Download from '@assets/images/download.svg';
import DragAndDrop from '@assets/images/drag-and-drop.svg';
import DragHandles from '@assets/images/drag-handles.svg';
import Emoji from '@assets/images/emoji.svg';
import Lightbulb from '@assets/images/emojiCategoryIcons/light-bulb.svg';
import EmptyStateAttachReceipt from '@assets/images/empty-state__attach-receipt.svg';
import EmptyStateRoutePending from '@assets/images/emptystate__routepending.svg';
import EReceiptIcon from '@assets/images/eReceiptIcon.svg';
import Exclamation from '@assets/images/exclamation.svg';
import Exit from '@assets/images/exit.svg';
import Expand from '@assets/images/expand.svg';
import ExpensifyAppIcon from '@assets/images/expensify-app-icon.svg';
import ExpensifyCard from '@assets/images/expensify-card-icon.svg';
import ExpensifyFooterLogoVertical from '@assets/images/expensify-footer-logo-vertical.svg';
import ExpensifyFooterLogo from '@assets/images/expensify-footer-logo.svg';
import ExpensifyLogoNew from '@assets/images/expensify-logo-new.svg';
import ExpensifyWordmark from '@assets/images/expensify-wordmark.svg';
import EyeDisabled from '@assets/images/eye-disabled.svg';
import Eye from '@assets/images/eye.svg';
import Flag from '@assets/images/flag.svg';
import FlagLevelOne from '@assets/images/flag_level_01.svg';
import FlagLevelTwo from '@assets/images/flag_level_02.svg';
import FlagLevelThree from '@assets/images/flag_level_03.svg';
import Folder from '@assets/images/folder.svg';
import Fullscreen from '@assets/images/fullscreen.svg';
import Gallery from '@assets/images/gallery.svg';
import Gear from '@assets/images/gear.svg';
import Globe from '@assets/images/globe.svg';
import Hashtag from '@assets/images/hashtag.svg';
import Heart from '@assets/images/heart.svg';
import History from '@assets/images/history.svg';
import Home from '@assets/images/home.svg';
import Hourglass from '@assets/images/hourglass.svg';
import ImageCropCircleMask from '@assets/images/image-crop-circle-mask.svg';
import ImageCropSquareMask from '@assets/images/image-crop-square-mask.svg';
import Info from '@assets/images/info.svg';
import QBOSquare from '@assets/images/integrationicons/qbo-icon-square.svg';
import XeroSquare from '@assets/images/integrationicons/xero-icon-square.svg';
import InvoiceGeneric from '@assets/images/invoice-generic.svg';
import Invoice from '@assets/images/invoice.svg';
import Key from '@assets/images/key.svg';
import Keyboard from '@assets/images/keyboard.svg';
import LinkCopy from '@assets/images/link-copy.svg';
import Link from '@assets/images/link.svg';
import Location from '@assets/images/location.svg';
import Lock from '@assets/images/lock.svg';
import Luggage from '@assets/images/luggage.svg';
import MagnifyingGlass from '@assets/images/magnifying-glass.svg';
import Mail from '@assets/images/mail.svg';
import MakeAdmin from '@assets/images/make-admin.svg';
import Megaphone from '@assets/images/megaphone.svg';
import Menu from '@assets/images/menu.svg';
import Meter from '@assets/images/meter.svg';
import MoneyBag from '@assets/images/money-bag.svg';
import MoneyCircle from '@assets/images/money-circle.svg';
import MoneyWaving from '@assets/images/money-waving.svg';
import Monitor from '@assets/images/monitor.svg';
import Mute from '@assets/images/mute.svg';
import NewWindow from '@assets/images/new-window.svg';
import NewWorkspace from '@assets/images/new-workspace.svg';
import OfflineCloud from '@assets/images/offline-cloud.svg';
import Offline from '@assets/images/offline.svg';
import OldDotWireframe from '@assets/images/olddot-wireframe.svg';
import Paperclip from '@assets/images/paperclip.svg';
import Pause from '@assets/images/pause.svg';
import Paycheck from '@assets/images/paycheck.svg';
import Pencil from '@assets/images/pencil.svg';
import Phone from '@assets/images/phone.svg';
import Pin from '@assets/images/pin.svg';
import Plane from '@assets/images/plane.svg';
import Play from '@assets/images/play.svg';
import Plus from '@assets/images/plus.svg';
import Printer from '@assets/images/printer.svg';
import Profile from '@assets/images/profile.svg';
import QrCode from '@assets/images/qrcode.svg';
import QuestionMark from '@assets/images/question-mark-circle.svg';
import ReceiptPlus from '@assets/images/receipt-plus.svg';
import ReceiptScan from '@assets/images/receipt-scan.svg';
import ReceiptSearch from '@assets/images/receipt-search.svg';
import Receipt from '@assets/images/receipt.svg';
import RemoveMembers from '@assets/images/remove-members.svg';
import Rotate from '@assets/images/rotate-image.svg';
import RotateLeft from '@assets/images/rotate-left.svg';
import Scan from '@assets/images/scan.svg';
import Send from '@assets/images/send.svg';
import Shield from '@assets/images/shield.svg';
import AppleLogo from '@assets/images/signIn/apple-logo.svg';
import GoogleLogo from '@assets/images/signIn/google-logo.svg';
import Facebook from '@assets/images/social-facebook.svg';
import Instagram from '@assets/images/social-instagram.svg';
import Linkedin from '@assets/images/social-linkedin.svg';
import Podcast from '@assets/images/social-podcast.svg';
import Twitter from '@assets/images/social-twitter.svg';
import Youtube from '@assets/images/social-youtube.svg';
import Stopwatch from '@assets/images/stopwatch.svg';
import Suitcase from '@assets/images/suitcase.svg';
import Sync from '@assets/images/sync.svg';
import Tag from '@assets/images/tag.svg';
import Task from '@assets/images/task.svg';
import Thread from '@assets/images/thread.svg';
import ThreeDots from '@assets/images/three-dots.svg';
import ThumbsUp from '@assets/images/thumbs-up.svg';
import Train from '@assets/images/train.svg';
import Transfer from '@assets/images/transfer.svg';
import Trashcan from '@assets/images/trashcan.svg';
import Unlock from '@assets/images/unlock.svg';
import UploadAlt from '@assets/images/upload-alt.svg';
import Upload from '@assets/images/upload.svg';
import User from '@assets/images/user.svg';
import Users from '@assets/images/users.svg';
import VolumeHigh from '@assets/images/volume-high.svg';
import VolumeLow from '@assets/images/volume-low.svg';
import Wallet from '@assets/images/wallet.svg';
import Workflows from '@assets/images/workflows.svg';
import Workspace from '@assets/images/workspace-default-avatar.svg';
import Wrench from '@assets/images/wrench.svg';
import Clear from '@assets/images/x-circle.svg';
import Zoom from '@assets/images/zoom.svg';

export {
    ActiveRoomAvatar,
    AddReaction,
    AdminRoomAvatar,
    All,
    Android,
    AnnounceRoomAvatar,
    Apple,
    AppleLogo,
    ArrowRight,
    ArrowRightLong,
    ArrowsUpDown,
    Wrench,
    BackArrow,
    Bank,
    Bill,
    Bell,
    BellSlash,
    Bolt,
    Briefcase,
    Bug,
    Building,
    Calendar,
    Camera,
    Car,
    CardsAndDomains,
    Cash,
    ChatBubble,
    ChatBubbles,
    Checkmark,
    Chair,
    Close,
    ClosedSign,
    Collapse,
    Concierge,
    ConciergeAvatar,
    Connect,
    ConnectionComplete,
    Copy,
    CreditCard,
    CreditCardHourglass,
    DeletedRoomAvatar,
    Document,
    DocumentSlash,
    DomainRoomAvatar,
    DotIndicator,
    DotIndicatorUnfilled,
    DownArrow,
    Download,
    DragAndDrop,
    DragHandles,
    EReceiptIcon,
    Emoji,
    EmptyStateRoutePending,
    EmptyStateAttachReceipt,
    Exclamation,
    Exit,
    ExpensifyAppIcon,
    ExpensifyCard,
    ExpensifyWordmark,
    ExpensifyFooterLogo,
    ExpensifyFooterLogoVertical,
    Expand,
    Eye,
    EyeDisabled,
    FallbackAvatar,
    FallbackWorkspaceAvatar,
    Flag,
    FlagLevelOne,
    FlagLevelTwo,
    FlagLevelThree,
    Fullscreen,
    Folder,
    Tag,
    Coins,
    Thread,
    Gallery,
    Gear,
    Globe,
    GoogleLogo,
    Hashtag,
    Heart,
    History,
    Home,
    Hourglass,
    ImageCropCircleMask,
    ImageCropSquareMask,
    Info,
    Invoice,
    InvoiceGeneric,
    Key,
    Keyboard,
    Link,
    LinkCopy,
    Location,
    Lock,
    Luggage,
    MagnifyingGlass,
    Mail,
    MakeAdmin,
    Menu,
    Meter,
    Megaphone,
    MoneyBag,
    MoneyCircle,
    MoneyWaving,
    Monitor,
    Mute,
    ExpensifyLogoNew,
    NewWindow,
    NewWorkspace,
    NotificationsAvatar,
    Offline,
    OfflineCloud,
    OldDotWireframe,
    Paperclip,
    Pause,
    Paycheck,
    Pencil,
    Phone,
    Pin,
    Play,
    Plus,
    Printer,
    Profile,
    QBOSquare,
    QrCode,
    QuestionMark,
    Receipt,
    ReceiptPlus,
    ReceiptScan,
    RemoveMembers,
    ReceiptSearch,
    Rotate,
    RotateLeft,
    Scan,
    Send,
    Shield,
    Stopwatch,
    Suitcase,
    Sync,
    Task,
    ThumbsUp,
    ThreeDots,
    Transfer,
    Trashcan,
    Unlock,
    UpArrow,
    Upload,
    UploadAlt,
    User,
    Users,
    VolumeHigh,
    VolumeLow,
    Wallet,
    Workflows,
    Workspace,
    XeroSquare,
    Zoom,
    Twitter,
    Youtube,
    Facebook,
    Podcast,
    Linkedin,
    Instagram,
    ChatBubbleAdd,
    ChatBubbleUnread,
    ChatBubbleReply,
    Lightbulb,
    Plane,
    Bed,
    CarWithKey,
    DocumentPlus,
<<<<<<< HEAD
    Train,
=======
    Clear,
>>>>>>> 6129b386
};<|MERGE_RESOLUTION|>--- conflicted
+++ resolved
@@ -346,9 +346,6 @@
     Bed,
     CarWithKey,
     DocumentPlus,
-<<<<<<< HEAD
     Train,
-=======
     Clear,
->>>>>>> 6129b386
 };
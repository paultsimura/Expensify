--- conflicted
+++ resolved
@@ -391,11 +391,8 @@
     Filters,
     CalendarSolid,
     Filter,
-<<<<<<< HEAD
     UserEye,
-=======
     CaretUpDown,
->>>>>>> 3e5da781
     Feed,
     Table,
     SpreadsheetComputer,

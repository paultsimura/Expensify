import Abracadabra from '@assets/images/product-illustrations/abracadabra.svg';
import BankArrowPink from '@assets/images/product-illustrations/bank-arrow--pink.svg';
import BankMouseGreen from '@assets/images/product-illustrations/bank-mouse--green.svg';
import BankUserGreen from '@assets/images/product-illustrations/bank-user--green.svg';
import ConciergeBlue from '@assets/images/product-illustrations/concierge--blue.svg';
import ConciergeExclamation from '@assets/images/product-illustrations/concierge--exclamation.svg';
import CreditCardsBlue from '@assets/images/product-illustrations/credit-cards--blue.svg';
import EmptyStateExpenses from '@assets/images/product-illustrations/emptystate__expenses.svg';
import GpsTrackOrange from '@assets/images/product-illustrations/gps-track--orange.svg';
import Hands from '@assets/images/product-illustrations/home-illustration-hands.svg';
import InvoiceOrange from '@assets/images/product-illustrations/invoice--orange.svg';
import JewelBoxBlue from '@assets/images/product-illustrations/jewel-box--blue.svg';
import JewelBoxGreen from '@assets/images/product-illustrations/jewel-box--green.svg';
import JewelBoxPink from '@assets/images/product-illustrations/jewel-box--pink.svg';
import JewelBoxYellow from '@assets/images/product-illustrations/jewel-box--yellow.svg';
import MagicCode from '@assets/images/product-illustrations/magic-code.svg';
import MoneyEnvelopeBlue from '@assets/images/product-illustrations/money-envelope--blue.svg';
import MoneyMousePink from '@assets/images/product-illustrations/money-mouse--pink.svg';
import MushroomTopHat from '@assets/images/product-illustrations/mushroom-top-hat.svg';
import PaymentHands from '@assets/images/product-illustrations/payment-hands.svg';
import ReceiptYellow from '@assets/images/product-illustrations/receipt--yellow.svg';
import ReceiptsSearchYellow from '@assets/images/product-illustrations/receipts-search--yellow.svg';
import RocketBlue from '@assets/images/product-illustrations/rocket--blue.svg';
import RocketOrange from '@assets/images/product-illustrations/rocket--orange.svg';
import SafeBlue from '@assets/images/product-illustrations/safe.svg';
import SmartScan from '@assets/images/product-illustrations/simple-illustration__smartscan.svg';
import TadaBlue from '@assets/images/product-illustrations/tada--blue.svg';
import TadaYellow from '@assets/images/product-illustrations/tada--yellow.svg';
import TeleScope from '@assets/images/product-illustrations/telescope.svg';
import ThreeLeggedLaptopWoman from '@assets/images/product-illustrations/three_legged_laptop_woman.svg';
import ToddBehindCloud from '@assets/images/product-illustrations/todd-behind-cloud.svg';
import Approval from '@assets/images/simple-illustrations/simple-illustration__approval.svg';
import BankArrow from '@assets/images/simple-illustrations/simple-illustration__bank-arrow.svg';
import BigRocket from '@assets/images/simple-illustrations/simple-illustration__bigrocket.svg';
import PinkBill from '@assets/images/simple-illustrations/simple-illustration__bill.svg';
import CarIce from '@assets/images/simple-illustrations/simple-illustration__car-ice.svg';
import ChatBubbles from '@assets/images/simple-illustrations/simple-illustration__chatbubbles.svg';
import CoffeeMug from '@assets/images/simple-illustrations/simple-illustration__coffeemug.svg';
import Coins from '@assets/images/simple-illustrations/simple-illustration__coins.svg';
import CommentBubbles from '@assets/images/simple-illustrations/simple-illustration__commentbubbles.svg';
import ConciergeBubble from '@assets/images/simple-illustrations/simple-illustration__concierge-bubble.svg';
import ConciergeNew from '@assets/images/simple-illustrations/simple-illustration__concierge.svg';
import CreditCardsNew from '@assets/images/simple-illustrations/simple-illustration__credit-cards.svg';
import EmailAddress from '@assets/images/simple-illustrations/simple-illustration__email-address.svg';
import FolderOpen from '@assets/images/simple-illustrations/simple-illustration__folder-open.svg';
import Gears from '@assets/images/simple-illustrations/simple-illustration__gears.svg';
import HandCard from '@assets/images/simple-illustrations/simple-illustration__handcard.svg';
import HandEarth from '@assets/images/simple-illustrations/simple-illustration__handearth.svg';
import HotDogStand from '@assets/images/simple-illustrations/simple-illustration__hotdogstand.svg';
import Hourglass from '@assets/images/simple-illustrations/simple-illustration__hourglass.svg';
import House from '@assets/images/simple-illustrations/simple-illustration__house.svg';
import InvoiceBlue from '@assets/images/simple-illustrations/simple-illustration__invoice.svg';
import LockClosed from '@assets/images/simple-illustrations/simple-illustration__lockclosed.svg';
import LockOpen from '@assets/images/simple-illustrations/simple-illustration__lockopen.svg';
import Luggage from '@assets/images/simple-illustrations/simple-illustration__luggage.svg';
import Mailbox from '@assets/images/simple-illustrations/simple-illustration__mailbox.svg';
import MoneyReceipts from '@assets/images/simple-illustrations/simple-illustration__money-receipts.svg';
import MoneyBadge from '@assets/images/simple-illustrations/simple-illustration__moneybadge.svg';
import MoneyIntoWallet from '@assets/images/simple-illustrations/simple-illustration__moneyintowallet.svg';
import MoneyWings from '@assets/images/simple-illustrations/simple-illustration__moneywings.svg';
import OpenSafe from '@assets/images/simple-illustrations/simple-illustration__opensafe.svg';
import PalmTree from '@assets/images/simple-illustrations/simple-illustration__palmtree.svg';
import Profile from '@assets/images/simple-illustrations/simple-illustration__profile.svg';
import QRCode from '@assets/images/simple-illustrations/simple-illustration__qr-code.svg';
import ReceiptEnvelope from '@assets/images/simple-illustrations/simple-illustration__receipt-envelope.svg';
import ReceiptWrangler from '@assets/images/simple-illustrations/simple-illustration__receipt-wrangler.svg';
import SanFrancisco from '@assets/images/simple-illustrations/simple-illustration__sanfrancisco.svg';
import ShieldYellow from '@assets/images/simple-illustrations/simple-illustration__shield.svg';
import SmallRocket from '@assets/images/simple-illustrations/simple-illustration__smallrocket.svg';
import Tag from '@assets/images/simple-illustrations/simple-illustration__tag.svg';
import ThumbsUpStars from '@assets/images/simple-illustrations/simple-illustration__thumbsupstars.svg';
import TrackShoe from '@assets/images/simple-illustrations/simple-illustration__track-shoe.svg';
import TrashCan from '@assets/images/simple-illustrations/simple-illustration__trashcan.svg';
import TreasureChest from '@assets/images/simple-illustrations/simple-illustration__treasurechest.svg';
import WalletAlt from '@assets/images/simple-illustrations/simple-illustration__wallet-alt.svg';
import Workflows from '@assets/images/simple-illustrations/simple-illustration__workflows.svg';

export {
    Abracadabra,
    BankArrowPink,
    BankMouseGreen,
    BankUserGreen,
    BigRocket,
    ChatBubbles,
    CoffeeMug,
    ConciergeBlue,
    ConciergeExclamation,
    CreditCardsBlue,
    EmailAddress,
    EmptyStateExpenses,
    FolderOpen,
    HandCard,
    HotDogStand,
    InvoiceOrange,
    JewelBoxBlue,
    JewelBoxGreen,
    PaymentHands,
    JewelBoxPink,
    JewelBoxYellow,
    MagicCode,
    Mailbox,
    MoneyEnvelopeBlue,
    MoneyMousePink,
    MushroomTopHat,
    ReceiptsSearchYellow,
    ReceiptYellow,
    ReceiptWrangler,
    RocketBlue,
    RocketOrange,
    SanFrancisco,
    SafeBlue,
    SmallRocket,
    TadaYellow,
    TadaBlue,
    ToddBehindCloud,
    GpsTrackOrange,
    ShieldYellow,
    MoneyReceipts,
    PinkBill,
    CreditCardsNew,
    InvoiceBlue,
    LockOpen,
    Luggage,
    MoneyIntoWallet,
    MoneyWings,
    OpenSafe,
    TrackShoe,
    BankArrow,
    ConciergeBubble,
    ConciergeNew,
    MoneyBadge,
    TreasureChest,
    ThumbsUpStars,
    Hands,
    HandEarth,
    SmartScan,
    Hourglass,
    CommentBubbles,
    TrashCan,
    TeleScope,
    Profile,
    PalmTree,
    LockClosed,
    Gears,
    QRCode,
    ReceiptEnvelope,
    Approval,
    WalletAlt,
    Workflows,
    ThreeLeggedLaptopWoman,
    House,
    Tag,
<<<<<<< HEAD
    Coins,
=======
    CarIce,
>>>>>>> af6de54d
};<|MERGE_RESOLUTION|>--- conflicted
+++ resolved
@@ -150,9 +150,6 @@
     ThreeLeggedLaptopWoman,
     House,
     Tag,
-<<<<<<< HEAD
     Coins,
-=======
     CarIce,
->>>>>>> af6de54d
 };
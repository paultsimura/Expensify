import React, {PureComponent} from 'react';
import {StyleProp, View, ViewStyle} from 'react-native';
import withStyleUtils, {WithStyleUtilsProps} from '@components/withStyleUtils';
import withTheme, {WithThemeProps} from '@components/withTheme';
import withThemeStyles, {type WithThemeStylesProps} from '@components/withThemeStyles';
import variables from '@styles/variables';
import IconWrapperStyles from './IconWrapperStyles';

type SrcProps = {
    width?: number;
    height?: number;
    fill?: string;
    hovered?: string;
    pressed?: string;
};

type IconProps = {
    /** The asset to render. */
    src: (props: SrcProps) => React.ReactNode;

    /** The width of the icon. */
    width?: number;

    /** The height of the icon. */
    height?: number;

    /** The fill color for the icon. Can be hex, rgb, rgba, or valid react-native named color such as 'red' or 'blue'. */
    fill?: string;

    /** Is small icon */
    small?: boolean;

    /** Is inline icon */
    inline?: boolean;

    /** Is icon hovered */
    hovered?: boolean;

    /** Is icon pressed */
    pressed?: boolean;

    /** Additional styles to add to the Icon */
    additionalStyles?: StyleProp<ViewStyle>;
} & WithThemeStylesProps &
    WithThemeProps &
    WithStyleUtilsProps;

// We must use a class component to create an animatable component with the Animated API
// eslint-disable-next-line react/prefer-stateless-function
class Icon extends PureComponent<IconProps> {
    // eslint-disable-next-line react/static-property-placement
    public static defaultProps = {
        width: variables.iconSizeNormal,
        height: variables.iconSizeNormal,
        fill: undefined,
        small: false,
        inline: false,
        additionalStyles: [],
        hovered: false,
        pressed: false,
    };

    render() {
        const width = this.props.small ? variables.iconSizeSmall : this.props.width;
        const height = this.props.small ? variables.iconSizeSmall : this.props.height;
        const iconStyles = [this.props.StyleUtils.getWidthAndHeightStyle(width ?? 0, height), IconWrapperStyles, this.props.themeStyles.pAbsolute, this.props.additionalStyles];
        const fill = this.props.fill ?? this.props.theme.icon;

        if (this.props.inline) {
            return (
                <View
                    testID={`${this.props.src.name} Icon`}
                    style={[this.props.StyleUtils.getWidthAndHeightStyle(width ?? 0, height), this.props.themeStyles.bgTransparent, this.props.themeStyles.overflowVisible]}
                >
                    <View style={iconStyles}>
                        <this.props.src
                            width={width}
                            height={height}
                            fill={fill}
                            hovered={this.props.hovered?.toString()}
                            pressed={this.props.pressed?.toString()}
                        />
                    </View>
                </View>
            );
        }

        return (
            <View
                testID={`${this.props.src.name} Icon`}
                style={this.props.additionalStyles}
            >
                <this.props.src
                    width={width}
                    height={height}
                    fill={fill}
                    hovered={this.props.hovered?.toString()}
                    pressed={this.props.pressed?.toString()}
                />
            </View>
        );
    }
}

<<<<<<< HEAD
export default withTheme(withThemeStyles(Icon));
export type {SrcProps};
=======
export default withTheme(withThemeStyles(withStyleUtils(Icon)));
>>>>>>> ab4449c9
<|MERGE_RESOLUTION|>--- conflicted
+++ resolved
@@ -102,9 +102,5 @@
     }
 }
 
-<<<<<<< HEAD
-export default withTheme(withThemeStyles(Icon));
-export type {SrcProps};
-=======
 export default withTheme(withThemeStyles(withStyleUtils(Icon)));
->>>>>>> ab4449c9
+export type {SrcProps};
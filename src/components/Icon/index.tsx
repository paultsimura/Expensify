--- conflicted
+++ resolved
@@ -1,16 +1,9 @@
 import React, {PureComponent} from 'react';
-<<<<<<< HEAD
 import {ImageSourcePropType, StyleProp, View, ViewStyle} from 'react-native';
 import ImageSVG from '@components/ImageSVG';
-import withTheme, {ThemeProps} from '@components/withTheme';
-import withThemeStyles, {type ThemeStylesProps} from '@components/withThemeStyles';
-import * as StyleUtils from '@styles/StyleUtils';
-=======
-import {StyleProp, View, ViewStyle} from 'react-native';
 import withStyleUtils, {WithStyleUtilsProps} from '@components/withStyleUtils';
 import withTheme, {WithThemeProps} from '@components/withTheme';
 import withThemeStyles, {type WithThemeStylesProps} from '@components/withThemeStyles';
->>>>>>> 6129c679
 import variables from '@styles/variables';
 import IconWrapperStyles from './IconWrapperStyles';
 
@@ -49,20 +42,15 @@
 
     /** Additional styles to add to the Icon */
     additionalStyles?: StyleProp<ViewStyle>;
-<<<<<<< HEAD
 
     /** Used to locate this icon in end-to-end tests. */
     testID?: string;
 
     /** Determines how the image should be resized to fit its container */
     contentFit?: string;
-} & ThemeStylesProps &
-    ThemeProps;
-=======
 } & WithThemeStylesProps &
     WithThemeProps &
     WithStyleUtilsProps;
->>>>>>> 6129c679
 
 // We must use a class component to create an animatable component with the Animated API
 // eslint-disable-next-line react/prefer-stateless-function
@@ -84,23 +72,13 @@
     render() {
         const width = this.props.small ? variables.iconSizeSmall : this.props.width;
         const height = this.props.small ? variables.iconSizeSmall : this.props.height;
-<<<<<<< HEAD
-        const iconStyles = [StyleUtils.getWidthAndHeightStyle(width ?? 0, height), IconWrapperStyles, this.props.themeStyles.pAbsolute, this.props.additionalStyles];
-=======
         const iconStyles = [this.props.StyleUtils.getWidthAndHeightStyle(width ?? 0, height), IconWrapperStyles, this.props.themeStyles.pAbsolute, this.props.additionalStyles];
-        const fill = this.props.fill ?? this.props.theme.icon;
->>>>>>> 6129c679
 
         if (this.props.inline) {
             return (
                 <View
-<<<<<<< HEAD
                     testID={this.props.testID}
-                    style={[StyleUtils.getWidthAndHeightStyle(width ?? 0, height), this.props.themeStyles.bgTransparent, this.props.themeStyles.overflowVisible]}
-=======
-                    testID={`${this.props.src.name} Icon`}
                     style={[this.props.StyleUtils.getWidthAndHeightStyle(width ?? 0, height), this.props.themeStyles.bgTransparent, this.props.themeStyles.overflowVisible]}
->>>>>>> 6129c679
                 >
                     <View style={iconStyles}>
                         <ImageSVG

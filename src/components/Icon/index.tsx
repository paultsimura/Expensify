import React from 'react';
import {StyleProp, View, ViewStyle} from 'react-native';
import withStyleUtils, {WithStyleUtilsProps} from '@components/withStyleUtils';
import withTheme, {WithThemeProps} from '@components/withTheme';
import withThemeStyles, {type WithThemeStylesProps} from '@components/withThemeStyles';
import variables from '@styles/variables';
import IconWrapperStyles from './IconWrapperStyles';

type SrcProps = {
    width?: number;
    height?: number;
    fill?: string;
    hovered?: string;
    pressed?: string;
};

type IconProps = {
    /** The asset to render. */
    src: (props: SrcProps) => React.ReactNode;

    /** The width of the icon. */
    width?: number;

    /** The height of the icon. */
    height?: number;

    /** The fill color for the icon. Can be hex, rgb, rgba, or valid react-native named color such as 'red' or 'blue'. */
    fill?: string;

    /** Is small icon */
    small?: boolean;

    /** Is inline icon */
    inline?: boolean;

    /** Is icon hovered */
    hovered?: boolean;

    /** Is icon pressed */
    pressed?: boolean;

    /** Additional styles to add to the Icon */
    additionalStyles?: StyleProp<ViewStyle>;
} & WithThemeStylesProps &
    WithThemeProps &
    WithStyleUtilsProps;

<<<<<<< HEAD
const defaultProps = {
    width: variables.iconSizeNormal,
    height: variables.iconSizeNormal,
    fill: undefined,
    small: false,
    inline: false,
    additionalStyles: [],
    hovered: false,
    pressed: false,
};

function Icon({src, width, height, fill, small, inline, hovered, pressed, theme, themeStyles, additionalStyles}: IconProps) {
    const iconWidth = small ? variables.iconSizeSmall : width;
    const iconHeight = small ? variables.iconSizeSmall : height;
    const iconStyles = [StyleUtils.getWidthAndHeightStyle(width ?? 0, height), IconWrapperStyles, themeStyles.pAbsolute, additionalStyles];
    const iconFill = fill ?? theme.icon;
    const IconComponent = src;
=======
// We must use a class component to create an animatable component with the Animated API
// eslint-disable-next-line react/prefer-stateless-function
class Icon extends PureComponent<IconProps> {
    // eslint-disable-next-line react/static-property-placement
    public static defaultProps = {
        width: variables.iconSizeNormal,
        height: variables.iconSizeNormal,
        fill: undefined,
        small: false,
        inline: false,
        additionalStyles: [],
        hovered: false,
        pressed: false,
    };

    render() {
        const width = this.props.small ? variables.iconSizeSmall : this.props.width;
        const height = this.props.small ? variables.iconSizeSmall : this.props.height;
        const iconStyles = [this.props.StyleUtils.getWidthAndHeightStyle(width ?? 0, height), IconWrapperStyles, this.props.themeStyles.pAbsolute, this.props.additionalStyles];
        const fill = this.props.fill ?? this.props.theme.icon;

        if (this.props.inline) {
            return (
                <View
                    testID={`${this.props.src.name} Icon`}
                    style={[this.props.StyleUtils.getWidthAndHeightStyle(width ?? 0, height), this.props.themeStyles.bgTransparent, this.props.themeStyles.overflowVisible]}
                >
                    <View style={iconStyles}>
                        <this.props.src
                            width={width}
                            height={height}
                            fill={fill}
                            hovered={this.props.hovered?.toString()}
                            pressed={this.props.pressed?.toString()}
                        />
                    </View>
                </View>
            );
        }
>>>>>>> 269e8668

    if (inline) {
        return (
            <View
                testID={`${src.name} Icon`}
                style={[StyleUtils.getWidthAndHeightStyle(width ?? 0, height), themeStyles.bgTransparent, themeStyles.overflowVisible]}
            >
                <View style={iconStyles}>
                    <IconComponent
                        width={iconWidth}
                        height={iconHeight}
                        fill={iconFill}
                        hovered={hovered?.toString()}
                        pressed={pressed?.toString()}
                    />
                </View>
            </View>
        );
    }

    return (
        <View
            testID={`${src.name} Icon`}
            style={additionalStyles}
        >
            <IconComponent
                width={iconWidth}
                height={iconHeight}
                fill={iconFill}
                hovered={hovered?.toString()}
                pressed={pressed?.toString()}
            />
        </View>
    );
}

<<<<<<< HEAD
Icon.defaultProps = defaultProps;
Icon.displayName = 'Icon';

export default withTheme(withThemeStyles(Icon));
=======
export default withTheme(withThemeStyles(withStyleUtils(Icon)));
>>>>>>> 269e8668
<|MERGE_RESOLUTION|>--- conflicted
+++ resolved
@@ -45,7 +45,6 @@
     WithThemeProps &
     WithStyleUtilsProps;
 
-<<<<<<< HEAD
 const defaultProps = {
     width: variables.iconSizeNormal,
     height: variables.iconSizeNormal,
@@ -57,53 +56,12 @@
     pressed: false,
 };
 
-function Icon({src, width, height, fill, small, inline, hovered, pressed, theme, themeStyles, additionalStyles}: IconProps) {
+function Icon({src, width, height, fill, small, inline, hovered, pressed, theme, themeStyles, StyleUtils, additionalStyles}: IconProps) {
     const iconWidth = small ? variables.iconSizeSmall : width;
     const iconHeight = small ? variables.iconSizeSmall : height;
     const iconStyles = [StyleUtils.getWidthAndHeightStyle(width ?? 0, height), IconWrapperStyles, themeStyles.pAbsolute, additionalStyles];
     const iconFill = fill ?? theme.icon;
     const IconComponent = src;
-=======
-// We must use a class component to create an animatable component with the Animated API
-// eslint-disable-next-line react/prefer-stateless-function
-class Icon extends PureComponent<IconProps> {
-    // eslint-disable-next-line react/static-property-placement
-    public static defaultProps = {
-        width: variables.iconSizeNormal,
-        height: variables.iconSizeNormal,
-        fill: undefined,
-        small: false,
-        inline: false,
-        additionalStyles: [],
-        hovered: false,
-        pressed: false,
-    };
-
-    render() {
-        const width = this.props.small ? variables.iconSizeSmall : this.props.width;
-        const height = this.props.small ? variables.iconSizeSmall : this.props.height;
-        const iconStyles = [this.props.StyleUtils.getWidthAndHeightStyle(width ?? 0, height), IconWrapperStyles, this.props.themeStyles.pAbsolute, this.props.additionalStyles];
-        const fill = this.props.fill ?? this.props.theme.icon;
-
-        if (this.props.inline) {
-            return (
-                <View
-                    testID={`${this.props.src.name} Icon`}
-                    style={[this.props.StyleUtils.getWidthAndHeightStyle(width ?? 0, height), this.props.themeStyles.bgTransparent, this.props.themeStyles.overflowVisible]}
-                >
-                    <View style={iconStyles}>
-                        <this.props.src
-                            width={width}
-                            height={height}
-                            fill={fill}
-                            hovered={this.props.hovered?.toString()}
-                            pressed={this.props.pressed?.toString()}
-                        />
-                    </View>
-                </View>
-            );
-        }
->>>>>>> 269e8668
 
     if (inline) {
         return (
@@ -140,11 +98,7 @@
     );
 }
 
-<<<<<<< HEAD
 Icon.defaultProps = defaultProps;
 Icon.displayName = 'Icon';
 
-export default withTheme(withThemeStyles(Icon));
-=======
-export default withTheme(withThemeStyles(withStyleUtils(Icon)));
->>>>>>> 269e8668
+export default withTheme(withThemeStyles(withStyleUtils(Icon)));
<<<<<<< HEAD
import {CSSProperties} from 'react';
import {ImageSourcePropType, ViewStyle} from 'react-native';
=======
>>>>>>> 27fd4e24
import {SvgProps} from 'react-native-svg';
import GenericBank from '@assets/images/bankicons/generic-bank-account.svg';
import GenericBankCard from '@assets/images/cardicons/generic-bank-card.svg';
import {ThemeStyles} from '@styles/styles';
import variables from '@styles/variables';
import CONST from '@src/CONST';
import {BankIcon, BankName, BankNameKey} from '@src/types/onyx/Bank';

<<<<<<< HEAD
type BankIcon = {
    icon: React.FC<SvgProps> | ImageSourcePropType;
    iconSize?: number;
    iconHeight?: number;
    iconWidth?: number;
    iconStyles?: Array<ViewStyle | CSSProperties>;
=======
type BankIconParams = {
    themeStyles: ThemeStyles;
    bankName?: BankName;
    isCard?: boolean;
>>>>>>> 27fd4e24
};

/**
 * Returns matching asset icon for bankName
 */

<<<<<<< HEAD
function getAssetIcon(bankName: string, isCard: boolean): React.FC<SvgProps> | ImageSourcePropType {
    if (bankName.includes('expensify')) {
        return ExpensifyCardImage;
    }

    if (bankName.includes('americanexpress')) {
        return isCard ? AmericanExpressCard : AmericanExpress;
    }

    if (bankName.includes('bank of america') || bankName.includes('bankofamerica')) {
        return isCard ? BankOfAmericaCard : BankOfAmerica;
    }

    if (bankName.startsWith('bbt')) {
        return isCard ? BB_TCard : BB_T;
    }

    if (bankName.startsWith('capital one') || bankName.includes('capitalone')) {
        return isCard ? CapitalOneCard : CapitalOne;
    }

    if (bankName.startsWith('chase') || bankName.includes('chase')) {
        return isCard ? ChaseCard : Chase;
    }

    if (bankName.includes('charles schwab') || bankName.includes('charlesschwab')) {
        return isCard ? CharlesSchwabCard : CharlesSchwab;
    }

    if (bankName.startsWith('citibank') || bankName.includes('citibank')) {
        return isCard ? CitiBankCard : CitiBank;
    }

    if (bankName.startsWith('citizens bank') || bankName.includes('citizensbank')) {
        return isCard ? CitizensBankCard : CitizensBank;
    }

    if (bankName.startsWith('discover ') || bankName.includes('discover.') || bankName === 'discover') {
        return isCard ? DiscoverCard : Discover;
    }

    if (bankName.startsWith('fidelity')) {
        return isCard ? FidelityCard : Fidelity;
    }

    if (bankName.startsWith('huntington bank') || bankName.includes('huntingtonnational') || bankName.includes('huntington national')) {
        return isCard ? HuntingtonBankCard : HuntingtonBank;
    }

    if (bankName.startsWith('navy federal credit union') || bankName.includes('navy federal credit union')) {
        return isCard ? NavyFederalCreditUnionCard : NavyFederalCreditUnion;
    }

    if (bankName.startsWith('pnc') || bankName.includes('pnc')) {
        return isCard ? PNCCard : PNC;
    }

    if (bankName.startsWith('regions bank') || bankName.includes('regionsbank')) {
        return isCard ? RegionsBankCard : RegionsBank;
    }

    if (bankName.startsWith('suntrust') || bankName.includes('suntrust')) {
        return isCard ? SunTrustCard : SunTrust;
    }

    if (bankName.startsWith('td bank') || bankName.startsWith('tdbank') || bankName.includes('tdbank')) {
        return isCard ? TdBankCard : TdBank;
    }

    if (bankName.startsWith('us bank') || bankName.startsWith('usbank')) {
        return isCard ? USBankCard : USBank;
    }

    if (bankName.includes('usaa')) {
        return isCard ? USAACard : USAA;
    }
=======
function getAssetIcon(bankNameKey: BankNameKey, isCard: boolean): React.FC<SvgProps> {
    const bankValue = CONST.BANK_NAMES[bankNameKey];

    // This maps bank names to their respective icon paths.
    // The purpose is to avoid importing these at the app startup stage.
    // Depending on whether 'isCard' is true, it selects either a card icon or a bank icon.
    const iconMappings = {
        [CONST.BANK_NAMES.EXPENSIFY]: isCard
            ? (require('@assets/images/cardicons/expensify-card-dark.svg').default as React.FC<SvgProps>)
            : (require('@assets/images/bankicons/expensify.svg').default as React.FC<SvgProps>),
        [CONST.BANK_NAMES.AMERICAN_EXPRESS]: isCard
            ? (require('@assets/images/cardicons/american-express.svg').default as React.FC<SvgProps>)
            : (require('@assets/images/bankicons/american-express.svg').default as React.FC<SvgProps>),
        [CONST.BANK_NAMES.BANK_OF_AMERICA]: isCard
            ? (require('@assets/images/cardicons/bank-of-america.svg').default as React.FC<SvgProps>)
            : (require('@assets/images/bankicons/bank-of-america.svg').default as React.FC<SvgProps>),
        [CONST.BANK_NAMES.BB_T]: isCard
            ? (require('@assets/images/cardicons/bb-t.svg').default as React.FC<SvgProps>)
            : (require('@assets/images/bankicons/bb-t.svg').default as React.FC<SvgProps>),
        [CONST.BANK_NAMES.CAPITAL_ONE]: isCard
            ? (require('@assets/images/cardicons/capital-one.svg').default as React.FC<SvgProps>)
            : (require('@assets/images/bankicons/capital-one.svg').default as React.FC<SvgProps>),
        [CONST.BANK_NAMES.CHASE]: isCard
            ? (require('@assets/images/cardicons/chase.svg').default as React.FC<SvgProps>)
            : (require('@assets/images/bankicons/chase.svg').default as React.FC<SvgProps>),
        [CONST.BANK_NAMES.CHARLES_SCHWAB]: isCard
            ? (require('@assets/images/cardicons/charles-schwab.svg').default as React.FC<SvgProps>)
            : (require('@assets/images/bankicons/charles-schwab.svg').default as React.FC<SvgProps>),
        [CONST.BANK_NAMES.CITIBANK]: isCard
            ? (require('@assets/images/cardicons/citibank.svg').default as React.FC<SvgProps>)
            : (require('@assets/images/bankicons/citibank.svg').default as React.FC<SvgProps>),
        [CONST.BANK_NAMES.CITIZENS_BANK]: isCard
            ? (require('@assets/images/cardicons/citizens.svg').default as React.FC<SvgProps>)
            : (require('@assets/images/bankicons/citizens-bank.svg').default as React.FC<SvgProps>),
        [CONST.BANK_NAMES.DISCOVER]: isCard
            ? (require('@assets/images/cardicons/discover.svg').default as React.FC<SvgProps>)
            : (require('@assets/images/bankicons/discover.svg').default as React.FC<SvgProps>),
        [CONST.BANK_NAMES.FIDELITY]: isCard
            ? (require('@assets/images/cardicons/fidelity.svg').default as React.FC<SvgProps>)
            : (require('@assets/images/bankicons/fidelity.svg').default as React.FC<SvgProps>),
        [CONST.BANK_NAMES.GENERIC_BANK]: isCard
            ? (require('@assets/images/cardicons/generic-bank-card.svg').default as React.FC<SvgProps>)
            : (require('@assets/images/bankicons/generic-bank-account.svg').default as React.FC<SvgProps>),
        [CONST.BANK_NAMES.HUNTINGTON_BANK]: isCard
            ? (require('@assets/images/cardicons/huntington-bank.svg').default as React.FC<SvgProps>)
            : (require('@assets/images/bankicons/huntington-bank.svg').default as React.FC<SvgProps>),
        [CONST.BANK_NAMES.NAVY_FEDERAL_CREDIT_UNION]: isCard
            ? (require('@assets/images/cardicons/navy-federal-credit-union.svg').default as React.FC<SvgProps>)
            : (require('@assets/images/bankicons/navy-federal-credit-union.svg').default as React.FC<SvgProps>),
        [CONST.BANK_NAMES.PNC]: isCard
            ? (require('@assets/images/cardicons/pnc.svg').default as React.FC<SvgProps>)
            : (require('@assets/images/bankicons/pnc.svg').default as React.FC<SvgProps>),
        [CONST.BANK_NAMES.REGIONS_BANK]: isCard
            ? (require('@assets/images/cardicons/regions-bank.svg').default as React.FC<SvgProps>)
            : (require('@assets/images/bankicons/regions-bank.svg').default as React.FC<SvgProps>),
        [CONST.BANK_NAMES.SUNTRUST]: isCard
            ? (require('@assets/images/cardicons/suntrust.svg').default as React.FC<SvgProps>)
            : (require('@assets/images/bankicons/suntrust.svg').default as React.FC<SvgProps>),
        [CONST.BANK_NAMES.TD_BANK]: isCard
            ? (require('@assets/images/cardicons/td-bank.svg').default as React.FC<SvgProps>)
            : (require('@assets/images/bankicons/td-bank.svg').default as React.FC<SvgProps>),
        [CONST.BANK_NAMES.US_BANK]: isCard
            ? (require('@assets/images/cardicons/us-bank.svg').default as React.FC<SvgProps>)
            : (require('@assets/images/bankicons/us-bank.svg').default as React.FC<SvgProps>),
        [CONST.BANK_NAMES.USAA]: isCard
            ? (require('@assets/images/cardicons/usaa.svg').default as React.FC<SvgProps>)
            : (require('@assets/images/bankicons/usaa.svg').default as React.FC<SvgProps>),
    } as const;

    // Fallback to generic bank/card icon
    const iconModule =
        iconMappings[bankValue] ||
        (isCard
            ? (require('@assets/images/cardicons/generic-bank-card.svg').default as React.FC<SvgProps>)
            : (require('@assets/images/bankicons/generic-bank-account.svg').default as React.FC<SvgProps>));
    return iconModule;
}
>>>>>>> 27fd4e24

function getBankNameKey(bankName: string): BankNameKey {
    const bank = Object.entries(CONST.BANK_NAMES).find(([, value]) => value?.toLowerCase() === bankName);
    return (bank?.[0] as BankNameKey) ?? '';
}

/**
 * Returns Bank Icon Object that matches to existing bank icons or default icons
 */
export default function getBankIcon({themeStyles, bankName, isCard = false}: BankIconParams): BankIcon {
    const bankIcon: BankIcon = {
        icon: isCard ? GenericBankCard : GenericBank,
    };
    if (bankName) {
        const bankNameKey = getBankNameKey(bankName.toLowerCase());

        if (bankNameKey && Object.keys(CONST.BANK_NAMES).includes(bankNameKey)) {
            bankIcon.icon = getAssetIcon(bankNameKey, isCard);
        }
    }

    // For default Credit Card icon the icon size should not be set.
    if (!isCard) {
        bankIcon.iconSize = variables.iconSizeExtraLarge;
        bankIcon.iconStyles = [themeStyles.bankIconContainer];
    } else {
        bankIcon.iconHeight = variables.bankCardHeight;
        bankIcon.iconWidth = variables.bankCardWidth;
        bankIcon.iconStyles = [themeStyles.assignedCardsIconContainer];
    }

    return bankIcon;
}

export type {BankName};<|MERGE_RESOLUTION|>--- conflicted
+++ resolved
@@ -1,8 +1,3 @@
-<<<<<<< HEAD
-import {CSSProperties} from 'react';
-import {ImageSourcePropType, ViewStyle} from 'react-native';
-=======
->>>>>>> 27fd4e24
 import {SvgProps} from 'react-native-svg';
 import GenericBank from '@assets/images/bankicons/generic-bank-account.svg';
 import GenericBankCard from '@assets/images/cardicons/generic-bank-card.svg';
@@ -11,103 +6,16 @@
 import CONST from '@src/CONST';
 import {BankIcon, BankName, BankNameKey} from '@src/types/onyx/Bank';
 
-<<<<<<< HEAD
-type BankIcon = {
-    icon: React.FC<SvgProps> | ImageSourcePropType;
-    iconSize?: number;
-    iconHeight?: number;
-    iconWidth?: number;
-    iconStyles?: Array<ViewStyle | CSSProperties>;
-=======
 type BankIconParams = {
     themeStyles: ThemeStyles;
     bankName?: BankName;
     isCard?: boolean;
->>>>>>> 27fd4e24
 };
 
 /**
  * Returns matching asset icon for bankName
  */
 
-<<<<<<< HEAD
-function getAssetIcon(bankName: string, isCard: boolean): React.FC<SvgProps> | ImageSourcePropType {
-    if (bankName.includes('expensify')) {
-        return ExpensifyCardImage;
-    }
-
-    if (bankName.includes('americanexpress')) {
-        return isCard ? AmericanExpressCard : AmericanExpress;
-    }
-
-    if (bankName.includes('bank of america') || bankName.includes('bankofamerica')) {
-        return isCard ? BankOfAmericaCard : BankOfAmerica;
-    }
-
-    if (bankName.startsWith('bbt')) {
-        return isCard ? BB_TCard : BB_T;
-    }
-
-    if (bankName.startsWith('capital one') || bankName.includes('capitalone')) {
-        return isCard ? CapitalOneCard : CapitalOne;
-    }
-
-    if (bankName.startsWith('chase') || bankName.includes('chase')) {
-        return isCard ? ChaseCard : Chase;
-    }
-
-    if (bankName.includes('charles schwab') || bankName.includes('charlesschwab')) {
-        return isCard ? CharlesSchwabCard : CharlesSchwab;
-    }
-
-    if (bankName.startsWith('citibank') || bankName.includes('citibank')) {
-        return isCard ? CitiBankCard : CitiBank;
-    }
-
-    if (bankName.startsWith('citizens bank') || bankName.includes('citizensbank')) {
-        return isCard ? CitizensBankCard : CitizensBank;
-    }
-
-    if (bankName.startsWith('discover ') || bankName.includes('discover.') || bankName === 'discover') {
-        return isCard ? DiscoverCard : Discover;
-    }
-
-    if (bankName.startsWith('fidelity')) {
-        return isCard ? FidelityCard : Fidelity;
-    }
-
-    if (bankName.startsWith('huntington bank') || bankName.includes('huntingtonnational') || bankName.includes('huntington national')) {
-        return isCard ? HuntingtonBankCard : HuntingtonBank;
-    }
-
-    if (bankName.startsWith('navy federal credit union') || bankName.includes('navy federal credit union')) {
-        return isCard ? NavyFederalCreditUnionCard : NavyFederalCreditUnion;
-    }
-
-    if (bankName.startsWith('pnc') || bankName.includes('pnc')) {
-        return isCard ? PNCCard : PNC;
-    }
-
-    if (bankName.startsWith('regions bank') || bankName.includes('regionsbank')) {
-        return isCard ? RegionsBankCard : RegionsBank;
-    }
-
-    if (bankName.startsWith('suntrust') || bankName.includes('suntrust')) {
-        return isCard ? SunTrustCard : SunTrust;
-    }
-
-    if (bankName.startsWith('td bank') || bankName.startsWith('tdbank') || bankName.includes('tdbank')) {
-        return isCard ? TdBankCard : TdBank;
-    }
-
-    if (bankName.startsWith('us bank') || bankName.startsWith('usbank')) {
-        return isCard ? USBankCard : USBank;
-    }
-
-    if (bankName.includes('usaa')) {
-        return isCard ? USAACard : USAA;
-    }
-=======
 function getAssetIcon(bankNameKey: BankNameKey, isCard: boolean): React.FC<SvgProps> {
     const bankValue = CONST.BANK_NAMES[bankNameKey];
 
@@ -185,7 +93,6 @@
             : (require('@assets/images/bankicons/generic-bank-account.svg').default as React.FC<SvgProps>));
     return iconModule;
 }
->>>>>>> 27fd4e24
 
 function getBankNameKey(bankName: string): BankNameKey {
     const bank = Object.entries(CONST.BANK_NAMES).find(([, value]) => value?.toLowerCase() === bankName);

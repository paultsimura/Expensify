import {Str} from 'expensify-common';
import React, {useRef, useState} from 'react';
import {View} from 'react-native';
import {useOnyx} from 'react-native-onyx';
import useCurrentUserPersonalDetails from '@hooks/useCurrentUserPersonalDetails';
import useLocalize from '@hooks/useLocalize';
import useNetwork from '@hooks/useNetwork';
import useResponsiveLayout from '@hooks/useResponsiveLayout';
import useTheme from '@hooks/useTheme';
import useThemeStyles from '@hooks/useThemeStyles';
import useWindowDimensions from '@hooks/useWindowDimensions';
import {clearDelegatorErrors, connect, disconnect} from '@libs/actions/Delegate';
import * as EmojiUtils from '@libs/EmojiUtils';
import * as ErrorUtils from '@libs/ErrorUtils';
import * as PersonalDetailsUtils from '@libs/PersonalDetailsUtils';
import variables from '@styles/variables';
import * as Modal from '@userActions/Modal';
import CONST from '@src/CONST';
import ONYXKEYS from '@src/ONYXKEYS';
import type {PersonalDetails} from '@src/types/onyx';
import type {Errors} from '@src/types/onyx/OnyxCommon';
import Avatar from './Avatar';
import ConfirmModal from './ConfirmModal';
import Icon from './Icon';
import * as Expensicons from './Icon/Expensicons';
import type {PopoverMenuItem} from './PopoverMenu';
import PopoverMenu from './PopoverMenu';
import {PressableWithFeedback} from './Pressable';
import Text from './Text';

function AccountSwitcher() {
    const currentUserPersonalDetails = useCurrentUserPersonalDetails();
    const styles = useThemeStyles();
    const theme = useTheme();
    const {translate} = useLocalize();
    const {isOffline} = useNetwork();
    const {shouldUseNarrowLayout} = useResponsiveLayout();
    const [account] = useOnyx(ONYXKEYS.ACCOUNT);
    const [session] = useOnyx(ONYXKEYS.SESSION);
    const [user] = useOnyx(ONYXKEYS.USER);
    const buttonRef = useRef<HTMLDivElement>(null);
    const {windowHeight} = useWindowDimensions();

    const [shouldShowDelegatorMenu, setShouldShowDelegatorMenu] = useState(false);
    const [shouldShowOfflineModal, setShouldShowOfflineModal] = useState(false);
    const delegators = account?.delegatedAccess?.delegators ?? [];

    const isActingAsDelegate = !!account?.delegatedAccess?.delegate ?? false;
<<<<<<< HEAD
    const canSwitchAccounts = canUseNewDotCopilot && (delegators.length > 0 || isActingAsDelegate);
    const processedTextArray = EmojiUtils.splitTextWithEmojis(currentUserPersonalDetails?.displayName);
=======
    const canSwitchAccounts = delegators.length > 0 || isActingAsDelegate;
>>>>>>> bd880d1e

    const createBaseMenuItem = (
        personalDetails: PersonalDetails | undefined,
        errors?: Errors,
        additionalProps: Partial<Omit<PopoverMenuItem, 'icon' | 'iconType'>> = {},
    ): PopoverMenuItem => {
        const error = Object.values(errors ?? {}).at(0) ?? '';
        return {
            text: personalDetails?.displayName ?? personalDetails?.login ?? '',
            description: Str.removeSMSDomain(personalDetails?.login ?? ''),
            avatarID: personalDetails?.accountID ?? -1,
            icon: personalDetails?.avatar ?? '',
            iconType: CONST.ICON_TYPE_AVATAR,
            outerWrapperStyle: shouldUseNarrowLayout ? {} : styles.accountSwitcherPopover,
            numberOfLinesDescription: 1,
            errorText: error ?? '',
            shouldShowRedDotIndicator: !!error,
            errorTextStyle: styles.mt2,
            ...additionalProps,
        };
    };

    const menuItems = (): PopoverMenuItem[] => {
        const currentUserMenuItem = createBaseMenuItem(currentUserPersonalDetails, undefined, {
            shouldShowRightIcon: true,
            iconRight: Expensicons.Checkmark,
            success: true,
            isSelected: true,
        });

        if (isActingAsDelegate) {
            const delegateEmail = account?.delegatedAccess?.delegate ?? '';

            // Avoid duplicating the current user in the list when switching accounts
            if (delegateEmail === currentUserPersonalDetails.login) {
                return [currentUserMenuItem];
            }

            const delegatePersonalDetails = PersonalDetailsUtils.getPersonalDetailByEmail(delegateEmail);
            const error = ErrorUtils.getLatestError(account?.delegatedAccess?.errorFields?.disconnect);

            return [
                createBaseMenuItem(delegatePersonalDetails, error, {
                    onSelected: () => {
                        if (isOffline) {
                            Modal.close(() => setShouldShowOfflineModal(true));
                            return;
                        }
                        disconnect();
                    },
                }),
                currentUserMenuItem,
            ];
        }

        const delegatorMenuItems: PopoverMenuItem[] = delegators
            .filter(({email}) => email !== currentUserPersonalDetails.login)
            .map(({email, role}) => {
                const errorFields = account?.delegatedAccess?.errorFields ?? {};
                const error = ErrorUtils.getLatestError(errorFields?.connect?.[email]);
                const personalDetails = PersonalDetailsUtils.getPersonalDetailByEmail(email);
                return createBaseMenuItem(personalDetails, error, {
                    badgeText: translate('delegate.role', {role}),
                    onSelected: () => {
                        if (isOffline) {
                            Modal.close(() => setShouldShowOfflineModal(true));
                            return;
                        }
                        connect(email);
                    },
                });
            });

        return [currentUserMenuItem, ...delegatorMenuItems];
    };

    return (
        <>
            <PressableWithFeedback
                accessible
                accessibilityLabel={translate('common.profile')}
                onPress={() => {
                    setShouldShowDelegatorMenu(!shouldShowDelegatorMenu);
                }}
                ref={buttonRef}
                interactive={canSwitchAccounts}
                pressDimmingValue={canSwitchAccounts ? undefined : 1}
                wrapperStyle={[styles.flexGrow1, styles.flex1, styles.mnw0, styles.justifyContentCenter]}
            >
                <View style={[styles.flexRow, styles.gap3]}>
                    <Avatar
                        type={CONST.ICON_TYPE_AVATAR}
                        size={CONST.AVATAR_SIZE.DEFAULT}
                        avatarID={currentUserPersonalDetails?.accountID}
                        source={currentUserPersonalDetails?.avatar}
                        fallbackIcon={currentUserPersonalDetails.fallbackIcon}
                    />
                    <View style={[styles.flex1, styles.flexShrink1, styles.flexBasis0, styles.justifyContentCenter, styles.gap1]}>
                        <View style={[styles.flexRow, styles.gap1]}>
                            <Text
                                numberOfLines={1}
                                style={[styles.textBold, styles.textLarge, styles.flexShrink1]}
                            >
                                {processedTextArray.length !== 0
                                    ? EmojiUtils.getProcessedText(processedTextArray, styles.initialSettingsUsernameEmoji)
                                    : currentUserPersonalDetails?.displayName}
                            </Text>
                            {!!canSwitchAccounts && (
                                <View style={styles.justifyContentCenter}>
                                    <Icon
                                        fill={theme.icon}
                                        src={Expensicons.CaretUpDown}
                                        height={variables.iconSizeSmall}
                                        width={variables.iconSizeSmall}
                                    />
                                </View>
                            )}
                        </View>
                        <Text
                            numberOfLines={1}
                            style={[styles.colorMuted, styles.fontSizeLabel]}
                        >
                            {Str.removeSMSDomain(currentUserPersonalDetails?.login ?? '')}
                        </Text>
                        {!!user?.isDebugModeEnabled && (
                            <Text
                                style={[styles.textLabelSupporting, styles.mt1, styles.w100]}
                                numberOfLines={1}
                            >
                                AccountID: {session?.accountID}
                            </Text>
                        )}
                    </View>
                </View>
            </PressableWithFeedback>
            {!!canSwitchAccounts && (
                <PopoverMenu
                    isVisible={shouldShowDelegatorMenu}
                    onClose={() => {
                        setShouldShowDelegatorMenu(false);
                        clearDelegatorErrors();
                    }}
                    anchorRef={buttonRef}
                    anchorPosition={CONST.POPOVER_ACCOUNT_SWITCHER_POSITION}
                    anchorAlignment={{
                        horizontal: CONST.MODAL.ANCHOR_ORIGIN_HORIZONTAL.LEFT,
                        vertical: CONST.MODAL.ANCHOR_ORIGIN_VERTICAL.TOP,
                    }}
                    menuItems={menuItems()}
                    headerText={translate('delegate.switchAccount')}
                    containerStyles={[{maxHeight: windowHeight / 2}, styles.pb0, styles.mw100, shouldUseNarrowLayout ? {} : styles.wFitContent]}
                    headerStyles={styles.pt0}
                    innerContainerStyle={styles.pb0}
                    scrollContainerStyle={styles.pb4}
                    shouldUseScrollView
                    shouldUpdateFocusedIndex={false}
                />
            )}
            <ConfirmModal
                title={translate('common.youAppearToBeOffline')}
                isVisible={shouldShowOfflineModal}
                onConfirm={() => setShouldShowOfflineModal(false)}
                onCancel={() => setShouldShowOfflineModal(false)}
                confirmText={translate('common.buttonConfirm')}
                prompt={translate('common.offlinePrompt')}
                shouldShowCancelButton={false}
            />
        </>
    );
}

AccountSwitcher.displayName = 'AccountSwitcher';

export default AccountSwitcher;<|MERGE_RESOLUTION|>--- conflicted
+++ resolved
@@ -46,12 +46,8 @@
     const delegators = account?.delegatedAccess?.delegators ?? [];
 
     const isActingAsDelegate = !!account?.delegatedAccess?.delegate ?? false;
-<<<<<<< HEAD
-    const canSwitchAccounts = canUseNewDotCopilot && (delegators.length > 0 || isActingAsDelegate);
+    const canSwitchAccounts = delegators.length > 0 || isActingAsDelegate;
     const processedTextArray = EmojiUtils.splitTextWithEmojis(currentUserPersonalDetails?.displayName);
-=======
-    const canSwitchAccounts = delegators.length > 0 || isActingAsDelegate;
->>>>>>> bd880d1e
 
     const createBaseMenuItem = (
         personalDetails: PersonalDetails | undefined,

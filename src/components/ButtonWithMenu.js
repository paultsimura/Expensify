--- conflicted
+++ resolved
@@ -24,17 +24,7 @@
     isDisabled: PropTypes.bool,
 
     /** Menu options to display */
-<<<<<<< HEAD
-    /** [
-     *   {text: 'I\'ll settle up elsewhere', paymentType: 'Elsewhere', icon: Cash},
-     *   {text: 'Pay with Expensify', paymentType: 'Expensify', icon: Wallet},
-     *   {text: 'PayPal', paymentType: 'PayPal.me', icon: PayPal},
-     *   {text: 'Venmo', paymentType: 'Venmo', icon: Venmo}
-     *  ]
-     * */
-=======
     /** e.g. [{text: 'Pay with Expensify', icon: Wallet}, {text: 'PayPal', icon: PayPal}, {text: 'Venmo', icon: Venmo}] */
->>>>>>> 7fe70981
     options: PropTypes.arrayOf(PropTypes.shape({
         text: PropTypes.string.isRequired,
         paymentType: PropTypes.string,

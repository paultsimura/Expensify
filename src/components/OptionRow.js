--- conflicted
+++ resolved
@@ -212,11 +212,7 @@
                             accessibilityRole={CONST.ACCESSIBILITY_ROLE.BUTTON}
                             hoverDimmingValue={1}
                             hoverStyle={this.props.hoverStyle}
-<<<<<<< HEAD
-                            needsOffscreenAlphaCompositing={this.props.option.icons && this.props.option.icons.length >= 2}
-=======
                             needsOffscreenAlphaCompositing={lodashGet(this.props.option, 'icons.length', 0) >= 2}
->>>>>>> bfda42de
                         >
                             <View style={sidebarInnerRowStyle}>
                                 <View style={[styles.flexRow, styles.alignItemsCenter]}>

--- conflicted
+++ resolved
@@ -231,13 +231,12 @@
                                         ) : null}
                                     </View>
                                     {this.props.option.descriptiveText ? (
-                                        <View style={[styles.flexWrap]}>
+                                        <View style={[styles.flexWrap, styles.pl2]}>
                                             <Text style={[styles.textLabel]}>
                                                 {this.props.option.descriptiveText}
                                             </Text>
                                         </View>
                                     ) : null}
-<<<<<<< HEAD
                                     {this.props.option.brickRoadIndicator === CONST.BRICK_ROAD_INDICATOR_STATUS.ERROR && (
                                     <View style={[styles.alignItemsCenter, styles.justifyContentCenter]}>
                                         <Icon
@@ -246,14 +245,6 @@
                                             height={variables.iconSizeSmall}
                                             width={variables.iconSizeSmall}
                                         />
-=======
-                                </View>
-                                {props.option.descriptiveText ? (
-                                    <View style={[styles.flexWrap, styles.pl2]}>
-                                        <Text style={[styles.textLabel]}>
-                                            {props.option.descriptiveText}
-                                        </Text>
->>>>>>> 67a93804
                                     </View>
                                     )}
                                     {this.props.showSelectedState && <SelectCircle isChecked={this.props.isSelected} />}

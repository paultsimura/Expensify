import PropTypes from 'prop-types';
import {windowDimensionsPropTypes} from '../withWindowDimensions';
import variables from '../../styles/variables';
import CONST from '../../CONST';

const propTypes = {
<<<<<<< HEAD
    /** The text to display in the tooltip. */
=======
    /** Enable support for the absolute positioned native(View|Text) children. It will only work for single native child  */
    absolute: PropTypes.bool,

    /** The text to display in the tooltip. If text is ommitted, only children will be rendered. */
>>>>>>> 5cb2b745
    text: PropTypes.string,

    /** Maximum number of lines to show in tooltip */
    numberOfLines: PropTypes.number,

    /** Children to wrap with Tooltip. */
    children: PropTypes.node.isRequired,

    /** Props inherited from withWindowDimensions */
    ...windowDimensionsPropTypes,

    /** Any additional amount to manually adjust the horizontal position of the tooltip.
    A positive value shifts the tooltip to the right, and a negative value shifts it to the left. */
    shiftHorizontal: PropTypes.oneOfType([PropTypes.number, PropTypes.func]),

    /** Any additional amount to manually adjust the vertical position of the tooltip.
    A positive value shifts the tooltip down, and a negative value shifts it up. */
    shiftVertical: PropTypes.oneOfType([PropTypes.number, PropTypes.func]),

    /** Number of pixels to set max-width on tooltip  */
    maxWidth: PropTypes.number,

    /** Render custom content inside the tooltip. Note: This cannot be used together with the text props. */
    renderTooltipContent: PropTypes.func,

    /** Unique key of renderTooltipContent to rerender the tooltip when one of the key changes */
    renderTooltipContentKey: PropTypes.arrayOf(PropTypes.string),
};

const defaultProps = {
    shiftHorizontal: 0,
    shiftVertical: 0,
    text: '',
    maxWidth: variables.sideBarWidth,
    numberOfLines: CONST.TOOLTIP_MAX_LINES,
    renderTooltipContent: undefined,
    renderTooltipContentKey: [],
};

export {propTypes, defaultProps};<|MERGE_RESOLUTION|>--- conflicted
+++ resolved
@@ -4,14 +4,7 @@
 import CONST from '../../CONST';
 
 const propTypes = {
-<<<<<<< HEAD
-    /** The text to display in the tooltip. */
-=======
-    /** Enable support for the absolute positioned native(View|Text) children. It will only work for single native child  */
-    absolute: PropTypes.bool,
-
     /** The text to display in the tooltip. If text is ommitted, only children will be rendered. */
->>>>>>> 5cb2b745
     text: PropTypes.string,
 
     /** Maximum number of lines to show in tooltip */

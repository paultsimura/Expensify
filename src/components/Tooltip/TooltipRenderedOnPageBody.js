import PropTypes from 'prop-types';
import React, {useEffect, useLayoutEffect, useMemo, useRef, useState} from 'react';
import ReactDOM from 'react-dom';
import {Animated, View} from 'react-native';
import Text from '@components/Text';
import Log from '@libs/Log';
import getTooltipStyles from '@styles/getTooltipStyles';
import useTheme from '@styles/themes/useTheme';
import useThemeStyles from '@styles/useThemeStyles';

const propTypes = {
    /** Window width */
    windowWidth: PropTypes.number.isRequired,

    /** Tooltip Animation value */
    // eslint-disable-next-line react/forbid-prop-types
    animation: PropTypes.object.isRequired,

    /** The distance between the left side of the wrapper view and the left side of the window */
    xOffset: PropTypes.number.isRequired,

    /** The distance between the top of the wrapper view and the top of the window */
    yOffset: PropTypes.number.isRequired,

    /** The width of the tooltip's target */
    targetWidth: PropTypes.number.isRequired,

    /** The height of the tooltip's target */
    targetHeight: PropTypes.number.isRequired,

    /** Any additional amount to manually adjust the horizontal position of the tooltip.
    A positive value shifts the tooltip to the right, and a negative value shifts it to the left. */
    shiftHorizontal: PropTypes.number,

    /** Any additional amount to manually adjust the vertical position of the tooltip.
    A positive value shifts the tooltip down, and a negative value shifts it up. */
    shiftVertical: PropTypes.number,

    /** Text to be shown in the tooltip */
    text: PropTypes.string.isRequired,

    /** Maximum number of lines to show in tooltip */
    numberOfLines: PropTypes.number.isRequired,

    /** Number of pixels to set max-width on tooltip  */
    maxWidth: PropTypes.number,

    /** Render custom content inside the tooltip. Note: This cannot be used together with the text props. */
    renderTooltipContent: PropTypes.func,
};

const defaultProps = {
    shiftHorizontal: 0,
    shiftVertical: 0,
    renderTooltipContent: undefined,
    maxWidth: 0,
};

// Props will change frequently.
// On every tooltip hover, we update the position in state which will result in re-rendering.
// We also update the state on layout changes which will be triggered often.
// There will be n number of tooltip components in the page.
// It's good to memoize this one.
function TooltipRenderedOnPageBody({
    animation,
    windowWidth,
    xOffset,
    yOffset,
    targetWidth,
    targetHeight,
    maxWidth,
    shiftHorizontal,
    shiftVertical,
    text,
    numberOfLines,
    renderTooltipContent,
}) {
    // The width of tooltip's inner content. Has to be undefined in the beginning
    // as a width of 0 will cause the content to be rendered of a width of 0,
    // which prevents us from measuring it correctly.
    const [contentMeasuredWidth, setContentMeasuredWidth] = useState(undefined);
    // The height of tooltip's wrapper.
    const [wrapperMeasuredHeight, setWrapperMeasuredHeight] = useState(undefined);
    const contentRef = useRef();
    const rootWrapper = useRef();

    const theme = useTheme();
    const styles = useThemeStyles();

    useEffect(() => {
        if (!renderTooltipContent || !text) {
            return;
        }
        Log.warn('Developer error: Cannot use both text and renderTooltipContent props at the same time in <TooltipRenderedOnPageBody />!');
    }, [text, renderTooltipContent]);

    useLayoutEffect(() => {
        // Calculate the tooltip width and height before the browser repaints the screen to prevent flicker
        // because of the late update of the width and the height from onLayout.
        setContentMeasuredWidth(contentRef.current.getBoundingClientRect().width);
        setWrapperMeasuredHeight(rootWrapper.current.getBoundingClientRect().height);
    }, []);

    const {animationStyle, rootWrapperStyle, textStyle, pointerWrapperStyle, pointerStyle} = useMemo(
        () =>
<<<<<<< HEAD
            getTooltipStyles(
                rootWrapper.current,
                props.animation,
                props.windowWidth,
                props.xOffset,
                props.yOffset,
                props.targetWidth,
                props.targetHeight,
                props.maxWidth,
                contentMeasuredWidth,
                wrapperMeasuredHeight,
                props.shiftHorizontal,
                props.shiftVertical,
                props.forceRenderingBelow,
            ),
        [
            props.animation,
            props.windowWidth,
            props.xOffset,
            props.yOffset,
            props.targetWidth,
            props.targetHeight,
            props.maxWidth,
            contentMeasuredWidth,
            wrapperMeasuredHeight,
            props.shiftHorizontal,
            props.shiftVertical,
            props.forceRenderingBelow,
        ],
=======
            getTooltipStyles({
                tooltip: rootWrapper.current,
                currentSize: animation,
                windowWidth,
                xOffset,
                yOffset,
                tooltipTargetWidth: targetWidth,
                tooltipTargetHeight: targetHeight,
                maxWidth,
                tooltipContentWidth: contentMeasuredWidth,
                tooltipWrapperHeight: wrapperMeasuredHeight,
                theme,
                themeStyles: styles,
                shiftHorizontal,
                shiftVertical,
            }),
        [animation, windowWidth, xOffset, yOffset, targetWidth, targetHeight, maxWidth, contentMeasuredWidth, wrapperMeasuredHeight, shiftHorizontal, shiftVertical, theme, styles],
>>>>>>> 1682be47
    );

    let content;
    if (renderTooltipContent) {
        content = <View ref={contentRef}>{renderTooltipContent()}</View>;
    } else {
        content = (
            <Text
                numberOfLines={numberOfLines}
                style={textStyle}
            >
                <Text
                    style={textStyle}
                    ref={contentRef}
                >
                    {text}
                </Text>
            </Text>
        );
    }

    return ReactDOM.createPortal(
        <Animated.View
            ref={rootWrapper}
            style={[rootWrapperStyle, animationStyle]}
        >
            {content}
            <View style={pointerWrapperStyle}>
                <View style={pointerStyle} />
            </View>
        </Animated.View>,
        document.querySelector('body'),
    );
}

TooltipRenderedOnPageBody.propTypes = propTypes;
TooltipRenderedOnPageBody.defaultProps = defaultProps;
TooltipRenderedOnPageBody.displayName = 'TooltipRenderedOnPageBody';

export default React.memo(TooltipRenderedOnPageBody);<|MERGE_RESOLUTION|>--- conflicted
+++ resolved
@@ -74,6 +74,7 @@
     text,
     numberOfLines,
     renderTooltipContent,
+    forceRenderingBelow,
 }) {
     // The width of tooltip's inner content. Has to be undefined in the beginning
     // as a width of 0 will cause the content to be rendered of a width of 0,
@@ -103,37 +104,6 @@
 
     const {animationStyle, rootWrapperStyle, textStyle, pointerWrapperStyle, pointerStyle} = useMemo(
         () =>
-<<<<<<< HEAD
-            getTooltipStyles(
-                rootWrapper.current,
-                props.animation,
-                props.windowWidth,
-                props.xOffset,
-                props.yOffset,
-                props.targetWidth,
-                props.targetHeight,
-                props.maxWidth,
-                contentMeasuredWidth,
-                wrapperMeasuredHeight,
-                props.shiftHorizontal,
-                props.shiftVertical,
-                props.forceRenderingBelow,
-            ),
-        [
-            props.animation,
-            props.windowWidth,
-            props.xOffset,
-            props.yOffset,
-            props.targetWidth,
-            props.targetHeight,
-            props.maxWidth,
-            contentMeasuredWidth,
-            wrapperMeasuredHeight,
-            props.shiftHorizontal,
-            props.shiftVertical,
-            props.forceRenderingBelow,
-        ],
-=======
             getTooltipStyles({
                 tooltip: rootWrapper.current,
                 currentSize: animation,
@@ -149,9 +119,24 @@
                 themeStyles: styles,
                 shiftHorizontal,
                 shiftVertical,
+                forceRenderingBelow,
             }),
-        [animation, windowWidth, xOffset, yOffset, targetWidth, targetHeight, maxWidth, contentMeasuredWidth, wrapperMeasuredHeight, shiftHorizontal, shiftVertical, theme, styles],
->>>>>>> 1682be47
+        [
+            animation,
+            windowWidth,
+            xOffset,
+            yOffset,
+            targetWidth,
+            targetHeight,
+            maxWidth,
+            contentMeasuredWidth,
+            wrapperMeasuredHeight,
+            theme,
+            styles,
+            shiftHorizontal,
+            shiftVertical,
+            forceRenderingBelow,
+        ],
     );
 
     let content;

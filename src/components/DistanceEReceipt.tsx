import React, {useMemo} from 'react';
import {View} from 'react-native';
import EReceiptBackground from '@assets/images/eReceipt_background.svg';
import useLocalize from '@hooks/useLocalize';
import useThemeStyles from '@hooks/useThemeStyles';
import * as CurrencyUtils from '@libs/CurrencyUtils';
import * as ReceiptUtils from '@libs/ReceiptUtils';
import * as ReportUtils from '@libs/ReportUtils';
import * as TransactionUtils from '@libs/TransactionUtils';
import tryResolveUrlFromApiRoot from '@libs/tryResolveUrlFromApiRoot';
import type {TranslationPaths} from '@src/languages/types';
import type {Transaction} from '@src/types/onyx';
import type {WaypointCollection} from '@src/types/onyx/Transaction';
import Icon from './Icon';
import * as Expensicons from './Icon/Expensicons';
import ImageSVG from './ImageSVG';
import PendingMapView from './MapView/PendingMapView';
<<<<<<< HEAD
import ReceiptImage from './ReceiptImage';
=======
import ScrollView from './ScrollView';
>>>>>>> 86a99042
import Text from './Text';

type DistanceEReceiptProps = {
    /** The transaction for the distance request */
    transaction: Transaction;
};

function DistanceEReceipt({transaction}: DistanceEReceiptProps) {
    const styles = useThemeStyles();
    const {translate} = useLocalize();
    const thumbnail = TransactionUtils.hasReceipt(transaction) ? ReceiptUtils.getThumbnailAndImageURIs(transaction).thumbnail : null;
    const {amount: transactionAmount, currency: transactionCurrency, merchant: transactionMerchant, created: transactionDate} = ReportUtils.getTransactionDetails(transaction) ?? {};
    const formattedTransactionAmount = CurrencyUtils.convertToDisplayString(transactionAmount, transactionCurrency);
    const thumbnailSource = tryResolveUrlFromApiRoot(thumbnail ?? '');
    const waypoints = useMemo(() => transaction?.comment?.waypoints ?? {}, [transaction?.comment?.waypoints]);
    const sortedWaypoints = useMemo<WaypointCollection>(
        () =>
            // The waypoint keys are sometimes out of order
            Object.keys(waypoints)
                .sort((keyA, keyB) => TransactionUtils.getWaypointIndex(keyA) - TransactionUtils.getWaypointIndex(keyB))
                .map((key) => ({[key]: waypoints[key]}))
                .reduce((result, obj) => (obj ? Object.assign(result, obj) : result), {}),
        [waypoints],
    );
    return (
        <View style={[styles.flex1, styles.alignItemsCenter]}>
            <ScrollView
                style={styles.w100}
                contentContainerStyle={[styles.flexGrow1, styles.justifyContentCenter, styles.alignItemsCenter]}
            >
                <View style={styles.eReceiptPanel}>
                    <ImageSVG
                        src={EReceiptBackground}
                        style={styles.eReceiptBackground}
                        pointerEvents="none"
                    />

                    <View style={[styles.moneyRequestViewImage, styles.mh0, styles.mt0, styles.mb5, styles.borderNone]}>
                        {TransactionUtils.isFetchingWaypointsFromServer(transaction) || !thumbnailSource ? (
                            <PendingMapView />
                        ) : (
                            <ReceiptImage
                                source={thumbnailSource}
                                shouldUseThumbnailImage
                            />
                        )}
                    </View>
                    <View style={[styles.mb10, styles.gap5, styles.ph2, styles.flexColumn, styles.alignItemsCenter]}>
                        {!!transactionAmount && <Text style={styles.eReceiptAmount}>{formattedTransactionAmount}</Text>}
                        <Text style={styles.eReceiptMerchant}>{transactionMerchant}</Text>
                    </View>
                    <View style={[styles.mb10, styles.gap5, styles.ph2]}>
                        {Object.entries(sortedWaypoints).map(([key, waypoint]) => {
                            const index = TransactionUtils.getWaypointIndex(key);
                            let descriptionKey: TranslationPaths = 'distance.waypointDescription.stop';
                            if (index === 0) {
                                descriptionKey = 'distance.waypointDescription.start';
                            }

                            return (
                                <View
                                    style={styles.gap1}
                                    key={key}
                                >
                                    <Text style={styles.eReceiptWaypointTitle}>{translate(descriptionKey)}</Text>
                                    {!!waypoint?.name && <Text style={styles.eReceiptWaypointAddress}>{waypoint.name}</Text>}
                                    {!!waypoint?.address && <Text style={styles.eReceiptGuaranteed}>{waypoint.address}</Text>}
                                </View>
                            );
                        })}
                        <View style={styles.gap1}>
                            <Text style={styles.eReceiptWaypointTitle}>{translate('common.date')}</Text>
                            <Text style={styles.eReceiptWaypointAddress}>{transactionDate}</Text>
                        </View>
                    </View>
                    <View style={[styles.ph2, styles.flexRow, styles.justifyContentBetween, styles.alignItemsCenter]}>
                        <Icon
                            width={86}
                            height={19.25}
                            src={Expensicons.ExpensifyWordmark}
                        />

                        <Text style={styles.eReceiptGuaranteed}>{translate('eReceipt.guaranteed')}</Text>
                    </View>
                </View>
            </ScrollView>
        </View>
    );
}

DistanceEReceipt.displayName = 'DistanceEReceipt';

export default DistanceEReceipt;<|MERGE_RESOLUTION|>--- conflicted
+++ resolved
@@ -15,11 +15,8 @@
 import * as Expensicons from './Icon/Expensicons';
 import ImageSVG from './ImageSVG';
 import PendingMapView from './MapView/PendingMapView';
-<<<<<<< HEAD
 import ReceiptImage from './ReceiptImage';
-=======
 import ScrollView from './ScrollView';
->>>>>>> 86a99042
 import Text from './Text';
 
 type DistanceEReceiptProps = {

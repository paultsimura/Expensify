import _ from 'underscore';
import React from 'react';
import PropTypes from 'prop-types';
import {View} from 'react-native';
import PopoverWithMeasuredContent from '../PopoverWithMeasuredContent';
import styles from '../../styles/styles';
import withWindowDimensions, {windowDimensionsPropTypes} from '../withWindowDimensions';
import MenuItem from '../MenuItem';
import {propTypes as createMenuPropTypes, defaultProps as createMenuDefaultProps} from './popoverMenuPropTypes';
import Text from '../Text';
import CONST from '../../CONST';
import useArrowKeyFocusManager from '../../hooks/useArrowKeyFocusManager';
import useKeyboardShortcut from '../../hooks/useKeyboardShortcut';
import useWindowDimensions from '../../hooks/useWindowDimensions';

const propTypes = {
    ...createMenuPropTypes,
    ...windowDimensionsPropTypes,

    /** The horizontal and vertical anchors points for the popover */
    anchorPosition: PropTypes.shape({
        horizontal: PropTypes.number.isRequired,
        vertical: PropTypes.number.isRequired,
    }).isRequired,

    /** Where the popover should be positioned relative to the anchor points. */
    anchorAlignment: PropTypes.shape({
        horizontal: PropTypes.oneOf(_.values(CONST.MODAL.ANCHOR_ORIGIN_HORIZONTAL)),
        vertical: PropTypes.oneOf(_.values(CONST.MODAL.ANCHOR_ORIGIN_VERTICAL)),
    }),
};

const defaultProps = {
    ...createMenuDefaultProps,
    anchorAlignment: {
        horizontal: CONST.MODAL.ANCHOR_ORIGIN_HORIZONTAL.LEFT,
        vertical: CONST.MODAL.ANCHOR_ORIGIN_VERTICAL.BOTTOM,
    },
};

const PopoverMenu = (props) => {
    const {isSmallScreenWidth} = useWindowDimensions();

    const selectItem = (index) => {
        const selectedItem = props.menuItems[index];
        props.onItemSelected(selectedItem);
        selectedItem.onSelected();
    };

    const [focusedIndex, setFocusedIndex] = useArrowKeyFocusManager({initialFocusedIndex: -1, maxIndex: props.menuItems.length - 1});
    useKeyboardShortcut(
        CONST.KEYBOARD_SHORTCUTS.ENTER,
        () => {
            if (focusedIndex === -1) {
                return;
            }
            selectItem(focusedIndex);
            setFocusedIndex(-1); // Reset the focusedIndex on selecting any menu
        },
        {isActive: props.isVisible},
    );

<<<<<<< HEAD
    render() {
        return (
            <Popover
                anchorPosition={this.props.anchorPosition}
                anchorRef={this.props.anchorRef}
                onClose={this.props.onClose}
                isVisible={this.props.isVisible}
                onModalHide={this.resetFocusAndHideModal}
                animationIn={this.props.animationIn}
                animationOut={this.props.animationOut}
                animationInTiming={this.props.animationInTiming}
                disableAnimation={this.props.disableAnimation}
                fromSidebarMediumScreen={this.props.fromSidebarMediumScreen}
                withoutOverlay={this.props.withoutOverlay}
            >
                <View style={this.props.isSmallScreenWidth ? {} : styles.createMenuContainer}>
                    {!_.isEmpty(this.props.headerText) && (
                        <View style={styles.createMenuItem}>
                            <Text style={[styles.createMenuHeaderText, styles.ml3]}>{this.props.headerText}</Text>
                        </View>
                    )}
                    <ArrowKeyFocusManager
                        focusedIndex={this.state.focusedIndex}
                        maxIndex={this.props.menuItems.length - 1}
                        onFocusedIndexChanged={(index) => this.setState({focusedIndex: index})}
                    >
                        {_.map(this.props.menuItems, (item, menuIndex) => (
                            <MenuItem
                                key={item.text}
                                icon={item.icon}
                                iconWidth={item.iconWidth}
                                iconHeight={item.iconHeight}
                                title={item.text}
                                description={item.description}
                                onPress={() => this.selectItem(item)}
                                focused={this.state.focusedIndex === menuIndex}
                            />
                        ))}
                    </ArrowKeyFocusManager>
                </View>
            </Popover>
        );
    }
}
=======
    return (
        <PopoverWithMeasuredContent
            anchorPosition={props.anchorPosition}
            anchorAlignment={props.anchorOrigin}
            onClose={props.onClose}
            isVisible={props.isVisible}
            onModalHide={() => setFocusedIndex(-1)}
            animationIn={props.animationIn}
            animationOut={props.animationOut}
            animationInTiming={props.animationInTiming}
            disableAnimation={props.disableAnimation}
            fromSidebarMediumScreen={props.fromSidebarMediumScreen}
        >
            <View style={isSmallScreenWidth ? {} : styles.createMenuContainer}>
                {!_.isEmpty(props.headerText) && <Text style={[styles.createMenuHeaderText, styles.ml3]}>{props.headerText}</Text>}
                {_.map(props.menuItems, (item, menuIndex) => (
                    <MenuItem
                        key={item.text}
                        icon={item.icon}
                        iconWidth={item.iconWidth}
                        iconHeight={item.iconHeight}
                        title={item.text}
                        description={item.description}
                        onPress={() => selectItem(menuIndex)}
                        focused={focusedIndex === menuIndex}
                    />
                ))}
            </View>
        </PopoverWithMeasuredContent>
    );
};
>>>>>>> 9e43cb7d

PopoverMenu.propTypes = propTypes;
PopoverMenu.defaultProps = defaultProps;
PopoverMenu.displayName = 'PopoverMenu';

export default React.memo(withWindowDimensions(PopoverMenu));<|MERGE_RESOLUTION|>--- conflicted
+++ resolved
@@ -23,6 +23,9 @@
         vertical: PropTypes.number.isRequired,
     }).isRequired,
 
+    /** Ref of the anchor */
+    anchorRef: PropTypes.oneOfType([PropTypes.func, PropTypes.object]),
+
     /** Where the popover should be positioned relative to the anchor points. */
     anchorAlignment: PropTypes.shape({
         horizontal: PropTypes.oneOf(_.values(CONST.MODAL.ANCHOR_ORIGIN_HORIZONTAL)),
@@ -36,6 +39,7 @@
         horizontal: CONST.MODAL.ANCHOR_ORIGIN_HORIZONTAL.LEFT,
         vertical: CONST.MODAL.ANCHOR_ORIGIN_VERTICAL.BOTTOM,
     },
+    anchorRef: () => {},
 };
 
 const PopoverMenu = (props) => {
@@ -60,55 +64,10 @@
         {isActive: props.isVisible},
     );
 
-<<<<<<< HEAD
-    render() {
-        return (
-            <Popover
-                anchorPosition={this.props.anchorPosition}
-                anchorRef={this.props.anchorRef}
-                onClose={this.props.onClose}
-                isVisible={this.props.isVisible}
-                onModalHide={this.resetFocusAndHideModal}
-                animationIn={this.props.animationIn}
-                animationOut={this.props.animationOut}
-                animationInTiming={this.props.animationInTiming}
-                disableAnimation={this.props.disableAnimation}
-                fromSidebarMediumScreen={this.props.fromSidebarMediumScreen}
-                withoutOverlay={this.props.withoutOverlay}
-            >
-                <View style={this.props.isSmallScreenWidth ? {} : styles.createMenuContainer}>
-                    {!_.isEmpty(this.props.headerText) && (
-                        <View style={styles.createMenuItem}>
-                            <Text style={[styles.createMenuHeaderText, styles.ml3]}>{this.props.headerText}</Text>
-                        </View>
-                    )}
-                    <ArrowKeyFocusManager
-                        focusedIndex={this.state.focusedIndex}
-                        maxIndex={this.props.menuItems.length - 1}
-                        onFocusedIndexChanged={(index) => this.setState({focusedIndex: index})}
-                    >
-                        {_.map(this.props.menuItems, (item, menuIndex) => (
-                            <MenuItem
-                                key={item.text}
-                                icon={item.icon}
-                                iconWidth={item.iconWidth}
-                                iconHeight={item.iconHeight}
-                                title={item.text}
-                                description={item.description}
-                                onPress={() => this.selectItem(item)}
-                                focused={this.state.focusedIndex === menuIndex}
-                            />
-                        ))}
-                    </ArrowKeyFocusManager>
-                </View>
-            </Popover>
-        );
-    }
-}
-=======
     return (
         <PopoverWithMeasuredContent
             anchorPosition={props.anchorPosition}
+            anchorRef={props.anchorRef}
             anchorAlignment={props.anchorOrigin}
             onClose={props.onClose}
             isVisible={props.isVisible}
@@ -137,7 +96,6 @@
         </PopoverWithMeasuredContent>
     );
 };
->>>>>>> 9e43cb7d
 
 PopoverMenu.propTypes = propTypes;
 PopoverMenu.defaultProps = defaultProps;

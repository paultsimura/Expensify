import PropTypes from 'prop-types';
import React from 'react';
import {View} from 'react-native';
import useThemeStyles from '@styles/useThemeStyles';
import Icon from './Icon';
import sourcePropTypes from './Image/sourcePropTypes';
import MenuItemList from './MenuItemList';
import menuItemPropTypes from './menuItemPropTypes';
import Text from './Text';

const propTypes = {
    /** An array of props that are pass to individual MenuItem components */
    menuItems: PropTypes.arrayOf(PropTypes.shape(menuItemPropTypes)),

    /** The text to display in the title of the section */
    title: PropTypes.string.isRequired,

    /** The text to display in the subtitle of the section */
    subtitle: PropTypes.string,

    /** The icon to display along with the title */
    icon: sourcePropTypes,

    /** Icon component */
    IconComponent: PropTypes.func,

    /** Contents to display inside the section */
    children: PropTypes.node,

    /** Customize the Section container */
    // eslint-disable-next-line react/forbid-prop-types
    containerStyles: PropTypes.arrayOf(PropTypes.object),

    /** Customize the Section container */
    // eslint-disable-next-line react/forbid-prop-types
    titleStyles: PropTypes.arrayOf(PropTypes.object),

    /** Customize the Section container */
    // eslint-disable-next-line react/forbid-prop-types
    subtitleStyles: PropTypes.arrayOf(PropTypes.object),

    /** Customize the Section container */
    // eslint-disable-next-line react/forbid-prop-types
    childrenStyles: PropTypes.arrayOf(PropTypes.object),

    /** Customize the Icon container */
    // eslint-disable-next-line react/forbid-prop-types
    iconContainerStyles: PropTypes.arrayOf(PropTypes.object),

    /** The fill color for the icon displayed in the section. Can be hex, rgb, rgba, or valid react-native named color such as 'red' or 'blue'. */
    iconFill: PropTypes.string,
};

const defaultProps = {
    menuItems: null,
    children: null,
    icon: null,
    IconComponent: null,
    containerStyles: [],
    iconContainerStyles: [],
    titleStyles: [],
    subtitleStyles: [],
    childrenStyles: [],
    subtitle: null,
    iconFill: null,
};

<<<<<<< HEAD
function Section({children, childrenStyles, containerStyles, icon, IconComponent, iconContainerStyles, menuItems, subtitle, subtitleStyles, title, titleStyles, iconFill}) {
=======
function Section({children, childrenStyles, containerStyles, icon, IconComponent, iconContainerStyles, menuItems, subtitle, subtitleStyles, title, titleStyles}) {
    const styles = useThemeStyles();
>>>>>>> 69a33583
    return (
        <>
            <View style={[styles.pageWrapper, styles.cardSection, ...containerStyles]}>
                <View style={[styles.flexRow, styles.alignItemsCenter, styles.w100, ...titleStyles]}>
                    <View style={[styles.flexShrink1]}>
                        <Text style={[styles.textHeadline, styles.cardSectionTitle]}>{title}</Text>
                    </View>
                    <View style={[styles.flexGrow1, styles.flexRow, styles.justifyContentEnd, ...iconContainerStyles]}>
                        {Boolean(icon) && (
                            <Icon
                                src={icon}
                                height={68}
                                width={68}
                                fill={iconFill}
                            />
                        )}
                        {Boolean(IconComponent) && <IconComponent />}
                    </View>
                </View>

                {Boolean(subtitle) && (
                    <View style={[styles.flexRow, styles.alignItemsCenter, styles.w100, styles.mt4, ...subtitleStyles]}>
                        <Text style={styles.textNormal}>{subtitle}</Text>
                    </View>
                )}

                <View style={[styles.w100, ...childrenStyles]}>{children}</View>

                <View style={[styles.w100]}>{Boolean(menuItems) && <MenuItemList menuItems={menuItems} />}</View>
            </View>
        </>
    );
}

Section.displayName = 'Section';
Section.propTypes = propTypes;
Section.defaultProps = defaultProps;

export default Section;<|MERGE_RESOLUTION|>--- conflicted
+++ resolved
@@ -46,9 +46,6 @@
     /** Customize the Icon container */
     // eslint-disable-next-line react/forbid-prop-types
     iconContainerStyles: PropTypes.arrayOf(PropTypes.object),
-
-    /** The fill color for the icon displayed in the section. Can be hex, rgb, rgba, or valid react-native named color such as 'red' or 'blue'. */
-    iconFill: PropTypes.string,
 };
 
 const defaultProps = {
@@ -62,15 +59,10 @@
     subtitleStyles: [],
     childrenStyles: [],
     subtitle: null,
-    iconFill: null,
 };
 
-<<<<<<< HEAD
-function Section({children, childrenStyles, containerStyles, icon, IconComponent, iconContainerStyles, menuItems, subtitle, subtitleStyles, title, titleStyles, iconFill}) {
-=======
 function Section({children, childrenStyles, containerStyles, icon, IconComponent, iconContainerStyles, menuItems, subtitle, subtitleStyles, title, titleStyles}) {
     const styles = useThemeStyles();
->>>>>>> 69a33583
     return (
         <>
             <View style={[styles.pageWrapper, styles.cardSection, ...containerStyles]}>
@@ -84,7 +76,6 @@
                                 src={icon}
                                 height={68}
                                 width={68}
-                                fill={iconFill}
                             />
                         )}
                         {Boolean(IconComponent) && <IconComponent />}

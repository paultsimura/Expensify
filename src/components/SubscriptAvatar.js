import React, {memo} from 'react';
import PropTypes from 'prop-types';
import {View} from 'react-native';
import _ from 'underscore';
import styles from '../styles/styles';
import Tooltip from './Tooltip';
import themeColors from '../styles/themes/default';
import Avatar from './Avatar';
import CONST from '../CONST';
import * as StyleUtils from '../styles/StyleUtils';
import avatarPropTypes from './avatarPropTypes';

const propTypes = {
    /** Avatar URL or icon */
    mainAvatar: avatarPropTypes,

    /** Subscript avatar URL or icon */
    secondaryAvatar: avatarPropTypes,

    /** Tooltip for the main avatar */
    mainTooltip: PropTypes.string,

    /** Tooltip for the subscript avatar */
    secondaryTooltip: PropTypes.string,

    /** Set the size of avatars */
    size: PropTypes.oneOf(_.values(CONST.AVATAR_SIZE)),

    /** Background color used for subscript avatar border */
    backgroundColor: PropTypes.string,

    /** Removes margin from around the avatar, used for the chat view */
    noMargin: PropTypes.bool,
};

const defaultProps = {
    mainTooltip: '',
    secondaryTooltip: '',
    size: CONST.AVATAR_SIZE.DEFAULT,
    backgroundColor: themeColors.componentBG,
    mainAvatar: {},
    secondaryAvatar: {},
    noMargin: false,
};

<<<<<<< HEAD
const SubscriptAvatar = props => (
    <View style={props.size === CONST.AVATAR_SIZE.SMALL ? styles.emptyAvatarSmall : styles.emptyAvatar}>
        <Tooltip text={props.mainTooltip}>
            <View>
                <Avatar
                    source={props.mainAvatar.source}
                    size={props.size === CONST.AVATAR_SIZE.SMALL ? CONST.AVATAR_SIZE.SMALL : CONST.AVATAR_SIZE.DEFAULT}
                    name={props.mainAvatar.name}
                    type={props.mainAvatar.type}
                />
            </View>
        </Tooltip>
        <Tooltip text={props.secondaryTooltip}>
            <View style={[
                props.size === CONST.AVATAR_SIZE.SMALL ? styles.secondAvatarSubscriptCompact : styles.secondAvatarSubscript,
                StyleUtils.getBackgroundAndBorderStyle(props.backgroundColor),
                StyleUtils.getAvatarBorderStyle(props.size, props.secondaryAvatar.type),
            ]}
            >
=======
const SubscriptAvatar = (props) => {
    const containerStyle = props.size === CONST.AVATAR_SIZE.SMALL ? styles.emptyAvatarSmall : styles.emptyAvatar;

    // Default the margin style to what is normal for small or normal sized avatars
    let marginStyle = props.size === CONST.AVATAR_SIZE.SMALL ? styles.emptyAvatarMargin : styles.emptyAvatarMarginSmall;

    // Some views like the chat view require that there be no margins
    if (props.noMargin) {
        marginStyle = {};
    }
    return (
        <View style={[containerStyle, marginStyle]}>
            <Tooltip text={props.mainTooltip}>
>>>>>>> f5243624
                <Avatar
                    source={props.mainAvatar.source}
                    size={props.size === CONST.AVATAR_SIZE.SMALL ? CONST.AVATAR_SIZE.SMALL : CONST.AVATAR_SIZE.DEFAULT}
                    name={props.mainAvatar.name}
                    type={props.mainAvatar.type}
                />
<<<<<<< HEAD
            </View>
        </Tooltip>
    </View>
);
=======
            </Tooltip>
            <View style={[
                props.size === CONST.AVATAR_SIZE.SMALL ? styles.secondAvatarSubscriptCompact : styles.secondAvatarSubscript,
                StyleUtils.getBackgroundAndBorderStyle(props.backgroundColor),
                StyleUtils.getAvatarBorderStyle(props.size, props.secondaryAvatar.type),
            ]}
            >
                <Tooltip text={props.secondaryTooltip}>
                    <Avatar
                        source={props.secondaryAvatar.source}
                        size={props.size === CONST.AVATAR_SIZE.SMALL ? CONST.AVATAR_SIZE.SMALL_SUBSCRIPT : CONST.AVATAR_SIZE.SUBSCRIPT}
                        fill={themeColors.iconSuccessFill}
                        name={props.secondaryAvatar.name}
                        type={props.secondaryAvatar.type}
                    />
                </Tooltip>
            </View>
        </View>
    );
};
>>>>>>> f5243624

SubscriptAvatar.displayName = 'SubscriptAvatar';
SubscriptAvatar.propTypes = propTypes;
SubscriptAvatar.defaultProps = defaultProps;
export default memo(SubscriptAvatar);<|MERGE_RESOLUTION|>--- conflicted
+++ resolved
@@ -43,27 +43,6 @@
     noMargin: false,
 };
 
-<<<<<<< HEAD
-const SubscriptAvatar = props => (
-    <View style={props.size === CONST.AVATAR_SIZE.SMALL ? styles.emptyAvatarSmall : styles.emptyAvatar}>
-        <Tooltip text={props.mainTooltip}>
-            <View>
-                <Avatar
-                    source={props.mainAvatar.source}
-                    size={props.size === CONST.AVATAR_SIZE.SMALL ? CONST.AVATAR_SIZE.SMALL : CONST.AVATAR_SIZE.DEFAULT}
-                    name={props.mainAvatar.name}
-                    type={props.mainAvatar.type}
-                />
-            </View>
-        </Tooltip>
-        <Tooltip text={props.secondaryTooltip}>
-            <View style={[
-                props.size === CONST.AVATAR_SIZE.SMALL ? styles.secondAvatarSubscriptCompact : styles.secondAvatarSubscript,
-                StyleUtils.getBackgroundAndBorderStyle(props.backgroundColor),
-                StyleUtils.getAvatarBorderStyle(props.size, props.secondaryAvatar.type),
-            ]}
-            >
-=======
 const SubscriptAvatar = (props) => {
     const containerStyle = props.size === CONST.AVATAR_SIZE.SMALL ? styles.emptyAvatarSmall : styles.emptyAvatar;
 
@@ -77,27 +56,22 @@
     return (
         <View style={[containerStyle, marginStyle]}>
             <Tooltip text={props.mainTooltip}>
->>>>>>> f5243624
-                <Avatar
-                    source={props.mainAvatar.source}
-                    size={props.size === CONST.AVATAR_SIZE.SMALL ? CONST.AVATAR_SIZE.SMALL : CONST.AVATAR_SIZE.DEFAULT}
-                    name={props.mainAvatar.name}
-                    type={props.mainAvatar.type}
-                />
-<<<<<<< HEAD
-            </View>
-        </Tooltip>
-    </View>
-);
-=======
+                <View>
+                    <Avatar
+                        source={props.mainAvatar.source}
+                        size={props.size === CONST.AVATAR_SIZE.SMALL ? CONST.AVATAR_SIZE.SMALL : CONST.AVATAR_SIZE.DEFAULT}
+                        name={props.mainAvatar.name}
+                        type={props.mainAvatar.type}
+                    />
+                </View>
             </Tooltip>
-            <View style={[
-                props.size === CONST.AVATAR_SIZE.SMALL ? styles.secondAvatarSubscriptCompact : styles.secondAvatarSubscript,
-                StyleUtils.getBackgroundAndBorderStyle(props.backgroundColor),
-                StyleUtils.getAvatarBorderStyle(props.size, props.secondaryAvatar.type),
-            ]}
-            >
-                <Tooltip text={props.secondaryTooltip}>
+            <Tooltip text={props.secondaryTooltip}>
+                <View style={[
+                    props.size === CONST.AVATAR_SIZE.SMALL ? styles.secondAvatarSubscriptCompact : styles.secondAvatarSubscript,
+                    StyleUtils.getBackgroundAndBorderStyle(props.backgroundColor),
+                    StyleUtils.getAvatarBorderStyle(props.size, props.secondaryAvatar.type),
+                ]}
+                >
                     <Avatar
                         source={props.secondaryAvatar.source}
                         size={props.size === CONST.AVATAR_SIZE.SMALL ? CONST.AVATAR_SIZE.SMALL_SUBSCRIPT : CONST.AVATAR_SIZE.SUBSCRIPT}
@@ -105,12 +79,11 @@
                         name={props.secondaryAvatar.name}
                         type={props.secondaryAvatar.type}
                     />
-                </Tooltip>
-            </View>
+                </View>
+            </Tooltip>
         </View>
     );
 };
->>>>>>> f5243624
 
 SubscriptAvatar.displayName = 'SubscriptAvatar';
 SubscriptAvatar.propTypes = propTypes;

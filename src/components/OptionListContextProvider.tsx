import React, {createContext, useCallback, useContext, useEffect, useMemo, useRef, useState} from 'react';
import {useOnyx} from 'react-native-onyx';
import usePrevious from '@hooks/usePrevious';
import * as OptionsListUtils from '@libs/OptionsListUtils';
import type {OptionList} from '@libs/OptionsListUtils';
import * as ReportUtils from '@libs/ReportUtils';
import ONYXKEYS from '@src/ONYXKEYS';
import type {PersonalDetails, Report} from '@src/types/onyx';
import {usePersonalDetails} from './OnyxProvider';

type OptionsListContextProps = {
    /** List of options for reports and personal details */
    options: OptionList;
    /** Function to initialize the options */
    initializeOptions: () => void;
    /** Flag to check if the options are initialized */
    areOptionsInitialized: boolean;
    /** Function to reset the options */
    resetOptions: () => void;
};

type OptionsListProviderProps = {
    /** Actual content wrapped by this component */
    children: React.ReactNode;
};

const OptionsListContext = createContext<OptionsListContextProps>({
    options: {
        reports: [],
        personalDetails: [],
    },
    initializeOptions: () => {},
    areOptionsInitialized: false,
    resetOptions: () => {},
});

const isEqualPersonalDetail = (prevPersonalDetail: PersonalDetails, personalDetail: PersonalDetails) =>
    prevPersonalDetail?.firstName === personalDetail?.firstName &&
    prevPersonalDetail?.lastName === personalDetail?.lastName &&
    prevPersonalDetail?.login === personalDetail?.login &&
    prevPersonalDetail?.displayName === personalDetail?.displayName;

function OptionsListContextProvider({children}: OptionsListProviderProps) {
    const areOptionsInitialized = useRef(false);
    const [options, setOptions] = useState<OptionList>({
        reports: [],
        personalDetails: [],
    });
    const [preferredLocale] = useOnyx(ONYXKEYS.NVP_PREFERRED_LOCALE);
    const [reports] = useOnyx(ONYXKEYS.COLLECTION.REPORT);
    const [reportNameValuePairs] = useOnyx(ONYXKEYS.COLLECTION.REPORT_NAME_VALUE_PAIRS);

    const personalDetails = usePersonalDetails();
    const prevPersonalDetails = usePrevious(personalDetails);

    /**
     * This effect is used to update the options list when reports change.
     */
    useEffect(() => {
        // there is no need to update the options if the options are not initialized
        if (!areOptionsInitialized.current || !reports) {
            return;
        }
        // Since reports updates can happen in bulk, and some reports depend on other reports, we need to recreate the whole list from scratch.
        const newReports = OptionsListUtils.createOptionList(personalDetails, reports).reports;

        setOptions((prevOptions) => {
            const newOptions = {
                ...prevOptions,
                reports: newReports,
            };

            return newOptions;
        });
        // eslint-disable-next-line react-compiler/react-compiler, react-hooks/exhaustive-deps
<<<<<<< HEAD
    }, [reports, reportNameValuePairs]);
=======
    }, [reports, preferredLocale]);
>>>>>>> 0190b0a8

    /**
     * This effect is used to update the options list when personal details change.
     */
    useEffect(() => {
        // there is no need to update the options if the options are not initialized
        if (!areOptionsInitialized.current) {
            return;
        }

        if (!personalDetails) {
            return;
        }

        const newReportOptions: Array<{
            replaceIndex: number;
            newReportOption: OptionsListUtils.SearchOption<Report>;
        }> = [];

        Object.keys(personalDetails).forEach((accountID) => {
            const prevPersonalDetail = prevPersonalDetails?.[accountID];
            const personalDetail = personalDetails[accountID];

            if (prevPersonalDetail && personalDetail && isEqualPersonalDetail(prevPersonalDetail, personalDetail)) {
                return;
            }

            Object.values(reports ?? {})
                .filter((report) => !!Object.keys(report?.participants ?? {}).includes(accountID) || (ReportUtils.isSelfDM(report) && report?.ownerAccountID === Number(accountID)))
                .forEach((report) => {
                    if (!report) {
                        return;
                    }
                    const newReportOption = OptionsListUtils.createOptionFromReport(report, personalDetails);
                    const replaceIndex = options.reports.findIndex((option) => option.reportID === report.reportID);
                    newReportOptions.push({
                        newReportOption,
                        replaceIndex,
                    });
                });
        });

        // since personal details are not a collection, we need to recreate the whole list from scratch
        const newPersonalDetailsOptions = OptionsListUtils.createOptionList(personalDetails).personalDetails;

        setOptions((prevOptions) => {
            const newOptions = {...prevOptions};
            newOptions.personalDetails = newPersonalDetailsOptions;
            newReportOptions.forEach((newReportOption) => (newOptions.reports[newReportOption.replaceIndex] = newReportOption.newReportOption));
            return newOptions;
        });

        // This effect is used to update the options list when personal details change so we ignore all dependencies except personalDetails
        // eslint-disable-next-line react-compiler/react-compiler, react-hooks/exhaustive-deps
    }, [personalDetails]);

    const loadOptions = useCallback(() => {
        const optionLists = OptionsListUtils.createOptionList(personalDetails, reports);
        setOptions({
            reports: optionLists.reports,
            personalDetails: optionLists.personalDetails,
        });
    }, [personalDetails, reports]);

    const initializeOptions = useCallback(() => {
        if (areOptionsInitialized.current) {
            return;
        }

        loadOptions();
        areOptionsInitialized.current = true;
    }, [loadOptions]);

    const resetOptions = useCallback(() => {
        if (!areOptionsInitialized.current) {
            return;
        }

        areOptionsInitialized.current = false;
        setOptions({
            reports: [],
            personalDetails: [],
        });
    }, []);

    return (
        <OptionsListContext.Provider // eslint-disable-next-line react-compiler/react-compiler
            value={useMemo(() => ({options, initializeOptions, areOptionsInitialized: areOptionsInitialized.current, resetOptions}), [options, initializeOptions, resetOptions])}
        >
            {children}
        </OptionsListContext.Provider>
    );
}

const useOptionsListContext = () => useContext(OptionsListContext);

// Hook to use the OptionsListContext with an initializer to load the options
const useOptionsList = (options?: {shouldInitialize: boolean}) => {
    const {shouldInitialize = true} = options ?? {};
    const {initializeOptions, options: optionsList, areOptionsInitialized, resetOptions} = useOptionsListContext();

    useEffect(() => {
        if (!shouldInitialize || areOptionsInitialized) {
            return;
        }

        initializeOptions();
    }, [shouldInitialize, initializeOptions, areOptionsInitialized]);

    return {
        initializeOptions,
        options: optionsList,
        areOptionsInitialized,
        resetOptions,
    };
};

export default OptionsListContextProvider;

export {useOptionsListContext, useOptionsList, OptionsListContext};<|MERGE_RESOLUTION|>--- conflicted
+++ resolved
@@ -73,11 +73,7 @@
             return newOptions;
         });
         // eslint-disable-next-line react-compiler/react-compiler, react-hooks/exhaustive-deps
-<<<<<<< HEAD
-    }, [reports, reportNameValuePairs]);
-=======
-    }, [reports, preferredLocale]);
->>>>>>> 0190b0a8
+    }, [reports, reportNameValuePairs, preferredLocale]);
 
     /**
      * This effect is used to update the options list when personal details change.

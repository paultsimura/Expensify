import React, {useCallback, useEffect, useMemo, useState} from 'react';
import {useOnyx} from 'react-native-onyx';
import Button from '@components/Button';
import {usePersonalDetails} from '@components/OnyxProvider';
import {useOptionsList} from '@components/OptionListContextProvider';
import SelectionList from '@components/SelectionList';
import InviteMemberListItem from '@components/SelectionList/InviteMemberListItem';
import useDebouncedState from '@hooks/useDebouncedState';
import useLocalize from '@hooks/useLocalize';
import useScreenWrapperTransitionStatus from '@hooks/useScreenWrapperTransitionStatus';
import * as DeviceCapabilities from '@libs/DeviceCapabilities';
import * as OptionsListUtils from '@libs/OptionsListUtils';
import type {Option} from '@libs/OptionsListUtils';
import type {OptionData} from '@libs/ReportUtils';
import Navigation from '@navigation/Navigation';
import * as Report from '@userActions/Report';
import CONST from '@src/CONST';
import ONYXKEYS from '@src/ONYXKEYS';
import ROUTES from '@src/ROUTES';

const defaultListOptions = {
    recentReports: [],
    personalDetails: [],
    userToInvite: null,
    currentUserOption: null,
<<<<<<< HEAD
    tagOptions: [],
    taxRatesOptions: [],
=======
    categoryOptions: [],
>>>>>>> e8ac6d4c
    headerMessage: '',
};

function getSelectedOptionData(option: Option): OptionData {
    return {...option, isSelected: true, reportID: option.reportID ?? '-1'};
}

type SearchFiltersParticipantsSelectorProps = {
    initialReportIDs: string[];
    onFiltersUpdate: (initialReportIDs: string[]) => void;
    isScreenTransitionEnd: boolean;
};

function SearchFiltersChatsSelector({initialReportIDs, onFiltersUpdate, isScreenTransitionEnd}: SearchFiltersParticipantsSelectorProps) {
    const {translate} = useLocalize();
    const personalDetails = usePersonalDetails();
    const {didScreenTransitionEnd} = useScreenWrapperTransitionStatus();
    const {options, areOptionsInitialized} = useOptionsList({
        shouldInitialize: didScreenTransitionEnd,
    });

    const [reports] = useOnyx(ONYXKEYS.COLLECTION.REPORT);
    const [isSearchingForReports] = useOnyx(ONYXKEYS.IS_SEARCHING_FOR_REPORTS, {initWithStoredValues: false});
    const [selectedReportIDs, setSelectedReportIDs] = useState<string[]>(initialReportIDs);
    const [searchTerm, debouncedSearchTerm, setSearchTerm] = useDebouncedState('');
    const cleanSearchTerm = useMemo(() => searchTerm.trim().toLowerCase(), [searchTerm]);

    const selectedOptions = useMemo<OptionData[]>(() => {
        return selectedReportIDs.map((id) => {
            const report = getSelectedOptionData(OptionsListUtils.createOptionFromReport({...reports?.[`${ONYXKEYS.COLLECTION.REPORT}${id}`], reportID: id}, personalDetails));
            const alternateText = OptionsListUtils.getAlternateText(report, {});
            return {...report, alternateText};
        });
    }, [personalDetails, reports, selectedReportIDs]);

    const defaultOptions = useMemo(() => {
        if (!areOptionsInitialized || !isScreenTransitionEnd) {
            return defaultListOptions;
        }
        return OptionsListUtils.getSearchOptions(options, '', undefined, false);
    }, [areOptionsInitialized, isScreenTransitionEnd, options]);

    const chatOptions = useMemo(() => {
        return OptionsListUtils.filterOptions(defaultOptions, cleanSearchTerm, {
            selectedOptions,
            excludeLogins: CONST.EXPENSIFY_EMAILS,
            maxRecentReportsToShow: 0,
        });
    }, [defaultOptions, cleanSearchTerm, selectedOptions]);

    const {sections, headerMessage} = useMemo(() => {
        const newSections: OptionsListUtils.Section[] = [];
        if (!areOptionsInitialized) {
            return {sections: [], headerMessage: undefined};
        }

        const formattedResults = OptionsListUtils.formatSectionsFromSearchTerm(
            cleanSearchTerm,
            selectedOptions,
            chatOptions.recentReports,
            chatOptions.personalDetails,
            personalDetails,
            false,
        );

        newSections.push(formattedResults.section);

        const visibleReportsWhenSearchTermNonEmpty = chatOptions.recentReports.map((report) => (selectedReportIDs.includes(report.reportID) ? getSelectedOptionData(report) : report));
        const visibleReportsWhenSearchTermEmpty = chatOptions.recentReports.filter((report) => !selectedReportIDs.includes(report.reportID));
        const reportsFiltered = cleanSearchTerm === '' ? visibleReportsWhenSearchTermEmpty : visibleReportsWhenSearchTermNonEmpty;

        newSections.push({
            title: undefined,
            data: reportsFiltered,
            shouldShow: chatOptions.recentReports.length > 0,
        });

        const areResultsFound = didScreenTransitionEnd && formattedResults.section.data.length === 0 && reportsFiltered.length === 0;
        const message = areResultsFound ? translate('common.noResultsFound') : undefined;

        return {
            sections: newSections,
            headerMessage: message,
        };
    }, [
        areOptionsInitialized,
        chatOptions.personalDetails,
        chatOptions.recentReports,
        cleanSearchTerm,
        didScreenTransitionEnd,
        personalDetails,
        selectedOptions,
        selectedReportIDs,
        translate,
    ]);

    useEffect(() => {
        Report.searchInServer(debouncedSearchTerm.trim());
    }, [debouncedSearchTerm]);

    const handleParticipantSelection = useCallback(
        (selectedOption: Option) => {
            const optionReportID = selectedOption.reportID;
            if (!optionReportID) {
                return;
            }
            const foundOptionIndex = selectedReportIDs.findIndex((reportID: string) => {
                return reportID && reportID !== '' && selectedOption.reportID === reportID;
            });

            if (foundOptionIndex < 0) {
                setSelectedReportIDs([...selectedReportIDs, optionReportID]);
            } else {
                const newSelectedReports = [...selectedReportIDs.slice(0, foundOptionIndex), ...selectedReportIDs.slice(foundOptionIndex + 1)];
                setSelectedReportIDs(newSelectedReports);
            }
        },
        [selectedReportIDs],
    );

    const footerContent = (
        <Button
            success
            text={translate('common.save')}
            pressOnEnter
            onPress={() => {
                onFiltersUpdate(selectedReportIDs);
                Navigation.goBack(ROUTES.SEARCH_ADVANCED_FILTERS);
            }}
            large
        />
    );

    const isLoadingNewOptions = !!isSearchingForReports;
    const showLoadingPlaceholder = !didScreenTransitionEnd || !areOptionsInitialized || !initialReportIDs || !personalDetails;

    return (
        <SelectionList
            canSelectMultiple
            sections={sections}
            ListItem={InviteMemberListItem}
            textInputLabel={translate('selectionList.nameEmailOrPhoneNumber')}
            headerMessage={headerMessage}
            textInputValue={searchTerm}
            footerContent={footerContent}
            showScrollIndicator
            shouldPreventDefaultFocusOnSelectRow={!DeviceCapabilities.canUseTouchScreen()}
            onChangeText={(value) => {
                setSearchTerm(value);
            }}
            onSelectRow={handleParticipantSelection}
            isLoadingNewOptions={isLoadingNewOptions}
            showLoadingPlaceholder={showLoadingPlaceholder}
        />
    );
}

SearchFiltersChatsSelector.displayName = 'SearchFiltersChatsSelector';

export default SearchFiltersChatsSelector;<|MERGE_RESOLUTION|>--- conflicted
+++ resolved
@@ -23,12 +23,6 @@
     personalDetails: [],
     userToInvite: null,
     currentUserOption: null,
-<<<<<<< HEAD
-    tagOptions: [],
-    taxRatesOptions: [],
-=======
-    categoryOptions: [],
->>>>>>> e8ac6d4c
     headerMessage: '',
 };
 

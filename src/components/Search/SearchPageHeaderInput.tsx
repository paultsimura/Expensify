import {useIsFocused} from '@react-navigation/native';
import React, {useCallback, useEffect, useMemo, useRef, useState} from 'react';
import {View} from 'react-native';
import {useOnyx} from 'react-native-onyx';
import Header from '@components/Header';
import Icon from '@components/Icon';
import * as Expensicons from '@components/Icon/Expensicons';
import * as Illustrations from '@components/Icon/Illustrations';
import {usePersonalDetails} from '@components/OnyxProvider';
import type {AnimatedTextInputRef} from '@components/RNTextInput';
import {isSearchQueryItem} from '@components/SelectionList/Search/SearchQueryListItem';
import type {SearchQueryItem} from '@components/SelectionList/Search/SearchQueryListItem';
import type {SelectionListHandle} from '@components/SelectionList/types';
import Text from '@components/Text';
import useLocalize from '@hooks/useLocalize';
import useThemeStyles from '@hooks/useThemeStyles';
import * as SearchActions from '@libs/actions/Search';
import * as CardUtils from '@libs/CardUtils';
import Navigation from '@libs/Navigation/Navigation';
import {getAllTaxRates} from '@libs/PolicyUtils';
import type {OptionData} from '@libs/ReportUtils';
import * as SearchAutocompleteUtils from '@libs/SearchAutocompleteUtils';
import * as SearchQueryUtils from '@libs/SearchQueryUtils';
import variables from '@styles/variables';
import * as ReportUserActions from '@userActions/Report';
import CONST from '@src/CONST';
import type {TranslationPaths} from '@src/languages/types';
import ONYXKEYS from '@src/ONYXKEYS';
import ROUTES from '@src/ROUTES';
import type {SearchDataTypes} from '@src/types/onyx/SearchResults';
import type IconAsset from '@src/types/utils/IconAsset';
import {buildSubstitutionsMap} from './SearchRouter/buildSubstitutionsMap';
import {getQueryWithSubstitutions} from './SearchRouter/getQueryWithSubstitutions';
import type {SubstitutionMap} from './SearchRouter/getQueryWithSubstitutions';
import {getUpdatedSubstitutionsMap} from './SearchRouter/getUpdatedSubstitutionsMap';
import SearchButton from './SearchRouter/SearchButton';
import {useSearchRouterContext} from './SearchRouter/SearchRouterContext';
import SearchRouterInput from './SearchRouter/SearchRouterInput';
import SearchRouterList from './SearchRouter/SearchRouterList';
import type {SearchQueryJSON, SearchQueryString} from './types';

// When counting absolute positioning, we need to account for borders
const BORDER_WIDTH = 1;

type SearchPageHeaderInputProps = {
    queryJSON: SearchQueryJSON;
    children: React.ReactNode;
};

type HeaderContent = {
    icon: IconAsset;
    titleText: TranslationPaths;
};

function getHeaderContent(type: SearchDataTypes): HeaderContent {
    switch (type) {
        case CONST.SEARCH.DATA_TYPES.INVOICE:
            return {icon: Illustrations.EnvelopeReceipt, titleText: 'workspace.common.invoices'};
        case CONST.SEARCH.DATA_TYPES.TRIP:
            return {icon: Illustrations.Luggage, titleText: 'travel.trips'};
        case CONST.SEARCH.DATA_TYPES.CHAT:
            return {icon: Illustrations.CommentBubblesBlue, titleText: 'common.chats'};
        case CONST.SEARCH.DATA_TYPES.EXPENSE:
        default:
            return {icon: Illustrations.MoneyReceipts, titleText: 'common.expenses'};
    }
}

function SearchPageHeaderInput({queryJSON, children}: SearchPageHeaderInputProps) {
    const {translate} = useLocalize();
    const styles = useThemeStyles();
    const personalDetails = usePersonalDetails();
    const [reports] = useOnyx(ONYXKEYS.COLLECTION.REPORT);
    const taxRates = useMemo(() => getAllTaxRates(), []);
    const [userCardList = {}] = useOnyx(ONYXKEYS.CARD_LIST);
    const [workspaceCardFeeds = {}] = useOnyx(`${ONYXKEYS.COLLECTION.WORKSPACE_CARDS_LIST}`);
    const allCards = useMemo(() => CardUtils.mergeCardListWithWorkspaceFeeds(workspaceCardFeeds, userCardList), [userCardList, workspaceCardFeeds]);

    const {type, inputQuery: originalInputQuery} = queryJSON;
    const isCannedQuery = SearchQueryUtils.isCannedSearchQuery(queryJSON);
    const queryText = SearchQueryUtils.buildUserReadableQueryString(queryJSON, personalDetails, reports, taxRates, allCards);
    const headerText = isCannedQuery ? translate(getHeaderContent(type).titleText) : '';

    // The actual input text that the user sees
    const [textInputValue, setTextInputValue] = useState(queryText);
    // The input text that was last used for autocomplete; needed for the SearchRouterList when browsing list via arrow keys
    const [autocompleteQueryValue, setAutocompleteQueryValue] = useState(queryText);

    const [autocompleteSubstitutions, setAutocompleteSubstitutions] = useState<SubstitutionMap>({});
    const [isAutocompleteListVisible, setIsAutocompleteListVisible] = useState(false);
    const listRef = useRef<SelectionListHandle>(null);
    const textInputRef = useRef<AnimatedTextInputRef>(null);
    const isFocused = useIsFocused();
    const {registerSearchPageInput, unregisterSearchPageInput} = useSearchRouterContext();

    // If query is non-canned that means Search Input is displayed, so we need to register its ref in the context.
    useEffect(() => {
        if (!isFocused) {
            return;
        }

        if (!isCannedQuery && textInputRef.current) {
            registerSearchPageInput(textInputRef.current);
        } else {
            unregisterSearchPageInput();
        }
    }, [isCannedQuery, isFocused, registerSearchPageInput, unregisterSearchPageInput]);

    useEffect(() => {
<<<<<<< HEAD
        const substitutionsMap = buildSubstitutionsMap(originalInputQuery, personalDetails, reports, taxRates, allCards);
=======
        setTextInputValue(queryText);
    }, [queryText]);

    useEffect(() => {
        const substitutionsMap = buildSubstitutionsMap(originalInputQuery, personalDetails, reports, taxRates);
>>>>>>> 665fa04e
        setAutocompleteSubstitutions(substitutionsMap);
    }, [allCards, originalInputQuery, personalDetails, reports, taxRates]);

    const onSearchQueryChange = useCallback(
        (userQuery: string) => {
            const updatedUserQuery = SearchAutocompleteUtils.getAutocompleteQueryWithComma(textInputValue, userQuery);
            setTextInputValue(updatedUserQuery);
            setAutocompleteQueryValue(updatedUserQuery);

            const updatedSubstitutionsMap = getUpdatedSubstitutionsMap(userQuery, autocompleteSubstitutions);
            setAutocompleteSubstitutions(updatedSubstitutionsMap);

            if (updatedUserQuery || textInputValue.length > 0) {
                listRef.current?.updateAndScrollToFocusedIndex(0);
            } else {
                listRef.current?.updateAndScrollToFocusedIndex(-1);
            }
        },
        [autocompleteSubstitutions, setTextInputValue, textInputValue],
    );

    const submitSearch = useCallback(
        (queryString: SearchQueryString) => {
            const queryWithSubstitutions = getQueryWithSubstitutions(queryString, autocompleteSubstitutions);
            const updatedQuery = SearchQueryUtils.getQueryWithUpdatedValues(queryWithSubstitutions, queryJSON.policyID);
            if (!updatedQuery) {
                return;
            }

            Navigation.navigate(ROUTES.SEARCH_CENTRAL_PANE.getRoute({query: updatedQuery}));

            if (updatedQuery !== originalInputQuery) {
                SearchActions.clearAllFilters();
                setTextInputValue('');
                setAutocompleteQueryValue('');
                setIsAutocompleteListVisible(false);
            }
        },
        [autocompleteSubstitutions, originalInputQuery, queryJSON.policyID],
    );

    const onListItemPress = useCallback(
        (item: OptionData | SearchQueryItem) => {
            if (isSearchQueryItem(item)) {
                if (!item.searchQuery) {
                    return;
                }

                if (item.searchItemType === CONST.SEARCH.SEARCH_ROUTER_ITEM_TYPE.AUTOCOMPLETE_SUGGESTION && textInputValue) {
                    const trimmedUserSearchQuery = SearchAutocompleteUtils.getQueryWithoutAutocompletedPart(textInputValue);
                    onSearchQueryChange(`${trimmedUserSearchQuery}${SearchQueryUtils.sanitizeSearchValue(item.searchQuery)} `);

                    if (item.text && item.autocompleteID) {
                        const substitutions = {...autocompleteSubstitutions, [item.text]: item.autocompleteID};

                        setAutocompleteSubstitutions(substitutions);
                    }
                } else if (item.searchItemType === CONST.SEARCH.SEARCH_ROUTER_ITEM_TYPE.SEARCH) {
                    submitSearch(item.searchQuery);
                }
            } else if (item?.reportID) {
                Navigation.navigate(ROUTES.REPORT_WITH_ID.getRoute(item?.reportID));
            } else if ('login' in item) {
                ReportUserActions.navigateToAndOpenReport(item.login ? [item.login] : [], false);
            }
        },
        [autocompleteSubstitutions, onSearchQueryChange, submitSearch, textInputValue],
    );

    const updateAutocompleteSubstitutions = useCallback(
        (item: SearchQueryItem) => {
            if (!item.autocompleteID || !item.text) {
                return;
            }

            const substitutions = {...autocompleteSubstitutions, [item.text]: item.autocompleteID};
            setAutocompleteSubstitutions(substitutions);
        },
        [autocompleteSubstitutions],
    );

    if (isCannedQuery) {
        const headerIcon = getHeaderContent(type).icon;

        return (
            <View
                dataSet={{dragArea: false}}
                style={[styles.headerBar, isCannedQuery && styles.headerBarDesktopHeight]}
            >
                <View style={[styles.dFlex, styles.flexRow, styles.alignItemsCenter, styles.flexGrow1, styles.justifyContentBetween, styles.overflowHidden]}>
                    <Icon
                        src={headerIcon}
                        width={variables.iconHeader}
                        height={variables.iconHeader}
                        additionalStyles={[styles.mr2]}
                    />
                    <Header subtitle={<Text style={[styles.textLarge, styles.textHeadlineH2]}>{headerText}</Text>} />
                    <View style={[styles.reportOptions, styles.flexRow, styles.pr5, styles.alignItemsCenter, styles.gap2]}>
                        {children}
                        <SearchButton />
                    </View>
                </View>
            </View>
        );
    }

    const hideAutocompleteList = () => setIsAutocompleteListVisible(false);
    const showAutocompleteList = () => {
        listRef.current?.updateAndScrollToFocusedIndex(0);
        setIsAutocompleteListVisible(true);
    };

    const searchQueryItem = textInputValue
        ? {
              text: textInputValue,
              singleIcon: Expensicons.MagnifyingGlass,
              searchQuery: textInputValue,
              itemStyle: styles.activeComponentBG,
              keyForList: 'findItem',
              searchItemType: CONST.SEARCH.SEARCH_ROUTER_ITEM_TYPE.SEARCH,
          }
        : undefined;

    // we need `- BORDER_WIDTH` to achieve the effect that the input will not "jump"
    const popoverHorizontalPosition = 12 - BORDER_WIDTH;
    const autocompleteInputStyle = isAutocompleteListVisible
        ? [
              styles.border,
              styles.borderRadiusComponentLarge,
              styles.pAbsolute,
              styles.pt2,
              {top: 8 - BORDER_WIDTH, left: popoverHorizontalPosition, right: popoverHorizontalPosition},
              {boxShadow: variables.popoverMenuShadow},
          ]
        : [styles.pt4];
    const inputWrapperActiveStyle = isAutocompleteListVisible ? styles.ph2 : null;

    return (
        <View
            dataSet={{dragArea: false}}
            style={[styles.searchResultsHeaderBar, isAutocompleteListVisible && styles.ph3]}
        >
            <View style={[styles.appBG, ...autocompleteInputStyle]}>
                <SearchRouterInput
                    value={textInputValue}
                    onSearchQueryChange={onSearchQueryChange}
                    isFullWidth
                    onSubmit={() => {
                        submitSearch(textInputValue);
                    }}
                    autoFocus={false}
                    onFocus={showAutocompleteList}
                    onBlur={hideAutocompleteList}
                    wrapperStyle={[styles.searchRouterInputResults, styles.br2]}
                    wrapperFocusedStyle={styles.searchRouterInputResultsFocused}
                    outerWrapperStyle={[inputWrapperActiveStyle, styles.pb2]}
                    rightComponent={children}
                    routerListRef={listRef}
                    ref={textInputRef}
                />
                <View style={[styles.mh85vh, !isAutocompleteListVisible && styles.dNone]}>
                    <SearchRouterList
                        autocompleteQueryValue={autocompleteQueryValue}
                        searchQueryItem={searchQueryItem}
                        onListItemPress={onListItemPress}
                        setTextQuery={setTextInputValue}
                        updateAutocompleteSubstitutions={updateAutocompleteSubstitutions}
                        ref={listRef}
                    />
                </View>
            </View>
        </View>
    );
}

SearchPageHeaderInput.displayName = 'SearchPageHeaderInput';

export default SearchPageHeaderInput;<|MERGE_RESOLUTION|>--- conflicted
+++ resolved
@@ -107,15 +107,15 @@
     }, [isCannedQuery, isFocused, registerSearchPageInput, unregisterSearchPageInput]);
 
     useEffect(() => {
-<<<<<<< HEAD
-        const substitutionsMap = buildSubstitutionsMap(originalInputQuery, personalDetails, reports, taxRates, allCards);
-=======
         setTextInputValue(queryText);
     }, [queryText]);
 
     useEffect(() => {
-        const substitutionsMap = buildSubstitutionsMap(originalInputQuery, personalDetails, reports, taxRates);
->>>>>>> 665fa04e
+        setTextInputValue(queryText);
+    }, [queryText]);
+
+    useEffect(() => {
+        const substitutionsMap = buildSubstitutionsMap(originalInputQuery, personalDetails, reports, taxRates, allCards);
         setAutocompleteSubstitutions(substitutionsMap);
     }, [allCards, originalInputQuery, personalDetails, reports, taxRates]);
 

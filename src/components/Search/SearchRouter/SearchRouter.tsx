--- conflicted
+++ resolved
@@ -192,13 +192,6 @@
             if (!updatedQuery) {
                 return;
             }
-<<<<<<< HEAD
-            if (!queryJSON.policyID) {
-                queryJSON.policyID = activeWorkspaceID;
-            }
-            onRouterClose();
-=======
->>>>>>> 3baf9656
 
             onRouterClose();
             Navigation.navigate(ROUTES.SEARCH_CENTRAL_PANE.getRoute({query: updatedQuery}));

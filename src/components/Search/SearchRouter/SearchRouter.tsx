import {useNavigationState} from '@react-navigation/native';
import {Str} from 'expensify-common';
import React, {useCallback, useEffect, useMemo, useRef, useState} from 'react';
import {View} from 'react-native';
import {useOnyx} from 'react-native-onyx';
import type {ValueOf} from 'type-fest';
import HeaderWithBackButton from '@components/HeaderWithBackButton';
import {usePersonalDetails} from '@components/OnyxProvider';
import {useOptionsList} from '@components/OptionListContextProvider';
import type {SearchAutocompleteQueryRange, SearchQueryString} from '@components/Search/types';
import type {SelectionListHandle} from '@components/SelectionList/types';
import useActiveWorkspace from '@hooks/useActiveWorkspace';
import useDebouncedState from '@hooks/useDebouncedState';
import useKeyboardShortcut from '@hooks/useKeyboardShortcut';
import useLocalize from '@hooks/useLocalize';
import usePolicy from '@hooks/usePolicy';
import useResponsiveLayout from '@hooks/useResponsiveLayout';
import useThemeStyles from '@hooks/useThemeStyles';
import * as CardUtils from '@libs/CardUtils';
import * as OptionsListUtils from '@libs/OptionsListUtils';
import {getAllTaxRates} from '@libs/PolicyUtils';
import type {OptionData} from '@libs/ReportUtils';
import {
    getAutocompleteCategories,
    getAutocompleteRecentCategories,
    getAutocompleteRecentTags,
    getAutocompleteTags,
    getAutocompleteTaxList,
    parseForAutocomplete,
} from '@libs/SearchAutocompleteUtils';
import * as SearchQueryUtils from '@libs/SearchQueryUtils';
import Navigation from '@navigation/Navigation';
import variables from '@styles/variables';
import * as Report from '@userActions/Report';
import Timing from '@userActions/Timing';
import CONST from '@src/CONST';
import ONYXKEYS from '@src/ONYXKEYS';
import ROUTES from '@src/ROUTES';
import type PersonalDetails from '@src/types/onyx/PersonalDetails';
import {getQueryWithSubstitutions} from './getQueryWithSubstitutions';
import type {SubstitutionMap} from './getQueryWithSubstitutions';
import {getUpdatedSubstitutionsMap} from './getUpdatedSubstitutionsMap';
import SearchRouterInput from './SearchRouterInput';
import SearchRouterList from './SearchRouterList';
<<<<<<< HEAD
import type {ItemWithQuery} from './SearchRouterList';
import isEmpty from 'lodash/isEmpty';
=======
import type {AutocompleteItemData} from './SearchRouterList';
>>>>>>> 4cc54ab4

type SearchRouterProps = {
    onRouterClose: () => void;
};

function SearchRouter({onRouterClose}: SearchRouterProps) {
    const styles = useThemeStyles();
    const {translate} = useLocalize();
    const [betas] = useOnyx(ONYXKEYS.BETAS);
    const [recentSearches] = useOnyx(ONYXKEYS.RECENT_SEARCHES);
    const [isSearchingForReports] = useOnyx(ONYXKEYS.IS_SEARCHING_FOR_REPORTS, {initWithStoredValues: false});
    const [autocompleteSuggestions, setAutocompleteSuggestions] = useState<AutocompleteItemData[] | undefined>([]);
    const [autocompleteSubstitutions, setAutocompleteSubstitutions] = useState<SubstitutionMap>({});

    const {shouldUseNarrowLayout} = useResponsiveLayout();
    const listRef = useRef<SelectionListHandle>(null);

    const [textInputValue, debouncedInputValue, setTextInputValue] = useDebouncedState('', 500);
    const contextualReportID = useNavigationState<Record<string, {reportID: string}>, string | undefined>((state) => {
        return state?.routes.at(-1)?.params?.reportID;
    });

    const sortedRecentSearches = useMemo(() => {
        return Object.values(recentSearches ?? {}).sort((a, b) => b.timestamp.localeCompare(a.timestamp));
    }, [recentSearches]);

    const {options, areOptionsInitialized} = useOptionsList();
    const searchOptions = useMemo(() => {
        if (!areOptionsInitialized) {
            return {recentReports: [], personalDetails: [], userToInvite: null, currentUserOption: null, categoryOptions: [], tagOptions: [], taxRatesOptions: []};
        }
        return OptionsListUtils.getSearchOptions(options, '', betas ?? []);
    }, [areOptionsInitialized, betas, options]);

    const filteredOptions = useMemo(() => {
        if (debouncedInputValue.trim() === '') {
            return {
                recentReports: [],
                personalDetails: [],
                userToInvite: null,
            };
        }

        Timing.start(CONST.TIMING.SEARCH_FILTER_OPTIONS);
        const newOptions = OptionsListUtils.filterOptions(searchOptions, debouncedInputValue, {sortByReportTypeInSearch: true, preferChatroomsOverThreads: true});
        Timing.end(CONST.TIMING.SEARCH_FILTER_OPTIONS);

        return {
            recentReports: newOptions.recentReports,
            personalDetails: newOptions.personalDetails,
            userToInvite: newOptions.userToInvite,
        };
    }, [debouncedInputValue, searchOptions]);

    const recentReports: OptionData[] = useMemo(() => {
        if (debouncedInputValue === '') {
            return searchOptions.recentReports.slice(0, 10);
        }

        const reports: OptionData[] = [...filteredOptions.recentReports, ...filteredOptions.personalDetails];
        if (filteredOptions.userToInvite) {
            reports.push(filteredOptions.userToInvite);
        }
        return reports.slice(0, 10);
    }, [debouncedInputValue, filteredOptions, searchOptions]);

    const contextualReportData = contextualReportID ? searchOptions.recentReports?.find((option) => option.reportID === contextualReportID) : undefined;

    const {activeWorkspaceID} = useActiveWorkspace();
    const policy = usePolicy(activeWorkspaceID);

    const typeAutocompleteList = Object.values(CONST.SEARCH.DATA_TYPES);
    const statusAutocompleteList = Object.values({...CONST.SEARCH.STATUS.TRIP, ...CONST.SEARCH.STATUS.INVOICE, ...CONST.SEARCH.STATUS.CHAT, ...CONST.SEARCH.STATUS.TRIP});
    const expenseTypes = Object.values(CONST.SEARCH.TRANSACTION_TYPE);
    const [cardList = {}] = useOnyx(ONYXKEYS.CARD_LIST);
    const cardAutocompleteList = Object.values(cardList);
    const personalDetailsForParticipants = usePersonalDetails();

    const participantsAutocompleteList = useMemo(
        () =>
            Object.values(personalDetailsForParticipants)
                .filter((details): details is NonNullable<PersonalDetails> => !!(details && details?.login))
                .map((details) => ({
                    name: details.displayName ?? Str.removeSMSDomain(details.login ?? ''),
                    accountID: details?.accountID.toString(),
                })),
        [personalDetailsForParticipants],
    );
    const allTaxRates = getAllTaxRates();
    const taxAutocompleteList = useMemo(() => getAutocompleteTaxList(allTaxRates, policy), [policy, allTaxRates]);
    const [allPolicyCategories] = useOnyx(ONYXKEYS.COLLECTION.POLICY_CATEGORIES);
    const [allRecentCategories] = useOnyx(ONYXKEYS.COLLECTION.POLICY_RECENTLY_USED_CATEGORIES);
    const categoryAutocompleteList = useMemo(() => {
        return getAutocompleteCategories(allPolicyCategories, activeWorkspaceID);
    }, [activeWorkspaceID, allPolicyCategories]);
    const recentCategoriesAutocompleteList = useMemo(() => {
        return getAutocompleteRecentCategories(allRecentCategories, activeWorkspaceID);
    }, [activeWorkspaceID, allRecentCategories]);

    const [currencyList] = useOnyx(ONYXKEYS.CURRENCY_LIST);
    const currencyAutocompleteList = Object.keys(currencyList ?? {});
    const [recentCurrencyAutocompleteList] = useOnyx(ONYXKEYS.RECENTLY_USED_CURRENCIES);

    const [allPoliciesTags] = useOnyx(ONYXKEYS.COLLECTION.POLICY_TAGS);
    const [allRecentTags] = useOnyx(ONYXKEYS.COLLECTION.POLICY_RECENTLY_USED_TAGS);
    const tagAutocompleteList = useMemo(() => {
        return getAutocompleteTags(allPoliciesTags, activeWorkspaceID);
    }, [activeWorkspaceID, allPoliciesTags]);
    const recentTagsAutocompleteList = getAutocompleteRecentTags(allRecentTags, activeWorkspaceID);

    const updateAutocomplete = useCallback(
        (autocompleteValue: string, ranges: SearchAutocompleteQueryRange[], autocompleteType?: ValueOf<typeof CONST.SEARCH.SYNTAX_ROOT_KEYS & typeof CONST.SEARCH.SYNTAX_FILTER_KEYS>) => {
            const alreadyAutocompletedKeys: string[] = [];
            ranges.forEach((range) => {
                if (!autocompleteType || range.key !== autocompleteType) {
                    return;
                }
                alreadyAutocompletedKeys.push(range.value.toLowerCase());
            });

            let filteredAutocompleteSuggestions: AutocompleteItemData[] | undefined;
            switch (autocompleteType) {
                case CONST.SEARCH.SYNTAX_FILTER_KEYS.TAG: {
                    const autocompleteList = autocompleteValue ? tagAutocompleteList : recentTagsAutocompleteList ?? [];
                    const filteredTags = autocompleteList
                        .filter((tag) => tag.toLowerCase()?.includes(autocompleteValue.toLowerCase()) && !alreadyAutocompletedKeys.includes(tag))
                        .sort()
                        .slice(0, 10);

                    filteredAutocompleteSuggestions = filteredTags.map((tagName) => ({
                        filterKey: CONST.SEARCH.SYNTAX_FILTER_KEYS.TAG,
                        text: tagName,
                    }));
                    break;
                }
                case CONST.SEARCH.SYNTAX_FILTER_KEYS.CATEGORY: {
                    const autocompleteList = autocompleteValue ? categoryAutocompleteList : recentCategoriesAutocompleteList;
                    const filteredCategories = autocompleteList
                        .filter((category) => {
                            return category.toLowerCase()?.includes(autocompleteValue.toLowerCase()) && !alreadyAutocompletedKeys.includes(category.toLowerCase());
                        })
                        .sort()
                        .slice(0, 10);

                    filteredAutocompleteSuggestions = filteredCategories.map((categoryName) => ({
                        filterKey: CONST.SEARCH.SYNTAX_FILTER_KEYS.CATEGORY,
                        text: categoryName,
                    }));
                    break;
                }
                case CONST.SEARCH.SYNTAX_FILTER_KEYS.CURRENCY: {
                    const autocompleteList = autocompleteValue ? currencyAutocompleteList : recentCurrencyAutocompleteList ?? [];
                    const filteredCurrencies = autocompleteList
                        .filter((currency) => currency.toLowerCase()?.includes(autocompleteValue.toLowerCase()) && !alreadyAutocompletedKeys.includes(currency.toLowerCase()))
                        .sort()
                        .slice(0, 10);

                    filteredAutocompleteSuggestions = filteredCurrencies.map((currencyName) => ({
                        filterKey: CONST.SEARCH.SYNTAX_FILTER_KEYS.CURRENCY,
                        text: currencyName,
                    }));
                    break;
                }
                case CONST.SEARCH.SYNTAX_FILTER_KEYS.TAX_RATE: {
                    const filteredTaxRates = taxAutocompleteList
                        .filter((tax) => tax.taxRateName.toLowerCase().includes(autocompleteValue.toLowerCase()) && !alreadyAutocompletedKeys.includes(tax.taxRateName.toLowerCase()))
                        .sort()
                        .slice(0, 10);
                    filteredAutocompleteSuggestions = filteredTaxRates.map((tax) => ({
                        filterKey: CONST.SEARCH.SYNTAX_FILTER_KEYS.TAX_RATE,
                        text: tax.taxRateName,
                        autocompleteID: tax.taxRateIds.join(','),
                    }));

                    break;
                }
                case CONST.SEARCH.SYNTAX_FILTER_KEYS.FROM: {
                    const filteredParticipants = participantsAutocompleteList
                        .filter(
                            (participant) => participant.name.toLowerCase().includes(autocompleteValue.toLowerCase()) && !alreadyAutocompletedKeys.includes(participant.name.toLowerCase()),
                        )
                        .sort()
                        .slice(0, 10);
                    filteredAutocompleteSuggestions = filteredParticipants.map((participant) => ({
                        filterKey: CONST.SEARCH.SYNTAX_FILTER_KEYS.FROM,
                        text: participant.name,
                        autocompleteID: participant.accountID,
                    }));
                    break;
                }
                case CONST.SEARCH.SYNTAX_FILTER_KEYS.TO: {
                    const filteredParticipants = participantsAutocompleteList
                        .filter(
                            (participant) => participant.name.toLowerCase().includes(autocompleteValue.toLowerCase()) && !alreadyAutocompletedKeys.includes(participant.name.toLowerCase()),
                        )
                        .sort()
                        .slice(0, 10);
                    filteredAutocompleteSuggestions = filteredParticipants.map((participant) => ({
                        filterKey: CONST.SEARCH.SYNTAX_FILTER_KEYS.TO,
                        text: participant.name,
                        autocompleteID: participant.accountID,
                    }));
                    break;
                }
                case CONST.SEARCH.SYNTAX_FILTER_KEYS.IN: {
                    const filteredChats = searchOptions.recentReports
                        .filter((chat) => chat.text?.toLowerCase()?.includes(autocompleteValue.toLowerCase()))
                        .sort((chatA, chatB) => (chatA > chatB ? 1 : -1))
                        .slice(0, 10);
                    filteredAutocompleteSuggestions = filteredChats.map((chat) => ({
                        filterKey: CONST.SEARCH.SYNTAX_FILTER_KEYS.IN,
                        text: chat.text ?? '',
                        autocompleteID: chat.reportID,
                    }));
                    break;
                }
                case CONST.SEARCH.SYNTAX_ROOT_KEYS.TYPE: {
                    const filteredTypes = typeAutocompleteList
                        .filter((type) => type.toLowerCase().includes(autocompleteValue.toLowerCase()) && !alreadyAutocompletedKeys.includes(type.toLowerCase()))
                        .sort();
                    filteredAutocompleteSuggestions = filteredTypes.map((type) => ({filterKey: CONST.SEARCH.SYNTAX_ROOT_KEYS.TYPE, text: type}));
                    break;
                }
                case CONST.SEARCH.SYNTAX_ROOT_KEYS.STATUS: {
                    const filteredStatuses = statusAutocompleteList
                        .filter((status) => status.includes(autocompleteValue.toLowerCase()) && !alreadyAutocompletedKeys.includes(status))
                        .sort()
                        .slice(0, 10);
                    filteredAutocompleteSuggestions = filteredStatuses.map((status) => ({filterKey: CONST.SEARCH.SYNTAX_ROOT_KEYS.STATUS, text: status}));
                    break;
                }
                case CONST.SEARCH.SYNTAX_FILTER_KEYS.EXPENSE_TYPE: {
                    const filteredExpenseTypes = expenseTypes
                        .filter((expenseType) => expenseType.includes(autocompleteValue.toLowerCase()) && !alreadyAutocompletedKeys.includes(expenseType))
                        .sort();

                    filteredAutocompleteSuggestions = filteredExpenseTypes.map((expenseType) => ({
                        filterKey: CONST.SEARCH.SYNTAX_FILTER_KEYS.EXPENSE_TYPE,
                        text: expenseType,
                    }));
                    break;
                }
                case CONST.SEARCH.SYNTAX_FILTER_KEYS.CARD_ID: {
                    const filteredCards = cardAutocompleteList
                        .filter((card) => card.bank.toLowerCase().includes(autocompleteValue.toLowerCase()) && !alreadyAutocompletedKeys.includes(card.bank.toLowerCase()))
                        .sort()
                        .slice(0, 10);

                    filteredAutocompleteSuggestions = filteredCards.map((card) => ({
                        filterKey: CONST.SEARCH.SYNTAX_FILTER_KEYS.CARD_ID,
                        text: CardUtils.getCardDescription(card.cardID),
                        autocompleteID: card.cardID.toString(),
                    }));
                    break;
                }
                default: {
                    filteredAutocompleteSuggestions = undefined;
                }
            }
            setAutocompleteSuggestions(filteredAutocompleteSuggestions);
        },
        [
            tagAutocompleteList,
            recentTagsAutocompleteList,
            categoryAutocompleteList,
            recentCategoriesAutocompleteList,
            currencyAutocompleteList,
            recentCurrencyAutocompleteList,
            taxAutocompleteList,
            participantsAutocompleteList,
            searchOptions.recentReports,
            typeAutocompleteList,
            statusAutocompleteList,
            expenseTypes,
            cardAutocompleteList,
        ],
    );

<<<<<<< HEAD
    const prevUserQueryRef = useRef<string | null>(null);
=======
    useEffect(() => {
        Report.searchInServer(debouncedInputValue.trim());
    }, [debouncedInputValue]);

>>>>>>> 4cc54ab4
    const onSearchChange = useCallback(
        (userQuery: string) => {
            let newUserQuery = userQuery;
            if (autocompleteSuggestions && userQuery.endsWith(',')) {
                newUserQuery = `${userQuery.slice(0, userQuery.length - 1).trim()},`;
            }
            setTextInputValue(newUserQuery);
            const autocompleteParsedQuery = parseForAutocomplete(newUserQuery);
            updateAutocomplete(autocompleteParsedQuery?.autocomplete?.value ?? '', autocompleteParsedQuery?.ranges ?? [], autocompleteParsedQuery?.autocomplete?.key);
<<<<<<< HEAD
            if (newUserQuery || !isEmpty(prevUserQueryRef.current)) {
=======

            const updatedSubstitutionsMap = getUpdatedSubstitutionsMap(userQuery, autocompleteSubstitutions);
            setAutocompleteSubstitutions(updatedSubstitutionsMap);

            if (newUserQuery) {
>>>>>>> 4cc54ab4
                listRef.current?.updateAndScrollToFocusedIndex(0);
            } else {
                listRef.current?.updateAndScrollToFocusedIndex(-1);
            }

            // Store the previous newUserQuery
            prevUserQueryRef.current = newUserQuery;
        },
        [autocompleteSubstitutions, autocompleteSuggestions, setTextInputValue, updateAutocomplete],
    );

    const onSearchSubmit = useCallback(
        (queryString: SearchQueryString) => {
            const cleanedQueryString = getQueryWithSubstitutions(queryString, autocompleteSubstitutions);
            const queryJSON = SearchQueryUtils.buildSearchQueryJSON(cleanedQueryString);
            if (!queryJSON) {
                return;
            }

            onRouterClose();

            const standardizedQuery = SearchQueryUtils.traverseAndUpdatedQuery(queryJSON, SearchQueryUtils.getUpdatedAmountValue);
            const query = SearchQueryUtils.buildSearchQueryString(standardizedQuery);
            Navigation.navigate(ROUTES.SEARCH_CENTRAL_PANE.getRoute({query}));

            setTextInputValue('');
        },
        [autocompleteSubstitutions, onRouterClose, setTextInputValue],
    );

    const onAutocompleteSuggestionClick = (autocompleteKey: string, autocompleteID: string) => {
        const substitutions = {...autocompleteSubstitutions, [autocompleteKey]: autocompleteID};

        setAutocompleteSubstitutions(substitutions);
    };

    useKeyboardShortcut(CONST.KEYBOARD_SHORTCUTS.ESCAPE, () => {
        onRouterClose();
    });

    const modalWidth = shouldUseNarrowLayout ? styles.w100 : {width: variables.searchRouterPopoverWidth};

    return (
        <View
            style={[styles.flex1, modalWidth, styles.h100, !shouldUseNarrowLayout && styles.mh85vh]}
            testID={SearchRouter.displayName}
        >
            {shouldUseNarrowLayout && (
                <HeaderWithBackButton
                    title={translate('common.search')}
                    onBackButtonPress={() => onRouterClose()}
                />
            )}
            <SearchRouterInput
                value={textInputValue}
                isFullWidth={shouldUseNarrowLayout}
                updateSearch={onSearchChange}
                onSubmit={() => {
                    onSearchSubmit(textInputValue);
                }}
                routerListRef={listRef}
                shouldShowOfflineMessage
                wrapperStyle={[styles.border, styles.alignItemsCenter]}
                outerWrapperStyle={[shouldUseNarrowLayout ? styles.mv3 : styles.mv2, shouldUseNarrowLayout ? styles.mh5 : styles.mh2]}
                wrapperFocusedStyle={[styles.borderColorFocus]}
                isSearchingForReports={isSearchingForReports}
            />
            <SearchRouterList
                textInputValue={textInputValue}
                updateSearchValue={onSearchChange}
                setTextInputValue={setTextInputValue}
                reportForContextualSearch={contextualReportData}
                recentSearches={sortedRecentSearches?.slice(0, 5)}
                recentReports={recentReports}
                autocompleteSuggestions={autocompleteSuggestions}
                onSearchSubmit={onSearchSubmit}
                closeRouter={onRouterClose}
                onAutocompleteSuggestionClick={onAutocompleteSuggestionClick}
                ref={listRef}
            />
        </View>
    );
}

SearchRouter.displayName = 'SearchRouter';

export default SearchRouter;<|MERGE_RESOLUTION|>--- conflicted
+++ resolved
@@ -1,5 +1,6 @@
 import {useNavigationState} from '@react-navigation/native';
 import {Str} from 'expensify-common';
+import isEmpty from 'lodash/isEmpty';
 import React, {useCallback, useEffect, useMemo, useRef, useState} from 'react';
 import {View} from 'react-native';
 import {useOnyx} from 'react-native-onyx';
@@ -42,12 +43,7 @@
 import {getUpdatedSubstitutionsMap} from './getUpdatedSubstitutionsMap';
 import SearchRouterInput from './SearchRouterInput';
 import SearchRouterList from './SearchRouterList';
-<<<<<<< HEAD
-import type {ItemWithQuery} from './SearchRouterList';
-import isEmpty from 'lodash/isEmpty';
-=======
 import type {AutocompleteItemData} from './SearchRouterList';
->>>>>>> 4cc54ab4
 
 type SearchRouterProps = {
     onRouterClose: () => void;
@@ -326,14 +322,11 @@
         ],
     );
 
-<<<<<<< HEAD
     const prevUserQueryRef = useRef<string | null>(null);
-=======
     useEffect(() => {
         Report.searchInServer(debouncedInputValue.trim());
     }, [debouncedInputValue]);
 
->>>>>>> 4cc54ab4
     const onSearchChange = useCallback(
         (userQuery: string) => {
             let newUserQuery = userQuery;
@@ -343,15 +336,11 @@
             setTextInputValue(newUserQuery);
             const autocompleteParsedQuery = parseForAutocomplete(newUserQuery);
             updateAutocomplete(autocompleteParsedQuery?.autocomplete?.value ?? '', autocompleteParsedQuery?.ranges ?? [], autocompleteParsedQuery?.autocomplete?.key);
-<<<<<<< HEAD
-            if (newUserQuery || !isEmpty(prevUserQueryRef.current)) {
-=======
 
             const updatedSubstitutionsMap = getUpdatedSubstitutionsMap(userQuery, autocompleteSubstitutions);
             setAutocompleteSubstitutions(updatedSubstitutionsMap);
 
-            if (newUserQuery) {
->>>>>>> 4cc54ab4
+            if (newUserQuery || !isEmpty(prevUserQueryRef.current)) {
                 listRef.current?.updateAndScrollToFocusedIndex(0);
             } else {
                 listRef.current?.updateAndScrollToFocusedIndex(-1);

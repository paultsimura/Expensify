--- conflicted
+++ resolved
@@ -343,13 +343,8 @@
                     .slice(0, 10);
 
                 return filteredCards.map((card) => ({
-<<<<<<< HEAD
-                    filterKey: CONST.SEARCH.SYNTAX_FILTER_KEYS.CARD_ID,
-                    text: CardUtils.getCardDescription(card.cardID, allCards),
-=======
                     filterKey: CONST.SEARCH.SEARCH_USER_FRIENDLY_KEYS.CARD_ID,
-                    text: CardUtils.getCardDescription(card.cardID),
->>>>>>> 26b0bd68
+                    text: CardUtils.getCardDescription(card.cardID, allCard),
                     autocompleteID: card.cardID.toString(),
                     mapKey: CONST.SEARCH.SYNTAX_FILTER_KEYS.CARD_ID,
                 }));

import React, {useMemo} from 'react';
import type {StyleProp, TextStyle} from 'react-native';
import {View} from 'react-native';
import {useOnyx} from 'react-native-onyx';
import Button from '@components/Button';
import ButtonWithDropdownMenu from '@components/ButtonWithDropdownMenu';
import type {DropdownOption} from '@components/ButtonWithDropdownMenu/types';
import Header from '@components/Header';
import type HeaderWithBackButtonProps from '@components/HeaderWithBackButton/types';
import Icon from '@components/Icon';
import * as Expensicons from '@components/Icon/Expensicons';
import * as Illustrations from '@components/Icon/Illustrations';
import {usePersonalDetails} from '@components/OnyxProvider';
import type {ReportListItemType, TransactionListItemType} from '@components/SelectionList/types';
import Text from '@components/Text';
import useActiveWorkspace from '@hooks/useActiveWorkspace';
import useLocalize from '@hooks/useLocalize';
import useNetwork from '@hooks/useNetwork';
import useResponsiveLayout from '@hooks/useResponsiveLayout';
import useTheme from '@hooks/useTheme';
import useThemeStyles from '@hooks/useThemeStyles';
import {turnOffMobileSelectionMode} from '@libs/actions/MobileSelectionMode';
import * as SearchActions from '@libs/actions/Search';
import Navigation from '@libs/Navigation/Navigation';
import {getAllTaxRates} from '@libs/PolicyUtils';
import * as SearchUtils from '@libs/SearchUtils';
import SearchSelectedNarrow from '@pages/Search/SearchSelectedNarrow';
import variables from '@styles/variables';
import CONST from '@src/CONST';
import type {TranslationPaths} from '@src/languages/types';
import ONYXKEYS from '@src/ONYXKEYS';
import ROUTES from '@src/ROUTES';
import type {SearchDataTypes, SearchReport} from '@src/types/onyx/SearchResults';
import type DeepValueOf from '@src/types/utils/DeepValueOf';
import type IconAsset from '@src/types/utils/IconAsset';
import {useSearchContext} from './SearchContext';
import type {SearchQueryJSON} from './types';

type HeaderWrapperProps = Pick<HeaderWithBackButtonProps, 'title' | 'subtitle' | 'icon' | 'children'> & {
    subtitleStyles?: StyleProp<TextStyle>;
};

function HeaderWrapper({icon, title, subtitle, children, subtitleStyles = {}}: HeaderWrapperProps) {
    const styles = useThemeStyles();

    // If the icon is present, the header bar should be taller and use different font.
    const isCentralPaneSettings = !!icon;

    const middleContent = useMemo(() => {
        return (
            <Header
                title={
                    <Text
                        style={[styles.mutedTextLabel, styles.pre]}
                        numberOfLines={1}
                    >
                        {title}
                    </Text>
                }
                subtitle={
                    <Text
                        numberOfLines={2}
                        style={[styles.textLarge, subtitleStyles]}
                    >
                        {subtitle}
                    </Text>
                }
            />
        );
    }, [styles.mutedTextLabel, styles.pre, styles.textLarge, subtitle, subtitleStyles, title]);

    return (
        <View
            dataSet={{dragArea: false}}
            style={[styles.headerBar, isCentralPaneSettings && styles.headerBarDesktopHeight]}
        >
            <View style={[styles.dFlex, styles.flexRow, styles.alignItemsCenter, styles.flexGrow1, styles.justifyContentBetween, styles.overflowHidden]}>
                {icon && (
                    <Icon
                        src={icon}
                        width={variables.iconHeader}
                        height={variables.iconHeader}
                        additionalStyles={[styles.mr2]}
                    />
                )}

                {middleContent}
                <View style={[styles.reportOptions, styles.flexRow, styles.pr5, styles.alignItemsCenter, styles.gap4]}>{children}</View>
            </View>
        </View>
    );
}

type SearchPageHeaderProps = {
    queryJSON: SearchQueryJSON;
    hash: number;
    onSelectDeleteOption?: (itemsToDelete: string[]) => void;
    setOfflineModalOpen?: () => void;
    setDownloadErrorModalOpen?: () => void;
    data?: TransactionListItemType[] | ReportListItemType[];
};

type SearchHeaderOptionValue = DeepValueOf<typeof CONST.SEARCH.BULK_ACTION_TYPES> | undefined;

type HeaderContent = {
    icon: IconAsset;
    titleText: TranslationPaths;
};

function getHeaderContent(type: SearchDataTypes): HeaderContent {
    switch (type) {
        case CONST.SEARCH.DATA_TYPES.INVOICE:
            return {icon: Illustrations.EnvelopeReceipt, titleText: 'workspace.common.invoices'};
        case CONST.SEARCH.DATA_TYPES.TRIP:
            return {icon: Illustrations.Luggage, titleText: 'travel.trips'};
        case CONST.SEARCH.DATA_TYPES.EXPENSE:
        default:
            return {icon: Illustrations.MoneyReceipts, titleText: 'common.expenses'};
    }
}

function SearchPageHeader({queryJSON, hash, onSelectDeleteOption, setOfflineModalOpen, setDownloadErrorModalOpen, data}: SearchPageHeaderProps) {
    const {translate} = useLocalize();
    const theme = useTheme();
    const styles = useThemeStyles();
    const {isOffline} = useNetwork();
    const {activeWorkspaceID} = useActiveWorkspace();
    const {isSmallScreenWidth} = useResponsiveLayout();
    const {selectedTransactions, clearSelectedTransactions} = useSearchContext();
    const [selectionMode] = useOnyx(ONYXKEYS.MOBILE_SELECTION_MODE);
    const personalDetails = usePersonalDetails();
    const [reports] = useOnyx(ONYXKEYS.COLLECTION.REPORT);
    const taxRates = getAllTaxRates();
    const [cardList = {}] = useOnyx(ONYXKEYS.CARD_LIST);

    const selectedTransactionsKeys = Object.keys(selectedTransactions ?? {});

    const selectedReports: Array<SearchReport['reportID']> = useMemo(
        () =>
            (data ?? [])
                .filter(
                    (item) =>
                        !SearchUtils.isTransactionListItemType(item) &&
                        item.reportID &&
                        item.transactions.every((transaction: {keyForList: string | number}) => selectedTransactions[transaction.keyForList]?.isSelected),
                )
                .map((item) => item.reportID),
        [data, selectedTransactions],
    );
    const {status, type} = queryJSON;
<<<<<<< HEAD
    const headerSubtitle = isCustomQuery ? SearchUtils.getSearchHeaderTitle(queryJSON, personalDetails, cardList, reports, taxRates) : translate(getHeaderContent(type).titleText);
    const headerTitle = isCustomQuery ? translate('search.filtersHeader') : '';
    const headerIcon = isCustomQuery ? Illustrations.Filters : getHeaderContent(type).icon;
=======
>>>>>>> e1d726e7

    const isCannedQuery = SearchUtils.isCannedSearchQuery(queryJSON);

    const headerSubtitle = isCannedQuery ? translate(getHeaderContent(type).titleText) : SearchUtils.getSearchHeaderTitle(queryJSON);
    const headerTitle = isCannedQuery ? '' : translate('search.filtersHeader');
    const headerIcon = isCannedQuery ? getHeaderContent(type).icon : Illustrations.Filters;

    const subtitleStyles = isCannedQuery ? styles.textHeadlineH2 : {};

    const headerButtonsOptions = useMemo(() => {
        if (selectedTransactionsKeys.length === 0) {
            return [];
        }

        const options: Array<DropdownOption<SearchHeaderOptionValue>> = [];

        options.push({
            icon: Expensicons.Download,
            text: translate('common.download'),
            value: CONST.SEARCH.BULK_ACTION_TYPES.EXPORT,
            shouldCloseModalOnSelect: true,
            onSelected: () => {
                if (isOffline) {
                    setOfflineModalOpen?.();
                    return;
                }

                const reportIDList = (selectedReports?.filter((report) => !!report) as string[]) ?? [];
                SearchActions.exportSearchItemsToCSV(
                    {query: status, jsonQuery: JSON.stringify(queryJSON), reportIDList, transactionIDList: selectedTransactionsKeys, policyIDs: [activeWorkspaceID ?? '']},
                    () => {
                        setDownloadErrorModalOpen?.();
                    },
                );
            },
        });

        const shouldShowHoldOption = !isOffline && selectedTransactionsKeys.every((id) => selectedTransactions[id].canHold);

        if (shouldShowHoldOption) {
            options.push({
                icon: Expensicons.Stopwatch,
                text: translate('search.bulkActions.hold'),
                value: CONST.SEARCH.BULK_ACTION_TYPES.HOLD,
                shouldCloseModalOnSelect: true,
                onSelected: () => {
                    if (isOffline) {
                        setOfflineModalOpen?.();
                        return;
                    }

                    if (selectionMode?.isEnabled) {
                        turnOffMobileSelectionMode();
                    }
                    Navigation.navigate(ROUTES.TRANSACTION_HOLD_REASON_RHP);
                },
            });
        }

        const shouldShowUnholdOption = !isOffline && selectedTransactionsKeys.every((id) => selectedTransactions[id].canUnhold);

        if (shouldShowUnholdOption) {
            options.push({
                icon: Expensicons.Stopwatch,
                text: translate('search.bulkActions.unhold'),
                value: CONST.SEARCH.BULK_ACTION_TYPES.UNHOLD,
                shouldCloseModalOnSelect: true,
                onSelected: () => {
                    if (isOffline) {
                        setOfflineModalOpen?.();
                        return;
                    }

                    clearSelectedTransactions();
                    if (selectionMode?.isEnabled) {
                        turnOffMobileSelectionMode();
                    }
                    SearchActions.unholdMoneyRequestOnSearch(hash, selectedTransactionsKeys);
                },
            });
        }

        const shouldShowDeleteOption = !isOffline && selectedTransactionsKeys.every((id) => selectedTransactions[id].canDelete);

        if (shouldShowDeleteOption) {
            options.push({
                icon: Expensicons.Trashcan,
                text: translate('search.bulkActions.delete'),
                value: CONST.SEARCH.BULK_ACTION_TYPES.DELETE,
                shouldCloseModalOnSelect: true,
                onSelected: () => {
                    if (isOffline) {
                        setOfflineModalOpen?.();
                        return;
                    }

                    onSelectDeleteOption?.(selectedTransactionsKeys);
                },
            });
        }

        if (options.length === 0) {
            const emptyOptionStyle = {
                interactive: false,
                iconFill: theme.icon,
                iconHeight: variables.iconSizeLarge,
                iconWidth: variables.iconSizeLarge,
                numberOfLinesTitle: 2,
                titleStyle: {...styles.colorMuted, ...styles.fontWeightNormal, ...styles.textWrap},
            };

            options.push({
                icon: Expensicons.Exclamation,
                text: translate('search.bulkActions.noOptionsAvailable'),
                value: undefined,
                ...emptyOptionStyle,
            });
        }

        return options;
    }, [
        queryJSON,
        status,
        selectedTransactionsKeys,
        selectedTransactions,
        translate,
        onSelectDeleteOption,
        clearSelectedTransactions,
        hash,
        theme.icon,
        styles.colorMuted,
        styles.fontWeightNormal,
        isOffline,
        setOfflineModalOpen,
        setDownloadErrorModalOpen,
        activeWorkspaceID,
        selectedReports,
        styles.textWrap,
        selectionMode?.isEnabled,
    ]);

    if (isSmallScreenWidth) {
        if (selectionMode?.isEnabled) {
            return (
                <SearchSelectedNarrow
                    options={headerButtonsOptions}
                    itemsLength={selectedTransactionsKeys.length}
                />
            );
        }
        return null;
    }

    return (
        <HeaderWrapper
            title={headerTitle}
            subtitle={headerSubtitle}
            icon={headerIcon}
            subtitleStyles={subtitleStyles}
        >
            {headerButtonsOptions.length > 0 && (
                <ButtonWithDropdownMenu
                    onPress={() => null}
                    shouldAlwaysShowDropdownMenu
                    pressOnEnter
                    buttonSize={CONST.DROPDOWN_BUTTON_SIZE.MEDIUM}
                    customText={translate('workspace.common.selected', {selectedNumber: selectedTransactionsKeys.length})}
                    options={headerButtonsOptions}
                    isSplitButton={false}
                />
            )}
            <Button
                text={translate('search.filtersHeader')}
                icon={Expensicons.Filters}
                onPress={() => Navigation.navigate(ROUTES.SEARCH_ADVANCED_FILTERS)}
                medium
            />
        </HeaderWrapper>
    );
}

SearchPageHeader.displayName = 'SearchPageHeader';

export type {SearchHeaderOptionValue};
export default SearchPageHeader;<|MERGE_RESOLUTION|>--- conflicted
+++ resolved
@@ -148,16 +148,10 @@
         [data, selectedTransactions],
     );
     const {status, type} = queryJSON;
-<<<<<<< HEAD
-    const headerSubtitle = isCustomQuery ? SearchUtils.getSearchHeaderTitle(queryJSON, personalDetails, cardList, reports, taxRates) : translate(getHeaderContent(type).titleText);
-    const headerTitle = isCustomQuery ? translate('search.filtersHeader') : '';
-    const headerIcon = isCustomQuery ? Illustrations.Filters : getHeaderContent(type).icon;
-=======
->>>>>>> e1d726e7
 
     const isCannedQuery = SearchUtils.isCannedSearchQuery(queryJSON);
 
-    const headerSubtitle = isCannedQuery ? translate(getHeaderContent(type).titleText) : SearchUtils.getSearchHeaderTitle(queryJSON);
+    const headerSubtitle = isCannedQuery ? translate(getHeaderContent(type).titleText) : SearchUtils.getSearchHeaderTitle(queryJSON, personalDetails, cardList, reports, taxRates);
     const headerTitle = isCannedQuery ? '' : translate('search.filtersHeader');
     const headerIcon = isCannedQuery ? getHeaderContent(type).icon : Illustrations.Filters;
 

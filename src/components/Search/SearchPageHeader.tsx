import React, {useMemo, useState} from 'react';
import {InteractionManager, View} from 'react-native';
import {useOnyx} from 'react-native-onyx';
import Button from '@components/Button';
import ButtonWithDropdownMenu from '@components/ButtonWithDropdownMenu';
import type {DropdownOption} from '@components/ButtonWithDropdownMenu/types';
import ConfirmModal from '@components/ConfirmModal';
import DecisionModal from '@components/DecisionModal';
import * as Expensicons from '@components/Icon/Expensicons';
import {usePersonalDetails} from '@components/OnyxProvider';
import useActiveWorkspace from '@hooks/useActiveWorkspace';
import useLocalize from '@hooks/useLocalize';
import useNetwork from '@hooks/useNetwork';
import useResponsiveLayout from '@hooks/useResponsiveLayout';
import useTheme from '@hooks/useTheme';
import useThemeStyles from '@hooks/useThemeStyles';
import * as SearchActions from '@libs/actions/Search';
import Navigation from '@libs/Navigation/Navigation';
import {getAllTaxRates} from '@libs/PolicyUtils';
import * as SearchQueryUtils from '@libs/SearchQueryUtils';
import SearchSelectedNarrow from '@pages/Search/SearchSelectedNarrow';
import variables from '@styles/variables';
import CONST from '@src/CONST';
import ONYXKEYS from '@src/ONYXKEYS';
import ROUTES from '@src/ROUTES';
import type DeepValueOf from '@src/types/utils/DeepValueOf';
import {useSearchContext} from './SearchContext';
import SearchPageHeaderInput from './SearchPageHeaderInput';
import type {SearchQueryJSON} from './types';

type SearchPageHeaderProps = {queryJSON: SearchQueryJSON};

type SearchHeaderOptionValue = DeepValueOf<typeof CONST.SEARCH.BULK_ACTION_TYPES> | undefined;

function SearchPageHeader({queryJSON}: SearchPageHeaderProps) {
    const {translate} = useLocalize();
    const theme = useTheme();
    const styles = useThemeStyles();
    const {isOffline} = useNetwork();
    const {activeWorkspaceID} = useActiveWorkspace();
    // We need to use isSmallScreenWidth instead of shouldUseNarrowLayout to apply the correct modal type for the decision modal
    // eslint-disable-next-line rulesdir/prefer-shouldUseNarrowLayout-instead-of-isSmallScreenWidth
    const {shouldUseNarrowLayout, isSmallScreenWidth} = useResponsiveLayout();
    const {selectedTransactions, clearSelectedTransactions, selectedReports} = useSearchContext();
    const [selectionMode] = useOnyx(ONYXKEYS.MOBILE_SELECTION_MODE);
    const personalDetails = usePersonalDetails();
    const [reports] = useOnyx(ONYXKEYS.COLLECTION.REPORT);
    const taxRates = getAllTaxRates();
    const [cardList = {}] = useOnyx(ONYXKEYS.CARD_LIST);
    const [currencyList = {}] = useOnyx(ONYXKEYS.CURRENCY_LIST);
    const [policyCategories] = useOnyx(ONYXKEYS.COLLECTION.POLICY_CATEGORIES);
    const [policyTagsLists] = useOnyx(ONYXKEYS.COLLECTION.POLICY_TAGS);
    const [isDeleteExpensesConfirmModalVisible, setIsDeleteExpensesConfirmModalVisible] = useState(false);
    const [isOfflineModalVisible, setIsOfflineModalVisible] = useState(false);
    const [isDownloadErrorModalVisible, setIsDownloadErrorModalVisible] = useState(false);

    const {status, hash} = queryJSON;

    const selectedTransactionsKeys = Object.keys(selectedTransactions ?? {});

    const handleDeleteExpenses = () => {
        if (selectedTransactionsKeys.length === 0) {
            return;
        }

        setIsDeleteExpensesConfirmModalVisible(false);
        SearchActions.deleteMoneyRequestOnSearch(hash, selectedTransactionsKeys);

        // Translations copy for delete modal depends on amount of selected items,
        // We need to wait for modal to fully disappear before clearing them to avoid translation flicker between singular vs plural
        InteractionManager.runAfterInteractions(() => {
            clearSelectedTransactions();
        });
    };

    const headerButtonsOptions = useMemo(() => {
        if (selectedTransactionsKeys.length === 0) {
            return [];
        }

        const options: Array<DropdownOption<SearchHeaderOptionValue>> = [];

        options.push({
            icon: Expensicons.Download,
            text: translate('common.download'),
            value: CONST.SEARCH.BULK_ACTION_TYPES.EXPORT,
            shouldCloseModalOnSelect: true,
            onSelected: () => {
                if (isOffline) {
                    setIsOfflineModalVisible(true);
                    return;
                }

                const reportIDList = selectedReports.filter((report): report is string => !!report) ?? [];
                SearchActions.exportSearchItemsToCSV(
                    {query: status, jsonQuery: JSON.stringify(queryJSON), reportIDList, transactionIDList: selectedTransactionsKeys, policyIDs: [activeWorkspaceID ?? '']},
                    () => {
                        setIsDownloadErrorModalVisible(true);
                    },
                );
            },
        });

        const shouldShowHoldOption = !isOffline && selectedTransactionsKeys.every((id) => selectedTransactions[id].canHold);

        if (shouldShowHoldOption) {
            options.push({
                icon: Expensicons.Stopwatch,
                text: translate('search.bulkActions.hold'),
                value: CONST.SEARCH.BULK_ACTION_TYPES.HOLD,
                shouldCloseModalOnSelect: true,
                onSelected: () => {
                    if (isOffline) {
                        setIsOfflineModalVisible(true);
                        return;
                    }

                    Navigation.navigate(ROUTES.TRANSACTION_HOLD_REASON_RHP);
                },
            });
        }

        const shouldShowUnholdOption = !isOffline && selectedTransactionsKeys.every((id) => selectedTransactions[id].canUnhold);

        if (shouldShowUnholdOption) {
            options.push({
                icon: Expensicons.Stopwatch,
                text: translate('search.bulkActions.unhold'),
                value: CONST.SEARCH.BULK_ACTION_TYPES.UNHOLD,
                shouldCloseModalOnSelect: true,
                onSelected: () => {
                    if (isOffline) {
                        setIsOfflineModalVisible(true);
                        return;
                    }

                    SearchActions.unholdMoneyRequestOnSearch(hash, selectedTransactionsKeys);
                },
            });
        }

        const shouldShowDeleteOption = !isOffline && selectedTransactionsKeys.every((id) => selectedTransactions[id].canDelete);

        if (shouldShowDeleteOption) {
            options.push({
                icon: Expensicons.Trashcan,
                text: translate('search.bulkActions.delete'),
                value: CONST.SEARCH.BULK_ACTION_TYPES.DELETE,
                shouldCloseModalOnSelect: true,
                onSelected: () => {
                    if (isOffline) {
                        setIsOfflineModalVisible(true);
                        return;
                    }
                    setIsDeleteExpensesConfirmModalVisible(true);
                },
            });
        }

        if (options.length === 0) {
            const emptyOptionStyle = {
                interactive: false,
                iconFill: theme.icon,
                iconHeight: variables.iconSizeLarge,
                iconWidth: variables.iconSizeLarge,
                numberOfLinesTitle: 2,
                titleStyle: {...styles.colorMuted, ...styles.fontWeightNormal, ...styles.textWrap},
            };

            options.push({
                icon: Expensicons.Exclamation,
                text: translate('search.bulkActions.noOptionsAvailable'),
                value: undefined,
                ...emptyOptionStyle,
            });
        }

        return options;
    }, [
        queryJSON,
        status,
        selectedTransactionsKeys,
        selectedTransactions,
        translate,
        hash,
        theme.icon,
        styles.colorMuted,
        styles.fontWeightNormal,
        isOffline,
        activeWorkspaceID,
        selectedReports,
        styles.textWrap,
    ]);

    if (shouldUseNarrowLayout) {
        if (selectionMode?.isEnabled) {
            return (
                <View>
                    <SearchSelectedNarrow
                        options={headerButtonsOptions}
                        itemsLength={selectedTransactionsKeys.length}
                    />
                    <ConfirmModal
                        isVisible={isDeleteExpensesConfirmModalVisible}
                        onConfirm={handleDeleteExpenses}
                        onCancel={() => {
                            setIsDeleteExpensesConfirmModalVisible(false);
                        }}
                        title={translate('iou.deleteExpense', {count: selectedTransactionsKeys.length})}
                        prompt={translate('iou.deleteConfirmation', {count: selectedTransactionsKeys.length})}
                        confirmText={translate('common.delete')}
                        cancelText={translate('common.cancel')}
                        danger
                    />
                    <DecisionModal
                        title={translate('common.youAppearToBeOffline')}
                        prompt={translate('common.offlinePrompt')}
                        isSmallScreenWidth={isSmallScreenWidth}
                        onSecondOptionSubmit={() => setIsOfflineModalVisible(false)}
                        secondOptionText={translate('common.buttonConfirm')}
                        isVisible={isOfflineModalVisible}
                        onClose={() => setIsOfflineModalVisible(false)}
                    />
                    <DecisionModal
                        title={translate('common.downloadFailedTitle')}
                        prompt={translate('common.downloadFailedDescription')}
                        isSmallScreenWidth={isSmallScreenWidth}
                        onSecondOptionSubmit={() => setIsDownloadErrorModalVisible(false)}
                        secondOptionText={translate('common.buttonConfirm')}
                        isVisible={isDownloadErrorModalVisible}
                        onClose={() => setIsDownloadErrorModalVisible(false)}
                    />
                </View>
            );
        }
        return null;
    }

    const onFiltersButtonPress = () => {
        const filterFormValues = SearchQueryUtils.buildFilterFormValuesFromQuery(queryJSON, policyCategories, policyTagsLists, currencyList, personalDetails, cardList, reports, taxRates);
        SearchActions.updateAdvancedFilters(filterFormValues);

        Navigation.navigate(ROUTES.SEARCH_ADVANCED_FILTERS);
    };

<<<<<<< HEAD
    const onSubmit = () => {
        if (!inputValue) {
            return;
        }
        const inputQueryJSON = SearchQueryUtils.buildSearchQueryJSON(inputValue);
        if (inputQueryJSON) {
            // Todo traverse the tree to update all the display values into id values; this is only temporary until autocomplete code from SearchRouter is implement here
            // After https://github.com/Expensify/App/pull/51633 is merged, autocomplete functionality will be included into this component, and `getFindIDFromDisplayValue` can be removed
            const computeNodeValueFn = SearchQueryUtils.getFindIDFromDisplayValue(cardList, taxRates);
            if (queryJSON.policyID) {
                inputQueryJSON.policyID = queryJSON.policyID;
            }
            const standardizedQuery = SearchQueryUtils.traverseAndUpdatedQuery(inputQueryJSON, computeNodeValueFn);
            const query = SearchQueryUtils.buildSearchQueryString(standardizedQuery);
            SearchActions.clearAllFilters();
            Navigation.navigate(ROUTES.SEARCH_CENTRAL_PANE.getRoute({query}));
        } else {
            Log.alert(`${CONST.ERROR.ENSURE_BUGBOT} user query failed to parse`, inputValue, false);
        }
    };
=======
    const isCannedQuery = SearchQueryUtils.isCannedSearchQuery(queryJSON);
>>>>>>> c62ab78b

    return (
        <>
            <SearchPageHeaderInput queryJSON={queryJSON}>
                {headerButtonsOptions.length > 0 ? (
                    <ButtonWithDropdownMenu
                        onPress={() => null}
                        shouldAlwaysShowDropdownMenu
                        buttonSize={CONST.DROPDOWN_BUTTON_SIZE.MEDIUM}
                        customText={translate('workspace.common.selected', {count: selectedTransactionsKeys.length})}
                        options={headerButtonsOptions}
                        isSplitButton={false}
                        shouldUseStyleUtilityForAnchorPosition
                    />
                ) : (
                    <Button
                        innerStyles={!isCannedQuery && [styles.searchRouterInputResults, styles.borderNone]}
                        text={translate('search.filtersHeader')}
                        icon={Expensicons.Filters}
                        onPress={onFiltersButtonPress}
                    />
                )}
            </SearchPageHeaderInput>
            <ConfirmModal
                isVisible={isDeleteExpensesConfirmModalVisible}
                onConfirm={handleDeleteExpenses}
                onCancel={() => {
                    setIsDeleteExpensesConfirmModalVisible(false);
                }}
                title={translate('iou.deleteExpense', {count: selectedTransactionsKeys.length})}
                prompt={translate('iou.deleteConfirmation', {count: selectedTransactionsKeys.length})}
                confirmText={translate('common.delete')}
                cancelText={translate('common.cancel')}
                danger
            />
            <DecisionModal
                title={translate('common.youAppearToBeOffline')}
                prompt={translate('common.offlinePrompt')}
                isSmallScreenWidth={isSmallScreenWidth}
                onSecondOptionSubmit={() => setIsOfflineModalVisible(false)}
                secondOptionText={translate('common.buttonConfirm')}
                isVisible={isOfflineModalVisible}
                onClose={() => setIsOfflineModalVisible(false)}
            />
            <DecisionModal
                title={translate('common.downloadFailedTitle')}
                prompt={translate('common.downloadFailedDescription')}
                isSmallScreenWidth={isSmallScreenWidth}
                onSecondOptionSubmit={() => setIsDownloadErrorModalVisible(false)}
                secondOptionText={translate('common.buttonConfirm')}
                isVisible={isDownloadErrorModalVisible}
                onClose={() => setIsDownloadErrorModalVisible(false)}
            />
        </>
    );
}

SearchPageHeader.displayName = 'SearchPageHeader';

export type {SearchHeaderOptionValue};
export default SearchPageHeader;<|MERGE_RESOLUTION|>--- conflicted
+++ resolved
@@ -243,31 +243,7 @@
         Navigation.navigate(ROUTES.SEARCH_ADVANCED_FILTERS);
     };
 
-<<<<<<< HEAD
-    const onSubmit = () => {
-        if (!inputValue) {
-            return;
-        }
-        const inputQueryJSON = SearchQueryUtils.buildSearchQueryJSON(inputValue);
-        if (inputQueryJSON) {
-            // Todo traverse the tree to update all the display values into id values; this is only temporary until autocomplete code from SearchRouter is implement here
-            // After https://github.com/Expensify/App/pull/51633 is merged, autocomplete functionality will be included into this component, and `getFindIDFromDisplayValue` can be removed
-            const computeNodeValueFn = SearchQueryUtils.getFindIDFromDisplayValue(cardList, taxRates);
-            if (queryJSON.policyID) {
-                inputQueryJSON.policyID = queryJSON.policyID;
-            }
-            const standardizedQuery = SearchQueryUtils.traverseAndUpdatedQuery(inputQueryJSON, computeNodeValueFn);
-            const query = SearchQueryUtils.buildSearchQueryString(standardizedQuery);
-            SearchActions.clearAllFilters();
-            Navigation.navigate(ROUTES.SEARCH_CENTRAL_PANE.getRoute({query}));
-        } else {
-            Log.alert(`${CONST.ERROR.ENSURE_BUGBOT} user query failed to parse`, inputValue, false);
-        }
-    };
-=======
     const isCannedQuery = SearchQueryUtils.isCannedSearchQuery(queryJSON);
->>>>>>> c62ab78b
-
     return (
         <>
             <SearchPageHeaderInput queryJSON={queryJSON}>

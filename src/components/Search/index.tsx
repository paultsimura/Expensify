--- conflicted
+++ resolved
@@ -42,11 +42,7 @@
 const reportItemTransactionHeight = 52;
 const listItemPadding = 12; // this is equivalent to 'mb3' on every transaction/report list item
 const searchHeaderHeight = 54;
-<<<<<<< HEAD
 function Search({queryJSON, policyIDs, isMobileSelectionModeActive, setIsMobileSelectionModeActive, isSearchResultsMode = false}: SearchProps) {
-=======
-function Search({queryJSON, policyIDs, isMobileSelectionModeActive, setIsMobileSelectionModeActive}: SearchProps) {
->>>>>>> 750c34ec
     const {isOffline} = useNetwork();
     const styles = useThemeStyles();
     const {isLargeScreenWidth, isSmallScreenWidth} = useWindowDimensions();
@@ -57,11 +53,6 @@
 
     const {status, sortBy, sortOrder, hash} = queryJSON;
 
-<<<<<<< HEAD
-    const {status, sortBy, sortOrder, hash} = queryJSON;
-
-=======
->>>>>>> 750c34ec
     const [currentSearchResults] = useOnyx(`${ONYXKEYS.COLLECTION.SNAPSHOT}${hash}`);
 
     const getItemHeight = useCallback(
@@ -107,12 +98,7 @@
 
         setCurrentSearchHash(hash);
 
-<<<<<<< HEAD
-        // TODO_SEARCH: Function below will be deprecated soon. No point in refactoring to use status instead of query.
-        SearchActions.search({hash, query: status, policyIDs, offset: 0, sortBy, sortOrder});
-=======
         SearchActions.search({hash, query: status, policyIDs, offset, sortBy, sortOrder});
->>>>>>> 750c34ec
         // eslint-disable-next-line react-compiler/react-compiler, react-hooks/exhaustive-deps
     }, [hash, isOffline, offset]);
 
@@ -124,12 +110,8 @@
         return (
             <>
                 <SearchPageHeader
-<<<<<<< HEAD
                     isSearchResultsMode
                     queryJSON={queryJSON}
-=======
-                    status={status}
->>>>>>> 750c34ec
                     hash={hash}
                 />
                 <SearchRowSkeleton shouldAnimate />
@@ -143,12 +125,8 @@
         return (
             <>
                 <SearchPageHeader
-<<<<<<< HEAD
                     isSearchResultsMode
                     queryJSON={queryJSON}
-=======
-                    status={status}
->>>>>>> 750c34ec
                     hash={hash}
                 />
                 <EmptySearchView />
@@ -176,24 +154,7 @@
         if (!searchResults?.search?.hasMoreResults || shouldShowLoadingState || shouldShowLoadingMoreItems) {
             return;
         }
-<<<<<<< HEAD
-
-        const currentSearchParams = SearchUtils.getCurrentSearchParams();
-        const currentQueryString = SearchUtils.getQueryStringFromParams(currentSearchParams);
-        const isCustomQuery = SearchUtils.isCustomQueryFromParams(currentSearchParams);
-        const currentQueryJSON = SearchUtils.buildSearchQueryJSON(currentQueryString);
-
-        if (!currentQueryJSON) {
-            return;
-        }
-
-        // TODO_SEARCH: offset should be a number but it is a string.
-        const newQuery = SearchUtils.buildSearchQueryString({...currentQueryJSON, offset: Number(currentQueryJSON.offset) + CONST.SEARCH.RESULTS_PAGE_SIZE});
-
-        navigation.setParams(isCustomQuery ? {cq: newQuery} : {q: newQuery});
-=======
         setOffset(offset + CONST.SEARCH.RESULTS_PAGE_SIZE);
->>>>>>> 750c34ec
     };
 
     const type = SearchUtils.getSearchType(searchResults?.search);
@@ -210,19 +171,10 @@
 
     const onSortPress = (column: SearchColumnType, order: SortOrder) => {
         const currentSearchParams = SearchUtils.getCurrentSearchParams();
-<<<<<<< HEAD
-        const currentQueryString = SearchUtils.getQueryStringFromParams(currentSearchParams);
-        const isCustomQuery = SearchUtils.isCustomQueryFromParams(currentSearchParams);
-        const currentQueryJSON = SearchUtils.buildSearchQueryJSON(currentQueryString);
-
-        const newQuery = SearchUtils.buildSearchQueryString({...currentQueryJSON, sortBy: column, sortOrder: order});
-        navigation.setParams(isCustomQuery ? {cq: newQuery} : {q: newQuery});
-=======
         const currentQueryJSON = SearchUtils.buildSearchQueryJSON(currentSearchParams.q, policyIDs);
 
         const newQuery = SearchUtils.buildSearchQueryString({...currentQueryJSON, sortBy: column, sortOrder: order});
         navigation.setParams({q: newQuery});
->>>>>>> 750c34ec
     };
 
     const isSortingAllowed = sortableSearchTabs.includes(status);
@@ -233,11 +185,7 @@
 
     return (
         <SearchListWithHeader
-<<<<<<< HEAD
             queryJSON={queryJSON}
-=======
-            status={status}
->>>>>>> 750c34ec
             hash={hash}
             data={sortedData}
             searchType={searchResults?.search?.type as SearchDataTypes}

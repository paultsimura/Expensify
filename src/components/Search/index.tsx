import {useNavigation} from '@react-navigation/native';
import type {StackNavigationProp} from '@react-navigation/stack';
import React, {useCallback, useEffect, useRef, useState} from 'react';
import {View} from 'react-native';
import type {NativeScrollEvent, NativeSyntheticEvent, StyleProp, ViewStyle} from 'react-native';
import type {OnyxEntry} from 'react-native-onyx';
import {useOnyx} from 'react-native-onyx';
import FullPageOfflineBlockingView from '@components/BlockingViews/FullPageOfflineBlockingView';
import SearchTableHeader from '@components/SelectionList/SearchTableHeader';
import type {ReportActionListItemType, ReportListItemType, TransactionListItemType} from '@components/SelectionList/types';
import SelectionListWithModal from '@components/SelectionListWithModal';
import SearchRowSkeleton from '@components/Skeletons/SearchRowSkeleton';
import useMobileSelectionMode from '@hooks/useMobileSelectionMode';
import useNetwork from '@hooks/useNetwork';
import usePrevious from '@hooks/usePrevious';
import useResponsiveLayout from '@hooks/useResponsiveLayout';
import useSearchHighlightAndScroll from '@hooks/useSearchHighlightAndScroll';
import useThemeStyles from '@hooks/useThemeStyles';
import {turnOffMobileSelectionMode, turnOnMobileSelectionMode} from '@libs/actions/MobileSelectionMode';
import * as SearchActions from '@libs/actions/Search';
import * as DeviceCapabilities from '@libs/DeviceCapabilities';
import Log from '@libs/Log';
import memoize from '@libs/memoize';
import * as ReportUtils from '@libs/ReportUtils';
import * as SearchUtils from '@libs/SearchUtils';
import Navigation from '@navigation/Navigation';
import type {AuthScreensParamList} from '@navigation/types';
import EmptySearchView from '@pages/Search/EmptySearchView';
import variables from '@styles/variables';
import CONST from '@src/CONST';
import ONYXKEYS from '@src/ONYXKEYS';
import ROUTES from '@src/ROUTES';
import type SearchResults from '@src/types/onyx/SearchResults';
import {useSearchContext} from './SearchContext';
import type {SearchColumnType, SearchQueryJSON, SearchStatus, SelectedTransactionInfo, SelectedTransactions, SortOrder} from './types';

type SearchProps = {
    queryJSON: SearchQueryJSON;
    onSearchListScroll?: (event: NativeSyntheticEvent<NativeScrollEvent>) => void;
    contentContainerStyle?: StyleProp<ViewStyle>;
};

const transactionItemMobileHeight = 100;
const reportItemTransactionHeight = 52;
const listItemPadding = 12; // this is equivalent to 'mb3' on every transaction/report list item
const searchHeaderHeight = 54;
const sortableSearchStatuses: SearchStatus[] = [CONST.SEARCH.STATUS.EXPENSE.ALL];

function mapTransactionItemToSelectedEntry(item: TransactionListItemType): [string, SelectedTransactionInfo] {
    return [item.keyForList, {isSelected: true, canDelete: item.canDelete, canHold: item.canHold, canUnhold: item.canUnhold, action: item.action}];
}

function mapToTransactionItemWithSelectionInfo(item: TransactionListItemType, selectedTransactions: SelectedTransactions, canSelectMultiple: boolean, shouldAnimateInHighlight: boolean) {
    return {...item, shouldAnimateInHighlight, isSelected: selectedTransactions[item.keyForList]?.isSelected && canSelectMultiple};
}

function mapToItemWithSelectionInfo(
    item: TransactionListItemType | ReportListItemType | ReportActionListItemType,
    selectedTransactions: SelectedTransactions,
    canSelectMultiple: boolean,
    shouldAnimateInHighlight: boolean,
) {
    if (SearchUtils.isReportActionListItemType(item)) {
        return item;
    }

    return SearchUtils.isTransactionListItemType(item)
        ? mapToTransactionItemWithSelectionInfo(item, selectedTransactions, canSelectMultiple, shouldAnimateInHighlight)
        : {
              ...item,
              shouldAnimateInHighlight,
              transactions: item.transactions?.map((transaction) => mapToTransactionItemWithSelectionInfo(transaction, selectedTransactions, canSelectMultiple, shouldAnimateInHighlight)),
              isSelected: item.transactions.every((transaction) => selectedTransactions[transaction.keyForList]?.isSelected && canSelectMultiple),
          };
}

function prepareTransactionsList(item: TransactionListItemType, selectedTransactions: SelectedTransactions) {
    if (selectedTransactions[item.keyForList]?.isSelected) {
        const {[item.keyForList]: omittedTransaction, ...transactions} = selectedTransactions;

        return transactions;
    }

    return {...selectedTransactions, [item.keyForList]: {isSelected: true, canDelete: item.canDelete, canHold: item.canHold, canUnhold: item.canUnhold, action: item.action}};
}

function Search({queryJSON, onSearchListScroll, contentContainerStyle}: SearchProps) {
    const {isOffline} = useNetwork();
    const {shouldUseNarrowLayout} = useResponsiveLayout();
    const styles = useThemeStyles();
    const {isSmallScreenWidth, isLargeScreenWidth} = useResponsiveLayout();
    const navigation = useNavigation<StackNavigationProp<AuthScreensParamList>>();
    const lastSearchResultsRef = useRef<OnyxEntry<SearchResults>>();
<<<<<<< HEAD
    const {setCurrentSearchHash, setSelectedTransactions, selectedTransactions, clearSelectedTransactions} = useSearchContext();
    const {selectionMode} = useMobileSelectionMode(false);
=======
    const {setCurrentSearchHash, setSelectedTransactions, selectedTransactions, clearSelectedTransactions, setShouldShowStatusBarLoading} = useSearchContext();
    const {selectionMode} = useMobileSelectionMode();
>>>>>>> c765479c
    const [offset, setOffset] = useState(0);

    const {type, status, sortBy, sortOrder, hash} = queryJSON;

    const [currentSearchResults] = useOnyx(`${ONYXKEYS.COLLECTION.SNAPSHOT}${hash}`);
    const [transactions] = useOnyx(ONYXKEYS.COLLECTION.TRANSACTION);
    const previousTransactions = usePrevious(transactions);

    const canSelectMultiple = isSmallScreenWidth ? !!selectionMode?.isEnabled : true;

    useEffect(() => {
        clearSelectedTransactions(hash);
        setCurrentSearchHash(hash);
    }, [hash, clearSelectedTransactions, setCurrentSearchHash]);

    useEffect(() => {
        const selectedKeys = Object.keys(selectedTransactions).filter((key) => selectedTransactions[key]);
        if (!isSmallScreenWidth) {
            if (selectedKeys.length === 0) {
                turnOffMobileSelectionMode();
            }
            return;
        }
        if (selectedKeys.length > 0 && !selectionMode?.isEnabled) {
            turnOnMobileSelectionMode();
        }
    }, [isSmallScreenWidth, selectedTransactions, selectionMode?.isEnabled]);

    useEffect(() => {
        if (isOffline) {
            return;
        }

        SearchActions.search({queryJSON, offset});
    }, [isOffline, offset, queryJSON]);

    const getItemHeight = useCallback(
        (item: TransactionListItemType | ReportListItemType | ReportActionListItemType) => {
            if (SearchUtils.isTransactionListItemType(item) || SearchUtils.isReportActionListItemType(item)) {
                return isLargeScreenWidth ? variables.optionRowHeight + listItemPadding : transactionItemMobileHeight + listItemPadding;
            }

            if (item.transactions.length === 0) {
                return 0;
            }

            if (item.transactions.length === 1) {
                return isLargeScreenWidth ? variables.optionRowHeight + listItemPadding : transactionItemMobileHeight + listItemPadding;
            }

            const baseReportItemHeight = isLargeScreenWidth ? 72 : 108;
            return baseReportItemHeight + item.transactions.length * reportItemTransactionHeight + listItemPadding;
        },
        [isLargeScreenWidth],
    );

    const getItemHeightMemoized = memoize(getItemHeight, {
        transformKey: ([item]) => {
            // List items are displayed differently on "L"arge and "N"arrow screens so the height will differ
            // in addition the same items might be displayed as part of different Search screens ("Expenses", "All", "Finished")
            const screenSizeHash = isLargeScreenWidth ? 'L' : 'N';
            return `${hash}-${item.keyForList}-${screenSizeHash}`;
        },
    });

    // save last non-empty search results to avoid ugly flash of loading screen when hash changes and onyx returns empty data
    if (currentSearchResults?.data && currentSearchResults !== lastSearchResultsRef.current) {
        lastSearchResultsRef.current = currentSearchResults;
    }

    const searchResults = currentSearchResults?.data ? currentSearchResults : lastSearchResultsRef.current;

    const {newSearchResultKey, handleSelectionListScroll} = useSearchHighlightAndScroll({
        searchResults,
        transactions,
        previousTransactions,
        queryJSON,
        offset,
    });

    // There's a race condition in Onyx which makes it return data from the previous Search, so in addition to checking that the data is loaded
    // we also need to check that the searchResults matches the type and status of the current search
    const isDataLoaded = searchResults?.data !== undefined && searchResults?.search?.type === type && searchResults?.search?.status === status;
    const shouldShowLoadingState = !isOffline && !isDataLoaded;
    const shouldShowLoadingMoreItems = !shouldShowLoadingState && searchResults?.search?.isLoading && searchResults?.search?.offset > 0;
    const isSearchResultsEmpty = !searchResults?.data || SearchUtils.isSearchResultsEmpty(searchResults);
    const prevIsSearchResultEmpty = usePrevious(isSearchResultsEmpty);

    useEffect(() => {
        /** We only want to display the skeleton for the status filters the first time we load them for a specific data type */
        setShouldShowStatusBarLoading(shouldShowLoadingState && searchResults?.search?.type !== type);
    }, [searchResults?.search?.type, setShouldShowStatusBarLoading, shouldShowLoadingState, type]);

    useEffect(() => {
        if (!isSearchResultsEmpty || prevIsSearchResultEmpty) {
            return;
        }
        turnOffMobileSelectionMode();
    }, [isSearchResultsEmpty, prevIsSearchResultEmpty]);

    if (shouldShowLoadingState) {
        return (
            <SearchRowSkeleton
                shouldAnimate
                containerStyle={shouldUseNarrowLayout && styles.searchListContentContainerStyles}
            />
        );
    }

    if (searchResults === undefined) {
        Log.alert('[Search] Undefined search type');
        return <FullPageOfflineBlockingView>{null}</FullPageOfflineBlockingView>;
    }

    const ListItem = SearchUtils.getListItem(type, status);
    const data = SearchUtils.getSections(type, status, searchResults.data, searchResults.search);
    const sortedData = SearchUtils.getSortedSections(type, status, data, sortBy, sortOrder);
    const sortedSelectedData = sortedData.map((item) => {
        const baseKey = `${ONYXKEYS.COLLECTION.TRANSACTION}${(item as TransactionListItemType).transactionID}`;
        // Check if the base key matches the newSearchResultKey (TransactionListItemType)
        const isBaseKeyMatch = baseKey === newSearchResultKey;
        // Check if any transaction within the transactions array (ReportListItemType) matches the newSearchResultKey
        const isAnyTransactionMatch = (item as ReportListItemType)?.transactions?.some((transaction) => {
            const transactionKey = `${ONYXKEYS.COLLECTION.TRANSACTION}${transaction.transactionID}`;
            return transactionKey === newSearchResultKey;
        });
        // Determine if either the base key or any transaction key matches
        const shouldAnimateInHighlight = isBaseKeyMatch || isAnyTransactionMatch;

        return mapToItemWithSelectionInfo(item, selectedTransactions, canSelectMultiple, shouldAnimateInHighlight);
    });

    const shouldShowEmptyState = !isDataLoaded || data.length === 0;

    if (shouldShowEmptyState) {
        return (
            <View style={[shouldUseNarrowLayout ? styles.searchListContentContainerStyles : styles.mt3, styles.flex1]}>
                <EmptySearchView type={type} />
            </View>
        );
    }

    const toggleTransaction = (item: TransactionListItemType | ReportListItemType | ReportActionListItemType) => {
        if (SearchUtils.isReportActionListItemType(item)) {
            return;
        }
        if (SearchUtils.isTransactionListItemType(item)) {
            if (!item.keyForList) {
                return;
            }

            setSelectedTransactions(prepareTransactionsList(item, selectedTransactions), data);
            return;
        }

        if (item.transactions.every((transaction) => selectedTransactions[transaction.keyForList]?.isSelected)) {
            const reducedSelectedTransactions: SelectedTransactions = {...selectedTransactions};

            item.transactions.forEach((transaction) => {
                delete reducedSelectedTransactions[transaction.keyForList];
            });

            setSelectedTransactions(reducedSelectedTransactions, data);
            return;
        }

        setSelectedTransactions(
            {
                ...selectedTransactions,
                ...Object.fromEntries(item.transactions.map(mapTransactionItemToSelectedEntry)),
            },
            data,
        );
    };

    const openReport = (item: TransactionListItemType | ReportListItemType | ReportActionListItemType) => {
        const isFromSelfDM = item.reportID === CONST.REPORT.UNREPORTED_REPORTID;
        let reportID = SearchUtils.isTransactionListItemType(item) && (!item.isFromOneTransactionReport || isFromSelfDM) ? item.transactionThreadReportID : item.reportID;

        if (!reportID) {
            return;
        }

        // If we're trying to open a legacy transaction without a transaction thread, let's create the thread and navigate the user
        if (SearchUtils.isTransactionListItemType(item) && reportID === '0' && item.moneyRequestReportActionID) {
            reportID = ReportUtils.generateReportID();
            SearchActions.createTransactionThread(hash, item.transactionID, reportID, item.moneyRequestReportActionID);
        }

        const backTo = Navigation.getActiveRoute();

        if (SearchUtils.isReportActionListItemType(item)) {
            const reportActionID = item.reportActionID;
            Navigation.navigate(ROUTES.SEARCH_REPORT.getRoute({reportID, reportActionID, backTo}));
            return;
        }

        Navigation.navigate(ROUTES.SEARCH_REPORT.getRoute({reportID, backTo}));
    };

    const fetchMoreResults = () => {
        if (!searchResults?.search?.hasMoreResults || shouldShowLoadingState || shouldShowLoadingMoreItems) {
            return;
        }
        setOffset(offset + CONST.SEARCH.RESULTS_PAGE_SIZE);
    };

    const toggleAllTransactions = () => {
        const areItemsOfReportType = status !== CONST.SEARCH.STATUS.EXPENSE.ALL;
        const flattenedItems = areItemsOfReportType ? (data as ReportListItemType[]).flatMap((item) => item.transactions) : data;
        const isAllSelected = flattenedItems.length === Object.keys(selectedTransactions).length;

        if (isAllSelected) {
            clearSelectedTransactions();
            return;
        }

        if (areItemsOfReportType) {
            setSelectedTransactions(Object.fromEntries((data as ReportListItemType[]).flatMap((item) => item.transactions.map(mapTransactionItemToSelectedEntry))), data);

            return;
        }

        setSelectedTransactions(Object.fromEntries((data as TransactionListItemType[]).map(mapTransactionItemToSelectedEntry)), data);
    };

    const onSortPress = (column: SearchColumnType, order: SortOrder) => {
        const newQuery = SearchUtils.buildSearchQueryString({...queryJSON, sortBy: column, sortOrder: order});
        navigation.setParams({q: newQuery});
    };

    const shouldShowYear = SearchUtils.shouldShowYear(searchResults?.data);
    const shouldShowSorting = sortableSearchStatuses.includes(status);

    return (
<<<<<<< HEAD
        <>
            <SearchPageHeader
                queryJSON={queryJSON}
                hash={hash}
                onSelectDeleteOption={handleOnSelectDeleteOption}
                data={data}
                setOfflineModalOpen={() => setOfflineModalVisible(true)}
                setDownloadErrorModalOpen={() => setDownloadErrorModalVisible(true)}
            />
            <SearchStatusBar
                type={type}
                status={status}
                resetOffset={resetOffset}
            />
            <SelectionListWithModal<ReportListItemType | TransactionListItemType | ReportActionListItemType>
                sections={[{data: sortedSelectedData, isDisabled: false}]}
                turnOnSelectionModeOnLongPress={type !== CONST.SEARCH.DATA_TYPES.CHAT}
                onTurnOnSelectionMode={(item) => item && toggleTransaction(item)}
                onCheckboxPress={toggleTransaction}
                onSelectAll={toggleAllTransactions}
                customListHeader={
                    !isLargeScreenWidth ? null : (
                        <SearchTableHeader
                            data={searchResults?.data}
                            metadata={searchResults?.search}
                            onSortPress={onSortPress}
                            sortOrder={sortOrder}
                            sortBy={sortBy}
                            shouldShowYear={shouldShowYear}
                            shouldShowSorting={shouldShowSorting}
                        />
                    )
                }
                shouldAutoTurnOff={false}
                canSelectMultiple={type !== CONST.SEARCH.DATA_TYPES.CHAT && canSelectMultiple}
                customListHeaderHeight={searchHeaderHeight}
                // To enhance the smoothness of scrolling and minimize the risk of encountering blank spaces during scrolling,
                // we have configured a larger windowSize and a longer delay between batch renders.
                // The windowSize determines the number of items rendered before and after the currently visible items.
                // A larger windowSize helps pre-render more items, reducing the likelihood of blank spaces appearing.
                // The updateCellsBatchingPeriod sets the delay (in milliseconds) between rendering batches of cells.
                // A longer delay allows the UI to handle rendering in smaller increments, which can improve performance and smoothness.
                // For more information, refer to the React Native documentation:
                // https://reactnative.dev/docs/0.73/optimizing-flatlist-configuration#windowsize
                // https://reactnative.dev/docs/0.73/optimizing-flatlist-configuration#updatecellsbatchingperiod
                windowSize={111}
                updateCellsBatchingPeriod={200}
                ListItem={ListItem}
                onSelectRow={openReport}
                getItemHeight={getItemHeightMemoized}
                shouldSingleExecuteRowSelect
                shouldPreventDefaultFocusOnSelectRow={!DeviceCapabilities.canUseTouchScreen()}
                listHeaderWrapperStyle={[styles.ph8, styles.pv3, styles.pb5]}
                containerStyle={[styles.pv0]}
                showScrollIndicator={false}
                onEndReachedThreshold={0.75}
                onEndReached={fetchMoreResults}
                listFooterContent={
                    shouldShowLoadingMoreItems ? (
                        <SearchRowSkeleton
                            shouldAnimate
                            fixedNumItems={5}
                        />
                    ) : undefined
                }
            />
            <ConfirmModal
                isVisible={deleteExpensesConfirmModalVisible}
                onConfirm={handleDeleteExpenses}
                onCancel={handleOnCancelConfirmModal}
                onModalHide={() => setSelectedTransactionsToDelete([])}
                title={translate('iou.deleteExpense', {count: selectedTransactionsToDelete.length})}
                prompt={translate('iou.deleteConfirmation', {count: selectedTransactionsToDelete.length})}
                confirmText={translate('common.delete')}
                cancelText={translate('common.cancel')}
                danger
            />
            <DecisionModal
                title={translate('common.youAppearToBeOffline')}
                prompt={translate('common.offlinePrompt')}
                isSmallScreenWidth={isSmallScreenWidth}
                onSecondOptionSubmit={() => setOfflineModalVisible(false)}
                secondOptionText={translate('common.buttonConfirm')}
                isVisible={offlineModalVisible}
                onClose={() => setOfflineModalVisible(false)}
            />
            <DecisionModal
                title={translate('common.downloadFailedTitle')}
                prompt={translate('common.downloadFailedDescription')}
                isSmallScreenWidth={isSmallScreenWidth}
                onSecondOptionSubmit={() => setDownloadErrorModalVisible(false)}
                secondOptionText={translate('common.buttonConfirm')}
                isVisible={downloadErrorModalVisible}
                onClose={() => setDownloadErrorModalVisible(false)}
            />
        </>
=======
        <SelectionListWithModal<ReportListItemType | TransactionListItemType | ReportActionListItemType>
            ref={handleSelectionListScroll(sortedSelectedData)}
            sections={[{data: sortedSelectedData, isDisabled: false}]}
            turnOnSelectionModeOnLongPress={type !== CONST.SEARCH.DATA_TYPES.CHAT}
            onTurnOnSelectionMode={(item) => item && toggleTransaction(item)}
            onCheckboxPress={toggleTransaction}
            onSelectAll={toggleAllTransactions}
            customListHeader={
                !isLargeScreenWidth ? null : (
                    <SearchTableHeader
                        data={searchResults?.data}
                        metadata={searchResults?.search}
                        onSortPress={onSortPress}
                        sortOrder={sortOrder}
                        sortBy={sortBy}
                        shouldShowYear={shouldShowYear}
                        shouldShowSorting={shouldShowSorting}
                    />
                )
            }
            onScroll={onSearchListScroll}
            canSelectMultiple={type !== CONST.SEARCH.DATA_TYPES.CHAT && canSelectMultiple}
            customListHeaderHeight={searchHeaderHeight}
            // To enhance the smoothness of scrolling and minimize the risk of encountering blank spaces during scrolling,
            // we have configured a larger windowSize and a longer delay between batch renders.
            // The windowSize determines the number of items rendered before and after the currently visible items.
            // A larger windowSize helps pre-render more items, reducing the likelihood of blank spaces appearing.
            // The updateCellsBatchingPeriod sets the delay (in milliseconds) between rendering batches of cells.
            // A longer delay allows the UI to handle rendering in smaller increments, which can improve performance and smoothness.
            // For more information, refer to the React Native documentation:
            // https://reactnative.dev/docs/0.73/optimizing-flatlist-configuration#windowsize
            // https://reactnative.dev/docs/0.73/optimizing-flatlist-configuration#updatecellsbatchingperiod
            windowSize={111}
            updateCellsBatchingPeriod={200}
            ListItem={ListItem}
            onSelectRow={openReport}
            getItemHeight={getItemHeightMemoized}
            shouldSingleExecuteRowSelect
            shouldPreventDefaultFocusOnSelectRow={!DeviceCapabilities.canUseTouchScreen()}
            shouldPreventDefault={false}
            listHeaderWrapperStyle={[styles.ph8, styles.pt3]}
            containerStyle={[styles.pv0, type === CONST.SEARCH.DATA_TYPES.CHAT && !isSmallScreenWidth && styles.pt3]}
            showScrollIndicator={false}
            onEndReachedThreshold={0.75}
            onEndReached={fetchMoreResults}
            listFooterContent={
                shouldShowLoadingMoreItems ? (
                    <SearchRowSkeleton
                        shouldAnimate
                        fixedNumItems={5}
                    />
                ) : undefined
            }
            contentContainerStyle={contentContainerStyle}
            scrollEventThrottle={1}
        />
>>>>>>> c765479c
    );
}

Search.displayName = 'Search';

export type {SearchProps};
export default Search;<|MERGE_RESOLUTION|>--- conflicted
+++ resolved
@@ -91,13 +91,8 @@
     const {isSmallScreenWidth, isLargeScreenWidth} = useResponsiveLayout();
     const navigation = useNavigation<StackNavigationProp<AuthScreensParamList>>();
     const lastSearchResultsRef = useRef<OnyxEntry<SearchResults>>();
-<<<<<<< HEAD
-    const {setCurrentSearchHash, setSelectedTransactions, selectedTransactions, clearSelectedTransactions} = useSearchContext();
     const {selectionMode} = useMobileSelectionMode(false);
-=======
     const {setCurrentSearchHash, setSelectedTransactions, selectedTransactions, clearSelectedTransactions, setShouldShowStatusBarLoading} = useSearchContext();
-    const {selectionMode} = useMobileSelectionMode();
->>>>>>> c765479c
     const [offset, setOffset] = useState(0);
 
     const {type, status, sortBy, sortOrder, hash} = queryJSON;
@@ -333,104 +328,6 @@
     const shouldShowSorting = sortableSearchStatuses.includes(status);
 
     return (
-<<<<<<< HEAD
-        <>
-            <SearchPageHeader
-                queryJSON={queryJSON}
-                hash={hash}
-                onSelectDeleteOption={handleOnSelectDeleteOption}
-                data={data}
-                setOfflineModalOpen={() => setOfflineModalVisible(true)}
-                setDownloadErrorModalOpen={() => setDownloadErrorModalVisible(true)}
-            />
-            <SearchStatusBar
-                type={type}
-                status={status}
-                resetOffset={resetOffset}
-            />
-            <SelectionListWithModal<ReportListItemType | TransactionListItemType | ReportActionListItemType>
-                sections={[{data: sortedSelectedData, isDisabled: false}]}
-                turnOnSelectionModeOnLongPress={type !== CONST.SEARCH.DATA_TYPES.CHAT}
-                onTurnOnSelectionMode={(item) => item && toggleTransaction(item)}
-                onCheckboxPress={toggleTransaction}
-                onSelectAll={toggleAllTransactions}
-                customListHeader={
-                    !isLargeScreenWidth ? null : (
-                        <SearchTableHeader
-                            data={searchResults?.data}
-                            metadata={searchResults?.search}
-                            onSortPress={onSortPress}
-                            sortOrder={sortOrder}
-                            sortBy={sortBy}
-                            shouldShowYear={shouldShowYear}
-                            shouldShowSorting={shouldShowSorting}
-                        />
-                    )
-                }
-                shouldAutoTurnOff={false}
-                canSelectMultiple={type !== CONST.SEARCH.DATA_TYPES.CHAT && canSelectMultiple}
-                customListHeaderHeight={searchHeaderHeight}
-                // To enhance the smoothness of scrolling and minimize the risk of encountering blank spaces during scrolling,
-                // we have configured a larger windowSize and a longer delay between batch renders.
-                // The windowSize determines the number of items rendered before and after the currently visible items.
-                // A larger windowSize helps pre-render more items, reducing the likelihood of blank spaces appearing.
-                // The updateCellsBatchingPeriod sets the delay (in milliseconds) between rendering batches of cells.
-                // A longer delay allows the UI to handle rendering in smaller increments, which can improve performance and smoothness.
-                // For more information, refer to the React Native documentation:
-                // https://reactnative.dev/docs/0.73/optimizing-flatlist-configuration#windowsize
-                // https://reactnative.dev/docs/0.73/optimizing-flatlist-configuration#updatecellsbatchingperiod
-                windowSize={111}
-                updateCellsBatchingPeriod={200}
-                ListItem={ListItem}
-                onSelectRow={openReport}
-                getItemHeight={getItemHeightMemoized}
-                shouldSingleExecuteRowSelect
-                shouldPreventDefaultFocusOnSelectRow={!DeviceCapabilities.canUseTouchScreen()}
-                listHeaderWrapperStyle={[styles.ph8, styles.pv3, styles.pb5]}
-                containerStyle={[styles.pv0]}
-                showScrollIndicator={false}
-                onEndReachedThreshold={0.75}
-                onEndReached={fetchMoreResults}
-                listFooterContent={
-                    shouldShowLoadingMoreItems ? (
-                        <SearchRowSkeleton
-                            shouldAnimate
-                            fixedNumItems={5}
-                        />
-                    ) : undefined
-                }
-            />
-            <ConfirmModal
-                isVisible={deleteExpensesConfirmModalVisible}
-                onConfirm={handleDeleteExpenses}
-                onCancel={handleOnCancelConfirmModal}
-                onModalHide={() => setSelectedTransactionsToDelete([])}
-                title={translate('iou.deleteExpense', {count: selectedTransactionsToDelete.length})}
-                prompt={translate('iou.deleteConfirmation', {count: selectedTransactionsToDelete.length})}
-                confirmText={translate('common.delete')}
-                cancelText={translate('common.cancel')}
-                danger
-            />
-            <DecisionModal
-                title={translate('common.youAppearToBeOffline')}
-                prompt={translate('common.offlinePrompt')}
-                isSmallScreenWidth={isSmallScreenWidth}
-                onSecondOptionSubmit={() => setOfflineModalVisible(false)}
-                secondOptionText={translate('common.buttonConfirm')}
-                isVisible={offlineModalVisible}
-                onClose={() => setOfflineModalVisible(false)}
-            />
-            <DecisionModal
-                title={translate('common.downloadFailedTitle')}
-                prompt={translate('common.downloadFailedDescription')}
-                isSmallScreenWidth={isSmallScreenWidth}
-                onSecondOptionSubmit={() => setDownloadErrorModalVisible(false)}
-                secondOptionText={translate('common.buttonConfirm')}
-                isVisible={downloadErrorModalVisible}
-                onClose={() => setDownloadErrorModalVisible(false)}
-            />
-        </>
-=======
         <SelectionListWithModal<ReportListItemType | TransactionListItemType | ReportActionListItemType>
             ref={handleSelectionListScroll(sortedSelectedData)}
             sections={[{data: sortedSelectedData, isDisabled: false}]}
@@ -451,6 +348,7 @@
                     />
                 )
             }
+            shouldAutoTurnOff={false}
             onScroll={onSearchListScroll}
             canSelectMultiple={type !== CONST.SEARCH.DATA_TYPES.CHAT && canSelectMultiple}
             customListHeaderHeight={searchHeaderHeight}
@@ -487,7 +385,6 @@
             contentContainerStyle={contentContainerStyle}
             scrollEventThrottle={1}
         />
->>>>>>> c765479c
     );
 }
 

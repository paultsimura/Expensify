--- conflicted
+++ resolved
@@ -1,11 +1,7 @@
 import {useNavigation} from '@react-navigation/native';
 import type {StackNavigationProp} from '@react-navigation/stack';
-<<<<<<< HEAD
-import {useCallback, useEffect, useRef} from 'react';
-=======
 import lodashMemoize from 'lodash/memoize';
 import React, {useCallback, useEffect, useRef} from 'react';
->>>>>>> fedf7819
 import type {OnyxEntry} from 'react-native-onyx';
 import {useOnyx} from 'react-native-onyx';
 import SearchTableHeader from '@components/SelectionList/SearchTableHeader';
@@ -77,10 +73,6 @@
         [isLargeScreenWidth],
     );
 
-<<<<<<< HEAD
-    const hash = SearchUtils.getQueryHash(query, policyIDs, sortBy, sortOrder);
-    const [currentSearchResults] = useOnyx(`${ONYXKEYS.COLLECTION.SNAPSHOT}${hash}`);
-=======
     const getItemHeightMemoized = lodashMemoize(
         (item: TransactionListItemType | ReportListItemType) => getItemHeight(item),
         (item) => {
@@ -90,7 +82,6 @@
             return `${hash}-${item.keyForList}-${screenSizeHash}`;
         },
     );
->>>>>>> fedf7819
 
     // save last non-empty search results to avoid ugly flash of loading screen when hash changes and onyx returns empty data
     if (currentSearchResults?.data && currentSearchResults !== lastSearchResultsRef.current) {

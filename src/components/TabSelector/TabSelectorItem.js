import {Animated, View, StyleSheet} from 'react-native';
import React from 'react';
import PropTypes from 'prop-types';
import styles from '../../styles/styles';
import PressableWithFeedback from '../Pressable/PressableWithFeedback';
import TabIcon from './TabIcon';
import TabLabel from './TabLabel';

const propTypes = {
    /** Function to call when onPress */
    onPress: PropTypes.func,

    /** Icon to display on tab */
    icon: PropTypes.func,

    /** Title of the tab */
    title: PropTypes.string,

    /** Animated background color value for the tab button */
    // eslint-disable-next-line
    backgroundColor: PropTypes.any,

    /** Hovered background color value for the tab button */
    // eslint-disable-next-line
    hoverBackgroundColor: PropTypes.string,

    /** Animated opacity value while the label is inactive state */
    // eslint-disable-next-line
    inactiveOpacity: PropTypes.any,

    /** Animated opacity value while the label is in active state */
    // eslint-disable-next-line
    activeOpacity: PropTypes.any,

    /** Whether this tab is active */
    isFocused: PropTypes.bool,
};

const defaultProps = {
    onPress: () => {},
    icon: () => {},
    title: '',
    backgroundColor: '',
    hoverBackgroundColor: '',
    inactiveOpacity: 1,
    activeOpacity: 0,
    isFocused: false,
};

const AnimatedPressableWithFeedback = Animated.createAnimatedComponent(PressableWithFeedback);

function TabSelectorItem({icon, title, onPress, backgroundColor, hoverBackgroundColor, activeOpacity, inactiveOpacity, isFocused}) {
    return (
        <AnimatedPressableWithFeedback
            accessibilityLabel={title}
            style={[styles.tabSelectorButton, {backgroundColor}]}
            wrapperStyle={[styles.flex1]}
            onPress={onPress}
        >
            {({ hovered }) => (
                <View style={[
                    styles.tabSelectorButton,
                    StyleSheet.absoluteFill,
<<<<<<< HEAD
                    { backgroundColor: Boolean(hoverBackgroundColor) && hovered && !isFocused ? hoverBackgroundColor : {} }
=======
                    { backgroundColor: Boolean(hoverBackgroundColor) && hovered && !isFocused ? hoverBackgroundColor : undefined }
>>>>>>> 919c15db
                ]}>
                    <TabIcon
                        icon={icon}
                        activeOpacity={hovered && !isFocused ? 1 : activeOpacity}
                        inactiveOpacity={hovered && !isFocused ? 0 : inactiveOpacity}
                    />
                    <TabLabel
                        title={title}
                        activeOpacity={hovered && !isFocused ? 1 : activeOpacity}
                        inactiveOpacity={hovered && !isFocused ? 0 : inactiveOpacity}
                    />
                </View>
            )}
        </AnimatedPressableWithFeedback>
    );
}

TabSelectorItem.propTypes = propTypes;
TabSelectorItem.defaultProps = defaultProps;
TabSelectorItem.displayName = 'TabSelectorItem';

export default TabSelectorItem;<|MERGE_RESOLUTION|>--- conflicted
+++ resolved
@@ -61,11 +61,7 @@
                 <View style={[
                     styles.tabSelectorButton,
                     StyleSheet.absoluteFill,
-<<<<<<< HEAD
-                    { backgroundColor: Boolean(hoverBackgroundColor) && hovered && !isFocused ? hoverBackgroundColor : {} }
-=======
                     { backgroundColor: Boolean(hoverBackgroundColor) && hovered && !isFocused ? hoverBackgroundColor : undefined }
->>>>>>> 919c15db
                 ]}>
                     <TabIcon
                         icon={icon}

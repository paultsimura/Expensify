import {Animated, View, StyleSheet} from 'react-native';
import React from 'react';
import PropTypes from 'prop-types';
import styles from '../../styles/styles';
import PressableWithFeedback from '../Pressable/PressableWithFeedback';
import TabIcon from './TabIcon';
import TabLabel from './TabLabel';

const propTypes = {
    /** Function to call when onPress */
    onPress: PropTypes.func,

    /** Icon to display on tab */
    icon: PropTypes.func,

    /** Title of the tab */
    title: PropTypes.string,

    /** Animated background color value for the tab button */
    // eslint-disable-next-line
    backgroundColor: PropTypes.any,

    /** Hovered background color value for the tab button */
    // eslint-disable-next-line
    hoverBackgroundColor: PropTypes.string,

    /** Animated opacity value while the label is inactive state */
    // eslint-disable-next-line
    inactiveOpacity: PropTypes.any,

    /** Animated opacity value while the label is in active state */
    // eslint-disable-next-line
    activeOpacity: PropTypes.any,

    /** Whether this tab is active */
    isFocused: PropTypes.bool,
};

const defaultProps = {
    onPress: () => {},
    icon: () => {},
    title: '',
    backgroundColor: '',
    hoverBackgroundColor: '',
    inactiveOpacity: 1,
    activeOpacity: 0,
    isFocused: false,
};

<<<<<<< HEAD
=======
const AnimatedPressableWithFeedback = Animated.createAnimatedComponent(PressableWithFeedback);

>>>>>>> ad0eb576
function TabSelectorItem({icon, title, onPress, backgroundColor, hoverBackgroundColor, activeOpacity, inactiveOpacity, isFocused}) {
    return (
        <PressableWithFeedback
            accessibilityLabel={title}
            wrapperStyle={[styles.flex1]}
            onPress={onPress}
        >
<<<<<<< HEAD
            {({hovered}) => (
                <Animated.View style={[styles.tabSelectorButton, {backgroundColor: Boolean(hoverBackgroundColor) && hovered && !isFocused ? hoverBackgroundColor : backgroundColor}]}>
=======
            {({ hovered }) => (
                <View style={[
                    styles.tabSelectorButton,
                    StyleSheet.absoluteFill,
                    { backgroundColor: Boolean(hoverBackgroundColor) && hovered && !isFocused ? hoverBackgroundColor : {} }
                ]}>
>>>>>>> ad0eb576
                    <TabIcon
                        icon={icon}
                        activeOpacity={hovered && !isFocused ? 1 : activeOpacity}
                        inactiveOpacity={hovered && !isFocused ? 0 : inactiveOpacity}
                    />
                    <TabLabel
                        title={title}
                        activeOpacity={hovered && !isFocused ? 1 : activeOpacity}
                        inactiveOpacity={hovered && !isFocused ? 0 : inactiveOpacity}
                    />
<<<<<<< HEAD
                </Animated.View>
            )}
        </PressableWithFeedback>
=======
                </View>
            )}
        </AnimatedPressableWithFeedback>
>>>>>>> ad0eb576
    );
}

TabSelectorItem.propTypes = propTypes;
TabSelectorItem.defaultProps = defaultProps;
TabSelectorItem.displayName = 'TabSelectorItem';

export default TabSelectorItem;<|MERGE_RESOLUTION|>--- conflicted
+++ resolved
@@ -47,29 +47,22 @@
     isFocused: false,
 };
 
-<<<<<<< HEAD
-=======
 const AnimatedPressableWithFeedback = Animated.createAnimatedComponent(PressableWithFeedback);
 
->>>>>>> ad0eb576
 function TabSelectorItem({icon, title, onPress, backgroundColor, hoverBackgroundColor, activeOpacity, inactiveOpacity, isFocused}) {
     return (
-        <PressableWithFeedback
+        <AnimatedPressableWithFeedback
             accessibilityLabel={title}
+            style={[styles.tabSelectorButton, {backgroundColor}]}
             wrapperStyle={[styles.flex1]}
             onPress={onPress}
         >
-<<<<<<< HEAD
-            {({hovered}) => (
-                <Animated.View style={[styles.tabSelectorButton, {backgroundColor: Boolean(hoverBackgroundColor) && hovered && !isFocused ? hoverBackgroundColor : backgroundColor}]}>
-=======
             {({ hovered }) => (
                 <View style={[
                     styles.tabSelectorButton,
                     StyleSheet.absoluteFill,
                     { backgroundColor: Boolean(hoverBackgroundColor) && hovered && !isFocused ? hoverBackgroundColor : {} }
                 ]}>
->>>>>>> ad0eb576
                     <TabIcon
                         icon={icon}
                         activeOpacity={hovered && !isFocused ? 1 : activeOpacity}
@@ -80,15 +73,9 @@
                         activeOpacity={hovered && !isFocused ? 1 : activeOpacity}
                         inactiveOpacity={hovered && !isFocused ? 0 : inactiveOpacity}
                     />
-<<<<<<< HEAD
-                </Animated.View>
-            )}
-        </PressableWithFeedback>
-=======
                 </View>
             )}
         </AnimatedPressableWithFeedback>
->>>>>>> ad0eb576
     );
 }
 

--- conflicted
+++ resolved
@@ -11,13 +11,9 @@
 import bankAccountPropTypes from './bankAccountPropTypes';
 import cardPropTypes from './cardPropTypes';
 import userWalletPropTypes from '../pages/EnablePayments/userWalletPropTypes';
-<<<<<<< HEAD
+import {fullPolicyPropTypes} from '../pages/workspace/withFullPolicy';
 import walletTermsPropTypes from '../pages/EnablePayments/walletTermsPropTypes';
-import * as Policy from '../libs/actions/Policy';
-=======
-import {fullPolicyPropTypes} from '../pages/workspace/withFullPolicy';
 import * as PolicyUtils from '../libs/PolicyUtils';
->>>>>>> 71c4081e
 import * as PaymentMethods from '../libs/actions/PaymentMethods';
 
 const propTypes = {
@@ -43,14 +39,10 @@
     cardList: PropTypes.objectOf(cardPropTypes),
 
     /** The user's wallet (coming from Onyx) */
-<<<<<<< HEAD
-    userWallet: PropTypes.objectOf(userWalletPropTypes),
+    userWallet: userWalletPropTypes,
 
     /** Information about the user accepting the terms for payments */
     walletTerms: PropTypes.objectOf(walletTermsPropTypes),
-=======
-    userWallet: userWalletPropTypes,
->>>>>>> 71c4081e
 };
 
 const defaultProps = {
@@ -72,14 +64,6 @@
         isLarge ? styles.statusIndicatorLarge : styles.statusIndicator,
     ];
 
-<<<<<<< HEAD
-    const hasPolicyMemberError = _.some(props.policiesMemberList, policyMembers => Policy.hasPolicyMemberError(policyMembers));
-    const hasCustomUnitsError = _.some(props.policies, policy => Policy.hasCustomUnitsError(policy));
-    const hasPaymentMethodError = PaymentMethods.hasPaymentMethodError(props.bankAccountList, props.cardList);
-    const hasWalletError = !_.isEmpty(props.userWallet.errors);
-    const hasWalletTermsError = !_.isEmpty(props.walletTerms.errors);
-    const shouldShowIndicator = hasPolicyMemberError || hasPaymentMethodError || hasWalletError || hasCustomUnitsError || hasWalletTermsError;
-=======
     // If a policy was just deleted from Onyx, then Onyx will pass a null value to the props, and
     // those should be cleaned out before doing any error checking
     const cleanPolicies = _.pick(props.policies, policy => policy);
@@ -90,6 +74,7 @@
     // we only care if a single error exists anywhere.
     const errorCheckingMethods = [
         () => !_.isEmpty(props.userWallet.errors),
+        () => !_.isEmpty(props.walletTerms.errors),
         () => PaymentMethods.hasPaymentMethodError(props.bankAccountList, props.cardList),
         () => _.some(cleanPolicies, PolicyUtils.hasPolicyError),
         () => _.some(cleanPolicies, PolicyUtils.hasCustomUnitsError),
@@ -97,7 +82,6 @@
     ];
     const shouldShowIndicator = _.some(errorCheckingMethods, errorCheckingMethod => errorCheckingMethod());
 
->>>>>>> 71c4081e
     return (
         <View style={[isLarge ? styles.avatarLarge : styles.sidebarAvatar]}>
             <Tooltip text={props.tooltipText}>

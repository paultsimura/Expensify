import React from 'react';
import {View} from 'react-native';
import _ from 'underscore';
import PropTypes from 'prop-types';
import lodashGet from 'lodash/get';
import CONST from '../CONST';
import reportPropTypes from '../pages/reportPropTypes';
import participantPropTypes from './participantPropTypes';
import withWindowDimensions, {windowDimensionsPropTypes} from './withWindowDimensions';
import withLocalize, {withLocalizePropTypes} from './withLocalize';
import styles from '../styles/styles';
import themeColors from '../styles/themes/default';
import SubscriptAvatar from './SubscriptAvatar';
import * as ReportUtils from '../libs/ReportUtils';
import MultipleAvatars from './MultipleAvatars';
import DisplayNames from './DisplayNames';
import compose from '../libs/compose';
import * as OptionsListUtils from '../libs/OptionsListUtils';
import Text from './Text';
import * as StyleUtils from '../styles/StyleUtils';
import ParentNavigationSubtitle from './ParentNavigationSubtitle';
import PressableWithoutFeedback from './Pressable/PressableWithoutFeedback';
import Navigation from '../libs/Navigation/Navigation';
import ROUTES from '../ROUTES';
import * as ReportActionsUtils from '../libs/ReportActionsUtils';

const propTypes = {
    /** The report currently being looked at */
    report: reportPropTypes,

    /** The policy which the user has access to and which the report is tied to */
    policy: PropTypes.shape({
        /** Name of the policy */
        name: PropTypes.string,
    }),

    /** The size of the avatar */
    size: PropTypes.oneOf(_.values(CONST.AVATAR_SIZE)),

    /** Personal details of all the users */
    personalDetails: PropTypes.objectOf(participantPropTypes),

    /** Whether if it's an unauthenticated user */
    isAnonymous: PropTypes.bool,

    shouldEnableDetailPageNavigation: PropTypes.bool,

    ...windowDimensionsPropTypes,
    ...withLocalizePropTypes,
};

const defaultProps = {
    personalDetails: {},
    policy: {},
    report: {},
    isAnonymous: false,
    size: CONST.AVATAR_SIZE.DEFAULT,
    shouldEnableDetailPageNavigation: false,
};

const showActorDetails = (report, shouldEnableDetailPageNavigation = false) => {
    // We should navigate to the details page if the report is a IOU/expense report
    if (shouldEnableDetailPageNavigation) {
        return ReportUtils.navigateToDetailsPage(report);
    }

    if (ReportUtils.isExpenseReport(report)) {
        Navigation.navigate(ROUTES.PROFILE.getRoute(report.ownerAccountID));
        return;
    }

    if (ReportUtils.isIOUReport(report)) {
        Navigation.navigate(ROUTES.REPORT_PARTICIPANTS.getRoute(report.reportID));
        return;
    }

    if (ReportUtils.isChatThread(report)) {
        const parentReportAction = ReportActionsUtils.getParentReportAction(report);
        const actorAccountID = lodashGet(parentReportAction, 'actorAccountID', -1);
        // in an ideal situation account ID won't be 0
        if (actorAccountID > 0) {
            Navigation.navigate(ROUTES.PROFILE.getRoute(actorAccountID));
            return;
        }
    }

    // report detail route is added as fallback but based on the current implementation this route won't be executed
    Navigation.navigate(ROUTES.REPORT_WITH_ID_DETAILS.getRoute(report.reportID));
};

function AvatarWithDisplayName(props) {
    const title = ReportUtils.getReportName(props.report);
    const subtitle = ReportUtils.getChatRoomSubtitle(props.report);
    const parentNavigationSubtitleData = ReportUtils.getParentNavigationSubtitle(props.report);
    const isMoneyRequestOrReport = ReportUtils.isMoneyRequestReport(props.report) || ReportUtils.isMoneyRequest(props.report);
    const icons = ReportUtils.getIcons(props.report, props.personalDetails, props.policy);
    const ownerPersonalDetails = OptionsListUtils.getPersonalDetailsForAccountIDs([props.report.ownerAccountID], props.personalDetails);
    const displayNamesWithTooltips = ReportUtils.getDisplayNamesWithTooltips(_.values(ownerPersonalDetails), false);
    const shouldShowSubscriptAvatar = ReportUtils.shouldReportShowSubscript(props.report);
    const isExpenseRequest = ReportUtils.isExpenseRequest(props.report);
    const defaultSubscriptSize = isExpenseRequest ? CONST.AVATAR_SIZE.SMALL_NORMAL : props.size;
<<<<<<< HEAD
    const headerView = (
=======
    const avatarBorderColor = props.isAnonymous ? themeColors.highlightBG : themeColors.componentBG;

    return (
>>>>>>> cfad43ff
        <View style={[styles.appContentHeaderTitle, styles.flex1]}>
            {Boolean(props.report && title) && (
                <View style={[styles.flex1, styles.flexRow, styles.alignItemsCenter, styles.justifyContentBetween]}>
                    <PressableWithoutFeedback
                        onPress={() => showActorDetails(props.report, props.shouldEnableDetailPageNavigation)}
                        accessibilityLabel={title}
                        accessibilityRole={CONST.ACCESSIBILITY_ROLE.BUTTON}
                    >
                        {shouldShowSubscriptAvatar ? (
                            <SubscriptAvatar
                                backgroundColor={avatarBorderColor}
                                mainAvatar={icons[0]}
                                secondaryAvatar={icons[1]}
                                size={defaultSubscriptSize}
                            />
                        ) : (
                            <MultipleAvatars
                                icons={icons}
                                size={props.size}
                                secondAvatarStyle={[StyleUtils.getBackgroundAndBorderStyle(avatarBorderColor)]}
                            />
                        )}
                    </PressableWithoutFeedback>
                    <View style={[styles.flex1, styles.flexColumn, shouldShowSubscriptAvatar && !isExpenseRequest ? styles.ml4 : {}]}>
                        <DisplayNames
                            fullTitle={title}
                            displayNamesWithTooltips={displayNamesWithTooltips}
                            tooltipEnabled
                            numberOfLines={1}
                            textStyles={[props.isAnonymous ? styles.headerAnonymousFooter : styles.headerText, styles.pre]}
                            shouldUseFullTitle={isMoneyRequestOrReport || props.isAnonymous}
                        />
                        {!_.isEmpty(parentNavigationSubtitleData) && (
                            <ParentNavigationSubtitle
                                parentNavigationSubtitleData={parentNavigationSubtitleData}
                                parentReportID={props.report.parentReportID}
                            />
                        )}
                        {!_.isEmpty(subtitle) && (
                            <Text
                                style={[styles.sidebarLinkText, styles.optionAlternateText, styles.textLabelSupporting, styles.pre]}
                                numberOfLines={1}
                            >
                                {subtitle}
                            </Text>
                        )}
                    </View>
                </View>
            )}
        </View>
    );

    if (!props.shouldEnableDetailPageNavigation) {
        return headerView;
    }

    return (
        <PressableWithoutFeedback
            onPress={() => ReportUtils.navigateToDetailsPage(props.report)}
            style={[styles.flexRow, styles.alignItemsCenter, styles.flex1]}
            accessibilityLabel={title}
            accessibilityRole={CONST.ACCESSIBILITY_ROLE.BUTTON}
        >
            {headerView}
        </PressableWithoutFeedback>
    );
}
AvatarWithDisplayName.propTypes = propTypes;
AvatarWithDisplayName.displayName = 'AvatarWithDisplayName';
AvatarWithDisplayName.defaultProps = defaultProps;

export default compose(withWindowDimensions, withLocalize)(AvatarWithDisplayName);<|MERGE_RESOLUTION|>--- conflicted
+++ resolved
@@ -99,13 +99,9 @@
     const shouldShowSubscriptAvatar = ReportUtils.shouldReportShowSubscript(props.report);
     const isExpenseRequest = ReportUtils.isExpenseRequest(props.report);
     const defaultSubscriptSize = isExpenseRequest ? CONST.AVATAR_SIZE.SMALL_NORMAL : props.size;
-<<<<<<< HEAD
-    const headerView = (
-=======
     const avatarBorderColor = props.isAnonymous ? themeColors.highlightBG : themeColors.componentBG;
 
-    return (
->>>>>>> cfad43ff
+    const headerView = (
         <View style={[styles.appContentHeaderTitle, styles.flex1]}>
             {Boolean(props.report && title) && (
                 <View style={[styles.flex1, styles.flexRow, styles.alignItemsCenter, styles.justifyContentBetween]}>

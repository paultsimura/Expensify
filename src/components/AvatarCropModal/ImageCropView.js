import PropTypes from 'prop-types';
import React from 'react';
import {View} from 'react-native';
import {Gesture, GestureDetector} from 'react-native-gesture-handler';
import Animated, {interpolate, useAnimatedStyle} from 'react-native-reanimated';
import Icon from '@components/Icon';
import * as Expensicons from '@components/Icon/Expensicons';
import useStyleUtils from '@hooks/useStyleUtils';
import useThemeStyles from '@hooks/useThemeStyles';
import ControlSelection from '@libs/ControlSelection';

const propTypes = {
    /** Link to image for cropping   */
    imageUri: PropTypes.string,

    /** Size of the image container that will be rendered */
    containerSize: PropTypes.number,

    /** The height of the selected image */
    originalImageHeight: PropTypes.shape({value: PropTypes.number}).isRequired,

    /** The width of the selected image */
    originalImageWidth: PropTypes.shape({value: PropTypes.number}).isRequired,

    /** The rotation value of the selected image */
    rotation: PropTypes.shape({value: PropTypes.number}).isRequired,

    /** The relative image shift along X-axis */
    translateX: PropTypes.shape({value: PropTypes.number}).isRequired,

    /** The relative image shift along Y-axis */
    translateY: PropTypes.shape({value: PropTypes.number}).isRequired,

    /** The scale factor of the image */
    scale: PropTypes.shape({value: PropTypes.number}).isRequired,

    /** Configuration object for pan gesture for handling image panning */
    // eslint-disable-next-line react/forbid-prop-types
    panGesture: PropTypes.object,

    /** Image crop vector mask */
    maskImage: PropTypes.func,
};

const defaultProps = {
    imageUri: '',
    containerSize: 0,
    panGesture: Gesture.Pan(),
    maskImage: Expensicons.ImageCropCircleMask,
};

function ImageCropView(props) {
    const styles = useThemeStyles();
    const StyleUtils = useStyleUtils();
    const containerStyle = StyleUtils.getWidthAndHeightStyle(props.containerSize, props.containerSize);

    const originalImageHeight = props.originalImageHeight;
    const originalImageWidth = props.originalImageWidth;
    const rotation = props.rotation;
    const translateX = props.translateX;
    const translateY = props.translateY;
    const scale = props.scale;

    // A reanimated memoized style, which updates when the image's size or scale changes.
    const imageStyle = useAnimatedStyle(() => {
        const height = originalImageHeight.value;
        const width = originalImageWidth.value;
        const aspectRatio = height > width ? height / width : width / height;
        const rotate = interpolate(rotation.value, [0, 360], [0, 360]);
        return {
            transform: [{translateX: translateX.value}, {translateY: translateY.value}, {scale: scale.value * aspectRatio}, {rotate: `${rotate}deg`}],
        };
    }, [originalImageHeight, originalImageWidth, rotation, translateX, translateY, scale]);

    // We're preventing text selection with ControlSelection.blockElement to prevent safari
    // default behaviour of cursor - I-beam cursor on drag. See https://github.com/Expensify/App/issues/13688
    return (
        <GestureDetector gesture={props.panGesture}>
            <Animated.View
                ref={ControlSelection.blockElement}
                style={[containerStyle, styles.imageCropContainer]}
            >
                <Animated.Image
                    style={[imageStyle, styles.h100, styles.w100]}
                    source={{uri: props.imageUri}}
                    resizeMode="contain"
                />
                <View style={[containerStyle, styles.l0, styles.b0, styles.pAbsolute]}>
                    <Icon
                        src={props.maskImage}
<<<<<<< HEAD
                        fill={theme.iconReversed}
=======
                        // TODO uncomment the line once the tint color issue for android(https://github.com/expo/expo/issues/21530#issuecomment-1836283564) is fixed
                        // fill={theme.iconReversed}
>>>>>>> b542031f
                        width={props.containerSize}
                        height={props.containerSize}
                    />
                </View>
            </Animated.View>
        </GestureDetector>
    );
}

ImageCropView.displayName = 'ImageCropView';
ImageCropView.propTypes = propTypes;
ImageCropView.defaultProps = defaultProps;

// React.memo is needed here to prevent styles recompilation
// which sometimes may cause glitches during rerender of the modal
export default React.memo(ImageCropView);<|MERGE_RESOLUTION|>--- conflicted
+++ resolved
@@ -88,12 +88,8 @@
                 <View style={[containerStyle, styles.l0, styles.b0, styles.pAbsolute]}>
                     <Icon
                         src={props.maskImage}
-<<<<<<< HEAD
-                        fill={theme.iconReversed}
-=======
                         // TODO uncomment the line once the tint color issue for android(https://github.com/expo/expo/issues/21530#issuecomment-1836283564) is fixed
                         // fill={theme.iconReversed}
->>>>>>> b542031f
                         width={props.containerSize}
                         height={props.containerSize}
                     />

--- conflicted
+++ resolved
@@ -262,14 +262,7 @@
 
     /**
      * Defines how a single attachment should be rendered
-<<<<<<< HEAD
-     * @param {Object} item
-     * @param {String} item.source
-     * @param {Object} item.file
-     * @param {String} item.file.name
-=======
      * @param {{ isAuthTokenRequired: Boolean, source: String, file: { name: String } }} item
->>>>>>> d1a743c3
      * @returns {JSX.Element}
      */
     renderItem({item}) {

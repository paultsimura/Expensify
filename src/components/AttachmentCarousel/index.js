--- conflicted
+++ resolved
@@ -1,9 +1,5 @@
 import React from 'react';
-<<<<<<< HEAD
-import { View, FlatList } from 'react-native';
-=======
-import {View, FlatList, PixelRatio} from 'react-native';
->>>>>>> 811c0f36
+import { View, FlatList, PixelRatio } from 'react-native';
 import PropTypes from 'prop-types';
 import { withOnyx } from 'react-native-onyx';
 import _ from 'underscore';
@@ -46,7 +42,6 @@
 };
 
 class AttachmentCarousel extends React.Component {
-<<<<<<< HEAD
 	constructor(props) {
 		super(props);
 
@@ -248,7 +243,10 @@
 	 * @returns {JSX.Element}
 	 */
 	renderCell(props) {
-		const style = [props.style, styles.h100, { width: this.state.containerWidth }];
+		// Use window width instead of layout width to address the issue in https://github.com/Expensify/App/issues/17760
+		// considering horizontal margin and border width in centered modal
+		const modalStyles = styles.centeredModalStyles(this.props.isSmallScreenWidth, true);
+		const style = [props.style, styles.h100, { width: PixelRatio.roundToNearestPixel(this.props.windowWidth - (modalStyles.marginHorizontal + modalStyles.borderWidth) * 2) }];
 
 		return (
 			<View
@@ -292,7 +290,7 @@
 		return (
 			<View
 				style={[styles.attachmentModalArrowsContainer, styles.flex1]}
-				onLayout={({ nativeEvent }) => this.setState({ containerWidth: nativeEvent.layout.width + 1 })}
+				onLayout={({ nativeEvent }) => this.setState({ containerWidth: PixelRatio.roundToNearestPixel(nativeEvent.layout.width) })}
 				onMouseEnter={() => !this.canUseTouchScreen && this.toggleArrowsVisibility(true)}
 				onMouseLeave={() => !this.canUseTouchScreen && this.toggleArrowsVisibility(false)}
 			>
@@ -380,343 +378,6 @@
 			</View>
 		);
 	}
-=======
-    constructor(props) {
-        super(props);
-
-        this.scrollRef = React.createRef();
-        this.canUseTouchScreen = DeviceCapabilities.canUseTouchScreen();
-        this.viewabilityConfig = {
-            // To facilitate paging through the attachments, we want to consider an item "viewable" when it is
-            // more than 90% visible. When that happens we update the page index in the state.
-            itemVisiblePercentThreshold: 95,
-        };
-
-        this.cycleThroughAttachments = this.cycleThroughAttachments.bind(this);
-        this.autoHideArrow = this.autoHideArrow.bind(this);
-        this.cancelAutoHideArrow = this.cancelAutoHideArrow.bind(this);
-        this.getItemLayout = this.getItemLayout.bind(this);
-        this.renderItem = this.renderItem.bind(this);
-        this.renderCell = this.renderCell.bind(this);
-        this.updatePage = this.updatePage.bind(this);
-        this.updateZoomState = this.updateZoomState.bind(this);
-        this.toggleArrowsVisibility = this.toggleArrowsVisibility.bind(this);
-
-        this.state = this.makeInitialState();
-    }
-
-    componentDidMount() {
-        this.autoHideArrow();
-    }
-
-    /**
-     * Helps to navigate between next/previous attachments
-     * @param {Object} attachmentItem
-     * @returns {Object}
-     */
-    getAttachment(attachmentItem) {
-        const source = _.get(attachmentItem, 'source', '');
-        const file = _.get(attachmentItem, 'file', {name: ''});
-
-        return {
-            source,
-            file,
-        };
-    }
-
-    /**
-     * Calculate items layout information to optimize scrolling performance
-     * @param {*} data
-     * @param {Number} index
-     * @returns {{offset: Number, length: Number, index: Number}}
-     */
-    getItemLayout(data, index) {
-        return {
-            length: this.state.containerWidth,
-            offset: this.state.containerWidth * index,
-            index,
-        };
-    }
-
-    /**
-     * On a touch screen device, automatically hide the arrows
-     * if there is no interaction for 3 seconds.
-     */
-    autoHideArrow() {
-        if (!this.canUseTouchScreen) {
-            return;
-        }
-        this.cancelAutoHideArrow();
-        this.autoHideArrowTimeout = setTimeout(() => {
-            this.toggleArrowsVisibility(false);
-        }, CONST.ARROW_HIDE_DELAY);
-    }
-
-    /**
-     * Cancels the automatic hiding of the arrows.
-     */
-    cancelAutoHideArrow() {
-        clearTimeout(this.autoHideArrowTimeout);
-    }
-
-    /**
-     * Toggles the visibility of the arrows
-     * @param {Boolean} shouldShowArrow
-     */
-    toggleArrowsVisibility(shouldShowArrow) {
-        // Don't toggle arrows in a zoomed state
-        if (this.state.isZoomed) {
-            return;
-        }
-        this.setState(
-            (current) => {
-                const newShouldShowArrow = _.isBoolean(shouldShowArrow) ? shouldShowArrow : !current.shouldShowArrow;
-                return {shouldShowArrow: newShouldShowArrow};
-            },
-            () => {
-                if (this.state.shouldShowArrow) {
-                    this.autoHideArrow();
-                } else {
-                    this.cancelAutoHideArrow();
-                }
-            },
-        );
-    }
-
-    /**
-     * Updates zoomed state to enable/disable panning the PDF
-     * @param {Number} scale current PDF scale
-     */
-    updateZoomState(scale) {
-        const isZoomed = scale > 1;
-        if (isZoomed === this.state.isZoomed) {
-            return;
-        }
-        if (isZoomed) {
-            this.toggleArrowsVisibility(false);
-        }
-        this.setState({isZoomed});
-    }
-
-    /**
-     * Map report actions to attachment items and sets the initial carousel state
-     * @returns {{page: Number, attachments: Array, shouldShowArrow: Boolean, containerWidth: Number, isZoomed: Boolean}}
-     */
-    makeInitialState() {
-        let page = 0;
-        const actions = ReportActionsUtils.getSortedReportActions(_.values(this.props.reportActions), true);
-
-        /**
-         * Looping to filter out attachments and retrieve the src URL and name of attachments.
-         */
-        const attachments = [];
-        _.forEach(actions, ({originalMessage, message}) => {
-            // Check for attachment which hasn't been deleted
-            if (!originalMessage || !originalMessage.html || _.some(message, (m) => m.isEdited)) {
-                return;
-            }
-            const matches = [...originalMessage.html.matchAll(CONST.REGEX.ATTACHMENT_DATA)];
-
-            // matchAll captured both source url and name of the attachment
-            if (matches.length === 2) {
-                const [originalSource, name] = _.map(matches, (m) => m[2]);
-
-                // Update the image URL so the images can be accessed depending on the config environment.
-                // Eg: while using Ngrok the image path is from an Ngrok URL and not an Expensify URL.
-                const source = tryResolveUrlFromApiRoot(originalSource);
-                if (source === this.props.source) {
-                    page = attachments.length;
-                }
-
-                attachments.push({source, file: {name}});
-            }
-        });
-
-        return {
-            page,
-            attachments,
-            shouldShowArrow: this.canUseTouchScreen,
-            containerWidth: 0,
-            isZoomed: false,
-        };
-    }
-
-    /**
-     * Increments or decrements the index to get another selected item
-     * @param {Number} deltaSlide
-     */
-    cycleThroughAttachments(deltaSlide) {
-        const nextIndex = this.state.page - deltaSlide;
-        const nextItem = this.state.attachments[nextIndex];
-
-        if (!nextItem) {
-            return;
-        }
-
-        // The sliding transition is a bit too much on web, because of the wider and bigger images,
-        // so we only enable it for mobile
-        this.scrollRef.current.scrollToIndex({index: nextIndex, animated: this.canUseTouchScreen});
-    }
-
-    /**
-     * Updates the page state when the user navigates between attachments
-     * @param {Array<{item: *, index: Number}>} viewableItems
-     */
-    updatePage({viewableItems}) {
-        // Since we can have only one item in view at a time, we can use the first item in the array
-        // to get the index of the current page
-        const entry = _.first(viewableItems);
-        if (!entry) {
-            return;
-        }
-
-        const page = entry.index;
-        const {source, file} = this.getAttachment(entry.item);
-        this.props.onNavigate({source: addEncryptedAuthTokenToURL(source), file});
-        this.setState({page, isZoomed: false});
-    }
-
-    /**
-     * Defines how a container for a single attachment should be rendered
-     * @param {Object} props
-     * @returns {JSX.Element}
-     */
-    renderCell(props) {
-        // Use window width instead of layout width to address the issue in https://github.com/Expensify/App/issues/17760
-        // considering horizontal margin and border width in centered modal
-        const modalStyles = styles.centeredModalStyles(this.props.isSmallScreenWidth, true);
-        const style = [props.style, styles.h100, {width: PixelRatio.roundToNearestPixel(this.props.windowWidth - (modalStyles.marginHorizontal + modalStyles.borderWidth) * 2)}];
-
-        return (
-            <View
-                // eslint-disable-next-line react/jsx-props-no-spreading
-                {...props}
-                style={style}
-            />
-        );
-    }
-
-    /**
-     * Defines how a single attachment should be rendered
-     * @param {{ source: String, file: { name: String } }} item
-     * @returns {JSX.Element}
-     */
-    renderItem({item}) {
-        const authSource = addEncryptedAuthTokenToURL(item.source);
-        if (!this.canUseTouchScreen) {
-            return (
-                <AttachmentView
-                    source={authSource}
-                    file={item.file}
-                />
-            );
-        }
-
-        return (
-            <AttachmentView
-                source={authSource}
-                file={item.file}
-                onScaleChanged={this.updateZoomState}
-                onPress={this.toggleArrowsVisibility}
-            />
-        );
-    }
-
-    render() {
-        const isForwardDisabled = this.state.page === 0;
-        const isBackDisabled = this.state.page === _.size(this.state.attachments) - 1;
-
-        return (
-            <View
-                style={[styles.attachmentModalArrowsContainer, styles.flex1]}
-                onLayout={({nativeEvent}) => this.setState({containerWidth: PixelRatio.roundToNearestPixel(nativeEvent.layout.width)})}
-                onMouseEnter={() => !this.canUseTouchScreen && this.toggleArrowsVisibility(true)}
-                onMouseLeave={() => !this.canUseTouchScreen && this.toggleArrowsVisibility(false)}
-            >
-                {this.state.shouldShowArrow && (
-                    <>
-                        {!isBackDisabled && (
-                            <View style={[styles.attachmentArrow, this.props.isSmallScreenWidth ? styles.l2 : styles.l8]}>
-                                <Tooltip text={this.props.translate('common.previous')}>
-                                    <Button
-                                        small
-                                        innerStyles={[styles.arrowIcon]}
-                                        icon={Expensicons.BackArrow}
-                                        iconFill={themeColors.text}
-                                        iconStyles={[styles.mr0]}
-                                        onPress={() => {
-                                            this.cycleThroughAttachments(-1);
-                                            this.autoHideArrow();
-                                        }}
-                                        onPressIn={this.cancelAutoHideArrow}
-                                        onPressOut={this.autoHideArrow}
-                                    />
-                                </Tooltip>
-                            </View>
-                        )}
-                        {!isForwardDisabled && (
-                            <View style={[styles.attachmentArrow, this.props.isSmallScreenWidth ? styles.r2 : styles.r8]}>
-                                <Tooltip text={this.props.translate('common.next')}>
-                                    <Button
-                                        small
-                                        innerStyles={[styles.arrowIcon]}
-                                        icon={Expensicons.ArrowRight}
-                                        iconFill={themeColors.text}
-                                        iconStyles={[styles.mr0]}
-                                        onPress={() => {
-                                            this.cycleThroughAttachments(1);
-                                            this.autoHideArrow();
-                                        }}
-                                        onPressIn={this.cancelAutoHideArrow}
-                                        onPressOut={this.autoHideArrow}
-                                    />
-                                </Tooltip>
-                            </View>
-                        )}
-                    </>
-                )}
-
-                {this.state.containerWidth > 0 && (
-                    <FlatList
-                        listKey="AttachmentCarousel"
-                        horizontal
-                        // Inverting the list for touchscreen devices that can swipe or have an animation when scrolling
-                        // promotes the natural feeling of swiping left/right to go to the next/previous image
-                        // We don't want to invert the list for desktop/web because this interferes with mouse
-                        // wheel or trackpad scrolling (in cases like document preview where you can scroll vertically)
-                        inverted={this.canUseTouchScreen}
-                        decelerationRate="fast"
-                        showsHorizontalScrollIndicator={false}
-                        bounces={false}
-                        // Scroll only one image at a time no matter how fast the user swipes
-                        disableIntervalMomentum
-                        pagingEnabled
-                        snapToAlignment="start"
-                        snapToInterval={this.state.containerWidth}
-                        // Enable scrolling by swiping on mobile (touch) devices only
-                        // disable scroll for desktop/browsers because they add their scrollbars
-                        // Enable scrolling FlatList only when PDF is not in a zoomed state
-                        scrollEnabled={this.canUseTouchScreen && !this.state.isZoomed}
-                        ref={this.scrollRef}
-                        initialScrollIndex={this.state.page}
-                        initialNumToRender={3}
-                        windowSize={5}
-                        maxToRenderPerBatch={3}
-                        data={this.state.attachments}
-                        CellRendererComponent={this.renderCell}
-                        renderItem={this.renderItem}
-                        getItemLayout={this.getItemLayout}
-                        keyExtractor={(item) => item.source}
-                        viewabilityConfig={this.viewabilityConfig}
-                        onViewableItemsChanged={this.updatePage}
-                    />
-                )}
-
-                <CarouselActions onCycleThroughAttachments={this.cycleThroughAttachments} />
-            </View>
-        );
-    }
->>>>>>> 811c0f36
 }
 
 AttachmentCarousel.propTypes = propTypes;

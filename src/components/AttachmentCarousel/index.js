import React from 'react';
import {View, FlatList, Pressable} from 'react-native';
import PropTypes from 'prop-types';
import {withOnyx} from 'react-native-onyx';
import _ from 'underscore';
import * as Expensicons from '../Icon/Expensicons';
import styles from '../../styles/styles';
import themeColors from '../../styles/themes/default';
import CarouselActions from './CarouselActions';
import Button from '../Button';
import * as ReportActionsUtils from '../../libs/ReportActionsUtils';
import AttachmentView from '../AttachmentView';
import addEncryptedAuthTokenToURL from '../../libs/addEncryptedAuthTokenToURL';
import * as DeviceCapabilities from '../../libs/DeviceCapabilities';
import CONST from '../../CONST';
import ONYXKEYS from '../../ONYXKEYS';
import reportActionPropTypes from '../../pages/home/report/reportActionPropTypes';
import tryResolveUrlFromApiRoot from '../../libs/tryResolveUrlFromApiRoot';
import Tooltip from '../Tooltip';
import withLocalize, {withLocalizePropTypes} from '../withLocalize';
import compose from '../../libs/compose';
import withWindowDimensions from '../withWindowDimensions';

const propTypes = {
    /** source is used to determine the starting index in the array of attachments */
    source: PropTypes.string,

    /** Callback to update the parent modal's state with a source and name from the attachments array */
    onNavigate: PropTypes.func,

    /** Object of report actions for this report */
    reportActions: PropTypes.objectOf(PropTypes.shape(reportActionPropTypes)),

    ...withLocalizePropTypes,
};

const defaultProps = {
    source: '',
    reportActions: {},
    onNavigate: () => {},
};

class AttachmentCarousel extends React.Component {
    constructor(props) {
        super(props);

        this.scrollRef = React.createRef();
        this.canUseTouchScreen = DeviceCapabilities.canUseTouchScreen();
        this.viewabilityConfig = {
            // To facilitate paging through the attachments, we want to consider an item "viewable" when it is
            // more than 90% visible. When that happens we update the page index in the state.
            itemVisiblePercentThreshold: 95,
        };

        this.cycleThroughAttachments = this.cycleThroughAttachments.bind(this);
<<<<<<< HEAD
        this.autoHideArrow = this.autoHideArrow.bind(this);
        this.cancelAutoHideArrow = this.cancelAutoHideArrow.bind(this);
=======
        this.getItemLayout = this.getItemLayout.bind(this);
        this.renderItem = this.renderItem.bind(this);
        this.renderCell = this.renderCell.bind(this);
        this.updatePage = this.updatePage.bind(this);
>>>>>>> c144663f

        this.state = {
            attachments: [],
            source: this.props.source,
            shouldShowArrow: this.canUseTouchScreen,
            containerWidth: 0,
        };
    }

    componentDidMount() {
        this.makeStateWithReports();
        this.autoHideArrow();
    }

    componentDidUpdate(prevProps) {
        const previousReportActionsCount = _.size(prevProps.reportActions);
        const currentReportActionsCount = _.size(this.props.reportActions);
        if (previousReportActionsCount === currentReportActionsCount) {
            return;
        }

        this.makeStateWithReports();
    }

    /**
     * Helps to navigate between next/previous attachments
     * @param {Object} attachmentItem
     * @returns {Object}
     */
    getAttachment(attachmentItem) {
        const source = _.get(attachmentItem, 'source', '');
        const file = _.get(attachmentItem, 'file', {name: ''});

        return {
            source,
            file,
        };
    }

    /**
<<<<<<< HEAD
     * On a touch screen device, automatically hide the arrows
     * if there is no interaction for 3 seconds.
     */
    autoHideArrow() {
        if (!this.canUseTouchScreen) {
            return;
        }
        this.cancelAutoHideArrow();
        this.autoHideArrowTimeout = setTimeout(() => {
            this.toggleArrowsVisibility(false);
        }, CONST.ARROW_HIDE_DELAY);
    }

    /**
     * Cancels the automatic hiding of the arrows.
     */
    cancelAutoHideArrow() {
        clearTimeout(this.autoHideArrowTimeout);
=======
     * Calculate items layout information to optimize scrolling performance
     * @param {*} data
     * @param {Number} index
     * @returns {{offset: Number, length: Number, index: Number}}
     */
    getItemLayout(data, index) {
        return ({
            length: this.state.containerWidth,
            offset: this.state.containerWidth * index,
            index,
        });
>>>>>>> c144663f
    }

    /**
     * Toggles the visibility of the arrows
     * @param {Boolean} shouldShowArrow
     */
    toggleArrowsVisibility(shouldShowArrow) {
        this.setState({shouldShowArrow}, () => {
            if (this.state.shouldShowArrow) {
                this.autoHideArrow();
            } else {
                this.cancelAutoHideArrow();
            }
        });
    }

    /**
     * Map report actions to attachment items
     */
    makeStateWithReports() {
        let page = 0;
        const actions = ReportActionsUtils.getSortedReportActions(_.values(this.props.reportActions), true);

        /**
         * Looping to filter out attachments and retrieve the src URL and name of attachments.
         */
        const attachments = [];
        _.forEach(actions, ({originalMessage, message}) => {
            // Check for attachment which hasn't been deleted
            if (!originalMessage || !originalMessage.html || _.some(message, m => m.isEdited)) {
                return;
            }
            const matches = [...originalMessage.html.matchAll(CONST.REGEX.ATTACHMENT_DATA)];

            // matchAll captured both source url and name of the attachment
            if (matches.length === 2) {
                const [originalSource, name] = _.map(matches, m => m[2]);

                // Update the image URL so the images can be accessed depending on the config environment.
                // Eg: while using Ngrok the image path is from an Ngrok URL and not an Expensify URL.
                const source = tryResolveUrlFromApiRoot(originalSource);
                if (source === this.state.source) {
                    page = attachments.length;
                }

                attachments.push({source, file: {name}});
            }
        });

        this.setState({
            page,
            attachments,
        });
    }

    /**
     * Increments or decrements the index to get another selected item
     * @param {Number} deltaSlide
     */
    cycleThroughAttachments(deltaSlide) {
        const nextIndex = this.state.page - deltaSlide;
        const nextItem = this.state.attachments[nextIndex];

        if (!nextItem) {
            return;
        }

        // The sliding transition is a bit too much on web, because of the wider and bigger images,
        // so we only enable it for mobile
        this.scrollRef.current.scrollToIndex({index: nextIndex, animated: this.canUseTouchScreen});
    }

    /**
     * Updates the page state when the user navigates between attachments
     * @param {Array<{item: *, index: Number}>} viewableItems
     */
    updatePage({viewableItems}) {
        // Since we can have only one item in view at a time, we can use the first item in the array
        // to get the index of the current page
        const entry = _.first(viewableItems);
        if (!entry) {
            return;
        }

        const page = entry.index;
        const {source, file} = this.getAttachment(entry.item);
        this.props.onNavigate({source: addEncryptedAuthTokenToURL(source), file});
        this.setState({page, source});
    }

    /**
     * Defines how a container for a single attachment should be rendered
     * @param {Object} props
     * @returns {JSX.Element}
     */
    renderCell(props) {
        const style = [props.style, styles.h100, {width: this.state.containerWidth}];

        // Touch screen devices can toggle between showing and hiding the arrows by tapping on the image/container
        // Other devices toggle the arrows through hovering (mouse) instead (see render() root element)
        if (!this.canUseTouchScreen) {
            // eslint-disable-next-line react/jsx-props-no-spreading
            return <View {...props} style={style} />;
        }

        return (
            <Pressable
                // eslint-disable-next-line react/jsx-props-no-spreading
                {...props}
                onPress={() => this.setState(current => ({shouldShowArrow: !current.shouldShowArrow}))}
                style={style}
            />
        );
    }

    /**
     * Defines how a single attachment should be rendered
     * @param {{ source: String, file: { name: String } }} item
     * @returns {JSX.Element}
     */
    renderItem({item}) {
        const authSource = addEncryptedAuthTokenToURL(item.source);
        return <AttachmentView source={authSource} file={item.file} />;
    }

    render() {
        const isForwardDisabled = this.state.page === 0;
        const isBackDisabled = this.state.page === _.size(this.state.attachments) - 1;

        return (
            <View
<<<<<<< HEAD
                style={[styles.attachmentModalArrowsContainer]}
                onMouseEnter={() => !this.canUseTouchScreen && this.toggleArrowsVisibility(true)}
                onMouseLeave={() => !this.canUseTouchScreen && this.toggleArrowsVisibility(false)}
=======
                style={[styles.attachmentModalArrowsContainer, styles.flex1]}
                onLayout={({nativeEvent}) => this.setState({containerWidth: nativeEvent.layout.width + 1})}
                onMouseEnter={() => this.toggleArrowsVisibility(true)}
                onMouseLeave={() => this.toggleArrowsVisibility(false)}
>>>>>>> c144663f
            >
                {this.state.shouldShowArrow && (
                    <>
<<<<<<< HEAD
                        {!this.state.isBackDisabled && (
                            <View
                                style={[
                                    styles.attachmentArrow,
                                    this.props.isSmallScreenWidth ? styles.l2 : styles.l8,
                                ]}
                            >
=======
                        {!isBackDisabled && (
                            <View style={styles.leftAttachmentArrow}>
>>>>>>> c144663f
                                <Tooltip text={this.props.translate('common.previous')}>
                                    <Button
                                        small
                                        innerStyles={[styles.arrowIcon]}
                                        icon={Expensicons.BackArrow}
                                        iconFill={themeColors.text}
                                        iconStyles={[styles.mr0]}
                                        onPress={() => {
                                            this.cycleThroughAttachments(-1);
                                            this.autoHideArrow();
                                        }}
                                        onPressIn={this.cancelAutoHideArrow}
                                        onPressOut={this.autoHideArrow}
                                    />
                                </Tooltip>
                            </View>
                        )}
<<<<<<< HEAD
                        {!this.state.isForwardDisabled && (
                            <View
                                style={[
                                    styles.attachmentArrow,
                                    this.props.isSmallScreenWidth ? styles.r2 : styles.r8,
                                ]}
                            >
=======
                        {!isForwardDisabled && (
                            <View style={styles.rightAttachmentArrow}>
>>>>>>> c144663f
                                <Tooltip text={this.props.translate('common.next')}>
                                    <Button
                                        small
                                        innerStyles={[styles.arrowIcon]}
                                        icon={Expensicons.ArrowRight}
                                        iconFill={themeColors.text}
                                        iconStyles={[styles.mr0]}
                                        onPress={() => {
                                            this.cycleThroughAttachments(1);
                                            this.autoHideArrow();
                                        }}
                                        onPressIn={this.cancelAutoHideArrow}
                                        onPressOut={this.autoHideArrow}
                                    />
                                </Tooltip>
                            </View>
                        )}
                    </>
                )}

                {this.state.containerWidth > 0 && (
                    <FlatList
                        listKey="AttachmentCarousel"
                        horizontal

                        // Inverting the list for touchscreen devices that can swipe or have an animation when scrolling
                        // promotes the natural feeling of swiping left/right to go to the next/previous image
                        // We don't want to invert the list for desktop/web because this interferes with mouse
                        // wheel or trackpad scrolling (in cases like document preview where you can scroll vertically)
                        inverted={this.canUseTouchScreen}

                        decelerationRate="fast"
                        showsHorizontalScrollIndicator={false}
                        bounces={false}

                        // Scroll only one image at a time no matter how fast the user swipes
                        disableIntervalMomentum
                        pagingEnabled
                        snapToAlignment="start"
                        snapToInterval={this.state.containerWidth}

                        // Enable scrolling by swiping on mobile (touch) devices only
                        // disable scroll for desktop/browsers because they add their scrollbars
                        scrollEnabled={this.canUseTouchScreen}
                        ref={this.scrollRef}
                        initialScrollIndex={this.state.page}
                        initialNumToRender={3}
                        windowSize={5}
                        maxToRenderPerBatch={3}
                        data={this.state.attachments}
                        CellRendererComponent={this.renderCell}
                        renderItem={this.renderItem}
                        getItemLayout={this.getItemLayout}
                        keyExtractor={item => item.source}
                        viewabilityConfig={this.viewabilityConfig}
                        onViewableItemsChanged={this.updatePage}
                    />
                )}

                <CarouselActions onCycleThroughAttachments={this.cycleThroughAttachments} />
            </View>
        );
    }
}

AttachmentCarousel.propTypes = propTypes;
AttachmentCarousel.defaultProps = defaultProps;

export default compose(
    withOnyx({
        reportActions: {
            key: ({reportID}) => `${ONYXKEYS.COLLECTION.REPORT_ACTIONS}${reportID}`,
            canEvict: false,
        },
    }),
    withLocalize,
    withWindowDimensions,
)(AttachmentCarousel);<|MERGE_RESOLUTION|>--- conflicted
+++ resolved
@@ -53,15 +53,12 @@
         };
 
         this.cycleThroughAttachments = this.cycleThroughAttachments.bind(this);
-<<<<<<< HEAD
         this.autoHideArrow = this.autoHideArrow.bind(this);
         this.cancelAutoHideArrow = this.cancelAutoHideArrow.bind(this);
-=======
         this.getItemLayout = this.getItemLayout.bind(this);
         this.renderItem = this.renderItem.bind(this);
         this.renderCell = this.renderCell.bind(this);
         this.updatePage = this.updatePage.bind(this);
->>>>>>> c144663f
 
         this.state = {
             attachments: [],
@@ -102,7 +99,6 @@
     }
 
     /**
-<<<<<<< HEAD
      * On a touch screen device, automatically hide the arrows
      * if there is no interaction for 3 seconds.
      */
@@ -121,7 +117,9 @@
      */
     cancelAutoHideArrow() {
         clearTimeout(this.autoHideArrowTimeout);
-=======
+    }
+
+    /**
      * Calculate items layout information to optimize scrolling performance
      * @param {*} data
      * @param {Number} index
@@ -133,7 +131,6 @@
             offset: this.state.containerWidth * index,
             index,
         });
->>>>>>> c144663f
     }
 
     /**
@@ -265,31 +262,20 @@
 
         return (
             <View
-<<<<<<< HEAD
-                style={[styles.attachmentModalArrowsContainer]}
+                style={[styles.attachmentModalArrowsContainer, styles.flex1]}
+                onLayout={({nativeEvent}) => this.setState({containerWidth: nativeEvent.layout.width + 1})}
                 onMouseEnter={() => !this.canUseTouchScreen && this.toggleArrowsVisibility(true)}
                 onMouseLeave={() => !this.canUseTouchScreen && this.toggleArrowsVisibility(false)}
-=======
-                style={[styles.attachmentModalArrowsContainer, styles.flex1]}
-                onLayout={({nativeEvent}) => this.setState({containerWidth: nativeEvent.layout.width + 1})}
-                onMouseEnter={() => this.toggleArrowsVisibility(true)}
-                onMouseLeave={() => this.toggleArrowsVisibility(false)}
->>>>>>> c144663f
             >
                 {this.state.shouldShowArrow && (
                     <>
-<<<<<<< HEAD
-                        {!this.state.isBackDisabled && (
+                        {!isBackDisabled && (
                             <View
                                 style={[
                                     styles.attachmentArrow,
                                     this.props.isSmallScreenWidth ? styles.l2 : styles.l8,
                                 ]}
                             >
-=======
-                        {!isBackDisabled && (
-                            <View style={styles.leftAttachmentArrow}>
->>>>>>> c144663f
                                 <Tooltip text={this.props.translate('common.previous')}>
                                     <Button
                                         small
@@ -307,18 +293,13 @@
                                 </Tooltip>
                             </View>
                         )}
-<<<<<<< HEAD
-                        {!this.state.isForwardDisabled && (
+                        {!isForwardDisabled && (
                             <View
                                 style={[
                                     styles.attachmentArrow,
                                     this.props.isSmallScreenWidth ? styles.r2 : styles.r8,
                                 ]}
                             >
-=======
-                        {!isForwardDisabled && (
-                            <View style={styles.rightAttachmentArrow}>
->>>>>>> c144663f
                                 <Tooltip text={this.props.translate('common.next')}>
                                     <Button
                                         small

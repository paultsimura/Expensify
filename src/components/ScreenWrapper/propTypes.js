--- conflicted
+++ resolved
@@ -28,14 +28,9 @@
         /** Indicates when an Alert modal is about to be visible */
         willAlertModalBecomeVisible: PropTypes.bool,
     }),
-<<<<<<< HEAD
 
     /** Whether to dismiss keyboard before leave a screen */
     shouldDismissKeyboardBeforeClose: PropTypes.bool,
-
-    ...environmentPropTypes,
-=======
->>>>>>> 2df7f866
 };
 
 const defaultProps = {

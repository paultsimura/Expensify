import React, {Component} from 'react';
import {withNavigationFocus} from '@react-navigation/compat';
import {Pressable, ActivityIndicator, View} from 'react-native';
import PropTypes from 'prop-types';
import styles from '../styles/styles';
import themeColors from '../styles/themes/default';
import OpacityView from './OpacityView';
import Text from './Text';
import KeyboardShortcut from '../libs/KeyboardShortcut';
import Icon from './Icon';
import CONST from '../CONST';
import * as StyleUtils from '../styles/StyleUtils';
import HapticFeedback from '../libs/HapticFeedback';
<<<<<<< HEAD
import withNavigationFallback from './withNavigationFallback';
import compose from '../libs/compose';
=======
import * as Expensicons from './Icon/Expensicons';
import colors from '../styles/colors';
>>>>>>> a8dbb3c5

const propTypes = {
    /** The text for the button label */
    text: PropTypes.string,

    /** Boolean whether to display the right icon */
    shouldShowRightIcon: PropTypes.bool,

    /** The icon asset to display to the left of the text */
    icon: PropTypes.func,

    /** The icon asset to display to the right of the text */
    iconRight: PropTypes.func,

    /** The fill color to pass into the icon. */
    iconFill: PropTypes.string,

    /** Any additional styles to pass to the icon container. */
    iconStyles: PropTypes.arrayOf(PropTypes.object),

    /** Small sized button */
    small: PropTypes.bool,

    /** Large sized button */
    large: PropTypes.bool,

    /** medium sized button */
    medium: PropTypes.bool,

    /** Extra large sized button */
    extraLarge: PropTypes.bool,

    /** Indicates whether the button should be disabled and in the loading state */
    isLoading: PropTypes.bool,

    /** Indicates whether the button should be disabled */
    isDisabled: PropTypes.bool,

    /** A function that is called when the button is clicked on */
    onPress: PropTypes.func,

    /** A function that is called when the button is long pressed */
    onLongPress: PropTypes.func,

    /** A function that is called when the button is pressed */
    onPressIn: PropTypes.func,

    /** A function that is called when the button is released */
    onPressOut: PropTypes.func,

    /** Call the onPress function when Enter key is pressed */
    pressOnEnter: PropTypes.bool,

    /** The priority to assign the enter key event listener. 0 is the highest priority. */
    enterKeyEventListenerPriority: PropTypes.number,

    /** Additional styles to add after local styles. Applied to Pressable portion of button */
    style: PropTypes.oneOfType([
        PropTypes.arrayOf(PropTypes.object),
        PropTypes.object,
    ]),

    /** Additional button styles. Specific to the OpacityView of button */
    innerStyles: PropTypes.arrayOf(PropTypes.object),

    /** Additional text styles */
    textStyles: PropTypes.arrayOf(PropTypes.object),

    /** Whether we should use the success theme color */
    success: PropTypes.bool,

    /** Whether we should use the danger theme color */
    danger: PropTypes.bool,

    /** Optional content component to replace all inner contents of button */
    ContentComponent: PropTypes.func,

    /** Should we remove the right border radius top + bottom? */
    shouldRemoveRightBorderRadius: PropTypes.bool,

    /** Should we remove the left border radius top + bottom? */
    shouldRemoveLeftBorderRadius: PropTypes.bool,

    /** Should enable the haptic feedback? */
    shouldEnableHapticFeedback: PropTypes.bool,
};

const defaultProps = {
    text: '',
    shouldShowRightIcon: false,
    icon: null,
    iconRight: Expensicons.ArrowRight,
    iconFill: colors.white,
    iconStyles: [],
    isLoading: false,
    isDisabled: false,
    small: false,
    large: false,
    medium: false,
    extraLarge: false,
    onPress: () => {},
    onLongPress: () => {},
    onPressIn: () => {},
    onPressOut: () => {},
    pressOnEnter: false,
    enterKeyEventListenerPriority: 0,
    style: [],
    innerStyles: [],
    textStyles: [],
    success: false,
    danger: false,
    ContentComponent: undefined,
    shouldRemoveRightBorderRadius: false,
    shouldRemoveLeftBorderRadius: false,
    shouldEnableHapticFeedback: false,
};

class Button extends Component {
    constructor(props) {
        super(props);
        this.additionalStyles = StyleUtils.parseStyleAsArray(this.props.style);

        this.renderContent = this.renderContent.bind(this);
    }

    componentDidMount() {
        if (!this.props.pressOnEnter) {
            return;
        }

        const shortcutConfig = CONST.KEYBOARD_SHORTCUTS.ENTER;

        // Setup and attach keypress handler for pressing the button with Enter key
        this.unsubscribe = KeyboardShortcut.subscribe(shortcutConfig.shortcutKey, (e) => {
            if (this.props.isDisabled || this.props.isLoading || (e && e.target.nodeName === 'TEXTAREA')) {
                return;
            }
            this.props.onPress();
        }, shortcutConfig.descriptionKey, shortcutConfig.modifiers, true, false, this.props.enterKeyEventListenerPriority, false);
    }

    componentWillUnmount() {
        // Cleanup event listeners
        if (!this.unsubscribe) {
            return;
        }
        this.unsubscribe();
    }

    renderContent() {
        const ContentComponent = this.props.ContentComponent;
        if (ContentComponent) {
            return <ContentComponent />;
        }

        if (this.props.isLoading) {
            return <ActivityIndicator color={themeColors.textReversed} />;
        }

        const textComponent = (
            <Text
                selectable={false}
                style={[
                    styles.pointerEventsNone,
                    styles.buttonText,
                    this.props.small && styles.buttonSmallText,
                    this.props.medium && styles.buttonMediumText,
                    this.props.large && styles.buttonLargeText,
                    this.props.extraLarge && styles.buttonExtraLargeText,
                    this.props.success && styles.buttonSuccessText,
                    this.props.danger && styles.buttonDangerText,
                    ...this.props.textStyles,
                ]}
            >
                {this.props.text}
            </Text>
        );

        if (this.props.icon) {
            return (
                <View style={[styles.justifyContentBetween, styles.flexRow]}>
                    <View style={[styles.alignItemsCenter, styles.flexRow]}>
                        <View style={[
                            styles.mr1,
                            ...this.props.iconStyles,
                        ]}
                        >
                            <Icon
                                src={this.props.icon}
                                fill={this.props.iconFill}
                                small={this.props.small}
                            />
                        </View>
                        {textComponent}
                    </View>
                    {this.props.shouldShowRightIcon && (
                        <View>
                            <Icon
                                src={this.props.iconRight}
                                fill={this.props.iconFill}
                            />
                        </View>
                    )}
                </View>
            );
        }

        return textComponent;
    }

    render() {
        return (
            <Pressable
                onPress={(e) => {
                    if (this.props.shouldEnableHapticFeedback) {
                        HapticFeedback.trigger();
                    }
                    this.props.onPress(e);
                }}
                onLongPress={(e) => {
                    if (this.props.shouldEnableHapticFeedback) {
                        HapticFeedback.trigger();
                    }
                    this.props.onLongPress(e);
                }}
                onPressIn={this.props.onPressIn}
                onPressOut={this.props.onPressOut}
                disabled={this.props.isLoading || this.props.isDisabled}
                style={[
                    this.props.isDisabled ? styles.cursorDisabled : {},
                    ...this.additionalStyles,
                ]}
            >
                {({pressed, hovered}) => (
                    <OpacityView
                        shouldDim={pressed}
                        style={[
                            styles.button,
                            this.props.small ? styles.buttonSmall : undefined,
                            this.props.medium ? styles.buttonMedium : undefined,
                            this.props.large ? styles.buttonLarge : undefined,
                            this.props.extraLarge ? styles.buttonExtraLarge : undefined,
                            this.props.success ? styles.buttonSuccess : undefined,
                            this.props.danger ? styles.buttonDanger : undefined,
                            (this.props.isDisabled && this.props.success) ? styles.buttonSuccessDisabled : undefined,
                            (this.props.isDisabled && this.props.danger) ? styles.buttonDangerDisabled : undefined,
                            (this.props.isDisabled && !this.props.danger && !this.props.success) ? styles.buttonDisable : undefined,
                            (this.props.success && hovered) ? styles.buttonSuccessHovered : undefined,
                            (this.props.danger && hovered) ? styles.buttonDangerHovered : undefined,
                            this.props.shouldRemoveRightBorderRadius ? styles.noRightBorderRadius : undefined,
                            this.props.shouldRemoveLeftBorderRadius ? styles.noLeftBorderRadius : undefined,
                            ...this.props.innerStyles,
                        ]}
                    >
                        {this.renderContent()}
                    </OpacityView>
                )}
            </Pressable>
        );
    }
}

Button.propTypes = propTypes;
Button.defaultProps = defaultProps;

export default compose(
    withNavigationFallback,
    withNavigationFocus,
)(Button);<|MERGE_RESOLUTION|>--- conflicted
+++ resolved
@@ -11,13 +11,10 @@
 import CONST from '../CONST';
 import * as StyleUtils from '../styles/StyleUtils';
 import HapticFeedback from '../libs/HapticFeedback';
-<<<<<<< HEAD
 import withNavigationFallback from './withNavigationFallback';
 import compose from '../libs/compose';
-=======
 import * as Expensicons from './Icon/Expensicons';
 import colors from '../styles/colors';
->>>>>>> a8dbb3c5
 
 const propTypes = {
     /** The text for the button label */

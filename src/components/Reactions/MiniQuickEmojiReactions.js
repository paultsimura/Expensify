import React, {useRef} from 'react';
import {View} from 'react-native';
import _ from 'underscore';
import {withOnyx} from 'react-native-onyx';
import PropTypes from 'prop-types';
import CONST from '../../CONST';
import styles from '../../styles/styles';
import Text from '../Text';
import * as StyleUtils from '../../styles/StyleUtils';
import BaseMiniContextMenuItem from '../BaseMiniContextMenuItem';
import Icon from '../Icon';
import * as Expensicons from '../Icon/Expensicons';
import getButtonState from '../../libs/getButtonState';
import * as EmojiPickerAction from '../../libs/actions/EmojiPickerAction';
import {baseQuickEmojiReactionsPropTypes, baseQuickEmojiReactionsDefaultProps} from './QuickEmojiReactions/BaseQuickEmojiReactions';
import withLocalize, {withLocalizePropTypes} from '../withLocalize';
import compose from '../../libs/compose';
import ONYXKEYS from '../../ONYXKEYS';
import * as EmojiUtils from '../../libs/EmojiUtils';
import * as Session from '../../libs/actions/Session';

const propTypes = {
    ...baseQuickEmojiReactionsPropTypes,

    /**
     * Will be called when the user closed the emoji picker
     * without selecting an emoji.
     */
    onEmojiPickerClosed: PropTypes.func,

    /**
     * ReportAction for EmojiPicker.
     */
    reportAction: PropTypes.shape({
        reportActionID: PropTypes.string.isRequired,
    }),

    ...withLocalizePropTypes,
    preferredSkinTone: PropTypes.oneOfType([PropTypes.number, PropTypes.string]),
};

const defaultProps = {
    ...baseQuickEmojiReactionsDefaultProps,
    onEmojiPickerClosed: () => {},
    preferredSkinTone: CONST.EMOJI_DEFAULT_SKIN_TONE,
    reportAction: {},
};

/**
 * Shows the four common quick reactions and a
 * emoji picker icon button. This is used for the mini
 * context menu which we just show on web, when hovering
 * a message.
 * @param {Props} props
 * @returns {JSX.Element}
 */
function MiniQuickEmojiReactions(props) {
    const ref = useRef();

    const openEmojiPicker = () => {
        props.onPressOpenPicker();
        EmojiPickerAction.showEmojiPicker(
            props.onEmojiPickerClosed,
            (emojiCode, emojiObject) => {
                props.onEmojiSelected(emojiObject, props.emojiReactions);
            },
            ref.current,
            undefined,
            () => {},
            props.reportAction,
        );
    };

    return (
        <View style={styles.flexRow}>
            {_.map(CONST.QUICK_REACTIONS, (emoji) => (
                <BaseMiniContextMenuItem
                    key={emoji.name}
                    isDelayButtonStateComplete={false}
                    tooltipText={`:${emoji.name}:`}
<<<<<<< HEAD
                    onPress={() => props.onEmojiSelected(emoji, props.emojiReactions)}
=======
                    onPress={Session.checkIfActionIsAllowed(() => props.onEmojiSelected(emoji))}
>>>>>>> d1a743c3
                >
                    <Text style={[styles.miniQuickEmojiReactionText, styles.userSelectNone]}>{EmojiUtils.getPreferredEmojiCode(emoji, props.preferredSkinTone)}</Text>
                </BaseMiniContextMenuItem>
            ))}
            <BaseMiniContextMenuItem
                ref={ref}
                onPress={Session.checkIfActionIsAllowed(openEmojiPicker)}
                isDelayButtonStateComplete={false}
                tooltipText={props.translate('emojiReactions.addReactionTooltip')}
            >
                {({hovered, pressed}) => (
                    <Icon
                        small
                        src={Expensicons.AddReaction}
                        fill={StyleUtils.getIconFillColor(getButtonState(hovered, pressed, false))}
                    />
                )}
            </BaseMiniContextMenuItem>
        </View>
    );
}

MiniQuickEmojiReactions.displayName = 'MiniQuickEmojiReactions';
MiniQuickEmojiReactions.propTypes = propTypes;
MiniQuickEmojiReactions.defaultProps = defaultProps;
export default compose(
    withLocalize,
    // ESLint throws an error because it can't see that emojiReactions is defined in props. It is defined in props, but
    // because of a couple spread operators, I think that's why ESLint struggles to see it
    // eslint-disable-next-line rulesdir/onyx-props-must-have-default
    withOnyx({
        preferredSkinTone: {
            key: ONYXKEYS.PREFERRED_EMOJI_SKIN_TONE,
        },
        emojiReactions: {
            key: ({reportActionID}) => `${ONYXKEYS.COLLECTION.REPORT_ACTIONS_REACTIONS}${reportActionID}`,
        },
    }),
)(MiniQuickEmojiReactions);<|MERGE_RESOLUTION|>--- conflicted
+++ resolved
@@ -78,11 +78,7 @@
                     key={emoji.name}
                     isDelayButtonStateComplete={false}
                     tooltipText={`:${emoji.name}:`}
-<<<<<<< HEAD
-                    onPress={() => props.onEmojiSelected(emoji, props.emojiReactions)}
-=======
-                    onPress={Session.checkIfActionIsAllowed(() => props.onEmojiSelected(emoji))}
->>>>>>> d1a743c3
+                    onPress={Session.checkIfActionIsAllowed(() => props.onEmojiSelected(emoji, props.emojiReactions))}
                 >
                     <Text style={[styles.miniQuickEmojiReactionText, styles.userSelectNone]}>{EmojiUtils.getPreferredEmojiCode(emoji, props.preferredSkinTone)}</Text>
                 </BaseMiniContextMenuItem>

import React from 'react';
import PropTypes from 'prop-types';
import styles from '../../styles/styles';
import Text from '../Text';
import * as StyleUtils from '../../styles/StyleUtils';
import PressableWithSecondaryInteraction from '../PressableWithSecondaryInteraction';
import withWindowDimensions, {windowDimensionsPropTypes} from '../withWindowDimensions';

const propTypes = {
    /**
     * The emoji codes to display in the bubble.
     */
    emojiCodes: PropTypes.arrayOf(PropTypes.string).isRequired,

    /**
     * Called when the user presses on the reaction bubble.
     */
    onPress: PropTypes.func.isRequired,

    /**
     * Called when the user long presses or right clicks
     * on the reaction bubble.
     */
    onReactionListOpen: PropTypes.func,

    /**
     * The number of reactions to display in the bubble.
     */
    count: PropTypes.number,

    /**
<<<<<<< HEAD
     * The default size of the reaction bubble is defined
     * by the styles in styles.js. This scale factor can be used
     * to make the bubble bigger or smaller.
     */
    sizeScale: PropTypes.number,
=======
     * The account ids of the users who reacted.
     */
    reactionUsers: PropTypes.arrayOf(PropTypes.string),

    /** Whether it is for context menu so we can modify its style */
    isContextMenu: PropTypes.bool,
>>>>>>> 42bea4bd

    /**
     * Returns true if the current account has reacted to the report action (with the given skin tone).
     */
    hasUserReacted: PropTypes.bool,

    ...windowDimensionsPropTypes,
};

const defaultProps = {
    count: 0,
    onReactionListOpen: () => {},
<<<<<<< HEAD
    sizeScale: 1,
    hasUserReacted: false,
};

const EmojiReactionBubble = props => (
    <PressableWithSecondaryInteraction
        style={({hovered, pressed}) => [
            styles.emojiReactionBubble,
            StyleUtils.getEmojiReactionBubbleStyle(hovered || pressed, props.hasUserReacted, props.sizeScale),
        ]}
        onPress={props.onPress}
        onLongPress={props.onReactionListOpen}
        onSecondaryInteraction={props.onReactionListOpen}
        ref={props.forwardedRef}
        isLongPressEnabledWithHover={props.isSmallScreenWidth}
=======
    reactionUsers: [],
    isContextMenu: false,

    ...withCurrentUserPersonalDetailsDefaultProps,
};

const EmojiReactionBubble = (props) => {
    const hasUserReacted = Report.hasAccountIDReacted(props.currentUserPersonalDetails.accountID, props.reactionUsers);
    return (
        <Pressable
            style={({hovered, pressed}) => [
                styles.emojiReactionBubble,
                StyleUtils.getEmojiReactionBubbleStyle(hovered || pressed, hasUserReacted, props.isContextMenu),
            ]}
            onPress={props.onPress}
            onLongPress={props.onReactionListOpen}
>>>>>>> 42bea4bd

            // Prevent text input blur when emoji reaction is clicked
        onMouseDown={e => e.preventDefault()}
    >
        <Text style={[
            styles.emojiReactionText,
            StyleUtils.getEmojiReactionTextStyle(props.sizeScale),
        ]}
        >
<<<<<<< HEAD
            {props.emojiCodes.join('')}
        </Text>
        {props.count > 0 && (

            <Text style={[
                styles.reactionCounterText,
                StyleUtils.getEmojiReactionCounterTextStyle(props.hasUserReacted, props.sizeScale),
=======
            <Text style={[
                styles.emojiReactionBubbleText,
                styles.userSelectNone,
                StyleUtils.getEmojiReactionBubbleTextStyle(props.isContextMenu),
            ]}
            >
                {props.emojiCodes.join('')}
            </Text>
            {props.count > 0 && (
            <Text style={[
                styles.reactionCounterText,
                styles.userSelectNone,
                StyleUtils.getEmojiReactionCounterTextStyle(hasUserReacted),
>>>>>>> 42bea4bd
            ]}
            >
                {props.count}
            </Text>
        )}
    </PressableWithSecondaryInteraction>
);

EmojiReactionBubble.propTypes = propTypes;
EmojiReactionBubble.defaultProps = defaultProps;
EmojiReactionBubble.displayName = 'EmojiReactionBubble';

export default withWindowDimensions(React.forwardRef((props, ref) => (
    /* eslint-disable-next-line react/jsx-props-no-spreading */
    <EmojiReactionBubble {...props} forwardedRef={ref} />
)));<|MERGE_RESOLUTION|>--- conflicted
+++ resolved
@@ -5,6 +5,7 @@
 import * as StyleUtils from '../../styles/StyleUtils';
 import PressableWithSecondaryInteraction from '../PressableWithSecondaryInteraction';
 import withWindowDimensions, {windowDimensionsPropTypes} from '../withWindowDimensions';
+import {withCurrentUserPersonalDetailsDefaultProps} from '../withCurrentUserPersonalDetails';
 
 const propTypes = {
     /**
@@ -28,21 +29,8 @@
      */
     count: PropTypes.number,
 
-    /**
-<<<<<<< HEAD
-     * The default size of the reaction bubble is defined
-     * by the styles in styles.js. This scale factor can be used
-     * to make the bubble bigger or smaller.
-     */
-    sizeScale: PropTypes.number,
-=======
-     * The account ids of the users who reacted.
-     */
-    reactionUsers: PropTypes.arrayOf(PropTypes.string),
-
     /** Whether it is for context menu so we can modify its style */
     isContextMenu: PropTypes.bool,
->>>>>>> 42bea4bd
 
     /**
      * Returns true if the current account has reacted to the report action (with the given skin tone).
@@ -55,72 +43,39 @@
 const defaultProps = {
     count: 0,
     onReactionListOpen: () => {},
-<<<<<<< HEAD
-    sizeScale: 1,
-    hasUserReacted: false,
+    isContextMenu: false,
+
+    ...withCurrentUserPersonalDetailsDefaultProps,
 };
 
 const EmojiReactionBubble = props => (
     <PressableWithSecondaryInteraction
         style={({hovered, pressed}) => [
             styles.emojiReactionBubble,
-            StyleUtils.getEmojiReactionBubbleStyle(hovered || pressed, props.hasUserReacted, props.sizeScale),
+            StyleUtils.getEmojiReactionBubbleStyle(hovered || pressed, props.hasUserReacted, props.isContextMenu),
         ]}
         onPress={props.onPress}
         onLongPress={props.onReactionListOpen}
         onSecondaryInteraction={props.onReactionListOpen}
         ref={props.forwardedRef}
         isLongPressEnabledWithHover={props.isSmallScreenWidth}
-=======
-    reactionUsers: [],
-    isContextMenu: false,
 
-    ...withCurrentUserPersonalDetailsDefaultProps,
-};
-
-const EmojiReactionBubble = (props) => {
-    const hasUserReacted = Report.hasAccountIDReacted(props.currentUserPersonalDetails.accountID, props.reactionUsers);
-    return (
-        <Pressable
-            style={({hovered, pressed}) => [
-                styles.emojiReactionBubble,
-                StyleUtils.getEmojiReactionBubbleStyle(hovered || pressed, hasUserReacted, props.isContextMenu),
-            ]}
-            onPress={props.onPress}
-            onLongPress={props.onReactionListOpen}
->>>>>>> 42bea4bd
-
-            // Prevent text input blur when emoji reaction is clicked
+        // Prevent text input blur when emoji reaction is clicked
         onMouseDown={e => e.preventDefault()}
     >
         <Text style={[
-            styles.emojiReactionText,
-            StyleUtils.getEmojiReactionTextStyle(props.sizeScale),
+            styles.emojiReactionBubbleText,
+            styles.userSelectNone,
+            StyleUtils.getEmojiReactionBubbleTextStyle(props.isContextMenu),
         ]}
         >
-<<<<<<< HEAD
             {props.emojiCodes.join('')}
         </Text>
         {props.count > 0 && (
-
-            <Text style={[
-                styles.reactionCounterText,
-                StyleUtils.getEmojiReactionCounterTextStyle(props.hasUserReacted, props.sizeScale),
-=======
-            <Text style={[
-                styles.emojiReactionBubbleText,
-                styles.userSelectNone,
-                StyleUtils.getEmojiReactionBubbleTextStyle(props.isContextMenu),
-            ]}
-            >
-                {props.emojiCodes.join('')}
-            </Text>
-            {props.count > 0 && (
             <Text style={[
                 styles.reactionCounterText,
                 styles.userSelectNone,
-                StyleUtils.getEmojiReactionCounterTextStyle(hasUserReacted),
->>>>>>> 42bea4bd
+                StyleUtils.getEmojiReactionCounterTextStyle(props.hasUserReacted),
             ]}
             >
                 {props.count}

--- conflicted
+++ resolved
@@ -76,15 +76,7 @@
         <View style={[styles.flexRow, styles.flexWrap]}>
             {_.map(reactionsWithCount, (reaction) => {
                 const reactionCount = reaction.users.length;
-<<<<<<< HEAD
-                if (reactionCount === 0) {
-                    return null;
-                }
-
-                const reactionUsers = _.map(reaction.users, sender => `${sender.accountID}`);
-=======
                 const reactionUsers = _.map(reaction.users, sender => sender.accountID.toString());
->>>>>>> e28f7bf7
                 const emoji = _.find(emojis, e => e.name === reaction.emoji);
                 const emojiCodes = getUniqueEmojiCodes(emoji, reaction.users);
                 const hasUserReacted = _.includes(reactionUsers, `${props.currentUserPersonalDetails.accountID}`);

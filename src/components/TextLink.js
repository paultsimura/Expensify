import _ from 'underscore';
import React from 'react';
import PropTypes from 'prop-types';
import {Pressable, Linking} from 'react-native';
import Text from './Text';
import styles from '../styles/styles';

const propTypes = {
    /** Link to open in new tab */
    href: PropTypes.string,

    /** Text content child */
    children: PropTypes.oneOfType([
        PropTypes.string,
        PropTypes.array,
    ]).isRequired,

    /** Additional style props */
    style: PropTypes.oneOfType([PropTypes.object, PropTypes.arrayOf(PropTypes.object)]),

<<<<<<< HEAD
    /** Link hovered style  */
    hoveredStyle: PropTypes.oneOfType([PropTypes.object, PropTypes.arrayOf(PropTypes.object)]),
=======
    /** Overwrites the default link behavior with a custom callback */
    onPress: PropTypes.func,
>>>>>>> 5e00c660
};

const defaultProps = {
    href: '',
    style: [],
<<<<<<< HEAD
    hoveredStyle: [],
=======
    onPress: undefined,
>>>>>>> 5e00c660
};

const TextLink = (props) => {
    const additionalStyles = _.isArray(props.style) ? props.style : [props.style];
    return (
        <Pressable
            onPress={(e) => {
                e.preventDefault();
                if (props.onPress) {
                    props.onPress();
                    return;
                }

                Linking.openURL(props.href);
            }}
            accessibilityRole="link"
            href={props.href}
        >
            {({hovered, pressed}) => (
<<<<<<< HEAD
                <Text style={[
                    styles.link,
                    ...additionalStyles,
                    (hovered || pressed) ? styles.linkHovered : undefined,
                    (hovered || pressed) ? props.hoveredStyle : undefined,
                ]}
                >
=======
                <Text style={[styles.link, (hovered || pressed) ? styles.linkHovered : undefined, ...additionalStyles]}>
>>>>>>> 5e00c660
                    {props.children}
                </Text>
            )}
        </Pressable>
    );
};

TextLink.defaultProps = defaultProps;
TextLink.propTypes = propTypes;
TextLink.displayName = 'TextLink';
export default TextLink;<|MERGE_RESOLUTION|>--- conflicted
+++ resolved
@@ -18,23 +18,18 @@
     /** Additional style props */
     style: PropTypes.oneOfType([PropTypes.object, PropTypes.arrayOf(PropTypes.object)]),
 
-<<<<<<< HEAD
     /** Link hovered style  */
     hoveredStyle: PropTypes.oneOfType([PropTypes.object, PropTypes.arrayOf(PropTypes.object)]),
-=======
+
     /** Overwrites the default link behavior with a custom callback */
     onPress: PropTypes.func,
->>>>>>> 5e00c660
 };
 
 const defaultProps = {
     href: '',
     style: [],
-<<<<<<< HEAD
     hoveredStyle: [],
-=======
     onPress: undefined,
->>>>>>> 5e00c660
 };
 
 const TextLink = (props) => {
@@ -54,17 +49,13 @@
             href={props.href}
         >
             {({hovered, pressed}) => (
-<<<<<<< HEAD
                 <Text style={[
                     styles.link,
-                    ...additionalStyles,
                     (hovered || pressed) ? styles.linkHovered : undefined,
                     (hovered || pressed) ? props.hoveredStyle : undefined,
+                    ...additionalStyles,
                 ]}
                 >
-=======
-                <Text style={[styles.link, (hovered || pressed) ? styles.linkHovered : undefined, ...additionalStyles]}>
->>>>>>> 5e00c660
                     {props.children}
                 </Text>
             )}

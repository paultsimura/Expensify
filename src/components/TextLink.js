--- conflicted
+++ resolved
@@ -30,12 +30,8 @@
     onMouseDown: (event) => event.preventDefault(),
 };
 
-<<<<<<< HEAD
-const TextLink = (props) => {
+function TextLink(props) {
     const rest = _.omit(props, _.keys(propTypes));
-=======
-function TextLink(props) {
->>>>>>> 0a471b01
     const additionalStyles = _.isArray(props.style) ? props.style : [props.style];
 
     /**

--- conflicted
+++ resolved
@@ -132,11 +132,7 @@
                         ))}
                     </Text>
                 )}
-<<<<<<< HEAD
-                {(menuItemOptions.includes(CONST.IOU.IOU_TYPE.SEND) || menuItemOptions.includes(CONST.IOU.IOU_TYPE.REQUEST)) && (
-=======
-                {(moneyRequestOptions.includes(CONST.IOU.MONEY_REQUEST_TYPE.SEND) || moneyRequestOptions.includes(CONST.IOU.MONEY_REQUEST_TYPE.REQUEST)) && (
->>>>>>> 5d9dd0c7
+                {(menuItemOptions.includes(CONST.IOU.MONEY_REQUEST_TYPE.SEND) || menuItemOptions.includes(CONST.IOU.MONEY_REQUEST_TYPE.REQUEST)) && (
                     <Text>
                         {/* Need to confirm copy for the below with marketing, and then add to translations. */}
                         {props.translate('reportActionsView.usePlusButton')}

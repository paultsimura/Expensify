import React from 'react';
import type {OnyxEntry} from 'react-native-onyx';
import {useOnyx} from 'react-native-onyx';
import useLocalize from '@hooks/useLocalize';
import useThemeStyles from '@hooks/useThemeStyles';
import * as PolicyUtils from '@libs/PolicyUtils';
import * as ReportUtils from '@libs/ReportUtils';
import Navigation from '@navigation/Navigation';
import CONST from '@src/CONST';
import ONYXKEYS from '@src/ONYXKEYS';
import ROUTES from '@src/ROUTES';
import type {Policy, Report} from '@src/types/onyx';
import TextLink from './TextLink';

type BrokenConnectionDescriptionProps = {
    /** Transaction id of the corresponding report */
<<<<<<< HEAD
    transactionID?: string;
=======
    transactionID: string | undefined;
>>>>>>> 43655584

    /** Current report */
    report: OnyxEntry<Report>;

    /** Policy which the report is tied to */
    policy: OnyxEntry<Policy>;
};

function BrokenConnectionDescription({transactionID, policy, report}: BrokenConnectionDescriptionProps) {
    const styles = useThemeStyles();
    const {translate} = useLocalize();
    const [transactionViolations] = useOnyx(`${ONYXKEYS.COLLECTION.TRANSACTION_VIOLATIONS}${transactionID ?? CONST.DEFAULT_NUMBER_ID}`);

    const brokenConnection530Error = transactionViolations?.find((violation) => violation.data?.rterType === CONST.RTER_VIOLATION_TYPES.BROKEN_CARD_CONNECTION_530);
    const brokenConnectionError = transactionViolations?.find((violation) => violation.data?.rterType === CONST.RTER_VIOLATION_TYPES.BROKEN_CARD_CONNECTION);
    const isPolicyAdmin = PolicyUtils.isPolicyAdmin(policy);

    if (!brokenConnection530Error && !brokenConnectionError) {
        return '';
    }

    if (brokenConnection530Error) {
        return translate('violations.brokenConnection530Error');
    }

    if (isPolicyAdmin && !ReportUtils.isCurrentUserSubmitter(report?.reportID)) {
        return (
            <>
                {`${translate('violations.adminBrokenConnectionError')}`}
                <TextLink
                    style={[styles.textLabelSupporting, styles.link]}
                    onPress={() => Navigation.navigate(ROUTES.WORKSPACE_COMPANY_CARDS.getRoute(policy?.id))}
                >{`${translate('workspace.common.companyCards')}`}</TextLink>
                .
            </>
        );
    }

    if (ReportUtils.isReportApproved(report) || ReportUtils.isReportManuallyReimbursed(report) || (ReportUtils.isProcessingReport(report) && !PolicyUtils.isInstantSubmitEnabled(policy))) {
        return translate('violations.memberBrokenConnectionError');
    }

    return `${translate('violations.memberBrokenConnectionError')} ${translate('violations.markAsCashToIgnore')}`;
}

BrokenConnectionDescription.displayName = 'BrokenConnectionDescription';

export default BrokenConnectionDescription;<|MERGE_RESOLUTION|>--- conflicted
+++ resolved
@@ -14,11 +14,7 @@
 
 type BrokenConnectionDescriptionProps = {
     /** Transaction id of the corresponding report */
-<<<<<<< HEAD
-    transactionID?: string;
-=======
     transactionID: string | undefined;
->>>>>>> 43655584
 
     /** Current report */
     report: OnyxEntry<Report>;

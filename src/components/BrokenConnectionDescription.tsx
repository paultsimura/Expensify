import React from 'react';
import type {OnyxEntry} from 'react-native-onyx';
import useLocalize from '@hooks/useLocalize';
import useThemeStyles from '@hooks/useThemeStyles';
import * as PolicyUtils from '@libs/PolicyUtils';
import * as ReportUtils from '@libs/ReportUtils';
import * as TransactionUtils from '@libs/TransactionUtils';
import Navigation from '@navigation/Navigation';
import CONST from '@src/CONST';
import ROUTES from '@src/ROUTES';
import type {Policy, Report} from '@src/types/onyx';
import TextLink from './TextLink';

type BrokenConnectionDescriptionProps = {
    /** Transaction id of the corresponding report */
<<<<<<< HEAD
    transactionID?: string;
=======
    transactionID: string | undefined;
>>>>>>> 9d6c88f8

    /** Current report */
    report: OnyxEntry<Report>;

    /** Policy which the report is tied to */
    policy: OnyxEntry<Policy>;
};

function BrokenConnectionDescription({transactionID, policy, report}: BrokenConnectionDescriptionProps) {
    const styles = useThemeStyles();
    const {translate} = useLocalize();
    const transactionViolations = TransactionUtils.getTransactionViolations(transactionID);

    const brokenConnection530Error = transactionViolations?.find((violation) => violation.data?.rterType === CONST.RTER_VIOLATION_TYPES.BROKEN_CARD_CONNECTION_530);
    const brokenConnectionError = transactionViolations?.find((violation) => violation.data?.rterType === CONST.RTER_VIOLATION_TYPES.BROKEN_CARD_CONNECTION);
    const isPolicyAdmin = PolicyUtils.isPolicyAdmin(policy);

    if (!brokenConnection530Error && !brokenConnectionError) {
        return '';
    }

    if (brokenConnection530Error) {
        return translate('violations.brokenConnection530Error');
    }

    if (isPolicyAdmin && !ReportUtils.isCurrentUserSubmitter(report?.reportID)) {
        return (
            <>
                {`${translate('violations.adminBrokenConnectionError')}`}
                <TextLink
                    style={[styles.textLabelSupporting, styles.link]}
<<<<<<< HEAD
                    onPress={() => {
                        if (!policy?.id) {
                            return;
                        }
                        Navigation.navigate(ROUTES.WORKSPACE_COMPANY_CARDS.getRoute(policy?.id));
                    }}
=======
                    onPress={() => Navigation.navigate(ROUTES.WORKSPACE_COMPANY_CARDS.getRoute(policy?.id))}
>>>>>>> 9d6c88f8
                >{`${translate('workspace.common.companyCards')}`}</TextLink>
                .
            </>
        );
    }

    if (ReportUtils.isReportApproved(report) || ReportUtils.isReportManuallyReimbursed(report) || (ReportUtils.isProcessingReport(report) && !PolicyUtils.isInstantSubmitEnabled(policy))) {
        return translate('violations.memberBrokenConnectionError');
    }

    return `${translate('violations.memberBrokenConnectionError')} ${translate('violations.markAsCashToIgnore')}`;
}

BrokenConnectionDescription.displayName = 'BrokenConnectionDescription';

export default BrokenConnectionDescription;<|MERGE_RESOLUTION|>--- conflicted
+++ resolved
@@ -13,11 +13,7 @@
 
 type BrokenConnectionDescriptionProps = {
     /** Transaction id of the corresponding report */
-<<<<<<< HEAD
-    transactionID?: string;
-=======
     transactionID: string | undefined;
->>>>>>> 9d6c88f8
 
     /** Current report */
     report: OnyxEntry<Report>;
@@ -49,16 +45,12 @@
                 {`${translate('violations.adminBrokenConnectionError')}`}
                 <TextLink
                     style={[styles.textLabelSupporting, styles.link]}
-<<<<<<< HEAD
                     onPress={() => {
                         if (!policy?.id) {
                             return;
                         }
                         Navigation.navigate(ROUTES.WORKSPACE_COMPANY_CARDS.getRoute(policy?.id));
                     }}
-=======
-                    onPress={() => Navigation.navigate(ROUTES.WORKSPACE_COMPANY_CARDS.getRoute(policy?.id))}
->>>>>>> 9d6c88f8
                 >{`${translate('workspace.common.companyCards')}`}</TextLink>
                 .
             </>

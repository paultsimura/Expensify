--- conflicted
+++ resolved
@@ -37,15 +37,12 @@
     /** The route to redirect if user does not have a payment method setup */
     enablePaymentsRoute: PropTypes.string.isRequired,
 
-<<<<<<< HEAD
     /** Should we show the approve button? */
     shouldShowApproveButton: PropTypes.bool,
 
     /** Should we show the payment options? */
     shouldShowPaymentOptions: PropTypes.bool,
 
-=======
->>>>>>> f7124d51
     /** The last payment method used per policy */
     nvp_lastPaymentMethod: PropTypes.objectOf(PropTypes.string),
 
@@ -99,11 +96,8 @@
     // hook from being recreated unnecessarily, hence the use of CONST.EMPTY_ARRAY and CONST.EMPTY_OBJECT
     iouReport: CONST.EMPTY_OBJECT,
     nvp_lastPaymentMethod: CONST.EMPTY_OBJECT,
-<<<<<<< HEAD
     shouldShowPaymentOptions: false,
     shouldShowApproveButton: false,
-=======
->>>>>>> f7124d51
     style: [],
     policyID: '',
     formattedAmount: '',
@@ -135,11 +129,8 @@
     onPress,
     pressOnEnter,
     policyID,
-<<<<<<< HEAD
     shouldShowApproveButton,
     shouldShowPaymentOptions,
-=======
->>>>>>> f7124d51
     style,
 }) {
     const {translate} = useLocalize();
@@ -169,50 +160,21 @@
                 value: CONST.IOU.PAYMENT_TYPE.ELSEWHERE,
             },
         };
-<<<<<<< HEAD
         const approveButtonOption = {
             text: translate('iou.approve'),
             icon: Expensicons.ThumbsUp,
             value: CONST.IOU.REPORT_ACTION_TYPE.APPROVE,
         };
-        const canUseWallet = !isExpenseReport && currency === CONST.CURRENCY.USD && Permissions.canUsePayWithExpensify(betas) && Permissions.canUseWallet(betas);
-
-        // To achieve the one tap pay experience we need to choose the correct payment type as default,
-        // if user already paid for some request or expense, let's use the last payment method or use default.
-        let paymentMethod = nvp_lastPaymentMethod[policyID] || '';
-        if (!shouldShowPaymentOptions) {
-            // Only show the Approve button if the user cannot pay the request
-            if (shouldShowApproveButton) {
-                return [approveButtonOption];
-            }
-
-            if (!paymentMethod) {
-                // In case the user hasn't paid a request yet, let's default to VBBA payment type in case of expense reports
-                if (isExpenseReport) {
-                    paymentMethod = CONST.IOU.PAYMENT_TYPE.VBBA;
-                } else if (canUseWallet) {
-                    // If they have Wallet set up, use that payment method as default
-                    paymentMethod = CONST.IOU.PAYMENT_TYPE.EXPENSIFY;
-                } else {
-                    paymentMethod = CONST.IOU.PAYMENT_TYPE.ELSEWHERE;
-                }
-            }
-
-            // In case of the settlement button in the report preview component, we do not show payment options and the label for Wallet and ACH type is simply "Pay".
-            return [
-                {
-                    ...paymentMethods[paymentMethod],
-                    text: paymentMethod === CONST.IOU.PAYMENT_TYPE.ELSEWHERE ? translate('iou.payElsewhere') : translate('iou.pay'),
-                },
-            ];
-        }
-=======
         const canUseWallet = !isExpenseReport && currency === CONST.CURRENCY.USD;
+
+        // TODO: Only show the Approve button if the user cannot pay the request
+        // if (shouldShowApproveButton) {
+        //     return [approveButtonOption];
+        // }
 
         // To achieve the one tap pay experience we need to choose the correct payment type as default,
         // if user already paid for some request or expense, let's use the last payment method or use default.
         const paymentMethod = nvp_lastPaymentMethod[policyID] || '';
->>>>>>> f7124d51
         if (canUseWallet) {
             buttonOptions.push(paymentMethods[CONST.IOU.PAYMENT_TYPE.EXPENSIFY]);
         }
@@ -230,11 +192,7 @@
             return _.sortBy(buttonOptions, (method) => (method.value === paymentMethod ? 0 : 1));
         }
         return buttonOptions;
-<<<<<<< HEAD
-    }, [betas, currency, formattedAmount, iouReport, nvp_lastPaymentMethod, policyID, shouldShowPaymentOptions, translate, shouldShowApproveButton]);
-=======
-    }, [currency, formattedAmount, iouReport, nvp_lastPaymentMethod, policyID, translate]);
->>>>>>> f7124d51
+    }, [currency, formattedAmount, iouReport, nvp_lastPaymentMethod, policyID, translate, shouldShowPaymentOptions, shouldShowApproveButton]);
 
     const selectPaymentType = (event, iouPaymentType, triggerKYCFlow) => {
         if (iouPaymentType === CONST.IOU.PAYMENT_TYPE.EXPENSIFY || iouPaymentType === CONST.IOU.PAYMENT_TYPE.VBBA) {

--- conflicted
+++ resolved
@@ -13,8 +13,6 @@
     isDisabled?: boolean;
 };
 
-<<<<<<< HEAD
-=======
 type RenamedInputKeysProps = {
     street: string;
     street2: string;
@@ -27,7 +25,6 @@
     country?: string;
 };
 
->>>>>>> 9dd66cf7
 type OnPressProps = {
     address: string;
     lat: number;
@@ -100,8 +97,4 @@
 
 type IsCurrentTargetInsideContainerType = (event: FocusEvent | NativeSyntheticEvent<TextInputFocusEventData>, containerRef: RefObject<View | HTMLElement>) => boolean;
 
-<<<<<<< HEAD
-export type {CurrentLocationButtonProps, AddressSearchProps, IsCurrentTargetInsideContainerType, StreetValue};
-=======
-export type {CurrentLocationButtonProps, AddressSearchProps, RenamedInputKeysProps, IsCurrentTargetInsideContainerType, StreetValue};
->>>>>>> 9dd66cf7
+export type {CurrentLocationButtonProps, AddressSearchProps, RenamedInputKeysProps, IsCurrentTargetInsideContainerType, StreetValue};
import _ from 'underscore';
import React, {useCallback, useEffect, useMemo, useRef, useState} from 'react';
import PropTypes from 'prop-types';
import {ActivityIndicator, Keyboard, LogBox, ScrollView, Text, View} from 'react-native';
import {GooglePlacesAutocomplete} from 'react-native-google-places-autocomplete';
import lodashGet from 'lodash/get';
import compose from '../../libs/compose';
import withLocalize, {withLocalizePropTypes} from '../withLocalize';
import styles from '../../styles/styles';
import themeColors from '../../styles/themes/default';
import TextInput from '../TextInput';
import * as ApiUtils from '../../libs/ApiUtils';
import * as GooglePlacesUtils from '../../libs/GooglePlacesUtils';
import getCurrentPosition from '../../libs/getCurrentPosition';
import CONST from '../../CONST';
import * as StyleUtils from '../../styles/StyleUtils';
import isCurrentTargetInsideContainer from './isCurrentTargetInsideContainer';
import variables from '../../styles/variables';
import FullScreenLoadingIndicator from '../FullscreenLoadingIndicator';
import LocationErrorMessage from '../LocationErrorMessage';
import {withNetwork} from '../OnyxProvider';
import networkPropTypes from '../networkPropTypes';
import CurrentLocationButton from './CurrentLocationButton';

// The error that's being thrown below will be ignored until we fork the
// react-native-google-places-autocomplete repo and replace the
// VirtualizedList component with a VirtualizedList-backed instead
LogBox.ignoreLogs(['VirtualizedLists should never be nested']);

const propTypes = {
    /** The ID used to uniquely identify the input in a Form */
    inputID: PropTypes.string,

    /** Saves a draft of the input value when used in a form */
    shouldSaveDraft: PropTypes.bool,

    /** Callback that is called when the text input is blurred */
    onBlur: PropTypes.func,

    /** Error text to display */
    errorText: PropTypes.oneOfType([PropTypes.string, PropTypes.arrayOf(PropTypes.oneOfType([PropTypes.string, PropTypes.object]))]),

    /** Hint text to display */
    hint: PropTypes.string,

    /** The label to display for the field */
    label: PropTypes.string.isRequired,

    /** The value to set the field to initially */
    value: PropTypes.string,

    /** The value to set the field to initially */
    defaultValue: PropTypes.string,

    /** A callback function when the value of this field has changed */
    onInputChange: PropTypes.func.isRequired,

    /** A callback function when an address has been auto-selected */
    onPress: PropTypes.func,

    /** Customize the TextInput container */
    // eslint-disable-next-line react/forbid-prop-types
    containerStyles: PropTypes.arrayOf(PropTypes.object),

    /** Should address search be limited to results in the USA */
    isLimitedToUSA: PropTypes.bool,

    /** Shows a current location button in suggestion list */
    canUseCurrentLocation: PropTypes.bool,

    /** A list of predefined places that can be shown when the user isn't searching for something */
    predefinedPlaces: PropTypes.arrayOf(
        PropTypes.shape({
            /** A description of the location (usually the address) */
            description: PropTypes.string,

            /** The name of the location */
            name: PropTypes.string,

            /** Data required by the google auto complete plugin to know where to put the markers on the map */
            geometry: PropTypes.shape({
                /** Data about the location */
                location: PropTypes.shape({
                    /** Lattitude of the location */
                    lat: PropTypes.number,

                    /** Longitude of the location */
                    lng: PropTypes.number,
                }),
            }),
        }),
    ),

    /** A map of inputID key names */
    renamedInputKeys: PropTypes.shape({
        street: PropTypes.string,
        street2: PropTypes.string,
        city: PropTypes.string,
        state: PropTypes.string,
        lat: PropTypes.string,
        lng: PropTypes.string,
        zipCode: PropTypes.string,
    }),

    /** Maximum number of characters allowed in search input */
    maxInputLength: PropTypes.number,

    /** The result types to return from the Google Places Autocomplete request */
    resultTypes: PropTypes.string,

    /** Information about the network */
    network: networkPropTypes.isRequired,

    ...withLocalizePropTypes,
};

const defaultProps = {
    inputID: undefined,
    shouldSaveDraft: false,
    onBlur: () => {},
    onPress: () => {},
    errorText: '',
    hint: '',
    value: undefined,
    defaultValue: undefined,
    containerStyles: [],
    isLimitedToUSA: false,
    canUseCurrentLocation: false,
    renamedInputKeys: {
        street: 'addressStreet',
        street2: 'addressStreet2',
        city: 'addressCity',
        state: 'addressState',
        zipCode: 'addressZipCode',
        lat: 'addressLat',
        lng: 'addressLng',
    },
    maxInputLength: undefined,
    predefinedPlaces: [],
    resultTypes: 'address',
};

function AddressSearch({
    canUseCurrentLocation,
    containerStyles,
    defaultValue,
    errorText,
    hint,
    innerRef,
    inputID,
    isLimitedToUSA,
    label,
    maxInputLength,
    network,
    onBlur,
    onInputChange,
    onPress,
    predefinedPlaces,
    preferredLocale,
    renamedInputKeys,
    resultTypes,
    shouldSaveDraft,
    translate,
    value,
}) {
    const [displayListViewBorder, setDisplayListViewBorder] = useState(false);
    const [isTyping, setIsTyping] = useState(false);
    const [isFocused, setIsFocused] = useState(false);
    const [searchValue, setSearchValue] = useState(value || defaultValue || '');
    const [locationErrorCode, setLocationErrorCode] = useState(null);
    const [isFetchingCurrentLocation, setIsFetchingCurrentLocation] = useState(false);
    const shouldTriggerGeolocationCallbacks = useRef(true);
    const containerRef = useRef();
    const query = useMemo(
        () => ({
            language: preferredLocale,
            types: resultTypes,
            components: isLimitedToUSA ? 'country:us' : undefined,
        }),
        [preferredLocale, resultTypes, isLimitedToUSA],
    );
    const shouldShowCurrentLocationButton = canUseCurrentLocation && searchValue.trim().length === 0 && isFocused;

    const saveLocationDetails = (autocompleteData, details) => {
        const addressComponents = details.address_components;
        if (!addressComponents) {
            // When there are details, but no address_components, this indicates that some predefined options have been passed
            // to this component which don't match the usual properties coming from auto-complete. In that case, only a limited
            // amount of data massaging needs to happen for what the parent expects to get from this function.
            if (_.size(details)) {
<<<<<<< HEAD
                onPress({
                    address: lodashGet(details, 'description', ''),
=======
                props.onPress({
                    address: lodashGet(details, 'description'),
>>>>>>> a44824d6
                    lat: lodashGet(details, 'geometry.location.lat', 0),
                    lng: lodashGet(details, 'geometry.location.lng', 0),
                    name: lodashGet(details, 'name'),
                });
            }
            return;
        }

        // Gather the values from the Google details
        const {
            street_number: streetNumber,
            route: streetName,
            subpremise,
            locality,
            sublocality,
            postal_town: postalTown,
            postal_code: zipCode,
            administrative_area_level_1: state,
            administrative_area_level_2: stateFallback,
            country: countryPrimary,
        } = GooglePlacesUtils.getAddressComponents(addressComponents, {
            street_number: 'long_name',
            route: 'long_name',
            subpremise: 'long_name',
            locality: 'long_name',
            sublocality: 'long_name',
            postal_town: 'long_name',
            postal_code: 'long_name',
            administrative_area_level_1: 'short_name',
            administrative_area_level_2: 'long_name',
            country: 'short_name',
        });

        // The state's iso code (short_name) is needed for the StatePicker component but we also
        // need the state's full name (long_name) when we render the state in a TextInput.
        const {administrative_area_level_1: longStateName} = GooglePlacesUtils.getAddressComponents(addressComponents, {
            administrative_area_level_1: 'long_name',
        });

        // Make sure that the order of keys remains such that the country is always set above the state.
        // Refer to https://github.com/Expensify/App/issues/15633 for more information.
        const {
            country: countryFallbackLongName = '',
            state: stateAutoCompleteFallback = '',
            city: cityAutocompleteFallback = '',
        } = GooglePlacesUtils.getPlaceAutocompleteTerms(autocompleteData.terms);

        const countryFallback = _.findKey(CONST.ALL_COUNTRIES, (country) => country === countryFallbackLongName);

        const country = countryPrimary || countryFallback;

        const values = {
            street: `${streetNumber} ${streetName}`.trim(),
            name: lodashGet(details, 'name', ''),
            // Autocomplete returns any additional valid address fragments (e.g. Apt #) as subpremise.
            street2: subpremise,
            // Make sure country is updated first, since city and state will be reset if the country changes
            country: '',
            // When locality is not returned, many countries return the city as postalTown (e.g. 5 New Street
            // Square, London), otherwise as sublocality (e.g. 384 Court Street Brooklyn). If postalTown is
            // returned, the sublocality will be a city subdivision so shouldn't take precedence (e.g.
            // Salagatan, Upssala, Sweden).
            city: locality || postalTown || sublocality || cityAutocompleteFallback,
            zipCode,

            state: state || stateAutoCompleteFallback,
            lat: lodashGet(details, 'geometry.location.lat', 0),
            lng: lodashGet(details, 'geometry.location.lng', 0),
            address: lodashGet(details, 'formatted_address', ''),
        };

        // If the address is not in the US, use the full length state name since we're displaying the address's
        // state / province in a TextInput instead of in a picker.
        if (country !== CONST.COUNTRY.US) {
            values.state = longStateName;
        }

        // UK addresses return countries (e.g. England) in the state field (administrative_area_level_1)
        // So we use a secondary field (administrative_area_level_2) as a fallback
        if (country === CONST.COUNTRY.GB) {
            values.state = stateFallback;
        }

        // Not all pages define the Address Line 2 field, so in that case we append any additional address details
        // (e.g. Apt #) to Address Line 1
        if (subpremise && typeof renamedInputKeys.street2 === 'undefined') {
            values.street += `, ${subpremise}`;
        }

        const isValidCountryCode = lodashGet(CONST.ALL_COUNTRIES, country);
        if (isValidCountryCode) {
            values.country = country;
        }

        if (inputID) {
            _.each(values, (inputValue, key) => {
                const inputKey = lodashGet(renamedInputKeys, key, key);
                if (!inputKey) {
                    return;
                }
                onInputChange(inputValue, inputKey);
            });
        } else {
            onInputChange(values);
        }

        onPress(values);
    };

    /** Gets the user's current location and registers success/error callbacks */
    const getCurrentLocation = () => {
        if (isFetchingCurrentLocation) {
            return;
        }

        setIsTyping(false);
        setIsFocused(false);
        setDisplayListViewBorder(false);
        setIsFetchingCurrentLocation(true);

        Keyboard.dismiss();

        getCurrentPosition(
            (successData) => {
                if (!shouldTriggerGeolocationCallbacks.current) {
                    return;
                }

                setIsFetchingCurrentLocation(false);
                setLocationErrorCode(null);

                const location = {
                    lat: successData.coords.latitude,
                    lng: successData.coords.longitude,
                    address: CONST.YOUR_LOCATION_TEXT,
                };
                onPress(location);
            },
            (errorData) => {
                if (!shouldTriggerGeolocationCallbacks.current) {
                    return;
                }

                setIsFetchingCurrentLocation(false);
                setLocationErrorCode(errorData.code);
            },
            {
                maximumAge: 0, // No cache, always get fresh location info
                timeout: 5000,
            },
        );
    };

    const renderHeaderComponent = () =>
        predefinedPlaces.length > 0 && (
            <>
                {/* This will show current location button in list if there are some recent destinations */}
                {shouldShowCurrentLocationButton && (
                    <CurrentLocationButton
                        onPress={getCurrentLocation}
                        isDisabled={network.isOffline}
                    />
                )}
                {!value && <Text style={[styles.textLabel, styles.colorMuted, styles.pv2, styles.ph3, styles.overflowAuto]}>{translate('common.recentDestinations')}</Text>}
            </>
        );

    // eslint-disable-next-line arrow-body-style
    useEffect(() => {
        return () => {
            // If the component unmounts we don't want any of the callback for geolocation to run.
            shouldTriggerGeolocationCallbacks.current = false;
        };
    }, []);

    const listEmptyComponent = useCallback(
        () =>
            network.isOffline || !isTyping ? null : (
                <Text style={[styles.textLabel, styles.colorMuted, styles.pv4, styles.ph3, styles.overflowAuto]}>{translate('common.noResultsFound')}</Text>
            ),
        [isTyping, translate, network.isOffline],
    );

    const listLoader = useCallback(
        () => (
            <View style={[styles.pv4]}>
                <ActivityIndicator
                    color={themeColors.spinner}
                    size="small"
                />
            </View>
        ),
        [],
    );

    return (
        /*
         * The GooglePlacesAutocomplete component uses a VirtualizedList internally,
         * and VirtualizedLists cannot be directly nested within other VirtualizedLists of the same orientation.
         * To work around this, we wrap the GooglePlacesAutocomplete component with a horizontal ScrollView
         * that has scrolling disabled and would otherwise not be needed
         */
        <>
            <ScrollView
                horizontal
                contentContainerStyle={styles.flex1}
                scrollEnabled={false}
                // keyboardShouldPersistTaps="always" is required for Android native,
                // otherwise tapping on a result doesn't do anything. More information
                // here: https://github.com/FaridSafi/react-native-google-places-autocomplete#use-inside-a-scrollview-or-flatlist
                keyboardShouldPersistTaps="always"
            >
                <View
                    style={styles.w100}
                    ref={containerRef}
                >
                    <GooglePlacesAutocomplete
                        disableScroll
                        fetchDetails
                        suppressDefaultStyles
                        enablePoweredByContainer={false}
<<<<<<< HEAD
                        predefinedPlaces={predefinedPlaces}
                        listEmptyComponent={listEmptyComponent}
                        listLoaderComponent={listLoader}
=======
                        predefinedPlaces={props.predefinedPlaces}
                        listEmptyComponent={
                            props.network.isOffline || !isTyping ? null : (
                                <Text style={[styles.textLabel, styles.colorMuted, styles.pv4, styles.ph3, styles.overflowAuto]}>{props.translate('common.noResultsFound')}</Text>
                            )
                        }
                        listLoaderComponent={
                            <View style={[styles.pv4]}>
                                <ActivityIndicator
                                    color={themeColors.spinner}
                                    size="small"
                                />
                            </View>
                        }
                        renderRow={(data) => {
                            const title = data.isPredefinedPlace ? data.name : data.structured_formatting.main_text;
                            const subtitle = data.isPredefinedPlace ? data.description : data.structured_formatting.secondary_text;
                            return (
                                <View>
                                    {title && <Text style={[styles.googleSearchText]}>{title}</Text>}
                                    <Text style={[styles.textLabelSupporting]}>{subtitle}</Text>
                                </View>
                            );
                        }}
>>>>>>> a44824d6
                        renderHeaderComponent={renderHeaderComponent}
                        onPress={(data, details) => {
                            saveLocationDetails(data, details);
                            setIsTyping(false);

                            // After we select an option, we set displayListViewBorder to false to prevent UI flickering
                            setDisplayListViewBorder(false);
                            setIsFocused(false);

                            // Clear location error code after address is selected
                            setLocationErrorCode(null);
                        }}
                        query={query}
                        requestUrl={{
                            useOnPlatform: 'all',
                            url: network.isOffline ? null : ApiUtils.getCommandURL({command: 'Proxy_GooglePlaces&proxyUrl='}),
                        }}
                        textInputProps={{
                            InputComp: TextInput,
                            ref: (node) => {
                                if (!innerRef) {
                                    return;
                                }

                                if (_.isFunction(innerRef)) {
                                    innerRef(node);
                                    return;
                                }

                                // eslint-disable-next-line no-param-reassign
                                innerRef.current = node;
                            },
                            label,
                            containerStyles,
                            errorText,
                            hint: displayListViewBorder || (predefinedPlaces.length === 0 && shouldShowCurrentLocationButton) || (canUseCurrentLocation && isTyping) ? undefined : hint,
                            value,
                            defaultValue,
                            inputID,
                            shouldSaveDraft,
                            onFocus: () => {
                                setIsFocused(true);
                            },
                            onBlur: (event) => {
                                if (!isCurrentTargetInsideContainer(event, containerRef)) {
                                    setDisplayListViewBorder(false);
                                    setIsFocused(false);
                                    setIsTyping(false);
                                }
                                onBlur();
                            },
                            autoComplete: 'off',
                            onInputChange: (text) => {
                                setSearchValue(text);
                                setIsTyping(true);
                                if (inputID) {
                                    onInputChange(text);
                                } else {
                                    onInputChange({street: text});
                                }

                                // If the text is empty and we have no predefined places, we set displayListViewBorder to false to prevent UI flickering
                                if (_.isEmpty(text) && _.isEmpty(predefinedPlaces)) {
                                    setDisplayListViewBorder(false);
                                }
                            },
                            maxLength: maxInputLength,
                            spellCheck: false,
                        }}
                        styles={{
                            textInputContainer: [styles.flexColumn],
                            listView: [StyleUtils.getGoogleListViewStyle(displayListViewBorder), styles.overflowAuto, styles.borderLeft, styles.borderRight, !isFocused && {height: 0}],
                            row: [styles.pv4, styles.ph3, styles.overflowAuto],
                            description: [styles.googleSearchText],
                            separator: [styles.googleSearchSeparator],
                        }}
                        numberOfLines={2}
                        isRowScrollable={false}
                        listHoverColor={themeColors.border}
                        listUnderlayColor={themeColors.buttonPressedBG}
                        onLayout={(event) => {
                            // We use the height of the element to determine if we should hide the border of the listView dropdown
                            // to prevent a lingering border when there are no address suggestions.
                            setDisplayListViewBorder(event.nativeEvent.layout.height > variables.googleEmptyListViewHeight);
                        }}
                        inbetweenCompo={
                            // We want to show the current location button even if there are no recent destinations
                            predefinedPlaces.length === 0 && shouldShowCurrentLocationButton ? (
                                <View style={[StyleUtils.getGoogleListViewStyle(true), styles.overflowAuto, styles.borderLeft, styles.borderRight]}>
                                    <CurrentLocationButton
                                        onPress={getCurrentLocation}
                                        isDisabled={network.isOffline}
                                    />
                                </View>
                            ) : (
                                <></>
                            )
                        }
                        placeholder=""
                    />
                    <LocationErrorMessage
                        onClose={() => setLocationErrorCode(null)}
                        locationErrorCode={locationErrorCode}
                    />
                </View>
            </ScrollView>
            {isFetchingCurrentLocation && <FullScreenLoadingIndicator />}
        </>
    );
}

AddressSearch.propTypes = propTypes;
AddressSearch.defaultProps = defaultProps;
AddressSearch.displayName = 'AddressSearch';

const AddressSearchWithRef = React.forwardRef((props, ref) => (
    <AddressSearch
        // eslint-disable-next-line react/jsx-props-no-spreading
        {...props}
        innerRef={ref}
    />
));

AddressSearchWithRef.displayName = 'AddressSearchWithRef';

export default compose(withNetwork(), withLocalize)(AddressSearchWithRef);<|MERGE_RESOLUTION|>--- conflicted
+++ resolved
@@ -188,13 +188,8 @@
             // to this component which don't match the usual properties coming from auto-complete. In that case, only a limited
             // amount of data massaging needs to happen for what the parent expects to get from this function.
             if (_.size(details)) {
-<<<<<<< HEAD
                 onPress({
-                    address: lodashGet(details, 'description', ''),
-=======
-                props.onPress({
                     address: lodashGet(details, 'description'),
->>>>>>> a44824d6
                     lat: lodashGet(details, 'geometry.location.lat', 0),
                     lng: lodashGet(details, 'geometry.location.lng', 0),
                     name: lodashGet(details, 'name'),
@@ -416,36 +411,9 @@
                         fetchDetails
                         suppressDefaultStyles
                         enablePoweredByContainer={false}
-<<<<<<< HEAD
                         predefinedPlaces={predefinedPlaces}
                         listEmptyComponent={listEmptyComponent}
                         listLoaderComponent={listLoader}
-=======
-                        predefinedPlaces={props.predefinedPlaces}
-                        listEmptyComponent={
-                            props.network.isOffline || !isTyping ? null : (
-                                <Text style={[styles.textLabel, styles.colorMuted, styles.pv4, styles.ph3, styles.overflowAuto]}>{props.translate('common.noResultsFound')}</Text>
-                            )
-                        }
-                        listLoaderComponent={
-                            <View style={[styles.pv4]}>
-                                <ActivityIndicator
-                                    color={themeColors.spinner}
-                                    size="small"
-                                />
-                            </View>
-                        }
-                        renderRow={(data) => {
-                            const title = data.isPredefinedPlace ? data.name : data.structured_formatting.main_text;
-                            const subtitle = data.isPredefinedPlace ? data.description : data.structured_formatting.secondary_text;
-                            return (
-                                <View>
-                                    {title && <Text style={[styles.googleSearchText]}>{title}</Text>}
-                                    <Text style={[styles.textLabelSupporting]}>{subtitle}</Text>
-                                </View>
-                            );
-                        }}
->>>>>>> a44824d6
                         renderHeaderComponent={renderHeaderComponent}
                         onPress={(data, details) => {
                             saveLocationDetails(data, details);

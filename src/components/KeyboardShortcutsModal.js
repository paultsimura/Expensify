import React from 'react';
import PropTypes from 'prop-types';
import {View, ScrollView} from 'react-native';
import {withOnyx} from 'react-native-onyx';
import _ from 'underscore';
import HeaderWithCloseButton from './HeaderWithCloseButton';
import Text from './Text';
import Modal from './Modal';
import CONST from '../CONST';
import styles from '../styles/styles';
import * as StyleUtils from '../styles/StyleUtils';
import withWindowDimensions, {windowDimensionsPropTypes} from './withWindowDimensions';
import withLocalize, {withLocalizePropTypes} from './withLocalize';
import compose from '../libs/compose';
import KeyboardShortcut from '../libs/KeyboardShortcut';
import * as KeyboardShortcutsActions from '../libs/actions/KeyboardShortcuts';
import * as ModalActions from '../libs/actions/Modal';
import ONYXKEYS from '../ONYXKEYS';

const propTypes = {
    /** prop to set shortcuts modal visibility */
    isShortcutsModalOpen: PropTypes.bool,

    /** prop to fetch screen width */
    ...windowDimensionsPropTypes,

    /** props to fetch translation functions */
    ...withLocalizePropTypes,
};

const defaultProps = {
    isShortcutsModalOpen: false,
};

class KeyboardShortcutsModal extends React.Component {
    componentDidMount() {
        this.subscribedOpenModalShortcuts = [];

        const openShortcutModalConfig = CONST.KEYBOARD_SHORTCUTS.SHORTCUT_MODAL;
        this.unsubscribeShortcutModal = KeyboardShortcut.subscribe(
            openShortcutModalConfig.shortcutKey,
            () => {
                ModalActions.close();
                KeyboardShortcutsActions.showKeyboardShortcutModal();
            },
            openShortcutModalConfig.descriptionKey,
            openShortcutModalConfig.modifiers,
            true,
        );

        if (this.props.isShortcutsModalOpen) {
            // The modal started open, which can happen if you reload the page when the modal is open.
            this.subscribeOpenModalShortcuts();
        }
    }

    componentDidUpdate(prevProps) {
        if (!prevProps.isShortcutsModalOpen && this.props.isShortcutsModalOpen) {
            this.subscribeOpenModalShortcuts();
        } else if (prevProps.isShortcutsModalOpen && !this.props.isShortcutsModalOpen) {
            // Modal is closing, remove keyboard shortcuts
            this.unsubscribeOpenModalShortcuts();
        }
    }

    componentWillUnmount() {
        if (this.unsubscribeShortcutModal) {
            this.unsubscribeShortcutModal();
        }
        this.unsubscribeOpenModalShortcuts();
    }

    /*
     * Subscribe shortcuts that only are used when the modal is open
     */
    subscribeOpenModalShortcuts() {
        // Allow closing the modal with the both Enter and Escape keys
        // Both callbacks have the lowest priority (0) to ensure that they are called before any other callbacks
        // and configured so that event propagation is stopped after the callback is called (only when the modal is open)
        const closeShortcutEscapeModalConfig = CONST.KEYBOARD_SHORTCUTS.ESCAPE;
<<<<<<< HEAD
        this.unsubscribeCloseEscapeModal = KeyboardShortcut.subscribe(
            closeShortcutEscapeModalConfig.shortcutKey,
            () => {
                ModalActions.close();
                KeyboardShortcutsActions.hideKeyboardShortcutModal();
            },
            closeShortcutEscapeModalConfig.descriptionKey,
            closeShortcutEscapeModalConfig.modifiers,
            true,
            true,
        );

        const closeShortcutEnterModalConfig = CONST.KEYBOARD_SHORTCUTS.ENTER;
        this.unsubscribeCloseEnterModal = KeyboardShortcut.subscribe(
            closeShortcutEnterModalConfig.shortcutKey,
            () => {
                ModalActions.close();
                KeyboardShortcutsActions.hideKeyboardShortcutModal();
            },
            closeShortcutEnterModalConfig.descriptionKey,
            closeShortcutEnterModalConfig.modifiers,
            true,
            () => !this.props.isShortcutsModalOpen,
        );

        // Intercept arrow up and down keys to prevent scrolling ArrowKeyFocusManager while this modal is open
        const arrowUpConfig = CONST.KEYBOARD_SHORTCUTS.ARROW_UP;
        this.unsubscribeArrowUpKey = KeyboardShortcut.subscribe(
            arrowUpConfig.shortcutKey,
            () => {},
            arrowUpConfig.descriptionKey,
            arrowUpConfig.modifiers,
            true,
            () => !this.props.isShortcutsModalOpen,
        );

        const arrowDownConfig = CONST.KEYBOARD_SHORTCUTS.ARROW_DOWN;
        this.unsubscribeArrowDownKey = KeyboardShortcut.subscribe(
            arrowDownConfig.shortcutKey,
            () => {},
            arrowDownConfig.descriptionKey,
            arrowDownConfig.modifiers,
            true,
            () => !this.props.isShortcutsModalOpen,
        );
=======
        this.subscribedOpenModalShortcuts.push(KeyboardShortcut.subscribe(closeShortcutEscapeModalConfig.shortcutKey, () => {
            ModalActions.close();
            KeyboardShortcutsActions.hideKeyboardShortcutModal();
        }, closeShortcutEscapeModalConfig.descriptionKey, closeShortcutEscapeModalConfig.modifiers, true, true));

        const closeShortcutEnterModalConfig = CONST.KEYBOARD_SHORTCUTS.ENTER;
        this.subscribedOpenModalShortcuts.push(KeyboardShortcut.subscribe(closeShortcutEnterModalConfig.shortcutKey, () => {
            ModalActions.close();
            KeyboardShortcutsActions.hideKeyboardShortcutModal();
        }, closeShortcutEnterModalConfig.descriptionKey, closeShortcutEnterModalConfig.modifiers, true));

        // Intercept arrow up and down keys to prevent scrolling ArrowKeyFocusManager while this modal is open
        const arrowUpConfig = CONST.KEYBOARD_SHORTCUTS.ARROW_UP;
        this.subscribedOpenModalShortcuts.push(KeyboardShortcut.subscribe(arrowUpConfig.shortcutKey, () => {
        }, arrowUpConfig.descriptionKey, arrowUpConfig.modifiers, true));

        const arrowDownConfig = CONST.KEYBOARD_SHORTCUTS.ARROW_DOWN;
        this.subscribedOpenModalShortcuts.push(KeyboardShortcut.subscribe(arrowDownConfig.shortcutKey, () => {
        }, arrowDownConfig.descriptionKey, arrowDownConfig.modifiers, true));
>>>>>>> cc78a083
    }

    /*
     * Unsubscribe all shortcuts that were subscribed when the modal opened
     */
    unsubscribeOpenModalShortcuts() {
        _.each(this.subscribedOpenModalShortcuts, unsubscribe => unsubscribe());
        this.subscribedOpenModalShortcuts = [];
    }

    /**
     * Render single row for the Keyboard shortcuts with description
     * @param {Object} shortcut
     * @param {Boolean} isFirstRow
     * @returns {*}
     */
    renderRow(shortcut, isFirstRow) {
        return (
            <View
                style={[styles.keyboardShortcutTableRow, isFirstRow && styles.keyboardShortcutTableFirstRow]}
                key={shortcut.displayName}
            >
                <View style={[styles.dFlex, styles.p2, styles.keyboardShortcutTablePrefix]}>
                    <Text>{shortcut.displayName}</Text>
                </View>
                <View style={[styles.flex1, styles.p2, styles.alignSelfStretch]}>
                    <Text>{this.props.translate(`keyboardShortcutModal.shortcuts.${shortcut.descriptionKey}`)}</Text>
                </View>
            </View>
        );
    }

    render() {
        const shortcuts = KeyboardShortcut.getDocumentedShortcuts();
        const modalType = this.props.isSmallScreenWidth ? CONST.MODAL.MODAL_TYPE.BOTTOM_DOCKED : CONST.MODAL.MODAL_TYPE.CENTERED_UNSWIPEABLE;

        return (
            <Modal
                isVisible={this.props.isShortcutsModalOpen}
                type={modalType}
                innerContainerStyle={{...styles.keyboardShortcutModalContainer, ...StyleUtils.getKeyboardShortcutsModalWidth(this.props.isSmallScreenWidth)}}
                onClose={KeyboardShortcutsActions.hideKeyboardShortcutModal}
            >
                <HeaderWithCloseButton
                    title={this.props.translate('keyboardShortcutModal.title')}
                    onCloseButtonPress={KeyboardShortcutsActions.hideKeyboardShortcutModal}
                />
                <ScrollView style={[styles.p5, styles.pt0]}>
                    <Text style={styles.mb5}>{this.props.translate('keyboardShortcutModal.subtitle')}</Text>
                    <View style={[styles.keyboardShortcutTableWrapper]}>
                        <View style={[styles.alignItemsCenter, styles.keyboardShortcutTableContainer]}>
                            {_.map(shortcuts, (shortcut, index) => {
                                const isFirstRow = index === 0;
                                return this.renderRow(shortcut, isFirstRow);
                            })}
                        </View>
                    </View>
                </ScrollView>
            </Modal>
        );
    }
}

KeyboardShortcutsModal.propTypes = propTypes;
KeyboardShortcutsModal.defaultProps = defaultProps;

export default compose(
    withWindowDimensions,
    withLocalize,
    withOnyx({
        isShortcutsModalOpen: {key: ONYXKEYS.IS_SHORTCUTS_MODAL_OPEN},
    }),
)(KeyboardShortcutsModal);<|MERGE_RESOLUTION|>--- conflicted
+++ resolved
@@ -37,16 +37,10 @@
         this.subscribedOpenModalShortcuts = [];
 
         const openShortcutModalConfig = CONST.KEYBOARD_SHORTCUTS.SHORTCUT_MODAL;
-        this.unsubscribeShortcutModal = KeyboardShortcut.subscribe(
-            openShortcutModalConfig.shortcutKey,
-            () => {
-                ModalActions.close();
-                KeyboardShortcutsActions.showKeyboardShortcutModal();
-            },
-            openShortcutModalConfig.descriptionKey,
-            openShortcutModalConfig.modifiers,
-            true,
-        );
+        this.unsubscribeShortcutModal = KeyboardShortcut.subscribe(openShortcutModalConfig.shortcutKey, () => {
+            ModalActions.close();
+            KeyboardShortcutsActions.showKeyboardShortcutModal();
+        }, openShortcutModalConfig.descriptionKey, openShortcutModalConfig.modifiers, true);
 
         if (this.props.isShortcutsModalOpen) {
             // The modal started open, which can happen if you reload the page when the modal is open.
@@ -78,53 +72,6 @@
         // Both callbacks have the lowest priority (0) to ensure that they are called before any other callbacks
         // and configured so that event propagation is stopped after the callback is called (only when the modal is open)
         const closeShortcutEscapeModalConfig = CONST.KEYBOARD_SHORTCUTS.ESCAPE;
-<<<<<<< HEAD
-        this.unsubscribeCloseEscapeModal = KeyboardShortcut.subscribe(
-            closeShortcutEscapeModalConfig.shortcutKey,
-            () => {
-                ModalActions.close();
-                KeyboardShortcutsActions.hideKeyboardShortcutModal();
-            },
-            closeShortcutEscapeModalConfig.descriptionKey,
-            closeShortcutEscapeModalConfig.modifiers,
-            true,
-            true,
-        );
-
-        const closeShortcutEnterModalConfig = CONST.KEYBOARD_SHORTCUTS.ENTER;
-        this.unsubscribeCloseEnterModal = KeyboardShortcut.subscribe(
-            closeShortcutEnterModalConfig.shortcutKey,
-            () => {
-                ModalActions.close();
-                KeyboardShortcutsActions.hideKeyboardShortcutModal();
-            },
-            closeShortcutEnterModalConfig.descriptionKey,
-            closeShortcutEnterModalConfig.modifiers,
-            true,
-            () => !this.props.isShortcutsModalOpen,
-        );
-
-        // Intercept arrow up and down keys to prevent scrolling ArrowKeyFocusManager while this modal is open
-        const arrowUpConfig = CONST.KEYBOARD_SHORTCUTS.ARROW_UP;
-        this.unsubscribeArrowUpKey = KeyboardShortcut.subscribe(
-            arrowUpConfig.shortcutKey,
-            () => {},
-            arrowUpConfig.descriptionKey,
-            arrowUpConfig.modifiers,
-            true,
-            () => !this.props.isShortcutsModalOpen,
-        );
-
-        const arrowDownConfig = CONST.KEYBOARD_SHORTCUTS.ARROW_DOWN;
-        this.unsubscribeArrowDownKey = KeyboardShortcut.subscribe(
-            arrowDownConfig.shortcutKey,
-            () => {},
-            arrowDownConfig.descriptionKey,
-            arrowDownConfig.modifiers,
-            true,
-            () => !this.props.isShortcutsModalOpen,
-        );
-=======
         this.subscribedOpenModalShortcuts.push(KeyboardShortcut.subscribe(closeShortcutEscapeModalConfig.shortcutKey, () => {
             ModalActions.close();
             KeyboardShortcutsActions.hideKeyboardShortcutModal();
@@ -144,7 +91,6 @@
         const arrowDownConfig = CONST.KEYBOARD_SHORTCUTS.ARROW_DOWN;
         this.subscribedOpenModalShortcuts.push(KeyboardShortcut.subscribe(arrowDownConfig.shortcutKey, () => {
         }, arrowDownConfig.descriptionKey, arrowDownConfig.modifiers, true));
->>>>>>> cc78a083
     }
 
     /*
@@ -164,7 +110,10 @@
     renderRow(shortcut, isFirstRow) {
         return (
             <View
-                style={[styles.keyboardShortcutTableRow, isFirstRow && styles.keyboardShortcutTableFirstRow]}
+                style={[
+                    styles.keyboardShortcutTableRow,
+                    isFirstRow && styles.keyboardShortcutTableFirstRow,
+                ]}
                 key={shortcut.displayName}
             >
                 <View style={[styles.dFlex, styles.p2, styles.keyboardShortcutTablePrefix]}>
@@ -188,10 +137,7 @@
                 innerContainerStyle={{...styles.keyboardShortcutModalContainer, ...StyleUtils.getKeyboardShortcutsModalWidth(this.props.isSmallScreenWidth)}}
                 onClose={KeyboardShortcutsActions.hideKeyboardShortcutModal}
             >
-                <HeaderWithCloseButton
-                    title={this.props.translate('keyboardShortcutModal.title')}
-                    onCloseButtonPress={KeyboardShortcutsActions.hideKeyboardShortcutModal}
-                />
+                <HeaderWithCloseButton title={this.props.translate('keyboardShortcutModal.title')} onCloseButtonPress={KeyboardShortcutsActions.hideKeyboardShortcutModal} />
                 <ScrollView style={[styles.p5, styles.pt0]}>
                     <Text style={styles.mb5}>{this.props.translate('keyboardShortcutModal.subtitle')}</Text>
                     <View style={[styles.keyboardShortcutTableWrapper]}>

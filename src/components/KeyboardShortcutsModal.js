--- conflicted
+++ resolved
@@ -92,13 +92,8 @@
                 innerContainerStyle={{...styles.keyboardShortcutModalContainer, ...StyleUtils.getKeyboardShortcutsModalWidth(this.props.isSmallScreenWidth)}}
                 onClose={KeyboardShortcutsActions.hideKeyboardShortcutModal}
             >
-<<<<<<< HEAD
                 <HeaderWithBackButton title={this.props.translate('keyboardShortcutModal.title')} onBackButtonPress={KeyboardShortcutsActions.hideKeyboardShortcutModal} />
-                <View style={[styles.p5, styles.pt0]}>
-=======
-                <HeaderWithCloseButton title={this.props.translate('keyboardShortcutModal.title')} onCloseButtonPress={KeyboardShortcutsActions.hideKeyboardShortcutModal} />
                 <ScrollView style={[styles.p5, styles.pt0]}>
->>>>>>> 63f00c8f
                     <Text style={styles.mb5}>{this.props.translate('keyboardShortcutModal.subtitle')}</Text>
                     <View style={[styles.keyboardShortcutTableWrapper]}>
                         <View style={[styles.alignItemsCenter, styles.keyboardShortcutTableContainer]}>

import {isEmpty} from 'lodash';
import React, {useMemo} from 'react';
import type {StyleProp, TextStyle, ViewStyle} from 'react-native';
import {View} from 'react-native';
import useLocalize from '@hooks/useLocalize';
import useThemeStyles from '@hooks/useThemeStyles';
import Navigation from '@libs/Navigation/Navigation';
import * as PolicyUtils from '@libs/PolicyUtils';
import type {AccessVariant} from '@pages/workspace/AccessOrNotFoundWrapper';
import AccessOrNotFoundWrapper from '@pages/workspace/AccessOrNotFoundWrapper';
import type {TranslationPaths} from '@src/languages/types';
import type {Route} from '@src/ROUTES';
import type {ConnectionName, PolicyFeatureName} from '@src/types/onyx/Policy';
import HeaderWithBackButton from './HeaderWithBackButton';
import ScreenWrapper from './ScreenWrapper';
import ScrollView from './ScrollView';
import Text from './Text';

type ConnectionLayoutProps = {
    /** Used to set the testID for tests */
    displayName: string;

    /* The route on back button press */
    onBackButtonPressRoute?: Route;

    /** Header title to be translated for the connection component */
    headerTitle?: TranslationPaths;

    /** The subtitle to show in the header */
    headerSubtitle?: string;

    /** React nodes that will be shown */
    children?: React.ReactNode;

    /** Title to be translated for the connection component */
    title?: TranslationPaths;

    /** The current policyID */
    policyID: string;

    /** Defines which types of access should be verified */
    accessVariants?: AccessVariant[];

    /** The current feature name that the user tries to get access to */
    featureName?: PolicyFeatureName;

    /** The content container style of Scrollview */
    contentContainerStyle?: StyleProp<ViewStyle> | undefined;

    /** Style of the title text */
    titleStyle?: StyleProp<TextStyle> | undefined;

    /** Whether to include safe area padding bottom or not */
    shouldIncludeSafeAreaPaddingBottom?: boolean;

    /** Whether to use ScrollView or not */
    shouldUseScrollView?: boolean;

    /** Used for dynamic header title translation with parameters */
    headerTitleAlreadyTranslated?: string;

    /** Used for dynamic title translation with parameters */
    titleAlreadyTranslated?: string;

    /** Name of the current connection */
    connectionName: ConnectionName;

    /** Block the screen when the connection is not empty */
    reverseConnectionEmptyCheck?: boolean;

    /** Handler for back button press */
    onBackButtonPress?: () => void;
};

type ConnectionLayoutContentProps = Pick<ConnectionLayoutProps, 'title' | 'titleStyle' | 'children' | 'titleAlreadyTranslated'>;

function ConnectionLayoutContent({title, titleStyle, children, titleAlreadyTranslated}: ConnectionLayoutContentProps) {
    const {translate} = useLocalize();
    const styles = useThemeStyles();
    return (
        <>
            {title && <Text style={[styles.pb5, titleStyle]}>{titleAlreadyTranslated ?? translate(title)}</Text>}
            {children}
        </>
    );
}

function ConnectionLayout({
    displayName,
    onBackButtonPressRoute,
    headerTitle,
    children,
    title,
    headerSubtitle,
    policyID,
    accessVariants,
    featureName,
    contentContainerStyle,
    titleStyle,
    shouldIncludeSafeAreaPaddingBottom,
    connectionName,
    shouldUseScrollView = true,
    headerTitleAlreadyTranslated,
    titleAlreadyTranslated,
    reverseConnectionEmptyCheck = false,
    onBackButtonPress = () => Navigation.goBack(),
}: ConnectionLayoutProps) {
    const {translate} = useLocalize();

    const policy = PolicyUtils.getPolicy(policyID);
    const isConnectionEmpty = isEmpty(policy?.connections?.[connectionName]);

    const renderSelectionContent = useMemo(
        () => (
            <ConnectionLayoutContent
                title={title}
                titleStyle={titleStyle}
                titleAlreadyTranslated={titleAlreadyTranslated}
            >
                {children}
            </ConnectionLayoutContent>
        ),
        [title, titleStyle, children, titleAlreadyTranslated],
    );

    return (
        <AccessOrNotFoundWrapper
            policyID={policyID}
            accessVariants={accessVariants}
            featureName={featureName}
            shouldBeBlocked={reverseConnectionEmptyCheck ? !isConnectionEmpty : isConnectionEmpty}
        >
            <ScreenWrapper
                includeSafeAreaPaddingBottom={!!shouldIncludeSafeAreaPaddingBottom}
                shouldEnableMaxHeight
                testID={displayName}
            >
                <HeaderWithBackButton
                    title={headerTitleAlreadyTranslated ?? (headerTitle ? translate(headerTitle) : '')}
                    subtitle={headerSubtitle}
<<<<<<< HEAD
                    onBackButtonPress={() => Navigation.goBack(onBackButtonPressRoute)}
=======
                    onBackButtonPress={onBackButtonPress}
>>>>>>> 77d380ce
                />
                {shouldUseScrollView ? (
                    <ScrollView contentContainerStyle={contentContainerStyle}>{renderSelectionContent}</ScrollView>
                ) : (
                    <View style={contentContainerStyle}>{renderSelectionContent}</View>
                )}
            </ScreenWrapper>
        </AccessOrNotFoundWrapper>
    );
}

ConnectionLayout.displayName = 'ConnectionLayout';
export default ConnectionLayout;<|MERGE_RESOLUTION|>--- conflicted
+++ resolved
@@ -9,7 +9,6 @@
 import type {AccessVariant} from '@pages/workspace/AccessOrNotFoundWrapper';
 import AccessOrNotFoundWrapper from '@pages/workspace/AccessOrNotFoundWrapper';
 import type {TranslationPaths} from '@src/languages/types';
-import type {Route} from '@src/ROUTES';
 import type {ConnectionName, PolicyFeatureName} from '@src/types/onyx/Policy';
 import HeaderWithBackButton from './HeaderWithBackButton';
 import ScreenWrapper from './ScreenWrapper';
@@ -19,9 +18,6 @@
 type ConnectionLayoutProps = {
     /** Used to set the testID for tests */
     displayName: string;
-
-    /* The route on back button press */
-    onBackButtonPressRoute?: Route;
 
     /** Header title to be translated for the connection component */
     headerTitle?: TranslationPaths;
@@ -87,7 +83,6 @@
 
 function ConnectionLayout({
     displayName,
-    onBackButtonPressRoute,
     headerTitle,
     children,
     title,
@@ -138,11 +133,7 @@
                 <HeaderWithBackButton
                     title={headerTitleAlreadyTranslated ?? (headerTitle ? translate(headerTitle) : '')}
                     subtitle={headerSubtitle}
-<<<<<<< HEAD
-                    onBackButtonPress={() => Navigation.goBack(onBackButtonPressRoute)}
-=======
                     onBackButtonPress={onBackButtonPress}
->>>>>>> 77d380ce
                 />
                 {shouldUseScrollView ? (
                     <ScrollView contentContainerStyle={contentContainerStyle}>{renderSelectionContent}</ScrollView>

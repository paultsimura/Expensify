--- conflicted
+++ resolved
@@ -108,18 +108,12 @@
                         focusable={false}
                         accessible={false}
                         onPress={this.toggleCheckbox}
-<<<<<<< HEAD
                         onLongPress={this.toggleCheckbox}
                         pressDimmingValue={variables.checkboxLabelActiveOpacity}
                         // We want to disable hover dimming
-                        hoverDimmingValue={1}
+                        hoverDimmingValue={variables.checkboxLabelHoverOpacity}
                         style={[styles.flexRow, styles.alignItemsCenter, styles.noSelect, styles.w100]}
                         wrapperStyle={[styles.ml3, styles.pr2, styles.w100, styles.flexWrap, styles.flexShrink1]}
-=======
-                        pressDimmingValue={variables.checkboxLabelActiveOpacity}
-                        hoverDimmingValue={variables.checkboxLabelHoverOpacity}
-                        style={[styles.ml3, styles.pr2, styles.w100, styles.flexRow, styles.flexWrap, styles.flexShrink1, styles.alignItemsCenter, styles.noSelect]}
->>>>>>> 81801138
                     >
                         {this.props.label && <Text style={[styles.ml1]}>{this.props.label}</Text>}
                         {this.LabelComponent && <this.LabelComponent />}

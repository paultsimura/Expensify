--- conflicted
+++ resolved
@@ -121,13 +121,8 @@
 CheckboxWithLabel.defaultProps = defaultProps;
 
 export default React.forwardRef((props, ref) => (
-<<<<<<< HEAD
-    // eslint-disable-next-line react/jsx-props-no-spreading
-    <CheckboxWithLabel
-=======
     <CheckboxWithLabel
         // eslint-disable-next-line react/jsx-props-no-spreading
->>>>>>> 6d17cc80
         {...props}
         forwardedRef={ref}
     />

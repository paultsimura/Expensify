--- conflicted
+++ resolved
@@ -64,15 +64,11 @@
                 tagName: 'next-step',
                 mixedUAStyles: {...styles.textLabelSupporting},
             }),
-<<<<<<< HEAD
             'next-step-email': defaultHTMLElementModels.span.extend({tagName: 'next-step-email'}),
-=======
-            'next-steps-email': defaultHTMLElementModels.span.extend({tagName: 'next-steps-email'}),
             video: defaultHTMLElementModels.div.extend({
                 tagName: 'video',
                 mixedUAStyles: {whiteSpace: 'pre'},
             }),
->>>>>>> 862b0eac
         }),
         [styles.colorMuted, styles.formError, styles.mb0, styles.textLabelSupporting],
     );

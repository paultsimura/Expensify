--- conflicted
+++ resolved
@@ -91,11 +91,7 @@
                         if (isDisabled) {
                             return;
                         }
-<<<<<<< HEAD
-                        showContextMenuForReport(event, anchor, report?.reportID, action, checkIfContextMenuActive, ReportUtils.isArchivedRoom(report, reportNameValuePairs));
-=======
                         showContextMenuForReport(event, anchor, report?.reportID, action, checkIfContextMenuActive, ReportUtils.isArchivedNonExpenseReport(report, reportNameValuePairs));
->>>>>>> 51ffc9c1
                     }}
                     onPress={(event) => {
                         event.preventDefault();

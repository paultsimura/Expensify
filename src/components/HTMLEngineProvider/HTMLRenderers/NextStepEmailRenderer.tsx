import React from 'react';
import type {CustomRendererProps, TPhrasing, TText} from 'react-native-render-html';
import Text from '@components/Text';
import useThemeStyles from '@hooks/useThemeStyles';

function NextStepEmailRenderer({tnode}: CustomRendererProps<TText | TPhrasing>) {
    const styles = useThemeStyles();

<<<<<<< HEAD
    return <Text style={[styles.breakWord, styles.textLabelSupporting, styles.textStrong]}>{'data' in tnode ? tnode.data : ''}</Text>;
=======
    return (
        <Text
            nativeID="email-with-break-opportunities"
            style={[styles.breakWord, styles.textLabelSupporting, styles.textStrong]}
        >
            {tnode.data}
        </Text>
    );
>>>>>>> a8393105
}

NextStepEmailRenderer.displayName = 'NextStepEmailRenderer';

export default NextStepEmailRenderer;<|MERGE_RESOLUTION|>--- conflicted
+++ resolved
@@ -6,18 +6,14 @@
 function NextStepEmailRenderer({tnode}: CustomRendererProps<TText | TPhrasing>) {
     const styles = useThemeStyles();
 
-<<<<<<< HEAD
-    return <Text style={[styles.breakWord, styles.textLabelSupporting, styles.textStrong]}>{'data' in tnode ? tnode.data : ''}</Text>;
-=======
     return (
         <Text
             nativeID="email-with-break-opportunities"
             style={[styles.breakWord, styles.textLabelSupporting, styles.textStrong]}
         >
-            {tnode.data}
+            {'data' in tnode ? tnode.data : ''}
         </Text>
     );
->>>>>>> a8393105
 }
 
 NextStepEmailRenderer.displayName = 'NextStepEmailRenderer';

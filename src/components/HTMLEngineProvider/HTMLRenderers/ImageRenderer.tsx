--- conflicted
+++ resolved
@@ -93,13 +93,11 @@
                                     Navigation.navigate(route);
                                 }
                             }}
-<<<<<<< HEAD
                             onLongPress={(event) =>
-                                onShowContextMenu(() => showContextMenuForReport(event, anchor, report?.reportID ?? '', action, checkIfContextMenuActive, ReportUtils.isArchivedRoom(report)))
+                                onShowContextMenu(() =>
+                                    showContextMenuForReport(event, anchor, report?.reportID ?? '-1', action, checkIfContextMenuActive, ReportUtils.isArchivedRoom(report)),
+                                )
                             }
-=======
-                            onLongPress={(event) => showContextMenuForReport(event, anchor, report?.reportID ?? '-1', action, checkIfContextMenuActive, ReportUtils.isArchivedRoom(report))}
->>>>>>> 75614394
                             shouldUseHapticsOnLongPress
                             accessibilityRole={CONST.ACCESSIBILITY_ROLE.IMAGEBUTTON}
                             accessibilityLabel={translate('accessibilityHints.viewAttachment')}

import React, {memo} from 'react';
import {withOnyx} from 'react-native-onyx';
import type {OnyxEntry} from 'react-native-onyx';
import type {CustomRendererProps, TBlock} from 'react-native-render-html';
import {AttachmentContext} from '@components/AttachmentContext';
import * as Expensicons from '@components/Icon/Expensicons';
import PressableWithoutFocus from '@components/Pressable/PressableWithoutFocus';
import {ShowContextMenuContext, showContextMenuForReport} from '@components/ShowContextMenuContext';
import ThumbnailImage from '@components/ThumbnailImage';
import useLocalize from '@hooks/useLocalize';
import useThemeStyles from '@hooks/useThemeStyles';
import * as FileUtils from '@libs/fileDownload/FileUtils';
import Navigation from '@libs/Navigation/Navigation';
import * as ReportUtils from '@libs/ReportUtils';
import tryResolveUrlFromApiRoot from '@libs/tryResolveUrlFromApiRoot';
import CONST from '@src/CONST';
import ONYXKEYS from '@src/ONYXKEYS';
import ROUTES from '@src/ROUTES';
import type {User} from '@src/types/onyx';

type ImageRendererWithOnyxProps = {
    /** Current user */
    // Following line is disabled because the onyx prop is only being used on the memo HOC
    // eslint-disable-next-line react/no-unused-prop-types
    user: OnyxEntry<User>;
};

type ImageRendererProps = ImageRendererWithOnyxProps & CustomRendererProps<TBlock>;

function ImageRenderer({tnode}: ImageRendererProps) {
    const styles = useThemeStyles();
    const {translate} = useLocalize();

    const htmlAttribs = tnode.attributes;

    const parentStyle = tnode.parent?.styles?.nativeTextRet ?? {};
    const isDeleted = 'textDecorationLine' in parentStyle && parentStyle.textDecorationLine === 'line-through';

    // There are two kinds of images that need to be displayed:
    //
    //     - Chat Attachment images
    //
    //           Images uploaded by the user via the app or email.
    //           These have a full-sized image `htmlAttribs[CONST.ATTACHMENT_SOURCE_ATTRIBUTE]`
    //           and a thumbnail `htmlAttribs.src`. Both of these URLs need to have
    //           an authToken added to them in order to control who
    //           can see the images.
    //
    //     - Non-Attachment Images
    //
    //           These could be hosted from anywhere (Expensify or another source)
    //           and are not protected by any kind of access control e.g. certain
    //           Concierge responder attachments are uploaded to S3 without any access
    //           control and thus require no authToken to verify access.
    //
    const attachmentSourceAttribute = htmlAttribs[CONST.ATTACHMENT_SOURCE_ATTRIBUTE];
    const isAttachmentOrReceipt = !!attachmentSourceAttribute;

    // Files created/uploaded/hosted by App should resolve from API ROOT. Other URLs aren't modified
    const previewSource = tryResolveUrlFromApiRoot(htmlAttribs.src);
    const source = tryResolveUrlFromApiRoot(isAttachmentOrReceipt ? attachmentSourceAttribute : htmlAttribs.src);

    const alt = htmlAttribs.alt;
    const imageWidth = (htmlAttribs['data-expensify-width'] && parseInt(htmlAttribs['data-expensify-width'], 10)) || undefined;
    const imageHeight = (htmlAttribs['data-expensify-height'] && parseInt(htmlAttribs['data-expensify-height'], 10)) || undefined;
    const imagePreviewModalDisabled = htmlAttribs['data-expensify-preview-modal-disabled'] === 'true';

    const fileType = FileUtils.getFileType(attachmentSourceAttribute);
    const fallbackIcon = fileType === CONST.ATTACHMENT_FILE_TYPE.FILE ? Expensicons.Document : Expensicons.Gallery;
    const thumbnailImageComponent = (
        <ThumbnailImage
            previewSourceURL={previewSource}
            style={styles.webViewStyles.tagStyles.img}
            isAuthTokenRequired={isAttachmentOrReceipt}
            fallbackIcon={fallbackIcon}
            imageWidth={imageWidth}
            imageHeight={imageHeight}
<<<<<<< HEAD
            isDeleted={isDeleted}
=======
            altText={alt}
>>>>>>> 2a04fe11
        />
    );

    return imagePreviewModalDisabled ? (
        thumbnailImageComponent
    ) : (
        <ShowContextMenuContext.Consumer>
            {({anchor, report, reportNameValuePairs, action, checkIfContextMenuActive}) => (
                <AttachmentContext.Consumer>
                    {({reportID, accountID, type}) => (
                        <PressableWithoutFocus
                            style={[styles.noOutline]}
                            onPress={() => {
                                if (!source || !type) {
                                    return;
                                }

                                if (reportID) {
                                    const route = ROUTES.ATTACHMENTS?.getRoute(reportID, type, source, accountID);
                                    Navigation.navigate(route);
                                }
                            }}
                            onLongPress={(event) =>
                                showContextMenuForReport(event, anchor, report?.reportID ?? '-1', action, checkIfContextMenuActive, ReportUtils.isArchivedRoom(report, reportNameValuePairs))
                            }
                            shouldUseHapticsOnLongPress
                            accessibilityRole={CONST.ROLE.BUTTON}
                            accessibilityLabel={translate('accessibilityHints.viewAttachment')}
                        >
                            {thumbnailImageComponent}
                        </PressableWithoutFocus>
                    )}
                </AttachmentContext.Consumer>
            )}
        </ShowContextMenuContext.Consumer>
    );
}

ImageRenderer.displayName = 'ImageRenderer';

export default withOnyx<ImageRendererProps, ImageRendererWithOnyxProps>({
    user: {
        key: ONYXKEYS.USER,
    },
})(
    memo(
        ImageRenderer,
        (prevProps, nextProps) => prevProps.tnode.attributes === nextProps.tnode.attributes && prevProps.user?.shouldUseStagingServer === nextProps.user?.shouldUseStagingServer,
    ),
);<|MERGE_RESOLUTION|>--- conflicted
+++ resolved
@@ -75,11 +75,8 @@
             fallbackIcon={fallbackIcon}
             imageWidth={imageWidth}
             imageHeight={imageHeight}
-<<<<<<< HEAD
             isDeleted={isDeleted}
-=======
             altText={alt}
->>>>>>> 2a04fe11
         />
     );
 

--- conflicted
+++ resolved
@@ -34,27 +34,26 @@
     return (
         <View style={isLast ? styles.mt2 : styles.mv2}>
             <ShowContextMenuContext.Consumer>
-<<<<<<< HEAD
-                {({onShowContextMenu, anchor, report, reportNameValuePairs, action, checkIfContextMenuActive}) => (
-=======
-                {({anchor, report, reportNameValuePairs, action, checkIfContextMenuActive, isDisabled}) => (
->>>>>>> 8e3821c3
+                {({onShowContextMenu, anchor, report, reportNameValuePairs, action, checkIfContextMenuActive, isDisabled}) => (
                     <PressableWithoutFeedback
                         onPress={onPressIn ?? (() => {})}
                         onPressIn={onPressIn}
                         onPressOut={onPressOut}
                         onLongPress={(event) => {
-<<<<<<< HEAD
                             console.log(111, 0);
-                            onShowContextMenu(() =>
-                                showContextMenuForReport(event, anchor, report?.reportID ?? '-1', action, checkIfContextMenuActive, ReportUtils.isArchivedRoom(report, reportNameValuePairs)),
-                            );
-=======
-                            if (isDisabled) {
-                                return;
-                            }
-                            showContextMenuForReport(event, anchor, report?.reportID ?? '-1', action, checkIfContextMenuActive, ReportUtils.isArchivedRoom(report, reportNameValuePairs));
->>>>>>> 8e3821c3
+                            onShowContextMenu(() => {
+                                if (isDisabled) {
+                                    return;
+                                }
+                                return showContextMenuForReport(
+                                    event,
+                                    anchor,
+                                    report?.reportID ?? '-1',
+                                    action,
+                                    checkIfContextMenuActive,
+                                    ReportUtils.isArchivedRoom(report, reportNameValuePairs),
+                                );
+                            });
                         }}
                         shouldUseHapticsOnLongPress
                         role={CONST.ROLE.PRESENTATION}

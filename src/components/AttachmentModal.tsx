--- conflicted
+++ resolved
@@ -291,13 +291,8 @@
     const deleteAndCloseModal = useCallback(() => {
         detachReceipt(transaction?.transactionID);
         setIsDeleteReceiptConfirmModalVisible(false);
-<<<<<<< HEAD
         Navigation.goBack();
     }, [transaction]);
-=======
-        Navigation.goBack(ROUTES.REPORT_WITH_ID_DETAILS.getRoute(report?.reportID));
-    }, [transaction, report]);
->>>>>>> 16d5642c
 
     const isValidFile = useCallback(
         (fileObject: FileObject) =>

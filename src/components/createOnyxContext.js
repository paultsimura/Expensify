--- conflicted
+++ resolved
@@ -38,13 +38,8 @@
                             propsToPass[propName] = defaultValue;
                         }
                         return (
-<<<<<<< HEAD
-                            // eslint-disable-next-line react/jsx-props-no-spreading
-                            <WrappedComponent
-=======
                             <WrappedComponent
                                 // eslint-disable-next-line react/jsx-props-no-spreading
->>>>>>> 6d17cc80
                                 {...propsToPass}
                                 ref={ref}
                             />
@@ -57,9 +52,5 @@
             return Consumer;
         };
 
-<<<<<<< HEAD
-    return [withOnyxKey, ProviderWithOnyx];
-=======
     return [withOnyxKey, ProviderWithOnyx, Context];
->>>>>>> 6d17cc80
 };
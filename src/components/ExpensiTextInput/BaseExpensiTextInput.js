--- conflicted
+++ resolved
@@ -8,11 +8,8 @@
 import {propTypes, defaultProps} from './baseExpensiTextInputPropTypes';
 import themeColors from '../../styles/themes/default';
 import styles from '../../styles/styles';
-<<<<<<< HEAD
 import {setNativePropsWeb} from '../../libs/TextInputUtils';
-=======
 import InlineErrorText from '../InlineErrorText';
->>>>>>> b12eb5f9
 
 const ACTIVE_LABEL_TRANSLATE_Y = -12;
 const ACTIVE_LABEL_TRANSLATE_X = (translateX = -22) => translateX;
@@ -181,19 +178,6 @@
                             ]}
                         >
                             {hasLabel ? (
-<<<<<<< HEAD
-                                <ExpensiTextInputLabel
-                                    label={label}
-                                    labelTranslateX={
-                                        ignoreLabelTranslateX
-                                            ? new Animated.Value(0)
-                                            : this.state.labelTranslateX
-                                    }
-                                    labelTranslateY={this.state.labelTranslateY}
-                                    labelScale={this.state.labelScale}
-                                    for={this.props.nativeID}
-                                />
-=======
                                 <>
                                     {/* Adding this background to the label only for multiline text input,
                                     to prevent text overlaping with label when scrolling */}
@@ -207,9 +191,10 @@
                                         }
                                         labelTranslateY={this.state.labelTranslateY}
                                         labelScale={this.state.labelScale}
+                                        for={this.props.nativeID}
+
                                     />
                                 </>
->>>>>>> b12eb5f9
                             ) : null}
                             <TextInput
                                 ref={(ref) => {

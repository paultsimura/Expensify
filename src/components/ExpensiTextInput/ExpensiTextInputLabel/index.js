--- conflicted
+++ resolved
@@ -1,10 +1,9 @@
 import React, {PureComponent} from 'react';
 import {Animated} from 'react-native';
-import {setBrowserAttributes} from '../../../libs/TextInputUtils';
+import * as TextInputUtils from '../../../libs/TextInputUtils';
 import styles from '../../../styles/styles';
 import {propTypes, defaultProps} from './expensiTextInputLabelPropTypes';
 
-<<<<<<< HEAD
 class ExpensiTextInputLabel extends PureComponent {
     constructor(props) {
         super(props);
@@ -15,7 +14,7 @@
         if (!this.props.for) {
             return;
         }
-        setBrowserAttributes(this.label, 'for', this.props.for);
+        TextInputUtils.setBrowserAttributes(this.label, 'for', this.props.for);
     }
 
     render() {
@@ -29,7 +28,7 @@
                     styles.expensiTextInputLabelDesktop,
                     styles.expensiTextInputLabelTransformation(
                         this.props.labelTranslateY,
-                        this.props.labelTranslateX,
+                        0,
                         this.props.labelScale,
                     ),
                 ]}
@@ -39,24 +38,6 @@
         );
     }
 }
-=======
-const ExpensiTextInputLabel = props => (
-    <Animated.Text
-        style={[
-            styles.expensiTextInputLabel,
-            styles.expensiTextInputLabelDesktop,
-            styles.expensiTextInputLabelTransformation(
-                props.labelTranslateY,
-                0,
-                props.labelScale,
-            ),
-        ]}
-        pointerEvents="none"
-    >
-        {props.label}
-    </Animated.Text>
-);
->>>>>>> c2b96c10
 
 ExpensiTextInputLabel.propTypes = propTypes;
 ExpensiTextInputLabel.defaultProps = defaultProps;

--- conflicted
+++ resolved
@@ -63,14 +63,7 @@
     onSuccessfulKYC: (iouPaymentType?: PaymentMethodType, currentSource?: Source) => void;
 
     /** Children to build the KYC */
-<<<<<<< HEAD
-    children: (continueAction: (event?: GestureResponderEvent | KeyboardEvent | undefined, method?: TransferMethod) => void, anchorRef: ForwardedRef<HTMLElement>) => void;
+    children: (continueAction: (event: GestureResponderEvent | KeyboardEvent | undefined, method?: PaymentMethodType) => void, anchorRef: RefObject<View>) => void;
 };
 
-export type {AnchorPosition, KYCWallProps, PaymentMethod, TransferMethod, DomRect, Source};
-=======
-    children: (continueAction: (event: GestureResponderEvent | KeyboardEvent | undefined, method: PaymentMethodType) => void, anchorRef: RefObject<View>) => void;
-};
-
-export type {AnchorPosition, KYCWallProps, PaymentMethod, DomRect};
->>>>>>> 98a51b3e
+export type {AnchorPosition, KYCWallProps, PaymentMethod, DomRect, PaymentMethodType, Source};
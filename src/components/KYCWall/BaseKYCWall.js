<<<<<<< HEAD
import React, {useEffect, useState, useRef, useCallback} from 'react';
=======
import _ from 'underscore';
import React from 'react';
>>>>>>> 9664f8cf
import {withOnyx} from 'react-native-onyx';
import {Dimensions} from 'react-native';
import lodashGet from 'lodash/get';
import CONST from '../../CONST';
import Navigation from '../../libs/Navigation/Navigation';
import AddPaymentMethodMenu from '../AddPaymentMethodMenu';
import getClickedTargetLocation from '../../libs/getClickedTargetLocation';
import * as PaymentUtils from '../../libs/PaymentUtils';
import * as PaymentMethods from '../../libs/actions/PaymentMethods';
import ONYXKEYS from '../../ONYXKEYS';
import Log from '../../libs/Log';
import {propTypes, defaultProps} from './kycWallPropTypes';
import * as Wallet from '../../libs/actions/Wallet';
import * as ReportUtils from '../../libs/ReportUtils';

const POPOVER_MENU_ANCHOR_POSITION_HORIZONTAL_OFFSET = 20;

// This component allows us to block various actions by forcing the user to first add a default payment method and successfully make it through our Know Your Customer flow
// before continuing to take whatever action they originally intended to take. It requires a button as a child and a native event so we can get the coordinates and use it
// to render the AddPaymentMethodMenu in the correct location.
function KYCWall({
    shouldListenForResize,
    chatReportID,
    iouReport,
    fundList,
    reimbursementAccount,
    bankAccountList,
    userWallet,
    enablePaymentsRoute,
    onSuccessfulKYC,
    addBankAccountRoute,
    addDebitCardRoute,
    anchorAlignment,
    children,
}) {
    const anchorRef = useRef(null);
    const transferBalanceButtonRef = useRef(null);

    const [shouldShowAddPaymentMenu, setShouldShowAddPaymentMenu] = useState(false);
    const [anchorPosition, setAnchorPosition] = useState({
        anchorPositionVertical: 0,
        anchorPositionHorizontal: 0,
    });

    /**
     * @param {DOMRect} domRect
     * @returns {Object}
     */
    const getAnchorPosition = useCallback(
        (domRect) => {
            if (anchorAlignment.vertical === CONST.MODAL.ANCHOR_ORIGIN_VERTICAL.TOP) {
                return {
                    anchorPositionVertical: domRect.top + domRect.height + CONST.MODAL.POPOVER_MENU_PADDING,
                    anchorPositionHorizontal: domRect.left + POPOVER_MENU_ANCHOR_POSITION_HORIZONTAL_OFFSET,
                };
            }

            return {
                anchorPositionVertical: domRect.top - CONST.MODAL.POPOVER_MENU_PADDING,
                anchorPositionHorizontal: domRect.left,
            };
        },
        [anchorAlignment.vertical],
    );

    /**
     * Set position of the transfer payment menu
     *
     * @param {Object} position
     */
    const setPositionAddPaymentMenu = ({anchorPositionVertical, anchorPositionHorizontal}) => {
        setAnchorPosition({
            anchorPositionVertical,
            anchorPositionHorizontal,
        });
    };

    const setMenuPosition = useCallback(() => {
        if (!transferBalanceButtonRef.current) {
            return;
        }
        const buttonPosition = getClickedTargetLocation(transferBalanceButtonRef.current);
        const position = getAnchorPosition(buttonPosition);

        setPositionAddPaymentMenu(position);
    }, [getAnchorPosition]);

    useEffect(() => {
        let dimensionsSubscription = null;

        PaymentMethods.kycWallRef.current = this;

        if (shouldListenForResize) {
            dimensionsSubscription = Dimensions.addEventListener('change', setMenuPosition);
        }

        Wallet.setKYCWallSourceChatReportID(chatReportID);

        return () => {
            if (shouldListenForResize && dimensionsSubscription) {
                dimensionsSubscription.remove();
            }

            PaymentMethods.kycWallRef.current = null;
        };
    }, [chatReportID, setMenuPosition, shouldListenForResize]);

    /**
     * Take the position of the button that calls this method and show the Add Payment method menu when the user has no valid payment method.
     * If they do have a valid payment method they are navigated to the "enable payments" route to complete KYC checks.
     * If they are already KYC'd we will continue whatever action is gated behind the KYC wall.
     *
     * @param {Event} event
     * @param {String} iouPaymentType
     */
    const continueAction = (event, iouPaymentType) => {
        if (shouldShowAddPaymentMenu) {
            setShouldShowAddPaymentMenu(false);

            return;
        }

        // Use event target as fallback if anchorRef is null for safety
        const targetElement = anchorRef.current || event.nativeEvent.target;

        transferBalanceButtonRef.current = targetElement;
        const isExpenseReport = ReportUtils.isExpenseReport(iouReport);
        const paymentCardList = fundList || {};

        // Check to see if user has a valid payment method on file and display the add payment popover if they don't
        if (
            (isExpenseReport && lodashGet(reimbursementAccount, 'achData.state', '') !== CONST.BANK_ACCOUNT.STATE.OPEN) ||
            (!isExpenseReport && !PaymentUtils.hasExpensifyPaymentMethod(paymentCardList, bankAccountList))
        ) {
            Log.info('[KYC Wallet] User does not have valid payment method');

            const clickedElementLocation = getClickedTargetLocation(targetElement);
            const position = getAnchorPosition(clickedElementLocation);

            setPositionAddPaymentMenu(position);
            setShouldShowAddPaymentMenu(true);

            return;
        }

        if (!isExpenseReport) {
            // Ask the user to upgrade to a gold wallet as this means they have not yet gone through our Know Your Customer (KYC) checks
<<<<<<< HEAD
            const hasGoldWallet = userWallet.tierName && userWallet.tierName === CONST.WALLET.TIER_NAME.GOLD;

            if (!hasGoldWallet) {
                Log.info('[KYC Wallet] User does not have gold wallet');
                Navigation.navigate(enablePaymentsRoute);

=======
            const hasActivatedWallet = this.props.userWallet.tierName && _.contains([CONST.WALLET.TIER_NAME.GOLD, CONST.WALLET.TIER_NAME.PLATINUM], this.props.userWallet.tierName);
            if (!hasActivatedWallet) {
                Log.info('[KYC Wallet] User does not have active wallet');
                Navigation.navigate(this.props.enablePaymentsRoute);
>>>>>>> 9664f8cf
                return;
            }
        }

        Log.info('[KYC Wallet] User has valid payment method and passed KYC checks or did not need them');
        onSuccessfulKYC(iouPaymentType);
    };

    const handleItemSelected = (item) => {
        setShouldShowAddPaymentMenu(false);

        if (item === CONST.PAYMENT_METHODS.BANK_ACCOUNT) {
            Navigation.navigate(addBankAccountRoute);
        } else if (item === CONST.PAYMENT_METHODS.DEBIT_CARD) {
            Navigation.navigate(addDebitCardRoute);
        }
    };

    return (
        <>
            <AddPaymentMethodMenu
                isVisible={shouldShowAddPaymentMenu}
                onClose={() => setShouldShowAddPaymentMenu(false)}
                anchorRef={anchorRef}
                anchorAlignment={anchorAlignment}
                anchorPosition={{
                    vertical: anchorPosition.anchorPositionVertical,
                    horizontal: anchorPosition.anchorPositionHorizontal,
                }}
                onItemSelected={handleItemSelected}
            />
            {children(continueAction, anchorRef)}
        </>
    );
}

KYCWall.propTypes = propTypes;
KYCWall.defaultProps = defaultProps;
KYCWall.displayName = 'BaseKYCWall';

export default withOnyx({
    userWallet: {
        key: ONYXKEYS.USER_WALLET,
    },
    fundList: {
        key: ONYXKEYS.FUND_LIST,
    },
    bankAccountList: {
        key: ONYXKEYS.BANK_ACCOUNT_LIST,
    },
    reimbursementAccount: {
        key: ONYXKEYS.REIMBURSEMENT_ACCOUNT,
    },
    chatReport: {
        key: ({chatReportID}) => `${ONYXKEYS.COLLECTION.REPORT}${chatReportID}`,
    },
})(KYCWall);<|MERGE_RESOLUTION|>--- conflicted
+++ resolved
@@ -1,9 +1,5 @@
-<<<<<<< HEAD
 import React, {useEffect, useState, useRef, useCallback} from 'react';
-=======
 import _ from 'underscore';
-import React from 'react';
->>>>>>> 9664f8cf
 import {withOnyx} from 'react-native-onyx';
 import {Dimensions} from 'react-native';
 import lodashGet from 'lodash/get';
@@ -151,19 +147,10 @@
 
         if (!isExpenseReport) {
             // Ask the user to upgrade to a gold wallet as this means they have not yet gone through our Know Your Customer (KYC) checks
-<<<<<<< HEAD
-            const hasGoldWallet = userWallet.tierName && userWallet.tierName === CONST.WALLET.TIER_NAME.GOLD;
-
-            if (!hasGoldWallet) {
-                Log.info('[KYC Wallet] User does not have gold wallet');
-                Navigation.navigate(enablePaymentsRoute);
-
-=======
-            const hasActivatedWallet = this.props.userWallet.tierName && _.contains([CONST.WALLET.TIER_NAME.GOLD, CONST.WALLET.TIER_NAME.PLATINUM], this.props.userWallet.tierName);
+            const hasActivatedWallet = userWallet.tierName && _.contains([CONST.WALLET.TIER_NAME.GOLD, CONST.WALLET.TIER_NAME.PLATINUM], userWallet.tierName);
             if (!hasActivatedWallet) {
                 Log.info('[KYC Wallet] User does not have active wallet');
-                Navigation.navigate(this.props.enablePaymentsRoute);
->>>>>>> 9664f8cf
+                Navigation.navigate(enablePaymentsRoute);
                 return;
             }
         }

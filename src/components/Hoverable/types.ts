--- conflicted
+++ resolved
@@ -1,8 +1,4 @@
-<<<<<<< HEAD
-import type {ReactElement} from 'react';
-=======
-import {ReactNode} from 'react';
->>>>>>> 3b385efb
+import type {ReactNode} from 'react';
 
 type HoverableProps = {
     /** Children to wrap with Hoverable. */

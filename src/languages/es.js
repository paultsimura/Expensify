/* eslint-disable max-len */
export default {
    common: {
        cancel: 'Cancelar',
        yes: 'Si',
        no: 'No',
        attachment: 'Archivo Adjunto',
        to: 'A',
        optional: 'Opcional',
        new: 'NUEVO',
        search: 'Buscar',
        next: 'Siguiente',
        add: 'Agregar',
        resend: 'Reenviar',
        save: 'Guardar',
        password: 'Contraseña',
        profile: 'Perfil',
        payments: 'Pagos',
        preferences: 'Preferencias',
        view: 'Ver',
        not: 'No',
        signIn: 'Conectarse',
        continue: 'Continuar',
        phoneNumber: 'Número de teléfono',
        email: 'Email',
        and: 'y',
        details: 'Detalles',
        delete: 'Eliminar',
        deleted: 'eliminado',
        contacts: 'Contactos',
        recents: 'Recientes',
        close: 'Cerrar',
        saveAndContinue: 'Guardar y Continuar',
        settings: 'Configuración',
        termsOfService: 'Términos de servicio',
        people: 'Personas',
        invite: 'Invitación',
        here: 'aquí',
        dob: 'Fecha de Nacimiento',
        ssnLast4: 'Últimos 4 dígitos de su SSN',
        addressNoPO: 'Dirección (sin Apartado Postal)',
        companyAddressNoPO: 'Dirección de la Empresa (sin Apartado Postal)',
        city: 'Ciudad',
        state: 'Estado',
        zip: 'Código Postal',
        isRequiredField: 'es un campo obligatorio',
        whatThis: '¿Qué es esto?',
        iAcceptThe: 'Acepto los ',
        passwordCannotBeBlank: 'La contraseña no puede estar vacía',
        remove: 'Eliminar',
        admin: 'Administrador',
        dateFormat: 'AAAA-MM-DD',
        send: 'Enviar',
        notifications: 'Notificaciones',
        noResultsFound: 'No se han encontrado resultados',
        deletedCommentMessage: 'Comentario borrado',
        timePrefix: 'Son las',
        conjunctionFor: 'para',
    },
    attachmentPicker: {
        cameraPermissionRequired: 'Se necesita permiso para usar la cámara',
        expensifyDoesntHaveAccessToCamera: 'Expensify.cash no tiene acceso a tu cámara, por favor activa el permiso y vuelve a intentarlo.',
        attachmentError: 'Error al adjuntar archivo',
        errorWhileSelectingAttachment: 'Ha ocurrido un error al seleccionar un adjunto, por favor inténtalo de nuevo',
        errorWhileSelectingCorruptedImage: 'Ha ocurrido un error al seleccionar un adjunto corrupto, por favor intentalo con otro archivo',
        takePhoto: 'Hacer una Foto',
        chooseFromGallery: 'Elegir de la galería',
        chooseDocument: 'Elegir Documento',
    },
    textInputFocusable: {
        noExtentionFoundForMimeType: 'No se encontró una extension para este tipo de contenido',
        problemGettingImageYouPasted: 'Ha ocurrido un problema al obtener la imagen que has pegado',
    },
    baseUpdateAppModal: {
        updateApp: 'Actualizar App',
        updatePrompt: 'Existe una nueva versión de Expensify.cash.\nActualiza ahora or reinicia la aplicación más tarde para recibir la última versión.',
    },
    iOUConfirmationList: {
        whoPaid: '¿QUIÉN PAGO?',
        whoWasThere: '¿QUIÉN ASISTIÓ?',
        whatsItFor: '¿PARA QUÉ ES?',
    },
    iOUCurrencySelection: {
        selectCurrency: 'Selecciona una moneda',
        allCurrencies: 'TODAS LAS MONEDAS',
    },
    optionsSelector: {
        nameEmailOrPhoneNumber: 'Nombre, email o número de teléfono',
    },
    videoChatButtonAndMenu: {
        zoom: 'Zoom',
        googleMeet: 'Google Meet',
    },
    hello: 'Hola',
    phoneCountryCode: '34',
    welcomeText: {
        phrase1: 'Con Expensify.cash, chat y pagos son lo mismo.',
        phrase2: 'El dinero habla. Y ahora que chat y pagos están en un mismo lugar, es también fácil.',
        phrase3: 'Tus pagos llegan tan rápido como tus mensajes.',
    },
    reportActionCompose: {
        sendAttachment: 'Enviar adjunto',
        addAttachment: 'Agregar Archivo Adjunto',
        writeSomething: 'Escribe algo...',
        blockedFromConcierge: 'Comunicación no permitida',
        youAppearToBeOffline: 'Parece que estás desconectado.',
<<<<<<< HEAD
        localTime: ({user, time}) => `Son las ${time} para ${user}`,
        roomIsArchived: 'Esta sala de chat ha sido eliminada',
=======
>>>>>>> c1c29bc8
    },
    reportActionContextMenu: {
        copyToClipboard: 'Copiar al Portapapeles',
        copied: '¡Copiado!',
        copyLink: 'Copiar Enlace',
        markAsUnread: 'Marcar como no leído',
        editComment: 'Editar Commentario',
        deleteComment: 'Eliminar Comentario',
        deleteConfirmation: '¿Estás seguro de que quieres eliminar este comentario?',
    },
    reportActionsView: {
        beFirstPersonToComment: 'Sé el primero en comentar',
    },
    reportTypingIndicator: {
        isTyping: 'está escribiendo...',
        areTyping: 'están escribiendo...',
        multipleUsers: 'Varios usuarios',
    },
    sidebarScreen: {
        newChat: 'Nuevo Chat',
        newGroup: 'Nuevo Grupo',
        headerChat: 'Chats',
        buttonSearch: 'Buscar',
        buttonMySettings: 'Mi configuración',
        fabNewChat: 'Nuevo Chat',
    },
    iou: {
        amount: 'Importe',
        participants: 'Participantes',
        confirm: 'Confirmar',
        splitBill: 'Dividir Factura',
        requestMoney: 'Pedir Dinero',
        pay: 'Pagar',
        viewDetails: 'Ver detalles',
        settleExpensify: 'Pagar con Expensify',
        settleElsewhere: 'Voy a pagar de otra forma',
        decline: 'Rechazar',
        settlePaypalMe: 'Pagar con PayPal.me',
        settleVenmo: 'Pagar con Venmo',
        request: ({amount}) => `Solicitar ${amount}`,
        owes: ({manager, owner}) => `${manager} debe a ${owner}`,
        paid: ({owner, manager}) => `${manager} pagó a ${owner}`,
        split: ({amount}) => `Dividir ${amount}`,
        choosePaymentMethod: 'Elige el método de pago:',
        noReimbursableExpenses: 'El monto de este informe es inválido',
    },
    reportDetailsPage: {
        notificationPreferencesDescription: 'Cada cuanto tiempo quieres que te avisemos que hay nuevos mensajes en este canal?',
        always: 'Siempre',
        daily: 'Cada día',
        mute: 'Nunca',
        members: 'Miembros',
    },
    loginField: {
        addYourPhoneToSettleViaVenmo: 'Agrega tu número de teléfono para pagar usando Venmo.',
        numberHasNotBeenValidated: 'El número no está validado todavía. Haz click en el botón para reenviar el enlace de confirmación via SMS.',
        useYourPhoneToSettleViaVenmo: 'Usa tu número de teléfono para pagar usando Venmo.',
        emailHasNotBeenValidated: 'El email no está validado todavía. Haz click en el botón para reenviar el enlace de confirmación via email.',
    },
    avatarWithImagePicker: {
        uploadPhoto: 'Subir Foto',
        removePhoto: 'Eliminar Foto',
    },
    profilePage: {
        profile: 'Perfil',
        tellUsAboutYourself: '¡Cuéntanos algo sobre tí, nos encantaría conocerte!',
        firstName: 'Nombre',
        john: 'Juan',
        lastName: 'Apellidos',
        doe: 'Nadie',
        preferredPronouns: 'Pronombres preferidos',
        selectYourPronouns: 'Selecciona tus pronombres',
        selfSelectYourPronoun: 'Auto-selecciona tu pronombre',
        emailAddress: 'Dirección de Email',
        setMyTimezoneAutomatically: 'Configura mi zona horaria automáticamente',
        timezone: 'Zona horaria',
        growlMessageOnSave: 'Tu perfil se ha guardado correctamente',
    },
    addSecondaryLoginPage: {
        addPhoneNumber: 'Agregar Número de Teléfono',
        addEmailAddress: 'Agregar dirección de Email',
        enterPreferredPhoneNumberToSendValidationLink: 'Escribe tu número de teléfono y contraseña para recibir el enlace de validación.',
        enterPreferredEmailToSendValidationLink: 'Escribe tu email y contraseña para recibir el enlace de validación.',
        sendValidation: 'Enviar validación',
    },
    initialSettingsPage: {
        about: 'Acerca de',
        aboutPage: {
            description: 'Expensify.cash está desarrollado por una comunidad de desarrolladores open source de todo el mundo. Ayúdanos a construir la próxima generación de Expensify.',
            appDownloadLinks: 'Enlaces para descargar la App',
            viewTheCode: 'Ver codigo',
            viewOpenJobs: 'Ver trabajos disponibles',
            reportABug: 'Reporta un error',
        },
        appDownloadLinks: {
            android: {
                label: 'Android',
            },
            ios: {
                label: 'iOS',
            },
            desktop: {
                label: 'Desktop',
            },
        },
        signOut: 'Desconectar',
        versionLetter: 'v',
        changePassword: 'Cambiar Contraseña',
        readTheTermsAndPrivacyPolicy: {
            phrase1: 'Leer los',
            phrase2: 'términos de servicio',
            phrase3: 'y',
            phrase4: 'política de privacidad',
        },
    },
    passwordPage: {
        changePassword: 'Cambiar Contraseña',
        changingYourPasswordPrompt: 'El cambio de contraseña va a afectar tanto a la cuenta de Expensify.com\ncomo la de Expensify.cash.',
        currentPassword: 'Contraseña Actual',
        newPassword: 'Nueva contraseña',
        newPasswordPrompt: 'La nueva contraseña tiene que ser diferente de la antigua, tener al menos 8 letras,\n1 letra mayúscula, 1 letra minúscula y 1 número.',
        confirmNewPassword: 'Confirma la Nueva Contraseña',
    },
    addPayPalMePage: {
        enterYourUsernameToGetPaidViaPayPal: 'Escribe tu nombre de usuario para que otros puedan pagarte a través de PayPal.',
        payPalMe: 'PayPal.me/',
        yourPayPalUsername: 'Tu usuario de PayPal',
        addPayPalAccount: 'Agregar Cuenta de Paypal',
    },
    paymentMethodList: {
        addPaymentMethod: 'Agrega método de pago',
        accountLastFour: 'Cuenta con terminación',
        cardLastFour: 'Tarjeta con terminacíon',
    },
    preferencesPage: {
        mostRecent: 'Más Recientes',
        mostRecentModeDescription: 'Esta opción muestra por defecto todos los chats, ordenados a partir del más reciente, con los chats destacados arriba de todo',
        focus: '#concentración',
        focusModeDescription: '#concentración – Muestra sólo los chats no leídos y destacados ordenados alfabéticamente.',
        receiveRelevantFeatureUpdatesAndExpensifyNews: 'Recibir noticias sobre Expensify y actualizaciones del producto',
        priorityMode: 'Modo Prioridad',
        language: 'Idioma',
        languages: {
            english: 'Inglés',
            spanish: 'Español',
        },
    },
    signInPage: {
        expensifyDotCash: 'Expensify.cash',
        expensifyIsOpenSource: 'Expensify.cash es open source',
        theCode: 'el código',
        openJobs: 'trabajos disponibles',
    },
    termsOfUse: {
        phrase1: 'Al usar Expensify.cash, estás aceptando los',
        phrase2: 'términos de servicio',
        phrase3: 'y',
        phrase4: 'política de privacidad',
        phrase5: 'El envío de dinero es brindado por Expensify Payments LLC (NMLS ID:2017010) de conformidad con sus',
        phrase6: 'licencias',
    },
    passwordForm: {
        pleaseFillOutAllFields: 'Por favor completa todos los campos',
        forgot: '¿Te has olvidado?',
        twoFactorCode: 'Autenticación de 2 factores',
        requiredWhen2FAEnabled: 'Obligatorio cuando A2F está habilitado',
        error: {
            incorrectLoginOrPassword: 'Usuario o clave incorrectos. Por favor inténtalo de nuevo',
            twoFactorAuthenticationEnabled: 'Tienes autenticación de 2 factores activada en esta cuenta. Por favor conéctate usando su email o número de teléfono',
            invalidLoginOrPassword: 'Usuario o clave incorrectos. Por favor inténtalo de nuevo o resetea tu clave',
            unableToResetPassword: 'No pudimos cambiar tu clave. Probablemente porque el enlace para resetear la clave ha expirado. Te hemos enviado un nuevo enlace. Chequea tu bandeja de entrada y tu carpeta de Spam',
            noAccess: 'No tienes acceso a esta aplicación. Por favor agrega tu usuario de GitHub para acceder',
            accountLocked: 'Tu cuenta ha sido bloqueada tras varios intentos fallidos. Por favor inténtalo otra vez dentro de 1 hora',
            fallback: 'Ha ocurrido un error. Por favor inténtalo mas tarde',
        },
    },
    loginForm: {
        pleaseEnterEmailOrPhoneNumber: 'Por favor escribe un email o número de teléfono',
        phoneOrEmail: 'Número de Teléfono o Email',
        enterYourPhoneOrEmail: 'Escribe tu número de teléfono o email:',
    },
    resendValidationForm: {
        linkHasBeenResent: 'El enlace se ha reenviado',
        weSentYouMagicSignInLink: '¡Te hemos enviado un enlace - simplemente haz click en él para conectarte!',
        resendLink: 'Reenviar Enlace',
    },
    detailsPage: {
        localTime: 'Hora local',
    },
    newGroupPage: {
        createGroup: 'Crear Grupo',
    },
    notFound: {
        chatYouLookingForCannotBeFound: 'No se pudo encontrar el chat que estabas buscando.',
        getMeOutOfHere: 'Sácame de aquí',
    },
    setPasswordPage: {
        enterPassword: 'Escribe una contraseña',
        setPassword: 'Configura tu Contraseña',
    },
    bankAccount: {
        accountNumber: 'Número de cuenta',
        routingNumber: 'Número de ruta',
        addBankAccount: 'Agregar cuenta bancaria',
        chooseAnAccount: 'Elige una cuenta',
        logIntoYourBank: 'Inicie sesión en su banco',
        connectManually: 'Conectar manualmente',
        yourDataIsSecure: 'Tus datos estan seguros',
        toGetStarted: 'Para comenzar con la tarjeta Expensify, primero debe agregar una cuenta bancaria.',
        plaidBodyCopy: 'Ofrezca a sus empleados una forma más sencilla de pagar - y recuperar - los gastos de la empresa.',
        checkHelpLine: 'Su número de ruta y número de cuenta se pueden encontrar en un cheque para la cuenta.',
        hasPhoneLoginError: 'Para agregar una cuenta bancaria verificada, asegúrese de que su inicio de sesión principal sea un correo electrónico válido y vuelva a intentarlo. Puede agregar su número de teléfono como inicio de sesión secundario.',
        hasBeenThrottledError: ({fromNow}) => `Por razones de seguridad, nos tomamos un descanso de la configuración de la cuenta bancaria para que pueda verificar la información de su empresa. Inténtalo de nuevo ${fromNow}. ¡Lo siento!`,
        error: {
            noBankAccountAvailable: 'Lo sentimos, no hay ninguna cuenta bancaria disponible',
            taxID: 'Ingrese un número de identificación fiscal válido',
            website: 'Ingrese un sitio web válido',
            zipCode: 'Ingrese un código postal válido',
            addressStreet: 'Ingrese una calle de dirección válida que no sea un apartado postal',
            incorporationDate: 'Ingrese una fecha de incorporación válida',
            incorporationState: 'Ingrese un estado de incorporación válido',
            industryCode: 'Ingrese un código de clasificación de industria válido',
            restrictedBusiness: 'Confirme que la empresa no está en la lista de negocios restringidos',
            routingNumber: 'Ingrese un número de ruta válido',
            companyType: 'Ingrese un tipo de compañía válido',
            tooManyAttempts: 'Debido a la gran cantidad de intentos de inicio de sesión, esta opción se ha desactivado temporalmente durante 24 horas. Vuelva a intentarlo más tarde o introduzca los detalles manualmente.',
            address: 'Ingrese una dirección válida',
            dob: 'Ingrese una fecha de nacimiento válida',
            ssnLast4: 'Ingrese los últimos 4 dígitos del número de seguro social',
            noDefaultDepositAccountOrDebitCardAvailable: 'Por favor agregue una cuenta bancaria para depósitos o una tarjeta de débito',
        },
    },
    addPersonalBankAccountPage: {
        enterPassword: 'Escribe una contraseña',
        alreadyAdded: 'Esta cuenta ya ha sido agregada.',
    },
    attachmentView: {
        unknownFilename: 'Archivo desconocido',
    },
    pronouns: {
        heHimHis: 'Él',
        sheHerHers: 'Ella',
        theyThemTheirs: 'Ellos',
        zeHirHirs: 'Ze/hir',
        selfSelect: 'Personalízalo',
        callMeByMyName: 'Llámame por mi nombre',
    },
    cameraPermissionsNotGranted: 'No has habilitado los permisos para acceder a la cámara',
    messages: {
        noPhoneNumber: 'Por favor escribe un número de teléfono que incluya el código de país e.g +447814266907',
        maxParticipantsReached: 'Has llegado al número máximo de participantes para un grupo.',
    },
    beneficialOwnersStep: {
        beneficialOwners: 'Beneficial Owners',
        additionalInformation: 'Additional Information',
        checkAllThatApply: '(check all that apply, otherwise leave blank)',
        iOwnMoreThan25Percent: 'I own more than 25% of ',
        someoneOwnsMoreThan25Percent: 'Somebody else owns more than 25% of ',
        additionalOwner: 'Additional Beneficial Owner',
        removeOwner: 'Remove this beneficial owner',
        addAnotherIndividual: 'Add another individual who owns more than 25% of ',
        agreement: 'Agreement:',
        termsAndConditions: 'terms and conditions',
        certifyTrueAndAccurate: 'I certify that the information provided is true and accurate',
        error: {
            termsAndConditions: 'Debe aceptar términos y condiciones',
            certify: 'Debe certificar que la información es verdadera y precisa',
        },
    },
    session: {
        offlineMessage: 'Parece que estás desconectado. Por favor chequea tu conexión e inténtalo otra vez',
    },
    workspace: {
        common: {
            card: 'Tarjeta Expensify',
            workspace: 'Espacio de trabajo',
        },
        new: {
            newWorkspace: 'Nuevo Workspace',
            getTheExpensifyCardAndMore: 'Consigue la Expensify Card y más',
            welcome: 'Bienvenido/a',
            chooseAName: 'Elige un nombre',
            helpText: '¡Dale un nombre a tu Workspace antes de activar tus Expensify Cards!',
            getStarted: '¡Empezar!',
            genericFailureMessage: 'Se ha producido un error al intentar crear el Workspace. Por favor, inténtalo de nuevo.',
        },
        people: {
            assignee: 'Persona asignada',
            genericFailureMessage: 'Se ha producido un error al intentar eliminar a un usuario del espacio de trabajo. Por favor inténtalo más tarde.',
            removeMembersPrompt: '¿Estás seguro que quieres eliminar a las personas seleccionadas de tu espacio de trabajo?',
            removeMembersTitle: 'Eliminar miembros',
        },
        card: {
            addEmail: 'Agregar correo electrónico',
            tagline: 'La tarjeta corporativa más inteligente de la habitación.',
            publicCopy: 'Para utilizar la Tarjeta Expensify debe utilizar el dominio privado de su empresa. Continúe y agregue su dirección de correo electrónico privada como inicio de sesión secundario.',
            privateCopy: 'Simplemente deslice su tarjeta Expensify y sus gastos estarán listos, ¡es así de simple!',
            getStarted: 'Empezar',
            finishSetup: 'Finalizar Configuración',
            manageCards: 'Administrar tarjetas',
            cardReadyTagline: 'Tus tarjetas Expensify están listas para usar!',
        },
        invite: {
            invitePeople: 'Invitar a la gente',
            invitePeoplePrompt: 'Invita a un colega a tu espacio de trabajo.',
            personalMessagePrompt: 'Agregar un mensaje personal (Opcional)',
            enterEmailOrPhone: 'Email o teléfono',
            pleaseEnterValidLogin: 'Asegúrese de que el correo electrónico o el número de teléfono sean válidos (e.g. +15005550006).',
            genericFailureMessage: 'Se produjo un error al invitar al usuario al espacio de trabajo. Vuelva a intentarlo..',
            welcomeNote: ({workspaceName}) => `¡Has sido invitado a la ${workspaceName} Espacio de trabajo! Descargue la aplicación móvil Expensify para comenzar a rastrear sus gastos.`,
        },
    },
    companyStep: {
        headerTitle: 'Información de la Empresa',
        subtitle: 'Dé más información sobre su empresa.',
        legalBusinessName: 'Nombre Comercial Legal',
        companyWebsite: 'Company Website',
        taxIDNumber: 'Tax ID Number',
        companyType: 'Página Web de la Empresa',
        incorporationDate: 'Fecha de Incorporación',
        industryClassificationCode: 'Código de Clasificación Industrial',
        confirmCompanyIsNot: 'Confirmo que esta empresa no está en el',
        listOfRestrictedBusinesses: 'lista de negocios restringidos',
        incorporationDatePlaceholder: 'Fecha de inicio (aaaa-mm-dd)',
        companyPhonePlaceholder: '10 dígitos, sin guiones',
    },
    validationStep: {
        headerTitle: 'Validar',
        buttonText: 'Finalizar Configuración',
        maxAttemptError: 'Se ha inhabilitado la validación de esta cuenta bancaria, debido a demasiados intentos incorrectos. Por favor contáctenos.',
        description: 'Uno o dos días después de agregar su cuenta a Expensify, enviamos tres (3) transacciones a su cuenta. Tienen una línea comercial como "Expensify, Inc. Validation"',
        descriptionCTA: 'Ingrese el monto de cada transacción en los campos a continuación. Ejemplo: 1.51',
        reviewingInfo: '¡Gracias! Estamos revisando tu información y nos comunicaremos contigo en breve. Consulte su chat con Concierge ',
        forNextSteps: ' para conocer los próximos pasos para terminar de configurar su cuenta bancaria.',
    },
    requestorStep: {
        headerTitle: 'Información del solicitante',
        financialRegulations: 'Las leyes fiscales y el reglamento bancario nos obliga a verificar la identidad de todo individuo que desee añadir una cuenta bancaria representando a una compañía. ',
        learnMore: 'Más información',
        isMyDataSafe: '¿Están seguros mis datos?',
        onFidoConditions: 'Al continuar con la solicitud de añadir esta cuenta bancaria, confirma que ha leído, entiende y acepta ',
        facialScan: 'la política de reconocimiento facial y la exención de Onfido',
        isControllingOfficer: 'Estoy autorizado a utilizar la cuenta bancaria de mi compañía para gastos de empresa',
        isControllingOfficerError: 'Debe ser un oficial controlador con autorización para operar la cuenta bancaria de la compañía',
    },
    requestCallPage: {
        requestACall: 'Llámame por teléfono',
        description: '¿Necesitas ayuda configurando tu cuenta? Nuestro equipo de guías puede ayudarte.',
        instructions: 'Escribe tu nombre y número de teléfono y te llamaremos.',
        availabilityText: '*Nuestros guías están disponibles de domingo desde las 17.00 CT a viernes hasta las 17.00 CT. Si solicitas una llamada fuera de este horario, te llamaremos de lunes a viernes de 9.00 a 17.00 en tu hora local. El orden de llamada corresponde con el orden de solicitud.',
        callMe: 'Llámame',
        growlMessageOnSave: 'Llamada solicitada.',
        growlMessageInvalidPhone: 'El teléfono no es valido. Intentalo de nuevo agregando el código de país. P. ej.: +15005550006',
        growlMessageEmptyName: 'Por favor ingresa tu nombre completo',
        growlMessageNoPersonalPolicy: 'No he podido encontrar una póliza personal con la que asociar esta llamada a las Guías, compruebe su conexión e inténtelo de nuevo.',
    },
};<|MERGE_RESOLUTION|>--- conflicted
+++ resolved
@@ -104,11 +104,8 @@
         writeSomething: 'Escribe algo...',
         blockedFromConcierge: 'Comunicación no permitida',
         youAppearToBeOffline: 'Parece que estás desconectado.',
-<<<<<<< HEAD
         localTime: ({user, time}) => `Son las ${time} para ${user}`,
         roomIsArchived: 'Esta sala de chat ha sido eliminada',
-=======
->>>>>>> c1c29bc8
     },
     reportActionContextMenu: {
         copyToClipboard: 'Copiar al Portapapeles',

--- conflicted
+++ resolved
@@ -389,7 +389,6 @@
     name2: string;
 };
 
-<<<<<<< HEAD
 type SearchFilterAmountBetweenParams = {
     greaterThan: string;
     lessThan: string;
@@ -404,11 +403,11 @@
     email: string;
     currentRole: string;
     newRole: string;
-=======
+};
+
 type AssignCardParams = {
     assignee: string;
     feed: string;
->>>>>>> 35d31f30
 };
 
 export type {
@@ -538,11 +537,8 @@
     StatementPageTitleTranslationParams,
     ReportIntegrationMessageTranslationParams,
     ApprovalWorkflowErrorParams,
-<<<<<<< HEAD
     SearchFilterAmountBetweenParams,
     ReportMemberRoleParams,
     UpdateReportMemberRoleParams,
-=======
     AssignCardParams,
->>>>>>> 35d31f30
 };
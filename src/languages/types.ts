import type {ReportAction} from '@src/types/onyx';
import type {Unit} from '@src/types/onyx/Policy';
import type en from './en';

type AddressLineParams = {
    lineNumber: number;
};

type CharacterLimitParams = {
    limit: number;
};

type MaxParticipantsReachedParams = {
    count: number;
};

type ZipCodeExampleFormatParams = {
    zipSampleFormat: string;
};

type LoggedInAsParams = {
    email: string;
};

type NewFaceEnterMagicCodeParams = {
    login: string;
};

type WelcomeEnterMagicCodeParams = {
    login: string;
};

type AlreadySignedInParams = {
    email: string;
};

type GoBackMessageParams = {
    provider: string;
};

type LocalTimeParams = {
    user: string;
    time: string;
};

type EditActionParams = {
    action: ReportAction | null;
};

type DeleteActionParams = {
    action: ReportAction | null;
};

type DeleteConfirmationParams = {
    action: ReportAction | null;
};

type BeginningOfChatHistoryDomainRoomPartOneParams = {
    domainRoom: string;
};

type BeginningOfChatHistoryAdminRoomPartOneParams = {
    workspaceName: string;
};

type BeginningOfChatHistoryAnnounceRoomPartOneParams = {
    workspaceName: string;
};

type BeginningOfChatHistoryAnnounceRoomPartTwo = {
    workspaceName: string;
};

type WelcomeToRoomParams = {
    roomName: string;
};

type UsePlusButtonParams = {
    additionalText: string;
};

type ReportArchiveReasonsClosedParams = {
    displayName: string;
};

type ReportArchiveReasonsMergedParams = {
    displayName: string;
    oldDisplayName: string;
};

type ReportArchiveReasonsRemovedFromPolicyParams = {
    displayName: string;
    policyName: string;
    shouldUseYou?: boolean;
};

type ReportArchiveReasonsPolicyDeletedParams = {
    policyName: string;
};

type RequestCountParams = {
    count: number;
    scanningReceipts: number;
    pendingReceipts: number;
};

type SettleExpensifyCardParams = {
    formattedAmount: string;
};

type RequestAmountParams = {amount: string};

type RequestedAmountMessageParams = {formattedAmount: string; comment?: string};

type SplitAmountParams = {amount: string};

type DidSplitAmountMessageParams = {formattedAmount: string; comment: string};

type AmountEachParams = {amount: string};

type PayerOwesAmountParams = {payer: string; amount: number | string; comment?: string};

type PayerOwesParams = {payer: string};

type PayerPaidAmountParams = {payer?: string; amount: number | string};

type ApprovedAmountParams = {amount: number | string};

type ManagerApprovedParams = {manager: string};

type ManagerApprovedAmountParams = {manager: string; amount: number | string};

type PayerPaidParams = {payer: string};

type PayerSettledParams = {amount: number | string};

type WaitingOnBankAccountParams = {submitterDisplayName: string};

type CanceledRequestParams = {amount: string; submitterDisplayName: string};

type AdminCanceledRequestParams = {manager: string; amount: string};

type SettledAfterAddedBankAccountParams = {submitterDisplayName: string; amount: string};

type PaidElsewhereWithAmountParams = {payer?: string; amount: string};

type PaidWithExpensifyWithAmountParams = {payer?: string; amount: string};

type ThreadRequestReportNameParams = {formattedAmount: string; comment: string};

type ThreadSentMoneyReportNameParams = {formattedAmount: string; comment: string};

type SizeExceededParams = {maxUploadSizeInMB: number};

type ResolutionConstraintsParams = {minHeightInPx: number; minWidthInPx: number; maxHeightInPx: number; maxWidthInPx: number};

type NotAllowedExtensionParams = {allowedExtensions: string[]};

type EnterMagicCodeParams = {contactMethod: string};

type TransferParams = {amount: string};

type InstantSummaryParams = {rate: string; minAmount: string};

type NotYouParams = {user: string};

type DateShouldBeBeforeParams = {dateString: string};

type DateShouldBeAfterParams = {dateString: string};

type WeSentYouMagicSignInLinkParams = {login: string; loginType: string};

type ToValidateLoginParams = {primaryLogin: string; secondaryLogin: string};

type NoLongerHaveAccessParams = {primaryLogin: string};

type OurEmailProviderParams = {login: string};

type ConfirmThatParams = {login: string};

type UntilTimeParams = {time: string};

type StepCounterParams = {step: number; total?: number; text?: string};

type UserIsAlreadyMemberParams = {login: string; name: string};

type GoToRoomParams = {roomName: string};

type WelcomeNoteParams = {workspaceName: string};

type RoomNameReservedErrorParams = {reservedName: string};

type RenamedRoomActionParams = {oldName: string; newName: string};

type RoomRenamedToParams = {newName: string};

type OOOEventSummaryFullDayParams = {summary: string; dayCount: number; date: string};

type OOOEventSummaryPartialDayParams = {summary: string; timePeriod: string; date: string};

type ParentNavigationSummaryParams = {reportName?: string; workspaceName?: string};

type SetTheRequestParams = {valueName: string; newValueToDisplay: string};

type SetTheDistanceParams = {newDistanceToDisplay: string; newAmountToDisplay: string};

type RemovedTheRequestParams = {valueName: string; oldValueToDisplay: string};

type UpdatedTheRequestParams = {valueName: string; newValueToDisplay: string; oldValueToDisplay: string};

type UpdatedTheDistanceParams = {newDistanceToDisplay: string; oldDistanceToDisplay: string; newAmountToDisplay: string; oldAmountToDisplay: string};

type FormattedMaxLengthParams = {formattedMaxLength: string};

type WalletProgramParams = {walletProgram: string};

type ViolationsAutoReportedRejectedExpenseParams = {rejectedBy: string; rejectReason: string};

type ViolationsCashExpenseWithNoReceiptParams = {formattedLimit?: string};

type ViolationsConversionSurchargeParams = {surcharge?: number};

type ViolationsInvoiceMarkupParams = {invoiceMarkup?: number};

type ViolationsMaxAgeParams = {maxAge: number};

type ViolationsMissingTagParams = {tagName?: string};

type ViolationsOverAutoApprovalLimitParams = {formattedLimit?: string};

type ViolationsOverCategoryLimitParams = {formattedLimit?: string};

type ViolationsOverLimitParams = {formattedLimit?: string};

type ViolationsPerDayLimitParams = {formattedLimit?: string};

type ViolationsReceiptRequiredParams = {formattedLimit?: string; category?: string};

type ViolationsRterParams = {
    brokenBankConnection: boolean;
    isAdmin: boolean;
    email?: string;
    isTransactionOlderThan7Days: boolean;
    member?: string;
};

type ViolationsTagOutOfPolicyParams = {tagName?: string};

type ViolationsTaxOutOfPolicyParams = {taxName?: string};

type PaySomeoneParams = {name?: string};

type TaskCreatedActionParams = {title: string};

/* Translation Object types */
// eslint-disable-next-line @typescript-eslint/no-explicit-any
type TranslationBaseValue = string | string[] | ((...args: any[]) => string);

type TranslationBase = {[key: string]: TranslationBaseValue | TranslationBase};

/* Flat Translation Object types */
// Flattens an object and returns concatenations of all the keys of nested objects
type FlattenObject<TObject, TPrefix extends string = ''> = {
    // eslint-disable-next-line @typescript-eslint/no-explicit-any
    [TKey in keyof TObject]: TObject[TKey] extends (...args: any[]) => any
        ? `${TPrefix}${TKey & string}`
        : // eslint-disable-next-line @typescript-eslint/no-explicit-any
        TObject[TKey] extends any[]
        ? `${TPrefix}${TKey & string}`
        : // eslint-disable-next-line @typescript-eslint/ban-types
        TObject[TKey] extends object
        ? FlattenObject<TObject[TKey], `${TPrefix}${TKey & string}.`>
        : `${TPrefix}${TKey & string}`;
}[keyof TObject];

// Retrieves a type for a given key path (calculated from the type above)
type TranslateType<TObject, TPath extends string> = TPath extends keyof TObject
    ? TObject[TPath]
    : TPath extends `${infer TKey}.${infer TRest}`
    ? TKey extends keyof TObject
        ? TranslateType<TObject[TKey], TRest>
        : never
    : never;

type EnglishTranslation = typeof en;

type TranslationPaths = FlattenObject<EnglishTranslation>;

type TranslationFlatObject = {
    [TKey in TranslationPaths]: TranslateType<EnglishTranslation, TKey>;
};

type TermsParams = {amount: string};

type ElectronicFundsParams = {percentage: string; amount: string};

type LogSizeParams = {size: number};

type HeldRequestParams = {comment: string};

type DistanceRateOperationsParams = {count: number};

type ReimbursementRateParams = {unit: Unit};

export type {
    AdminCanceledRequestParams,
    ApprovedAmountParams,
    AddressLineParams,
    AlreadySignedInParams,
    AmountEachParams,
    BeginningOfChatHistoryAdminRoomPartOneParams,
    BeginningOfChatHistoryAnnounceRoomPartOneParams,
    BeginningOfChatHistoryAnnounceRoomPartTwo,
    BeginningOfChatHistoryDomainRoomPartOneParams,
    CanceledRequestParams,
    CharacterLimitParams,
    ConfirmThatParams,
    DateShouldBeAfterParams,
    DateShouldBeBeforeParams,
    DeleteActionParams,
    DeleteConfirmationParams,
    DidSplitAmountMessageParams,
    DistanceRateOperationsParams,
    EditActionParams,
    ElectronicFundsParams,
    EnglishTranslation,
    EnterMagicCodeParams,
    FormattedMaxLengthParams,
    GoBackMessageParams,
    GoToRoomParams,
    InstantSummaryParams,
    LocalTimeParams,
    LoggedInAsParams,
    ManagerApprovedAmountParams,
    ManagerApprovedParams,
    MaxParticipantsReachedParams,
    NewFaceEnterMagicCodeParams,
    NoLongerHaveAccessParams,
    NotAllowedExtensionParams,
    NotYouParams,
    OOOEventSummaryFullDayParams,
    OOOEventSummaryPartialDayParams,
    OurEmailProviderParams,
    PaidElsewhereWithAmountParams,
    PaidWithExpensifyWithAmountParams,
    ParentNavigationSummaryParams,
    PayerOwesAmountParams,
    PayerOwesParams,
    PayerPaidAmountParams,
    PayerPaidParams,
    PayerSettledParams,
    RemovedTheRequestParams,
    RenamedRoomActionParams,
    ReportArchiveReasonsClosedParams,
    ReportArchiveReasonsMergedParams,
    ReportArchiveReasonsPolicyDeletedParams,
    ReportArchiveReasonsRemovedFromPolicyParams,
    RequestAmountParams,
    RequestCountParams,
    RequestedAmountMessageParams,
    ResolutionConstraintsParams,
    RoomNameReservedErrorParams,
    RoomRenamedToParams,
    SetTheDistanceParams,
    SetTheRequestParams,
    SettleExpensifyCardParams,
    SettledAfterAddedBankAccountParams,
    SizeExceededParams,
    SplitAmountParams,
    StepCounterParams,
    TaskCreatedActionParams,
    TermsParams,
    ThreadRequestReportNameParams,
    ThreadSentMoneyReportNameParams,
    ToValidateLoginParams,
    TransferParams,
    TranslationBase,
    TranslationFlatObject,
    TranslationPaths,
    UntilTimeParams,
    UpdatedTheDistanceParams,
    UpdatedTheRequestParams,
    UserIsAlreadyMemberParams,
    ViolationsAutoReportedRejectedExpenseParams,
    ViolationsCashExpenseWithNoReceiptParams,
    ViolationsConversionSurchargeParams,
    ViolationsInvoiceMarkupParams,
    ViolationsMaxAgeParams,
    ViolationsMissingTagParams,
    ViolationsOverAutoApprovalLimitParams,
    ViolationsOverCategoryLimitParams,
    ViolationsOverLimitParams,
    ViolationsPerDayLimitParams,
    ViolationsReceiptRequiredParams,
    ViolationsRterParams,
    ViolationsTagOutOfPolicyParams,
    ViolationsTaxOutOfPolicyParams,
    WaitingOnBankAccountParams,
    WalletProgramParams,
    UsePlusButtonParams,
    WeSentYouMagicSignInLinkParams,
    WelcomeEnterMagicCodeParams,
    WelcomeNoteParams,
    WelcomeToRoomParams,
    ZipCodeExampleFormatParams,
    LogSizeParams,
    HeldRequestParams,
<<<<<<< HEAD
    ReimbursementRateParams,
=======
    PaySomeoneParams,
>>>>>>> 97632e68
};<|MERGE_RESOLUTION|>--- conflicted
+++ resolved
@@ -405,9 +405,6 @@
     ZipCodeExampleFormatParams,
     LogSizeParams,
     HeldRequestParams,
-<<<<<<< HEAD
+    PaySomeoneParams,
     ReimbursementRateParams,
-=======
-    PaySomeoneParams,
->>>>>>> 97632e68
 };
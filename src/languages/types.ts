--- conflicted
+++ resolved
@@ -380,14 +380,10 @@
     ViolationsTaxOutOfPolicyParams,
     WaitingOnBankAccountParams,
     WalletProgramParams,
-<<<<<<< HEAD
-    TaskCreatedActionParams,
     UsePlusButtonParams,
-=======
     WeSentYouMagicSignInLinkParams,
     WelcomeEnterMagicCodeParams,
     WelcomeNoteParams,
     WelcomeToRoomParams,
     ZipCodeExampleFormatParams,
->>>>>>> 6fad557b
 };
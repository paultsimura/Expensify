/* eslint-disable max-len */
export default {
    common: {
        cancel: 'Cancel',
        yes: 'Yes',
        no: 'No',
        ok: 'OK',
        attachment: 'Attachment',
        to: 'To',
        optional: 'Optional',
        new: 'NEW',
        search: 'Search',
        next: 'Next',
        goBack: 'Go back',
        add: 'Add',
        resend: 'Resend',
        save: 'Save',
        saveChanges: 'Save Changes',
        password: 'Password',
        profile: 'Profile',
        payments: 'Payments',
        preferences: 'Preferences',
        view: 'View',
        not: 'Not',
        signIn: 'Sign In',
        continue: 'Continue',
        firstName: 'First Name',
        lastName: 'Last Name',
        phoneNumber: 'Phone Number',
        email: 'Email',
        and: 'and',
        details: 'Details',
        privacy: 'Privacy',
        privacyPolicy: 'Privacy Policy',
        delete: 'Delete',
        deleted: 'deleted',
        contacts: 'Contacts',
        recents: 'Recents',
        close: 'Close',
        download: 'Download',
        pin: 'Pin',
        unPin: 'Unpin',
        back: 'Back',
        saveAndContinue: 'Save & Continue',
        settings: 'Settings',
        termsOfService: 'Terms of Service',
        people: 'People',
        invite: 'Invite',
        here: 'here',
        dob: 'Date of Birth',
        ssnLast4: 'Last 4 Digits of SSN',
        personalAddress: 'Personal Address',
        companyAddress: 'Company Address',
        noPO: '(PO Boxes and mail drop addresses are NOT allowed)',
        city: 'City',
        state: 'State',
        zip: 'Zip Code',
        isRequiredField: 'is a required field',
        whatThis: 'What\'s this?',
        iAcceptThe: 'I accept the ',
        passwordCannotBeBlank: 'Password cannot be blank',
        remove: 'Remove',
        admin: 'Admin',
        dateFormat: 'YYYY-MM-DD',
        send: 'Send',
        notifications: 'Notifications',
        na: 'N/A',
        noResultsFound: 'No results found',
        timePrefix: 'It\'s',
        conjunctionFor: 'for',
        todayAt: 'Today at',
        tomorrowAt: 'Tomorrow at',
        yesterdayAt: 'Yesterday at',
        conjunctionAt: 'at',
        genericErrorMessage: 'Oops... something went wrong and your request could not be completed. Please try again later.',
    },
    attachmentPicker: {
        cameraPermissionRequired: 'Camera Permission Required',
        expensifyDoesntHaveAccessToCamera: 'This app does not have access to your camera, please enable the permission and try again.',
        attachmentError: 'Attachment Error',
        errorWhileSelectingAttachment: 'An error occurred while selecting an attachment, please try again',
        errorWhileSelectingCorruptedImage: 'An error occurred while selecting a corrupted attachment, please try another file',
        takePhoto: 'Take Photo',
        chooseFromGallery: 'Choose from Gallery',
        chooseDocument: 'Choose Document',
        attachmentTooLarge: 'Attachment too large',
        sizeExceeded: 'Attachment size is larger than 50 MB limit.',
    },
    textInputFocusable: {
        noExtentionFoundForMimeType: 'No extension found for mime type',
        problemGettingImageYouPasted: 'There was a problem getting the image you pasted',
    },
    baseUpdateAppModal: {
        updateApp: 'Update App',
        updatePrompt: 'A new version of this app is available.\nUpdate now or restart the app at a later time to download the latest changes.',
    },
    iOUConfirmationList: {
        whoPaid: 'WHO PAID?',
        whoWasThere: 'WHO WAS THERE?',
        whatsItFor: 'What\'s it for?',
    },
    iOUCurrencySelection: {
        selectCurrency: 'Select a Currency',
        allCurrencies: 'ALL CURRENCIES',
    },
    optionsSelector: {
        nameEmailOrPhoneNumber: 'Name, email, or phone number',
    },
    videoChatButtonAndMenu: {
        tooltip: 'Video Chat',
        zoom: 'Zoom',
        googleMeet: 'Google Meet',
    },
    hello: 'Hello',
    phoneCountryCode: '1',
    welcomeText: {
        phrase1: 'Welcome to the New Expensify! Enter your phone number or email to continue.',
        phrase2: 'Money talks. And now that chat and payments are in one place, it\'s also easy.',
        phrase3: 'Your payments get to you as fast as you can get your point across.',
        phrase4: 'Welcome back to the New Expensify! Please enter your password.',
    },
    reportActionCompose: {
        addAction: 'Actions',
        sendAttachment: 'Send Attachment',
        addAttachment: 'Add Attachment',
        writeSomething: 'Write something...',
        blockedFromConcierge: 'Communication is barred',
        youAppearToBeOffline: 'You appear to be offline.',
        fileUploadFailed: 'Upload Failed. File is not supported.',
        roomIsArchived: 'This chat room has been deleted',
        localTime: ({user, time}) => `It's ${time} for ${user}`,
<<<<<<< HEAD
        edited: '(edited)',
=======
        emoji: 'Emoji',
>>>>>>> 5e883f3d
    },
    reportActionContextMenu: {
        copyToClipboard: 'Copy to Clipboard',
        copied: 'Copied!',
        copyLink: 'Copy Link',
        copyURLToClipboard: 'Copy URL to Clipboard',
        markAsUnread: 'Mark as Unread',
        editComment: 'Edit Comment',
        deleteComment: 'Delete Comment',
        deleteConfirmation: 'Are you sure you want to delete this comment?',
    },
    reportActionsView: {
        beFirstPersonToComment: 'Be the first person to comment',
    },
    reportActionsViewMarkerBadge: {
        newMsg: ({count}) => `${count} new message${count > 1 ? 's' : ''}`,
    },
    reportTypingIndicator: {
        isTyping: 'is typing...',
        areTyping: 'are typing...',
        multipleUsers: 'Multiple users',
    },
    sidebarScreen: {
        fabAction: 'New Chat',
        newChat: 'New Chat',
        newGroup: 'New Group',
        headerChat: 'Chats',
        buttonSearch: 'Search',
        buttonMySettings: 'My Settings',
        fabNewChat: 'New Chat(Floating Action)',
    },
    iou: {
        amount: 'Amount',
        participants: 'Participants',
        confirm: 'Confirm',
        splitBill: 'Split Bill',
        requestMoney: 'Request Money',
        sendMoney: 'Send Money',
        pay: 'Pay',
        viewDetails: 'View Details',
        settleExpensify: 'Pay with Expensify',
        settleElsewhere: 'I\'ll settle up elsewhere',
        decline: 'Decline',
        settlePaypalMe: 'Pay with PayPal.me',
        settleVenmo: 'Pay with Venmo',
        request: ({amount}) => `Request ${amount}`,
        owes: ({manager, owner}) => `${manager} owes ${owner}`,
        paid: ({owner, manager}) => `${manager} paid ${owner}`,
        split: ({amount}) => `Split ${amount}`,
        send: ({amount}) => `Send ${amount}`,
        choosePaymentMethod: 'Choose payment method:',
        noReimbursableExpenses: 'This report has an invalid amount',
        error: {
            invalidAmount: 'Invalid Amount',
            invalidSplit: 'Splits amount does not equal total amount',
            other: 'Unexpected error, please try again later',
        },
    },
    reportDetailsPage: {
        notificationPreferencesDescription: 'How often should we notify you when there are new messages to catch up on in this room?',
        always: 'Always',
        daily: 'Daily',
        mute: 'Mute',
        members: 'Members',
    },
    loginField: {
        addYourPhoneToSettleViaVenmo: 'Add your phone number to settle up via Venmo.',
        numberHasNotBeenValidated: 'The number has not yet been validated. Click the button to resend the validation link via text.',
        useYourPhoneToSettleViaVenmo: 'Use your phone number to settle up via Venmo.',
        emailHasNotBeenValidated: 'The email has not yet been validated. Click the button to resend the validation link via text.',
    },
    avatarWithImagePicker: {
        uploadPhoto: 'Upload Photo',
        removePhoto: 'Remove Photo',
        editImage: 'Edit Photo',
    },
    profilePage: {
        profile: 'Profile',
        tellUsAboutYourself: 'Tell us about yourself, we would love to get to know you!',
        john: 'John',
        doe: 'Doe',
        preferredPronouns: 'Preferred Pronouns',
        selectYourPronouns: 'Select your pronouns',
        selfSelectYourPronoun: 'Self-select your pronoun',
        emailAddress: 'Email Address',
        setMyTimezoneAutomatically: 'Set my timezone automatically',
        timezone: 'Timezone',
        growlMessageOnSave: 'Your profile was successfully saved',
    },
    addSecondaryLoginPage: {
        addPhoneNumber: 'Add Phone Number',
        addEmailAddress: 'Add Email Address',
        enterPreferredPhoneNumberToSendValidationLink: 'Enter your preferred phone number and password to send a validation link.',
        enterPreferredEmailToSendValidationLink: 'Enter your preferred email address and password to send a validation link.',
        sendValidation: 'Send Validation',
    },
    initialSettingsPage: {
        about: 'About',
        aboutPage: {
            description: 'The New Expensify App is built by a community of open source developers from around the world. Help us build the future of Expensify.',
            appDownloadLinks: 'App download links',
            viewTheCode: 'View the code',
            viewOpenJobs: 'View open jobs',
            reportABug: 'Report a bug',
        },
        appDownloadLinks: {
            android: {
                label: 'Android',
            },
            ios: {
                label: 'iOS',
            },
            desktop: {
                label: 'Desktop',
            },
        },
        signOut: 'Sign Out',
        versionLetter: 'v',
        changePassword: 'Change Password',
        readTheTermsAndPrivacyPolicy: {
            phrase1: 'Read the',
            phrase2: 'terms of service',
            phrase3: 'and',
            phrase4: 'privacy policy',
        },
    },
    passwordPage: {
        changePassword: 'Change Password',
        changingYourPasswordPrompt: 'Changing your password will update your password for both your Expensify.com\nand New Expensify accounts.',
        currentPassword: 'Current Password',
        newPassword: 'New Password',
        newPasswordPrompt: 'New password must be different than your old password, have at least 8 characters,\n1 capital letter, 1 lowercase letter, 1 number.',
        confirmNewPassword: 'Confirm New Password',
    },
    addPayPalMePage: {
        enterYourUsernameToGetPaidViaPayPal: 'Enter your username to get paid back via PayPal.',
        payPalMe: 'PayPal.me/',
        yourPayPalUsername: 'Your PayPal username',
        addPayPalAccount: 'Add PayPal Account',
        editPayPalAccount: 'Update PayPal Account',
        growlMessageOnSave: 'Your PayPal username was successfully added',
    },
    paymentsPage: {
        paymentMethodsTitle: 'Payment Methods',
    },
    paymentMethodList: {
        addPaymentMethod: 'Add Payment Method',
        accountLastFour: 'Account ending in',
        cardLastFour: 'Card ending in',
        addFirstPaymentMethod: 'Add a payment method to send and receive payments directly in the app',
    },
    preferencesPage: {
        mostRecent: 'Most Recent',
        mostRecentModeDescription: 'This will display all chats by default, sorted by most recent, with pinned items at the top.',
        focus: '#focus',
        focusModeDescription: '#focus – This will only display unread and pinned chats, all sorted alphabetically.',
        receiveRelevantFeatureUpdatesAndExpensifyNews: 'Receive relevant feature updates and Expensify news',
        priorityMode: 'Priority Mode',
        language: 'Language',
        languages: {
            english: 'English',
            spanish: 'Spanish',
        },
    },
    signInPage: {
        expensifyDotCash: 'New Expensify',
        theCode: 'the code',
        openJobs: 'open jobs',
        heroHeading: 'Split bills\nand chat with friends.',
        heroDescription: {
            phrase1: 'Money talks. And now that chat and payments are in one place, it\'s also easy. Your payments get to you as fast as you can get your point across.',
            phrase2: 'The New Expensify is open source. View',
            phrase3: 'the code',
            phrase4: 'View',
            phrase5: 'open jobs',
        },
    },
    termsOfUse: {
        phrase1: 'By logging in, you agree to the',
        phrase2: 'terms of service',
        phrase3: 'and',
        phrase4: 'privacy policy',
        phrase5: 'Money transmission is provided by Expensify Payments LLC (NMLS',
        phrase6: 'ID:2017010) pursuant to its',
        phrase7: 'licenses',
    },
    passwordForm: {
        pleaseFillOutAllFields: 'Please fill out all fields',
        enterYourTwoFactorAuthenticationCodeToContinue: 'Enter your two factor authentication code to continue',
        forgot: 'Forgot?',
        twoFactorCode: 'Two Factor Code',
        requiredWhen2FAEnabled: 'Required when 2FA is enabled',
        error: {
            incorrectLoginOrPassword: 'Incorrect login or password. Please try again.',
            twoFactorAuthenticationEnabled: 'You have 2FA enabled on this account. Please sign in using your email or phone number.',
            invalidLoginOrPassword: 'Invalid login or password. Please try again or reset your password.',
            unableToResetPassword: 'We were unable to change your password. This is likely due to an expired password reset link in an old password reset email. We have emailed you a new link so you can try again. Check your Inbox and your Spam folder; it should arrive in just a few minutes.',
            noAccess: 'You do not have access to this application. Please add your GitHub username for access.',
            accountLocked: 'Your account has been locked after too many unsuccessful attempts. Please try again after 1 hour.',
            fallback: 'Something went wrong. Please try again later.',
        },
    },
    loginForm: {
        pleaseEnterEmailOrPhoneNumber: 'Please enter an email or phone number',
        phoneOrEmail: 'Phone or Email',
        enterYourPhoneOrEmail: 'Enter your phone or email:',
    },
    resendValidationForm: {
        linkHasBeenResent: 'Link has been re-sent',
        weSentYouMagicSignInLink: ({loginType}) => `We've sent a magic sign in link to your ${loginType}.`,
        resendLink: 'Resend Link',
    },
    detailsPage: {
        localTime: 'Local Time',
    },
    newGroupPage: {
        createGroup: 'Create Group',
    },
    notFound: {
        chatYouLookingForCannotBeFound: 'The chat you are looking for cannot be found.',
        getMeOutOfHere: 'Get me out of here',
        iouReportNotFound: 'The payment details you are looking for cannot be found.',
    },
    setPasswordPage: {
        enterPassword: 'Enter a password',
        confirmNewPassword: 'Confirm the password',
        setPassword: 'Set Password',
        passwordsDontMatch: 'Passwords must match',
        newPasswordPrompt: 'Your password must have at least 8 characters,\n1 capital letter, 1 lowercase letter, 1 number.',
        passwordFormTitle: 'Welcome back to the New Expensify! Please set your password.',
    },
    bankAccount: {
        accountNumber: 'Account Number',
        routingNumber: 'Routing Number',
        addBankAccount: 'Add Bank Account',
        chooseAnAccount: 'Choose an Account',
        logIntoYourBank: 'Log Into Your Bank',
        connectManually: 'Connect Manually',
        yourDataIsSecure: 'Your data is secure',
        toGetStarted: 'To get started with the Expensify Card, you first need to add a bank account.',
        plaidBodyCopy: 'Give your employees an easier way to pay - and get paid back - for company expenses.',
        checkHelpLine: 'Your routing number and account number can be found on a check for the account.',
        hasPhoneLoginError: 'To add a verified bank account please ensure your primary login is a valid email and try again. You can add your phone number as a secondary login.',
        hasBeenThrottledError: ({fromNow}) => `For security reasons, we're taking a break from bank account setup so you can double-check your company information. Please try again ${fromNow}. Sorry!`,
        error: {
            noBankAccountAvailable: 'Sorry, no bank account is available',
            taxID: 'Please enter a valid Tax ID Number',
            website: 'Please enter a valid website',
            zipCode: 'Please enter a valid zip code',
            addressStreet: 'Please enter a valid address street that is not a PO Box',
            addressState: 'Please select a valid state',
            incorporationDate: 'Please enter a valid incorporation date',
            incorporationState: 'Please enter a valid Incorporation State',
            industryCode: 'Please enter a valid industry classification code. Must be 6 digits.',
            restrictedBusiness: 'Please confirm company is not on the list of restricted businesses',
            routingNumber: 'Please enter a valid Routing Number',
            companyType: 'Please enter a valid Company Type',
            tooManyAttempts: 'Due to a high number of login attempts, this option has been temporarily disabled for 24 hours. Please try again later or manually enter details instead.',
            address: 'Please enter a valid address',
            dob: 'Please enter a valid date of birth',
            ssnLast4: 'Please enter valid last 4 digits of SSN',
            noDefaultDepositAccountOrDebitCardAvailable: 'Please add a default deposit bank account or debit card',
            existingOwners: {
                unableToAddBankAccount: 'Unable to add bank account',
                alreadyInUse: 'This bank account is already in use by ',
                pleaseAskThemToShare: 'Please ask them to share it with you.',
                alternatively: 'Alternatively, you can ',
                setUpThisAccountByYourself: 'set up this account by yourself',
                validationProcessAgain: ' and go through the entire validation process again (may take up to a week).',
            },
        },
    },
    addPersonalBankAccountPage: {
        enterPassword: 'Enter Expensify password',
        alreadyAdded: 'This account has already been added.',
        chooseAccountLabel: 'Account',
    },
    attachmentView: {
        unknownFilename: 'Unknown Filename',
    },
    pronouns: {
        heHimHis: 'He/him',
        sheHerHers: 'She/her',
        theyThemTheirs: 'They/them',
        zeHirHirs: 'Ze/hir',
        selfSelect: 'Self-select',
        callMeByMyName: 'Call me by my name',
    },
    cameraPermissionsNotGranted: 'Camera permissions not granted',
    messages: {
        noPhoneNumber: 'Please enter a phone number including the country code e.g +447814266907',
        maxParticipantsReached: 'You\'ve reached the maximum number of participants for a group chat.',
    },
    onfidoStep: {
        acceptTerms: 'By continuing with the request to activate your Expensify wallet, you confirm that you have read, understand and accept ',
        facialScan: 'Onfido’s Facial Scan Policy and Release',
        tryAgain: 'Try Again',
        verifyIdentity: 'Verify Identity',
        genericError: 'There was an error while processing this step. Please try again.',
    },
    additionalDetailsStep: {
        headerTitle: 'Additional Details',
        helpText: 'We need to confirm the following information before we can process this payment.',
        helpLink: 'Learn more about why we need this.',
        legalFirstNameLabel: 'Legal First Name',
        legalMiddleNameLabel: 'Legal Middle Name',
        legalLastNameLabel: 'Legal Last Name',
    },
    termsStep: {
        headerTitle: 'Terms and Fees',
        haveReadAndAgree: 'I have read and agree to receive ',
        electronicDisclosures: 'electronic disclosures',
        agreeToThe: 'I agree to the',
        walletAgreement: 'Wallet Agreement',
        enablePayments: 'Enable Payments',
        termsMustBeAccepted: 'Terms must be accepted',
        feeAmountZero: '$0',
        monthlyFee: 'Monthly Fee',
        inactivity: 'Inactivity',
        electronicFundsInstantFee: '1.5%',
        electronicFundsInstantFeeMin: 'Min $0.25',
        noOverdraftOrCredit: 'No overdraft/credit feature.',
        electronicFundsWithdrawal: 'Electronic Funds Withdrawal',
        instant: 'Instant',
        standard: 'Standard',
        shortTermsForm: {
            expensifyPaymentsAccount: 'The Expensify Payments Account is issues by The Bancorp Bank.',
            perPurchase: 'Per Purchase',
            atmWithdrawal: 'ATM Withdrawal',
            cashReload: 'Cash Reload',
            inNetwork: 'In-network',
            outOfNetwork: 'out-of-network',
            atmBalanceInquiry: 'ATM balance inquiry',
            inOrOutOfNetwork: 'In-network or out-of-network',
            customerService: 'Customer Service',
            automatedOrLive: 'Automated or live agent',
            afterTwelveMonths: 'After 12 months with no transactions',
            weChargeOneFee: 'We charge 1 type of fee.',
            fdicInsurance: 'Your funds are eligible for FDIC insurance.',
            generalInfo: 'For general information about prepaid accounts, visit',
            conditionsDetails: 'Find details and conditions for all fees and services by visiting',
            conditionsPhone: 'or calling +1 833-400-0904.',
        },
        longTermsForm: {
            listOfAllFees: 'All Expensify Payments account fees:',
            typeOfFeeHeader: 'Type of Fee',
            feeAmountHeader: 'Fee Amount',
            moreDetailsHeader: 'More Details',
            openingAccountTitle: 'Opening An Account',
            openingAccountDetails: 'There is no fee to create an account.',
            monthlyFeeDetails: 'There is no monthly fee',
            customerServiceTitle: 'Customer service',
            customerServiceDetails: 'There are no customer service fees.',
            inactivityDetails: 'There is no inactivity fee.',
            sendingFundsTitle: 'Sending funds to another account holder',
            sendingFundsDetails: 'There is no fee to send funds to another account holder using your balance, '
                + 'bank account, or debit card.',
            electronicFundsStandardDetails: 'There is no fee to transfer funds from your Expensify Payments Account '
                + 'to your bank account using the standard option. This transfer usually completes within 1-3 business'
                + ' days.',
            electronicFundsInstantDetails: 'There is a fee to transfer funds from your Expensify Payments Account to '
                + 'your linked debit card using the instant transfer option. This transfer usually completes within'
                + 'several minutes. The fee is 1.5% of the transfer amount (with a minimum fee of $0.25).',
            fdicInsuranceBancorp: 'Your funds are eligible for FDIC insurance. Your funds will be held at or '
                + 'transferred to The Bancorp Bank, an FDIC-insured institution. Once there, your funds are insured up '
                + 'to $250,000 by the FDIC in the event The Bancorp Bank fails. See',
            fdicInsuranceBancorp2: 'for details.',
            contactExpensifyPayments: 'Contact Expensify Payments by calling +1 833-400-0904, by email at',
            contactExpensifyPayments2: 'or sign in at',
            generalInformation: 'For general information about prepaid accounts, visit',
            generalInformation2: 'If you have a complaint about a prepaid account, call the Consumer Financial '
                + 'Protection Bureau at 1-855-411-2372 or visit',
            printerFriendlyView: 'View printer-friendly version',
            automated: 'Automated',
            liveAgent: 'Live Agent',
        },
    },
    activateStep: {
        headerTitle: 'Enable Payments',
        activated: 'Your Expensify Wallet is ready to use.',
        checkBackLater: 'We\'re still reviewing your information. Please check back later.',
    },
    companyStep: {
        headerTitle: 'Company Information',
        subtitle: 'Provide more information about your company.',
        legalBusinessName: 'Legal Business Name',
        companyWebsite: 'Company Website',
        taxIDNumber: 'Tax ID Number',
        companyType: 'Company Type',
        incorporationDate: 'Incorporation Date',
        industryClassificationCode: 'Industry Classification Code',
        confirmCompanyIsNot: 'I confirm that this company is not on the',
        listOfRestrictedBusinesses: 'list of restricted businesses',
        incorporationDatePlaceholder: 'Start date (yyyy-mm-dd)',
        companyPhonePlaceholder: '10 digits, no hyphens',
        confirmModalTitle: 'Are you sure?',
        confirmModalPrompt: 'Please double check any highlighted fields and try again.',
        confirmModalConfirmText: 'Got it',
    },
    requestorStep: {
        headerTitle: 'Requestor Information',
        financialRegulations: 'Financial regulation and bank rules require us to validate the identity of any individual setting up bank accounts on behalf of a company. ',
        learnMore: 'Learn More',
        isMyDataSafe: 'Is my data safe?',
        onFidoConditions: 'By continuing with the request to add this bank account, you confirm that you have read, understand and accept ',
        onFidoFacialScan: 'Onfido’s Facial Scan Policy and Release',
        isControllingOfficer: 'I am authorized to use my company bank account for business spend',
        isControllingOfficerError: 'You must be a controlling officer with authorization to operate the business bank account.',
    },
    validationStep: {
        headerTitle: 'Validate',
        buttonText: 'Finish Setup',
        maxAttemptError: 'Validation for this bank account has been disabled due to too many incorrect attempts. Please contact us.',
        description: 'A day or two after you add your account to Expensify we send three (3) transactions to your account. They have a merchant line like "Expensify, Inc. Validation"',
        descriptionCTA: 'Please enter each transaction amount in the fields below. Example: 1.51',
        reviewingInfo: 'Thanks! We\'re reviewing your information, and will be in touch shortly. Please check your chat with Concierge ',
        forNextSteps: ' for next steps to finish setting up your bank account.',
    },
    beneficialOwnersStep: {
        beneficialOwners: 'Beneficial Owners',
        additionalInformation: 'Additional Information',
        checkAllThatApply: '(check all that apply, otherwise leave blank)',
        iOwnMoreThan25Percent: 'I own more than 25% of ',
        someoneOwnsMoreThan25Percent: 'Somebody else owns more than 25% of ',
        additionalOwner: 'Additional Beneficial Owner',
        removeOwner: 'Remove this beneficial owner',
        addAnotherIndividual: 'Add another individual who owns more than 25% of ',
        agreement: 'Agreement:',
        termsAndConditions: 'terms and conditions',
        certifyTrueAndAccurate: 'I certify that the information provided is true and accurate',
        error: {
            termsAndConditions: 'Must accept terms and conditions',
            certify: 'Must certify information is true and accurate',
        },
    },
    vbaLoadingAnimation: {
        oneMoment: 'One moment...',
        explanationLine: 'We’re taking a look at your information. You will be able to continue with next steps shortly.',
    },
    session: {
        offlineMessageRetry: 'Looks like you\'re offline. Please check your connection and try again.',
        offlineMessage: 'Looks like you\'re offline.',
    },
    workspace: {
        common: {
            card: 'Expensify Card',
            workspace: 'Workspace',
        },
        new: {
            newWorkspace: 'New Workspace',
            getTheExpensifyCardAndMore: 'Get the Expensify Card and more',
            genericFailureMessage: 'An error occurred creating the workspace, please try again.',
        },
        people: {
            assignee: 'Assignee',
            genericFailureMessage: 'An error occurred removing a user from the workspace, please try again.',
            removeMembersPrompt: 'Are you sure you want to remove the selected people from your workspace?',
            removeMembersTitle: 'Remove Members',
        },
        card: {
            addEmail: 'Add Email',
            tagline: 'The Smartest corporate card in the room.',
            publicCopy: 'In order to use the Expensify Card you must use your company\'s private domain. Go ahead and add your private email address as a secondary login.',
            privateCopy: 'Just swipe your Expensify card and your expenses are done, its that simple!',
            getStarted: 'Get Started',
            finishSetup: 'Finish Setup',
            manageCards: 'Manage Cards',
            cardReadyTagline: 'Your Expensify Cards are ready to go!',
        },
        invite: {
            invitePeople: 'Invite People',
            invitePeoplePrompt: 'Invite a colleague to your workspace.',
            personalMessagePrompt: 'Add a Personal Message (Optional)',
            enterEmailOrPhone: 'Email or Phone',
            pleaseEnterValidLogin: 'Please ensure the email or phone number is valid (e.g. +15005550006).',
            pleaseEnterUniqueLogin: 'That user is already a member of this workspace.',
            genericFailureMessage: 'An error occurred inviting the user to the workspace, please try again.',
            welcomeNote: ({workspaceName}) => `You have been invited to the ${workspaceName} Workspace! Download the Expensify mobile App to start tracking your expenses.`,
        },
        editor: {
            title: 'Edit Workspace',
            nameInputLabel: 'Name',
            nameInputHelpText: 'This is the name you will see on your Workspace.',
            save: 'Save',
            genericFailureMessage: 'An error occurred updating the workspace, please try again.',
            avatarUploadFailureMessage: 'An error occurred uploading the avatar, please try again.',
        },
        error: {
            growlMessageInvalidPolicy: 'Invalid workspace! A new workspace has been created.',
        },
    },
    requestCallPage: {
        requestACall: 'Request a Call',
        description: 'Need help with your account configuration? Our team of guides are on hand to help you each step of the way.',
        instructions: 'Type in your name and phone number, and we’ll give you a call back.',
        availabilityText: '*Our guides are available from Sunday at 5pm CT to Friday at 5pm CT. Any requests outside this window will be returned 9am - 5pm, Monday - Friday in your local time. Call time is based on the order the call was received.',
        callMe: 'Call Me',
        growlMessageOnSave: 'Call requested.',
        growlMessageInvalidPhone: 'That doesn’t look like a valid phone number. Try again with the country code.\ne.g. +15005550006',
        growlMessageEmptyName: 'Please provide both a first and last name so our Guides know how to address you!',
        growlMessageNoPersonalPolicy: 'I wasn’t able to find a personal policy to associate this Guides call with, please check your connection and try again.',
        needHelp: 'Help',
        needHelpTooltip: 'Get live help from our team',
    },
};<|MERGE_RESOLUTION|>--- conflicted
+++ resolved
@@ -129,11 +129,8 @@
         fileUploadFailed: 'Upload Failed. File is not supported.',
         roomIsArchived: 'This chat room has been deleted',
         localTime: ({user, time}) => `It's ${time} for ${user}`,
-<<<<<<< HEAD
         edited: '(edited)',
-=======
         emoji: 'Emoji',
->>>>>>> 5e883f3d
     },
     reportActionContextMenu: {
         copyToClipboard: 'Copy to Clipboard',

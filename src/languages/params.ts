import type {ValueOf} from 'type-fest';
import type CONST from '@src/CONST';
import type {OnyxInputOrEntry, ReportAction} from '@src/types/onyx';
import type {DelegateRole} from '@src/types/onyx/Account';
import type {AllConnectionName, ConnectionName, PolicyConnectionSyncStage, SageIntacctMappingName} from '@src/types/onyx/Policy';
import type {ViolationDataType} from '@src/types/onyx/TransactionViolation';

type AddressLineParams = {
    lineNumber: number;
};

type CharacterLimitParams = {
    limit: number | string;
};

type AssigneeParams = {
    assignee: string;
};

type CharacterLengthLimitParams = {
    limit: number;
    length: number;
};

type ZipCodeExampleFormatParams = {
    zipSampleFormat: string;
};

type LoggedInAsParams = {
    email: string;
};

type SignUpNewFaceCodeParams = {
    login: string;
};

type WelcomeEnterMagicCodeParams = {
    login: string;
};

type AlreadySignedInParams = {
    email: string;
};

type GoBackMessageParams = {
    provider: string;
};

type LocalTimeParams = {
    user: string;
    time: string;
};

type EditActionParams = {
    action: OnyxInputOrEntry<ReportAction>;
};

type DeleteActionParams = {
    action: OnyxInputOrEntry<ReportAction>;
};

type DeleteConfirmationParams = {
    action: OnyxInputOrEntry<ReportAction>;
};

type BeginningOfChatHistoryDomainRoomPartOneParams = {
    domainRoom: string;
};

type BeginningOfChatHistoryAdminRoomPartOneParams = {
    workspaceName: string;
};

type BeginningOfChatHistoryAnnounceRoomPartOneParams = {
    workspaceName: string;
};

type BeginningOfChatHistoryAnnounceRoomPartTwo = {
    workspaceName: string;
};

type WelcomeToRoomParams = {
    roomName: string;
};

type UsePlusButtonParams = {
    additionalText: string;
};

type ReportArchiveReasonsClosedParams = {
    displayName: string;
};

type ReportArchiveReasonsMergedParams = {
    displayName: string;
    oldDisplayName: string;
};

type ReportArchiveReasonsRemovedFromPolicyParams = {
    displayName: string;
    policyName: string;
    shouldUseYou?: boolean;
};

type ReportPolicyNameParams = {
    policyName: string;
};

type ReportArchiveReasonsInvoiceReceiverPolicyDeletedParams = {
    policyName: string;
};

type RequestCountParams = {
    scanningReceipts: number;
    pendingReceipts: number;
};

type SettleExpensifyCardParams = {
    formattedAmount: string;
};

type RequestAmountParams = {amount: string};

type RequestedAmountMessageParams = {formattedAmount: string; comment?: string};

type SplitAmountParams = {amount: string};

type DidSplitAmountMessageParams = {formattedAmount: string; comment: string};

type UserSplitParams = {amount: string};

type PayerOwesAmountParams = {payer: string; amount: number | string; comment?: string};

type PayerOwesParams = {payer: string};

type CompanyCardFeedNameParams = {feedName: string};

type PayerPaidAmountParams = {payer?: string; amount: number | string};

type ApprovedAmountParams = {amount: number | string};

type ForwardedAmountParams = {amount: number | string};

type ManagerApprovedParams = {manager: string};

type ManagerApprovedAmountParams = {manager: string; amount: number | string};

type PayerPaidParams = {payer: string};

type PayerSettledParams = {amount: number | string};

type WaitingOnBankAccountParams = {submitterDisplayName: string};

type CanceledRequestParams = {amount: string; submitterDisplayName: string};

type AdminCanceledRequestParams = {manager: string; amount: string};

type SettledAfterAddedBankAccountParams = {submitterDisplayName: string; amount: string};

type PaidElsewhereWithAmountParams = {payer?: string; amount: string};

type PaidWithExpensifyWithAmountParams = {payer?: string; amount: string};

type ThreadRequestReportNameParams = {formattedAmount: string; comment: string};

type ThreadSentMoneyReportNameParams = {formattedAmount: string; comment: string};

type SizeExceededParams = {maxUploadSizeInMB: number};

type ResolutionConstraintsParams = {minHeightInPx: number; minWidthInPx: number; maxHeightInPx: number; maxWidthInPx: number};

type NotAllowedExtensionParams = {allowedExtensions: string[]};

type EnterMagicCodeParams = {contactMethod: string};

type TransferParams = {amount: string};

type InstantSummaryParams = {rate: string; minAmount: string};

type NotYouParams = {user: string};

type DateShouldBeBeforeParams = {dateString: string};

type DateShouldBeAfterParams = {dateString: string};

type WeSentYouMagicSignInLinkParams = {login: string; loginType: string};

type ToValidateLoginParams = {primaryLogin: string; secondaryLogin: string};

type NoLongerHaveAccessParams = {primaryLogin: string};

type OurEmailProviderParams = {login: string};

type ConfirmThatParams = {login: string};

type UntilTimeParams = {time: string};

type StepCounterParams = {step: number; total?: number; text?: string};

type UserIsAlreadyMemberParams = {login: string; name: string};

type GoToRoomParams = {roomName: string};

type WelcomeNoteParams = {workspaceName: string};

type RoomNameReservedErrorParams = {reservedName: string};

type RenamedRoomActionParams = {oldName: string; newName: string};

type RoomRenamedToParams = {newName: string};

type OOOEventSummaryFullDayParams = {summary: string; dayCount: number; date: string};

type OOOEventSummaryPartialDayParams = {summary: string; timePeriod: string; date: string};

type ParentNavigationSummaryParams = {reportName?: string; workspaceName?: string};

type SetTheRequestParams = {valueName: string; newValueToDisplay: string};

type SetTheDistanceMerchantParams = {translatedChangedField: string; newMerchant: string; newAmountToDisplay: string};

type RemovedTheRequestParams = {valueName: string; oldValueToDisplay: string};

type UpdatedTheRequestParams = {valueName: string; newValueToDisplay: string; oldValueToDisplay: string};

type UpdatedTheDistanceMerchantParams = {translatedChangedField: string; newMerchant: string; oldMerchant: string; newAmountToDisplay: string; oldAmountToDisplay: string};

type FormattedMaxLengthParams = {formattedMaxLength: string};

type WalletProgramParams = {walletProgram: string};

type ViolationsAutoReportedRejectedExpenseParams = {rejectedBy: string; rejectReason: string};

type ViolationsCashExpenseWithNoReceiptParams = {formattedLimit?: string} | undefined;

type ViolationsConversionSurchargeParams = {surcharge: number};

type ViolationsInvoiceMarkupParams = {invoiceMarkup: number};

type ViolationsMaxAgeParams = {maxAge: number};

type ViolationsMissingTagParams = {tagName?: string} | undefined;

type ViolationsModifiedAmountParams = {type?: ViolationDataType; displayPercentVariance?: number};

type ViolationsOverAutoApprovalLimitParams = {formattedLimit: string};

type ViolationsOverCategoryLimitParams = {formattedLimit: string};

type ViolationsOverLimitParams = {formattedLimit: string};

type ViolationsPerDayLimitParams = {formattedLimit: string};

type ViolationsReceiptRequiredParams = {formattedLimit?: string; category?: string};

type ViolationsRterParams = {
    brokenBankConnection: boolean;
    isAdmin: boolean;
    email?: string;
    isTransactionOlderThan7Days: boolean;
    member?: string;
    rterType?: ValueOf<typeof CONST.RTER_VIOLATION_TYPES>;
};

type ViolationsTagOutOfPolicyParams = {tagName?: string} | undefined;

type ViolationsTaxOutOfPolicyParams = {taxName?: string} | undefined;

type PaySomeoneParams = {name?: string} | undefined;

type TaskCreatedActionParams = {title: string};

type OptionalParam<T> = Partial<T>;

type TermsParams = {amount: string};

type ElectronicFundsParams = {percentage: string; amount: string};

type LogSizeParams = {size: number};

type LogSizeAndDateParams = {size: number; date: string};

type HeldRequestParams = {comment: string};

type ChangeFieldParams = {oldValue?: string; newValue: string; fieldName: string};

type ChangePolicyParams = {fromPolicy: string; toPolicy: string};

type ChangeTypeParams = {oldType: string; newType: string};

type DelegateSubmitParams = {delegateUser: string; originalManager: string};

type AccountOwnerParams = {accountOwnerEmail: string};

type ExportedToIntegrationParams = {label: string; markedManually?: boolean; inProgress?: boolean; lastModified?: string};

type IntegrationsMessageParams = {
    label: string;
    result: {
        code?: number;
        messages?: string[];
        title?: string;
        link?: {
            url: string;
            text: string;
        };
    };
};

type MarkedReimbursedParams = {amount: string; currency: string};

type MarkReimbursedFromIntegrationParams = {amount: string; currency: string};

type ShareParams = {to: string};

type UnshareParams = {to: string};

type StripePaidParams = {amount: string; currency: string};

type UnapprovedParams = {amount: string};

type RemoveMembersWarningPrompt = {
    memberName: string;
    ownerName: string;
};

type RemoveMemberPromptParams = {
    memberName: string;
};

type IssueVirtualCardParams = {
    assignee: string;
    link: string;
};

type ApprovalWorkflowErrorParams = {
    name1: string;
    name2: string;
};

type ConnectionNameParams = {
    connectionName: AllConnectionName;
};

type LastSyncDateParams = {
    connectionName: string;
    formattedDate: string;
};

type CustomersOrJobsLabelParams = {
    importFields: string[];
    importType: string;
};

type ExportAgainModalDescriptionParams = {
    reportName: string;
    connectionName: ConnectionName;
};

type IntegrationSyncFailedParams = {label: string; errorMessage: string};

type AddEmployeeParams = {email: string; role: string};

type UpdateRoleParams = {email: string; currentRole: string; newRole: string};

type RemoveMemberParams = {email: string; role: string};

type DateParams = {date: string};

type FiltersAmountBetweenParams = {greaterThan: string; lessThan: string};

type StatementPageTitleParams = {year: string | number; monthName: string};

type DisconnectPromptParams = {currentIntegration?: ConnectionName} | undefined;

type DisconnectTitleParams = {integration?: ConnectionName} | undefined;

type AmountWithCurrencyParams = {amountWithCurrency: string};

type LowerUpperParams = {lower: string; upper: string};

type CategoryNameParams = {categoryName: string};

type TaxAmountParams = {taxAmount: number};

type SecondaryLoginParams = {secondaryLogin: string};

type OwnerOwesAmountParams = {amount: string; email: string};

type ChangeOwnerSubscriptionParams = {usersCount: number; finalCount: number};

type ChangeOwnerDuplicateSubscriptionParams = {email: string; workspaceName: string};

type ChangeOwnerHasFailedSettlementsParams = {email: string};

type ActionsAreCurrentlyRestricted = {workspaceName: string};

type WorkspaceOwnerWillNeedToAddOrUpdatePaymentCardParams = {workspaceOwnerName: string};

type RenamedWorkspaceNameActionParams = {oldName: string; newName: string};

type StatementTitleParams = {year: number | string; monthName: string};

type BadgeFreeTrialParams = {numOfDays: number};

type BillingBannerSubtitleWithDateParams = {date: string};

type BillingBannerDisputePendingParams = {amountOwed: number; cardEnding: string};

type BillingBannerCardAuthenticationRequiredParams = {cardEnding: string};

type BillingBannerInsufficientFundsParams = {amountOwed: number};

type BillingBannerCardExpiredParams = {amountOwed: number};

type BillingBannerCardOnDisputeParams = {amountOwed: string; cardEnding: string};

type TrialStartedTitleParams = {numOfDays: number};

type CardNextPaymentParams = {nextPaymentDate: string};

type CardEndingParams = {cardNumber: string};

type CardInfoParams = {name: string; expiration: string; currency: string};

type YourPlanPriceParams = {lower: string; upper: string};

type SubscriptionSizeParams = {size: number};

type SubscriptionCommitmentParams = {size: number; date: string};

type SubscriptionSettingsSaveUpToParams = {amountWithCurrency: string};

type SubscriptionSettingsRenewsOnParams = {date: string};

type UnapproveWithIntegrationWarningParams = {accountingIntegration: string};

type IncorrectZipFormatParams = {zipFormat?: string} | undefined;

type ExportIntegrationSelectedParams = {connectionName: ConnectionName};

type DefaultVendorDescriptionParams = {isReimbursable: boolean};

type RequiredFieldParams = {fieldName: string};

type ImportFieldParams = {importField: string};

type IntacctMappingTitleParams = {mappingName: SageIntacctMappingName};

type LastSyncAccountingParams = {relativeDate: string};

type SyncStageNameConnectionsParams = {stage: PolicyConnectionSyncStage};

type ReconciliationWorksParams = {lastFourPAN: string};

type DelegateRoleParams = {role: DelegateRole};

type DelegatorParams = {delegator: string};

type RoleNamesParams = {role: string};

type AssignCardParams = {
    assignee: string;
    feed: string;
};

type SpreadSheetColumnParams = {
    name: string;
};

type SpreadFieldNameParams = {
    fieldName: string;
};

type SpreadCategoriesParams = {
    categories: number;
};

type AssignedCardParams = {
    assignee: string;
    link: string;
};

type FeatureNameParams = {
    featureName: string;
};

type AutoPayApprovedReportsLimitErrorParams = {
    currency?: string;
};

type DefaultAmountParams = {
    defaultAmount: string;
};

type RemovedFromApprovalWorkflowParams = {
    submittersNames: string[];
};

type IntegrationExportParams = {
    integration: string;
    type?: string;
};

type ConnectionParams = {
    connection: string;
};

type MissingPropertyParams = {
    propertyName: string;
};

type InvalidPropertyParams = {
    propertyName: string;
    expectedType: string;
};

type InvalidValueParams = {
    expectedValues: string;
};

type ImportTagsSuccessfullDescriptionParams = {
    tags: number;
};

type ImportedTagsMessageParams = {
    columnCounts: number;
};

type ImportMembersSuccessfullDescriptionParams = {
    members: number;
};

type ImportPerDiemRatesSuccessfullDescriptionParams = {
    rates: number;
};

type AuthenticationErrorParams = {
    connectionName: string;
};

type ImportedTypesParams = {
    importedTypes: string[];
};

type WorkspaceYouMayJoin = {
    domain: string;
    email: string;
};

type WorkspaceMemberList = {
    employeeCount: number;
    policyOwner: string;
};

type FileLimitParams = {
    fileLimit: number;
};

type LastFourDigitsParams = {
    lastFourDigits: string;
};

type CompanyCardBankName = {
    bankName: string;
};

type CurrencyCodeParams = {
    currencyCode: string;
};

type CompanyNameParams = {
    companyName: string;
};

type CustomUnitRateParams = {
    rate: number;
};

type ChatWithAccountManagerParams = {
    accountManagerDisplayName: string;
};

<<<<<<< HEAD
type EditDestinationSubtitleParams = {
    destination: string;
=======
type FlightLayoverParams = {
    layover: string;
>>>>>>> 8b9bd0e0
};

export type {
    AuthenticationErrorParams,
    ImportMembersSuccessfullDescriptionParams,
    ImportedTagsMessageParams,
    ImportTagsSuccessfullDescriptionParams,
    MissingPropertyParams,
    InvalidPropertyParams,
    InvalidValueParams,
    ConnectionParams,
    IntegrationExportParams,
    RemovedFromApprovalWorkflowParams,
    DefaultAmountParams,
    AutoPayApprovedReportsLimitErrorParams,
    FeatureNameParams,
    FileLimitParams,
    SpreadSheetColumnParams,
    SpreadFieldNameParams,
    AssignedCardParams,
    SpreadCategoriesParams,
    DelegateRoleParams,
    DelegatorParams,
    ReconciliationWorksParams,
    LastSyncAccountingParams,
    SyncStageNameConnectionsParams,
    RequiredFieldParams,
    IntacctMappingTitleParams,
    ImportFieldParams,
    AssigneeParams,
    DefaultVendorDescriptionParams,
    ExportIntegrationSelectedParams,
    UnapproveWithIntegrationWarningParams,
    IncorrectZipFormatParams,
    CardNextPaymentParams,
    CardEndingParams,
    CardInfoParams,
    YourPlanPriceParams,
    SubscriptionSizeParams,
    SubscriptionCommitmentParams,
    SubscriptionSettingsSaveUpToParams,
    SubscriptionSettingsRenewsOnParams,
    BadgeFreeTrialParams,
    BillingBannerSubtitleWithDateParams,
    BillingBannerDisputePendingParams,
    BillingBannerCardAuthenticationRequiredParams,
    BillingBannerInsufficientFundsParams,
    BillingBannerCardExpiredParams,
    BillingBannerCardOnDisputeParams,
    TrialStartedTitleParams,
    RemoveMemberPromptParams,
    StatementTitleParams,
    RenamedWorkspaceNameActionParams,
    WorkspaceOwnerWillNeedToAddOrUpdatePaymentCardParams,
    ActionsAreCurrentlyRestricted,
    ChangeOwnerHasFailedSettlementsParams,
    OwnerOwesAmountParams,
    ChangeOwnerDuplicateSubscriptionParams,
    ChangeOwnerSubscriptionParams,
    SecondaryLoginParams,
    TaxAmountParams,
    CategoryNameParams,
    AmountWithCurrencyParams,
    LowerUpperParams,
    LogSizeAndDateParams,
    AddressLineParams,
    AdminCanceledRequestParams,
    AlreadySignedInParams,
    ApprovedAmountParams,
    BeginningOfChatHistoryAdminRoomPartOneParams,
    BeginningOfChatHistoryAnnounceRoomPartOneParams,
    BeginningOfChatHistoryAnnounceRoomPartTwo,
    BeginningOfChatHistoryDomainRoomPartOneParams,
    CanceledRequestParams,
    CharacterLimitParams,
    ConfirmThatParams,
    CompanyCardFeedNameParams,
    DateShouldBeAfterParams,
    DateShouldBeBeforeParams,
    DeleteActionParams,
    DeleteConfirmationParams,
    DidSplitAmountMessageParams,
    EditActionParams,
    ElectronicFundsParams,
    EnterMagicCodeParams,
    FormattedMaxLengthParams,
    ForwardedAmountParams,
    GoBackMessageParams,
    GoToRoomParams,
    HeldRequestParams,
    InstantSummaryParams,
    IssueVirtualCardParams,
    LastFourDigitsParams,
    LocalTimeParams,
    LogSizeParams,
    LoggedInAsParams,
    ManagerApprovedAmountParams,
    ManagerApprovedParams,
    SignUpNewFaceCodeParams,
    NoLongerHaveAccessParams,
    NotAllowedExtensionParams,
    NotYouParams,
    OOOEventSummaryFullDayParams,
    OOOEventSummaryPartialDayParams,
    OurEmailProviderParams,
    PaidElsewhereWithAmountParams,
    PaidWithExpensifyWithAmountParams,
    ParentNavigationSummaryParams,
    PaySomeoneParams,
    PayerOwesAmountParams,
    PayerOwesParams,
    RoleNamesParams,
    PayerPaidAmountParams,
    PayerPaidParams,
    PayerSettledParams,
    RemovedTheRequestParams,
    RenamedRoomActionParams,
    ReportArchiveReasonsClosedParams,
    ReportArchiveReasonsMergedParams,
    ReportPolicyNameParams,
    ReportArchiveReasonsInvoiceReceiverPolicyDeletedParams,
    ReportArchiveReasonsRemovedFromPolicyParams,
    RequestAmountParams,
    RequestCountParams,
    RequestedAmountMessageParams,
    ResolutionConstraintsParams,
    RoomNameReservedErrorParams,
    RoomRenamedToParams,
    SetTheDistanceMerchantParams,
    SetTheRequestParams,
    SettleExpensifyCardParams,
    SettledAfterAddedBankAccountParams,
    SizeExceededParams,
    SplitAmountParams,
    StepCounterParams,
    TaskCreatedActionParams,
    TermsParams,
    ThreadRequestReportNameParams,
    ThreadSentMoneyReportNameParams,
    ToValidateLoginParams,
    TransferParams,
    UntilTimeParams,
    UpdatedTheDistanceMerchantParams,
    UpdatedTheRequestParams,
    UsePlusButtonParams,
    UserIsAlreadyMemberParams,
    UserSplitParams,
    ViolationsAutoReportedRejectedExpenseParams,
    ViolationsCashExpenseWithNoReceiptParams,
    ViolationsConversionSurchargeParams,
    ViolationsInvoiceMarkupParams,
    ViolationsMaxAgeParams,
    ViolationsMissingTagParams,
    ViolationsModifiedAmountParams,
    ViolationsOverAutoApprovalLimitParams,
    ViolationsOverCategoryLimitParams,
    ViolationsOverLimitParams,
    ViolationsPerDayLimitParams,
    ViolationsReceiptRequiredParams,
    ViolationsRterParams,
    ViolationsTagOutOfPolicyParams,
    ViolationsTaxOutOfPolicyParams,
    WaitingOnBankAccountParams,
    WalletProgramParams,
    WeSentYouMagicSignInLinkParams,
    WelcomeEnterMagicCodeParams,
    WelcomeNoteParams,
    WelcomeToRoomParams,
    ZipCodeExampleFormatParams,
    ChangeFieldParams,
    ChangePolicyParams,
    ChangeTypeParams,
    ExportedToIntegrationParams,
    DelegateSubmitParams,
    AccountOwnerParams,
    IntegrationsMessageParams,
    MarkedReimbursedParams,
    MarkReimbursedFromIntegrationParams,
    ShareParams,
    UnshareParams,
    StripePaidParams,
    UnapprovedParams,
    RemoveMembersWarningPrompt,
    ApprovalWorkflowErrorParams,
    ConnectionNameParams,
    LastSyncDateParams,
    CustomersOrJobsLabelParams,
    ExportAgainModalDescriptionParams,
    IntegrationSyncFailedParams,
    AddEmployeeParams,
    UpdateRoleParams,
    RemoveMemberParams,
    DateParams,
    FiltersAmountBetweenParams,
    StatementPageTitleParams,
    CompanyCardBankName,
    DisconnectPromptParams,
    DisconnectTitleParams,
    CharacterLengthLimitParams,
    OptionalParam,
    AssignCardParams,
    ImportedTypesParams,
    WorkspaceYouMayJoin,
    WorkspaceMemberList,
    ImportPerDiemRatesSuccessfullDescriptionParams,
    CurrencyCodeParams,
    CompanyNameParams,
    CustomUnitRateParams,
    ChatWithAccountManagerParams,
<<<<<<< HEAD
    EditDestinationSubtitleParams,
=======
    FlightLayoverParams,
>>>>>>> 8b9bd0e0
};<|MERGE_RESOLUTION|>--- conflicted
+++ resolved
@@ -581,13 +581,12 @@
     accountManagerDisplayName: string;
 };
 
-<<<<<<< HEAD
 type EditDestinationSubtitleParams = {
     destination: string;
-=======
+};
+
 type FlightLayoverParams = {
     layover: string;
->>>>>>> 8b9bd0e0
 };
 
 export type {
@@ -797,9 +796,6 @@
     CompanyNameParams,
     CustomUnitRateParams,
     ChatWithAccountManagerParams,
-<<<<<<< HEAD
     EditDestinationSubtitleParams,
-=======
     FlightLayoverParams,
->>>>>>> 8b9bd0e0
 };
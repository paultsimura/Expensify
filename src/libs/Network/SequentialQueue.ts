--- conflicted
+++ resolved
@@ -3,15 +3,8 @@
 import {flushQueue, isEmpty} from '@libs/actions/QueuedOnyxUpdates';
 import {isClientTheLeader} from '@libs/ActiveClientManager';
 import Log from '@libs/Log';
-<<<<<<< HEAD
 import {processWithMiddleware} from '@libs/Request';
-import {sleep} from '@libs/RequestThrottle';
-=======
-import * as Request from '@libs/Request';
 import RequestThrottle from '@libs/RequestThrottle';
-import * as PersistedRequests from '@userActions/PersistedRequests';
-import * as QueuedOnyxUpdates from '@userActions/QueuedOnyxUpdates';
->>>>>>> 814c7b48
 import CONST from '@src/CONST';
 import ONYXKEYS from '@src/ONYXKEYS';
 import type OnyxRequest from '@src/types/onyx/Request';
@@ -106,13 +99,8 @@
             }
 
             Log.info('[SequentialQueue] Removing persisted request because it was processed successfully.', false, {request: requestToProcess});
-<<<<<<< HEAD
             endRequestAndRemoveFromQueue(requestToProcess);
             clear();
-=======
-            PersistedRequests.endRequestAndRemoveFromQueue(requestToProcess);
-            sequentialQueueRequestThrottle.clear();
->>>>>>> 814c7b48
             return process();
         })
         .catch((error: RequestError) => {
@@ -120,33 +108,19 @@
             // Duplicate records don't need to be retried as they just mean the record already exists on the server
             if (error.name === CONST.ERROR.REQUEST_CANCELLED || error.message === CONST.ERROR.DUPLICATE_RECORD) {
                 Log.info("[SequentialQueue] Removing persisted request because it failed and doesn't need to be retried.", false, {error, request: requestToProcess});
-<<<<<<< HEAD
                 endRequestAndRemoveFromQueue(requestToProcess);
                 clear();
                 return process();
             }
             rollbackOngoingRequest();
-            return sleep(error, requestToProcess.command)
-=======
-                PersistedRequests.endRequestAndRemoveFromQueue(requestToProcess);
-                sequentialQueueRequestThrottle.clear();
-                return process();
-            }
-            PersistedRequests.rollbackOngoingRequest();
             return sequentialQueueRequestThrottle
                 .sleep(error, requestToProcess.command)
->>>>>>> 814c7b48
                 .then(process)
                 .catch(() => {
                     Onyx.update(requestToProcess.failureData ?? []);
                     Log.info('[SequentialQueue] Removing persisted request because it failed too many times.', false, {error, request: requestToProcess});
-<<<<<<< HEAD
                     endRequestAndRemoveFromQueue(requestToProcess);
                     clear();
-=======
-                    PersistedRequests.endRequestAndRemoveFromQueue(requestToProcess);
-                    sequentialQueueRequestThrottle.clear();
->>>>>>> 814c7b48
                     return process();
                 });
         });

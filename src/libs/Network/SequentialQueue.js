import _ from 'underscore';
import Onyx from 'react-native-onyx';
import * as PersistedRequests from '../actions/PersistedRequests';
import * as NetworkStore from './NetworkStore';
import ONYXKEYS from '../../ONYXKEYS';
import * as ActiveClientManager from '../ActiveClientManager';
import * as Request from '../Request';
import * as RequestThrottle from '../RequestThrottle';
import CONST from '../../CONST';
import * as QueuedOnyxUpdates from '../actions/QueuedOnyxUpdates';

let resolveIsReadyPromise;
let isReadyPromise = new Promise((resolve) => {
    resolveIsReadyPromise = resolve;
});

// Resolve the isReadyPromise immediately so that the queue starts working as soon as the page loads
resolveIsReadyPromise();

let isSequentialQueueRunning = false;
let currentRequest = null;

/**
 * Process any persisted requests, when online, one at a time until the queue is empty.
 *
 * If a request fails due to some kind of network error, such as a request being throttled or when our backend is down, then we retry it with an exponential back off process until a response
 * is successfully returned. The first time a request fails we set a random, small, initial wait time. After waiting, we retry the request. If there are subsequent failures the request wait
 * time is doubled creating an exponential back off in the frequency of requests hitting the server. Since the initial wait time is random and it increases exponentially, the load of
 * requests to our backend is evenly distributed and it gradually decreases with time, which helps the servers catch up.
 * @returns {Promise}
 */
function process() {
    const persistedRequests = PersistedRequests.getAll();
    if (_.isEmpty(persistedRequests) || NetworkStore.isOffline()) {
        return Promise.resolve();
    }
    const requestToProcess = persistedRequests[0];

    // Set the current request to a promise awaiting its processing so that getCurrentRequest can be used to take some action after the current request has processed.
    currentRequest = Request.processWithMiddleware(requestToProcess, true)
        .then(() => {
            PersistedRequests.remove(requestToProcess);
            RequestThrottle.clear();
            return process();
        })
        .catch((error) => {
            // On sign out we cancel any in flight requests from the user. Since that user is no longer signed in their requests should not be retried.
            if (error.name === CONST.ERROR.REQUEST_CANCELLED) {
                PersistedRequests.remove(requestToProcess);
                RequestThrottle.clear();
                return process();
            }
            return RequestThrottle.sleep().then(process);
        });
    return currentRequest;
}

function flush() {
    if (isSequentialQueueRunning || _.isEmpty(PersistedRequests.getAll())) {
        return;
    }

    // ONYXKEYS.PERSISTED_REQUESTS is shared across clients, thus every client/tab will have a copy
    // It is very important to only process the queue from leader client otherwise requests will be duplicated.
    if (!ActiveClientManager.isClientTheLeader()) {
        return;
    }

    isSequentialQueueRunning = true;

    // Reset the isReadyPromise so that the queue will be flushed as soon as the request is finished
    isReadyPromise = new Promise((resolve) => {
        resolveIsReadyPromise = resolve;
    });

    // Ensure persistedRequests are read from storage before proceeding with the queue
    const connectionID = Onyx.connect({
        key: ONYXKEYS.PERSISTED_REQUESTS,
        callback: () => {
            Onyx.disconnect(connectionID);
            process().finally(() => {
                isSequentialQueueRunning = false;
                resolveIsReadyPromise();
                currentRequest = null;
<<<<<<< HEAD
=======
                Onyx.update(QueuedOnyxUpdates.getQueuedUpdates()).then(QueuedOnyxUpdates.clear);
>>>>>>> 6d17cc80
            });
        },
    });
}

/**
 * @returns {Boolean}
 */
function isRunning() {
    return isSequentialQueueRunning;
}

// Flush the queue when the connection resumes
NetworkStore.onReconnection(flush);

/**
 * @param {Object} request
 */
function push(request) {
    // Add request to Persisted Requests so that it can be retried if it fails
    PersistedRequests.save([request]);

    // If we are offline we don't need to trigger the queue to empty as it will happen when we come back online
    if (NetworkStore.isOffline()) {
        return;
    }

    // If the queue is running this request will run once it has finished processing the current batch
    if (isSequentialQueueRunning) {
        isReadyPromise.then(flush);
        return;
    }

    flush();
}

/**
 * @returns {Promise}
 */
function getCurrentRequest() {
    if (currentRequest === null) {
        return Promise.resolve();
    }
    return currentRequest;
}

/**
 * Returns a promise that resolves when the sequential queue is done processing all persisted write requests.
 * @returns {Promise}
 */
function waitForIdle() {
    return isReadyPromise;
}

export {flush, getCurrentRequest, isRunning, push, waitForIdle};<|MERGE_RESOLUTION|>--- conflicted
+++ resolved
@@ -82,10 +82,7 @@
                 isSequentialQueueRunning = false;
                 resolveIsReadyPromise();
                 currentRequest = null;
-<<<<<<< HEAD
-=======
                 Onyx.update(QueuedOnyxUpdates.getQueuedUpdates()).then(QueuedOnyxUpdates.clear);
->>>>>>> 6d17cc80
             });
         },
     });

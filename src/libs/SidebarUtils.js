import Onyx from 'react-native-onyx';
import _ from 'underscore';
import lodashGet from 'lodash/get';
import lodashOrderBy from 'lodash/orderBy';
import Str from 'expensify-common/lib/str';
import ONYXKEYS from '../ONYXKEYS';
import * as ReportUtils from './ReportUtils';
import * as ReportActionsUtils from './ReportActionsUtils';
import * as Localize from './Localize';
import CONST from '../CONST';
import * as OptionsListUtils from './OptionsListUtils';
import * as CollectionUtils from './CollectionUtils';
import * as LocalePhoneNumber from './LocalePhoneNumber';

// Note: It is very important that the keys subscribed to here are the same
// keys that are connected to SidebarLinks withOnyx(). If there was a key missing from SidebarLinks and it's data was updated
// for that key, then there would be no re-render and the options wouldn't reflect the new data because SidebarUtils.getOrderedReportIDs() wouldn't be triggered.
// There are a couple of keys here which are OK to have stale data. iouReports for example, doesn't need to exist in withOnyx() because
// when IOUs change, it also triggers a change on the reports collection. Having redundant subscriptions causes more re-renders which should be avoided.
// Session also can remain stale because the only way for the current user to change is to sign out and sign in, which would clear out all the Onyx
// data anyway and cause SidebarLinks to rerender.

const chatReports = {};
const iouReports = {};
Onyx.connect({
    key: ONYXKEYS.COLLECTION.REPORT,
    callback: (report, key) => {
        if (!report) {
            delete iouReports[key];
            delete chatReports[key];
        } else if (ReportUtils.isIOUReport(report)) {
            iouReports[key] = report;
        } else {
            chatReports[key] = report;
        }
    },
});

let personalDetails;
Onyx.connect({
    key: ONYXKEYS.PERSONAL_DETAILS,
    callback: (val) => (personalDetails = val),
});

let priorityMode;
Onyx.connect({
    key: ONYXKEYS.NVP_PRIORITY_MODE,
    callback: (val) => (priorityMode = val),
});

let betas;
Onyx.connect({
    key: ONYXKEYS.BETAS,
    callback: (val) => (betas = val),
});

const visibleReportActionItems = {};
const lastReportActions = {};
const reportActions = {};
Onyx.connect({
    key: ONYXKEYS.COLLECTION.REPORT_ACTIONS,
    callback: (actions, key) => {
        if (!key || !actions) {
            return;
        }
        const reportID = CollectionUtils.extractCollectionItemID(key);

        const actionsArray = ReportActionsUtils.getSortedReportActions(_.toArray(actions));
        lastReportActions[reportID] = _.last(actionsArray);

        // The report is only visible if it is the last action not deleted that
        // does not match a closed or created state.
<<<<<<< HEAD
        const reportActionsForDisplay = _.filter(
            actionsArray,
            (reportAction, actionKey) => ReportActionsUtils.shouldReportActionBeVisible(reportAction, actionKey) && reportAction.actionName !== CONST.REPORT.ACTIONS.TYPE.CREATED,
        );
        visibleReportActionItems[reportID] = _.first(ReportActionsUtils.getSortedReportActions(reportActionsForDisplay, true));
=======
        const reportActionsForDisplay = _.filter(actionsArray, (reportAction, actionKey) => (ReportActionsUtils.shouldReportActionBeVisible(reportAction, actionKey)
            && (reportAction.actionName !== CONST.REPORT.ACTIONS.TYPE.CREATED)));
        visibleReportActionItems[reportID] = _.last(reportActionsForDisplay);
>>>>>>> cc78a083

        reportActions[key] = actions;
    },
});

let policies;
Onyx.connect({
    key: ONYXKEYS.COLLECTION.POLICY,
    waitForCollectionCallback: true,
    callback: (val) => (policies = val),
});

let currentUserLogin;
Onyx.connect({
    key: ONYXKEYS.SESSION,
    callback: (val) => (currentUserLogin = val),
});

let preferredLocale;
Onyx.connect({
    key: ONYXKEYS.NVP_PREFERRED_LOCALE,
    callback: (val) => (preferredLocale = val || CONST.LOCALES.DEFAULT),
});

/**
 * @param {String} reportIDFromRoute
 * @returns {String[]} An array of reportIDs sorted in the proper order
 */
function getOrderedReportIDs(reportIDFromRoute) {
    const isInGSDMode = priorityMode === CONST.PRIORITY_MODE.GSD;
    const isInDefaultMode = !isInGSDMode;

    // Filter out all the reports that shouldn't be displayed
    const reportsToDisplay = _.filter(chatReports, (report) => ReportUtils.shouldReportBeInOptionList(report, reportIDFromRoute, isInGSDMode, currentUserLogin, iouReports, betas, policies));

    // There are a few properties that need to be calculated for the report which are used when sorting reports.
    _.each(reportsToDisplay, (report) => {
        // Normally, the spread operator would be used here to clone the report and prevent the need to reassign the params.
        // However, this code needs to be very performant to handle thousands of reports, so in the interest of speed, we're just going to disable this lint rule and add
        // the reportDisplayName property to the report object directly.
        // eslint-disable-next-line no-param-reassign
        report.displayName = ReportUtils.getReportName(report);

        // eslint-disable-next-line no-param-reassign
        report.iouReportAmount = ReportUtils.getIOUTotal(report, iouReports);
    });

    // The LHN is split into five distinct groups, and each group is sorted a little differently. The groups will ALWAYS be in this order:
    // 1. Pinned - Always sorted by reportDisplayName
    // 2. Outstanding IOUs - Always sorted by iouReportAmount with the largest amounts at the top of the group
    // 3. Drafts - Always sorted by reportDisplayName
    // 4. Non-archived reports
    //      - Sorted by lastVisibleActionCreated in default (most recent) view mode
    //      - Sorted by reportDisplayName in GSD (focus) view mode
    // 5. Archived reports
    //      - Sorted by lastVisibleActionCreated in default (most recent) view mode
    //      - Sorted by reportDisplayName in GSD (focus) view mode
    let pinnedReports = [];
    let outstandingIOUReports = [];
    let draftReports = [];
    let nonArchivedReports = [];
    let archivedReports = [];

    _.each(reportsToDisplay, (report) => {
        if (report.isPinned) {
            pinnedReports.push(report);
            return;
        }

        if (report.hasOutstandingIOU && !ReportUtils.isIOUOwnedByCurrentUser(report, iouReports)) {
            outstandingIOUReports.push(report);
            return;
        }

        if (report.hasDraft) {
            draftReports.push(report);
            return;
        }

        if (ReportUtils.isArchivedRoom(report)) {
            archivedReports.push(report);
            return;
        }

        nonArchivedReports.push(report);
    });

    // Sort each group of reports accordingly
    pinnedReports = _.sortBy(pinnedReports, (report) => report.displayName.toLowerCase());
    outstandingIOUReports = lodashOrderBy(outstandingIOUReports, ['iouReportAmount', (report) => report.displayName.toLowerCase()], ['desc', 'asc']);
    draftReports = _.sortBy(draftReports, (report) => report.displayName.toLowerCase());
    nonArchivedReports = isInDefaultMode
        ? lodashOrderBy(nonArchivedReports, ['lastVisibleActionCreated', (report) => report.displayName.toLowerCase()], ['desc', 'asc'])
        : lodashOrderBy(nonArchivedReports, [(report) => report.displayName.toLowerCase()], ['asc']);
    archivedReports = _.sortBy(archivedReports, (report) => (isInDefaultMode ? report.lastVisibleActionCreated : report.displayName.toLowerCase()));

    // For archived reports ensure that most recent reports are at the top by reversing the order of the arrays because underscore will only sort them in ascending order
    if (isInDefaultMode) {
        archivedReports.reverse();
    }

    // Now that we have all the reports grouped and sorted, they must be flattened into an array and only return the reportID.
    // The order the arrays are concatenated in matters and will determine the order that the groups are displayed in the sidebar.
    return _.pluck([].concat(pinnedReports).concat(outstandingIOUReports).concat(draftReports).concat(nonArchivedReports).concat(archivedReports), 'reportID');
}

/**
 * Gets all the data necessary for rendering an OptionRowLHN component
 *
 * @param {String} reportID
 * @returns {Object}
 */
function getOptionData(reportID) {
    const report = chatReports[`${ONYXKEYS.COLLECTION.REPORT}${reportID}`];

    // When a user signs out, Onyx is cleared. Due to the lazy rendering with a virtual list, it's possible for
    // this method to be called after the Onyx data has been cleared out. In that case, it's fine to do
    // a null check here and return early.
    if (!report || !personalDetails) {
        return;
    }
    const result = {
        text: null,
        alternateText: null,
        pendingAction: null,
        allReportErrors: null,
        brickRoadIndicator: null,
        icons: null,
        tooltipText: null,
        ownerEmail: null,
        subtitle: null,
        participantsList: null,
        login: null,
        reportID: null,
        phoneNumber: null,
        payPalMeAddress: null,
        isUnread: null,
        isUnreadWithMention: null,
        hasDraftComment: false,
        keyForList: null,
        searchText: null,
        isPinned: false,
        hasOutstandingIOU: false,
        iouReportID: null,
        isIOUReportOwner: null,
        iouReportAmount: 0,
        isChatRoom: false,
        isArchivedRoom: false,
        shouldShowSubscript: false,
        isPolicyExpenseChat: false,
    };

    const participantPersonalDetailList = _.values(OptionsListUtils.getPersonalDetailsForLogins(report.participants, personalDetails));
    const personalDetail = participantPersonalDetailList[0] || {};

    result.isChatRoom = ReportUtils.isChatRoom(report);
    result.isArchivedRoom = ReportUtils.isArchivedRoom(report);
    result.isPolicyExpenseChat = ReportUtils.isPolicyExpenseChat(report);
    result.shouldShowSubscript = result.isPolicyExpenseChat && !report.isOwnPolicyExpenseChat && !result.isArchivedRoom;
    result.pendingAction = report.pendingFields ? report.pendingFields.addWorkspaceRoom || report.pendingFields.createChat : null;
    result.allReportErrors = OptionsListUtils.getAllReportErrors(report, reportActions);
    result.brickRoadIndicator = !_.isEmpty(result.allReportErrors) ? CONST.BRICK_ROAD_INDICATOR_STATUS.ERROR : '';
    result.ownerEmail = report.ownerEmail;
    result.reportID = report.reportID;
    result.isUnread = ReportUtils.isUnread(report);
    result.isUnreadWithMention = ReportUtils.isUnreadWithMention(report);
    result.hasDraftComment = report.hasDraft;
    result.isPinned = report.isPinned;
    result.iouReportID = report.iouReportID;
    result.keyForList = String(report.reportID);
    result.tooltipText = ReportUtils.getReportParticipantsTitle(report.participants || []);
    result.hasOutstandingIOU = report.hasOutstandingIOU;

    const hasMultipleParticipants = participantPersonalDetailList.length > 1 || result.isChatRoom || result.isPolicyExpenseChat;
    const subtitle = ReportUtils.getChatRoomSubtitle(report);

    const login = Str.removeSMSDomain(lodashGet(personalDetail, 'login', ''));
    const formattedLogin = Str.isSMSLogin(login) ? LocalePhoneNumber.formatPhoneNumber(login) : login;

    // We only create tooltips for the first 10 users or so since some reports have hundreds of users, causing performance to degrade.
    const displayNamesWithTooltips = ReportUtils.getDisplayNamesWithTooltips((participantPersonalDetailList || []).slice(0, 10), hasMultipleParticipants);

    let lastMessageTextFromReport = '';
    if (ReportUtils.isReportMessageAttachment({text: report.lastMessageText, html: report.lastMessageHtml})) {
        lastMessageTextFromReport = `[${Localize.translateLocal('common.attachment')}]`;
    } else {
        lastMessageTextFromReport = report ? report.lastMessageText || '' : '';
    }

    // If the last actor's details are not currently saved in Onyx Collection,
    // then try to get that from the last report action if that action is valid
    // to get data from.
    let lastActorDetails = personalDetails[report.lastActorEmail] || null;
    if (!lastActorDetails && visibleReportActionItems[report.reportID]) {
        const lastActorDisplayName = lodashGet(visibleReportActionItems[report.reportID], 'person[0].text');
        lastActorDetails = lastActorDisplayName
            ? {
                  displayName: lastActorDisplayName,
                  login: report.lastActorEmail,
              }
            : null;
    }
    let lastMessageText = hasMultipleParticipants && lastActorDetails && lastActorDetails.login !== currentUserLogin.email ? `${lastActorDetails.displayName}: ` : '';
    lastMessageText += report ? lastMessageTextFromReport : '';

<<<<<<< HEAD
    if (result.isPolicyExpenseChat && result.isArchivedRoom) {
        const archiveReason =
            (lastReportActions[report.reportID] && lastReportActions[report.reportID].originalMessage && lastReportActions[report.reportID].originalMessage.reason) ||
            CONST.REPORT.ARCHIVE_REASON.DEFAULT;
=======
    if (result.isArchivedRoom) {
        const archiveReason = (lastReportActions[report.reportID] && lastReportActions[report.reportID].originalMessage && lastReportActions[report.reportID].originalMessage.reason)
            || CONST.REPORT.ARCHIVE_REASON.DEFAULT;
>>>>>>> cc78a083
        lastMessageText = Localize.translate(preferredLocale, `reportArchiveReasons.${archiveReason}`, {
            displayName: archiveReason.displayName || report.lastActorEmail,
            policyName: ReportUtils.getPolicyName(report),
        });
    }

    if ((result.isChatRoom || result.isPolicyExpenseChat) && !result.isArchivedRoom) {
        result.alternateText = lastMessageTextFromReport.length > 0 ? lastMessageText : Localize.translate(preferredLocale, 'report.noActivityYet');
    } else {
        if (!lastMessageText) {
            // Here we get the beginning of chat history message and append the display name for each user, adding pronouns if there are any.
            // We also add a fullstop after the final name, the word "and" before the final name and commas between all previous names.
            lastMessageText =
                Localize.translate(preferredLocale, 'reportActionsView.beginningOfChatHistory') +
                _.map(displayNamesWithTooltips, ({displayName, pronouns}, index) => {
                    const formattedText = _.isEmpty(pronouns) ? displayName : `${displayName} (${pronouns})`;

                    if (index === displayNamesWithTooltips.length - 1) {
                        return `${formattedText}.`;
                    }
                    if (index === displayNamesWithTooltips.length - 2) {
                        return `${formattedText} ${Localize.translate(preferredLocale, 'common.and')}`;
                    }
                    if (index < displayNamesWithTooltips.length - 2) {
                        return `${formattedText},`;
                    }
                }).join(' ');
        }

        result.alternateText = lastMessageText || formattedLogin;
    }

    result.isIOUReportOwner = ReportUtils.isIOUOwnedByCurrentUser(result, iouReports);
    result.iouReportAmount = ReportUtils.getIOUTotal(result, iouReports);

    if (!hasMultipleParticipants) {
        result.login = personalDetail.login;
        result.phoneNumber = personalDetail.phoneNumber;
        result.payPalMeAddress = personalDetail.payPalMeAddress;
    }

    const reportName = ReportUtils.getReportName(report);
    result.text = reportName;
    result.subtitle = subtitle;
    result.participantsList = participantPersonalDetailList;

    result.icons = ReportUtils.getIcons(report, personalDetails, policies, ReportUtils.getAvatar(personalDetail.avatar, personalDetail.login));
    result.searchText = OptionsListUtils.getSearchText(report, reportName, participantPersonalDetailList, result.isChatRoom || result.isPolicyExpenseChat);
    result.displayNamesWithTooltips = displayNamesWithTooltips;

    return result;
}

export default {
    getOptionData,
    getOrderedReportIDs,
};<|MERGE_RESOLUTION|>--- conflicted
+++ resolved
@@ -39,19 +39,19 @@
 let personalDetails;
 Onyx.connect({
     key: ONYXKEYS.PERSONAL_DETAILS,
-    callback: (val) => (personalDetails = val),
+    callback: val => personalDetails = val,
 });
 
 let priorityMode;
 Onyx.connect({
     key: ONYXKEYS.NVP_PRIORITY_MODE,
-    callback: (val) => (priorityMode = val),
+    callback: val => priorityMode = val,
 });
 
 let betas;
 Onyx.connect({
     key: ONYXKEYS.BETAS,
-    callback: (val) => (betas = val),
+    callback: val => betas = val,
 });
 
 const visibleReportActionItems = {};
@@ -70,17 +70,9 @@
 
         // The report is only visible if it is the last action not deleted that
         // does not match a closed or created state.
-<<<<<<< HEAD
-        const reportActionsForDisplay = _.filter(
-            actionsArray,
-            (reportAction, actionKey) => ReportActionsUtils.shouldReportActionBeVisible(reportAction, actionKey) && reportAction.actionName !== CONST.REPORT.ACTIONS.TYPE.CREATED,
-        );
-        visibleReportActionItems[reportID] = _.first(ReportActionsUtils.getSortedReportActions(reportActionsForDisplay, true));
-=======
         const reportActionsForDisplay = _.filter(actionsArray, (reportAction, actionKey) => (ReportActionsUtils.shouldReportActionBeVisible(reportAction, actionKey)
             && (reportAction.actionName !== CONST.REPORT.ACTIONS.TYPE.CREATED)));
         visibleReportActionItems[reportID] = _.last(reportActionsForDisplay);
->>>>>>> cc78a083
 
         reportActions[key] = actions;
     },
@@ -90,19 +82,19 @@
 Onyx.connect({
     key: ONYXKEYS.COLLECTION.POLICY,
     waitForCollectionCallback: true,
-    callback: (val) => (policies = val),
+    callback: val => policies = val,
 });
 
 let currentUserLogin;
 Onyx.connect({
     key: ONYXKEYS.SESSION,
-    callback: (val) => (currentUserLogin = val),
+    callback: val => currentUserLogin = val,
 });
 
 let preferredLocale;
 Onyx.connect({
     key: ONYXKEYS.NVP_PREFERRED_LOCALE,
-    callback: (val) => (preferredLocale = val || CONST.LOCALES.DEFAULT),
+    callback: val => preferredLocale = val || CONST.LOCALES.DEFAULT,
 });
 
 /**
@@ -114,7 +106,7 @@
     const isInDefaultMode = !isInGSDMode;
 
     // Filter out all the reports that shouldn't be displayed
-    const reportsToDisplay = _.filter(chatReports, (report) => ReportUtils.shouldReportBeInOptionList(report, reportIDFromRoute, isInGSDMode, currentUserLogin, iouReports, betas, policies));
+    const reportsToDisplay = _.filter(chatReports, report => ReportUtils.shouldReportBeInOptionList(report, reportIDFromRoute, isInGSDMode, currentUserLogin, iouReports, betas, policies));
 
     // There are a few properties that need to be calculated for the report which are used when sorting reports.
     _.each(reportsToDisplay, (report) => {
@@ -169,13 +161,13 @@
     });
 
     // Sort each group of reports accordingly
-    pinnedReports = _.sortBy(pinnedReports, (report) => report.displayName.toLowerCase());
-    outstandingIOUReports = lodashOrderBy(outstandingIOUReports, ['iouReportAmount', (report) => report.displayName.toLowerCase()], ['desc', 'asc']);
-    draftReports = _.sortBy(draftReports, (report) => report.displayName.toLowerCase());
+    pinnedReports = _.sortBy(pinnedReports, report => report.displayName.toLowerCase());
+    outstandingIOUReports = lodashOrderBy(outstandingIOUReports, ['iouReportAmount', report => report.displayName.toLowerCase()], ['desc', 'asc']);
+    draftReports = _.sortBy(draftReports, report => report.displayName.toLowerCase());
     nonArchivedReports = isInDefaultMode
-        ? lodashOrderBy(nonArchivedReports, ['lastVisibleActionCreated', (report) => report.displayName.toLowerCase()], ['desc', 'asc'])
-        : lodashOrderBy(nonArchivedReports, [(report) => report.displayName.toLowerCase()], ['asc']);
-    archivedReports = _.sortBy(archivedReports, (report) => (isInDefaultMode ? report.lastVisibleActionCreated : report.displayName.toLowerCase()));
+        ? lodashOrderBy(nonArchivedReports, ['lastVisibleActionCreated', report => report.displayName.toLowerCase()], ['desc', 'asc'])
+        : lodashOrderBy(nonArchivedReports, [report => report.displayName.toLowerCase()], ['asc']);
+    archivedReports = _.sortBy(archivedReports, report => (isInDefaultMode ? report.lastVisibleActionCreated : report.displayName.toLowerCase()));
 
     // For archived reports ensure that most recent reports are at the top by reversing the order of the arrays because underscore will only sort them in ascending order
     if (isInDefaultMode) {
@@ -184,7 +176,12 @@
 
     // Now that we have all the reports grouped and sorted, they must be flattened into an array and only return the reportID.
     // The order the arrays are concatenated in matters and will determine the order that the groups are displayed in the sidebar.
-    return _.pluck([].concat(pinnedReports).concat(outstandingIOUReports).concat(draftReports).concat(nonArchivedReports).concat(archivedReports), 'reportID');
+    return _.pluck([]
+        .concat(pinnedReports)
+        .concat(outstandingIOUReports)
+        .concat(draftReports)
+        .concat(nonArchivedReports)
+        .concat(archivedReports), 'reportID');
 }
 
 /**
@@ -240,7 +237,7 @@
     result.isArchivedRoom = ReportUtils.isArchivedRoom(report);
     result.isPolicyExpenseChat = ReportUtils.isPolicyExpenseChat(report);
     result.shouldShowSubscript = result.isPolicyExpenseChat && !report.isOwnPolicyExpenseChat && !result.isArchivedRoom;
-    result.pendingAction = report.pendingFields ? report.pendingFields.addWorkspaceRoom || report.pendingFields.createChat : null;
+    result.pendingAction = report.pendingFields ? (report.pendingFields.addWorkspaceRoom || report.pendingFields.createChat) : null;
     result.allReportErrors = OptionsListUtils.getAllReportErrors(report, reportActions);
     result.brickRoadIndicator = !_.isEmpty(result.allReportErrors) ? CONST.BRICK_ROAD_INDICATOR_STATUS.ERROR : '';
     result.ownerEmail = report.ownerEmail;
@@ -276,26 +273,19 @@
     let lastActorDetails = personalDetails[report.lastActorEmail] || null;
     if (!lastActorDetails && visibleReportActionItems[report.reportID]) {
         const lastActorDisplayName = lodashGet(visibleReportActionItems[report.reportID], 'person[0].text');
-        lastActorDetails = lastActorDisplayName
-            ? {
-                  displayName: lastActorDisplayName,
-                  login: report.lastActorEmail,
-              }
-            : null;
-    }
-    let lastMessageText = hasMultipleParticipants && lastActorDetails && lastActorDetails.login !== currentUserLogin.email ? `${lastActorDetails.displayName}: ` : '';
+        lastActorDetails = lastActorDisplayName ? {
+            displayName: lastActorDisplayName,
+            login: report.lastActorEmail,
+        } : null;
+    }
+    let lastMessageText = hasMultipleParticipants && lastActorDetails && (lastActorDetails.login !== currentUserLogin.email)
+        ? `${lastActorDetails.displayName}: `
+        : '';
     lastMessageText += report ? lastMessageTextFromReport : '';
 
-<<<<<<< HEAD
-    if (result.isPolicyExpenseChat && result.isArchivedRoom) {
-        const archiveReason =
-            (lastReportActions[report.reportID] && lastReportActions[report.reportID].originalMessage && lastReportActions[report.reportID].originalMessage.reason) ||
-            CONST.REPORT.ARCHIVE_REASON.DEFAULT;
-=======
     if (result.isArchivedRoom) {
         const archiveReason = (lastReportActions[report.reportID] && lastReportActions[report.reportID].originalMessage && lastReportActions[report.reportID].originalMessage.reason)
             || CONST.REPORT.ARCHIVE_REASON.DEFAULT;
->>>>>>> cc78a083
         lastMessageText = Localize.translate(preferredLocale, `reportArchiveReasons.${archiveReason}`, {
             displayName: archiveReason.displayName || report.lastActorEmail,
             policyName: ReportUtils.getPolicyName(report),
@@ -308,20 +298,13 @@
         if (!lastMessageText) {
             // Here we get the beginning of chat history message and append the display name for each user, adding pronouns if there are any.
             // We also add a fullstop after the final name, the word "and" before the final name and commas between all previous names.
-            lastMessageText =
-                Localize.translate(preferredLocale, 'reportActionsView.beginningOfChatHistory') +
-                _.map(displayNamesWithTooltips, ({displayName, pronouns}, index) => {
+            lastMessageText = Localize.translate(preferredLocale, 'reportActionsView.beginningOfChatHistory')
+                + _.map(displayNamesWithTooltips, ({displayName, pronouns}, index) => {
                     const formattedText = _.isEmpty(pronouns) ? displayName : `${displayName} (${pronouns})`;
 
-                    if (index === displayNamesWithTooltips.length - 1) {
-                        return `${formattedText}.`;
-                    }
-                    if (index === displayNamesWithTooltips.length - 2) {
-                        return `${formattedText} ${Localize.translate(preferredLocale, 'common.and')}`;
-                    }
-                    if (index < displayNamesWithTooltips.length - 2) {
-                        return `${formattedText},`;
-                    }
+                    if (index === displayNamesWithTooltips.length - 1) { return `${formattedText}.`; }
+                    if (index === displayNamesWithTooltips.length - 2) { return `${formattedText} ${Localize.translate(preferredLocale, 'common.and')}`; }
+                    if (index < displayNamesWithTooltips.length - 2) { return `${formattedText},`; }
                 }).join(' ');
         }
 

import Onyx from 'react-native-onyx';
import _ from 'underscore';
import Str from 'expensify-common/lib/str';
import ONYXKEYS from '../ONYXKEYS';
import * as ReportUtils from './ReportUtils';
import * as Localize from './Localize';
import CONST from '../CONST';
import * as OptionsListUtils from './OptionsListUtils';
import * as CollectionUtils from './CollectionUtils';

// Note: It is very important that the keys subscribed to here are the same
// keys that are connected to SidebarLinks withOnyx(). If there was a key missing from SidebarLinks and it's data was updated
// for that key, then there would be no re-render and the options wouldn't reflect the new data because SidebarUtils.getOrderedReportIDs() wouldn't be triggered.
// There are a couple of keys here which are OK to have stale data. iouReports for example, doesn't need to exist in withOnyx() because
// when IOUs change, it also triggers a change on the reports collection. Having redudant subscriptions causes more re-renders which should be avoided.
// Session also can remain stale because the only way for the current user to change is to sign out and sign in, which would clear out all the Onyx
// data anyway and cause SidebarLinks to rerender.

let reports;
Onyx.connect({
    key: ONYXKEYS.COLLECTION.REPORT,
    waitForCollectionCallback: true,
    callback: val => reports = val,
});

let personalDetails;
Onyx.connect({
    key: ONYXKEYS.PERSONAL_DETAILS,
    callback: val => personalDetails = val,
});

let priorityMode;
Onyx.connect({
    key: ONYXKEYS.NVP_PRIORITY_MODE,
    callback: val => priorityMode = val,
});

let betas;
Onyx.connect({
    key: ONYXKEYS.BETAS,
    callback: val => betas = val,
});

const lastReportActions = {};
const reportActions = {};
Onyx.connect({
    key: ONYXKEYS.COLLECTION.REPORT_ACTIONS,
    callback: (actions, key) => {
        if (!key || !actions) {
            return;
        }
        const reportID = CollectionUtils.extractCollectionItemID(key);
        lastReportActions[reportID] = _.last(_.toArray(actions));
        reportActions[key] = actions;
    },
});

let policies;
Onyx.connect({
    key: ONYXKEYS.COLLECTION.POLICY,
    waitForCollectionCallback: true,
    callback: val => policies = val,
});

let iouReports;
Onyx.connect({
    key: ONYXKEYS.COLLECTION.REPORT_IOUS,
    waitForCollectionCallback: true,
    callback: val => iouReports = val,
});

let currentUserLogin;
Onyx.connect({
    key: ONYXKEYS.SESSION,
    callback: val => currentUserLogin = val,
});

let preferredLocale;
Onyx.connect({
    key: ONYXKEYS.NVP_PREFERRED_LOCALE,
    callback: val => preferredLocale = val || CONST.DEFAULT_LOCALE,
});

/**
 * @param {String} reportIDFromRoute
 * @returns {String[]} An array of reportIDs sorted in the proper order
 */
<<<<<<< HEAD
function getOrderedReportIDs(reportIDFromRoute) {
    const hideReadReports = priorityMode === CONST.PRIORITY_MODE.GSD;
    const sortByTimestampDescending = priorityMode !== CONST.PRIORITY_MODE.GSD;

=======
function getOrderedReportIDs() {
>>>>>>> ad33dd75
    let recentReportOptions = [];
    const pinnedReportOptions = [];
    const iouDebtReportOptions = [];
    const draftReportOptions = [];

    const isInGSDMode = priorityMode === CONST.PRIORITY_MODE.GSD;
    const isInDefaultMode = !isInGSDMode;

    // Filter out all the reports that shouldn't be displayed
    const filteredReports = _.filter(reports, report => ReportUtils.shouldReportBeInOptionList(report, currentlyViewedReportID, isInGSDMode, currentUserLogin, iouReports, betas, policies));

<<<<<<< HEAD
        // Skip this report if it has no participants and if it's not a type of report supported in the LHN
        if (_.isEmpty(participants) && !isChatRoom && !isDefaultRoom && !isPolicyExpenseChat) {
            return false;
        }

        const hasDraftComment = report.hasDraft || false;
        const iouReport = report.iouReportID && iouReports && iouReports[`${ONYXKEYS.COLLECTION.REPORT_IOUS}${report.iouReportID}`];
        const iouReportOwner = report.hasOutstandingIOU && iouReport
            ? iouReport.ownerEmail
            : '';

        const reportContainsIOUDebt = iouReportOwner && iouReportOwner !== currentUserLogin;
        const hasAddWorkspaceRoomError = report.errorFields && !_.isEmpty(report.errorFields.addWorkspaceRoom);
        const shouldFilterReportIfEmpty = report.lastMessageTimestamp === 0

            // We make exceptions for defaultRooms and policyExpenseChats so we can immediately
            // highlight them in the LHN when they are created and have no messages yet. We do
            // not give archived rooms this exception since they do not need to be highlighted.
            && !(!ReportUtils.isArchivedRoom(report) && (isDefaultRoom || isPolicyExpenseChat))

            // Also make an exception for workspace rooms that failed to be added
            && !hasAddWorkspaceRoomError;

        const shouldFilterReportIfRead = hideReadReports && !ReportUtils.isUnread(report);
        const shouldFilterReport = shouldFilterReportIfEmpty || shouldFilterReportIfRead;
        if (report.reportID !== reportIDFromRoute
            && !report.isPinned
            && !hasDraftComment
            && shouldFilterReport
            && !reportContainsIOUDebt) {
            return false;
        }

        // We let Free Plan default rooms to be shown in the App, or rooms that also have a Guide in them.
        // It's the two exceptions to the beta, otherwise do not show policy rooms in product
        if (ReportUtils.isDefaultRoom(report)
            && !Permissions.canUseDefaultRooms(betas)
            && ReportUtils.getPolicyType(report, policies) !== CONST.POLICY.TYPE.FREE
            && !ReportUtils.hasExpensifyGuidesEmails(lodashGet(report, ['participants'], []))) {
            return false;
        }

        if (ReportUtils.isUserCreatedPolicyRoom(report) && !Permissions.canUsePolicyRooms(betas)) {
            return false;
        }
=======
    // Get all the display names for our reports in an easy to access property so we don't have to keep
    // re-running the logic
    const filteredReportsWithReportName = _.map(filteredReports, (report) => {
        const personalDetailMap = OptionsListUtils.getPersonalDetailsForLogins(report.participants, personalDetails);
        return {
            ...report,
            reportDisplayName: ReportUtils.getReportName(report, personalDetailMap, policies),
        };
    });
>>>>>>> ad33dd75

    // Sorting the reports works like this:
    // - When in default mode, reports will be ordered by most recently updated (in descending order) so that the most recently updated are at the top
    // - When in GSD mode, reports are ordered by their display name so they are alphabetical (in ascending order)
    // - Regardless of mode, all archived reports should remain at the bottom
    const orderedReports = _.sortBy(filteredReportsWithReportName, (report) => {
        if (ReportUtils.isArchivedRoom(report)) {
            return isInDefaultMode ? -Infinity : 'ZZZZZZZZZZZZZ';
        }

        return isInDefaultMode ? report.lastMessageTimestamp : report.reportDisplayName;
    });

    // Apply the decsending order to reports when in default mode
    if (isInDefaultMode) {
        orderedReports.reverse();
    }

    // Put all the reports into the different buckets
    for (let i = 0; i < orderedReports.length; i++) {
        const report = orderedReports[i];

        // If the report is pinned and we are using the option to display pinned reports on top then we need to
        // collect the pinned reports so we can sort them alphabetically once they are collected
        if (report.isPinned) {
            pinnedReportOptions.push(report);
        } else if (report.hasOutstandingIOU && !report.isIOUReportOwner) {
            iouDebtReportOptions.push(report);

        // If the active report has a draft, we do not put it in the group of draft reports because we want it to maintain it's current position. Otherwise the report's position
        // jumps around in the LHN and it's kind of confusing to the user to see the LHN reorder when they start typing a comment on a report.
        } else if (report.hasDraft && report.reportID !== reportIDFromRoute) {
            draftReportOptions.push(report);
        } else {
            recentReportOptions.push(report);
        }
    }

    // Prioritizing reports with draft comments, add them before the normal recent report options
    // and sort them by report name.
    const sortedDraftReports = _.sortBy(draftReportOptions, 'reportDisplayName');
    recentReportOptions = sortedDraftReports.concat(recentReportOptions);

    // Prioritizing IOUs the user owes, add them before the normal recent report options and reports
    // with draft comments.
    const sortedIOUReports = _.sortBy(iouDebtReportOptions, 'iouReportAmount').reverse();
    recentReportOptions = sortedIOUReports.concat(recentReportOptions);

    // If we are prioritizing our pinned reports then shift them to the front and sort them by report name
    const sortedPinnedReports = _.sortBy(pinnedReportOptions, 'reportDisplayName');
    recentReportOptions = sortedPinnedReports.concat(recentReportOptions);

    return _.pluck(recentReportOptions, 'reportID');
}

/**
 * Gets all the data necessary for rendering an OptionRowLHN component
 *
 * @param {String} reportID
 * @returns {Object}
 */
function getOptionData(reportID) {
    const report = reports[`${ONYXKEYS.COLLECTION.REPORT}${reportID}`];

    // When a user signs out, Onyx is cleared. Due to the lazy rendering with a virtual list, it's possible for
    // this method to be called after the Onyx data has been cleared out. In that case, it's fine to do
    // a null check here and return early.
    if (!report || !personalDetails) {
        return;
    }
    const result = {
        text: null,
        alternateText: null,
        brickRoadIndicator: null,
        icons: null,
        tooltipText: null,
        ownerEmail: null,
        subtitle: null,
        participantsList: null,
        login: null,
        reportID: null,
        phoneNumber: null,
        payPalMeAddress: null,
        isUnread: null,
        hasDraftComment: false,
        keyForList: null,
        searchText: null,
        isPinned: false,
        hasOutstandingIOU: false,
        iouReportID: null,
        isIOUReportOwner: null,
        iouReportAmount: 0,
        isChatRoom: false,
        isArchivedRoom: false,
        shouldShowSubscript: false,
        isPolicyExpenseChat: false,
    };

    const personalDetailMap = OptionsListUtils.getPersonalDetailsForLogins(report.participants, personalDetails);
    const personalDetailList = _.values(personalDetailMap);
    const personalDetail = personalDetailList[0] || {};

    result.isChatRoom = ReportUtils.isChatRoom(report);
    result.isArchivedRoom = ReportUtils.isArchivedRoom(report);
    result.isPolicyExpenseChat = ReportUtils.isPolicyExpenseChat(report);
    result.shouldShowSubscript = result.isPolicyExpenseChat && !report.isOwnPolicyExpenseChat && !result.isArchivedRoom;
    result.brickRoadIndicator = OptionsListUtils.getBrickRoadIndicatorStatusForReport(report, reportActions);
    result.ownerEmail = report.ownerEmail;
    result.reportID = report.reportID;
    result.isUnread = ReportUtils.isUnread(report);
    result.hasDraftComment = report.hasDraft;
    result.isPinned = report.isPinned;
    result.iouReportID = report.iouReportID;
    result.keyForList = String(report.reportID);
    result.tooltipText = ReportUtils.getReportParticipantsTitle(report.participants || []);
    result.hasOutstandingIOU = report.hasOutstandingIOU;

    const hasMultipleParticipants = personalDetailList.length > 1 || result.isChatRoom || result.isPolicyExpenseChat;
    const subtitle = ReportUtils.getChatRoomSubtitle(report, policies);

    let lastMessageTextFromReport = '';
    if (ReportUtils.isReportMessageAttachment({text: report.lastMessageText, html: report.lastMessageHtml})) {
        lastMessageTextFromReport = `[${Localize.translateLocal('common.attachment')}]`;
    } else {
        lastMessageTextFromReport = Str.htmlDecode(report ? report.lastMessageText : '');
    }

    const lastActorDetails = personalDetailMap[report.lastActorEmail] || null;
    let lastMessageText = hasMultipleParticipants && lastActorDetails
        ? `${lastActorDetails.displayName}: `
        : '';
    lastMessageText += report ? lastMessageTextFromReport : '';

    if (result.isPolicyExpenseChat && result.isArchivedRoom) {
        const archiveReason = (lastReportActions[report.reportID] && lastReportActions[report.reportID].originalMessage && lastReportActions[report.reportID].originalMessage.reason)
            || CONST.REPORT.ARCHIVE_REASON.DEFAULT;
        lastMessageText = Localize.translate(preferredLocale, `reportArchiveReasons.${archiveReason}`, {
            displayName: archiveReason.displayName || report.lastActorEmail,
            policyName: ReportUtils.getPolicyName(report, policies),
        });
    }

    if (result.isChatRoom || result.isPolicyExpenseChat) {
        result.alternateText = lastMessageText || subtitle;
    } else {
        result.alternateText = lastMessageText || Str.removeSMSDomain(personalDetail.login);
    }

    if (result.hasOutstandingIOU) {
        const iouReport = (iouReports && iouReports[`${ONYXKEYS.COLLECTION.REPORT_IOUS}${report.iouReportID}`]) || null;
        if (iouReport) {
            result.isIOUReportOwner = iouReport.ownerEmail === currentUserLogin;
            result.iouReportAmount = iouReport.total;
        }
    }

    if (!hasMultipleParticipants) {
        result.login = personalDetail.login;
        result.phoneNumber = personalDetail.phoneNumber;
        result.payPalMeAddress = personalDetail.payPalMeAddress;
    }

    const reportName = ReportUtils.getReportName(report, personalDetailMap, policies);
    result.text = reportName;
    result.subtitle = subtitle;
    result.participantsList = personalDetailList;
    result.icons = ReportUtils.getIcons(report, personalDetails, policies, personalDetail.avatar);
    result.searchText = OptionsListUtils.getSearchText(report, reportName, personalDetailList, result.isChatRoom || result.isPolicyExpenseChat);

    return result;
}

export default {
    getOptionData,
    getOrderedReportIDs,
};<|MERGE_RESOLUTION|>--- conflicted
+++ resolved
@@ -29,6 +29,12 @@
     callback: val => personalDetails = val,
 });
 
+let currentlyViewedReportID;
+Onyx.connect({
+    key: ONYXKEYS.CURRENTLY_VIEWED_REPORTID,
+    callback: val => currentlyViewedReportID = val,
+});
+
 let priorityMode;
 Onyx.connect({
     key: ONYXKEYS.NVP_PRIORITY_MODE,
@@ -82,17 +88,9 @@
 });
 
 /**
- * @param {String} reportIDFromRoute
  * @returns {String[]} An array of reportIDs sorted in the proper order
  */
-<<<<<<< HEAD
-function getOrderedReportIDs(reportIDFromRoute) {
-    const hideReadReports = priorityMode === CONST.PRIORITY_MODE.GSD;
-    const sortByTimestampDescending = priorityMode !== CONST.PRIORITY_MODE.GSD;
-
-=======
 function getOrderedReportIDs() {
->>>>>>> ad33dd75
     let recentReportOptions = [];
     const pinnedReportOptions = [];
     const iouDebtReportOptions = [];
@@ -104,53 +102,6 @@
     // Filter out all the reports that shouldn't be displayed
     const filteredReports = _.filter(reports, report => ReportUtils.shouldReportBeInOptionList(report, currentlyViewedReportID, isInGSDMode, currentUserLogin, iouReports, betas, policies));
 
-<<<<<<< HEAD
-        // Skip this report if it has no participants and if it's not a type of report supported in the LHN
-        if (_.isEmpty(participants) && !isChatRoom && !isDefaultRoom && !isPolicyExpenseChat) {
-            return false;
-        }
-
-        const hasDraftComment = report.hasDraft || false;
-        const iouReport = report.iouReportID && iouReports && iouReports[`${ONYXKEYS.COLLECTION.REPORT_IOUS}${report.iouReportID}`];
-        const iouReportOwner = report.hasOutstandingIOU && iouReport
-            ? iouReport.ownerEmail
-            : '';
-
-        const reportContainsIOUDebt = iouReportOwner && iouReportOwner !== currentUserLogin;
-        const hasAddWorkspaceRoomError = report.errorFields && !_.isEmpty(report.errorFields.addWorkspaceRoom);
-        const shouldFilterReportIfEmpty = report.lastMessageTimestamp === 0
-
-            // We make exceptions for defaultRooms and policyExpenseChats so we can immediately
-            // highlight them in the LHN when they are created and have no messages yet. We do
-            // not give archived rooms this exception since they do not need to be highlighted.
-            && !(!ReportUtils.isArchivedRoom(report) && (isDefaultRoom || isPolicyExpenseChat))
-
-            // Also make an exception for workspace rooms that failed to be added
-            && !hasAddWorkspaceRoomError;
-
-        const shouldFilterReportIfRead = hideReadReports && !ReportUtils.isUnread(report);
-        const shouldFilterReport = shouldFilterReportIfEmpty || shouldFilterReportIfRead;
-        if (report.reportID !== reportIDFromRoute
-            && !report.isPinned
-            && !hasDraftComment
-            && shouldFilterReport
-            && !reportContainsIOUDebt) {
-            return false;
-        }
-
-        // We let Free Plan default rooms to be shown in the App, or rooms that also have a Guide in them.
-        // It's the two exceptions to the beta, otherwise do not show policy rooms in product
-        if (ReportUtils.isDefaultRoom(report)
-            && !Permissions.canUseDefaultRooms(betas)
-            && ReportUtils.getPolicyType(report, policies) !== CONST.POLICY.TYPE.FREE
-            && !ReportUtils.hasExpensifyGuidesEmails(lodashGet(report, ['participants'], []))) {
-            return false;
-        }
-
-        if (ReportUtils.isUserCreatedPolicyRoom(report) && !Permissions.canUsePolicyRooms(betas)) {
-            return false;
-        }
-=======
     // Get all the display names for our reports in an easy to access property so we don't have to keep
     // re-running the logic
     const filteredReportsWithReportName = _.map(filteredReports, (report) => {
@@ -160,7 +111,6 @@
             reportDisplayName: ReportUtils.getReportName(report, personalDetailMap, policies),
         };
     });
->>>>>>> ad33dd75
 
     // Sorting the reports works like this:
     // - When in default mode, reports will be ordered by most recently updated (in descending order) so that the most recently updated are at the top
@@ -192,7 +142,7 @@
 
         // If the active report has a draft, we do not put it in the group of draft reports because we want it to maintain it's current position. Otherwise the report's position
         // jumps around in the LHN and it's kind of confusing to the user to see the LHN reorder when they start typing a comment on a report.
-        } else if (report.hasDraft && report.reportID !== reportIDFromRoute) {
+        } else if (report.hasDraft && report.reportID !== currentlyViewedReportID) {
             draftReportOptions.push(report);
         } else {
             recentReportOptions.push(report);

import moment from 'moment-timezone';

// IMPORTANT: load any locales (other than english) that might be passed to moment.locale()
import 'moment/locale/es';

import _ from 'underscore';
import Onyx from 'react-native-onyx';
import ONYXKEYS from '../ONYXKEYS';
import CONST from '../CONST';
import {translate} from './translate';
import * as PersonalDetails from './actions/PersonalDetails';

let timezone;
Onyx.connect({
    key: ONYXKEYS.MY_PERSONAL_DETAILS,
    callback: (val) => {
        timezone = val ? val.timezone : CONST.DEFAULT_TIME_ZONE;
    },
});

/**
 * Gets the user's stored time-zone NVP and returns a localized
 * Moment object for the given timestamp
 *
 * @param {String} locale
 * @param {Number} timestamp
 *
 * @returns  {Moment}
 *
 * @private
 */
function getLocalMomentFromTimestamp(locale, timestamp) {
    moment.locale(locale);
    return moment.unix(timestamp).tz(timezone.selected);
}

/**
 * Formats a timestamp to local date and time string
 *
 * e.g.
 *
 * Jan 20 at 5:30 PM          within the past year
 * Jan 20, 2019 at 5:30 PM    anything over 1 year ago
 *
 * @param {String} locale
 * @param {Number} timestamp
 * @param {Boolean} includeTimeZone
 *
 * @returns {String}
 */
function timestampToDateTime(locale, timestamp, includeTimeZone = false) {
    const date = getLocalMomentFromTimestamp(locale, timestamp);
    const tz = includeTimeZone ? ' [UTC]Z' : '';

    const todayAt = translate(locale, 'common.todayAt');
    const tomorrowAt = translate(locale, 'common.tomorrowAt');
    const yesterdayAt = translate(locale, 'common.yesterdayAt');
    const at = translate(locale, 'common.conjunctionAt');

    return moment(date).calendar({
        sameDay: `[${todayAt}] LT${tz}`,
        nextDay: `[${tomorrowAt}] LT${tz}`,
        lastDay: `[${yesterdayAt}] LT${tz}`,
        nextWeek: `MMM D [${at}] LT${tz}`,
        lastWeek: `MMM D [${at}] LT${tz}`,
        sameElse: `MMM D, YYYY [${at}] LT${tz}`,
    });
}

/**
 * Converts a timestamp into a localized string representation
 * that's relative to current moment in time.
 *
 * e.g.
 *
 * < 1 minute ago       within the past minute
 * 12 minutes ago       within the past hour
 * 1 hour ago           within the past day
 * 3 days ago           within the past month
 * Jan 20               within the past year
 * Jan 20, 2019         anything over 1 year
 *
 * @param {String} locale
 * @param {Number} timestamp
 *
 * @returns {String}
 */
function timestampToRelative(locale, timestamp) {
    const date = getLocalMomentFromTimestamp(locale, timestamp);

    return moment(date).fromNow();
}

/**
 * A throttled version of a function that updates the current date in Onyx store
 */
const updateCurrentDate = _.throttle(() => {
    const currentDate = moment().format('YYYY-MM-DD');
    Onyx.set(ONYXKEYS.CURRENT_DATE, currentDate);
}, 1000 * 60 * 60 * 3); // 3 hours

/**
 * Initialises the event listeners that trigger the current date update
 */
function startCurrentDateUpdater() {
    const trackedEvents = ['mousemove', 'touchstart', 'keydown', 'scroll'];
    trackedEvents.forEach((eventName) => {
        document.addEventListener(eventName, updateCurrentDate);
    });
}

<<<<<<< HEAD
export const currentTimeStampFromProvidedZone = (userTimeZone, format) => {
    const currentTime = moment().tz(userTimeZone);
    return moment(currentTime).format(format);
};
=======
/*
 * Updates user's timezone, if their timezone is set to automatic and
 * is different from current timezone
 */
function updateTimezone() {
    const currentTimezone = moment.tz.guess(true);
    if (timezone.automatic && timezone.selected !== currentTimezone) {
        PersonalDetails.setPersonalDetails({timezone: {...timezone, selected: currentTimezone}});
    }
}

/*
 * Returns a version of updateTimezone function throttled by 5 minutes
 */
const throttledUpdateTimezone = _.throttle(() => updateTimezone(), 1000 * 60 * 5);
>>>>>>> e3a66d6e

/**
 * @namespace DateUtils
 */
const DateUtils = {
    timestampToRelative,
    timestampToDateTime,
    startCurrentDateUpdater,
    updateTimezone,
    throttledUpdateTimezone,
};

export default DateUtils;<|MERGE_RESOLUTION|>--- conflicted
+++ resolved
@@ -109,12 +109,14 @@
     });
 }
 
-<<<<<<< HEAD
+/*
+ * get the time using user's timezone for chat start screen.
+ */
 export const currentTimeStampFromProvidedZone = (userTimeZone, format) => {
     const currentTime = moment().tz(userTimeZone);
     return moment(currentTime).format(format);
 };
-=======
+
 /*
  * Updates user's timezone, if their timezone is set to automatic and
  * is different from current timezone
@@ -130,7 +132,6 @@
  * Returns a version of updateTimezone function throttled by 5 minutes
  */
 const throttledUpdateTimezone = _.throttle(() => updateTimezone(), 1000 * 60 * 5);
->>>>>>> e3a66d6e
 
 /**
  * @namespace DateUtils

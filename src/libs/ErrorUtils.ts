--- conflicted
+++ resolved
@@ -1,10 +1,9 @@
 import CONST from '@src/CONST';
-import type {TranslationFlatObject} from '@src/languages/types';
+import type {TranslationFlatObject, TranslationPaths} from '@src/languages/types';
 import type {ErrorFields, Errors} from '@src/types/onyx/OnyxCommon';
 import type Response from '@src/types/onyx/Response';
 import DateUtils from './DateUtils';
 import * as Localize from './Localize';
-import type {MaybePhraseKey} from './Localize';
 
 function getAuthenticateErrorMessage(response: Response): keyof TranslationFlatObject {
     switch (response.jsonCode) {
@@ -114,11 +113,7 @@
  * @param errors - An object containing current errors in the form
  * @param message - Message to assign to the inputID errors
  */
-<<<<<<< HEAD
-function addErrorMessage(errors: ErrorsList, inputID?: string, message?: MaybePhraseKey) {
-=======
 function addErrorMessage<TKey extends TranslationPaths>(errors: ErrorsList, inputID?: string, message?: TKey | Localize.MaybePhraseKey) {
->>>>>>> f6ba7513
     if (!message || !inputID) {
         return;
     }

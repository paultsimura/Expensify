import _ from 'lodash';
import CONST from '@src/CONST';

/**
 * Removes diacritical marks and non-alphabetic and non-latin characters from a string.
 * @param str - The input string to be sanitized.
 * @returns The sanitized string
 */
function sanitizeString(str: string): string {
    return _.deburr(str).toLowerCase().replaceAll(CONST.REGEX.NON_ALPHABETIC_AND_NON_LATIN_CHARS, '');
}

/**
 *  Check if the string would be empty if all invisible characters were removed.
 */
function isEmptyString(value: string): boolean {
    // \p{C} matches all 'Other' characters
    // \p{Z} matches all separators (spaces etc.)
    // Source: http://www.unicode.org/reports/tr18/#General_Category_Property
    let transformed = value.replace(CONST.REGEX.INVISIBLE_CHARACTERS_GROUPS, '');

    // Remove other invisible characters that are not in the above unicode categories
    transformed = transformed.replace(CONST.REGEX.OTHER_INVISIBLE_CHARACTERS, '');

    // Check if after removing invisible characters the string is empty
    return transformed === '';
}

/**
 *  Remove invisible characters from a string except for spaces and format characters for emoji, and trim it.
 */
function removeInvisibleCharacters(value: string): string {
    let result = value;

    // Remove spaces:
    // - \u200B: zero-width space
    // - \u00A0: non-breaking space
    // - \u2060: word joiner
    result = result.replace(/[\u200B\u00A0\u2060]/g, '');

    // Temporarily replace all newlines with non-breaking spaces
    // It is necessary because the next step removes all newlines because they are in the (Cc) category
    result = result.replace(/\n/g, '\u00A0');

    // Remove all characters from the 'Other' (C) category except for format characters (Cf)
    // because some of them are used for emojis
    result = result.replace(/[\p{Cc}\p{Cs}\p{Co}\p{Cn}]/gu, '');

    // Replace all non-breaking spaces with newlines
    result = result.replace(/\u00A0/g, '\n');

    // Remove characters from the (Cf) category that are not used for emojis
    result = result.replace(/[\u200E-\u200F]/g, '');

    // Remove all characters from the 'Separator' (Z) category except for Space Separator (Zs)
    result = result.replace(/[\p{Zl}\p{Zp}]/gu, '');

    // If the result consist of only invisible characters, return an empty string
    if (isEmptyString(result)) {
        return '';
    }

    return result.trim();
}

/**
 * Remove accents/diacritics
 * @param text - The input string
 * @returns The string with all accents/diacritics removed
 */
function normalizeAccents(text: string) {
    return text.normalize('NFD').replace(/[\u0300-\u036f]/g, '');
}

/**
 *  Replace all CRLF with LF
 *  @param value - The input string
 *  @returns The string with all CRLF replaced with LF
 */
function normalizeCRLF(value?: string): string | undefined {
    return value?.replace(/\r\n/g, '\n');
}

/**
 * Generates an acronym for a string.
 * @param string the string for which to produce the acronym
 * @returns the acronym
 */
function getAcronym(string: string): string {
    let acronym = '';
    const wordsInString = string.split(' ');
    wordsInString.forEach((wordInString) => {
        const splitByHyphenWords = wordInString.split('-');
        splitByHyphenWords.forEach((splitByHyphenWord) => {
            acronym += splitByHyphenWord.substring(0, 1);
        });
    });
    return acronym;
}

<<<<<<< HEAD
export default {sanitizeString, isEmptyString, removeInvisibleCharacters, normalizeAccents, normalizeCRLF, getAcronym};
=======
/**
 * Replace all line breaks with white spaces
 */
function lineBreaksToSpaces(text = '') {
    return text.replace(CONST.REGEX.LINE_BREAK, ' ');
}

export default {sanitizeString, isEmptyString, removeInvisibleCharacters, normalizeCRLF, getAcronym, lineBreaksToSpaces};
>>>>>>> 525ad6ff
<|MERGE_RESOLUTION|>--- conflicted
+++ resolved
@@ -98,9 +98,6 @@
     return acronym;
 }
 
-<<<<<<< HEAD
-export default {sanitizeString, isEmptyString, removeInvisibleCharacters, normalizeAccents, normalizeCRLF, getAcronym};
-=======
 /**
  * Replace all line breaks with white spaces
  */
@@ -108,5 +105,4 @@
     return text.replace(CONST.REGEX.LINE_BREAK, ' ');
 }
 
-export default {sanitizeString, isEmptyString, removeInvisibleCharacters, normalizeCRLF, getAcronym, lineBreaksToSpaces};
->>>>>>> 525ad6ff
+export default {sanitizeString, isEmptyString, removeInvisibleCharacters, normalizeAccents, normalizeCRLF, getAcronym, lineBreaksToSpaces};
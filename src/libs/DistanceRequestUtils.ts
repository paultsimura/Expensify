--- conflicted
+++ resolved
@@ -7,18 +7,10 @@
 import type {Unit} from '@src/types/onyx/Policy';
 import type Policy from '@src/types/onyx/Policy';
 import {isEmptyObject} from '@src/types/utils/EmptyObject';
-<<<<<<< HEAD
 import {getCurrencySymbol} from './CurrencyUtils';
 import {getDistanceRateCustomUnit, getDistanceRateCustomUnitRate, getPersonalPolicy, getPolicy, getUnitRateValue} from './PolicyUtils';
-import {getAllReports} from './ReportConnection';
 import {isPolicyExpenseChat} from './ReportUtils';
 import {getCurrency, getRateID, isCustomUnitRateIDForP2P} from './TransactionUtils';
-=======
-import * as CurrencyUtils from './CurrencyUtils';
-import * as PolicyUtils from './PolicyUtils';
-import * as ReportUtils from './ReportUtils';
-import * as TransactionUtils from './TransactionUtils';
->>>>>>> 8ed48d2a
 
 type MileageRate = {
     customUnitRateID?: string;
@@ -298,10 +290,6 @@
  * Returns custom unit rate ID for the distance transaction
  */
 function getCustomUnitRateID(reportID: string) {
-<<<<<<< HEAD
-    const allReports = getAllReports();
-=======
->>>>>>> 8ed48d2a
     const report = allReports?.[`${ONYXKEYS.COLLECTION.REPORT}${reportID}`];
     const parentReport = allReports?.[`${ONYXKEYS.COLLECTION.REPORT}${report?.parentReportID}`];
     const policy = getPolicy(report?.policyID ?? parentReport?.policyID ?? '-1');

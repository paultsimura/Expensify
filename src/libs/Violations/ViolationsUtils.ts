import reject from 'lodash/reject';
import Onyx from 'react-native-onyx';
import ONYXKEYS from '@src/ONYXKEYS';
import {PolicyCategories, PolicyTags, Transaction, TransactionViolation} from '@src/types/onyx';

const ViolationsUtils = {
    /**
     * Checks a transaction for policy violations and returns an object with Onyx method, key and updated transaction
     * violations.
     */
    getViolationsOnyxData(
        transaction: Transaction,
        transactionViolations: TransactionViolation[],
        policyRequiresTags: boolean,
        policyTags: PolicyTags,
        policyRequiresCategories: boolean,
        policyCategories: PolicyCategories,
    ): {
        onyxMethod: string;
        key: string;
        value: TransactionViolation[];
    } {
        let newTransactionViolations = [...transactionViolations];

        if (policyRequiresCategories) {
            const hasCategoryOutOfPolicyViolation = transactionViolations.some((violation) => violation.name === 'categoryOutOfPolicy');
            const hasMissingCategoryViolation = transactionViolations.some((violation) => violation.name === 'missingCategory');
            const isCategoryInPolicy = Boolean(policyCategories[transaction.category]?.enabled);

            // Add 'categoryOutOfPolicy' violation if category is not in policy
            if (!hasCategoryOutOfPolicyViolation && transaction.category && !isCategoryInPolicy) {
                newTransactionViolations.push({name: 'categoryOutOfPolicy', type: 'violation', userMessage: ''});
            }

            // Remove 'categoryOutOfPolicy' violation if category is in policy
            if (hasCategoryOutOfPolicyViolation && transaction.category && isCategoryInPolicy) {
                newTransactionViolations = reject(newTransactionViolations, {name: 'categoryOutOfPolicy'});
            }

            // Remove 'missingCategory' violation if category is valid according to policy
            if (hasMissingCategoryViolation && isCategoryInPolicy) {
                newTransactionViolations = reject(newTransactionViolations, {name: 'missingCategory'});
            }

            // Add 'missingCategory' violation if category is required and not set
            if (!hasMissingCategoryViolation && policyRequiresCategories && !transaction.category) {
                newTransactionViolations.push({name: 'missingCategory', type: 'violation', userMessage: ''});
            }
        }

        if (policyRequiresTags) {
            const hasTagOutOfPolicyViolation = transactionViolations.some((violation) => violation.name === 'tagOutOfPolicy');
            const hasMissingTagViolation = transactionViolations.some((violation) => violation.name === 'missingTag');
            const isTagInPolicy = Boolean(policyTags[transaction.tag]?.enabled);

            // Add 'tagOutOfPolicy' violation if tag is not in policy
            if (!hasTagOutOfPolicyViolation && transaction.tag && !isTagInPolicy) {
                newTransactionViolations.push({name: 'tagOutOfPolicy', type: 'violation', userMessage: ''});
            }

            // Remove 'tagOutOfPolicy' violation if tag is in policy
            if (hasTagOutOfPolicyViolation && transaction.tag && isTagInPolicy) {
                newTransactionViolations = reject(newTransactionViolations, {name: 'tagOutOfPolicy'});
            }

            // Remove 'missingTag' violation if tag is valid according to policy
            if (hasMissingTagViolation && isTagInPolicy) {
                newTransactionViolations = reject(newTransactionViolations, {name: 'missingTag'});
            }

<<<<<<< HEAD
            // Add missingTag violation if tag is required and not set
            if (!hasMissingTagViolation && !transaction.tag && policyRequiresTags) {
=======
            // Add 'missingTag' violation if tag is required and not set
            if (!hasTagViolation && !hasTag && policyRequiresTags) {
>>>>>>> 016b4387
                newTransactionViolations.push({name: 'missingTag', type: 'violation', userMessage: ''});
            }
        }

        return {
            onyxMethod: Onyx.METHOD.SET,
            key: `${ONYXKEYS.COLLECTION.TRANSACTION_VIOLATIONS}${transaction.transactionID}`,
            value: newTransactionViolations,
        };
    },
};

export default ViolationsUtils;<|MERGE_RESOLUTION|>--- conflicted
+++ resolved
@@ -68,13 +68,8 @@
                 newTransactionViolations = reject(newTransactionViolations, {name: 'missingTag'});
             }
 
-<<<<<<< HEAD
-            // Add missingTag violation if tag is required and not set
+            // Add 'missingTag violation' if tag is required and not set
             if (!hasMissingTagViolation && !transaction.tag && policyRequiresTags) {
-=======
-            // Add 'missingTag' violation if tag is required and not set
-            if (!hasTagViolation && !hasTag && policyRequiresTags) {
->>>>>>> 016b4387
                 newTransactionViolations.push({name: 'missingTag', type: 'violation', userMessage: ''});
             }
         }

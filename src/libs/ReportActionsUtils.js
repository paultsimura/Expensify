import lodashGet from 'lodash/get';
import _ from 'underscore';
import lodashMerge from 'lodash/merge';
import ExpensiMark from 'expensify-common/lib/ExpensiMark';
import Onyx from 'react-native-onyx';
import moment from 'moment';
import * as CollectionUtils from './CollectionUtils';
import CONST from '../CONST';
import ONYXKEYS from '../ONYXKEYS';
import * as ReportUtils from './ReportUtils';

const allReportActions = {};
Onyx.connect({
    key: ONYXKEYS.COLLECTION.REPORT_ACTIONS,
    callback: (actions, key) => {
        if (!key || !actions) {
            return;
        }

        const reportID = CollectionUtils.extractCollectionItemID(key);
        allReportActions[reportID] = actions;
    },
});

let isNetworkOffline = false;
Onyx.connect({
    key: ONYXKEYS.NETWORK,
    callback: val => isNetworkOffline = lodashGet(val, 'isOffline', false),
});

/**
 * Sort an array of reportActions by their created timestamp,
 * using actionName as a secondary sorting parameter,
 * finally falling back on reportActionID in case multiple reportActions of the same actionName are created in the same millisecond.
 *
 * Note: this sorts the array in-place instead of returning a copy
 *
 * @param {Array} reportActions
 * @returns {Array}
 */
function sortReportActions(reportActions) {
    // FIXME: sorting order is broken because `created` looks like "Sep 28 2022 9:26am PDT" instead of "2022-09-28 09:26:XX.xx"
    if (!_.isArray(reportActions)) {
        throw new Error(`ReportActionsUtils::sortReportActions requires an array, received ${typeof reportActions}`);
    }
    reportActions.sort((first, second) => {
        if (first.created !== second.created) {
            return first.created < second.created ? -1 : 1;
        }

        if (first.actionName !== second.actionName) {
            return CONST.REPORT_ACTION_TYPE_SORT_ORDER[first.actionName] - CONST.REPORT_ACTION_TYPE_SORT_ORDER[second.actionName];
        }

        return first.reportActionID < second.reportActionID ? -1 : 1;
    });
    return reportActions;
}

/**
 * @param {Object} reportAction
 * @returns {Boolean}
 */
function isDeletedAction(reportAction) {
    // A deleted comment has either an empty array or an object with html field with empty string as value
    const message = lodashGet(reportAction, 'message', []);
    return message.length === 0 || lodashGet(message, [0, 'html']) === '';
}

/**
 * Finds most recent IOU report action number.
 *
 * @param {Array} reportActions
 * @returns {String}
 */
function getMostRecentIOUReportActionID(reportActions) {
    const iouActions = _.where(reportActions, {actionName: CONST.REPORT.ACTIONS.TYPE.IOU});
    if (_.isEmpty(iouActions)) {
        return null;
    }

    sortReportActions(iouActions);
    return _.last(iouActions).reportActionID;
}

/**
 * Returns true when the report action immediately before the specified index is a comment made by the same actor who who is leaving a comment in the action at the specified index.
 * Also checks to ensure that the comment is not too old to be shown as a grouped comment.
 *
 * @param {Array} reportActions
 * @param {Number} actionIndex - index of the comment item in state to check
 * @returns {Boolean}
 */
function isConsecutiveActionMadeByPreviousActor(reportActions, actionIndex) {
    // Find the next non-pending deletion report action, as the pending delete action means that it is not displayed in the UI, but still is in the report actions list.
    // If we are offline, all actions are pending but shown in the UI, so we take the previous action, even if it is a delete.
    const previousAction = _.find(_.drop(reportActions, actionIndex + 1), action => isNetworkOffline || (action.action.pendingAction !== CONST.RED_BRICK_ROAD_PENDING_ACTION.DELETE));
    const currentAction = reportActions[actionIndex];

    // It's OK for there to be no previous action, and in that case, false will be returned
    // so that the comment isn't grouped
    if (!currentAction || !previousAction) {
        return false;
    }

    // Comments are only grouped if they happen within 5 minutes of each other
<<<<<<< HEAD
    if (currentAction.timestamp - previousAction.timestamp > 300) {
=======
    if (moment(currentAction.action.created).unix() - moment(previousAction.action.created).unix() > 300) {
>>>>>>> caa5dd2d
        return false;
    }

    // Do not group if previous or current action was a renamed action
    if (previousAction.actionName === CONST.REPORT.ACTIONS.TYPE.RENAMED
        || currentAction.actionName === CONST.REPORT.ACTIONS.TYPE.RENAMED) {
        return false;
    }

    return currentAction.actorEmail === previousAction.actorEmail;
}

/**
 * Get the message text for the last action that was not deleted
 * @param {String} reportID
 * @param {Object} [actionsToMerge]
 * @return {String}
 */
function getLastVisibleMessageText(reportID, actionsToMerge = {}) {
    const parser = new ExpensiMark();
    const actions = _.toArray(lodashMerge({}, allReportActions[reportID], actionsToMerge));
    const sortedActions = _.sortBy(actions, 'sequenceNumber');
    const lastMessageIndex = _.findLastIndex(sortedActions, action => (
        !isDeletedAction(action)
    ));
    if (lastMessageIndex < 0) {
        return '';
    }

    const htmlText = lodashGet(sortedActions, [lastMessageIndex, 'message', 0, 'html'], '');
    const messageText = parser.htmlToText(htmlText);
    return ReportUtils.formatReportLastMessageText(messageText);
}

/**
 * @param {String} reportID
 * @param {Object} [actionsToMerge]
 * @param {Number} deletedSequenceNumber
 * @param {Number} lastReadSequenceNumber
 * @return {Number}
 */
function getOptimisticLastReadSequenceNumberForDeletedAction(reportID, actionsToMerge = {}, deletedSequenceNumber, lastReadSequenceNumber) {
    // If the action we are deleting is unread then just return the current last read sequence number
    if (deletedSequenceNumber > lastReadSequenceNumber) {
        return lastReadSequenceNumber;
    }

    // Otherwise, we must find the first previous index of an action that is not deleted and less than the lastReadSequenceNumber
    const actions = _.toArray(lodashMerge({}, allReportActions[reportID], actionsToMerge));
    const sortedActions = _.sortBy(actions, 'sequenceNumber');
    const lastMessageIndex = _.findLastIndex(sortedActions, action => (
        !isDeletedAction(action) && action.sequenceNumber <= lastReadSequenceNumber
    ));

    // It's possible we won't find any and in that case the last read should be reset
    if (lastMessageIndex < 0) {
        return 0;
    }

    return sortedActions[lastMessageIndex].sequenceNumber;
}

export {
    sortReportActions,
    getOptimisticLastReadSequenceNumberForDeletedAction,
    getLastVisibleMessageText,
    getMostRecentIOUReportActionID,
    isDeletedAction,
    isConsecutiveActionMadeByPreviousActor,
};<|MERGE_RESOLUTION|>--- conflicted
+++ resolved
@@ -104,11 +104,7 @@
     }
 
     // Comments are only grouped if they happen within 5 minutes of each other
-<<<<<<< HEAD
-    if (currentAction.timestamp - previousAction.timestamp > 300) {
-=======
-    if (moment(currentAction.action.created).unix() - moment(previousAction.action.created).unix() > 300) {
->>>>>>> caa5dd2d
+    if (moment(currentAction.created).unix() - moment(previousAction.created).unix() > 300) {
         return false;
     }
 

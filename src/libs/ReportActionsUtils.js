--- conflicted
+++ resolved
@@ -7,11 +7,9 @@
 import * as CollectionUtils from './CollectionUtils';
 import CONST from '../CONST';
 import ONYXKEYS from '../ONYXKEYS';
-<<<<<<< HEAD
 import Log from './Log';
-=======
 import isReportMessageAttachment from './isReportMessageAttachment';
->>>>>>> a5b9c9ba
+
 
 const allReportActions = {};
 Onyx.connect({

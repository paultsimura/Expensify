import lodashGet from 'lodash/get';
import _ from 'underscore';
import lodashMerge from 'lodash/merge';
import lodashFindLast from 'lodash/findLast';
import Onyx from 'react-native-onyx';
import moment from 'moment';
import * as CollectionUtils from './CollectionUtils';
import CONST from '../CONST';
import ONYXKEYS from '../ONYXKEYS';
import Log from './Log';
import * as CurrencyUtils from './CurrencyUtils';
import isReportMessageAttachment from './isReportMessageAttachment';

const allReports = {};
Onyx.connect({
    key: ONYXKEYS.COLLECTION.REPORT,
    callback: (report, key) => {
        if (!key || !report) {
            return;
        }

        const reportID = CollectionUtils.extractCollectionItemID(key);
        allReports[reportID] = report;
    },
});

const allReportActions = {};
Onyx.connect({
    key: ONYXKEYS.COLLECTION.REPORT_ACTIONS,
    callback: (actions, key) => {
        if (!key || !actions) {
            return;
        }

        const reportID = CollectionUtils.extractCollectionItemID(key);
        allReportActions[reportID] = actions;
    },
});

let isNetworkOffline = false;
Onyx.connect({
    key: ONYXKEYS.NETWORK,
    callback: (val) => (isNetworkOffline = lodashGet(val, 'isOffline', false)),
});

/**
 * @param {Object} reportAction
 * @returns {Boolean}
 */
function isCreatedAction(reportAction) {
    return lodashGet(reportAction, 'actionName') === CONST.REPORT.ACTIONS.TYPE.CREATED;
}

/**
 * @param {Object} reportAction
 * @returns {Boolean}
 */
function isDeletedAction(reportAction) {
    // A deleted comment has either an empty array or an object with html field with empty string as value
    const message = lodashGet(reportAction, 'message', []);
    return message.length === 0 || lodashGet(message, [0, 'html']) === '';
}

/**
 * @param {Object} reportAction
 * @returns {Boolean}
 */
function isDeletedParentAction(reportAction) {
    return lodashGet(reportAction, ['message', 0, 'isDeletedParentAction'], false);
}

/**
 * @param {Object} reportAction
 * @returns {Boolean}
 */
function isPendingRemove(reportAction) {
    return lodashGet(reportAction, 'message[0].moderationDecisions[0].decision') === CONST.MODERATION.MODERATOR_DECISION_PENDING_REMOVE;
}

/**
 * @param {Object} reportAction
 * @returns {Boolean}
 */
function isMoneyRequestAction(reportAction) {
    return lodashGet(reportAction, 'actionName', '') === CONST.REPORT.ACTIONS.TYPE.IOU;
}

/**
 * @param {Object} reportAction
 * @returns {Boolean}
 */
function isReportPreviewAction(reportAction) {
    return lodashGet(reportAction, 'actionName', '') === CONST.REPORT.ACTIONS.TYPE.REPORTPREVIEW;
}

/**
 * @param {Object} reportAction
 * @returns {Boolean}
 */
function hasCommentThread(reportAction) {
    return lodashGet(reportAction, 'childType', '') === CONST.REPORT.TYPE.CHAT && lodashGet(reportAction, 'childVisibleActionCount', 0) > 0;
}

/**
 * Returns the parentReportAction if the given report is a thread/task.
 *
 * @param {Object} report
 * @returns {Object}
 */
function getParentReportAction(report) {
    if (!report || !report.parentReportID || !report.parentReportActionID) {
        return {};
    }
    return lodashGet(allReportActions, [report.parentReportID, report.parentReportActionID], {});
}

/**
 * Determines if the given report action is sent money report action by checking for 'pay' type and presence of IOUDetails object.
 *
 * @param {Object} reportAction
 * @returns {Boolean}
 */
function isSentMoneyReportAction(reportAction) {
    return (
        reportAction &&
        reportAction.actionName === CONST.REPORT.ACTIONS.TYPE.IOU &&
        lodashGet(reportAction, 'originalMessage.type') === CONST.IOU.REPORT_ACTION_TYPE.PAY &&
        _.has(reportAction.originalMessage, 'IOUDetails')
    );
}

/**
 * Returns the formatted amount of a money request. The request and money sent (from send money flow) have
 * currency and amount in IOUDetails object.
 *
 * @param {Object} reportAction
 * @returns {Number}
 */
function getFormattedAmount(reportAction) {
    return lodashGet(reportAction, 'originalMessage.type', '') === CONST.IOU.REPORT_ACTION_TYPE.PAY && lodashGet(reportAction, 'originalMessage.IOUDetails', false)
        ? CurrencyUtils.convertToDisplayString(lodashGet(reportAction, 'originalMessage.IOUDetails.amount', 0), lodashGet(reportAction, 'originalMessage.IOUDetails.currency', ''))
        : CurrencyUtils.convertToDisplayString(lodashGet(reportAction, 'originalMessage.amount', 0), lodashGet(reportAction, 'originalMessage.currency', ''));
}

/**
 * Returns whether the thread is a transaction thread, which is any thread with IOU parent
 * report action from requesting money (type - create) or from sending money (type - pay with IOUDetails field)
 *
 * @param {Object} parentReportAction
 * @returns {Boolean}
 */
function isTransactionThread(parentReportAction) {
    const originalMessage = lodashGet(parentReportAction, 'originalMessage', {});
    return (
        parentReportAction &&
        parentReportAction.actionName === CONST.REPORT.ACTIONS.TYPE.IOU &&
        (originalMessage.type === CONST.IOU.REPORT_ACTION_TYPE.CREATE || (originalMessage.type === CONST.IOU.REPORT_ACTION_TYPE.PAY && _.has(originalMessage, 'IOUDetails')))
    );
}

/**
 * Sort an array of reportActions by their created timestamp first, and reportActionID second
 * This gives us a stable order even in the case of multiple reportActions created on the same millisecond
 *
 * @param {Array} reportActions
 * @param {Boolean} shouldSortInDescendingOrder
 * @returns {Array}
 */
function getSortedReportActions(reportActions, shouldSortInDescendingOrder = false) {
    if (!_.isArray(reportActions)) {
        throw new Error(`ReportActionsUtils.getSortedReportActions requires an array, received ${typeof reportActions}`);
    }

    const invertedMultiplier = shouldSortInDescendingOrder ? -1 : 1;
    return _.chain(reportActions)
        .compact()
        .sort((first, second) => {
            // First sort by timestamp
            if (first.created !== second.created) {
                return (first.created < second.created ? -1 : 1) * invertedMultiplier;
            }

            // Then by action type, ensuring that `CREATED` actions always come first if they have the same timestamp as another action type
            if ((first.actionName === CONST.REPORT.ACTIONS.TYPE.CREATED || second.actionName === CONST.REPORT.ACTIONS.TYPE.CREATED) && first.actionName !== second.actionName) {
                return (first.actionName === CONST.REPORT.ACTIONS.TYPE.CREATED ? -1 : 1) * invertedMultiplier;
            }
            // Ensure that `REPORTPREVIEW` actions always come after if they have the same timestamp as another action type
            if ((first.actionName === CONST.REPORT.ACTIONS.TYPE.REPORTPREVIEW || second.actionName === CONST.REPORT.ACTIONS.TYPE.REPORTPREVIEW) && first.actionName !== second.actionName) {
                return (first.actionName === CONST.REPORT.ACTIONS.TYPE.REPORTPREVIEW ? 1 : -1) * invertedMultiplier;
            }

            // Then fallback on reportActionID as the final sorting criteria. It is a random number,
            // but using this will ensure that the order of reportActions with the same created time and action type
            // will be consistent across all users and devices
            return (first.reportActionID < second.reportActionID ? -1 : 1) * invertedMultiplier;
        })
        .value();
}

/**
 * Finds most recent IOU request action ID.
 *
 * @param {Array} reportActions
 * @returns {String}
 */
function getMostRecentIOURequestActionID(reportActions) {
    const iouRequestTypes = [CONST.IOU.REPORT_ACTION_TYPE.CREATE, CONST.IOU.REPORT_ACTION_TYPE.SPLIT];
    const iouRequestActions = _.filter(reportActions, (action) => iouRequestTypes.includes(lodashGet(action, 'originalMessage.type')));

    if (_.isEmpty(iouRequestActions)) {
        return null;
    }

    const sortedReportActions = getSortedReportActions(iouRequestActions);
    return _.last(sortedReportActions).reportActionID;
}

/**
 * Returns array of links inside a given report action
 *
 * @param {Object} reportAction
 * @returns {Array}
 */
function extractLinksFromMessageHtml(reportAction) {
    const htmlContent = lodashGet(reportAction, ['message', 0, 'html']);

    // Regex to get link in href prop inside of <a/> component
    const regex = /<a\s+(?:[^>]*?\s+)?href="([^"]*)"/gi;

    if (!htmlContent) {
        return [];
    }

    return _.map([...htmlContent.matchAll(regex)], (match) => match[1]);
}

/**
 * Returns true when the report action immediately before the specified index is a comment made by the same actor who who is leaving a comment in the action at the specified index.
 * Also checks to ensure that the comment is not too old to be shown as a grouped comment.
 *
 * @param {Array} reportActions
 * @param {Number} actionIndex - index of the comment item in state to check
 * @returns {Boolean}
 */
function isConsecutiveActionMadeByPreviousActor(reportActions, actionIndex) {
    // Find the next non-pending deletion report action, as the pending delete action means that it is not displayed in the UI, but still is in the report actions list.
    // If we are offline, all actions are pending but shown in the UI, so we take the previous action, even if it is a delete.
    const previousAction = _.find(_.drop(reportActions, actionIndex + 1), (action) => isNetworkOffline || action.pendingAction !== CONST.RED_BRICK_ROAD_PENDING_ACTION.DELETE);
    const currentAction = reportActions[actionIndex];

    // It's OK for there to be no previous action, and in that case, false will be returned
    // so that the comment isn't grouped
    if (!currentAction || !previousAction) {
        return false;
    }

    // Comments are only grouped if they happen within 5 minutes of each other
    if (new Date(currentAction.created).getTime() - new Date(previousAction.created).getTime() > 300000) {
        return false;
    }

    // Do not group if previous action was a created action
    if (previousAction.actionName === CONST.REPORT.ACTIONS.TYPE.CREATED) {
        return false;
    }

    // Do not group if previous or current action was a renamed action
    if (previousAction.actionName === CONST.REPORT.ACTIONS.TYPE.RENAMED || currentAction.actionName === CONST.REPORT.ACTIONS.TYPE.RENAMED) {
        return false;
    }

    // Do not group if the delegate account ID is different
    if (previousAction.delegateAccountID !== currentAction.delegateAccountID) {
        return false;
    }

    return currentAction.actorAccountID === previousAction.actorAccountID;
}

/**
 * @param {String} reportID
 * @param {Object} [actionsToMerge]
 * @return {Object}
 */
function getLastVisibleAction(reportID, actionsToMerge = {}) {
    const actions = _.toArray(lodashMerge({}, allReportActions[reportID], actionsToMerge));
    const visibleActions = _.filter(actions, (action) => !isDeletedAction(action) || isDeletedParentAction(action));

    if (_.isEmpty(visibleActions)) {
        return {};
    }

    return _.max(visibleActions, (action) => moment.utc(action.created).valueOf());
}

/**
 * @param {String} reportID
 * @param {Object} [actionsToMerge]
 * @return {Object}
 */
function getLastVisibleMessage(reportID, actionsToMerge = {}) {
    const lastVisibleAction = getLastVisibleAction(reportID, actionsToMerge);
    const message = lodashGet(lastVisibleAction, ['message', 0], {});

    if (isReportMessageAttachment(message)) {
        return {
            lastMessageTranslationKey: CONST.TRANSLATION_KEYS.ATTACHMENT,
        };
    }

    if (isCreatedAction(lastVisibleAction)) {
        return {
            lastMessageText: '',
        };
    }

    const messageText = lodashGet(message, 'text', '');
    return {
        lastMessageText: String(messageText).replace(CONST.REGEX.AFTER_FIRST_LINE_BREAK, '').substring(0, CONST.REPORT.LAST_MESSAGE_TEXT_MAX_LENGTH).trim(),
    };
}

/**
 * Checks if a reportAction is deprecated.
 *
 * @param {Object} reportAction
 * @param {String} key
 * @returns {Boolean}
 */
function isReportActionDeprecated(reportAction, key) {
    if (!reportAction) {
        return true;
    }

    // HACK ALERT: We're temporarily filtering out any reportActions keyed by sequenceNumber
    // to prevent bugs during the migration from sequenceNumber -> reportActionID
    if (String(reportAction.sequenceNumber) === key) {
        Log.info('Front-end filtered out reportAction keyed by sequenceNumber!', false, reportAction);
        return true;
    }

    return false;
}

/**
 * Checks if a reportAction is fit for display, meaning that it's not deprecated, is of a valid
 * and supported type, it's not deleted and also not closed.
 *
 * @param {Object} reportAction
 * @param {String} key
 * @returns {Boolean}
 */
function shouldReportActionBeVisible(reportAction, key) {
    if (isReportActionDeprecated(reportAction, key)) {
        return false;
    }

    if (reportAction.actionName === CONST.REPORT.ACTIONS.TYPE.TASKEDITED) {
        return false;
    }

    // Filter out any unsupported reportAction types
    if (
        !_.has(CONST.REPORT.ACTIONS.TYPE, reportAction.actionName) &&
        !_.contains(_.values(CONST.REPORT.ACTIONS.TYPE.POLICYCHANGELOG), reportAction.actionName) &&
        !_.contains(_.values(CONST.REPORT.ACTIONS.TYPE.TASK), reportAction.actionName)
    ) {
        return false;
    }

    // Ignore closed action here since we're already displaying a footer that explains why the report was closed
    if (reportAction.actionName === CONST.REPORT.ACTIONS.TYPE.CLOSED) {
        return false;
    }

    if (isPendingRemove(reportAction)) {
        return false;
    }

    // All other actions are displayed except thread parents, deleted, or non-pending actions
    const isDeleted = isDeletedAction(reportAction);
    const isPending = !_.isEmpty(reportAction.pendingAction);
<<<<<<< HEAD
    return !isDeleted || isPending || isDeletedParentAction(reportAction);
=======
    const isDeletedParentAction = lodashGet(reportAction, ['message', 0, 'isDeletedParentAction'], false) && lodashGet(reportAction, 'childVisibleActionCount', 0) > 0;
    return !isDeleted || isPending || isDeletedParentAction;
>>>>>>> 7e787928
}

/**
 * A helper method to filter out report actions keyed by sequenceNumbers.
 *
 * @param {Object} reportActions
 * @returns {Array}
 */
function filterOutDeprecatedReportActions(reportActions) {
    return _.filter(reportActions, (reportAction, key) => !isReportActionDeprecated(reportAction, key));
}

/**
 * This method returns the report actions that are ready for display in the ReportActionsView.
 * The report actions need to be sorted by created timestamp first, and reportActionID second
 * to ensure they will always be displayed in the same order (in case multiple actions have the same timestamp).
 * This is all handled with getSortedReportActions() which is used by several other methods to keep the code DRY.
 *
 * @param {Object} reportActions
 * @returns {Array}
 */
function getSortedReportActionsForDisplay(reportActions) {
    const filteredReportActions = _.filter(reportActions, (reportAction, key) => shouldReportActionBeVisible(reportAction, key));
    return getSortedReportActions(filteredReportActions, true);
}

/**
 * In some cases, there can be multiple closed report actions in a chat report.
 * This method returns the last closed report action so we can always show the correct archived report reason.
 * Additionally, archived #admins and #announce do not have the closed report action so we will return null if none is found.
 *
 * @param {Object} reportActions
 * @returns {Object|null}
 */
function getLastClosedReportAction(reportActions) {
    // If closed report action is not present, return early
    if (!_.some(reportActions, (action) => action.actionName === CONST.REPORT.ACTIONS.TYPE.CLOSED)) {
        return null;
    }
    const filteredReportActions = filterOutDeprecatedReportActions(reportActions);
    const sortedReportActions = getSortedReportActions(filteredReportActions);
    return lodashFindLast(sortedReportActions, (action) => action.actionName === CONST.REPORT.ACTIONS.TYPE.CLOSED);
}

/**
 * @param {Array} onyxData
 * @returns {Object} The latest report action in the `onyxData` or `null` if one couldn't be found
 */
function getLatestReportActionFromOnyxData(onyxData) {
    const reportActionUpdate = _.find(onyxData, (onyxUpdate) => onyxUpdate.key.startsWith(ONYXKEYS.COLLECTION.REPORT_ACTIONS));

    if (!reportActionUpdate) {
        return null;
    }

    const reportActions = _.values(reportActionUpdate.value);
    const sortedReportActions = getSortedReportActions(reportActions);
    return _.last(sortedReportActions);
}

/**
 * Find the transaction associated with this reportAction, if one exists.
 *
 * @param {String} reportID
 * @param {String} reportActionID
 * @returns {String|null}
 */
function getLinkedTransactionID(reportID, reportActionID) {
    const reportAction = lodashGet(allReportActions, [reportID, reportActionID]);
    if (!reportAction || reportAction.actionName !== CONST.REPORT.ACTIONS.TYPE.IOU) {
        return null;
    }
    return reportAction.originalMessage.IOUTransactionID;
}

/**
 *
 * @param {String} reportID
 * @param {String} reportActionID
 * @returns {Object}
 */
function getReportAction(reportID, reportActionID) {
    return lodashGet(allReportActions, [reportID, reportActionID], {});
}

/**
 * @returns {string}
 */
function getMostRecentReportActionLastModified() {
    // Start with the oldest date possible
    let mostRecentReportActionLastModified = new Date(0).toISOString();

    // Flatten all the actions
    // Loop over them all to find the one that is the most recent
    const flatReportActions = _.flatten(_.map(allReportActions, (actions) => _.values(actions)));
    _.each(flatReportActions, (action) => {
        // Pending actions should not be counted here as a user could create a comment or some other action while offline and the server might know about
        // messages they have not seen yet.
        if (!_.isEmpty(action.pendingAction)) {
            return;
        }

        const lastModified = action.lastModified || action.created;
        if (lastModified < mostRecentReportActionLastModified) {
            return;
        }

        mostRecentReportActionLastModified = lastModified;
    });

    // We might not have actions so we also look at the report objects to see if any have a lastVisibleActionLastModified that is more recent. We don't need to get
    // any reports that have been updated before either a recently updated report or reportAction as we should be up to date on these
    _.each(allReports, (report) => {
        const reportLastVisibleActionLastModified = report.lastVisibleActionLastModified || report.lastVisibleActionCreated;
        if (!reportLastVisibleActionLastModified || reportLastVisibleActionLastModified < mostRecentReportActionLastModified) {
            return;
        }

        mostRecentReportActionLastModified = reportLastVisibleActionLastModified;
    });

    return mostRecentReportActionLastModified;
}

/**
 * @param {*} chatReportID
 * @param {*} iouReportID
 * @returns {Object} The report preview action or `null` if one couldn't be found
 */
function getReportPreviewAction(chatReportID, iouReportID) {
    return _.find(
        allReportActions[chatReportID],
        (reportAction) => reportAction.actionName === CONST.REPORT.ACTIONS.TYPE.REPORTPREVIEW && lodashGet(reportAction, 'originalMessage.linkedReportID') === iouReportID,
    );
}

/**
 * Get the iouReportID for a given report action.
 *
 * @param {Object} reportAction
 * @returns {String}
 */
function getIOUReportIDFromReportActionPreview(reportAction) {
    return lodashGet(reportAction, 'originalMessage.linkedReportID', '');
}

function isCreatedTaskReportAction(reportAction) {
    return reportAction.actionName === CONST.REPORT.ACTIONS.TYPE.ADDCOMMENT && _.has(reportAction.originalMessage, 'taskReportID');
}

/**
 * A helper method to identify if the message is deleted or not.
 *
 * @param {Object} reportAction
 * @returns {Boolean}
 */
function isMessageDeleted(reportAction) {
    return lodashGet(reportAction, 'originalMessage.isDeletedParentAction', false);
}

function isWhisperAction(action) {
    return (action.whisperedToAccountIDs || []).length > 0;
}

export {
    getSortedReportActions,
    getLastVisibleAction,
    getLastVisibleMessage,
    getMostRecentIOURequestActionID,
    extractLinksFromMessageHtml,
    isDeletedAction,
    shouldReportActionBeVisible,
    isReportActionDeprecated,
    isConsecutiveActionMadeByPreviousActor,
    getSortedReportActionsForDisplay,
    getLastClosedReportAction,
    getLatestReportActionFromOnyxData,
    isMoneyRequestAction,
    hasCommentThread,
    getLinkedTransactionID,
    getMostRecentReportActionLastModified,
    getReportPreviewAction,
    isCreatedTaskReportAction,
    getParentReportAction,
    isTransactionThread,
    getFormattedAmount,
    isSentMoneyReportAction,
    isDeletedParentAction,
    isReportPreviewAction,
    getIOUReportIDFromReportActionPreview,
    isMessageDeleted,
    isWhisperAction,
    isPendingRemove,
    getReportAction,
};<|MERGE_RESOLUTION|>--- conflicted
+++ resolved
@@ -66,7 +66,7 @@
  * @returns {Boolean}
  */
 function isDeletedParentAction(reportAction) {
-    return lodashGet(reportAction, ['message', 0, 'isDeletedParentAction'], false);
+    return lodashGet(reportAction, ['message', 0, 'isDeletedParentAction'], false) && lodashGet(reportAction, 'childVisibleActionCount', 0) > 0;
 }
 
 /**
@@ -380,12 +380,7 @@
     // All other actions are displayed except thread parents, deleted, or non-pending actions
     const isDeleted = isDeletedAction(reportAction);
     const isPending = !_.isEmpty(reportAction.pendingAction);
-<<<<<<< HEAD
     return !isDeleted || isPending || isDeletedParentAction(reportAction);
-=======
-    const isDeletedParentAction = lodashGet(reportAction, ['message', 0, 'isDeletedParentAction'], false) && lodashGet(reportAction, 'childVisibleActionCount', 0) > 0;
-    return !isDeleted || isPending || isDeletedParentAction;
->>>>>>> 7e787928
 }
 
 /**

--- conflicted
+++ resolved
@@ -365,7 +365,48 @@
     return lastSelectedFeed ?? defaultFeed;
 }
 
-<<<<<<< HEAD
+function isSelectedFeedExpired(directFeed: DirectCardFeedData | undefined): boolean {
+    if (!directFeed) {
+        return false;
+    }
+
+    return isBefore(fromUnixTime(directFeed.expiration), new Date());
+}
+
+/** Returns list of cards which can be assigned */
+function getFilteredCardList(list: WorkspaceCardsList | undefined, directFeed: DirectCardFeedData | undefined) {
+    const {cardList: customFeedCardsToAssign, ...cards} = list ?? {};
+    const assignedCards = Object.values(cards).map((card) => card.cardName);
+
+    if (directFeed) {
+        const unassignedDirectFeedCards = directFeed.accountList.filter((cardNumber) => !assignedCards.includes(cardNumber));
+        return Object.fromEntries(unassignedDirectFeedCards.map((cardNumber) => [cardNumber, cardNumber]));
+    }
+
+    return Object.fromEntries(Object.entries(customFeedCardsToAssign ?? {}).filter(([cardNumber]) => !assignedCards.includes(cardNumber)));
+}
+
+function hasOnlyOneCardToAssign(list: FilteredCardList) {
+    return Object.keys(list).length === 1;
+}
+
+function getDefaultCardName(cardholder?: string) {
+    if (!cardholder) {
+        return '';
+    }
+    return `${cardholder}'s card`;
+}
+
+function checkIfNewFeedConnected(prevFeedsData: CompanyFeeds, currentFeedsData: CompanyFeeds) {
+    const prevFeeds = Object.keys(prevFeedsData);
+    const currentFeeds = Object.keys(currentFeedsData);
+
+    return {
+        isNewFeedConnected: currentFeeds.length > prevFeeds.length,
+        newFeed: currentFeeds.find((feed) => !prevFeeds.includes(feed)) as CompanyCardFeed | undefined,
+    };
+}
+
 function getAllCardsForWorkspace(workspaceAccountID: number): CardList {
     const cards = {};
     for (const [key, values] of Object.entries(allWorkspaceCards ?? {})) {
@@ -375,48 +416,6 @@
         }
     }
     return cards;
-=======
-function isSelectedFeedExpired(directFeed: DirectCardFeedData | undefined): boolean {
-    if (!directFeed) {
-        return false;
-    }
-
-    return isBefore(fromUnixTime(directFeed.expiration), new Date());
-}
-
-/** Returns list of cards which can be assigned */
-function getFilteredCardList(list: WorkspaceCardsList | undefined, directFeed: DirectCardFeedData | undefined) {
-    const {cardList: customFeedCardsToAssign, ...cards} = list ?? {};
-    const assignedCards = Object.values(cards).map((card) => card.cardName);
-
-    if (directFeed) {
-        const unassignedDirectFeedCards = directFeed.accountList.filter((cardNumber) => !assignedCards.includes(cardNumber));
-        return Object.fromEntries(unassignedDirectFeedCards.map((cardNumber) => [cardNumber, cardNumber]));
-    }
-
-    return Object.fromEntries(Object.entries(customFeedCardsToAssign ?? {}).filter(([cardNumber]) => !assignedCards.includes(cardNumber)));
-}
-
-function hasOnlyOneCardToAssign(list: FilteredCardList) {
-    return Object.keys(list).length === 1;
-}
-
-function getDefaultCardName(cardholder?: string) {
-    if (!cardholder) {
-        return '';
-    }
-    return `${cardholder}'s card`;
-}
-
-function checkIfNewFeedConnected(prevFeedsData: CompanyFeeds, currentFeedsData: CompanyFeeds) {
-    const prevFeeds = Object.keys(prevFeedsData);
-    const currentFeeds = Object.keys(currentFeedsData);
-
-    return {
-        isNewFeedConnected: currentFeeds.length > prevFeeds.length,
-        newFeed: currentFeeds.find((feed) => !prevFeeds.includes(feed)) as CompanyCardFeed | undefined,
-    };
->>>>>>> 9293c261
 }
 
 export {
@@ -444,13 +443,9 @@
     getSelectedFeed,
     getCorrectStepForSelectedBank,
     getCustomOrFormattedFeedName,
-<<<<<<< HEAD
-    removeExpensifyCardFromCompanyCards,
-    getAllCardsForWorkspace,
-=======
     getFilteredCardList,
     hasOnlyOneCardToAssign,
     checkIfNewFeedConnected,
     getDefaultCardName,
->>>>>>> 9293c261
+    getAllCardsForWorkspace,
 };
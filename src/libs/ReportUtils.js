--- conflicted
+++ resolved
@@ -4165,15 +4165,6 @@
 function shouldUseFullTitleToDisplay(report) {
     return isMoneyRequestReport(report) || isPolicyExpenseChat(report) || isChatRoom(report) || isChatThread(report) || isTaskReport(report);
 }
-/**
- * We want policy owners and admins to be able to modify the welcome message only when the report is not a thread chat
- * @param {Object} report
- * @param {Object} policy
- * @return {Boolean}
- */
-function checkShouldDisableWelcomeMessage(report, policy) {
-    return isMoneyRequestReport(report) || isArchivedRoom(report) || !isChatRoom(report) || _.isEmpty(policy) || policy.role !== CONST.POLICY.ROLE.ADMIN || isChatThread(report);
-}
 
 /**
  *
@@ -4184,6 +4175,15 @@
 function getRoom(type, policyID) {
     const room = _.find(allReports, (report) => report && report.policyID === policyID && report.chatType === type && !isThread(report));
     return room;
+}
+/**
+ * We want policy owners and admins to be able to modify the welcome message only when the report is not a thread chat
+ * @param {Object} report
+ * @param {Object} policy
+ * @return {Boolean}
+ */
+function checkShouldDisableWelcomeMessage(report, policy) {
+    return isMoneyRequestReport(report) || isArchivedRoom(report) || !isChatRoom(report) || _.isEmpty(policy) || policy.role !== CONST.POLICY.ROLE.ADMIN || isChatThread(report);
 }
 
 export {
@@ -4346,9 +4346,6 @@
     parseReportRouteParams,
     getReimbursementQueuedActionMessage,
     getPersonalDetailsForAccountID,
-<<<<<<< HEAD
+    getRoom,
     checkShouldDisableWelcomeMessage,
-=======
-    getRoom,
->>>>>>> c2e40423
 };
import _ from 'underscore';
import Str from 'expensify-common/lib/str';
import lodashGet from 'lodash/get';
import lodashIntersection from 'lodash/intersection';
import Onyx from 'react-native-onyx';
import ExpensiMark from 'expensify-common/lib/ExpensiMark';
import ONYXKEYS from '../ONYXKEYS';
import CONST from '../CONST';
import * as Localize from './Localize';
import * as Expensicons from '../components/Icon/Expensicons';
import hashCode from './hashCode';
import Navigation from './Navigation/Navigation';
import ROUTES from '../ROUTES';
import * as NumberUtils from './NumberUtils';
import * as NumberFormatUtils from './NumberFormatUtils';
import * as ReportActionsUtils from './ReportActionsUtils';
import Permissions from './Permissions';
import DateUtils from './DateUtils';
import linkingConfig from './Navigation/linkingConfig';
import * as defaultAvatars from '../components/Icon/DefaultAvatars';
import isReportMessageAttachment from './isReportMessageAttachment';
import * as defaultWorkspaceAvatars from '../components/Icon/WorkspaceDefaultAvatars';
import * as LocalePhoneNumber from './LocalePhoneNumber';

let sessionEmail;
Onyx.connect({
    key: ONYXKEYS.SESSION,
    callback: val => sessionEmail = val ? val.email : null,
});

let preferredLocale = CONST.LOCALES.DEFAULT;
Onyx.connect({
    key: ONYXKEYS.NVP_PREFERRED_LOCALE,
    callback: (val) => {
        if (!val) {
            return;
        }
        preferredLocale = val;
    },
});

let currentUserEmail;
let currentUserAccountID;
Onyx.connect({
    key: ONYXKEYS.SESSION,
    callback: (val) => {
        // When signed out, val is undefined
        if (!val) {
            return;
        }

        currentUserEmail = val.email;
        currentUserAccountID = val.accountID;
    },
});

let allPersonalDetails;
let currentUserPersonalDetails;
Onyx.connect({
    key: ONYXKEYS.PERSONAL_DETAILS,
    callback: (val) => {
        currentUserPersonalDetails = lodashGet(val, currentUserEmail, {});
        allPersonalDetails = val;
    },
});

let allReports;
Onyx.connect({
    key: ONYXKEYS.COLLECTION.REPORT,
    waitForCollectionCallback: true,
    callback: val => allReports = val,
});

let doesDomainHaveApprovedAccountant;
Onyx.connect({
    key: ONYXKEYS.ACCOUNT,
    waitForCollectionCallback: true,
    callback: val => doesDomainHaveApprovedAccountant = lodashGet(val, 'doesDomainHaveApprovedAccountant', false),
});

let allPolicies;
Onyx.connect({
    key: ONYXKEYS.COLLECTION.POLICY,
    waitForCollectionCallback: true,
    callback: val => allPolicies = val,
});

function getChatType(report) {
    return report ? report.chatType : '';
}

/**
 * Returns the concatenated title for the PrimaryLogins of a report
 *
 * @param {Array} logins
 * @returns {string}
 */
function getReportParticipantsTitle(logins) {
    return _.chain(logins)

        // Somehow it's possible for the logins coming from report.participants to contain undefined values so we use compact to remove them.
        .compact()
        .map(login => Str.removeSMSDomain(login))
        .value()
        .join(', ');
}

/**
 * Checks if a report is an Expense report.
 *
 * @param {Object} report
 * @returns {Boolean}
 */
function isExpenseReport(report) {
    return lodashGet(report, 'type') === CONST.REPORT.TYPE.EXPENSE;
}

/**
 * Checks if a report is an IOU report.
 *
 * @param {Object} report
 * @returns {Boolean}
 */
function isIOUReport(report) {
    return lodashGet(report, 'type') === CONST.REPORT.TYPE.IOU;
}

/**
 * Checks if a report is a task report.
 *
 * @param {Object} report
 * @returns {Boolean}
 */
function isTaskReport(report) {
    return lodashGet(report, 'type') === CONST.REPORT.TYPE.TASK;
}

/**
 * Checks if a report is an IOU or expense report.
 *
 * @param {Object} report
 * @returns {Boolean}
 */
function isMoneyRequestReport(report) {
    return isIOUReport(report) || isExpenseReport(report);
}

/**
 * Given a collection of reports returns them sorted by last read
 *
 * @param {Object} reports
 * @returns {Array}
 */
function sortReportsByLastRead(reports) {
    return _.chain(reports)
        .toArray()
        .filter(report => report && report.reportID && !isIOUReport(report))
        .sortBy('lastReadTime')
        .value();
}

/**
 * Can only edit if:
 *
 * - It was written by the current user
 * - It's an ADDCOMMENT that is not an attachment
 * - It's not pending deletion
 *
 * @param {Object} reportAction
 * @returns {Boolean}
 */
function canEditReportAction(reportAction) {
    return reportAction.actorEmail === sessionEmail
        && reportAction.actionName === CONST.REPORT.ACTIONS.TYPE.ADDCOMMENT
        && !isReportMessageAttachment(lodashGet(reportAction, ['message', 0], {}))
        && !ReportActionsUtils.isDeletedAction(reportAction)
        && reportAction.pendingAction !== CONST.RED_BRICK_ROAD_PENDING_ACTION.DELETE;
}

/**
 * Can only delete if it's an ADDCOMMENT, the author is this user.
 *
 * @param {Object} reportAction
 * @returns {Boolean}
 */
function canDeleteReportAction(reportAction) {
    return reportAction.actorEmail === sessionEmail
        && reportAction.actionName === CONST.REPORT.ACTIONS.TYPE.ADDCOMMENT
        && reportAction.pendingAction !== CONST.RED_BRICK_ROAD_PENDING_ACTION.DELETE;
}

/**
 * Whether the provided report is an Admin room
 * @param {Object} report
 * @param {String} report.chatType
 * @returns {Boolean}
 */
function isAdminRoom(report) {
    return getChatType(report) === CONST.REPORT.CHAT_TYPE.POLICY_ADMINS;
}

/**
 * Whether the provided report is a Announce room
 * @param {Object} report
 * @param {String} report.chatType
 * @returns {Boolean}
 */
function isAnnounceRoom(report) {
    return getChatType(report) === CONST.REPORT.CHAT_TYPE.POLICY_ANNOUNCE;
}

/**
 * Whether the provided report is a default room
 * @param {Object} report
 * @param {String} report.chatType
 * @returns {Boolean}
 */
function isDefaultRoom(report) {
    return [
        CONST.REPORT.CHAT_TYPE.POLICY_ADMINS,
        CONST.REPORT.CHAT_TYPE.POLICY_ANNOUNCE,
        CONST.REPORT.CHAT_TYPE.DOMAIN_ALL,
    ].indexOf(getChatType(report)) > -1;
}

/**
 * Whether the provided report is a Domain room
 * @param {Object} report
 * @param {String} report.chatType
 * @returns {Boolean}
 */
function isDomainRoom(report) {
    return getChatType(report) === CONST.REPORT.CHAT_TYPE.DOMAIN_ALL;
}

/**
 * Whether the provided report is a user created policy room
 * @param {Object} report
 * @param {String} report.chatType
 * @returns {Boolean}
 */
function isUserCreatedPolicyRoom(report) {
    return getChatType(report) === CONST.REPORT.CHAT_TYPE.POLICY_ROOM;
}

/**
 * Whether the provided report is a Policy Expense chat.
 * @param {Object} report
 * @param {String} report.chatType
 * @returns {Boolean}
 */
function isPolicyExpenseChat(report) {
    return getChatType(report) === CONST.REPORT.CHAT_TYPE.POLICY_EXPENSE_CHAT;
}

/**
 * Whether the provided report is a chat room
 * @param {Object} report
 * @param {String} report.chatType
 * @returns {Boolean}
 */
function isChatRoom(report) {
    return isUserCreatedPolicyRoom(report) || isDefaultRoom(report);
}

/**
 * Whether the provided report is a public room
 * @param {Object} report
 * @param {String} report.visibility
 * @returns {Boolean}
 */
function isPublicRoom(report) {
    const visibility = lodashGet(report, 'visibility', '');
    return visibility === CONST.REPORT.VISIBILITY.PUBLIC || visibility === CONST.REPORT.VISIBILITY.PUBLIC_ANNOUNCE;
}

/**
 * Whether the provided report is a public announce room
 * @param {Object} report
 * @param {String} report.visibility
 * @returns {Boolean}
 */
function isPublicAnnounceRoom(report) {
    const visibility = lodashGet(report, 'visibility', '');
    return visibility === CONST.REPORT.VISIBILITY.PUBLIC_ANNOUNCE;
}

/**
 * Get the policy type from a given report
 * @param {Object} report
 * @param {String} report.policyID
 * @param {Object} policies must have Onyxkey prefix (i.e 'policy_') for keys
 * @returns {String}
 */
function getPolicyType(report, policies) {
    return lodashGet(policies, [`${ONYXKEYS.COLLECTION.POLICY}${report.policyID}`, 'type'], '');
}

/**
 * Returns true if there are any guides accounts (team.expensify.com) in emails
 * @param {Array} emails
 * @returns {Boolean}
 */
function hasExpensifyGuidesEmails(emails) {
    return _.some(emails, email => Str.extractEmailDomain(email) === CONST.EMAIL.GUIDES_DOMAIN);
}

/**
 * Only returns true if this is our main 1:1 DM report with Concierge
 *
 * @param {Object} report
 * @returns {Boolean}
 */
function isConciergeChatReport(report) {
    return lodashGet(report, 'participants', []).length === 1
        && report.participants[0] === CONST.EMAIL.CONCIERGE;
}

/**
 * @param {Record<String, {lastReadTime, reportID}>|Array<{lastReadTime, reportID}>} reports
 * @param {Boolean} [ignoreDefaultRooms]
 * @param {Object} policies
 * @param {Boolean} isFirstTimeNewExpensifyUser
 * @param {Boolean} openOnAdminRoom
 * @returns {Object}
 */
function findLastAccessedReport(reports, ignoreDefaultRooms, policies, isFirstTimeNewExpensifyUser, openOnAdminRoom = false) {
    // If it's the user's first time using New Expensify, then they could either have:
    //   - just a Concierge report, if so we'll return that
    //   - their Concierge report, and a separate report that must have deeplinked them to the app before they created their account.
    // If it's the latter, we'll use the deeplinked report over the Concierge report,
    // since the Concierge report would be incorrectly selected over the deep-linked report in the logic below.
    let sortedReports = sortReportsByLastRead(reports);

    if (isFirstTimeNewExpensifyUser) {
        if (sortedReports.length === 1) {
            return sortedReports[0];
        }
        return _.find(sortedReports, report => !isConciergeChatReport(report));
    }

    if (ignoreDefaultRooms) {
        // We allow public announce rooms to show as the last accessed report since we bypass the default rooms beta for them.
        // Check where ReportUtils.findLastAccessedReport is called in MainDrawerNavigator.js for more context.
        sortedReports = _.filter(sortedReports, report => !isDefaultRoom(report) || isPublicAnnounceRoom(report)
            || getPolicyType(report, policies) === CONST.POLICY.TYPE.FREE
            || hasExpensifyGuidesEmails(lodashGet(report, ['participants'], [])));
    }

    let adminReport;
    if (!ignoreDefaultRooms && openOnAdminRoom) {
        adminReport = _.find(sortedReports, (report) => {
            const chatType = getChatType(report);
            return chatType === CONST.REPORT.CHAT_TYPE.POLICY_ADMINS;
        });
    }

    return adminReport || _.last(sortedReports);
}

/**
 * Whether the provided report is an archived room
 * @param {Object} report
 * @param {Number} report.stateNum
 * @param {Number} report.statusNum
 * @returns {Boolean}
 */
function isArchivedRoom(report) {
    return lodashGet(report, ['statusNum']) === CONST.REPORT.STATUS.CLOSED && lodashGet(report, ['stateNum']) === CONST.REPORT.STATE_NUM.SUBMITTED;
}

/**
 * Get the policy name from a given report
 * @param {Object} report
 * @param {String} report.policyID
 * @param {String} report.oldPolicyName
 * @param {String} report.policyName
 * @returns {String}
 */
function getPolicyName(report) {
    // Public rooms send back the policy name with the reportSummary,
    // since they can also be accessed by people who aren't in the workspace
    if (report.policyName) {
        return report.policyName;
    }

    if (!allPolicies || _.size(allPolicies) === 0) {
        return Localize.translateLocal('workspace.common.unavailable');
    }

    const policy = allPolicies[`${ONYXKEYS.COLLECTION.POLICY}${report.policyID}`];
    if (!policy) {
        return report.oldPolicyName || Localize.translateLocal('workspace.common.unavailable');
    }

    return policy.name
        || report.oldPolicyName
        || Localize.translateLocal('workspace.common.unavailable');
}

/**
 * Checks if the current user is the admin of the policy given the policy expense chat.
 * @param {Object} report
 * @param {String} report.policyID
 * @param {Object} policies must have OnyxKey prefix (i.e 'policy_') for keys
 * @returns {Boolean}
 */
function isPolicyExpenseChatAdmin(report, policies) {
    if (!isPolicyExpenseChat(report)) {
        return false;
    }

    const policyRole = lodashGet(policies, [
        `${ONYXKEYS.COLLECTION.POLICY}${report.policyID}`, 'role',
    ]);

    return policyRole === CONST.POLICY.ROLE.ADMIN;
}

/**
 * Get either the policyName or domainName the chat is tied to
 * @param {Object} report
 * @returns {String}
 */
function getChatRoomSubtitle(report) {
    if (!isDefaultRoom(report) && !isUserCreatedPolicyRoom(report) && !isPolicyExpenseChat(report)) {
        return '';
    }
    if (getChatType(report) === CONST.REPORT.CHAT_TYPE.DOMAIN_ALL) {
        // The domainAll rooms are just #domainName, so we ignore the prefix '#' to get the domainName
        return report.reportName.substring(1);
    }
    if (isPolicyExpenseChat(report) && report.isOwnPolicyExpenseChat) {
        return Localize.translateLocal('workspace.common.workspace');
    }
    if (isArchivedRoom(report)) {
        return report.oldPolicyName || '';
    }
    return getPolicyName(report);
}

/**
 * Get welcome message based on room type
 * @param {Object} report
 * @returns {Object}
 */

function getRoomWelcomeMessage(report) {
    const welcomeMessage = {};
    const workspaceName = getPolicyName(report);

    if (isArchivedRoom(report)) {
        welcomeMessage.phrase1 = Localize.translateLocal('reportActionsView.beginningOfArchivedRoomPartOne');
        welcomeMessage.phrase2 = Localize.translateLocal('reportActionsView.beginningOfArchivedRoomPartTwo');
    } else if (isDomainRoom(report)) {
        welcomeMessage.phrase1 = Localize.translateLocal('reportActionsView.beginningOfChatHistoryDomainRoomPartOne', {domainRoom: report.reportName});
        welcomeMessage.phrase2 = Localize.translateLocal('reportActionsView.beginningOfChatHistoryDomainRoomPartTwo');
    } else if (isAdminRoom(report)) {
        welcomeMessage.phrase1 = Localize.translateLocal('reportActionsView.beginningOfChatHistoryAdminRoomPartOne', {workspaceName});
        welcomeMessage.phrase2 = Localize.translateLocal('reportActionsView.beginningOfChatHistoryAdminRoomPartTwo');
    } else if (isAnnounceRoom(report)) {
        welcomeMessage.phrase1 = Localize.translateLocal('reportActionsView.beginningOfChatHistoryAnnounceRoomPartOne', {workspaceName});
        welcomeMessage.phrase2 = Localize.translateLocal('reportActionsView.beginningOfChatHistoryAnnounceRoomPartTwo', {workspaceName});
    } else {
        // Message for user created rooms or other room types.
        welcomeMessage.phrase1 = Localize.translateLocal('reportActionsView.beginningOfChatHistoryUserRoomPartOne');
        welcomeMessage.phrase2 = Localize.translateLocal('reportActionsView.beginningOfChatHistoryUserRoomPartTwo');
    }

    return welcomeMessage;
}

/**
 * Returns true if Concierge is one of the chat participants (1:1 as well as group chats)
 * @param {Object} report
 * @returns {Boolean}
 */
function chatIncludesConcierge(report) {
    return report.participants
        && _.contains(report.participants, CONST.EMAIL.CONCIERGE);
}

/**
 * Returns true if there is any automated expensify account in emails
 * @param {Array} emails
 * @returns {Boolean}
 */
function hasAutomatedExpensifyEmails(emails) {
    return _.intersection(emails, CONST.EXPENSIFY_EMAILS).length > 0;
}

/**
 * Returns true if there are any Expensify accounts (i.e. with domain 'expensify.com') in the set of emails.
 *
 * @param {Array<String>} emails
 * @return {Boolean}
 */
function hasExpensifyEmails(emails) {
    return _.some(emails, email => Str.extractEmailDomain(email) === CONST.EXPENSIFY_PARTNER_NAME);
}

/**
 * Whether the time row should be shown for a report.
 * @param {Array<Object>} personalDetails
 * @param {Object} report
 * @return {Boolean}
 */
function canShowReportRecipientLocalTime(personalDetails, report) {
    const reportParticipants = _.without(lodashGet(report, 'participants', []), sessionEmail);
    const participantsWithoutExpensifyEmails = _.difference(reportParticipants, CONST.EXPENSIFY_EMAILS);
    const hasMultipleParticipants = participantsWithoutExpensifyEmails.length > 1;
    const reportRecipient = personalDetails[participantsWithoutExpensifyEmails[0]];
    const reportRecipientTimezone = lodashGet(reportRecipient, 'timezone', CONST.DEFAULT_TIME_ZONE);
    const isReportParticipantValidated = lodashGet(reportRecipient, 'validated', false);
    return Boolean(!hasMultipleParticipants
        && !isChatRoom(report)
        && !isPolicyExpenseChat(report)
        && reportRecipient
        && reportRecipientTimezone
        && reportRecipientTimezone.selected
        && isReportParticipantValidated);
}

/**
 * Trim the last message text to a fixed limit.
 * @param {String} lastMessageText
 * @returns {String}
 */
function formatReportLastMessageText(lastMessageText) {
    return String(lastMessageText)
        .replace(CONST.REGEX.AFTER_FIRST_LINE_BREAK, '')
        .substring(0, CONST.REPORT.LAST_MESSAGE_TEXT_MAX_LENGTH);
}

/**
 * Hashes provided string and returns a value between [0, range)
 * @param {String} login
 * @param {Number} range
 * @returns {Number}
 */
function hashLogin(login, range) {
    return (Math.abs(hashCode(login.toLowerCase())) % range);
}

/**
 * Helper method to return the default avatar associated with the given login
 * @param {String} [login]
 * @returns {String}
 */
function getDefaultAvatar(login = '') {
    if (!login) {
        return Expensicons.FallbackAvatar;
    }
    if (login === CONST.EMAIL.CONCIERGE) {
        return Expensicons.ConciergeAvatar;
    }

    // There are 24 possible default avatars, so we choose which one this user has based
    // on a simple hash of their login. Note that Avatar count starts at 1.
    const loginHashBucket = hashLogin(login, CONST.DEFAULT_AVATAR_COUNT) + 1;

    return defaultAvatars[`Avatar${loginHashBucket}`];
}

/**
 * Helper method to return the default avatar associated with the given login
 * @param {String} [workspaceName]
 * @returns {String}
 */
function getDefaultWorkspaceAvatar(workspaceName) {
    if (!workspaceName) {
        return defaultWorkspaceAvatars.WorkspaceBuilding;
    }

    // Remove all chars not A-Z or 0-9 including underscore
    const alphaNumeric = workspaceName.normalize('NFD').replace(/[^0-9a-z]/gi, '').toUpperCase();

    return !alphaNumeric ? defaultWorkspaceAvatars.WorkspaceBuilding : defaultWorkspaceAvatars[`Workspace${alphaNumeric[0]}`];
}

/**
 * Helper method to return old dot default avatar associated with login
 *
 * @param {String} [login]
 * @returns {String}
 */
function getOldDotDefaultAvatar(login = '') {
    if (login === CONST.EMAIL.CONCIERGE) {
        return CONST.CONCIERGE_ICON_URL;
    }

    // There are 8 possible old dot default avatars, so we choose which one this user has based
    // on a simple hash of their login. Note that Avatar count starts at 1.
    const loginHashBucket = hashLogin(login, CONST.OLD_DEFAULT_AVATAR_COUNT) + 1;

    return `${CONST.CLOUDFRONT_URL}/images/avatars/avatar_${loginHashBucket}.png`;
}

/**
 * Given a user's avatar path, returns true if user doesn't have an avatar or if URL points to a default avatar
 * @param {String} [avatarURL] - the avatar source from user's personalDetails
 * @returns {Boolean}
 */
function isDefaultAvatar(avatarURL) {
    if (_.isString(avatarURL)
        && (
            avatarURL.includes('images/avatars/avatar_')
            || avatarURL.includes('images/avatars/default-avatar_')
            || avatarURL.includes('images/avatars/user/default')
        )
    ) {
        return true;
    }

    // If null URL, we should also use a default avatar
    if (!avatarURL) {
        return true;
    }
    return false;
}

/**
 * Provided a source URL, if source is a default avatar, return the associated SVG.
 * Otherwise, return the URL pointing to a user-uploaded avatar.
 *
 * @param {String} [avatarURL] - the avatar source from user's personalDetails
 * @param {String} [login] - the email of the user
 * @returns {String|Function}
 */
function getAvatar(avatarURL, login) {
    if (isDefaultAvatar(avatarURL)) {
        return getDefaultAvatar(login);
    }
    return avatarURL;
}

/**
 * Avatars uploaded by users will have a _128 appended so that the asset server returns a small version.
 * This removes that part of the URL so the full version of the image can load.
 *
 * @param {String} [avatarURL]
 * @param {String} [login]
 * @returns {String|Function}
 */
function getFullSizeAvatar(avatarURL, login) {
    const source = getAvatar(avatarURL, login);
    if (!_.isString(source)) {
        return source;
    }
    return source.replace('_128', '');
}

/**
 * Small sized avatars end with _128.<file-type>. This adds the _128 at the end of the
 * source URL (before the file type) if it doesn't exist there already.
 *
 * @param {String} avatarURL
 * @param {String} login
 * @returns {String|Function}
 */
function getSmallSizeAvatar(avatarURL, login) {
    const source = getAvatar(avatarURL, login);
    if (!_.isString(source)) {
        return source;
    }

    // Because other urls than CloudFront do not support dynamic image sizing (_SIZE suffix), the current source is already what we want to use here.
    if (!CONST.CLOUDFRONT_DOMAIN_REGEX.test(source)) {
        return source;
    }

    // If image source already has _128 at the end, the given avatar URL is already what we want to use here.
    const lastPeriodIndex = source.lastIndexOf('.');
    if (source.substring(lastPeriodIndex - 4, lastPeriodIndex) === '_128') {
        return source;
    }
    return `${source.substring(0, lastPeriodIndex)}_128${source.substring(lastPeriodIndex)}`;
}

/**
 * Returns the appropriate icons for the given chat report using the stored personalDetails.
 * The Avatar sources can be URLs or Icon components according to the chat type.
 *
 * @param {Object} report
 * @param {Object} personalDetails
 * @param {*} [defaultIcon]
 * @returns {Array<*>}
 */
<<<<<<< HEAD
function getIcons(report, personalDetails, policies = {}, defaultIcon = null) {
=======
function getIcons(report, personalDetails, defaultIcon = null) {
>>>>>>> f5243624
    const result = {
        source: '',
        type: CONST.ICON_TYPE_AVATAR,
        name: '',
    };

    if (_.isEmpty(report)) {
        result.source = defaultIcon || Expensicons.FallbackAvatar;
        return [result];
    }
    if (isConciergeChatReport(report)) {
        result.source = CONST.CONCIERGE_ICON_URL;
        return [result];
    }
    if (isArchivedRoom(report)) {
        result.source = Expensicons.DeletedRoomAvatar;
        return [result];
    }
    if (isDomainRoom(report)) {
        result.source = Expensicons.DomainRoomAvatar;
        return [result];
    }
    if (isAdminRoom(report)) {
        result.source = Expensicons.AdminRoomAvatar;
        return [result];
    }
    if (isAnnounceRoom(report)) {
        result.source = Expensicons.AnnounceRoomAvatar;
        return [result];
    }
    if (isChatRoom(report)) {
        result.source = Expensicons.ActiveRoomAvatar;
        return [result];
    }
    if (isPolicyExpenseChat(report)) {
        const workspaceName = lodashGet(allPolicies, [
            `${ONYXKEYS.COLLECTION.POLICY}${report.policyID}`, 'name',
        ]);

        const policyExpenseChatAvatarSource = lodashGet(allPolicies, [
            `${ONYXKEYS.COLLECTION.POLICY}${report.policyID}`, 'avatar',
        ]) || getDefaultWorkspaceAvatar(workspaceName);

        // Return the workspace avatar if the user is the owner of the policy expense chat
        if (report.isOwnPolicyExpenseChat) {
            result.source = policyExpenseChatAvatarSource;
            result.type = CONST.ICON_TYPE_WORKSPACE;
            result.name = workspaceName;
            return [result];
        }

        const adminIcon = {
            source: getAvatar(lodashGet(personalDetails, [report.ownerEmail, 'avatar']), report.ownerEmail),
            name: report.ownerEmail,
            type: CONST.ICON_TYPE_AVATAR,
        };

        const workspaceIcon = {
            source: policyExpenseChatAvatarSource,
            type: CONST.ICON_TYPE_WORKSPACE,
            name: workspaceName,
        };

        // If the user is an admin, return avatar source of the other participant of the report
        // (their workspace chat) and the avatar source of the workspace
        return [
            adminIcon,
            workspaceIcon,
        ];
    }

    const participantDetails = [];
    const participants = report.participants || [];

    for (let i = 0; i < participants.length; i++) {
        const login = participants[i];
        const avatarSource = getAvatar(lodashGet(personalDetails, [login, 'avatar'], ''), login);
        participantDetails.push([
            login,
            lodashGet(personalDetails, [login, 'firstName'], ''),
            avatarSource,
        ]);
    }

    // Sort all logins by first name (which is the second element in the array)
    const sortedParticipantDetails = participantDetails.sort((a, b) => a[1] - b[1]);

    // Now that things are sorted, gather only the avatars (third element in the array) and return those
    const avatars = [];
    for (let i = 0; i < sortedParticipantDetails.length; i++) {
        const userIcon = {
            source: sortedParticipantDetails[i][2],
            type: CONST.ICON_TYPE_AVATAR,
            name: sortedParticipantDetails[i][0],
        };
        avatars.push(userIcon);
    }

    return avatars;
}

/**
 * Gets the personal details for a login by looking in the ONYXKEYS.PERSONAL_DETAILS Onyx key (stored in the local variable, allPersonalDetails). If it doesn't exist in Onyx,
 * then a default object is constructed.
 * @param {String} login
 * @returns {Object}
 */
function getPersonalDetailsForLogin(login) {
    if (!login) {
        return {};
    }
    return (allPersonalDetails && allPersonalDetails[login]) || {
        login,
        displayName: LocalePhoneNumber.formatPhoneNumber(login),
        avatar: getDefaultAvatar(login),
    };
}

/**
 * Get the displayName for a single report participant.
 *
 * @param {String} login
 * @param {Boolean} [shouldUseShortForm]
 * @returns {String}
 */
function getDisplayNameForParticipant(login, shouldUseShortForm = false) {
    if (!login) {
        return '';
    }
    const personalDetails = getPersonalDetailsForLogin(login);

    const longName = personalDetails.displayName;

    const shortName = personalDetails.firstName || longName;

    return shouldUseShortForm ? shortName : longName;
}

/**
 * @param {Object} participants
 * @param {Boolean} isMultipleParticipantReport
 * @returns {Array}
 */
function getDisplayNamesWithTooltips(participants, isMultipleParticipantReport) {
    return _.map(participants, (participant) => {
        const displayName = getDisplayNameForParticipant(participant.login, isMultipleParticipantReport);
        const tooltip = participant.login ? Str.removeSMSDomain(participant.login) : '';

        let pronouns = participant.pronouns;
        if (pronouns && pronouns.startsWith(CONST.PRONOUNS.PREFIX)) {
            const pronounTranslationKey = pronouns.replace(CONST.PRONOUNS.PREFIX, '');
            pronouns = Localize.translateLocal(`pronouns.${pronounTranslationKey}`);
        }

        return {
            displayName,
            tooltip,
            pronouns,
        };
    });
}

/**
 * Get the title for a policy expense chat which depends on the role of the policy member seeing this report
 *
 * @param {Object} report
 * @returns {String}
 */
function getPolicyExpenseChatName(report) {
    const reportOwnerDisplayName = getDisplayNameForParticipant(report.ownerEmail) || report.ownerEmail || report.reportName;

    // If the policy expense chat is owned by this user, use the name of the policy as the report name.
    if (report.isOwnPolicyExpenseChat) {
        return getPolicyName(report);
    }

    const policyExpenseChatRole = lodashGet(allPolicies, [
        `${ONYXKEYS.COLLECTION.POLICY}${report.policyID}`, 'role',
    ]) || 'user';

    // If this user is not admin and this policy expense chat has been archived because of account merging, this must be an old workspace chat
    // of the account which was merged into the current user's account. Use the name of the policy as the name of the report.
    if (isArchivedRoom(report)) {
        const lastAction = ReportActionsUtils.getLastVisibleAction(report.reportID);
        const archiveReason = (lastAction && lastAction.originalMessage && lastAction.originalMessage.reason) || CONST.REPORT.ARCHIVE_REASON.DEFAULT;
        if (archiveReason === CONST.REPORT.ARCHIVE_REASON.ACCOUNT_MERGED && policyExpenseChatRole !== CONST.POLICY.ROLE.ADMIN) {
            return getPolicyName(report);
        }
    }

    // If user can see this report and they are not its owner, they must be an admin and the report name should be the name of the policy member
    return reportOwnerDisplayName;
}

/**
 * Get the title for a report.
 *
 * @param {Object} report
 * @returns {String}
 */
function getReportName(report) {
    let formattedName;
    if (isChatRoom(report)) {
        formattedName = report.reportName;
    }

    if (isPolicyExpenseChat(report)) {
        formattedName = getPolicyExpenseChatName(report);
    }

    if (isArchivedRoom(report)) {
        formattedName += ` (${Localize.translateLocal('common.archived')})`;
    }

    if (formattedName) {
        return formattedName;
    }

    // Not a room or PolicyExpenseChat, generate title from participants
    const participants = (report && report.participants) || [];
    const participantsWithoutCurrentUser = _.without(participants, sessionEmail);
    const isMultipleParticipantReport = participantsWithoutCurrentUser.length > 1;

    return _.map(participantsWithoutCurrentUser, login => getDisplayNameForParticipant(login, isMultipleParticipantReport)).join(', ');
}

/**
 * Navigate to the details page of a given report
 *
 * @param {Object} report
 */
function navigateToDetailsPage(report) {
    const participants = lodashGet(report, 'participants', []);

    if (isChatRoom(report) || isPolicyExpenseChat(report)) {
        Navigation.navigate(ROUTES.getReportDetailsRoute(report.reportID));
        return;
    }
    if (participants.length === 1) {
        Navigation.navigate(ROUTES.getDetailsRoute(participants[0]));
        return;
    }
    Navigation.navigate(ROUTES.getReportParticipantsRoute(report.reportID));
}

/**
 * Generate a random reportID up to 53 bits aka 9,007,199,254,740,991 (Number.MAX_SAFE_INTEGER).
 * There were approximately 98,000,000 reports with sequential IDs generated before we started using this approach, those make up roughly one billionth of the space for these numbers,
 * so we live with the 1 in a billion chance of a collision with an older ID until we can switch to 64-bit IDs.
 *
 * In a test of 500M reports (28 years of reports at our current max rate) we got 20-40 collisions meaning that
 * this is more than random enough for our needs.
 *
 * @returns {String}
 */
function generateReportID() {
    return ((Math.floor(Math.random() * (2 ** 21)) * (2 ** 32)) + Math.floor(Math.random() * (2 ** 32))).toString();
}

/**
 * @param {Object} report
 * @returns {Boolean}
 */
function hasReportNameError(report) {
    return !_.isEmpty(lodashGet(report, 'errorFields.reportName', {}));
}

/**
 * For comments shorter than 10k chars, convert the comment from MD into HTML because that's how it is stored in the database
 * For longer comments, skip parsing, but still escape the text, and display plaintext for performance reasons. It takes over 40s to parse a 100k long string!!
 *
 * @param {String} text
 * @returns {String}
 */
function getParsedComment(text) {
    const parser = new ExpensiMark();
    return text.length < CONST.MAX_MARKUP_LENGTH ? parser.replace(text) : _.escape(text);
}

/**
 * @param {String} [text]
 * @param {File} [file]
 * @returns {Object}
 */
function buildOptimisticAddCommentReportAction(text, file) {
    const parser = new ExpensiMark();
    const commentText = getParsedComment(text);
    const isAttachment = _.isEmpty(text) && file !== undefined;
    const attachmentInfo = isAttachment ? file : {};
    const htmlForNewComment = isAttachment ? 'Uploading attachment...' : commentText;

    // Remove HTML from text when applying optimistic offline comment
    const textForNewComment = isAttachment ? CONST.ATTACHMENT_MESSAGE_TEXT
        : parser.htmlToText(htmlForNewComment);

    return {
        commentText,
        reportAction: {
            reportActionID: NumberUtils.rand64(),
            actionName: CONST.REPORT.ACTIONS.TYPE.ADDCOMMENT,
            actorEmail: currentUserEmail,
            actorAccountID: currentUserAccountID,
            person: [
                {
                    style: 'strong',
                    text: lodashGet(allPersonalDetails, [currentUserEmail, 'displayName'], currentUserEmail),
                    type: 'TEXT',
                },
            ],
            automatic: false,
            avatar: lodashGet(allPersonalDetails, [currentUserEmail, 'avatar'], getDefaultAvatar(currentUserEmail)),
            created: DateUtils.getDBTime(),
            message: [
                {
                    type: CONST.REPORT.MESSAGE.TYPE.COMMENT,
                    html: htmlForNewComment,
                    text: textForNewComment,
                },
            ],
            isFirstItem: false,
            isAttachment,
            attachmentInfo,
            pendingAction: CONST.RED_BRICK_ROAD_PENDING_ACTION.ADD,
            shouldShow: true,
        },
    };
}

/**
 * Builds an optimistic IOU report with a randomly generated reportID
 *
 * @param {String} ownerEmail - Email of the person generating the IOU.
 * @param {String} userEmail - Email of the other person participating in the IOU.
 * @param {Number} total - IOU amount in cents.
 * @param {String} chatReportID - Report ID of the chat where the IOU is.
 * @param {String} currency - IOU currency.
 * @param {String} locale - Locale where the IOU is created
 * @param {Boolean} isSendingMoney - If we send money the IOU should be created as settled
 *
 * @returns {Object}
 */
function buildOptimisticIOUReport(ownerEmail, userEmail, total, chatReportID, currency, locale, isSendingMoney = false) {
    const formattedTotal = NumberFormatUtils.format(locale,
        total, {
            style: 'currency',
            currency,
        });

    return {
        // If we're sending money, hasOutstandingIOU should be false
        hasOutstandingIOU: !isSendingMoney,
        type: CONST.REPORT.TYPE.IOU,
        cachedTotal: formattedTotal,
        chatReportID,
        currency,
        managerEmail: userEmail,
        ownerEmail,
        reportID: generateReportID(),
        state: CONST.REPORT.STATE.SUBMITTED,
        stateNum: isSendingMoney
            ? CONST.REPORT.STATE_NUM.SUBMITTED
            : CONST.REPORT.STATE_NUM.PROCESSING,
        total,
    };
}

/**
 * @param {String} type - IOUReportAction type. Can be oneOf(create, decline, cancel, pay, split)
 * @param {Number} total - IOU total in cents
 * @param {Array} participants - List of logins for the IOU participants, excluding the current user login
 * @param {String} comment - IOU comment
 * @param {String} currency - IOU currency
 * @param {String} paymentType - IOU paymentMethodType. Can be oneOf(Elsewhere, Expensify, PayPal.me)
 * @param {Boolean} isSettlingUp - Whether we are settling up an IOU
 * @returns {Array}
 */
function getIOUReportActionMessage(type, total, participants, comment, currency, paymentType = '', isSettlingUp = false) {
    const amount = NumberFormatUtils.format(preferredLocale, total / 100, {style: 'currency', currency});
    let paymentMethodMessage;
    switch (paymentType) {
        case CONST.IOU.PAYMENT_TYPE.EXPENSIFY:
            paymentMethodMessage = '!';
            break;
        case CONST.IOU.PAYMENT_TYPE.ELSEWHERE:
            paymentMethodMessage = ' elsewhere';
            break;
        case CONST.IOU.PAYMENT_TYPE.PAYPAL_ME:
            paymentMethodMessage = ' using PayPal.me';
            break;
        default:
            break;
    }

    let iouMessage;
    switch (type) {
        case CONST.IOU.REPORT_ACTION_TYPE.CREATE:
            iouMessage = `Requested ${amount}${comment && ` for ${comment}`}`;
            break;
        case CONST.IOU.REPORT_ACTION_TYPE.SPLIT:
            iouMessage = `Split ${amount}${comment && ` for ${comment}`}`;
            break;
        case CONST.IOU.REPORT_ACTION_TYPE.CANCEL:
            iouMessage = `Cancelled the ${amount} request${comment && ` for ${comment}`}`;
            break;
        case CONST.IOU.REPORT_ACTION_TYPE.DECLINE:
            iouMessage = `Declined the ${amount} request${comment && ` for ${comment}`}`;
            break;
        case CONST.IOU.REPORT_ACTION_TYPE.PAY:
            iouMessage = isSettlingUp
                ? `Settled up ${amount}${paymentMethodMessage}`
                : `Sent ${amount}${comment && ` for ${comment}`}${paymentMethodMessage}`;
            break;
        default:
            break;
    }

    return [{
        html: getParsedComment(iouMessage),
        text: iouMessage,
        isEdited: false,
        type: CONST.REPORT.MESSAGE.TYPE.COMMENT,
    }];
}

/**
 * Builds an optimistic IOU reportAction object
 *
 * @param {String} type - IOUReportAction type. Can be oneOf(create, decline, cancel, pay, split).
 * @param {Number} amount - IOU amount in cents.
 * @param {String} currency
 * @param {String} comment - User comment for the IOU.
 * @param {Array}  participants - An array with participants details.
 * @param {String} [paymentType] - Only required if the IOUReportAction type is 'pay'. Can be oneOf(elsewhere, payPal, Expensify).
 * @param {String} [iouTransactionID] - Only required if the IOUReportAction type is oneOf(cancel, decline). Generates a randomID as default.
 * @param {String} [iouReportID] - Only required if the IOUReportActions type is oneOf(decline, cancel, pay). Generates a randomID as default.
 * @param {Boolean} [isSettlingUp] - Whether we are settling up an IOU.
 *
 * @returns {Object}
 */
function buildOptimisticIOUReportAction(type, amount, currency, comment, participants, paymentType = '', iouTransactionID = '', iouReportID = '', isSettlingUp = false) {
    const IOUTransactionID = iouTransactionID || NumberUtils.rand64();
    const IOUReportID = iouReportID || generateReportID();
    const parser = new ExpensiMark();
    const commentText = getParsedComment(comment);
    const textForNewComment = parser.htmlToText(commentText);
    const textForNewCommentDecoded = Str.htmlDecode(textForNewComment);
    const originalMessage = {
        amount,
        comment: textForNewComment,
        currency,
        IOUTransactionID,
        IOUReportID,
        type,
    };

    // We store amount, comment, currency in IOUDetails when type = pay
    if (type === CONST.IOU.REPORT_ACTION_TYPE.PAY) {
        _.each(['amount', 'comment', 'currency'], (key) => {
            delete originalMessage[key];
        });
        originalMessage.IOUDetails = {amount, comment, currency};
        originalMessage.paymentType = paymentType;
    }

    // IOUs of type split only exist in group DMs and those don't have an iouReport so we need to delete the IOUReportID key
    if (type === CONST.IOU.REPORT_ACTION_TYPE.SPLIT) {
        delete originalMessage.IOUReportID;
    }

    return {
        actionName: CONST.REPORT.ACTIONS.TYPE.IOU,
        actorAccountID: currentUserAccountID,
        actorEmail: currentUserEmail,
        automatic: false,
        avatar: lodashGet(currentUserPersonalDetails, 'avatar', getDefaultAvatar(currentUserEmail)),
        isAttachment: false,
        originalMessage,
        message: getIOUReportActionMessage(type, amount, participants, textForNewCommentDecoded, currency, paymentType, isSettlingUp),
        person: [{
            style: 'strong',
            text: lodashGet(currentUserPersonalDetails, 'displayName', currentUserEmail),
            type: 'TEXT',
        }],
        reportActionID: NumberUtils.rand64(),
        shouldShow: true,
        created: DateUtils.getDBTime(),
        pendingAction: CONST.RED_BRICK_ROAD_PENDING_ACTION.ADD,
    };
}

/**
 * Builds an optimistic chat report with a randomly generated reportID and as much information as we currently have
 *
 * @param {Array} participantList
 * @param {String} reportName
 * @param {String} chatType
 * @param {String} policyID
 * @param {String} ownerEmail
 * @param {Boolean} isOwnPolicyExpenseChat
 * @param {String} oldPolicyName
 * @param {String} visibility
 * @param {String} notificationPreference
 * @returns {Object}
 */
function buildOptimisticChatReport(
    participantList,
    reportName = CONST.REPORT.DEFAULT_REPORT_NAME,
    chatType = '',
    policyID = CONST.POLICY.OWNER_EMAIL_FAKE,
    ownerEmail = CONST.REPORT.OWNER_EMAIL_FAKE,
    isOwnPolicyExpenseChat = false,
    oldPolicyName = '',
    visibility = undefined,
    notificationPreference = CONST.REPORT.NOTIFICATION_PREFERENCE.ALWAYS,
) {
    const currentTime = DateUtils.getDBTime();
    return {
        type: CONST.REPORT.TYPE.CHAT,
        chatType,
        hasOutstandingIOU: false,
        isOwnPolicyExpenseChat,
        isPinned: reportName === CONST.REPORT.WORKSPACE_CHAT_ROOMS.ADMINS,
        lastActorEmail: '',
        lastMessageHtml: '',
        lastMessageText: null,
        lastReadTime: currentTime,
        lastVisibleActionCreated: currentTime,
        notificationPreference,
        oldPolicyName,
        ownerEmail: ownerEmail || CONST.REPORT.OWNER_EMAIL_FAKE,
        participants: participantList,
        policyID,
        reportID: generateReportID(),
        reportName,
        stateNum: 0,
        statusNum: 0,
        visibility,
    };
}

/**
 * Returns the necessary reportAction onyx data to indicate that the chat has been created optimistically
 * @param {String} ownerEmail
 * @returns {Object}
 */
function buildOptimisticCreatedReportAction(ownerEmail) {
    return {
        reportActionID: NumberUtils.rand64(),
        actionName: CONST.REPORT.ACTIONS.TYPE.CREATED,
        pendingAction: CONST.RED_BRICK_ROAD_PENDING_ACTION.ADD,
        actorAccountID: currentUserAccountID,
        message: [
            {
                type: CONST.REPORT.MESSAGE.TYPE.TEXT,
                style: 'strong',
                text: ownerEmail === currentUserEmail ? 'You' : ownerEmail,
            },
            {
                type: CONST.REPORT.MESSAGE.TYPE.TEXT,
                style: 'normal',
                text: ' created this report',
            },
        ],
        person: [
            {
                type: CONST.REPORT.MESSAGE.TYPE.TEXT,
                style: 'strong',
                text: lodashGet(allPersonalDetails, [currentUserEmail, 'displayName'], currentUserEmail),
            },
        ],
        automatic: false,
        avatar: lodashGet(allPersonalDetails, [currentUserEmail, 'avatar'], getDefaultAvatar(currentUserEmail)),
        created: DateUtils.getDBTime(),
        shouldShow: true,
    };
}

/**
 * Returns the necessary reportAction onyx data to indicate that a chat has been archived
 *
 * @param {String} ownerEmail
 * @param {String} policyName
 * @param {String} reason - A reason why the chat has been archived
 * @returns {Object}
 */
function buildOptimisticClosedReportAction(ownerEmail, policyName, reason = CONST.REPORT.ARCHIVE_REASON.DEFAULT) {
    return {
        actionName: CONST.REPORT.ACTIONS.TYPE.CLOSED,
        actorAccountID: currentUserAccountID,
        automatic: false,
        avatar: lodashGet(allPersonalDetails, [currentUserEmail, 'avatar'], getDefaultAvatar(currentUserEmail)),
        created: DateUtils.getDBTime(),
        message: [
            {
                type: CONST.REPORT.MESSAGE.TYPE.TEXT,
                style: 'strong',
                text: ownerEmail === currentUserEmail ? 'You' : ownerEmail,
            },
            {
                type: CONST.REPORT.MESSAGE.TYPE.TEXT,
                style: 'normal',
                text: ' closed this report',
            },
        ],
        originalMessage: {
            policyName,
            reason,
        },
        pendingAction: CONST.RED_BRICK_ROAD_PENDING_ACTION.ADD,
        person: [
            {
                type: CONST.REPORT.MESSAGE.TYPE.TEXT,
                style: 'strong',
                text: lodashGet(allPersonalDetails, [currentUserEmail, 'displayName'], currentUserEmail),
            },
        ],
        reportActionID: NumberUtils.rand64(),
        shouldShow: true,
    };
}

/**
 * @param {String} policyID
 * @param {String} policyName
 * @returns {Object}
 */
function buildOptimisticWorkspaceChats(policyID, policyName) {
    const announceChatData = buildOptimisticChatReport(
        [currentUserEmail],
        CONST.REPORT.WORKSPACE_CHAT_ROOMS.ANNOUNCE,
        CONST.REPORT.CHAT_TYPE.POLICY_ANNOUNCE,
        policyID,
        null,
        false,
        policyName,
        null,

        // #announce contains all policy members so notifying always should be opt-in only.
        CONST.REPORT.NOTIFICATION_PREFERENCE.DAILY,
    );
    const announceChatReportID = announceChatData.reportID;
    const announceCreatedAction = buildOptimisticCreatedReportAction(announceChatData.ownerEmail);
    const announceReportActionData = {
        [announceCreatedAction.reportActionID]: announceCreatedAction,
    };

    const adminsChatData = buildOptimisticChatReport(
        [currentUserEmail],
        CONST.REPORT.WORKSPACE_CHAT_ROOMS.ADMINS,
        CONST.REPORT.CHAT_TYPE.POLICY_ADMINS,
        policyID,
        null,
        false,
        policyName,
    );
    const adminsChatReportID = adminsChatData.reportID;
    const adminsCreatedAction = buildOptimisticCreatedReportAction(adminsChatData.ownerEmail);
    const adminsReportActionData = {
        [adminsCreatedAction.reportActionID]: adminsCreatedAction,
    };

    const expenseChatData = buildOptimisticChatReport(
        [currentUserEmail],
        '',
        CONST.REPORT.CHAT_TYPE.POLICY_EXPENSE_CHAT,
        policyID,
        currentUserEmail,
        true,
        policyName,
    );
    const expenseChatReportID = expenseChatData.reportID;
    const expenseReportCreatedAction = buildOptimisticCreatedReportAction(expenseChatData.ownerEmail);
    const expenseReportActionData = {
        [expenseReportCreatedAction.reportActionID]: expenseReportCreatedAction,
    };

    return {
        announceChatReportID,
        announceChatData,
        announceReportActionData,
        announceCreatedReportActionID: announceCreatedAction.reportActionID,
        adminsChatReportID,
        adminsChatData,
        adminsReportActionData,
        adminsCreatedReportActionID: adminsCreatedAction.reportActionID,
        expenseChatReportID,
        expenseChatData,
        expenseReportActionData,
        expenseCreatedReportActionID: expenseReportCreatedAction.reportActionID,
    };
}

/**
 * @param {Object} report
 * @returns {Boolean}
 */
function isUnread(report) {
    if (!report) {
        return false;
    }

    // lastVisibleActionCreated and lastReadTime are both datetime strings and can be compared directly
    const lastVisibleActionCreated = report.lastVisibleActionCreated || '';
    const lastReadTime = report.lastReadTime || '';
    return lastReadTime < lastVisibleActionCreated;
}

/**
 * @param {Object} report
 * @returns {Boolean}
 */
function isUnreadWithMention(report) {
    if (!report) {
        return false;
    }

    // lastMentionedTime and lastReadTime are both datetime strings and can be compared directly
    const lastMentionedTime = report.lastMentionedTime || '';
    const lastReadTime = report.lastReadTime || '';
    return lastReadTime < lastMentionedTime;
}

/**
 * Determines if a report has an outstanding IOU that doesn't belong to the currently logged in user
 *
 * @param {Object} report
 * @param {String} report.iouReportID
 * @param {String} currentUserLogin
 * @param {Object} iouReports
 * @returns {boolean}
 */
function hasOutstandingIOU(report, currentUserLogin, iouReports) {
    if (!report || !report.iouReportID || _.isUndefined(report.hasOutstandingIOU)) {
        return false;
    }

    const iouReport = iouReports && iouReports[`${ONYXKEYS.COLLECTION.REPORT}${report.iouReportID}`];
    if (!iouReport || !iouReport.ownerEmail) {
        return false;
    }

    if (iouReport.ownerEmail === currentUserEmail) {
        return false;
    }

    return report.hasOutstandingIOU;
}

/**
 * @param {Object} report
 * @param {String} report.iouReportID
 * @param {Object} iouReports
 * @returns {Number}
 */
function getIOUTotal(report, iouReports = {}) {
    if (report.hasOutstandingIOU) {
        const iouReport = iouReports[`${ONYXKEYS.COLLECTION.REPORT}${report.iouReportID}`];
        if (iouReport) {
            return iouReport.total;
        }
    }
    return 0;
}

/**
 * @param {Object} report
 * @param {String} report.iouReportID
 * @param {Object} iouReports
 * @returns {Boolean}
 */
function isIOUOwnedByCurrentUser(report, iouReports = {}) {
    if (report.hasOutstandingIOU) {
        const iouReport = iouReports[`${ONYXKEYS.COLLECTION.REPORT}${report.iouReportID}`];
        if (iouReport) {
            return iouReport.ownerEmail === currentUserEmail;
        }
    }
    return false;
}

/**
 * Assuming the passed in report is a default room, lets us know whether we can see it or not, based on permissions and
 * the various subsets of users we've allowed to use default rooms.
 *
 * @param {Object} report
 * @param {Array<Object>} policies
 * @param {Array<String>} betas
 * @return {Boolean}
 */
function canSeeDefaultRoom(report, policies, betas) {
    // Include archived rooms
    if (isArchivedRoom(report)) {
        return true;
    }

    // Include default rooms for free plan policies (domain rooms aren't included in here because they do not belong to a policy)
    if (getPolicyType(report, policies) === CONST.POLICY.TYPE.FREE) {
        return true;
    }

    // Include domain rooms with Partner Managers (Expensify accounts) in them for accounts that are on a domain with an Approved Accountant
    if (isDomainRoom(report) && doesDomainHaveApprovedAccountant && hasExpensifyEmails(lodashGet(report, ['participants'], []))) {
        return true;
    }

    // If the room has an assigned guide, it can be seen.
    if (hasExpensifyGuidesEmails(lodashGet(report, ['participants'], []))) {
        return true;
    }

    // Include any public announce rooms, since they could include people who should have access but we don't know to add to the beta
    if (report.visibility === CONST.REPORT.VISIBILITY.PUBLIC_ANNOUNCE) {
        return true;
    }

    // For all other cases, just check that the user belongs to the default rooms beta
    return Permissions.canUseDefaultRooms(betas);
}

/**
 * Takes several pieces of data from Onyx and evaluates if a report should be shown in the option list (either when searching
 * for reports or the reports shown in the LHN).
 *
 * This logic is very specific and the order of the logic is very important. It should fail quickly in most cases and also
 * filter out the majority of reports before filtering out very specific minority of reports.
 *
 * @param {Object} report
 * @param {String} reportIDFromRoute
 * @param {Boolean} isInGSDMode
 * @param {String} currentUserLogin
 * @param {Object} iouReports
 * @param {String[]} betas
 * @param {Object} policies
 * @returns {boolean}
 */
function shouldReportBeInOptionList(report, reportIDFromRoute, isInGSDMode, currentUserLogin, iouReports, betas, policies) {
    const isInDefaultMode = !isInGSDMode;

    // Exclude reports that have no data because there wouldn't be anything to show in the option item.
    // This can happen if data is currently loading from the server or a report is in various stages of being created.
    // This can also happen for anyone accessing a public room or archived room for which they don't have access to the underlying policy.
    if (!report || !report.reportID || !report.participants || (_.isEmpty(report.participants) && !isPublicRoom(report) && !isArchivedRoom(report)) || isIOUReport(report)) {
        return false;
    }

    if (isDefaultRoom(report) && !canSeeDefaultRoom(report, policies, betas)) {
        return false;
    }

    if (isUserCreatedPolicyRoom(report) && !Permissions.canUsePolicyRooms(betas)) {
        return false;
    }

    // Include the currently viewed report. If we excluded the currently viewed report, then there
    // would be no way to highlight it in the options list and it would be confusing to users because they lose
    // a sense of context.
    if (report.reportID === reportIDFromRoute) {
        return true;
    }

    // Include reports if they have a draft, are pinned, or have an outstanding IOU
    // These are always relevant to the user no matter what view mode the user prefers
    if (report.hasDraft || report.isPinned || hasOutstandingIOU(report, currentUserLogin, iouReports)) {
        return true;
    }

    // Include reports that have errors from trying to add a workspace
    // If we excluded it, then the red-brock-road pattern wouldn't work for the user to resolve the error
    if (report.errorFields && !_.isEmpty(report.errorFields.addWorkspaceRoom)) {
        return true;
    }

    // All unread chats (even archived ones) in GSD mode will be shown. This is because GSD mode is specifically for focusing the user on the most relevant chats, primarily, the unread ones
    if (isInGSDMode) {
        return isUnread(report);
    }

    // Archived reports should always be shown when in default (most recent) mode. This is because you should still be able to access and search for the chats to find them.
    if (isInDefaultMode && isArchivedRoom(report)) {
        return true;
    }

    // Include policy expense chats if the user isn't in the policy expense chat beta
    if (isPolicyExpenseChat(report) && !Permissions.canUsePolicyExpenseChat(betas)) {
        return false;
    }

    return true;
}

/**
 * Attempts to find a report in onyx with the provided list of participants
 * @param {Array} newParticipantList
 * @returns {Array|undefined}
 */
function getChatByParticipants(newParticipantList) {
    newParticipantList.sort();
    return _.find(allReports, (report) => {
        // If the report has been deleted, or there are no participants (like an empty #admins room) then skip it
        if (!report || !report.participants) {
            return false;
        }

        // Only return the room if it has all the participants and is not a policy room
        return !isUserCreatedPolicyRoom(report) && _.isEqual(newParticipantList, _.sortBy(report.participants));
    });
}

/**
 * Attempts to find a report in onyx with the provided list of participants in given policy
 * @param {Array} newParticipantList
 * @param {String} policyID
 * @returns {object|undefined}
 */
function getChatByParticipantsAndPolicy(newParticipantList, policyID) {
    newParticipantList.sort();
    return _.find(allReports, (report) => {
        // If the report has been deleted, or there are no participants (like an empty #admins room) then skip it
        if (!report || !report.participants) {
            return false;
        }

        // Only return the room if it has all the participants and is not a policy room
        return report.policyID === policyID && _.isEqual(newParticipantList, _.sortBy(report.participants));
    });
}

/**
 * @param {String} policyID
 * @returns {Array}
 */
function getAllPolicyReports(policyID) {
    return _.filter(allReports, report => report && report.policyID === policyID);
}

/**
 * Returns true if Chronos is one of the chat participants (1:1)
 * @param {Object} report
 * @returns {Boolean}
 */
function chatIncludesChronos(report) {
    return report.participants
        && _.contains(report.participants, CONST.EMAIL.CHRONOS);
}

/**
 * @param {Object} report
 * @param {String} report.lastReadTime
 * @param {Array} sortedAndFilteredReportActions - reportActions for the report, sorted newest to oldest, and filtered for only those that should be visible
 *
 * @returns {String|null}
 */
function getNewMarkerReportActionID(report, sortedAndFilteredReportActions) {
    if (!isUnread(report)) {
        return '';
    }

    const newMarkerIndex = _.findLastIndex(sortedAndFilteredReportActions, reportAction => (
        (reportAction.created || '') > report.lastReadTime
    ));

    return _.has(sortedAndFilteredReportActions[newMarkerIndex], 'reportActionID')
        ? sortedAndFilteredReportActions[newMarkerIndex].reportActionID
        : '';
}

/**
 * Performs the markdown conversion, and replaces code points > 127 with C escape sequences
 * Used for compatibility with the backend auth validator for AddComment, and to account for MD in comments
 * @param {String} textComment
 * @returns {Number} The comment's total length as seen from the backend
 */
function getCommentLength(textComment) {
    return getParsedComment(textComment).replace(/[^ -~]/g, '\\u????').trim().length;
}

/**
 * @param {String|null} url
 * @returns {String}
 */
function getRouteFromLink(url) {
    if (!url) {
        return '';
    }

    // Get the reportID from URL
    let route = url;
    _.each(linkingConfig.prefixes, (prefix) => {
        const localWebAndroidRegEx = /^(http:\/\/([0-9]{1,3})\.([0-9]{1,3})\.([0-9]{1,3})\.([0-9]{1,3}))/;
        if (route.startsWith(prefix)) {
            route = route.replace(prefix, '');
        } else if (localWebAndroidRegEx.test(route)) {
            route = route.replace(localWebAndroidRegEx, '');
        } else {
            return;
        }

        // Remove the port if it's a localhost URL
        if (/^:\d+/.test(route)) {
            route = route.replace(/:\d+/, '');
        }

        // Remove the leading slash if exists
        if (route.startsWith('/')) {
            route = route.replace('/', '');
        }
    });
    return route;
}

/**
 * @param {String|null} url
 * @returns {String}
 */
function getReportIDFromLink(url) {
    const route = getRouteFromLink(url);
    const {reportID, isSubReportPageRoute} = ROUTES.parseReportRouteParams(route);
    if (isSubReportPageRoute) {
        // We allow the Sub-Report deep link routes (settings, details, etc.) to be handled by their respective component pages
        return '';
    }
    return reportID;
}

/**
 * Users can request money in policy expense chats only if they are in a role of a member in the chat (in other words, if it's their policy expense chat)
 *
 * @param {Object} report
 * @returns {Boolean}
 */
function canRequestMoney(report) {
    return (!isPolicyExpenseChat(report) || report.isOwnPolicyExpenseChat);
}

/**
 * @param {Object} report
 * @param {Array} reportParticipants
 * @param {Array} betas
 * @returns {Array}
 */
function getMoneyRequestOptions(report, reportParticipants, betas) {
    const participants = _.filter(reportParticipants, email => currentUserPersonalDetails.login !== email);
    const hasExcludedIOUEmails = lodashIntersection(reportParticipants, CONST.EXPENSIFY_EMAILS).length > 0;
    const hasMultipleParticipants = participants.length > 1;

    if (hasExcludedIOUEmails || (participants.length === 0 && !report.isOwnPolicyExpenseChat) || !Permissions.canUseIOU(betas)) {
        return [];
    }

    // User created policy rooms and default rooms like #admins or #announce will always have the Split Bill option
    // unless there are no participants at all (e.g. #admins room for a policy with only 1 admin)
    // DM chats will have the Split Bill option only when there are at least 3 people in the chat.
    // There is no Split Bill option for Workspace chats
    if (isChatRoom(report) || (hasMultipleParticipants && !isPolicyExpenseChat(report))) {
        return [CONST.IOU.MONEY_REQUEST_TYPE.SPLIT];
    }

    // DM chats that only have 2 people will see the Send / Request money options.
    // Workspace chats should only see the Request money option, as "easy overages" is not available.
    return [
        ...(canRequestMoney(report) ? [CONST.IOU.MONEY_REQUEST_TYPE.REQUEST] : []),
        ...(Permissions.canUseIOUSend(betas) && !isPolicyExpenseChat(report) ? [CONST.IOU.MONEY_REQUEST_TYPE.SEND] : []),
    ];
}

/**
 * Allows a user to leave a policy room according to the following conditions of the visibility or chatType rNVP:
 * `public` - Anyone can leave (because anybody can join)
 * `public_announce` - Only non-policy members can leave (it's auto-shared with policy members)
 * `policy_admins` - Nobody can leave (it's auto-shared with all policy admins)
 * `policy_announce` - Nobody can leave (it's auto-shared with all policy members)
 * `policy` - Anyone can leave (though only policy members can join)
 * `domain` - Nobody can leave (it's auto-shared with domain members)
 * `dm` - Nobody can leave (it's auto-shared with users)
 * `private` - Anybody can leave (though you can only be invited to join)
 *
 * @param {Object} report
 * @param {String} report.visibility
 * @param {String} report.chatType
 * @param {Boolean} isPolicyMember
 * @returns {Boolean}
 */
function canLeaveRoom(report, isPolicyMember) {
    if (_.isEmpty(report.visibility)) {
        if (report.chatType === CONST.REPORT.CHAT_TYPE.POLICY_ADMINS
            || report.chatType === CONST.REPORT.CHAT_TYPE.POLICY_ANNOUNCE
            || report.chatType === CONST.REPORT.CHAT_TYPE.DOMAIN_ALL
            || _.isEmpty(report.chatType)) { // DM chats don't have a chatType
            return false;
        }
    } else if (isPublicAnnounceRoom(report) && isPolicyMember) {
        return false;
    }
    return true;
}

/**
 * @param {string[]} participants
 * @returns {Boolean}
 */
function isCurrentUserTheOnlyParticipant(participants) {
    return participants && participants.length === 1 && participants[0] === sessionEmail;
}

/**
 * Returns display names for those that can see the whisper.
 * However, it returns "you" if the current user is the only one who can see it besides the person that sent it.
 *
 * @param {string[]} participants
 * @returns {string}
 */
function getWhisperDisplayNames(participants) {
    const isWhisperOnlyVisibleToCurrentUSer = isCurrentUserTheOnlyParticipant(participants);

    // When the current user is the only participant, the display name needs to be "you" because that's the only person reading it
    if (isWhisperOnlyVisibleToCurrentUSer) {
        return Localize.translateLocal('common.youAfterPreposition');
    }

    return _.map(participants, login => getDisplayNameForParticipant(login, !isWhisperOnlyVisibleToCurrentUSer)).join(', ');
}

export {
    getReportParticipantsTitle,
    isReportMessageAttachment,
    findLastAccessedReport,
    canEditReportAction,
    canDeleteReportAction,
    canLeaveRoom,
    sortReportsByLastRead,
    isDefaultRoom,
    isAdminRoom,
    isAnnounceRoom,
    isUserCreatedPolicyRoom,
    isChatRoom,
    getChatRoomSubtitle,
    getPolicyName,
    getPolicyType,
    isArchivedRoom,
    isPolicyExpenseChatAdmin,
    isPublicRoom,
    isPublicAnnounceRoom,
    isConciergeChatReport,
    isCurrentUserTheOnlyParticipant,
    hasAutomatedExpensifyEmails,
    hasExpensifyGuidesEmails,
    hasOutstandingIOU,
    isIOUOwnedByCurrentUser,
    getIOUTotal,
    canShowReportRecipientLocalTime,
    formatReportLastMessageText,
    chatIncludesConcierge,
    isPolicyExpenseChat,
    getDefaultAvatar,
    getIcons,
    getRoomWelcomeMessage,
    getDisplayNamesWithTooltips,
    getReportName,
    getReportIDFromLink,
    getRouteFromLink,
    navigateToDetailsPage,
    generateReportID,
    hasReportNameError,
    isUnread,
    isUnreadWithMention,
    buildOptimisticWorkspaceChats,
    buildOptimisticChatReport,
    buildOptimisticClosedReportAction,
    buildOptimisticCreatedReportAction,
    buildOptimisticIOUReport,
    buildOptimisticIOUReportAction,
    buildOptimisticAddCommentReportAction,
    shouldReportBeInOptionList,
    getChatByParticipants,
    getChatByParticipantsAndPolicy,
    getAllPolicyReports,
    getIOUReportActionMessage,
    getDisplayNameForParticipant,
    isExpenseReport,
    isIOUReport,
    isTaskReport,
    isMoneyRequestReport,
    chatIncludesChronos,
    getAvatar,
    isDefaultAvatar,
    getOldDotDefaultAvatar,
    getNewMarkerReportActionID,
    canSeeDefaultRoom,
    hashLogin,
    getDefaultWorkspaceAvatar,
    getCommentLength,
    getParsedComment,
    getFullSizeAvatar,
    getSmallSizeAvatar,
    getMoneyRequestOptions,
    canRequestMoney,
    getWhisperDisplayNames,
};<|MERGE_RESOLUTION|>--- conflicted
+++ resolved
@@ -686,11 +686,7 @@
  * @param {*} [defaultIcon]
  * @returns {Array<*>}
  */
-<<<<<<< HEAD
-function getIcons(report, personalDetails, policies = {}, defaultIcon = null) {
-=======
 function getIcons(report, personalDetails, defaultIcon = null) {
->>>>>>> f5243624
     const result = {
         source: '',
         type: CONST.ICON_TYPE_AVATAR,

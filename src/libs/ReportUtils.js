import _ from 'underscore';
import Str from 'expensify-common/lib/str';
import lodashGet from 'lodash/get';
import lodashIntersection from 'lodash/intersection';
import Onyx from 'react-native-onyx';
import ExpensiMark from 'expensify-common/lib/ExpensiMark';
import ONYXKEYS from '../ONYXKEYS';
import CONST from '../CONST';
import * as Localize from './Localize';
import * as Expensicons from '../components/Icon/Expensicons';
import Navigation from './Navigation/Navigation';
import ROUTES from '../ROUTES';
import * as NumberUtils from './NumberUtils';
import * as NumberFormatUtils from './NumberFormatUtils';
import * as ReportActionsUtils from './ReportActionsUtils';
import Permissions from './Permissions';
import DateUtils from './DateUtils';
import linkingConfig from './Navigation/linkingConfig';
import isReportMessageAttachment from './isReportMessageAttachment';
import * as defaultWorkspaceAvatars from '../components/Icon/WorkspaceDefaultAvatars';
import * as CurrencyUtils from './CurrencyUtils';
import * as UserUtils from './UserUtils';

let sessionEmail;
let sessionAccountID;
let currentUserEmail;
let currentUserAccountID;
Onyx.connect({
    key: ONYXKEYS.SESSION,
    callback: (val) => {
        // When signed out, val is undefined
        if (!val) {
            return;
        }

        sessionEmail = val.email;
        sessionAccountID = val.accountID;
        currentUserEmail = val.email;
        currentUserAccountID = val.accountID;
    },
});

let preferredLocale = CONST.LOCALES.DEFAULT;
Onyx.connect({
    key: ONYXKEYS.NVP_PREFERRED_LOCALE,
    callback: (val) => {
        if (!val) {
            return;
        }
        preferredLocale = val;
    },
});

let allPersonalDetails;
let currentUserPersonalDetails;
Onyx.connect({
    key: ONYXKEYS.PERSONAL_DETAILS_LIST,
    callback: (val) => {
        currentUserPersonalDetails = lodashGet(val, currentUserAccountID, {});
        allPersonalDetails = val || {};
    },
});

let allReports;
Onyx.connect({
    key: ONYXKEYS.COLLECTION.REPORT,
    waitForCollectionCallback: true,
    callback: (val) => (allReports = val),
});

let doesDomainHaveApprovedAccountant;
Onyx.connect({
    key: ONYXKEYS.ACCOUNT,
    waitForCollectionCallback: true,
    callback: (val) => (doesDomainHaveApprovedAccountant = lodashGet(val, 'doesDomainHaveApprovedAccountant', false)),
});

let allPolicies;
Onyx.connect({
    key: ONYXKEYS.COLLECTION.POLICY,
    waitForCollectionCallback: true,
    callback: (val) => (allPolicies = val),
});

function getChatType(report) {
    return report ? report.chatType : '';
}

/**
 * Returns the concatenated title for the PrimaryLogins of a report
 *
 * @param {Array} accountIDs
 * @returns {string}
 */
function getReportParticipantsTitle(accountIDs) {
    return (
        _.chain(accountIDs)

            // Somehow it's possible for the logins coming from report.participantAccountIDs to contain undefined values so we use compact to remove them.
            .compact()
            .value()
            .join(', ')
    );
}

/**
 * Checks if a report is a chat report.
 *
 * @param {Object} report
 * @returns {Boolean}
 */
function isChatReport(report) {
    return lodashGet(report, 'type') === CONST.REPORT.TYPE.CHAT;
}

/**
 * Checks if a report is an Expense report.
 *
 * @param {Object} report
 * @returns {Boolean}
 */
function isExpenseReport(report) {
    return lodashGet(report, 'type') === CONST.REPORT.TYPE.EXPENSE;
}

/**
 * Checks if a report is an IOU report.
 *
 * @param {Object} report
 * @returns {Boolean}
 */
function isIOUReport(report) {
    return lodashGet(report, 'type') === CONST.REPORT.TYPE.IOU;
}

/**
 * Checks if a report is a task report.
 *
 * @param {Object} report
 * @returns {Boolean}
 */
function isTaskReport(report) {
    return lodashGet(report, 'type') === CONST.REPORT.TYPE.TASK;
}

/**
 * Checks if a report is an IOU or expense report.
 *
 * @param {Object} report
 * @returns {Boolean}
 */
function isMoneyRequestReport(report) {
    return isIOUReport(report) || isExpenseReport(report);
}

/**
 * Given a collection of reports returns them sorted by last read
 *
 * @param {Object} reports
 * @returns {Array}
 */
function sortReportsByLastRead(reports) {
    return _.chain(reports)
        .toArray()
        .filter((report) => report && report.reportID && !isIOUReport(report))
        .sortBy('lastReadTime')
        .value();
}

/**
 * Can only edit if:
 *
 * - It was written by the current user
 * - It's an ADDCOMMENT that is not an attachment
 * - It's not pending deletion
 *
 * @param {Object} reportAction
 * @returns {Boolean}
 */
function canEditReportAction(reportAction) {
    return (
        reportAction.actorEmail === sessionEmail &&
        reportAction.actionName === CONST.REPORT.ACTIONS.TYPE.ADDCOMMENT &&
        !isReportMessageAttachment(lodashGet(reportAction, ['message', 0], {})) &&
        !ReportActionsUtils.isDeletedAction(reportAction) &&
        !ReportActionsUtils.isCreatedTaskReportAction(reportAction) &&
        reportAction.pendingAction !== CONST.RED_BRICK_ROAD_PENDING_ACTION.DELETE
    );
}

/**
 * Can only flag if:
 *
 * - It was written by someone else
 * - It's an ADDCOMMENT that is not an attachment
 *
 * @param {Object} reportAction
 * @returns {Boolean}
 */
function canFlagReportAction(reportAction) {
    return (
        reportAction.actorEmail !== sessionEmail &&
        reportAction.actionName === CONST.REPORT.ACTIONS.TYPE.ADDCOMMENT &&
        !ReportActionsUtils.isDeletedAction(reportAction) &&
        !ReportActionsUtils.isCreatedTaskReportAction(reportAction)
    );
}

/**
 * Whether the Money Request report is settled
 *
 * @param {String} reportID
 * @returns {Boolean}
 */
function isSettled(reportID) {
    return !lodashGet(allReports, [`${ONYXKEYS.COLLECTION.REPORT}${reportID}`, 'hasOutstandingIOU']);
}

/**
 * Can only delete if the author is this user and the action is an ADDCOMMENT action or an IOU action in an unsettled report, or if the user is a
 * policy admin
 *
 * @param {Object} reportAction
 * @param {String} reportID
 * @returns {Boolean}
 */
function canDeleteReportAction(reportAction, reportID) {
    if (
        reportAction.actionName !== CONST.REPORT.ACTIONS.TYPE.ADDCOMMENT ||
        reportAction.pendingAction === CONST.RED_BRICK_ROAD_PENDING_ACTION.DELETE ||
        ReportActionsUtils.isCreatedTaskReportAction(reportAction) ||
        (ReportActionsUtils.isMoneyRequestAction(reportAction) && isSettled(reportAction.originalMessage.IOUReportID))
    ) {
        return false;
    }
    if (reportAction.actorEmail === sessionEmail) {
        return true;
    }
    const report = lodashGet(allReports, `${ONYXKEYS.COLLECTION.REPORT}${reportID}`, {});
    const policy = lodashGet(allPolicies, `${ONYXKEYS.COLLECTION.POLICY}${report.policyID}`) || {};
    return policy.role === CONST.POLICY.ROLE.ADMIN;
}

/**
 * Whether the provided report is an Admin room
 * @param {Object} report
 * @param {String} report.chatType
 * @returns {Boolean}
 */
function isAdminRoom(report) {
    return getChatType(report) === CONST.REPORT.CHAT_TYPE.POLICY_ADMINS;
}

/**
 * Whether the provided report is a Announce room
 * @param {Object} report
 * @param {String} report.chatType
 * @returns {Boolean}
 */
function isAnnounceRoom(report) {
    return getChatType(report) === CONST.REPORT.CHAT_TYPE.POLICY_ANNOUNCE;
}

/**
 * Whether the provided report is a default room
 * @param {Object} report
 * @param {String} report.chatType
 * @returns {Boolean}
 */
function isDefaultRoom(report) {
    return [CONST.REPORT.CHAT_TYPE.POLICY_ADMINS, CONST.REPORT.CHAT_TYPE.POLICY_ANNOUNCE, CONST.REPORT.CHAT_TYPE.DOMAIN_ALL].indexOf(getChatType(report)) > -1;
}

/**
 * Whether the provided report is a Domain room
 * @param {Object} report
 * @param {String} report.chatType
 * @returns {Boolean}
 */
function isDomainRoom(report) {
    return getChatType(report) === CONST.REPORT.CHAT_TYPE.DOMAIN_ALL;
}

/**
 * Whether the provided report is a user created policy room
 * @param {Object} report
 * @param {String} report.chatType
 * @returns {Boolean}
 */
function isUserCreatedPolicyRoom(report) {
    return getChatType(report) === CONST.REPORT.CHAT_TYPE.POLICY_ROOM;
}

/**
 * Whether the provided report is a Policy Expense chat.
 * @param {Object} report
 * @param {String} report.chatType
 * @returns {Boolean}
 */
function isPolicyExpenseChat(report) {
    return getChatType(report) === CONST.REPORT.CHAT_TYPE.POLICY_EXPENSE_CHAT;
}

/**
 * Whether the provided report is a chat room
 * @param {Object} report
 * @param {String} report.chatType
 * @returns {Boolean}
 */
function isChatRoom(report) {
    return isUserCreatedPolicyRoom(report) || isDefaultRoom(report);
}

/**
 * Whether the provided report is a public room
 * @param {Object} report
 * @param {String} report.visibility
 * @returns {Boolean}
 */
function isPublicRoom(report) {
    const visibility = lodashGet(report, 'visibility', '');
    return visibility === CONST.REPORT.VISIBILITY.PUBLIC || visibility === CONST.REPORT.VISIBILITY.PUBLIC_ANNOUNCE;
}

/**
 * Whether the provided report is a public announce room
 * @param {Object} report
 * @param {String} report.visibility
 * @returns {Boolean}
 */
function isPublicAnnounceRoom(report) {
    const visibility = lodashGet(report, 'visibility', '');
    return visibility === CONST.REPORT.VISIBILITY.PUBLIC_ANNOUNCE;
}

/**
 * Get the policy type from a given report
 * @param {Object} report
 * @param {String} report.policyID
 * @param {Object} policies must have Onyxkey prefix (i.e 'policy_') for keys
 * @returns {String}
 */
function getPolicyType(report, policies) {
    return lodashGet(policies, [`${ONYXKEYS.COLLECTION.POLICY}${report.policyID}`, 'type'], '');
}

/**
 * If the report is a policy expense, the route should be for adding bank account for that policy
 * else since the report is a personal IOU, the route should be for personal bank account.
 * @param {Object} report
 * @returns {String}
 */
function getBankAccountRoute(report) {
    return isPolicyExpenseChat(report) ? ROUTES.getBankAccountRoute('', report.policyID) : ROUTES.SETTINGS_ADD_BANK_ACCOUNT;
}

/**
 * Only returns true if this is our main 1:1 DM report with Concierge
 *
 * @param {Object} report
 * @returns {Boolean}
 */
function isConciergeChatReport(report) {
    return lodashGet(report, 'participantAccountIDs', []).length === 1 && Number(report.participantAccountIDs[0]) === CONST.ACCOUNT_ID.CONCIERGE;
}

/**
 * Returns true if there are any Expensify accounts (i.e. with domain 'expensify.com') in the set of accountIDs
 * by cross-referencing the accountIDs with personalDetails.
 *
 * @param {Array<Number>} accountIDs
 * @return {Boolean}
 */
function hasExpensifyEmails(accountIDs) {
    return _.some(accountIDs, (accountID) => Str.extractEmailDomain(lodashGet(allPersonalDetails, [accountID, 'login'], '')) === CONST.EXPENSIFY_PARTNER_NAME);
}

/**
 * Returns true if there are any guides accounts (team.expensify.com) in a list of accountIDs
 * by cross-referencing the accountIDs with personalDetails since guides that are participants
 * of the user's chats should have their personal details in Onyx.
 * @param {Array<Number>} accountIDs
 * @returns {Boolean}
 */
function hasExpensifyGuidesEmails(accountIDs) {
    return _.some(accountIDs, (accountID) => Str.extractEmailDomain(lodashGet(allPersonalDetails, [accountID, 'login'], '')) === CONST.EMAIL.GUIDES_DOMAIN);
}

/**
 * @param {Record<String, {lastReadTime, reportID}>|Array<{lastReadTime, reportID}>} reports
 * @param {Boolean} [ignoreDomainRooms]
 * @param {Object} policies
 * @param {Boolean} isFirstTimeNewExpensifyUser
 * @param {Boolean} openOnAdminRoom
 * @returns {Object}
 */
function findLastAccessedReport(reports, ignoreDomainRooms, policies, isFirstTimeNewExpensifyUser, openOnAdminRoom = false) {
    // If it's the user's first time using New Expensify, then they could either have:
    //   - just a Concierge report, if so we'll return that
    //   - their Concierge report, and a separate report that must have deeplinked them to the app before they created their account.
    // If it's the latter, we'll use the deeplinked report over the Concierge report,
    // since the Concierge report would be incorrectly selected over the deep-linked report in the logic below.
    let sortedReports = sortReportsByLastRead(reports);

    if (isFirstTimeNewExpensifyUser) {
        if (sortedReports.length === 1) {
            return sortedReports[0];
        }
        return _.find(sortedReports, (report) => !isConciergeChatReport(report));
    }

    if (ignoreDomainRooms) {
        // We allow public announce rooms, admins, and announce rooms through since we bypass the default rooms beta for them.
        // Check where ReportUtils.findLastAccessedReport is called in MainDrawerNavigator.js for more context.
        // Domain rooms are now the only type of default room that are on the defaultRooms beta.
        sortedReports = _.filter(
            sortedReports,
            (report) => !isDomainRoom(report) || getPolicyType(report, policies) === CONST.POLICY.TYPE.FREE || hasExpensifyGuidesEmails(lodashGet(report, ['participantAccountIDs'], [])),
        );
    }

    let adminReport;
    if (openOnAdminRoom) {
        adminReport = _.find(sortedReports, (report) => {
            const chatType = getChatType(report);
            return chatType === CONST.REPORT.CHAT_TYPE.POLICY_ADMINS;
        });
    }

    return adminReport || _.last(sortedReports);
}

/**
 * Whether the provided report is an archived room
 * @param {Object} report
 * @param {Number} report.stateNum
 * @param {Number} report.statusNum
 * @returns {Boolean}
 */
function isArchivedRoom(report) {
    return lodashGet(report, ['statusNum']) === CONST.REPORT.STATUS.CLOSED && lodashGet(report, ['stateNum']) === CONST.REPORT.STATE_NUM.SUBMITTED;
}

/**
 * Get the policy name from a given report
 * @param {Object} report
 * @param {String} report.policyID
 * @param {String} report.oldPolicyName
 * @param {String} report.policyName
 * @returns {String}
 */
function getPolicyName(report) {
    // Public rooms send back the policy name with the reportSummary,
    // since they can also be accessed by people who aren't in the workspace
    if (report.policyName) {
        return report.policyName;
    }

    if (!allPolicies || _.size(allPolicies) === 0) {
        return Localize.translateLocal('workspace.common.unavailable');
    }

    const policy = allPolicies[`${ONYXKEYS.COLLECTION.POLICY}${report.policyID}`];
    if (!policy) {
        return report.oldPolicyName || Localize.translateLocal('workspace.common.unavailable');
    }

    return policy.name || report.oldPolicyName || Localize.translateLocal('workspace.common.unavailable');
}

/**
 * Checks if the current user is allowed to comment on the given report.
 * @param {Object} report
 * @param {String} [report.writeCapability]
 * @returns {Boolean}
 */
function isAllowedToComment(report) {
    // Default to allowing all users to post
    const capability = lodashGet(report, 'writeCapability', CONST.REPORT.WRITE_CAPABILITIES.ALL) || CONST.REPORT.WRITE_CAPABILITIES.ALL;

    if (capability === CONST.REPORT.WRITE_CAPABILITIES.ALL) {
        return true;
    }

    // If unauthenticated user opens public chat room using deeplink, they do not have policies available and they cannot comment
    if (!allPolicies) {
        return false;
    }

    // If we've made it here, commenting on this report is restricted.
    // If the user is an admin, allow them to post.
    const policy = allPolicies[`${ONYXKEYS.COLLECTION.POLICY}${report.policyID}`];
    return lodashGet(policy, 'role', '') === CONST.POLICY.ROLE.ADMIN;
}

/**
 * Checks if the current user is the admin of the policy given the policy expense chat.
 * @param {Object} report
 * @param {String} report.policyID
 * @param {Object} policies must have OnyxKey prefix (i.e 'policy_') for keys
 * @returns {Boolean}
 */
function isPolicyExpenseChatAdmin(report, policies) {
    if (!isPolicyExpenseChat(report)) {
        return false;
    }

    const policyRole = lodashGet(policies, [`${ONYXKEYS.COLLECTION.POLICY}${report.policyID}`, 'role']);

    return policyRole === CONST.POLICY.ROLE.ADMIN;
}

/**
 * Returns true if report has a parent and is therefore a Thread.
 *
 * @param {Object} report
 * @returns {Boolean}
 */
function isThread(report) {
    return Boolean(report && report.parentReportID && report.parentReportActionID && report.type === CONST.REPORT.TYPE.CHAT);
}

/**
 * Returns true if reportAction has a child.
 *
 * @param {Object} reportAction
 * @returns {Boolean}
 */
function isThreadParent(reportAction) {
    return reportAction && reportAction.childReportID && reportAction.childReportID !== 0;
}

/**
 * Returns true if reportAction is the first chat preview of a Thread
 *
 * @param {Object} reportAction
 *  @param {String} reportID
 * @returns {Boolean}
 */
function isThreadFirstChat(reportAction, reportID) {
    return !_.isUndefined(reportAction.childReportID) && reportAction.childReportID.toString() === reportID;
}

/**
 * Get welcome message based on room type
 * @param {Object} report
 * @returns {Object}
 */

function getRoomWelcomeMessage(report) {
    const welcomeMessage = {};
    const workspaceName = getPolicyName(report);

    if (isArchivedRoom(report)) {
        welcomeMessage.phrase1 = Localize.translateLocal('reportActionsView.beginningOfArchivedRoomPartOne');
        welcomeMessage.phrase2 = Localize.translateLocal('reportActionsView.beginningOfArchivedRoomPartTwo');
    } else if (isDomainRoom(report)) {
        welcomeMessage.phrase1 = Localize.translateLocal('reportActionsView.beginningOfChatHistoryDomainRoomPartOne', {domainRoom: report.reportName});
        welcomeMessage.phrase2 = Localize.translateLocal('reportActionsView.beginningOfChatHistoryDomainRoomPartTwo');
    } else if (isAdminRoom(report)) {
        welcomeMessage.phrase1 = Localize.translateLocal('reportActionsView.beginningOfChatHistoryAdminRoomPartOne', {workspaceName});
        welcomeMessage.phrase2 = Localize.translateLocal('reportActionsView.beginningOfChatHistoryAdminRoomPartTwo');
    } else if (isAnnounceRoom(report)) {
        welcomeMessage.phrase1 = Localize.translateLocal('reportActionsView.beginningOfChatHistoryAnnounceRoomPartOne', {workspaceName});
        welcomeMessage.phrase2 = Localize.translateLocal('reportActionsView.beginningOfChatHistoryAnnounceRoomPartTwo', {workspaceName});
    } else {
        // Message for user created rooms or other room types.
        welcomeMessage.phrase1 = Localize.translateLocal('reportActionsView.beginningOfChatHistoryUserRoomPartOne');
        welcomeMessage.phrase2 = Localize.translateLocal('reportActionsView.beginningOfChatHistoryUserRoomPartTwo');
    }

    return welcomeMessage;
}

/**
 * Returns true if Concierge is one of the chat participants (1:1 as well as group chats)
 * @param {Object} report
 * @returns {Boolean}
 */
function chatIncludesConcierge(report) {
    return report.participantAccountIDs && _.contains(report.participantAccountIDs, CONST.ACCOUNT_ID.CONCIERGE);
}

/**
 * Returns true if there is any automated expensify account in emails
 * @param {Array} emails
 * @returns {Boolean}
 */
function hasAutomatedExpensifyEmails(emails) {
    return _.intersection(emails, CONST.EXPENSIFY_EMAILS).length > 0;
}

/**
 * Returns true if there is any automated expensify account in accountIDs
 * @param {Array} accountIDs
 * @returns {Boolean}
 */
function hasAutomatedExpensifyAccountIDs(accountIDs) {
    return _.intersection(accountIDs, CONST.EXPENSIFY_ACCOUNT_IDS).length > 0;
}

/**
 * Whether the time row should be shown for a report.
 * @param {Array<Object>} personalDetails
 * @param {Object} report
 * @param {Number} accountID
 * @return {Boolean}
 */
function canShowReportRecipientLocalTime(personalDetails, report, accountID) {
    const reportParticipants = _.without(lodashGet(report, 'participantAccountIDs', []), accountID);
    const participantsWithoutExpensifyAccountIDs = _.difference(reportParticipants, CONST.EXPENSIFY_ACCOUNT_IDS);
    const hasMultipleParticipants = participantsWithoutExpensifyAccountIDs.length > 1;
    const reportRecipient = personalDetails[participantsWithoutExpensifyAccountIDs[0]];
    const reportRecipientTimezone = lodashGet(reportRecipient, 'timezone', CONST.DEFAULT_TIME_ZONE);
    const isReportParticipantValidated = lodashGet(reportRecipient, 'validated', false);
    return Boolean(
        !hasMultipleParticipants &&
            !isChatRoom(report) &&
            !isPolicyExpenseChat(report) &&
            reportRecipient &&
            reportRecipientTimezone &&
            reportRecipientTimezone.selected &&
            isReportParticipantValidated,
    );
}

/**
 * Html decode, shorten last message text to fixed length and trim spaces.
 * @param {String} lastMessageText
 * @returns {String}
 */
function formatReportLastMessageText(lastMessageText) {
    return Str.htmlDecode(String(lastMessageText)).trim().replace(CONST.REGEX.AFTER_FIRST_LINE_BREAK, '').substring(0, CONST.REPORT.LAST_MESSAGE_TEXT_MAX_LENGTH).trim();
}

/**
 * Helper method to return the default avatar associated with the given login
 * @param {String} [workspaceName]
 * @returns {String}
 */
function getDefaultWorkspaceAvatar(workspaceName) {
    if (!workspaceName) {
        return defaultWorkspaceAvatars.WorkspaceBuilding;
    }

    // Remove all chars not A-Z or 0-9 including underscore
    const alphaNumeric = workspaceName
        .normalize('NFD')
        .replace(/[^0-9a-z]/gi, '')
        .toUpperCase();

    return !alphaNumeric ? defaultWorkspaceAvatars.WorkspaceBuilding : defaultWorkspaceAvatars[`Workspace${alphaNumeric[0]}`];
}

function getWorkspaceAvatar(report) {
    const workspaceName = getPolicyName(report, allPolicies);
    return lodashGet(allPolicies, [`${ONYXKEYS.COLLECTION.POLICY}${report.policyID}`, 'avatar']) || getDefaultWorkspaceAvatar(workspaceName);
}

/**
 * Returns the appropriate icons for the given chat report using the stored personalDetails.
 * The Avatar sources can be URLs or Icon components according to the chat type.
 *
 * @param {Array} participants
 * @param {Object} personalDetails
 * @returns {Array<*>}
 */
function getIconsForParticipants(participants, personalDetails) {
    const participantDetails = [];
    const participantsList = participants || [];

    for (let i = 0; i < participantsList.length; i++) {
        const accountID = participantsList[i];
        const avatarSource = UserUtils.getAvatar(lodashGet(personalDetails, [accountID, 'avatar'], ''), accountID);
        participantDetails.push([lodashGet(personalDetails, [accountID, 'login'], ''), lodashGet(personalDetails, [accountID, 'firstName'], ''), avatarSource]);
    }

    // Sort all logins by first name (which is the second element in the array)
    const sortedParticipantDetails = participantDetails.sort((a, b) => a[1] - b[1]);

    // Now that things are sorted, gather only the avatars (third element in the array) and return those
    const avatars = [];
    for (let i = 0; i < sortedParticipantDetails.length; i++) {
        const userIcon = {
            source: sortedParticipantDetails[i][2],
            type: CONST.ICON_TYPE_AVATAR,
            name: sortedParticipantDetails[i][0],
        };
        avatars.push(userIcon);
    }

    return avatars;
}

/**
 * Returns the appropriate icons for the given chat report using the stored personalDetails.
 * The Avatar sources can be URLs or Icon components according to the chat type.
 *
 * @param {Object} report
 * @param {Object} personalDetails
 * @param {*} [defaultIcon]
 * @param {Boolean} [isPayer]
 * @returns {Array<*>}
 */
function getIcons(report, personalDetails, defaultIcon = null, isPayer = false) {
    const result = {
        source: '',
        type: CONST.ICON_TYPE_AVATAR,
        name: '',
    };

    if (_.isEmpty(report)) {
        result.source = defaultIcon || Expensicons.FallbackAvatar;
        return [result];
    }
    if (isConciergeChatReport(report)) {
        result.source = CONST.CONCIERGE_ICON_URL;
        result.name = CONST.EMAIL.CONCIERGE;
        return [result];
    }
    if (isArchivedRoom(report)) {
        result.source = Expensicons.DeletedRoomAvatar;
        return [result];
    }
    if (isThread(report)) {
        const parentReportAction = ReportActionsUtils.getParentReportAction(report);

        const actorEmail = lodashGet(parentReportAction, 'actorEmail', '');
        const actorAccountID = lodashGet(parentReportAction, 'actorAccountID', '');
        const actorIcon = {
            source: UserUtils.getAvatar(lodashGet(personalDetails, [actorAccountID, 'avatar']), actorAccountID),
            name: actorEmail,
            type: CONST.ICON_TYPE_AVATAR,
        };

        return [actorIcon];
    }
    if (isDomainRoom(report)) {
        result.source = Expensicons.DomainRoomAvatar;
        return [result];
    }
    if (isAdminRoom(report)) {
        result.source = Expensicons.AdminRoomAvatar;
        return [result];
    }
    if (isAnnounceRoom(report)) {
        result.source = Expensicons.AnnounceRoomAvatar;
        return [result];
    }
    if (isChatRoom(report)) {
        result.source = Expensicons.ActiveRoomAvatar;
        return [result];
    }
    if (isPolicyExpenseChat(report) || isExpenseReport(report)) {
        const workspaceName = lodashGet(allPolicies, [`${ONYXKEYS.COLLECTION.POLICY}${report.policyID}`, 'name']);

        const policyExpenseChatAvatarSource = lodashGet(allPolicies, [`${ONYXKEYS.COLLECTION.POLICY}${report.policyID}`, 'avatar']) || getDefaultWorkspaceAvatar(workspaceName);

        // Return the workspace avatar if the user is the owner of the policy expense chat
        if (report.isOwnPolicyExpenseChat && !isExpenseReport(report)) {
            result.source = policyExpenseChatAvatarSource;
            result.type = CONST.ICON_TYPE_WORKSPACE;
            result.name = workspaceName;
            return [result];
        }

        const adminIcon = {
            source: UserUtils.getAvatar(lodashGet(personalDetails, [report.ownerAccountID, 'avatar']), report.ownerAccountID),
            name: report.ownerEmail,
            type: CONST.ICON_TYPE_AVATAR,
        };

        const workspaceIcon = {
            source: policyExpenseChatAvatarSource,
            type: CONST.ICON_TYPE_WORKSPACE,
            name: workspaceName,
        };

        // If the user is an admin, return avatar source of the other participant of the report
        // (their workspace chat) and the avatar source of the workspace
        return [adminIcon, workspaceIcon];
    }
    if (isIOUReport(report)) {
        const email = isPayer ? report.managerEmail : report.ownerEmail;
        const accountID = isPayer ? report.managerID : report.ownerAccountID;
        return [
            {
                source: UserUtils.getAvatar(lodashGet(personalDetails, [accountID, 'avatar']), accountID),
                name: email,
                type: CONST.ICON_TYPE_AVATAR,
            },
        ];
    }

    return getIconsForParticipants(report.participantAccountIDs, personalDetails);
}

/**
 * Gets the personal details for a login by looking in the ONYXKEYS.PERSONAL_DETAILS_LIST Onyx key (stored in the local variable, allPersonalDetails). If it doesn't exist in Onyx,
 * then a default object is constructed.
 * @param {Number} accountID
 * @returns {Object}
 */
function getPersonalDetailsForAccountID(accountID) {
    if (!accountID) {
        return {};
    }
    if (Number(accountID) === CONST.ACCOUNT_ID.CONCIERGE) {
        return {
            accountID,
            displayName: 'Concierge',
            login: CONST.EMAIL.CONCIERGE,
            avatar: UserUtils.getDefaultAvatar(accountID),
        };
    }
    return (
        (allPersonalDetails && allPersonalDetails[accountID]) || {
            avatar: UserUtils.getDefaultAvatar(accountID),
        }
    );
}

/**
 * Gets the accountID for a login by looking in the ONYXKEYS.PERSONAL_DETAILS Onyx key (stored in the local variable, allPersonalDetails). If it doesn't exist in Onyx,
 * then an empty string is returned.
 * @param {String} login
 * @returns {String}
 */
function getAccountIDForLogin(login) {
    return lodashGet(allPersonalDetails, [login, 'accountID'], '');
}

/**
 * Get the displayName for a single report participant.
 *
 * @param {Number} accountID
 * @param {Boolean} [shouldUseShortForm]
 * @returns {String}
 */
function getDisplayNameForParticipant(accountID, shouldUseShortForm = false) {
    if (!accountID) {
        return '';
    }
<<<<<<< HEAD
    const personalDetails = getPersonalDetailsForAccountID(accountID);

=======
    const personalDetails = getPersonalDetailsForLogin(login);
>>>>>>> 862955c2
    const longName = personalDetails.displayName;
    const shortName = personalDetails.firstName || longName;
    return shouldUseShortForm ? shortName : longName;
}

/**
 * @param {Object} participants
 * @param {Boolean} isMultipleParticipantReport
 * @returns {Array}
 */
function getDisplayNamesWithTooltips(participants, isMultipleParticipantReport) {
    return _.map(participants, (participant) => {
        const accountID = Number(participant.accountID);
        const displayName = getDisplayNameForParticipant(accountID, isMultipleParticipantReport) || participant.login;
        const avatar = UserUtils.getDefaultAvatar(accountID);

        let pronouns = participant.pronouns;
        if (pronouns && pronouns.startsWith(CONST.PRONOUNS.PREFIX)) {
            const pronounTranslationKey = pronouns.replace(CONST.PRONOUNS.PREFIX, '');
            pronouns = Localize.translateLocal(`pronouns.${pronounTranslationKey}`);
        }

        return {
            displayName,
            avatar,
            login: participant.login,
            accountID,
            pronouns,
        };
    });
}

/**
 * We get the amount, currency and comment money request value from the action.originalMessage.
 * But for the send money action, the above value is put in the IOUDetails object.
 *
 * @param {Object} reportAction
 * @param {Number} reportAction.amount
 * @param {String} reportAction.currency
 * @param {String} reportAction.comment
 * @param {Object} [reportAction.IOUDetails]
 * @returns {Object}
 */
function getMoneyRequestAction(reportAction = {}) {
    const originalMessage = lodashGet(reportAction, 'originalMessage', {});
    let amount = originalMessage.amount || 0;
    let currency = originalMessage.currency || CONST.CURRENCY.USD;
    let comment = originalMessage.comment || '';

    if (_.has(originalMessage, 'IOUDetails')) {
        amount = lodashGet(originalMessage, 'IOUDetails.amount', 0);
        currency = lodashGet(originalMessage, 'IOUDetails.currency', CONST.CURRENCY.USD);
        comment = lodashGet(originalMessage, 'IOUDetails.comment', '');
    }

    return {amount, currency, comment};
}

/**
 * @param {Object} report
 * @param {String} report.iouReportID
 * @param {Object} moneyRequestReports
 * @returns {Number}
 */
function getMoneyRequestTotal(report, moneyRequestReports = {}) {
    if (report.hasOutstandingIOU || isMoneyRequestReport(report)) {
        const moneyRequestReport = moneyRequestReports[`${ONYXKEYS.COLLECTION.REPORT}${report.iouReportID}`] || report;
        const total = lodashGet(moneyRequestReport, 'total', 0);

        if (total !== 0) {
            // There is a possibility that if the Expense report has a negative total.
            // This is because there are instances where you can get a credit back on your card,
            // or you enter a negative expense to “offset” future expenses
            return isExpenseReport(moneyRequestReport) ? total * -1 : Math.abs(total);
        }
    }
    return 0;
}

/**
 * Get the title for a policy expense chat which depends on the role of the policy member seeing this report
 *
 * @param {Object} report
 * @returns {String}
 */
function getPolicyExpenseChatName(report) {
    const reportOwnerDisplayName = getDisplayNameForParticipant(report.ownerAccountID) || report.ownerEmail || report.reportName;

    // If the policy expense chat is owned by this user, use the name of the policy as the report name.
    if (report.isOwnPolicyExpenseChat) {
        return getPolicyName(report);
    }

    const policyExpenseChatRole = lodashGet(allPolicies, [`${ONYXKEYS.COLLECTION.POLICY}${report.policyID}`, 'role']) || 'user';

    // If this user is not admin and this policy expense chat has been archived because of account merging, this must be an old workspace chat
    // of the account which was merged into the current user's account. Use the name of the policy as the name of the report.
    if (isArchivedRoom(report)) {
        const lastAction = ReportActionsUtils.getLastVisibleAction(report.reportID);
        const archiveReason = (lastAction && lastAction.originalMessage && lastAction.originalMessage.reason) || CONST.REPORT.ARCHIVE_REASON.DEFAULT;
        if (archiveReason === CONST.REPORT.ARCHIVE_REASON.ACCOUNT_MERGED && policyExpenseChatRole !== CONST.POLICY.ROLE.ADMIN) {
            return getPolicyName(report);
        }
    }

    // If user can see this report and they are not its owner, they must be an admin and the report name should be the name of the policy member
    return reportOwnerDisplayName;
}

/**
 * Get the title for a IOU or expense chat which will be showing the payer and the amount
 *
 * @param {Object} report
 * @returns  {String}
 */
function getMoneyRequestReportName(report) {
    const formattedAmount = CurrencyUtils.convertToDisplayString(getMoneyRequestTotal(report), report.currency);
    const payerName = isExpenseReport(report) ? getPolicyName(report) : getDisplayNameForParticipant(report.managerID);

    return Localize.translateLocal(report.hasOutstandingIOU ? 'iou.payerOwesAmount' : 'iou.payerPaidAmount', {payer: payerName, amount: formattedAmount});
}

/**
 * Given a parent IOU report action get report name for the LHN.
 *
 * @param {Object} reportAction
 * @returns {String}
 */
function getTransactionReportName(reportAction) {
    return Localize.translateLocal(ReportActionsUtils.isSentMoneyReportAction(reportAction) ? 'iou.threadSentMoneyReportName' : 'iou.threadRequestReportName', {
        formattedAmount: ReportActionsUtils.getFormattedAmount(reportAction),
        comment: lodashGet(reportAction, 'originalMessage.comment'),
    });
}

/**
 * Get the title for a report.
 *
 * @param {Object} report
 * @returns {String}
 */
function getReportName(report) {
    let formattedName;
    if (isThread(report)) {
        const parentReportAction = ReportActionsUtils.getParentReportAction(report);
        if (ReportActionsUtils.isTransactionThread(parentReportAction)) {
            return getTransactionReportName(parentReportAction);
        }

        const isAttachment = _.has(parentReportAction, 'isAttachment') ? parentReportAction.isAttachment : isReportMessageAttachment(_.last(lodashGet(parentReportAction, 'message', [{}])));
        if (isAttachment) {
            return `[${Localize.translateLocal('common.attachment')}]`;
        }
        const parentReportActionMessage = lodashGet(parentReportAction, ['message', 0, 'text'], '').replace(/(\r\n|\n|\r)/gm, ' ');
        return parentReportActionMessage || Localize.translateLocal('parentReportAction.deletedMessage');
    }
    if (isChatRoom(report) || isTaskReport(report)) {
        formattedName = report.reportName;
    }

    if (isPolicyExpenseChat(report)) {
        formattedName = getPolicyExpenseChatName(report);
    }

    if (isMoneyRequestReport(report)) {
        formattedName = getMoneyRequestReportName(report);
    }

    if (isArchivedRoom(report)) {
        formattedName += ` (${Localize.translateLocal('common.archived')})`;
    }

    if (formattedName) {
        return formattedName;
    }

    // Not a room or PolicyExpenseChat, generate title from participants
    const participants = (report && report.participantAccountIDs) || [];
    const participantsWithoutCurrentUser = _.without(participants, sessionAccountID);
    const isMultipleParticipantReport = participantsWithoutCurrentUser.length > 1;

    return _.map(participantsWithoutCurrentUser, (accountID) => getDisplayNameForParticipant(accountID, isMultipleParticipantReport)).join(', ');
}

/**
 * Recursively navigates through parent to get the root reports name only for DM reports.
 * @param {Object} report
 * @returns {String|*}
 */
function getDMRootReportName(report) {
    if (isThread(report) && !getChatType(report)) {
        const parentReport = lodashGet(allReports, [`${ONYXKEYS.COLLECTION.REPORT}${report.parentReportID}`]);
        return getDMRootReportName(parentReport);
    }

    return getReportName(report);
}

/**
 * Get either the policyName or domainName the chat is tied to
 * @param {Object} report
 * @returns {String}
 */
function getChatRoomSubtitle(report) {
    if (isThread(report)) {
        if (!getChatType(report)) {
            return `${Localize.translateLocal('threads.from')} ${getDMRootReportName(report)}`;
        }

        let roomName = '';
        if (isChatRoom(report)) {
            const parentReport = lodashGet(allReports, [`${ONYXKEYS.COLLECTION.REPORT}${report.parentReportID}`]);
            if (parentReport) {
                roomName = lodashGet(parentReport, 'displayName', '');
            } else {
                roomName = lodashGet(report, 'displayName', '');
            }
        }

        const workspaceName = getPolicyName(report);
        return `${Localize.translateLocal('threads.from')} ${roomName ? [roomName, workspaceName].join(' in ') : workspaceName}`;
    }
    if (!isDefaultRoom(report) && !isUserCreatedPolicyRoom(report) && !isPolicyExpenseChat(report)) {
        return '';
    }
    if (getChatType(report) === CONST.REPORT.CHAT_TYPE.DOMAIN_ALL) {
        // The domainAll rooms are just #domainName, so we ignore the prefix '#' to get the domainName
        return report.reportName.substring(1);
    }
    if ((isPolicyExpenseChat(report) && report.isOwnPolicyExpenseChat) || isExpenseReport(report)) {
        return Localize.translateLocal('workspace.common.workspace');
    }
    if (isArchivedRoom(report)) {
        return report.oldPolicyName || '';
    }
    return getPolicyName(report);
}

/**
 * Get the report for a reportID
 *
 * @param {String} reportID
 * @returns {Object}
 */
function getReport(reportID) {
    return lodashGet(allReports, `${ONYXKEYS.COLLECTION.REPORT}${reportID}`, {});
}

/**
 * Navigate to the details page of a given report
 *
 * @param {Object} report
 */
function navigateToDetailsPage(report) {
    const participantAccountIDs = lodashGet(report, 'participantAccountIDs', []);

    if (isChatRoom(report) || isPolicyExpenseChat(report) || isThread(report)) {
        Navigation.navigate(ROUTES.getReportDetailsRoute(report.reportID));
        return;
    }
    if (participantAccountIDs.length === 1) {
        Navigation.navigate(ROUTES.getProfileRoute(participantAccountIDs[0]));
        return;
    }
    Navigation.navigate(ROUTES.getReportParticipantsRoute(report.reportID));
}

/**
 * Generate a random reportID up to 53 bits aka 9,007,199,254,740,991 (Number.MAX_SAFE_INTEGER).
 * There were approximately 98,000,000 reports with sequential IDs generated before we started using this approach, those make up roughly one billionth of the space for these numbers,
 * so we live with the 1 in a billion chance of a collision with an older ID until we can switch to 64-bit IDs.
 *
 * In a test of 500M reports (28 years of reports at our current max rate) we got 20-40 collisions meaning that
 * this is more than random enough for our needs.
 *
 * @returns {String}
 */
function generateReportID() {
    return (Math.floor(Math.random() * 2 ** 21) * 2 ** 32 + Math.floor(Math.random() * 2 ** 32)).toString();
}

/**
 * @param {Object} report
 * @returns {Boolean}
 */
function hasReportNameError(report) {
    return !_.isEmpty(lodashGet(report, 'errorFields.reportName', {}));
}

/**
 * For comments shorter than 10k chars, convert the comment from MD into HTML because that's how it is stored in the database
 * For longer comments, skip parsing, but still escape the text, and display plaintext for performance reasons. It takes over 40s to parse a 100k long string!!
 *
 * @param {String} text
 * @returns {String}
 */
function getParsedComment(text) {
    const parser = new ExpensiMark();
    return text.length < CONST.MAX_MARKUP_LENGTH ? parser.replace(text) : _.escape(text);
}

/**
 * @param {String} [text]
 * @param {File} [file]
 * @returns {Object}
 */
function buildOptimisticAddCommentReportAction(text, file) {
    const parser = new ExpensiMark();
    const commentText = getParsedComment(text);
    const isAttachment = _.isEmpty(text) && file !== undefined;
    const attachmentInfo = isAttachment ? file : {};
    const htmlForNewComment = isAttachment ? CONST.ATTACHMENT_UPLOADING_MESSAGE_HTML : commentText;

    // Remove HTML from text when applying optimistic offline comment
    const textForNewComment = isAttachment ? CONST.ATTACHMENT_MESSAGE_TEXT : parser.htmlToText(htmlForNewComment);

    return {
        commentText,
        reportAction: {
            reportActionID: NumberUtils.rand64(),
            actionName: CONST.REPORT.ACTIONS.TYPE.ADDCOMMENT,
            actorEmail: currentUserEmail,
            actorAccountID: currentUserAccountID,
            person: [
                {
                    style: 'strong',
                    text: lodashGet(allPersonalDetails, [currentUserAccountID, 'displayName'], currentUserEmail),
                    type: 'TEXT',
                },
            ],
            automatic: false,
            avatar: lodashGet(allPersonalDetails, [currentUserAccountID, 'avatar'], UserUtils.getDefaultAvatarURL(currentUserAccountID)),
            created: DateUtils.getDBTime(),
            message: [
                {
                    type: CONST.REPORT.MESSAGE.TYPE.COMMENT,
                    html: htmlForNewComment,
                    text: textForNewComment,
                },
            ],
            isFirstItem: false,
            isAttachment,
            attachmentInfo,
            pendingAction: CONST.RED_BRICK_ROAD_PENDING_ACTION.ADD,
            shouldShow: true,
        },
    };
}

/**
 * Builds an optimistic reportAction for the parent report when a task is created
 * @param {String} taskReportID - Report ID of the task
 * @param {String} taskTitle - Title of the task
 * @param {String} taskAssignee - Email of the person assigned to the task
 * @param {Number} taskAssigneeAccountID - AccountID of the person assigned to the task
 * @param {String} text - Text of the comment
 * @param {String} parentReportID - Report ID of the parent report
 * @returns {Object}
 */
function buildOptimisticTaskCommentReportAction(taskReportID, taskTitle, taskAssignee, taskAssigneeAccountID, text, parentReportID) {
    const reportAction = buildOptimisticAddCommentReportAction(text);
    reportAction.reportAction.message[0].taskReportID = taskReportID;

    // These parameters are not saved on the reportAction, but are used to display the task in the UI
    // Added when we fetch the reportActions on a report
    reportAction.reportAction.originalMessage = {
        html: reportAction.reportAction.message[0].html,
        taskReportID: reportAction.reportAction.message[0].taskReportID,
    };
    reportAction.reportAction.childReportID = taskReportID;
    reportAction.reportAction.parentReportID = parentReportID;
    reportAction.reportAction.childType = CONST.REPORT.TYPE.TASK;
    reportAction.reportAction.childReportName = taskTitle;
    reportAction.reportAction.childManagerEmail = taskAssignee;
    reportAction.reportAction.childManagerAccountID = taskAssigneeAccountID;
    reportAction.reportAction.childStatusNum = CONST.REPORT.STATUS.OPEN;
    reportAction.reportAction.childStateNum = CONST.REPORT.STATE_NUM.OPEN;

    return reportAction;
}

/**
 * Builds an optimistic IOU report with a randomly generated reportID
 *
 * @param {String} payeeEmail - Email of the person generating the IOU.
 * @param {Number} payeeAccountID - AccountID of the person generating the IOU.
 * @param {Number} payerAccountID - AccountID of the other person participating in the IOU.
 * @param {Number} total - IOU amount in the smallest unit of the currency.
 * @param {String} chatReportID - Report ID of the chat where the IOU is.
 * @param {String} currency - IOU currency.
 * @param {Boolean} isSendingMoney - If we send money the IOU should be created as settled
 *
 * @returns {Object}
 */
function buildOptimisticIOUReport(payeeEmail, payeeAccountID, payerAccountID, total, chatReportID, currency, isSendingMoney = false) {
    const formattedTotal = CurrencyUtils.convertToDisplayString(total, currency);
    const personalDetails = getPersonalDetailsForAccountID(payerAccountID);
    const payerEmail = personalDetails.login;
    return {
        // If we're sending money, hasOutstandingIOU should be false
        hasOutstandingIOU: !isSendingMoney,
        type: CONST.REPORT.TYPE.IOU,
        cachedTotal: formattedTotal,
        chatReportID,
        currency,
        managerID: payerAccountID,
        ownerEmail: payeeEmail,
        ownerAccountID: payeeAccountID,
        reportID: generateReportID(),
        state: CONST.REPORT.STATE.SUBMITTED,
        stateNum: isSendingMoney ? CONST.REPORT.STATE_NUM.SUBMITTED : CONST.REPORT.STATE_NUM.PROCESSING,
        total,

        // We don't translate reportName because the server response is always in English
        reportName: `${payerEmail} owes ${formattedTotal}`,
    };
}

/**
 * Builds an optimistic Expense report with a randomly generated reportID
 *
 * @param {String} chatReportID - Report ID of the PolicyExpenseChat where the Expense Report is
 * @param {String} policyID - The policy ID of the PolicyExpenseChat
 * @param {String} payeeEmail - Email of the employee (payee)
 * @param {Number} payeeAccountID - AccountID of the employee (payee)
 * @param {Number} total - Amount in cents
 * @param {String} currency
 *
 * @returns {Object}
 */
function buildOptimisticExpenseReport(chatReportID, policyID, payeeEmail, payeeAccountID, total, currency) {
    // The amount for Expense reports are stored as negative value in the database
    const storedTotal = total * -1;
    const policyName = getPolicyName(allReports[`${ONYXKEYS.COLLECTION.REPORT}${chatReportID}`]);
    const formattedTotal = CurrencyUtils.convertToDisplayString(storedTotal, currency);

    // The expense report is always created with the policy's output currency
    const outputCurrency = lodashGet(allPolicies, [`${ONYXKEYS.COLLECTION.POLICY}${policyID}`, 'outputCurrency'], CONST.CURRENCY.USD);

    return {
        reportID: generateReportID(),
        chatReportID,
        policyID,
        type: CONST.REPORT.TYPE.EXPENSE,
        ownerEmail: payeeEmail,
        ownerAccountID: payeeAccountID,
        hasOutstandingIOU: true,
        currency: outputCurrency,

        // We don't translate reportName because the server response is always in English
        reportName: `${policyName} owes ${formattedTotal}`,
        state: CONST.REPORT.STATE.SUBMITTED,
        stateNum: CONST.REPORT.STATE_NUM.PROCESSING,
        total: storedTotal,
    };
}

/**
 * @param {String} type - IOUReportAction type. Can be oneOf(create, decline, cancel, pay, split)
 * @param {Number} total - IOU total in cents
 * @param {String} comment - IOU comment
 * @param {String} currency - IOU currency
 * @param {String} paymentType - IOU paymentMethodType. Can be oneOf(Elsewhere, Expensify, PayPal.me)
 * @param {Boolean} isSettlingUp - Whether we are settling up an IOU
 * @returns {Array}
 */
function getIOUReportActionMessage(type, total, comment, currency, paymentType = '', isSettlingUp = false) {
    const amount = NumberFormatUtils.format(preferredLocale, total / 100, {style: 'currency', currency});
    let paymentMethodMessage;
    switch (paymentType) {
        case CONST.IOU.PAYMENT_TYPE.ELSEWHERE:
            paymentMethodMessage = ' elsewhere';
            break;
        case CONST.IOU.PAYMENT_TYPE.PAYPAL_ME:
            paymentMethodMessage = ' using PayPal.me';
            break;
        default:
            break;
    }

    let iouMessage;
    switch (type) {
        case CONST.IOU.REPORT_ACTION_TYPE.CREATE:
            iouMessage = `requested ${amount}${comment && ` for ${comment}`}`;
            break;
        case CONST.IOU.REPORT_ACTION_TYPE.SPLIT:
            iouMessage = `split ${amount}${comment && ` for ${comment}`}`;
            break;
        case CONST.IOU.REPORT_ACTION_TYPE.DELETE:
            iouMessage = `deleted the ${amount} request${comment && ` for ${comment}`}`;
            break;
        case CONST.IOU.REPORT_ACTION_TYPE.PAY:
            iouMessage = isSettlingUp ? `paid ${amount}${paymentMethodMessage}` : `sent ${amount}${comment && ` for ${comment}`}${paymentMethodMessage}`;
            break;
        default:
            break;
    }

    return [
        {
            html: iouMessage,
            text: iouMessage,
            isEdited: false,
            type: CONST.REPORT.MESSAGE.TYPE.COMMENT,
        },
    ];
}

/**
 * Builds an optimistic IOU reportAction object
 *
 * @param {String} type - IOUReportAction type. Can be oneOf(create, delete, pay, split).
 * @param {Number} amount - IOU amount in cents.
 * @param {String} currency
 * @param {String} comment - User comment for the IOU.
 * @param {Array}  participants - An array with participants details.
 * @param {String} transactionID
 * @param {String} [paymentType] - Only required if the IOUReportAction type is 'pay'. Can be oneOf(elsewhere, payPal, Expensify).
 * @param {String} [iouReportID] - Only required if the IOUReportActions type is oneOf(decline, cancel, pay). Generates a randomID as default.
 * @param {Boolean} [isSettlingUp] - Whether we are settling up an IOU.
 * @param {Boolean} [isSendMoneyFlow] - Whether this is send money flow
 * @returns {Object}
 */
function buildOptimisticIOUReportAction(type, amount, currency, comment, participants, transactionID, paymentType = '', iouReportID = '', isSettlingUp = false, isSendMoneyFlow = false) {
    const IOUReportID = iouReportID || generateReportID();

    const originalMessage = {
        amount,
        comment,
        currency,
        IOUTransactionID: transactionID,
        IOUReportID,
        type,
    };

    // We store amount, comment, currency in IOUDetails when type = pay
    if (type === CONST.IOU.REPORT_ACTION_TYPE.PAY && isSendMoneyFlow) {
        _.each(['amount', 'comment', 'currency'], (key) => {
            delete originalMessage[key];
        });
        originalMessage.IOUDetails = {amount, comment, currency};
        originalMessage.paymentType = paymentType;
    }

    // IOUs of type split only exist in group DMs and those don't have an iouReport so we need to delete the IOUReportID key
    if (type === CONST.IOU.REPORT_ACTION_TYPE.SPLIT) {
        delete originalMessage.IOUReportID;
        originalMessage.participants = [currentUserEmail, ..._.pluck(participants, 'login')];
        originalMessage.participantAccountIDs = [currentUserAccountID, ..._.pluck(participants, 'accountID')];
    }

    return {
        actionName: CONST.REPORT.ACTIONS.TYPE.IOU,
        actorAccountID: currentUserAccountID,
        actorEmail: currentUserEmail,
        automatic: false,
        avatar: lodashGet(currentUserPersonalDetails, 'avatar', UserUtils.getDefaultAvatar(currentUserAccountID)),
        isAttachment: false,
        originalMessage,
        message: getIOUReportActionMessage(type, amount, comment, currency, paymentType, isSettlingUp),
        person: [
            {
                style: 'strong',
                text: lodashGet(currentUserPersonalDetails, 'displayName', currentUserEmail),
                type: 'TEXT',
            },
        ],
        reportActionID: NumberUtils.rand64(),
        shouldShow: true,
        created: DateUtils.getDBTime(),
        pendingAction: CONST.RED_BRICK_ROAD_PENDING_ACTION.ADD,
    };
}

function buildOptimisticReportPreview(reportID, iouReportID, payeeAccountID) {
    return {
        reportActionID: NumberUtils.rand64(),
        reportID,
        created: DateUtils.getDBTime(),
        actionName: CONST.REPORT.ACTIONS.TYPE.REPORTPREVIEW,
        pendingAction: CONST.RED_BRICK_ROAD_PENDING_ACTION.ADD,
        accountID: payeeAccountID,
        message: [
            {
                html: '',
                text: '',
                isEdited: false,
                type: CONST.REPORT.MESSAGE.TYPE.COMMENT,
            },
        ],
        originalMessage: {
            linkedReportID: iouReportID,
        },
        actorEmail: currentUserEmail,
        actorAccountID: currentUserAccountID,
    };
}

function buildOptimisticTaskReportAction(taskReportID, actionName, message = '') {
    const originalMessage = {
        taskReportID,
        type: actionName,
        text: message,
    };

    return {
        actionName,
        actorAccountID: currentUserAccountID,
        actorEmail: currentUserEmail,
        automatic: false,
        avatar: lodashGet(currentUserPersonalDetails, 'avatar', UserUtils.getDefaultAvatar(currentUserAccountID)),
        isAttachment: false,
        originalMessage,
        message: [
            {
                text: message,
                taskReportID,
                type: CONST.REPORT.MESSAGE.TYPE.TEXT,
            },
        ],
        person: [
            {
                style: 'strong',
                text: lodashGet(currentUserPersonalDetails, 'displayName', currentUserAccountID),
                type: 'TEXT',
            },
        ],
        reportActionID: NumberUtils.rand64(),
        shouldShow: true,
        created: DateUtils.getDBTime(),
        isFirstItem: false,
        pendingAction: CONST.RED_BRICK_ROAD_PENDING_ACTION.ADD,
    };
}

/**
 * Builds an optimistic chat report with a randomly generated reportID and as much information as we currently have
 *
 * @param {Array} participantList Array of participant accountIDs
 * @param {String} reportName
 * @param {String} chatType
 * @param {String} policyID
 * @param {String} ownerEmail
 * @param {Number} ownerAccountID
 * @param {Boolean} isOwnPolicyExpenseChat
 * @param {String} oldPolicyName
 * @param {String} visibility
 * @param {String} notificationPreference
 * @param {String} parentReportActionID
 * @param {String} parentReportID
 * @returns {Object}
 */
function buildOptimisticChatReport(
    participantList,
    reportName = CONST.REPORT.DEFAULT_REPORT_NAME,
    chatType = '',
    policyID = CONST.POLICY.OWNER_EMAIL_FAKE,
    ownerEmail = CONST.REPORT.OWNER_EMAIL_FAKE,
    ownerAccountID = 0,
    isOwnPolicyExpenseChat = false,
    oldPolicyName = '',
    visibility = undefined,
    notificationPreference = CONST.REPORT.NOTIFICATION_PREFERENCE.ALWAYS,
    parentReportActionID = '',
    parentReportID = '',
) {
    const currentTime = DateUtils.getDBTime();
    return {
        type: CONST.REPORT.TYPE.CHAT,
        chatType,
        hasOutstandingIOU: false,
        isOwnPolicyExpenseChat,
        isPinned: reportName === CONST.REPORT.WORKSPACE_CHAT_ROOMS.ADMINS,
        lastActorEmail: '',
        lastActorAccountID: 0,
        lastMessageHtml: '',
        lastMessageText: null,
        lastReadTime: currentTime,
        lastVisibleActionCreated: currentTime,
        notificationPreference,
        oldPolicyName,
        ownerEmail: ownerEmail || CONST.REPORT.OWNER_EMAIL_FAKE,
        ownerAccountID: ownerAccountID || 0,
        parentReportActionID,
        parentReportID,
        participantAccountIDs: participantList,
        policyID,
        reportID: generateReportID(),
        reportName,
        stateNum: 0,
        statusNum: 0,
        visibility,
        welcomeMessage: '',
    };
}

/**
 * Returns the necessary reportAction onyx data to indicate that the chat has been created optimistically
 * @param {String} ownerEmail
 * @returns {Object}
 */
function buildOptimisticCreatedReportAction(ownerEmail) {
    return {
        reportActionID: NumberUtils.rand64(),
        actionName: CONST.REPORT.ACTIONS.TYPE.CREATED,
        pendingAction: CONST.RED_BRICK_ROAD_PENDING_ACTION.ADD,
        actorAccountID: currentUserAccountID,
        actorEmail: currentUserEmail,
        message: [
            {
                type: CONST.REPORT.MESSAGE.TYPE.TEXT,
                style: 'strong',
                text: ownerEmail === currentUserEmail ? 'You' : ownerEmail,
            },
            {
                type: CONST.REPORT.MESSAGE.TYPE.TEXT,
                style: 'normal',
                text: ' created this report',
            },
        ],
        person: [
            {
                type: CONST.REPORT.MESSAGE.TYPE.TEXT,
                style: 'strong',
                text: lodashGet(allPersonalDetails, [currentUserAccountID, 'displayName'], currentUserEmail),
            },
        ],
        automatic: false,
        avatar: lodashGet(allPersonalDetails, [currentUserAccountID, 'avatar'], UserUtils.getDefaultAvatar(currentUserAccountID)),
        created: DateUtils.getDBTime(),
        shouldShow: true,
    };
}

/**
 * Returns the necessary reportAction onyx data to indicate that a task report has been edited
 *
 * @param {String} ownerEmail
 * @returns {Object}
 */

function buildOptimisticEditedTaskReportAction(ownerEmail) {
    return {
        reportActionID: NumberUtils.rand64(),
        actionName: CONST.REPORT.ACTIONS.TYPE.TASKEDITED,
        pendingAction: CONST.RED_BRICK_ROAD_PENDING_ACTION.ADD,
        actorAccountID: currentUserAccountID,
        actorEmail: currentUserEmail,
        message: [
            {
                type: CONST.REPORT.MESSAGE.TYPE.TEXT,
                style: 'strong',
                text: ownerEmail === currentUserEmail ? 'You' : ownerEmail,
            },
            {
                type: CONST.REPORT.MESSAGE.TYPE.TEXT,
                style: 'normal',
                text: ' edited this task',
            },
        ],
        person: [
            {
                type: CONST.REPORT.MESSAGE.TYPE.TEXT,
                style: 'strong',
                text: lodashGet(allPersonalDetails, [currentUserAccountID, 'displayName'], currentUserEmail),
            },
        ],
        automatic: false,
        avatar: lodashGet(allPersonalDetails, [currentUserAccountID, 'avatar'], UserUtils.getDefaultAvatar(currentUserAccountID)),
        created: DateUtils.getDBTime(),
        shouldShow: false,
    };
}

/**
 * Returns the necessary reportAction onyx data to indicate that a chat has been archived
 *
 * @param {String} ownerEmail
 * @param {String} policyName
 * @param {String} reason - A reason why the chat has been archived
 * @returns {Object}
 */
function buildOptimisticClosedReportAction(ownerEmail, policyName, reason = CONST.REPORT.ARCHIVE_REASON.DEFAULT) {
    return {
        actionName: CONST.REPORT.ACTIONS.TYPE.CLOSED,
        actorAccountID: currentUserAccountID,
        automatic: false,
        avatar: lodashGet(allPersonalDetails, [currentUserAccountID, 'avatar'], UserUtils.getDefaultAvatar(currentUserAccountID)),
        created: DateUtils.getDBTime(),
        message: [
            {
                type: CONST.REPORT.MESSAGE.TYPE.TEXT,
                style: 'strong',
                text: ownerEmail === currentUserEmail ? 'You' : ownerEmail,
            },
            {
                type: CONST.REPORT.MESSAGE.TYPE.TEXT,
                style: 'normal',
                text: ' closed this report',
            },
        ],
        originalMessage: {
            policyName,
            reason,
        },
        pendingAction: CONST.RED_BRICK_ROAD_PENDING_ACTION.ADD,
        person: [
            {
                type: CONST.REPORT.MESSAGE.TYPE.TEXT,
                style: 'strong',
                text: lodashGet(allPersonalDetails, [currentUserAccountID, 'displayName'], currentUserEmail),
            },
        ],
        reportActionID: NumberUtils.rand64(),
        shouldShow: true,
    };
}

/**
 * @param {String} policyID
 * @param {String} policyName
 * @returns {Object}
 */
function buildOptimisticWorkspaceChats(policyID, policyName) {
    const announceChatData = buildOptimisticChatReport(
        [currentUserAccountID],
        CONST.REPORT.WORKSPACE_CHAT_ROOMS.ANNOUNCE,
        CONST.REPORT.CHAT_TYPE.POLICY_ANNOUNCE,
        policyID,
        null,
        0,
        false,
        policyName,
        null,

        // #announce contains all policy members so notifying always should be opt-in only.
        CONST.REPORT.NOTIFICATION_PREFERENCE.DAILY,
    );
    const announceChatReportID = announceChatData.reportID;
    const announceCreatedAction = buildOptimisticCreatedReportAction(announceChatData.ownerEmail);
    const announceReportActionData = {
        [announceCreatedAction.reportActionID]: announceCreatedAction,
    };

    const adminsChatData = buildOptimisticChatReport(
        [currentUserAccountID],
        CONST.REPORT.WORKSPACE_CHAT_ROOMS.ADMINS,
        CONST.REPORT.CHAT_TYPE.POLICY_ADMINS,
        policyID,
        null,
        0,
        false,
        policyName,
    );
    const adminsChatReportID = adminsChatData.reportID;
    const adminsCreatedAction = buildOptimisticCreatedReportAction(adminsChatData.ownerEmail);
    const adminsReportActionData = {
        [adminsCreatedAction.reportActionID]: adminsCreatedAction,
    };

    const expenseChatData = buildOptimisticChatReport(
        [currentUserAccountID],
        '',
        CONST.REPORT.CHAT_TYPE.POLICY_EXPENSE_CHAT,
        policyID,
        currentUserEmail,
        currentUserAccountID,
        true,
        policyName,
    );
    const expenseChatReportID = expenseChatData.reportID;
    const expenseReportCreatedAction = buildOptimisticCreatedReportAction(expenseChatData.ownerEmail);
    const expenseReportActionData = {
        [expenseReportCreatedAction.reportActionID]: expenseReportCreatedAction,
    };

    return {
        announceChatReportID,
        announceChatData,
        announceReportActionData,
        announceCreatedReportActionID: announceCreatedAction.reportActionID,
        adminsChatReportID,
        adminsChatData,
        adminsReportActionData,
        adminsCreatedReportActionID: adminsCreatedAction.reportActionID,
        expenseChatReportID,
        expenseChatData,
        expenseReportActionData,
        expenseCreatedReportActionID: expenseReportCreatedAction.reportActionID,
    };
}

/**
 * Builds an optimistic Task Report with a randomly generated reportID
 *
 * @param {String} ownerEmail - Email of the person generating the Task.
 * @param {Number} ownerAccountID - Account ID of the person generating the Task.
 * @param {String} assigneeAccountID - AccountID of the other person participating in the Task.
 * @param {String} parentReportID - Report ID of the chat where the Task is.
 * @param {String} title - Task title.
 * @param {String} description - Task description.
 *
 * @returns {Object}
 */

function buildOptimisticTaskReport(ownerEmail, ownerAccountID, assigneeAccountID = 0, parentReportID, title, description) {
    return {
        reportID: generateReportID(),
        reportName: title,
        description,
        ownerEmail,
        ownerAccountID,
        // managerEmail: assignee,
        managerID: assigneeAccountID,
        type: CONST.REPORT.TYPE.TASK,
        parentReportID,
        stateNum: CONST.REPORT.STATE_NUM.OPEN,
        statusNum: CONST.REPORT.STATUS.OPEN,
    };
}

/**
 * @param {Object} report
 * @returns {Boolean}
 */
function isUnread(report) {
    if (!report) {
        return false;
    }

    // lastVisibleActionCreated and lastReadTime are both datetime strings and can be compared directly
    const lastVisibleActionCreated = report.lastVisibleActionCreated || '';
    const lastReadTime = report.lastReadTime || '';
    return lastReadTime < lastVisibleActionCreated;
}

/**
 * @param {Object} report
 * @returns {Boolean}
 */
function isUnreadWithMention(report) {
    if (!report) {
        return false;
    }

    // lastMentionedTime and lastReadTime are both datetime strings and can be compared directly
    const lastMentionedTime = report.lastMentionedTime || '';
    const lastReadTime = report.lastReadTime || '';
    return lastReadTime < lastMentionedTime;
}

/**
 * Determines if a report has an outstanding IOU that doesn't belong to the currently logged in user
 *
 * @param {Object} report
 * @param {String} report.iouReportID
 * @param {Object} iouReports
 * @returns {boolean}
 */
function hasOutstandingIOU(report, iouReports) {
    if (!report || !report.iouReportID || _.isUndefined(report.hasOutstandingIOU)) {
        return false;
    }

    const iouReport = iouReports && iouReports[`${ONYXKEYS.COLLECTION.REPORT}${report.iouReportID}`];
    if (!iouReport || !iouReport.ownerAccountID) {
        return false;
    }

    if (iouReport.ownerAccountID === currentUserAccountID) {
        return false;
    }

    return report.hasOutstandingIOU;
}

/**
 * @param {Object} report
 * @param {String} report.iouReportID
 * @param {Object} iouReports
 * @returns {Boolean}
 */
function isIOUOwnedByCurrentUser(report, iouReports = {}) {
    if (report.hasOutstandingIOU) {
        const iouReport = iouReports[`${ONYXKEYS.COLLECTION.REPORT}${report.iouReportID}`];
        if (iouReport) {
            return iouReport.ownerAccountID === currentUserAccountID;
        }
    }
    return false;
}

/**
 * Assuming the passed in report is a default room, lets us know whether we can see it or not, based on permissions and
 * the various subsets of users we've allowed to use default rooms.
 *
 * @param {Object} report
 * @param {Array<Object>} policies
 * @param {Array<String>} betas
 * @return {Boolean}
 */
function canSeeDefaultRoom(report, policies, betas) {
    // Include archived rooms
    if (isArchivedRoom(report)) {
        return true;
    }

    // Include default rooms for free plan policies (domain rooms aren't included in here because they do not belong to a policy)
    if (getPolicyType(report, policies) === CONST.POLICY.TYPE.FREE) {
        return true;
    }

    // Include domain rooms with Partner Managers (Expensify accounts) in them for accounts that are on a domain with an Approved Accountant
    if (isDomainRoom(report) && doesDomainHaveApprovedAccountant && hasExpensifyEmails(lodashGet(report, ['participantAccountIDs'], []))) {
        return true;
    }

    // If the room has an assigned guide, it can be seen.
    if (hasExpensifyGuidesEmails(lodashGet(report, ['participantAccountIDs'], []))) {
        return true;
    }

    // Include any admins and announce rooms, since only non partner-managed domain rooms are on the beta now.
    if (isAdminRoom(report) || isAnnounceRoom(report)) {
        return true;
    }

    // For all other cases, just check that the user belongs to the default rooms beta
    return Permissions.canUseDefaultRooms(betas);
}

/**
 * Takes several pieces of data from Onyx and evaluates if a report should be shown in the option list (either when searching
 * for reports or the reports shown in the LHN).
 *
 * This logic is very specific and the order of the logic is very important. It should fail quickly in most cases and also
 * filter out the majority of reports before filtering out very specific minority of reports.
 *
 * @param {Object} report
 * @param {String} reportIDFromRoute
 * @param {Boolean} isInGSDMode
 * @param {Object} iouReports
 * @param {String[]} betas
 * @param {Object} policies
 * @returns {boolean}
 */
function shouldReportBeInOptionList(report, reportIDFromRoute, isInGSDMode, iouReports, betas, policies) {
    const isInDefaultMode = !isInGSDMode;

    // Exclude reports that have no data because there wouldn't be anything to show in the option item.
    // This can happen if data is currently loading from the server or a report is in various stages of being created.
    // This can also happen for anyone accessing a public room or archived room for which they don't have access to the underlying policy.
    if (
        !report ||
        !report.reportID ||
        (_.isEmpty(report.participantAccountIDs) && !isThread(report) && !isPublicRoom(report) && !isArchivedRoom(report) && !isMoneyRequestReport(report) && !isTaskReport(report))
    ) {
        return false;
    }

    if (isDefaultRoom(report) && !canSeeDefaultRoom(report, policies, betas)) {
        return false;
    }

    // Include the currently viewed report. If we excluded the currently viewed report, then there
    // would be no way to highlight it in the options list and it would be confusing to users because they lose
    // a sense of context.
    if (report.reportID === reportIDFromRoute) {
        return true;
    }

    // Include reports if they have a draft, are pinned, or have an outstanding IOU
    // These are always relevant to the user no matter what view mode the user prefers
    if (report.hasDraft || report.isPinned || hasOutstandingIOU(report, iouReports)) {
        return true;
    }

    // Include reports that have errors from trying to add a workspace
    // If we excluded it, then the red-brock-road pattern wouldn't work for the user to resolve the error
    if (report.errorFields && !_.isEmpty(report.errorFields.addWorkspaceRoom)) {
        return true;
    }

    // All unread chats (even archived ones) in GSD mode will be shown. This is because GSD mode is specifically for focusing the user on the most relevant chats, primarily, the unread ones
    if (isInGSDMode) {
        return isUnread(report);
    }

    // Archived reports should always be shown when in default (most recent) mode. This is because you should still be able to access and search for the chats to find them.
    if (isInDefaultMode && isArchivedRoom(report)) {
        return true;
    }

    // Include policy expense chats if the user isn't in the policy expense chat beta
    if (isPolicyExpenseChat(report) && !Permissions.canUsePolicyExpenseChat(betas)) {
        return false;
    }

    return true;
}

/**
 * Attempts to find a report in onyx with the provided list of participants. Does not include threads
 * @param {Array} newParticipantList
 * @returns {Array|undefined}
 */
function getChatByParticipants(newParticipantList) {
    newParticipantList.sort();
    return _.find(allReports, (report) => {
        // If the report has been deleted, or there are no participants (like an empty #admins room) then skip it
        if (!report || !report.participantAccountIDs || isThread(report)) {
            return false;
        }

        // Only return the room if it has all the participants and is not a policy room
        return !isUserCreatedPolicyRoom(report) && _.isEqual(newParticipantList, _.sortBy(report.participantAccountIDs));
    });
}

/**
 * Attempts to find a report in onyx with the provided list of participants in given policy
 * @param {Array} newParticipantList
 * @param {String} policyID
 * @returns {object|undefined}
 */
function getChatByParticipantsAndPolicy(newParticipantList, policyID) {
    newParticipantList.sort();
    return _.find(allReports, (report) => {
        // If the report has been deleted, or there are no participants (like an empty #admins room) then skip it
        if (!report || !report.participantAccountIDs) {
            return false;
        }

        // Only return the room if it has all the participants and is not a policy room
        return report.policyID === policyID && _.isEqual(newParticipantList, _.sortBy(report.participantAccountIDs));
    });
}

/**
 * @param {String} policyID
 * @returns {Array}
 */
function getAllPolicyReports(policyID) {
    return _.filter(allReports, (report) => report && report.policyID === policyID);
}

/**
 * Returns true if Chronos is one of the chat participants (1:1)
 * @param {Object} report
 * @returns {Boolean}
 */
function chatIncludesChronos(report) {
    return report.participantAccountIDs && _.contains(report.participantAccountIDs, CONST.ACCOUNT_ID.CHRONOS);
}

/**
 * @param {Object} report
 * @param {String} report.lastReadTime
 * @param {Array} sortedAndFilteredReportActions - reportActions for the report, sorted newest to oldest, and filtered for only those that should be visible
 *
 * @returns {String|null}
 */
function getNewMarkerReportActionID(report, sortedAndFilteredReportActions) {
    if (!isUnread(report)) {
        return '';
    }

    const newMarkerIndex = _.findLastIndex(sortedAndFilteredReportActions, (reportAction) => (reportAction.created || '') > report.lastReadTime);

    return _.has(sortedAndFilteredReportActions[newMarkerIndex], 'reportActionID') ? sortedAndFilteredReportActions[newMarkerIndex].reportActionID : '';
}

/**
 * Performs the markdown conversion, and replaces code points > 127 with C escape sequences
 * Used for compatibility with the backend auth validator for AddComment, and to account for MD in comments
 * @param {String} textComment
 * @returns {Number} The comment's total length as seen from the backend
 */
function getCommentLength(textComment) {
    return getParsedComment(textComment)
        .replace(/[^ -~]/g, '\\u????')
        .trim().length;
}

/**
 * @param {String|null} url
 * @returns {String}
 */
function getRouteFromLink(url) {
    if (!url) {
        return '';
    }

    // Get the reportID from URL
    let route = url;
    _.each(linkingConfig.prefixes, (prefix) => {
        const localWebAndroidRegEx = /^(http:\/\/([0-9]{1,3})\.([0-9]{1,3})\.([0-9]{1,3})\.([0-9]{1,3}))/;
        if (route.startsWith(prefix)) {
            route = route.replace(prefix, '');
        } else if (localWebAndroidRegEx.test(route)) {
            route = route.replace(localWebAndroidRegEx, '');
        } else {
            return;
        }

        // Remove the port if it's a localhost URL
        if (/^:\d+/.test(route)) {
            route = route.replace(/:\d+/, '');
        }

        // Remove the leading slash if exists
        if (route.startsWith('/')) {
            route = route.replace('/', '');
        }
    });
    return route;
}

/**
 * @param {String|null} url
 * @returns {String}
 */
function getReportIDFromLink(url) {
    const route = getRouteFromLink(url);
    const {reportID, isSubReportPageRoute} = ROUTES.parseReportRouteParams(route);
    if (isSubReportPageRoute) {
        // We allow the Sub-Report deep link routes (settings, details, etc.) to be handled by their respective component pages
        return '';
    }
    return reportID;
}

/**
 * Users can request money in policy expense chats only if they are in a role of a member in the chat (in other words, if it's their policy expense chat)
 *
 * @param {Object} report
 * @returns {Boolean}
 */
function canRequestMoney(report) {
    return !isPolicyExpenseChat(report) || report.isOwnPolicyExpenseChat;
}

/**
 * @param {Object} report
 * @param {Array} reportParticipants
 * @param {Array} betas
 * @returns {Array}
 */
function getMoneyRequestOptions(report, reportParticipants, betas) {
    // In any thread, we do not allow any new money requests yet
    if (isThread(report)) {
        return [];
    }

    const participants = _.filter(reportParticipants, (accountID) => currentUserPersonalDetails.accountID !== accountID);

    const hasExcludedIOUAccountIDs = lodashIntersection(reportParticipants, CONST.EXPENSIFY_ACCOUNT_IDS).length > 0;
    const hasMultipleParticipants = participants.length > 1;

    if (hasExcludedIOUAccountIDs || (participants.length === 0 && !report.isOwnPolicyExpenseChat) || !Permissions.canUseIOU(betas)) {
        return [];
    }

    // Additional requests should be blocked for money request reports
    if (isMoneyRequestReport(report)) {
        return [];
    }

    // User created policy rooms and default rooms like #admins or #announce will always have the Split Bill option
    // unless there are no participants at all (e.g. #admins room for a policy with only 1 admin)
    // DM chats will have the Split Bill option only when there are at least 3 people in the chat.
    // There is no Split Bill option for Workspace chats
    if (isChatRoom(report) || (hasMultipleParticipants && !isPolicyExpenseChat(report))) {
        return [CONST.IOU.MONEY_REQUEST_TYPE.SPLIT];
    }

    // DM chats that only have 2 people will see the Send / Request money options.
    // Workspace chats should only see the Request money option, as "easy overages" is not available.
    return [
        ...(canRequestMoney(report) ? [CONST.IOU.MONEY_REQUEST_TYPE.REQUEST] : []),

        // Send money option should be visible only in DMs
        ...(Permissions.canUseIOUSend(betas) && isChatReport(report) && !isPolicyExpenseChat(report) && participants.length === 1 ? [CONST.IOU.MONEY_REQUEST_TYPE.SEND] : []),
    ];
}

/**
 * Allows a user to leave a policy room according to the following conditions of the visibility or chatType rNVP:
 * `public` - Anyone can leave (because anybody can join)
 * `public_announce` - Only non-policy members can leave (it's auto-shared with policy members)
 * `policy_admins` - Nobody can leave (it's auto-shared with all policy admins)
 * `policy_announce` - Nobody can leave (it's auto-shared with all policy members)
 * `policy` - Anyone can leave (though only policy members can join)
 * `domain` - Nobody can leave (it's auto-shared with domain members)
 * `dm` - Nobody can leave (it's auto-shared with users)
 * `private` - Anybody can leave (though you can only be invited to join)
 *
 * @param {Object} report
 * @param {String} report.visibility
 * @param {String} report.chatType
 * @param {Boolean} isPolicyMember
 * @returns {Boolean}
 */
function canLeaveRoom(report, isPolicyMember) {
    if (_.isEmpty(report.visibility)) {
        if (
            report.chatType === CONST.REPORT.CHAT_TYPE.POLICY_ADMINS ||
            report.chatType === CONST.REPORT.CHAT_TYPE.POLICY_ANNOUNCE ||
            report.chatType === CONST.REPORT.CHAT_TYPE.DOMAIN_ALL ||
            _.isEmpty(report.chatType)
        ) {
            // DM chats don't have a chatType
            return false;
        }
    } else if (isPublicAnnounceRoom(report) && isPolicyMember) {
        return false;
    }
    return true;
}

/**
 * @param {string[]} participants
 * @returns {Boolean}
 */
function isCurrentUserTheOnlyParticipant(participants) {
    return participants && participants.length === 1 && participants[0] === sessionEmail;
}

/**
 * Returns display names for those that can see the whisper.
 * However, it returns "you" if the current user is the only one who can see it besides the person that sent it.
 *
 * @param {string[]} participants
 * @returns {string}
 */
function getWhisperDisplayNames(participants) {
    const isWhisperOnlyVisibleToCurrentUSer = isCurrentUserTheOnlyParticipant(participants);

    // When the current user is the only participant, the display name needs to be "you" because that's the only person reading it
    if (isWhisperOnlyVisibleToCurrentUSer) {
        return Localize.translateLocal('common.youAfterPreposition');
    }

    return _.map(participants, (login) => getDisplayNameForParticipant(login, !isWhisperOnlyVisibleToCurrentUSer)).join(', ');
}

/**
 * Show subscript on IOU or expense report
 * @param {Object} report
 * @returns {Boolean}
 */
function shouldReportShowSubscript(report) {
    if (isArchivedRoom(report)) {
        return false;
    }

    if (isPolicyExpenseChat(report) && !isThread(report) && !isTaskReport(report) && !report.isOwnPolicyExpenseChat) {
        return true;
    }

    return isExpenseReport(report);
}

/**
 * Return true if reports data exists
 * @returns {Boolean}
 */
function isReportDataReady() {
    return !_.isEmpty(allReports) && _.some(_.keys(allReports), (key) => allReports[key].reportID);
}

/**
 * Returns the parentReport if the given report is a thread.
 *
 * @param {Object} report
 * @returns {Object}
 */
function getParentReport(report) {
    if (!report || !report.parentReportID) {
        return {};
    }
    return lodashGet(allReports, `${ONYXKEYS.COLLECTION.REPORT}${report.parentReportID}`, {});
}

export {
    getAccountIDForLogin,
    getReportParticipantsTitle,
    isReportMessageAttachment,
    findLastAccessedReport,
    canEditReportAction,
    canFlagReportAction,
    canDeleteReportAction,
    canLeaveRoom,
    sortReportsByLastRead,
    isDefaultRoom,
    isAdminRoom,
    isAnnounceRoom,
    isUserCreatedPolicyRoom,
    isChatRoom,
    getChatRoomSubtitle,
    getPolicyName,
    getPolicyType,
    isArchivedRoom,
    isPolicyExpenseChatAdmin,
    isPublicRoom,
    isPublicAnnounceRoom,
    isConciergeChatReport,
    isCurrentUserTheOnlyParticipant,
    hasAutomatedExpensifyEmails,
    hasAutomatedExpensifyAccountIDs,
    hasExpensifyGuidesEmails,
    hasOutstandingIOU,
    isIOUOwnedByCurrentUser,
    getMoneyRequestTotal,
    canShowReportRecipientLocalTime,
    formatReportLastMessageText,
    chatIncludesConcierge,
    isPolicyExpenseChat,
    getIconsForParticipants,
    getIcons,
    getRoomWelcomeMessage,
    getDisplayNamesWithTooltips,
    getReportName,
    getReport,
    getReportIDFromLink,
    getRouteFromLink,
    navigateToDetailsPage,
    generateReportID,
    hasReportNameError,
    isUnread,
    isUnreadWithMention,
    buildOptimisticWorkspaceChats,
    buildOptimisticTaskReport,
    buildOptimisticChatReport,
    buildOptimisticClosedReportAction,
    buildOptimisticCreatedReportAction,
    buildOptimisticEditedTaskReportAction,
    buildOptimisticIOUReport,
    buildOptimisticExpenseReport,
    buildOptimisticIOUReportAction,
    buildOptimisticReportPreview,
    buildOptimisticTaskReportAction,
    buildOptimisticAddCommentReportAction,
    buildOptimisticTaskCommentReportAction,
    shouldReportBeInOptionList,
    getChatByParticipants,
    getChatByParticipantsAndPolicy,
    getAllPolicyReports,
    getIOUReportActionMessage,
    getDisplayNameForParticipant,
    isChatReport,
    isExpenseReport,
    isIOUReport,
    isTaskReport,
    isMoneyRequestReport,
    chatIncludesChronos,
    getNewMarkerReportActionID,
    canSeeDefaultRoom,
    getDefaultWorkspaceAvatar,
    getCommentLength,
    getParsedComment,
    getMoneyRequestOptions,
    canRequestMoney,
    getWhisperDisplayNames,
    getWorkspaceAvatar,
    isThread,
    isThreadParent,
    isThreadFirstChat,
    shouldReportShowSubscript,
    isReportDataReady,
    isSettled,
    isAllowedToComment,
    getMoneyRequestAction,
    getBankAccountRoute,
    getParentReport,
};<|MERGE_RESOLUTION|>--- conflicted
+++ resolved
@@ -841,12 +841,7 @@
     if (!accountID) {
         return '';
     }
-<<<<<<< HEAD
     const personalDetails = getPersonalDetailsForAccountID(accountID);
-
-=======
-    const personalDetails = getPersonalDetailsForLogin(login);
->>>>>>> 862955c2
     const longName = personalDetails.displayName;
     const shortName = personalDetails.firstName || longName;
     return shouldUseShortForm ? shortName : longName;

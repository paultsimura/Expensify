--- conflicted
+++ resolved
@@ -3254,7 +3254,6 @@
 }
 
 /**
-<<<<<<< HEAD
  * Returns an array of the participants Ids of a report
  *
  * @param {Object} report
@@ -3265,7 +3264,9 @@
         return [report.managerID, report.ownerAccountID];
     }
     return lodashGet(report, 'participantAccountIDs', []);
-=======
+}
+
+/**
  * Get the last 3 transactions with receipts of an IOU report that will be displayed on the report preview
  *
  * @param {Object} reportPreviewAction
@@ -3284,7 +3285,6 @@
         },
         [],
     );
->>>>>>> 66093088
 }
 
 export {
@@ -3416,11 +3416,8 @@
     getTransactionReportName,
     getTransactionDetails,
     getTaskAssigneeChatOnyxData,
-<<<<<<< HEAD
     getParticipantsIDs,
-=======
     areAllRequestsBeingSmartScanned,
     getReportPreviewDisplayTransactions,
     getTransactionsWithReceipts,
->>>>>>> 66093088
 };
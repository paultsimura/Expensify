/* eslint-disable rulesdir/prefer-underscore-method */
import {format} from 'date-fns';
import ExpensiMark from 'expensify-common/lib/ExpensiMark';
import Str from 'expensify-common/lib/str';
import lodashGet from 'lodash/get';
import lodashIntersection from 'lodash/intersection';
import Onyx from 'react-native-onyx';
import _ from 'underscore';
import * as Expensicons from '@components/Icon/Expensicons';
import * as defaultWorkspaceAvatars from '@components/Icon/WorkspaceDefaultAvatars';
import CONST from '@src/CONST';
import ONYXKEYS from '@src/ONYXKEYS';
import ROUTES from '@src/ROUTES';
import * as CurrencyUtils from './CurrencyUtils';
import DateUtils from './DateUtils';
import isReportMessageAttachment from './isReportMessageAttachment';
import * as Localize from './Localize';
import linkingConfig from './Navigation/linkingConfig';
import Navigation from './Navigation/Navigation';
import * as NumberUtils from './NumberUtils';
import Permissions from './Permissions';
import * as ReportActionsUtils from './ReportActionsUtils';
import * as TransactionUtils from './TransactionUtils';
import * as Url from './Url';
import * as UserUtils from './UserUtils';

let currentUserEmail;
let currentUserAccountID;
let isAnonymousUser;

Onyx.connect({
    key: ONYXKEYS.SESSION,
    callback: (val) => {
        // When signed out, val is undefined
        if (!val) {
            return;
        }

        currentUserEmail = val.email;
        currentUserAccountID = val.accountID;
        isAnonymousUser = val.authTokenType === 'anonymousAccount';
    },
});

let allPersonalDetails;
let currentUserPersonalDetails;
Onyx.connect({
    key: ONYXKEYS.PERSONAL_DETAILS_LIST,
    callback: (val) => {
        currentUserPersonalDetails = lodashGet(val, currentUserAccountID, {});
        allPersonalDetails = val || {};
    },
});

let allReports;
Onyx.connect({
    key: ONYXKEYS.COLLECTION.REPORT,
    waitForCollectionCallback: true,
    callback: (val) => (allReports = val),
});

let doesDomainHaveApprovedAccountant;
Onyx.connect({
    key: ONYXKEYS.ACCOUNT,
    waitForCollectionCallback: true,
    callback: (val) => (doesDomainHaveApprovedAccountant = lodashGet(val, 'doesDomainHaveApprovedAccountant', false)),
});

let allPolicies;
Onyx.connect({
    key: ONYXKEYS.COLLECTION.POLICY,
    waitForCollectionCallback: true,
    callback: (val) => (allPolicies = val),
});

let loginList;
Onyx.connect({
    key: ONYXKEYS.LOGIN_LIST,
    callback: (val) => (loginList = val),
});

function getChatType(report) {
    return report ? report.chatType : '';
}

/**
 * @param {String} policyID
 * @returns {Object}
 */
function getPolicy(policyID) {
    if (!allPolicies || !policyID) {
        return {};
    }
    return allPolicies[`${ONYXKEYS.COLLECTION.POLICY}${policyID}`] || {};
}

/**
 * Get the policy type from a given report
 * @param {Object} report
 * @param {String} report.policyID
 * @param {Object} policies must have Onyxkey prefix (i.e 'policy_') for keys
 * @returns {String}
 */
function getPolicyType(report, policies) {
    return lodashGet(policies, [`${ONYXKEYS.COLLECTION.POLICY}${report.policyID}`, 'type'], '');
}

/**
 * Get the policy name from a given report
 * @param {Object} report
 * @param {String} [report.policyID]
 * @param {String} [report.oldPolicyName]
 * @param {String} [report.policyName]
 * @param {Boolean} [returnEmptyIfNotFound]
 * @param {Object} [policy]
 * @returns {String}
 */
function getPolicyName(report, returnEmptyIfNotFound = false, policy = undefined) {
    const noPolicyFound = returnEmptyIfNotFound ? '' : Localize.translateLocal('workspace.common.unavailable');
    if (_.isEmpty(report)) {
        return noPolicyFound;
    }

    if ((!allPolicies || _.size(allPolicies) === 0) && !report.policyName) {
        return Localize.translateLocal('workspace.common.unavailable');
    }
    const finalPolicy = policy || _.get(allPolicies, `${ONYXKEYS.COLLECTION.POLICY}${report.policyID}`);

    // Public rooms send back the policy name with the reportSummary,
    // since they can also be accessed by people who aren't in the workspace
    const policyName = lodashGet(finalPolicy, 'name') || report.policyName || report.oldPolicyName || noPolicyFound;

    return policyName;
}

/**
 * Returns the concatenated title for the PrimaryLogins of a report
 *
 * @param {Array} accountIDs
 * @returns {string}
 */
function getReportParticipantsTitle(accountIDs) {
    return (
        _.chain(accountIDs)

            // Somehow it's possible for the logins coming from report.participantAccountIDs to contain undefined values so we use compact to remove them.
            .compact()
            .value()
            .join(', ')
    );
}

/**
 * Checks if a report is a chat report.
 *
 * @param {Object} report
 * @returns {Boolean}
 */
function isChatReport(report) {
    return report && report.type === CONST.REPORT.TYPE.CHAT;
}

/**
 * Checks if a report is an Expense report.
 *
 * @param {Object} report
 * @returns {Boolean}
 */
function isExpenseReport(report) {
    return report && report.type === CONST.REPORT.TYPE.EXPENSE;
}

/**
 * Checks if a report is an IOU report.
 *
 * @param {Object} report
 * @returns {Boolean}
 */
function isIOUReport(report) {
    return report && report.type === CONST.REPORT.TYPE.IOU;
}

/**
 * Checks if a report is a task report.
 *
 * @param {Object} report
 * @returns {Boolean}
 */
function isTaskReport(report) {
    return report && report.type === CONST.REPORT.TYPE.TASK;
}

/**
 * Checks if a task has been cancelled
 * When a task is deleted, the parentReportAction is updated to have a isDeletedParentAction deleted flag
 * This is because when you delete a task, we still allow you to chat on the report itself
 * There's another situation where you don't have access to the parentReportAction (because it was created in a chat you don't have access to)
 * In this case, we have added the key to the report itself
 *
 * @param {Object} report
 * @param {Object} parentReportAction
 * @returns {Boolean}
 */
function isCanceledTaskReport(report = {}, parentReportAction = {}) {
    if (!_.isEmpty(parentReportAction) && lodashGet(parentReportAction, ['message', 0, 'isDeletedParentAction'], false)) {
        return true;
    }

    if (!_.isEmpty(report) && report.isDeletedParentAction) {
        return true;
    }

    return false;
}

/**
 * Checks if a report is an open task report.
 *
 * @param {Object} report
 * @param {Object} parentReportAction - The parent report action of the report (Used to check if the task has been canceled)
 * @returns {Boolean}
 */
function isOpenTaskReport(report, parentReportAction = {}) {
    return isTaskReport(report) && !isCanceledTaskReport(report, parentReportAction) && report.stateNum === CONST.REPORT.STATE_NUM.OPEN && report.statusNum === CONST.REPORT.STATUS.OPEN;
}

/**
 * Checks if a report is a completed task report.
 *
 * @param {Object} report
 * @returns {Boolean}
 */
function isCompletedTaskReport(report) {
    return isTaskReport(report) && report.stateNum === CONST.REPORT.STATE_NUM.SUBMITTED && report.statusNum === CONST.REPORT.STATUS.APPROVED;
}

/**
 * Checks if the current user is the manager of the supplied report
 *
 * @param {Object} report
 * @returns {Boolean}
 */
function isReportManager(report) {
    return report && report.managerID === currentUserAccountID;
}

/**
 * Checks if the supplied report has been approved
 *
 * @param {Object} report
 * @returns {Boolean}
 */
function isReportApproved(report) {
    return report && report.stateNum === CONST.REPORT.STATE_NUM.SUBMITTED && report.statusNum === CONST.REPORT.STATUS.APPROVED;
}

/**
 * Given a collection of reports returns them sorted by last read
 *
 * @param {Object} reports
 * @returns {Array}
 */
function sortReportsByLastRead(reports) {
    return _.chain(reports)
        .toArray()
        .filter((report) => report && report.reportID && report.lastReadTime)
        .sortBy('lastReadTime')
        .value();
}

/**
 * Whether the Money Request report is settled
 *
 * @param {String} reportID
 * @returns {Boolean}
 */
function isSettled(reportID) {
    if (!allReports) {
        return false;
    }
    const report = allReports[`${ONYXKEYS.COLLECTION.REPORT}${reportID}`] || {};
    if ((typeof report === 'object' && Object.keys(report).length === 0) || report.isWaitingOnBankAccount) {
        return false;
    }

    // In case the payment is scheduled and we are waiting for the payee to set up their wallet,
    // consider the report as paid as well.
    if (report.isWaitingOnBankAccount && report.statusNum === CONST.REPORT.STATUS.APPROVED) {
        return true;
    }

    return report.statusNum === CONST.REPORT.STATUS.REIMBURSED;
}

/**
 * Whether the current user is the submitter of the report
 *
 * @param {String} reportID
 * @returns {Boolean}
 */
function isCurrentUserSubmitter(reportID) {
    if (!allReports) {
        return false;
    }
    const report = allReports[`${ONYXKEYS.COLLECTION.REPORT}${reportID}`] || {};
    return report && report.ownerEmail === currentUserEmail;
}

/**
 * Whether the provided report is an Admin room
 * @param {Object} report
 * @param {String} report.chatType
 * @returns {Boolean}
 */
function isAdminRoom(report) {
    return getChatType(report) === CONST.REPORT.CHAT_TYPE.POLICY_ADMINS;
}

/**
 * Whether the provided report is an Admin-only posting room
 * @param {Object} report
 * @param {String} report.writeCapability
 * @returns {Boolean}
 */
function isAdminsOnlyPostingRoom(report) {
    return lodashGet(report, 'writeCapability', CONST.REPORT.WRITE_CAPABILITIES.ALL) === CONST.REPORT.WRITE_CAPABILITIES.ADMINS;
}

/**
 * Whether the provided report is a Announce room
 * @param {Object} report
 * @param {String} report.chatType
 * @returns {Boolean}
 */
function isAnnounceRoom(report) {
    return getChatType(report) === CONST.REPORT.CHAT_TYPE.POLICY_ANNOUNCE;
}

/**
 * Whether the provided report is a default room
 * @param {Object} report
 * @param {String} report.chatType
 * @returns {Boolean}
 */
function isDefaultRoom(report) {
    return [CONST.REPORT.CHAT_TYPE.POLICY_ADMINS, CONST.REPORT.CHAT_TYPE.POLICY_ANNOUNCE, CONST.REPORT.CHAT_TYPE.DOMAIN_ALL].indexOf(getChatType(report)) > -1;
}

/**
 * Whether the provided report is a Domain room
 * @param {Object} report
 * @param {String} report.chatType
 * @returns {Boolean}
 */
function isDomainRoom(report) {
    return getChatType(report) === CONST.REPORT.CHAT_TYPE.DOMAIN_ALL;
}

/**
 * Whether the provided report is a user created policy room
 * @param {Object} report
 * @param {String} report.chatType
 * @returns {Boolean}
 */
function isUserCreatedPolicyRoom(report) {
    return getChatType(report) === CONST.REPORT.CHAT_TYPE.POLICY_ROOM;
}

/**
 * Whether the provided report is a Policy Expense chat.
 * @param {Object} report
 * @param {String} [report.chatType]
 * @returns {Boolean}
 */
function isPolicyExpenseChat(report) {
    return getChatType(report) === CONST.REPORT.CHAT_TYPE.POLICY_EXPENSE_CHAT;
}

/** Wether the provided report belongs to a Control policy and is an epxense chat
 * @param {Object} report
 * @returns {Boolean}
 */
function isControlPolicyExpenseChat(report) {
    return isPolicyExpenseChat(report) && getPolicyType(report, allPolicies) === CONST.POLICY.TYPE.CORPORATE;
}

/** Wether the provided report belongs to a Control policy and is an epxense report
 * @param {Object} report
 * @returns {Boolean}
 */
function isControlPolicyExpenseReport(report) {
    return isExpenseReport(report) && getPolicyType(report, allPolicies) === CONST.POLICY.TYPE.CORPORATE;
}

/**
 * Whether the provided report is a chat room
 * @param {Object} report
 * @param {String} [report.chatType]
 * @returns {Boolean}
 */
function isChatRoom(report) {
    return isUserCreatedPolicyRoom(report) || isDefaultRoom(report);
}

/**
 * Whether the provided report is a public room
 * @param {Object} report
 * @param {String} report.visibility
 * @returns {Boolean}
 */
function isPublicRoom(report) {
    return report && (report.visibility === CONST.REPORT.VISIBILITY.PUBLIC || report.visibility === CONST.REPORT.VISIBILITY.PUBLIC_ANNOUNCE);
}

/**
 * Whether the provided report is a public announce room
 * @param {Object} report
 * @param {String} report.visibility
 * @returns {Boolean}
 */
function isPublicAnnounceRoom(report) {
    return report && report.visibility === CONST.REPORT.VISIBILITY.PUBLIC_ANNOUNCE;
}

/**
 * If the report is a policy expense, the route should be for adding bank account for that policy
 * else since the report is a personal IOU, the route should be for personal bank account.
 * @param {Object} report
 * @returns {String}
 */
function getBankAccountRoute(report) {
    return isPolicyExpenseChat(report) ? ROUTES.BANK_ACCOUNT_WITH_STEP_TO_OPEN.getRoute('', report.policyID) : ROUTES.SETTINGS_ADD_BANK_ACCOUNT;
}

/**
 * Check if personal detail of accountID is empty or optimistic data
 * @param {String} accountID user accountID
 * @returns {Boolean}
 */
function isOptimisticPersonalDetail(accountID) {
    return _.isEmpty(allPersonalDetails[accountID]) || !!allPersonalDetails[accountID].isOptimisticPersonalDetail;
}

/**
 * Checks if a report is a task report from a policy expense chat.
 *
 * @param {Object} report
 * @returns {Boolean}
 */
function isWorkspaceTaskReport(report) {
    if (!isTaskReport(report)) {
        return false;
    }
    const parentReport = allReports[`${ONYXKEYS.COLLECTION.REPORT}${report.parentReportID}`];
    return isPolicyExpenseChat(parentReport);
}

/**
 * Returns true if report has a parent
 *
 * @param {Object} report
 * @returns {Boolean}
 */
function isThread(report) {
    return Boolean(report && report.parentReportID && report.parentReportActionID);
}

/**
 * Returns true if report is of type chat and has a parent and is therefore a Thread.
 *
 * @param {Object} report
 * @returns {Boolean}
 */
function isChatThread(report) {
    return isThread(report) && report.type === CONST.REPORT.TYPE.CHAT;
}

/**
 * Only returns true if this is our main 1:1 DM report with Concierge
 *
 * @param {Object} report
 * @returns {Boolean}
 */
function isConciergeChatReport(report) {
    return lodashGet(report, 'participantAccountIDs', []).length === 1 && Number(report.participantAccountIDs[0]) === CONST.ACCOUNT_ID.CONCIERGE && !isChatThread(report);
}

/**
 * Check if the report is a single chat report that isn't a thread
 * and personal detail of participant is optimistic data
 * @param {Object} report
 * @param {Array} report.participantAccountIDs
 * @returns {Boolean}
 */
function shouldDisableDetailPage(report) {
    const participantAccountIDs = lodashGet(report, 'participantAccountIDs', []);

    if (isChatRoom(report) || isPolicyExpenseChat(report) || isChatThread(report) || isTaskReport(report)) {
        return false;
    }
    if (participantAccountIDs.length === 1) {
        return isOptimisticPersonalDetail(participantAccountIDs[0]);
    }
    return false;
}

/**
 * Returns true if this report has only one participant and it's an Expensify account.
 * @param {Object} report
 * @returns {Boolean}
 */
function isExpensifyOnlyParticipantInReport(report) {
    const reportParticipants = _.without(lodashGet(report, 'participantAccountIDs', []), currentUserAccountID);
    return reportParticipants.length === 1 && _.some(reportParticipants, (accountID) => _.contains(CONST.EXPENSIFY_ACCOUNT_IDS, accountID));
}

/**
 * Returns true if there are any Expensify accounts (i.e. with domain 'expensify.com') in the set of accountIDs
 * by cross-referencing the accountIDs with personalDetails.
 *
 * @param {Array<Number>} accountIDs
 * @return {Boolean}
 */
function hasExpensifyEmails(accountIDs) {
    return _.some(accountIDs, (accountID) => Str.extractEmailDomain(lodashGet(allPersonalDetails, [accountID, 'login'], '')) === CONST.EXPENSIFY_PARTNER_NAME);
}

/**
 * Returns true if there are any guides accounts (team.expensify.com) in a list of accountIDs
 * by cross-referencing the accountIDs with personalDetails since guides that are participants
 * of the user's chats should have their personal details in Onyx.
 * @param {Array<Number>} accountIDs
 * @returns {Boolean}
 */
function hasExpensifyGuidesEmails(accountIDs) {
    return _.some(accountIDs, (accountID) => Str.extractEmailDomain(lodashGet(allPersonalDetails, [accountID, 'login'], '')) === CONST.EMAIL.GUIDES_DOMAIN);
}

/**
 * @param {Record<String, {lastReadTime, reportID}>|Array<{lastReadTime, reportID}>} reports
 * @param {Boolean} [ignoreDomainRooms]
 * @param {Object} policies
 * @param {Boolean} isFirstTimeNewExpensifyUser
 * @param {Boolean} openOnAdminRoom
 * @returns {Object}
 */
function findLastAccessedReport(reports, ignoreDomainRooms, policies, isFirstTimeNewExpensifyUser, openOnAdminRoom = false) {
    // If it's the user's first time using New Expensify, then they could either have:
    //   - just a Concierge report, if so we'll return that
    //   - their Concierge report, and a separate report that must have deeplinked them to the app before they created their account.
    // If it's the latter, we'll use the deeplinked report over the Concierge report,
    // since the Concierge report would be incorrectly selected over the deep-linked report in the logic below.
    let sortedReports = sortReportsByLastRead(reports);

    let adminReport;
    if (openOnAdminRoom) {
        adminReport = _.find(sortedReports, (report) => {
            const chatType = getChatType(report);
            return chatType === CONST.REPORT.CHAT_TYPE.POLICY_ADMINS;
        });
    }

    if (isFirstTimeNewExpensifyUser) {
        if (sortedReports.length === 1) {
            return sortedReports[0];
        }

        return adminReport || _.find(sortedReports, (report) => !isConciergeChatReport(report));
    }

    if (ignoreDomainRooms) {
        // We allow public announce rooms, admins, and announce rooms through since we bypass the default rooms beta for them.
        // Check where ReportUtils.findLastAccessedReport is called in MainDrawerNavigator.js for more context.
        // Domain rooms are now the only type of default room that are on the defaultRooms beta.
        sortedReports = _.filter(
            sortedReports,
            (report) => !isDomainRoom(report) || getPolicyType(report, policies) === CONST.POLICY.TYPE.FREE || hasExpensifyGuidesEmails(lodashGet(report, ['participantAccountIDs'], [])),
        );
    }

    return adminReport || _.last(sortedReports);
}

/**
 * Whether the provided report is an archived room
 * @param {Object} report
 * @param {Number} [report.stateNum]
 * @param {Number} [report.statusNum]
 * @returns {Boolean}
 */
function isArchivedRoom(report) {
    return report && report.statusNum === CONST.REPORT.STATUS.CLOSED && report.stateNum === CONST.REPORT.STATE_NUM.SUBMITTED;
}

/**
 * Checks if the current user is allowed to comment on the given report.
 * @param {Object} report
 * @param {String} [report.writeCapability]
 * @returns {Boolean}
 */
function isAllowedToComment(report) {
    // Default to allowing all users to post
    const capability = lodashGet(report, 'writeCapability', CONST.REPORT.WRITE_CAPABILITIES.ALL) || CONST.REPORT.WRITE_CAPABILITIES.ALL;

    if (capability === CONST.REPORT.WRITE_CAPABILITIES.ALL) {
        return true;
    }

    // If unauthenticated user opens public chat room using deeplink, they do not have policies available and they cannot comment
    if (!allPolicies) {
        return false;
    }

    // If we've made it here, commenting on this report is restricted.
    // If the user is an admin, allow them to post.
    const policy = allPolicies[`${ONYXKEYS.COLLECTION.POLICY}${report.policyID}`];
    return lodashGet(policy, 'role', '') === CONST.POLICY.ROLE.ADMIN;
}

/**
 * Checks if the current user is the admin of the policy given the policy expense chat.
 * @param {Object} report
 * @param {String} report.policyID
 * @param {Object} policies must have OnyxKey prefix (i.e 'policy_') for keys
 * @returns {Boolean}
 */
function isPolicyExpenseChatAdmin(report, policies) {
    if (!isPolicyExpenseChat(report)) {
        return false;
    }

    const policyRole = lodashGet(policies, [`${ONYXKEYS.COLLECTION.POLICY}${report.policyID}`, 'role']);

    return policyRole === CONST.POLICY.ROLE.ADMIN;
}

/**
 * Checks if the current user is the admin of the policy.
 * @param {String} policyID
 * @param {Object} policies must have OnyxKey prefix (i.e 'policy_') for keys
 * @returns {Boolean}
 */
function isPolicyAdmin(policyID, policies) {
    const policyRole = lodashGet(policies, [`${ONYXKEYS.COLLECTION.POLICY}${policyID}`, 'role']);

    return policyRole === CONST.POLICY.ROLE.ADMIN;
}

/**
 * Returns true if report is a DM/Group DM chat.
 *
 * @param {Object} report
 * @returns {Boolean}
 */
function isDM(report) {
    return !getChatType(report);
}

/**
 * Returns true if report has a single participant.
 *
 * @param {Object} report
 * @returns {Boolean}
 */
function hasSingleParticipant(report) {
    return report && report.participantAccountIDs && report.participantAccountIDs.length === 1;
}

/**
 * Checks whether all the transactions linked to the IOU report are of the Distance Request type
 *
 * @param {string|null} iouReportID
 * @returns {boolean}
 */
function hasOnlyDistanceRequestTransactions(iouReportID) {
    const allTransactions = TransactionUtils.getAllReportTransactions(iouReportID);
    return _.all(allTransactions, (transaction) => TransactionUtils.isDistanceRequest(transaction));
}

/**
 * If the report is a thread and has a chat type set, it is a workspace chat.
 *
 * @param {Object} report
 * @returns {Boolean}
 */
function isWorkspaceThread(report) {
    return Boolean(isThread(report) && !isDM(report));
}

/**
 * Returns true if reportAction has a child.
 *
 * @param {Object} reportAction
 * @returns {Boolean}
 */
function isThreadParent(reportAction) {
    return reportAction && reportAction.childReportID && reportAction.childReportID !== 0;
}

/**
 * Returns true if reportAction is the first chat preview of a Thread
 *
 * @param {Object} reportAction
 * @param {String} reportID
 * @returns {Boolean}
 */
function isThreadFirstChat(reportAction, reportID) {
    return !_.isUndefined(reportAction.childReportID) && reportAction.childReportID.toString() === reportID;
}

/**
 * Checks if a report is a child report.
 *
 * @param {Object} report
 * @returns {Boolean}
 */
function isChildReport(report) {
    return isThread(report) || isTaskReport(report);
}

/**
 * An Expense Request is a thread where the parent report is an Expense Report and
 * the parentReportAction is a transaction.
 *
 * @param {Object} report
 * @returns {Boolean}
 */
function isExpenseRequest(report) {
    if (isThread(report)) {
        const parentReportAction = ReportActionsUtils.getParentReportAction(report);
        const parentReport = lodashGet(allReports, [`${ONYXKEYS.COLLECTION.REPORT}${report.parentReportID}`]);
        return isExpenseReport(parentReport) && ReportActionsUtils.isTransactionThread(parentReportAction);
    }
    return false;
}

/**
 * An IOU Request is a thread where the parent report is an IOU Report and
 * the parentReportAction is a transaction.
 *
 * @param {Object} report
 * @returns {Boolean}
 */
function isIOURequest(report) {
    if (isThread(report)) {
        const parentReportAction = ReportActionsUtils.getParentReportAction(report);
        const parentReport = allReports[`${ONYXKEYS.COLLECTION.REPORT}${report.parentReportID}`];
        return isIOUReport(parentReport) && ReportActionsUtils.isTransactionThread(parentReportAction);
    }
    return false;
}

/**
 * Checks if a report is an IOU or expense request.
 *
 * @param {Object|String} reportOrID
 * @returns {Boolean}
 */
function isMoneyRequest(reportOrID) {
    const report = _.isObject(reportOrID) ? reportOrID : allReports[`${ONYXKEYS.COLLECTION.REPORT}${reportOrID}`];
    return isIOURequest(report) || isExpenseRequest(report);
}

/**
 * Checks if a report is an IOU or expense report.
 *
 * @param {Object|String} reportOrID
 * @returns {Boolean}
 */
function isMoneyRequestReport(reportOrID) {
    const report = typeof reportOrID === 'object' ? reportOrID : allReports[`${ONYXKEYS.COLLECTION.REPORT}${reportOrID}`];
    return isIOUReport(report) || isExpenseReport(report);
}

/**
 * Get the report given a reportID
 *
 * @param {String} reportID
 * @returns {Object}
 */
function getReport(reportID) {
    // Deleted reports are set to null and lodashGet will still return null in that case, so we need to add an extra check
    return lodashGet(allReports, `${ONYXKEYS.COLLECTION.REPORT}${reportID}`, {}) || {};
}

/**
<<<<<<< HEAD
 * Get the notification preference given a report
 *
 * @param {Object} report
 * @returns {String}
 */
function getReportNotificationPreference(report) {
    return lodashGet(report, 'notificationPreference', '');
=======
 * Returns whether or not the author of the action is this user
 *
 * @param {Object} reportAction
 * @returns {Boolean}
 */
function isActionCreator(reportAction) {
    return reportAction.actorAccountID === currentUserAccountID;
>>>>>>> 345a3a1d
}

/**
 * Can only delete if the author is this user and the action is an ADDCOMMENT action or an IOU action in an unsettled report, or if the user is a
 * policy admin
 *
 * @param {Object} reportAction
 * @param {String} reportID
 * @returns {Boolean}
 */
function canDeleteReportAction(reportAction, reportID) {
    const report = getReport(reportID);

    const isActionOwner = reportAction.actorAccountID === currentUserAccountID;

    if (ReportActionsUtils.isMoneyRequestAction(reportAction)) {
        // For now, users cannot delete split actions
        const isSplitAction = lodashGet(reportAction, 'originalMessage.type') === CONST.IOU.REPORT_ACTION_TYPE.SPLIT;

        if (isSplitAction || isSettled(reportAction.originalMessage.IOUReportID) || isReportApproved(report)) {
            return false;
        }

        if (isActionOwner) {
            return true;
        }
    }

    if (
        reportAction.actionName !== CONST.REPORT.ACTIONS.TYPE.ADDCOMMENT ||
        reportAction.pendingAction === CONST.RED_BRICK_ROAD_PENDING_ACTION.DELETE ||
        ReportActionsUtils.isCreatedTaskReportAction(reportAction) ||
        reportAction.actorAccountID === CONST.ACCOUNT_ID.CONCIERGE
    ) {
        return false;
    }

    const policy = lodashGet(allPolicies, `${ONYXKEYS.COLLECTION.POLICY}${report.policyID}`) || {};
    const isAdmin = policy.role === CONST.POLICY.ROLE.ADMIN && !isDM(report);

    return isActionOwner || isAdmin;
}

/**
 * Get welcome message based on room type
 * @param {Object} report
 * @param {Boolean} isUserPolicyAdmin
 * @returns {Object}
 */

function getRoomWelcomeMessage(report, isUserPolicyAdmin) {
    const welcomeMessage = {showReportName: true};
    const workspaceName = getPolicyName(report);

    if (isArchivedRoom(report)) {
        welcomeMessage.phrase1 = Localize.translateLocal('reportActionsView.beginningOfArchivedRoomPartOne');
        welcomeMessage.phrase2 = Localize.translateLocal('reportActionsView.beginningOfArchivedRoomPartTwo');
    } else if (isDomainRoom(report)) {
        welcomeMessage.phrase1 = Localize.translateLocal('reportActionsView.beginningOfChatHistoryDomainRoomPartOne', {domainRoom: report.reportName});
        welcomeMessage.phrase2 = Localize.translateLocal('reportActionsView.beginningOfChatHistoryDomainRoomPartTwo');
    } else if (isAdminRoom(report)) {
        welcomeMessage.phrase1 = Localize.translateLocal('reportActionsView.beginningOfChatHistoryAdminRoomPartOne', {workspaceName});
        welcomeMessage.phrase2 = Localize.translateLocal('reportActionsView.beginningOfChatHistoryAdminRoomPartTwo');
    } else if (isAdminsOnlyPostingRoom(report) && !isUserPolicyAdmin) {
        welcomeMessage.phrase1 = Localize.translateLocal('reportActionsView.beginningOfChatHistoryAdminOnlyPostingRoom');
        welcomeMessage.showReportName = false;
    } else if (isAnnounceRoom(report)) {
        welcomeMessage.phrase1 = Localize.translateLocal('reportActionsView.beginningOfChatHistoryAnnounceRoomPartOne', {workspaceName});
        welcomeMessage.phrase2 = Localize.translateLocal('reportActionsView.beginningOfChatHistoryAnnounceRoomPartTwo', {workspaceName});
    } else {
        // Message for user created rooms or other room types.
        welcomeMessage.phrase1 = Localize.translateLocal('reportActionsView.beginningOfChatHistoryUserRoomPartOne');
        welcomeMessage.phrase2 = Localize.translateLocal('reportActionsView.beginningOfChatHistoryUserRoomPartTwo');
    }

    return welcomeMessage;
}

/**
 * Returns true if Concierge is one of the chat participants (1:1 as well as group chats)
 * @param {Object} report
 * @returns {Boolean}
 */
function chatIncludesConcierge(report) {
    return !_.isEmpty(report.participantAccountIDs) && _.contains(report.participantAccountIDs, CONST.ACCOUNT_ID.CONCIERGE);
}

/**
 * Returns true if there is any automated expensify account `in accountIDs
 * @param {Array} accountIDs
 * @returns {Boolean}
 */
function hasAutomatedExpensifyAccountIDs(accountIDs) {
    return _.intersection(accountIDs, CONST.EXPENSIFY_ACCOUNT_IDS).length > 0;
}

/**
 * @param {Object} report
 * @param {Number} currentLoginAccountID
 * @returns {Array}
 */
function getReportRecipientAccountIDs(report, currentLoginAccountID) {
    let finalReport = report;
    // In 1:1 chat threads, the participants will be the same as parent report. If a report is specifically a 1:1 chat thread then we will
    // get parent report and use its participants array.
    if (isThread(report) && !(isTaskReport(report) || isMoneyRequestReport(report))) {
        const parentReport = lodashGet(allReports, [`${ONYXKEYS.COLLECTION.REPORT}${report.parentReportID}`]);
        if (hasSingleParticipant(parentReport)) {
            finalReport = parentReport;
        }
    }

    let finalParticipantAccountIDs = [];
    if (isMoneyRequestReport(report)) {
        // For money requests i.e the IOU (1:1 person) and Expense (1:* person) reports, use the full `initialParticipantAccountIDs` array
        // and add the `ownerAccountId`. Money request reports don't add `ownerAccountId` in `participantAccountIDs` array
        finalParticipantAccountIDs = _.union(lodashGet(finalReport, 'participantAccountIDs'), [report.ownerAccountID]);
    } else if (isTaskReport(report)) {
        // Task reports `managerID` will change when assignee is changed, in that case the old `managerID` is still present in `participantAccountIDs`
        // array along with the new one. We only need the `managerID` as a participant here.
        finalParticipantAccountIDs = [report.managerID];
    } else {
        finalParticipantAccountIDs = lodashGet(finalReport, 'participantAccountIDs');
    }

    const reportParticipants = _.without(finalParticipantAccountIDs, currentLoginAccountID);
    const participantsWithoutExpensifyAccountIDs = _.difference(reportParticipants, CONST.EXPENSIFY_ACCOUNT_IDS);
    return participantsWithoutExpensifyAccountIDs;
}

/**
 * Whether the time row should be shown for a report.
 * @param {Array<Object>} personalDetails
 * @param {Object} report
 * @param {Number} accountID
 * @return {Boolean}
 */
function canShowReportRecipientLocalTime(personalDetails, report, accountID) {
    const reportRecipientAccountIDs = getReportRecipientAccountIDs(report, accountID);
    const hasMultipleParticipants = reportRecipientAccountIDs.length > 1;
    const reportRecipient = personalDetails[reportRecipientAccountIDs[0]];
    const reportRecipientTimezone = lodashGet(reportRecipient, 'timezone', CONST.DEFAULT_TIME_ZONE);
    const isReportParticipantValidated = lodashGet(reportRecipient, 'validated', false);
    return Boolean(
        !hasMultipleParticipants &&
            !isChatRoom(report) &&
            !isPolicyExpenseChat(report) &&
            reportRecipient &&
            reportRecipientTimezone &&
            reportRecipientTimezone.selected &&
            isReportParticipantValidated,
    );
}

/**
 * Shorten last message text to fixed length and trim spaces.
 * @param {String} lastMessageText
 * @param {Boolean} isModifiedExpenseMessage
 * @returns {String}
 */
function formatReportLastMessageText(lastMessageText, isModifiedExpenseMessage = false) {
    if (isModifiedExpenseMessage) {
        return String(lastMessageText).trim().replace(CONST.REGEX.LINE_BREAK, '').trim();
    }
    return String(lastMessageText).trim().replace(CONST.REGEX.AFTER_FIRST_LINE_BREAK, '').substring(0, CONST.REPORT.LAST_MESSAGE_TEXT_MAX_LENGTH).trim();
}

/**
 * Helper method to return the default avatar associated with the given login
 * @param {String} [workspaceName]
 * @returns {String}
 */
function getDefaultWorkspaceAvatar(workspaceName) {
    if (!workspaceName) {
        return defaultWorkspaceAvatars.WorkspaceBuilding;
    }

    // Remove all chars not A-Z or 0-9 including underscore
    const alphaNumeric = workspaceName
        .normalize('NFD')
        .replace(/[^0-9a-z]/gi, '')
        .toUpperCase();

    return !alphaNumeric ? defaultWorkspaceAvatars.WorkspaceBuilding : defaultWorkspaceAvatars[`Workspace${alphaNumeric[0]}`];
}

function getWorkspaceAvatar(report) {
    const workspaceName = getPolicyName(report, allPolicies);
    return lodashGet(allPolicies, [`${ONYXKEYS.COLLECTION.POLICY}${report.policyID}`, 'avatar']) || getDefaultWorkspaceAvatar(workspaceName);
}

/**
 * Returns the appropriate icons for the given chat report using the stored personalDetails.
 * The Avatar sources can be URLs or Icon components according to the chat type.
 *
 * @param {Array} participants
 * @param {Object} personalDetails
 * @returns {Array<*>}
 */
function getIconsForParticipants(participants, personalDetails) {
    const participantDetails = [];
    const participantsList = participants || [];

    for (let i = 0; i < participantsList.length; i++) {
        const accountID = participantsList[i];
        const avatarSource = UserUtils.getAvatar(lodashGet(personalDetails, [accountID, 'avatar'], ''), accountID);
        const displayNameLogin = lodashGet(personalDetails, [accountID, 'displayName']) || lodashGet(personalDetails, [accountID, 'login'], '');
        participantDetails.push([accountID, displayNameLogin, avatarSource, lodashGet(personalDetails, [accountID, 'fallBackIcon'])]);
    }

    const sortedParticipantDetails = _.chain(participantDetails)
        .sort((first, second) => {
            // First sort by displayName/login
            const displayNameLoginOrder = first[1].localeCompare(second[1]);
            if (displayNameLoginOrder !== 0) {
                return displayNameLoginOrder;
            }

            // Then fallback on accountID as the final sorting criteria.
            // This will ensure that the order of avatars with same login/displayName
            // stay consistent across all users and devices
            return first[0] > second[0];
        })
        .value();

    // Now that things are sorted, gather only the avatars (second element in the array) and return those
    const avatars = [];
    for (let i = 0; i < sortedParticipantDetails.length; i++) {
        const userIcon = {
            id: sortedParticipantDetails[i][0],
            source: sortedParticipantDetails[i][2],
            type: CONST.ICON_TYPE_AVATAR,
            name: sortedParticipantDetails[i][1],
            fallBackIcon: sortedParticipantDetails[i][3],
        };
        avatars.push(userIcon);
    }

    return avatars;
}

/**
 * Given a report, return the associated workspace icon.
 *
 * @param {Object} report
 * @param {Object} [policy]
 * @returns {Object}
 */
function getWorkspaceIcon(report, policy = undefined) {
    const workspaceName = getPolicyName(report, false, policy);
    const policyExpenseChatAvatarSource = lodashGet(allPolicies, [`${ONYXKEYS.COLLECTION.POLICY}${report.policyID}`, 'avatar']) || getDefaultWorkspaceAvatar(workspaceName);
    const workspaceIcon = {
        source: policyExpenseChatAvatarSource,
        type: CONST.ICON_TYPE_WORKSPACE,
        name: workspaceName,
        id: -1,
    };
    return workspaceIcon;
}

/**
 * Returns the appropriate icons for the given chat report using the stored personalDetails.
 * The Avatar sources can be URLs or Icon components according to the chat type.
 *
 * @param {Object} report
 * @param {Object} personalDetails
 * @param {*} [defaultIcon]
 * @param {String} [defaultName]
 * @param {Number} [defaultAccountID]
 * @param {Object} [policy]
 * @returns {Array<*>}
 */
function getIcons(report, personalDetails, defaultIcon = null, defaultName = '', defaultAccountID = -1, policy = undefined) {
    if (_.isEmpty(report)) {
        const fallbackIcon = {
            source: defaultIcon || Expensicons.FallbackAvatar,
            type: CONST.ICON_TYPE_AVATAR,
            name: defaultName,
            id: defaultAccountID,
        };
        return [fallbackIcon];
    }
    if (isExpenseRequest(report)) {
        const parentReportAction = ReportActionsUtils.getParentReportAction(report);
        const workspaceIcon = getWorkspaceIcon(report, policy);
        const memberIcon = {
            source: UserUtils.getAvatar(lodashGet(personalDetails, [parentReportAction.actorAccountID, 'avatar']), parentReportAction.actorAccountID),
            id: parentReportAction.actorAccountID,
            type: CONST.ICON_TYPE_AVATAR,
            name: lodashGet(personalDetails, [parentReportAction.actorAccountID, 'displayName'], ''),
            fallbackIcon: lodashGet(personalDetails, [parentReportAction.actorAccountID, 'fallbackIcon']),
        };

        return [memberIcon, workspaceIcon];
    }
    if (isChatThread(report)) {
        const parentReportAction = ReportActionsUtils.getParentReportAction(report);

        const actorAccountID = lodashGet(parentReportAction, 'actorAccountID', -1);
        const actorDisplayName = lodashGet(allPersonalDetails, [actorAccountID, 'displayName'], '');
        const actorIcon = {
            id: actorAccountID,
            source: UserUtils.getAvatar(lodashGet(personalDetails, [actorAccountID, 'avatar']), actorAccountID),
            name: actorDisplayName,
            type: CONST.ICON_TYPE_AVATAR,
            fallbackIcon: lodashGet(personalDetails, [parentReportAction.actorAccountID, 'fallbackIcon']),
        };

        if (isWorkspaceThread(report)) {
            const workspaceIcon = getWorkspaceIcon(report, policy);
            return [actorIcon, workspaceIcon];
        }
        return [actorIcon];
    }
    if (isTaskReport(report)) {
        const ownerIcon = {
            id: report.ownerAccountID,
            source: UserUtils.getAvatar(lodashGet(personalDetails, [report.ownerAccountID, 'avatar']), report.ownerAccountID),
            type: CONST.ICON_TYPE_AVATAR,
            name: lodashGet(personalDetails, [report.ownerAccountID, 'displayName'], ''),
            fallbackIcon: lodashGet(personalDetails, [report.ownerAccountID, 'fallbackIcon']),
        };

        if (isWorkspaceTaskReport(report)) {
            const workspaceIcon = getWorkspaceIcon(report, policy);
            return [ownerIcon, workspaceIcon];
        }

        return [ownerIcon];
    }
    if (isDomainRoom(report)) {
        // Get domain name after the #. Domain Rooms use our default workspace avatar pattern.
        const domainName = report.reportName.substring(1);
        const policyExpenseChatAvatarSource = getDefaultWorkspaceAvatar(domainName);
        const domainIcon = {
            source: policyExpenseChatAvatarSource,
            type: CONST.ICON_TYPE_WORKSPACE,
            name: domainName,
            id: -1,
        };
        return [domainIcon];
    }
    if (isAdminRoom(report) || isAnnounceRoom(report) || isChatRoom(report) || isArchivedRoom(report)) {
        const workspaceIcon = getWorkspaceIcon(report, policy);
        return [workspaceIcon];
    }
    if (isPolicyExpenseChat(report) || isExpenseReport(report)) {
        const workspaceIcon = getWorkspaceIcon(report, policy);
        const memberIcon = {
            source: UserUtils.getAvatar(lodashGet(personalDetails, [report.ownerAccountID, 'avatar']), report.ownerAccountID),
            id: report.ownerAccountID,
            type: CONST.ICON_TYPE_AVATAR,
            name: lodashGet(personalDetails, [report.ownerAccountID, 'displayName'], ''),
            fallbackIcon: lodashGet(personalDetails, [report.ownerAccountID, 'fallbackIcon']),
        };
        return isExpenseReport(report) ? [memberIcon, workspaceIcon] : [workspaceIcon, memberIcon];
    }
    if (isIOUReport(report)) {
        const managerIcon = {
            source: UserUtils.getAvatar(lodashGet(personalDetails, [report.managerID, 'avatar']), report.managerID),
            id: report.managerID,
            type: CONST.ICON_TYPE_AVATAR,
            name: lodashGet(personalDetails, [report.managerID, 'displayName'], ''),
            fallbackIcon: lodashGet(personalDetails, [report.managerID, 'fallbackIcon']),
        };
        const ownerIcon = {
            id: report.ownerAccountID,
            source: UserUtils.getAvatar(lodashGet(personalDetails, [report.ownerAccountID, 'avatar']), report.ownerAccountID),
            type: CONST.ICON_TYPE_AVATAR,
            name: lodashGet(personalDetails, [report.ownerAccountID, 'displayName'], ''),
            fallbackIcon: lodashGet(personalDetails, [report.ownerAccountID, 'fallbackIcon']),
        };
        const isPayer = currentUserAccountID === report.managerID;

        return isPayer ? [managerIcon, ownerIcon] : [ownerIcon, managerIcon];
    }
    return getIconsForParticipants(report.participantAccountIDs, personalDetails);
}

/**
 * Gets the personal details for a login by looking in the ONYXKEYS.PERSONAL_DETAILS_LIST Onyx key (stored in the local variable, allPersonalDetails). If it doesn't exist in Onyx,
 * then a default object is constructed.
 * @param {Number} accountID
 * @returns {Object}
 */
function getPersonalDetailsForAccountID(accountID) {
    if (!accountID) {
        return {};
    }
    if (Number(accountID) === CONST.ACCOUNT_ID.CONCIERGE) {
        return {
            accountID,
            displayName: 'Concierge',
            login: CONST.EMAIL.CONCIERGE,
            avatar: UserUtils.getDefaultAvatar(accountID),
        };
    }
    return (
        (allPersonalDetails && allPersonalDetails[accountID]) || {
            avatar: UserUtils.getDefaultAvatar(accountID),
        }
    );
}

/**
 * Get the displayName for a single report participant.
 *
 * @param {Number} accountID
 * @param {Boolean} [shouldUseShortForm]
 * @returns {String}
 */
function getDisplayNameForParticipant(accountID, shouldUseShortForm = false) {
    if (!accountID) {
        return '';
    }
    const personalDetails = getPersonalDetailsForAccountID(accountID);
    const longName = personalDetails.displayName;
    const shortName = personalDetails.firstName || longName;
    return shouldUseShortForm ? shortName : longName;
}

/**
 * @param {Object} personalDetailsList
 * @param {Boolean} isMultipleParticipantReport
 * @returns {Array}
 */
function getDisplayNamesWithTooltips(personalDetailsList, isMultipleParticipantReport) {
    return _.chain(personalDetailsList)
        .map((user) => {
            const accountID = Number(user.accountID);
            const displayName = getDisplayNameForParticipant(accountID, isMultipleParticipantReport) || user.login || '';
            const avatar = UserUtils.getDefaultAvatar(accountID);

            let pronouns = user.pronouns;
            if (pronouns && pronouns.startsWith(CONST.PRONOUNS.PREFIX)) {
                const pronounTranslationKey = pronouns.replace(CONST.PRONOUNS.PREFIX, '');
                pronouns = Localize.translateLocal(`pronouns.${pronounTranslationKey}`);
            }

            return {
                displayName,
                avatar,
                login: user.login || '',
                accountID,
                pronouns,
            };
        })
        .sort((first, second) => {
            // First sort by displayName/login
            const displayNameLoginOrder = first.displayName.localeCompare(second.displayName);
            if (displayNameLoginOrder !== 0) {
                return displayNameLoginOrder;
            }

            // Then fallback on accountID as the final sorting criteria.
            return first.accountID > second.accountID;
        })
        .value();
}

/**
 * Gets a joined string of display names from the list of display name with tooltip objects.
 *
 * @param {Object} displayNamesWithTooltips
 * @returns {String}
 */
function getDisplayNamesStringFromTooltips(displayNamesWithTooltips) {
    return _.filter(
        _.map(displayNamesWithTooltips, ({displayName}) => displayName),
        (displayName) => !_.isEmpty(displayName),
    ).join(', ');
}

/**
 * For a deleted parent report action within a chat report,
 * let us return the appropriate display message
 *
 * @param {Object} reportAction - The deleted report action of a chat report for which we need to return message.
 * @return {String}
 */
function getDeletedParentActionMessageForChatReport(reportAction) {
    // By default, let us display [Deleted message]
    let deletedMessageText = Localize.translateLocal('parentReportAction.deletedMessage');
    if (ReportActionsUtils.isCreatedTaskReportAction(reportAction)) {
        // For canceled task report, let us display [Deleted task]
        deletedMessageText = Localize.translateLocal('parentReportAction.deletedTask');
    }
    return deletedMessageText;
}

/**
 * Returns the preview message for `REIMBURSEMENTQUEUED` action
 *
 * @param {Object} reportAction
 * @param {Object} report
 * @returns {String}
 */
function getReimbursementQueuedActionMessage(reportAction, report) {
    const submitterDisplayName = getDisplayNameForParticipant(report.ownerAccountID, true);
    let messageKey;
    if (lodashGet(reportAction, 'originalMessage.paymentType', '') === CONST.IOU.PAYMENT_TYPE.EXPENSIFY) {
        messageKey = 'iou.waitingOnEnabledWallet';
    } else {
        messageKey = 'iou.waitingOnBankAccount';
    }

    return Localize.translateLocal(messageKey, {submitterDisplayName});
}

/**
 * Returns the last visible message for a given report after considering the given optimistic actions
 *
 * @param {String} reportID - the report for which last visible message has to be fetched
 * @param {Object} [actionsToMerge] - the optimistic merge actions that needs to be considered while fetching last visible message
 * @return {Object}
 */
function getLastVisibleMessage(reportID, actionsToMerge = {}) {
    const report = getReport(reportID);
    const lastVisibleAction = ReportActionsUtils.getLastVisibleAction(reportID, actionsToMerge);

    // For Chat Report with deleted parent actions, let us fetch the correct message
    if (ReportActionsUtils.isDeletedParentAction(lastVisibleAction) && isChatReport(report)) {
        const lastMessageText = getDeletedParentActionMessageForChatReport(lastVisibleAction);
        return {
            lastMessageText,
        };
    }

    // Fetch the last visible message for report represented by reportID and based on actions to merge.
    return ReportActionsUtils.getLastVisibleMessage(reportID, actionsToMerge);
}

/**
 * Determines if a report has an IOU that is waiting for an action from the current user (either Pay or Add a credit bank account)
 *
 * @param {Object} report (chatReport or iouReport)
 * @returns {boolean}
 */
function isWaitingForIOUActionFromCurrentUser(report) {
    if (!report) {
        return false;
    }

    if (isArchivedRoom(getReport(report.parentReportID))) {
        return false;
    }

    const policy = getPolicy(report.policyID);
    if (policy.type === CONST.POLICY.TYPE.CORPORATE) {
        // If the report is already settled, there's no action required from any user.
        if (isSettled(report.reportID)) {
            return false;
        }

        // Report is pending approval and the current user is the manager
        if (isReportManager(report) && !isReportApproved(report)) {
            return true;
        }

        // Current user is an admin and the report has been approved but not settled yet
        return policy.role === CONST.POLICY.ROLE.ADMIN && isReportApproved(report);
    }

    // Money request waiting for current user to add their credit bank account
    // hasOutstandingIOU will be false if the user paid, but isWaitingOnBankAccount will be true if user don't have a wallet or bank account setup
    if (!report.hasOutstandingIOU && report.isWaitingOnBankAccount && report.ownerAccountID === currentUserAccountID) {
        return true;
    }

    // Money request waiting for current user to Pay (from expense or iou report)
    if (report.hasOutstandingIOU && report.ownerAccountID && (report.ownerAccountID !== currentUserAccountID || currentUserAccountID === report.managerID)) {
        return true;
    }

    return false;
}

/**
 * Checks if a report is an open task report assigned to current user.
 *
 * @param {Object} report
 * @param {Object} parentReportAction - The parent report action of the report (Used to check if the task has been canceled)
 * @returns {Boolean}
 */
function isWaitingForTaskCompleteFromAssignee(report, parentReportAction = {}) {
    return isTaskReport(report) && isReportManager(report) && isOpenTaskReport(report, parentReportAction);
}

/**
 * Returns number of transactions that are nonReimbursable
 *
 * @param {Object|null} iouReportID
 * @returns {Number}
 */
function hasNonReimbursableTransactions(iouReportID) {
    const allTransactions = TransactionUtils.getAllReportTransactions(iouReportID);
    return _.filter(allTransactions, (transaction) => transaction.reimbursable === false).length > 0;
}

/**
 * @param {Object} report
 * @param {Object} allReportsDict
 * @returns {Number}
 */
function getMoneyRequestReimbursableTotal(report, allReportsDict = null) {
    const allAvailableReports = allReportsDict || allReports;
    let moneyRequestReport;
    if (isMoneyRequestReport(report)) {
        moneyRequestReport = report;
    }
    if (allAvailableReports && report.hasOutstandingIOU && report.iouReportID) {
        moneyRequestReport = allAvailableReports[`${ONYXKEYS.COLLECTION.REPORT}${report.iouReportID}`];
    }
    if (moneyRequestReport) {
        const total = lodashGet(moneyRequestReport, 'total', 0);
        if (total !== 0) {
            // There is a possibility that if the Expense report has a negative total.
            // This is because there are instances where you can get a credit back on your card,
            // or you enter a negative expense to “offset” future expenses
            return isExpenseReport(moneyRequestReport) ? total * -1 : Math.abs(total);
        }
    }
    return 0;
}

/**
 * @param {Object} report
 * @param {Object} allReportsDict
 * @returns {Object}
 */
function getMoneyRequestSpendBreakdown(report, allReportsDict = null) {
    const allAvailableReports = allReportsDict || allReports;
    let moneyRequestReport;
    if (isMoneyRequestReport(report)) {
        moneyRequestReport = report;
    }
    if (allAvailableReports && report.hasOutstandingIOU && report.iouReportID) {
        moneyRequestReport = allAvailableReports[`${ONYXKEYS.COLLECTION.REPORT}${report.iouReportID}`];
    }
    if (moneyRequestReport) {
        let nonReimbursableSpend = lodashGet(moneyRequestReport, 'nonReimbursableTotal', 0);
        let reimbursableSpend = lodashGet(moneyRequestReport, 'total', 0);

        if (nonReimbursableSpend + reimbursableSpend !== 0) {
            // There is a possibility that if the Expense report has a negative total.
            // This is because there are instances where you can get a credit back on your card,
            // or you enter a negative expense to “offset” future expenses
            nonReimbursableSpend = isExpenseReport(moneyRequestReport) ? nonReimbursableSpend * -1 : Math.abs(nonReimbursableSpend);
            reimbursableSpend = isExpenseReport(moneyRequestReport) ? reimbursableSpend * -1 : Math.abs(reimbursableSpend);
            const totalDisplaySpend = nonReimbursableSpend + reimbursableSpend;
            return {
                nonReimbursableSpend,
                reimbursableSpend,
                totalDisplaySpend,
            };
        }
    }
    return {
        nonReimbursableSpend: 0,
        reimbursableSpend: 0,
        totalDisplaySpend: 0,
    };
}

/**
 * Get the title for a policy expense chat which depends on the role of the policy member seeing this report
 *
 * @param {Object} report
 * @param {Object} [policy]
 * @returns {String}
 */
function getPolicyExpenseChatName(report, policy = undefined) {
    const reportOwnerDisplayName = getDisplayNameForParticipant(report.ownerAccountID) || lodashGet(allPersonalDetails, [report.ownerAccountID, 'login']) || report.reportName;

    // If the policy expense chat is owned by this user, use the name of the policy as the report name.
    if (report.isOwnPolicyExpenseChat) {
        return getPolicyName(report, false, policy);
    }

    const policyExpenseChatRole = lodashGet(allPolicies, [`${ONYXKEYS.COLLECTION.POLICY}${report.policyID}`, 'role']) || 'user';

    // If this user is not admin and this policy expense chat has been archived because of account merging, this must be an old workspace chat
    // of the account which was merged into the current user's account. Use the name of the policy as the name of the report.
    if (isArchivedRoom(report)) {
        const lastAction = ReportActionsUtils.getLastVisibleAction(report.reportID);
        const archiveReason = (lastAction && lastAction.originalMessage && lastAction.originalMessage.reason) || CONST.REPORT.ARCHIVE_REASON.DEFAULT;
        if (archiveReason === CONST.REPORT.ARCHIVE_REASON.ACCOUNT_MERGED && policyExpenseChatRole !== CONST.POLICY.ROLE.ADMIN) {
            return getPolicyName(report, false, policy);
        }
    }

    // If user can see this report and they are not its owner, they must be an admin and the report name should be the name of the policy member
    return reportOwnerDisplayName;
}

/**
 * Get the title for an IOU or expense chat which will be showing the payer and the amount
 *
 * @param {Object} report
 * @param {Object} [policy]
 * @returns  {String}
 */
function getMoneyRequestReportName(report, policy = undefined) {
    const moneyRequestTotal = getMoneyRequestReimbursableTotal(report);
    const formattedAmount = CurrencyUtils.convertToDisplayString(moneyRequestTotal, report.currency, hasOnlyDistanceRequestTransactions(report.reportID));
    const payerName = isExpenseReport(report) ? getPolicyName(report, false, policy) : getDisplayNameForParticipant(report.managerID);
    const payerPaidAmountMessage = Localize.translateLocal('iou.payerPaidAmount', {
        payer: payerName,
        amount: formattedAmount,
    });

    if (report.isWaitingOnBankAccount) {
        return `${payerPaidAmountMessage} • ${Localize.translateLocal('iou.pending')}`;
    }

    if (hasNonReimbursableTransactions(report.reportID)) {
        return Localize.translateLocal('iou.payerSpentAmount', {payer: payerName, amount: formattedAmount});
    }

    if (report.hasOutstandingIOU || moneyRequestTotal === 0) {
        return Localize.translateLocal('iou.payerOwesAmount', {payer: payerName, amount: formattedAmount});
    }

    return payerPaidAmountMessage;
}

/**
 * Gets transaction created, amount, currency, comment, and waypoints (for distance request)
 * into a flat object. Used for displaying transactions and sending them in API commands
 *
 * @param {Object} transaction
 * @param {Object} createdDateFormat
 * @returns {Object}
 */
function getTransactionDetails(transaction, createdDateFormat = CONST.DATE.FNS_FORMAT_STRING) {
    const report = getReport(transaction.reportID);
    return {
        created: TransactionUtils.getCreated(transaction, createdDateFormat),
        amount: TransactionUtils.getAmount(transaction, isExpenseReport(report)),
        currency: TransactionUtils.getCurrency(transaction),
        comment: TransactionUtils.getDescription(transaction),
        merchant: TransactionUtils.getMerchant(transaction),
        waypoints: TransactionUtils.getWaypoints(transaction),
        category: TransactionUtils.getCategory(transaction),
        billable: TransactionUtils.getBillable(transaction),
        tag: TransactionUtils.getTag(transaction),
        mccGroup: TransactionUtils.getMCCGroup(transaction),
        cardID: TransactionUtils.getCardID(transaction),
        originalAmount: TransactionUtils.getOriginalAmount(transaction),
        originalCurrency: TransactionUtils.getOriginalCurrency(transaction),
    };
}

/**
 * Can only edit if:
 *
 * - in case of IOU report
 *    - the current user is the requestor and is not settled yet
 * - in case of expense report
 *    - the current user is the requestor and is not settled yet
 *    - or the user is an admin on the policy the expense report is tied to
 *
 * @param {Object} reportAction
 * @returns {Boolean}
 */
function canEditMoneyRequest(reportAction) {
    const isDeleted = ReportActionsUtils.isDeletedAction(reportAction);

    if (isDeleted) {
        return false;
    }

    // If the report action is not IOU type, return true early
    if (reportAction.actionName !== CONST.REPORT.ACTIONS.TYPE.IOU) {
        return true;
    }

    const moneyRequestReportID = lodashGet(reportAction, 'originalMessage.IOUReportID', 0);

    if (!moneyRequestReportID) {
        return false;
    }

    const moneyRequestReport = getReport(moneyRequestReportID);
    const isReportSettled = isSettled(moneyRequestReport.reportID);
    const isAdmin = isExpenseReport(moneyRequestReport) && lodashGet(getPolicy(moneyRequestReport.policyID), 'role', '') === CONST.POLICY.ROLE.ADMIN;
    const isRequestor = currentUserAccountID === reportAction.actorAccountID;

    if (isAdmin) {
        return true;
    }

    return !isReportSettled && isRequestor;
}

/**
 * Checks if the current user can edit the provided property of a money request
 *
 * @param {Object} reportAction
 * @param {String} reportID
 * @param {String} fieldToEdit
 * @returns {Boolean}
 */
function canEditFieldOfMoneyRequest(reportAction, reportID, fieldToEdit) {
    // A list of fields that cannot be edited by anyone, once a money request has been settled
    const nonEditableFieldsWhenSettled = [
        CONST.EDIT_REQUEST_FIELD.AMOUNT,
        CONST.EDIT_REQUEST_FIELD.CURRENCY,
        CONST.EDIT_REQUEST_FIELD.DATE,
        CONST.EDIT_REQUEST_FIELD.RECEIPT,
        CONST.EDIT_REQUEST_FIELD.DISTANCE,
    ];

    // Checks if this user has permissions to edit this money request
    if (!canEditMoneyRequest(reportAction)) {
        return false; // User doesn't have permission to edit
    }

    // Checks if the report is settled
    // Checks if the provided property is a restricted one
    return !isSettled(reportID) || !nonEditableFieldsWhenSettled.includes(fieldToEdit);
}

/**
 * Can only edit if:
 *
 * - It was written by the current user
 * - It's an ADDCOMMENT that is not an attachment
 * - It's money request where conditions for editability are defined in canEditMoneyRequest method
 * - It's not pending deletion
 *
 * @param {Object} reportAction
 * @returns {Boolean}
 */
function canEditReportAction(reportAction) {
    const isCommentOrIOU = reportAction.actionName === CONST.REPORT.ACTIONS.TYPE.ADDCOMMENT || reportAction.actionName === CONST.REPORT.ACTIONS.TYPE.IOU;
    return (
        reportAction.actorAccountID === currentUserAccountID &&
        isCommentOrIOU &&
        canEditMoneyRequest(reportAction) && // Returns true for non-IOU actions
        !isReportMessageAttachment(lodashGet(reportAction, ['message', 0], {})) &&
        !ReportActionsUtils.isDeletedAction(reportAction) &&
        !ReportActionsUtils.isCreatedTaskReportAction(reportAction) &&
        reportAction.pendingAction !== CONST.RED_BRICK_ROAD_PENDING_ACTION.DELETE
    );
}

/**
 * Gets all transactions on an IOU report with a receipt
 *
 * @param {string|null} iouReportID
 * @returns {[Object]}
 */
function getTransactionsWithReceipts(iouReportID) {
    const allTransactions = TransactionUtils.getAllReportTransactions(iouReportID);
    return _.filter(allTransactions, (transaction) => TransactionUtils.hasReceipt(transaction));
}

/**
 * For report previews, we display a "Receipt scan in progress" indicator
 * instead of the report total only when we have no report total ready to show. This is the case when
 * all requests are receipts that are being SmartScanned. As soon as we have a non-receipt request,
 * or as soon as one receipt request is done scanning, we have at least one
 * "ready" money request, and we remove this indicator to show the partial report total.
 *
 * @param {Object|null} iouReportID
 * @param {Object|null} reportPreviewAction the preview action associated with the IOU report
 * @returns {Boolean}
 */
function areAllRequestsBeingSmartScanned(iouReportID, reportPreviewAction) {
    const transactionsWithReceipts = getTransactionsWithReceipts(iouReportID);
    // If we have more requests than requests with receipts, we have some manual requests
    if (ReportActionsUtils.getNumberOfMoneyRequests(reportPreviewAction) > transactionsWithReceipts.length) {
        return false;
    }
    return _.all(transactionsWithReceipts, (transaction) => TransactionUtils.isReceiptBeingScanned(transaction));
}

/**
 * Check if any of the transactions in the report has required missing fields
 *
 * @param {Object|null} iouReportID
 * @returns {Boolean}
 */
function hasMissingSmartscanFields(iouReportID) {
    const transactionsWithReceipts = getTransactionsWithReceipts(iouReportID);
    return _.some(transactionsWithReceipts, (transaction) => TransactionUtils.hasMissingSmartscanFields(transaction));
}

/**
 * Given a parent IOU report action get report name for the LHN.
 *
 * @param {Object} reportAction
 * @returns {String}
 */
function getTransactionReportName(reportAction) {
    if (ReportActionsUtils.isReversedTransaction(reportAction)) {
        return Localize.translateLocal('parentReportAction.reversedTransaction');
    }

    if (ReportActionsUtils.isDeletedAction(reportAction)) {
        return Localize.translateLocal('parentReportAction.deletedRequest');
    }

    const transaction = TransactionUtils.getLinkedTransaction(reportAction);
    if (TransactionUtils.hasReceipt(transaction) && TransactionUtils.isReceiptBeingScanned(transaction)) {
        return Localize.translateLocal('iou.receiptScanning');
    }

    if (TransactionUtils.hasMissingSmartscanFields(transaction)) {
        return Localize.translateLocal('iou.receiptMissingDetails');
    }

    const {amount, currency, comment} = getTransactionDetails(transaction);

    return Localize.translateLocal(ReportActionsUtils.isSentMoneyReportAction(reportAction) ? 'iou.threadSentMoneyReportName' : 'iou.threadRequestReportName', {
        formattedAmount: CurrencyUtils.convertToDisplayString(amount, currency, TransactionUtils.isDistanceRequest(transaction)),
        comment,
    });
}

/**
 * Get money request message for an IOU report
 *
 * @param {Object} report
 * @param {Object} [reportAction={}] This can be either a report preview action or the IOU action
 * @param {Boolean} [shouldConsiderReceiptBeingScanned=false]
 * @param {Boolean} isPreviewMessageForParentChatReport
 * @returns  {String}
 */
function getReportPreviewMessage(report, reportAction = {}, shouldConsiderReceiptBeingScanned = false, isPreviewMessageForParentChatReport = false) {
    const reportActionMessage = lodashGet(reportAction, 'message[0].html', '');

    if (_.isEmpty(report) || !report.reportID) {
        // The iouReport is not found locally after SignIn because the OpenApp API won't return iouReports if they're settled
        // As a temporary solution until we know how to solve this the best, we just use the message that returned from BE
        return reportActionMessage;
    }

    if (!isIOUReport(report) && ReportActionsUtils.isSplitBillAction(reportAction)) {
        // This covers group chats where the last action is a split bill action
        const linkedTransaction = TransactionUtils.getLinkedTransaction(reportAction);
        if (_.isEmpty(linkedTransaction)) {
            return reportActionMessage;
        }
        if (TransactionUtils.isReceiptBeingScanned(linkedTransaction)) {
            return Localize.translateLocal('iou.receiptScanning');
        }
        const {amount, currency, comment} = getTransactionDetails(linkedTransaction);
        const formattedAmount = CurrencyUtils.convertToDisplayString(amount, currency);
        return Localize.translateLocal('iou.didSplitAmount', {formattedAmount, comment});
    }

    const totalAmount = getMoneyRequestReimbursableTotal(report);
    const payerName = isExpenseReport(report) ? getPolicyName(report) : getDisplayNameForParticipant(report.managerID, true);
    const formattedAmount = CurrencyUtils.convertToDisplayString(totalAmount, report.currency);

    if (isReportApproved(report) && getPolicyType(report, allPolicies) === CONST.POLICY.TYPE.CORPORATE) {
        return `approved ${formattedAmount}`;
    }

    if (shouldConsiderReceiptBeingScanned && ReportActionsUtils.isMoneyRequestAction(reportAction)) {
        const linkedTransaction = TransactionUtils.getLinkedTransaction(reportAction);

        if (!_.isEmpty(linkedTransaction) && TransactionUtils.hasReceipt(linkedTransaction) && TransactionUtils.isReceiptBeingScanned(linkedTransaction)) {
            return Localize.translateLocal('iou.receiptScanning');
        }
    }

    // Show Paid preview message if it's settled or if the amount is paid & stuck at receivers end for only chat reports.
    if (isSettled(report.reportID) || (report.isWaitingOnBankAccount && isPreviewMessageForParentChatReport)) {
        // A settled report preview message can come in three formats "paid ... elsewhere" or "paid ... with Expensify"
        let translatePhraseKey = 'iou.paidElsewhereWithAmount';
        if (
            _.contains([CONST.IOU.PAYMENT_TYPE.VBBA, CONST.IOU.PAYMENT_TYPE.EXPENSIFY], lodashGet(reportAction, 'originalMessage.paymentType')) ||
            reportActionMessage.match(/ (with Expensify|using Expensify)$/) ||
            report.isWaitingOnBankAccount
        ) {
            translatePhraseKey = 'iou.paidWithExpensifyWithAmount';
        }
        return Localize.translateLocal(translatePhraseKey, {amount: formattedAmount, payer: payerName});
    }

    if (report.isWaitingOnBankAccount) {
        const submitterDisplayName = getDisplayNameForParticipant(report.ownerAccountID, true);
        return Localize.translateLocal('iou.waitingOnBankAccount', {submitterDisplayName});
    }

    const containsNonReimbursable = hasNonReimbursableTransactions(report.reportID);
    return Localize.translateLocal(containsNonReimbursable ? 'iou.payerSpentAmount' : 'iou.payerOwesAmount', {payer: payerName, amount: formattedAmount});
}

/**
 * Get the proper message schema for modified expense message.
 *
 * @param {String} newValue
 * @param {String} oldValue
 * @param {String} valueName
 * @param {Boolean} valueInQuotes
 * @returns {String}
 */

function getProperSchemaForModifiedExpenseMessage(newValue, oldValue, valueName, valueInQuotes) {
    const newValueToDisplay = valueInQuotes ? `"${newValue}"` : newValue;
    const oldValueToDisplay = valueInQuotes ? `"${oldValue}"` : oldValue;
    const displayValueName = valueName.toLowerCase();

    if (!oldValue) {
        return Localize.translateLocal('iou.setTheRequest', {valueName: displayValueName, newValueToDisplay});
    }
    if (!newValue) {
        return Localize.translateLocal('iou.removedTheRequest', {valueName: displayValueName, oldValueToDisplay});
    }
    return Localize.translateLocal('iou.updatedTheRequest', {valueName: displayValueName, newValueToDisplay, oldValueToDisplay});
}

/**
 * Get the proper message schema for modified distance message.
 *
 * @param {String} newDistance
 * @param {String} oldDistance
 * @param {String} newAmount
 * @param {String} oldAmount
 * @returns {String}
 */

function getProperSchemaForModifiedDistanceMessage(newDistance, oldDistance, newAmount, oldAmount) {
    if (!oldDistance) {
        return Localize.translateLocal('iou.setTheDistance', {newDistanceToDisplay: newDistance, newAmountToDisplay: newAmount});
    }
    return Localize.translateLocal('iou.updatedTheDistance', {
        newDistanceToDisplay: newDistance,
        oldDistanceToDisplay: oldDistance,
        newAmountToDisplay: newAmount,
        oldAmountToDisplay: oldAmount,
    });
}

/**
 * Get the report action message when expense has been modified.
 *
 * ModifiedExpense::getNewDotComment in Web-Expensify should match this.
 * If we change this function be sure to update the backend as well.
 *
 * @param {Object} reportAction
 * @returns {String}
 */
function getModifiedExpenseMessage(reportAction) {
    const reportActionOriginalMessage = lodashGet(reportAction, 'originalMessage', {});
    if (_.isEmpty(reportActionOriginalMessage)) {
        return Localize.translateLocal('iou.changedTheRequest');
    }

    const hasModifiedAmount =
        _.has(reportActionOriginalMessage, 'oldAmount') &&
        _.has(reportActionOriginalMessage, 'oldCurrency') &&
        _.has(reportActionOriginalMessage, 'amount') &&
        _.has(reportActionOriginalMessage, 'currency');

    const hasModifiedMerchant = _.has(reportActionOriginalMessage, 'oldMerchant') && _.has(reportActionOriginalMessage, 'merchant');
    if (hasModifiedAmount) {
        const oldCurrency = reportActionOriginalMessage.oldCurrency;
        const oldAmount = CurrencyUtils.convertToDisplayString(reportActionOriginalMessage.oldAmount, oldCurrency);

        const currency = reportActionOriginalMessage.currency;
        const amount = CurrencyUtils.convertToDisplayString(reportActionOriginalMessage.amount, currency);

        // Only Distance edits should modify amount and merchant (which stores distance) in a single transaction.
        // We check the merchant is in distance format (includes @) as a sanity check
        if (hasModifiedMerchant && reportActionOriginalMessage.merchant.includes('@')) {
            return getProperSchemaForModifiedDistanceMessage(reportActionOriginalMessage.merchant, reportActionOriginalMessage.oldMerchant, amount, oldAmount);
        }

        return getProperSchemaForModifiedExpenseMessage(amount, oldAmount, Localize.translateLocal('iou.amount'), false);
    }

    const hasModifiedComment = _.has(reportActionOriginalMessage, 'oldComment') && _.has(reportActionOriginalMessage, 'newComment');
    if (hasModifiedComment) {
        return getProperSchemaForModifiedExpenseMessage(reportActionOriginalMessage.newComment, reportActionOriginalMessage.oldComment, Localize.translateLocal('common.description'), true);
    }

    const hasModifiedCreated = _.has(reportActionOriginalMessage, 'oldCreated') && _.has(reportActionOriginalMessage, 'created');
    if (hasModifiedCreated) {
        // Take only the YYYY-MM-DD value as the original date includes timestamp
        let formattedOldCreated = new Date(reportActionOriginalMessage.oldCreated);
        formattedOldCreated = format(formattedOldCreated, CONST.DATE.FNS_FORMAT_STRING);
        return getProperSchemaForModifiedExpenseMessage(reportActionOriginalMessage.created, formattedOldCreated, Localize.translateLocal('common.date'), false);
    }

    if (hasModifiedMerchant) {
        return getProperSchemaForModifiedExpenseMessage(reportActionOriginalMessage.merchant, reportActionOriginalMessage.oldMerchant, Localize.translateLocal('common.merchant'), true);
    }

    const hasModifiedCategory = _.has(reportActionOriginalMessage, 'oldCategory') && _.has(reportActionOriginalMessage, 'category');
    if (hasModifiedCategory) {
        return getProperSchemaForModifiedExpenseMessage(reportActionOriginalMessage.category, reportActionOriginalMessage.oldCategory, Localize.translateLocal('common.category'), true);
    }

    const hasModifiedTag = _.has(reportActionOriginalMessage, 'oldTag') && _.has(reportActionOriginalMessage, 'tag');
    if (hasModifiedTag) {
        return getProperSchemaForModifiedExpenseMessage(reportActionOriginalMessage.tag, reportActionOriginalMessage.oldTag, Localize.translateLocal('common.tag'), true);
    }

    const hasModifiedBillable = _.has(reportActionOriginalMessage, 'oldBillable') && _.has(reportActionOriginalMessage, 'billable');
    if (hasModifiedBillable) {
        return getProperSchemaForModifiedExpenseMessage(reportActionOriginalMessage.billable, reportActionOriginalMessage.oldBillable, Localize.translateLocal('iou.request'), true);
    }
}

/**
 * Given the updates user made to the request, compose the originalMessage
 * object of the modified expense action.
 *
 * At the moment, we only allow changing one transaction field at a time.
 *
 * @param {Object} oldTransaction
 * @param {Object} transactionChanges
 * @param {Boolean} isFromExpenseReport
 * @returns {Object}
 */
function getModifiedExpenseOriginalMessage(oldTransaction, transactionChanges, isFromExpenseReport) {
    const originalMessage = {};

    // Remark: Comment field is the only one which has new/old prefixes for the keys (newComment/ oldComment),
    // all others have old/- pattern such as oldCreated/created
    if (_.has(transactionChanges, 'comment')) {
        originalMessage.oldComment = TransactionUtils.getDescription(oldTransaction);
        originalMessage.newComment = transactionChanges.comment;
    }
    if (_.has(transactionChanges, 'created')) {
        originalMessage.oldCreated = TransactionUtils.getCreated(oldTransaction);
        originalMessage.created = transactionChanges.created;
    }
    if (_.has(transactionChanges, 'merchant')) {
        originalMessage.oldMerchant = TransactionUtils.getMerchant(oldTransaction);
        originalMessage.merchant = transactionChanges.merchant;
    }

    // The amount is always a combination of the currency and the number value so when one changes we need to store both
    // to match how we handle the modified expense action in oldDot
    if (_.has(transactionChanges, 'amount') || _.has(transactionChanges, 'currency')) {
        originalMessage.oldAmount = TransactionUtils.getAmount(oldTransaction, isFromExpenseReport);
        originalMessage.amount = lodashGet(transactionChanges, 'amount', originalMessage.oldAmount);
        originalMessage.oldCurrency = TransactionUtils.getCurrency(oldTransaction);
        originalMessage.currency = lodashGet(transactionChanges, 'currency', originalMessage.oldCurrency);
    }

    if (_.has(transactionChanges, 'category')) {
        originalMessage.oldCategory = TransactionUtils.getCategory(oldTransaction);
        originalMessage.category = transactionChanges.category;
    }

    if (_.has(transactionChanges, 'tag')) {
        originalMessage.oldTag = TransactionUtils.getTag(oldTransaction);
        originalMessage.tag = transactionChanges.tag;
    }

    if (_.has(transactionChanges, 'billable')) {
        const oldBillable = TransactionUtils.getBillable(oldTransaction);
        originalMessage.oldBillable = oldBillable ? Localize.translateLocal('common.billable').toLowerCase() : Localize.translateLocal('common.nonBillable').toLowerCase();
        originalMessage.billable = transactionChanges.billable ? Localize.translateLocal('common.billable').toLowerCase() : Localize.translateLocal('common.nonBillable').toLowerCase();
    }

    return originalMessage;
}

/**
 * Returns the parentReport if the given report is a thread.
 *
 * @param {Object} report
 * @returns {Object}
 */
function getParentReport(report) {
    if (!report || !report.parentReportID) {
        return {};
    }
    return lodashGet(allReports, `${ONYXKEYS.COLLECTION.REPORT}${report.parentReportID}`, {});
}

/**
 * Returns the root parentReport if the given report is nested.
 * Uses recursion to iterate any depth of nested reports.
 *
 * @param {Object} report
 * @returns {Object}
 */
function getRootParentReport(report) {
    if (!report) {
        return {};
    }

    // Returns the current report as the root report, because it does not have a parentReportID
    if (!report.parentReportID) {
        return report;
    }

    const parentReport = getReport(report.parentReportID);

    // Runs recursion to iterate a parent report
    return getRootParentReport(parentReport);
}

/**
 * Get the title for a report.
 *
 * @param {Object} report
 * @param {Object} [policy]
 * @returns {String}
 */
function getReportName(report, policy = undefined) {
    let formattedName;
    const parentReportAction = ReportActionsUtils.getParentReportAction(report);
    if (isChatThread(report)) {
        if (ReportActionsUtils.isTransactionThread(parentReportAction)) {
            return getTransactionReportName(parentReportAction);
        }

        const isAttachment = ReportActionsUtils.isReportActionAttachment(parentReportAction);
        const parentReportActionMessage = lodashGet(parentReportAction, ['message', 0, 'text'], '').replace(/(\r\n|\n|\r)/gm, ' ');
        if (isAttachment && parentReportActionMessage) {
            return `[${Localize.translateLocal('common.attachment')}]`;
        }
        if (
            lodashGet(parentReportAction, 'message[0].moderationDecision.decision') === CONST.MODERATION.MODERATOR_DECISION_PENDING_HIDE ||
            lodashGet(parentReportAction, 'message[0].moderationDecision.decision') === CONST.MODERATION.MODERATOR_DECISION_HIDDEN
        ) {
            return Localize.translateLocal('parentReportAction.hiddenMessage');
        }
        return parentReportActionMessage || Localize.translateLocal('parentReportAction.deletedMessage');
    }

    if (isTaskReport(report) && isCanceledTaskReport(report, parentReportAction)) {
        return Localize.translateLocal('parentReportAction.deletedTask');
    }

    if (isChatRoom(report) || isTaskReport(report)) {
        formattedName = report.reportName;
    }

    if (isPolicyExpenseChat(report)) {
        formattedName = getPolicyExpenseChatName(report, policy);
    }

    if (isMoneyRequestReport(report)) {
        formattedName = getMoneyRequestReportName(report, policy);
    }

    if (isArchivedRoom(report)) {
        formattedName += ` (${Localize.translateLocal('common.archived')})`;
    }

    if (formattedName) {
        return formattedName;
    }

    // Not a room or PolicyExpenseChat, generate title from participants
    const participantAccountIDs = (report && report.participantAccountIDs) || [];
    const participantsWithoutCurrentUser = _.without(participantAccountIDs, currentUserAccountID);
    const isMultipleParticipantReport = participantsWithoutCurrentUser.length > 1;

    return _.map(participantsWithoutCurrentUser, (accountID) => getDisplayNameForParticipant(accountID, isMultipleParticipantReport)).join(', ');
}

/**
 * Recursively navigates through thread parents to get the root report and workspace name.
 * The recursion stops when we find a non thread or money request report, whichever comes first.
 * @param {Object} report
 * @returns {Object}
 */
function getRootReportAndWorkspaceName(report) {
    if (isChildReport(report) && !isMoneyRequestReport(report) && !isTaskReport(report)) {
        const parentReport = lodashGet(allReports, [`${ONYXKEYS.COLLECTION.REPORT}${report.parentReportID}`]);
        return getRootReportAndWorkspaceName(parentReport);
    }

    if (isIOURequest(report)) {
        return {
            rootReportName: getReportName(report),
        };
    }
    if (isExpenseRequest(report)) {
        return {
            rootReportName: getReportName(report),
            workspaceName: isIOUReport(report) ? CONST.POLICY.OWNER_EMAIL_FAKE : getPolicyName(report, true),
        };
    }

    return {
        rootReportName: getReportName(report),
        workspaceName: getPolicyName(report, true),
    };
}

/**
 * Get either the policyName or domainName the chat is tied to
 * @param {Object} report
 * @returns {String}
 */
function getChatRoomSubtitle(report) {
    if (isChatThread(report)) {
        return '';
    }
    if (!isDefaultRoom(report) && !isUserCreatedPolicyRoom(report) && !isPolicyExpenseChat(report)) {
        return '';
    }
    if (getChatType(report) === CONST.REPORT.CHAT_TYPE.DOMAIN_ALL) {
        // The domainAll rooms are just #domainName, so we ignore the prefix '#' to get the domainName
        return report.reportName.substring(1);
    }
    if ((isPolicyExpenseChat(report) && report.isOwnPolicyExpenseChat) || isExpenseReport(report)) {
        return Localize.translateLocal('workspace.common.workspace');
    }
    if (isArchivedRoom(report)) {
        return report.oldPolicyName || '';
    }
    return getPolicyName(report);
}

/**
 * Gets the parent navigation subtitle for the report
 * @param {Object} report
 * @returns {Object}
 */
function getParentNavigationSubtitle(report) {
    if (isThread(report)) {
        const parentReport = lodashGet(allReports, [`${ONYXKEYS.COLLECTION.REPORT}${report.parentReportID}`]);
        const {rootReportName, workspaceName} = getRootReportAndWorkspaceName(parentReport);
        if (_.isEmpty(rootReportName)) {
            return {};
        }

        return {rootReportName, workspaceName};
    }
    return {};
}

/**
 * Navigate to the details page of a given report
 *
 * @param {Object} report
 */
function navigateToDetailsPage(report) {
    const participantAccountIDs = lodashGet(report, 'participantAccountIDs', []);

    if (isDM(report) && participantAccountIDs.length === 1) {
        Navigation.navigate(ROUTES.PROFILE.getRoute(participantAccountIDs[0]));
        return;
    }
    Navigation.navigate(ROUTES.REPORT_WITH_ID_DETAILS.getRoute(report.reportID));
}

/**
 * Generate a random reportID up to 53 bits aka 9,007,199,254,740,991 (Number.MAX_SAFE_INTEGER).
 * There were approximately 98,000,000 reports with sequential IDs generated before we started using this approach, those make up roughly one billionth of the space for these numbers,
 * so we live with the 1 in a billion chance of a collision with an older ID until we can switch to 64-bit IDs.
 *
 * In a test of 500M reports (28 years of reports at our current max rate) we got 20-40 collisions meaning that
 * this is more than random enough for our needs.
 *
 * @returns {String}
 */
function generateReportID() {
    return (Math.floor(Math.random() * 2 ** 21) * 2 ** 32 + Math.floor(Math.random() * 2 ** 32)).toString();
}

/**
 * @param {Object} report
 * @returns {Boolean}
 */
function hasReportNameError(report) {
    return !_.isEmpty(lodashGet(report, 'errorFields.reportName', {}));
}

/**
 * For comments shorter than or equal to 10k chars, convert the comment from MD into HTML because that's how it is stored in the database
 * For longer comments, skip parsing, but still escape the text, and display plaintext for performance reasons. It takes over 40s to parse a 100k long string!!
 *
 * @param {String} text
 * @returns {String}
 */
function getParsedComment(text) {
    const parser = new ExpensiMark();
    return text.length <= CONST.MAX_MARKUP_LENGTH ? parser.replace(text) : _.escape(text);
}

/**
 * @param {String} [text]
 * @param {File} [file]
 * @returns {Object}
 */
function buildOptimisticAddCommentReportAction(text, file) {
    const parser = new ExpensiMark();
    const commentText = getParsedComment(text);
    const isAttachment = _.isEmpty(text) && file !== undefined;
    const attachmentInfo = isAttachment ? file : {};
    const htmlForNewComment = isAttachment ? CONST.ATTACHMENT_UPLOADING_MESSAGE_HTML : commentText;

    // Remove HTML from text when applying optimistic offline comment
    const textForNewComment = isAttachment ? CONST.ATTACHMENT_MESSAGE_TEXT : parser.htmlToText(htmlForNewComment);

    return {
        commentText,
        reportAction: {
            reportActionID: NumberUtils.rand64(),
            actionName: CONST.REPORT.ACTIONS.TYPE.ADDCOMMENT,
            actorAccountID: currentUserAccountID,
            person: [
                {
                    style: 'strong',
                    text: lodashGet(allPersonalDetails, [currentUserAccountID, 'displayName'], currentUserEmail),
                    type: 'TEXT',
                },
            ],
            automatic: false,
            avatar: lodashGet(allPersonalDetails, [currentUserAccountID, 'avatar'], UserUtils.getDefaultAvatarURL(currentUserAccountID)),
            created: DateUtils.getDBTime(),
            message: [
                {
                    translationKey: isAttachment ? CONST.TRANSLATION_KEYS.ATTACHMENT : '',
                    type: CONST.REPORT.MESSAGE.TYPE.COMMENT,
                    html: htmlForNewComment,
                    text: textForNewComment,
                },
            ],
            isFirstItem: false,
            isAttachment,
            attachmentInfo,
            pendingAction: CONST.RED_BRICK_ROAD_PENDING_ACTION.ADD,
            shouldShow: true,
        },
    };
}

/**
 * update optimistic parent reportAction when a comment is added or remove in the child report
 * @param {String} parentReportAction - Parent report action of the child report
 * @param {String} lastVisibleActionCreated - Last visible action created of the child report
 * @param {String} type - The type of action in the child report
 * @returns {Object}
 */

function updateOptimisticParentReportAction(parentReportAction, lastVisibleActionCreated, type) {
    let childVisibleActionCount = parentReportAction.childVisibleActionCount || 0;
    let childCommenterCount = parentReportAction.childCommenterCount || 0;
    let childOldestFourAccountIDs = parentReportAction.childOldestFourAccountIDs;

    if (type === CONST.RED_BRICK_ROAD_PENDING_ACTION.ADD) {
        childVisibleActionCount += 1;
        const oldestFourAccountIDs = childOldestFourAccountIDs ? childOldestFourAccountIDs.split(',') : [];
        if (oldestFourAccountIDs.length < 4) {
            const index = _.findIndex(oldestFourAccountIDs, (accountID) => accountID === currentUserAccountID.toString());
            if (index === -1) {
                childCommenterCount += 1;
                oldestFourAccountIDs.push(currentUserAccountID);
            }
        }
        childOldestFourAccountIDs = oldestFourAccountIDs.join(',');
    } else if (type === CONST.RED_BRICK_ROAD_PENDING_ACTION.DELETE) {
        if (childVisibleActionCount > 0) {
            childVisibleActionCount -= 1;
        }

        if (childVisibleActionCount === 0) {
            childCommenterCount = 0;
            childOldestFourAccountIDs = '';
        }
    }

    return {
        childVisibleActionCount,
        childCommenterCount,
        childLastVisibleActionCreated: lastVisibleActionCreated,
        childOldestFourAccountIDs,
    };
}

/**
 * Get optimistic data of parent report action
 * @param {String} reportID The reportID of the report that is updated
 * @param {String} lastVisibleActionCreated Last visible action created of the child report
 * @param {String} type The type of action in the child report
 * @param {String} parentReportID Custom reportID to be updated
 * @param {String} parentReportActionID Custom reportActionID to be updated
 * @returns {Object}
 */
function getOptimisticDataForParentReportAction(reportID, lastVisibleActionCreated, type, parentReportID = '', parentReportActionID = '') {
    const report = getReport(reportID);
    const parentReportAction = ReportActionsUtils.getParentReportAction(report);
    if (_.isEmpty(parentReportAction)) {
        return {};
    }

    const optimisticParentReportAction = updateOptimisticParentReportAction(parentReportAction, lastVisibleActionCreated, type);
    return {
        onyxMethod: Onyx.METHOD.MERGE,
        key: `${ONYXKEYS.COLLECTION.REPORT_ACTIONS}${parentReportID || report.parentReportID}`,
        value: {
            [parentReportActionID || report.parentReportActionID]: optimisticParentReportAction,
        },
    };
}

/**
 * Builds an optimistic reportAction for the parent report when a task is created
 * @param {String} taskReportID - Report ID of the task
 * @param {String} taskTitle - Title of the task
 * @param {String} taskAssignee - Email of the person assigned to the task
 * @param {Number} taskAssigneeAccountID - AccountID of the person assigned to the task
 * @param {String} text - Text of the comment
 * @param {String} parentReportID - Report ID of the parent report
 * @returns {Object}
 */
function buildOptimisticTaskCommentReportAction(taskReportID, taskTitle, taskAssignee, taskAssigneeAccountID, text, parentReportID) {
    const reportAction = buildOptimisticAddCommentReportAction(text);
    reportAction.reportAction.message[0].taskReportID = taskReportID;

    // These parameters are not saved on the reportAction, but are used to display the task in the UI
    // Added when we fetch the reportActions on a report
    reportAction.reportAction.originalMessage = {
        html: reportAction.reportAction.message[0].html,
        taskReportID: reportAction.reportAction.message[0].taskReportID,
    };
    reportAction.reportAction.childReportID = taskReportID;
    reportAction.reportAction.parentReportID = parentReportID;
    reportAction.reportAction.childType = CONST.REPORT.TYPE.TASK;
    reportAction.reportAction.childReportName = taskTitle;
    reportAction.reportAction.childManagerAccountID = taskAssigneeAccountID;
    reportAction.reportAction.childStatusNum = CONST.REPORT.STATUS.OPEN;
    reportAction.reportAction.childStateNum = CONST.REPORT.STATE_NUM.OPEN;

    return reportAction;
}

/**
 * Builds an optimistic IOU report with a randomly generated reportID
 *
 * @param {Number} payeeAccountID - AccountID of the person generating the IOU.
 * @param {Number} payerAccountID - AccountID of the other person participating in the IOU.
 * @param {Number} total - IOU amount in the smallest unit of the currency.
 * @param {String} chatReportID - Report ID of the chat where the IOU is.
 * @param {String} currency - IOU currency.
 * @param {Boolean} isSendingMoney - If we send money the IOU should be created as settled
 *
 * @returns {Object}
 */
function buildOptimisticIOUReport(payeeAccountID, payerAccountID, total, chatReportID, currency, isSendingMoney = false) {
    const formattedTotal = CurrencyUtils.convertToDisplayString(total, currency);
    const personalDetails = getPersonalDetailsForAccountID(payerAccountID);
    const payerEmail = personalDetails.login;
    return {
        // If we're sending money, hasOutstandingIOU should be false
        hasOutstandingIOU: !isSendingMoney,
        type: CONST.REPORT.TYPE.IOU,
        cachedTotal: formattedTotal,
        chatReportID,
        currency,
        managerID: payerAccountID,
        ownerAccountID: payeeAccountID,
        participantAccountIDs: [payeeAccountID, payerAccountID],
        reportID: generateReportID(),
        state: CONST.REPORT.STATE.SUBMITTED,
        stateNum: isSendingMoney ? CONST.REPORT.STATE_NUM.SUBMITTED : CONST.REPORT.STATE_NUM.PROCESSING,
        statusNum: isSendingMoney ? CONST.REPORT.STATUS.REIMBURSED : CONST.REPORT.STATE_NUM.PROCESSING,
        total,

        // We don't translate reportName because the server response is always in English
        reportName: `${payerEmail} owes ${formattedTotal}`,
        notificationPreference: CONST.REPORT.NOTIFICATION_PREFERENCE.HIDDEN,
        parentReportID: chatReportID,
    };
}

/**
 * Builds an optimistic Expense report with a randomly generated reportID
 *
 * @param {String} chatReportID - Report ID of the PolicyExpenseChat where the Expense Report is
 * @param {String} policyID - The policy ID of the PolicyExpenseChat
 * @param {Number} payeeAccountID - AccountID of the employee (payee)
 * @param {Number} total - Amount in cents
 * @param {String} currency
 *
 * @returns {Object}
 */
function buildOptimisticExpenseReport(chatReportID, policyID, payeeAccountID, total, currency) {
    // The amount for Expense reports are stored as negative value in the database
    const storedTotal = total * -1;
    const policyName = getPolicyName(allReports[`${ONYXKEYS.COLLECTION.REPORT}${chatReportID}`]);
    const formattedTotal = CurrencyUtils.convertToDisplayString(storedTotal, currency);

    // The expense report is always created with the policy's output currency
    const outputCurrency = lodashGet(allPolicies, [`${ONYXKEYS.COLLECTION.POLICY}${policyID}`, 'outputCurrency'], CONST.CURRENCY.USD);

    return {
        reportID: generateReportID(),
        chatReportID,
        policyID,
        type: CONST.REPORT.TYPE.EXPENSE,
        ownerAccountID: payeeAccountID,
        hasOutstandingIOU: true,
        currency: outputCurrency,

        // We don't translate reportName because the server response is always in English
        reportName: `${policyName} owes ${formattedTotal}`,
        state: CONST.REPORT.STATE.SUBMITTED,
        stateNum: CONST.REPORT.STATE_NUM.PROCESSING,
        total: storedTotal,
        notificationPreference: CONST.REPORT.NOTIFICATION_PREFERENCE.HIDDEN,
        parentReportID: chatReportID,
    };
}

/**
 * @param {String} iouReportID - the report ID of the IOU report the action belongs to
 * @param {String} type - IOUReportAction type. Can be oneOf(create, decline, cancel, pay, split)
 * @param {Number} total - IOU total in cents
 * @param {String} comment - IOU comment
 * @param {String} currency - IOU currency
 * @param {String} paymentType - IOU paymentMethodType. Can be oneOf(Elsewhere, Expensify)
 * @param {Boolean} isSettlingUp - Whether we are settling up an IOU
 * @returns {Array}
 */
function getIOUReportActionMessage(iouReportID, type, total, comment, currency, paymentType = '', isSettlingUp = false) {
    const amount =
        type === CONST.IOU.REPORT_ACTION_TYPE.PAY
            ? CurrencyUtils.convertToDisplayString(getMoneyRequestReimbursableTotal(getReport(iouReportID)), currency)
            : CurrencyUtils.convertToDisplayString(total, currency);

    let paymentMethodMessage;
    switch (paymentType) {
        case CONST.IOU.PAYMENT_TYPE.VBBA:
        case CONST.IOU.PAYMENT_TYPE.EXPENSIFY:
            paymentMethodMessage = ' with Expensify';
            break;
        default:
            paymentMethodMessage = ` elsewhere`;
            break;
    }

    let iouMessage;
    switch (type) {
        case CONST.REPORT.ACTIONS.TYPE.APPROVED:
            iouMessage = `approved ${amount}`;
            break;
        case CONST.REPORT.ACTIONS.TYPE.SUBMITTED:
            iouMessage = `submitted ${amount}`;
            break;
        case CONST.IOU.REPORT_ACTION_TYPE.CREATE:
            iouMessage = `requested ${amount}${comment && ` for ${comment}`}`;
            break;
        case CONST.IOU.REPORT_ACTION_TYPE.SPLIT:
            iouMessage = `split ${amount}${comment && ` for ${comment}`}`;
            break;
        case CONST.IOU.REPORT_ACTION_TYPE.DELETE:
            iouMessage = `deleted the ${amount} request${comment && ` for ${comment}`}`;
            break;
        case CONST.IOU.REPORT_ACTION_TYPE.PAY:
            iouMessage = isSettlingUp ? `paid ${amount}${paymentMethodMessage}` : `sent ${amount}${comment && ` for ${comment}`}${paymentMethodMessage}`;
            break;
        default:
            break;
    }

    return [
        {
            html: _.escape(iouMessage),
            text: iouMessage,
            isEdited: false,
            type: CONST.REPORT.MESSAGE.TYPE.COMMENT,
        },
    ];
}

/**
 * Builds an optimistic IOU reportAction object
 *
 * @param {String} type - IOUReportAction type. Can be oneOf(create, delete, pay, split).
 * @param {Number} amount - IOU amount in cents.
 * @param {String} currency
 * @param {String} comment - User comment for the IOU.
 * @param {Array}  participants - An array with participants details.
 * @param {String} [transactionID] - Not required if the IOUReportAction type is 'pay'
 * @param {String} [paymentType] - Only required if the IOUReportAction type is 'pay'. Can be oneOf(elsewhere, Expensify).
 * @param {String} [iouReportID] - Only required if the IOUReportActions type is oneOf(decline, cancel, pay). Generates a randomID as default.
 * @param {Boolean} [isSettlingUp] - Whether we are settling up an IOU.
 * @param {Boolean} [isSendMoneyFlow] - Whether this is send money flow
 * @param {Object} [receipt]
 * @param {Boolean} [isOwnPolicyExpenseChat] - Whether this is an expense report create from the current user's policy expense chat
 * @param {String} [created] - Action created time
 * @returns {Object}
 */
function buildOptimisticIOUReportAction(
    type,
    amount,
    currency,
    comment,
    participants,
    transactionID = '',
    paymentType = '',
    iouReportID = '',
    isSettlingUp = false,
    isSendMoneyFlow = false,
    receipt = {},
    isOwnPolicyExpenseChat = false,
    created = DateUtils.getDBTime(),
) {
    const IOUReportID = iouReportID || generateReportID();

    const originalMessage = {
        amount,
        comment,
        currency,
        IOUTransactionID: transactionID,
        IOUReportID,
        type,
    };

    if (type === CONST.IOU.REPORT_ACTION_TYPE.PAY) {
        // In send money flow, we store amount, comment, currency in IOUDetails when type = pay
        if (isSendMoneyFlow) {
            _.each(['amount', 'comment', 'currency'], (key) => {
                delete originalMessage[key];
            });
            originalMessage.IOUDetails = {amount, comment, currency};
            originalMessage.paymentType = paymentType;
        } else {
            // In case of pay money request action, we dont store the comment
            // and there is no single transctionID to link the action to.
            delete originalMessage.IOUTransactionID;
            delete originalMessage.comment;
            originalMessage.paymentType = paymentType;
        }
    }

    // IOUs of type split only exist in group DMs and those don't have an iouReport so we need to delete the IOUReportID key
    if (type === CONST.IOU.REPORT_ACTION_TYPE.SPLIT) {
        delete originalMessage.IOUReportID;
        // Split bill made from a policy expense chat only have the payee's accountID as the participant because the payer could be any policy admin
        if (isOwnPolicyExpenseChat) {
            originalMessage.participantAccountIDs = [currentUserAccountID];
        } else {
            originalMessage.participantAccountIDs = [currentUserAccountID, ..._.pluck(participants, 'accountID')];
        }
    }

    return {
        actionName: CONST.REPORT.ACTIONS.TYPE.IOU,
        actorAccountID: currentUserAccountID,
        automatic: false,
        avatar: lodashGet(currentUserPersonalDetails, 'avatar', UserUtils.getDefaultAvatar(currentUserAccountID)),
        isAttachment: false,
        originalMessage,
        message: getIOUReportActionMessage(iouReportID, type, amount, comment, currency, paymentType, isSettlingUp),
        person: [
            {
                style: 'strong',
                text: lodashGet(currentUserPersonalDetails, 'displayName', currentUserEmail),
                type: 'TEXT',
            },
        ],
        reportActionID: NumberUtils.rand64(),
        shouldShow: true,
        created,
        pendingAction: CONST.RED_BRICK_ROAD_PENDING_ACTION.ADD,
        whisperedToAccountIDs: _.contains([CONST.IOU.RECEIPT_STATE.SCANREADY, CONST.IOU.RECEIPT_STATE.SCANNING], receipt.state) ? [currentUserAccountID] : [],
    };
}
/**
 * Builds an optimistic APPROVED report action with a randomly generated reportActionID.
 *
 * @param {Number} amount
 * @param {String} currency
 * @param {Number} expenseReportID
 *
 * @returns {Object}
 */
function buildOptimisticApprovedReportAction(amount, currency, expenseReportID) {
    const originalMessage = {
        amount,
        currency,
        expenseReportID,
    };

    return {
        actionName: CONST.REPORT.ACTIONS.TYPE.APPROVED,
        actorAccountID: currentUserAccountID,
        automatic: false,
        avatar: lodashGet(currentUserPersonalDetails, 'avatar', UserUtils.getDefaultAvatar(currentUserAccountID)),
        isAttachment: false,
        originalMessage,
        message: getIOUReportActionMessage(expenseReportID, CONST.REPORT.ACTIONS.TYPE.APPROVED, Math.abs(amount), '', currency),
        person: [
            {
                style: 'strong',
                text: lodashGet(currentUserPersonalDetails, 'displayName', currentUserEmail),
                type: 'TEXT',
            },
        ],
        reportActionID: NumberUtils.rand64(),
        shouldShow: true,
        created: DateUtils.getDBTime(),
        pendingAction: CONST.RED_BRICK_ROAD_PENDING_ACTION.ADD,
    };
}

/**
 * Builds an optimistic SUBMITTED report action with a randomly generated reportActionID.
 *
 * @param {Number} amount
 * @param {String} currency
 * @param {Number} expenseReportID
 *
 * @returns {Object}
 */
function buildOptimisticSubmittedReportAction(amount, currency, expenseReportID) {
    const originalMessage = {
        amount,
        currency,
        expenseReportID,
    };

    return {
        actionName: CONST.REPORT.ACTIONS.TYPE.SUBMITTED,
        actorAccountID: currentUserAccountID,
        automatic: false,
        avatar: lodashGet(currentUserPersonalDetails, 'avatar', UserUtils.getDefaultAvatar(currentUserAccountID)),
        isAttachment: false,
        originalMessage,
        message: getIOUReportActionMessage(expenseReportID, CONST.REPORT.ACTIONS.TYPE.SUBMITTED, Math.abs(amount), '', currency),
        person: [
            {
                style: 'strong',
                text: lodashGet(currentUserPersonalDetails, 'displayName', currentUserEmail),
                type: 'TEXT',
            },
        ],
        reportActionID: NumberUtils.rand64(),
        shouldShow: true,
        created: DateUtils.getDBTime(),
        pendingAction: CONST.RED_BRICK_ROAD_PENDING_ACTION.ADD,
    };
}

/**
 * Builds an optimistic report preview action with a randomly generated reportActionID.
 *
 * @param {Object} chatReport
 * @param {Object} iouReport
 * @param {String} [comment] - User comment for the IOU.
 * @param {Object} [transaction] - optimistic first transaction of preview
 *
 * @returns {Object}
 */
function buildOptimisticReportPreview(chatReport, iouReport, comment = '', transaction = undefined) {
    const hasReceipt = TransactionUtils.hasReceipt(transaction);
    const isReceiptBeingScanned = hasReceipt && TransactionUtils.isReceiptBeingScanned(transaction);
    const message = getReportPreviewMessage(iouReport);
    const created = DateUtils.getDBTime();
    return {
        reportActionID: NumberUtils.rand64(),
        reportID: chatReport.reportID,
        actionName: CONST.REPORT.ACTIONS.TYPE.REPORTPREVIEW,
        pendingAction: CONST.RED_BRICK_ROAD_PENDING_ACTION.ADD,
        originalMessage: {
            linkedReportID: iouReport.reportID,
        },
        message: [
            {
                html: message,
                text: message,
                isEdited: false,
                type: CONST.REPORT.MESSAGE.TYPE.COMMENT,
            },
        ],
        created,
        accountID: iouReport.managerID || 0,
        // The preview is initially whispered if created with a receipt, so the actor is the current user as well
        actorAccountID: hasReceipt ? currentUserAccountID : iouReport.managerID || 0,
        childMoneyRequestCount: 1,
        childLastMoneyRequestComment: comment,
        childRecentReceiptTransactionIDs: hasReceipt ? {[transaction.transactionID]: created} : [],
        whisperedToAccountIDs: isReceiptBeingScanned ? [currentUserAccountID] : [],
    };
}

/**
 * Builds an optimistic modified expense action with a randomly generated reportActionID.
 *
 * @param {Object} transactionThread
 * @param {Object} oldTransaction
 * @param {Object} transactionChanges
 * @param {Object} isFromExpenseReport
 * @returns {Object}
 */
function buildOptimisticModifiedExpenseReportAction(transactionThread, oldTransaction, transactionChanges, isFromExpenseReport) {
    const originalMessage = getModifiedExpenseOriginalMessage(oldTransaction, transactionChanges, isFromExpenseReport);
    return {
        actionName: CONST.REPORT.ACTIONS.TYPE.MODIFIEDEXPENSE,
        actorAccountID: currentUserAccountID,
        automatic: false,
        avatar: lodashGet(currentUserPersonalDetails, 'avatar', UserUtils.getDefaultAvatar(currentUserAccountID)),
        created: DateUtils.getDBTime(),
        isAttachment: false,
        message: [
            {
                // Currently we are composing the message from the originalMessage and message is only used in OldDot and not in the App
                text: 'You',
                style: 'strong',
                type: CONST.REPORT.MESSAGE.TYPE.TEXT,
            },
        ],
        originalMessage,
        person: [
            {
                style: 'strong',
                text: lodashGet(currentUserPersonalDetails, 'displayName', currentUserAccountID),
                type: 'TEXT',
            },
        ],
        pendingAction: CONST.RED_BRICK_ROAD_PENDING_ACTION.ADD,
        reportActionID: NumberUtils.rand64(),
        reportID: transactionThread.reportID,
        shouldShow: true,
    };
}

/**
 * Updates a report preview action that exists for an IOU report.
 *
 * @param {Object} iouReport
 * @param {Object} reportPreviewAction
 * @param {Boolean} isPayRequest
 * @param {String} [comment] - User comment for the IOU.
 * @param {Object} [transaction] - optimistic newest transaction of a report preview
 *
 * @returns {Object}
 */
function updateReportPreview(iouReport, reportPreviewAction, isPayRequest = false, comment = '', transaction = undefined) {
    const hasReceipt = TransactionUtils.hasReceipt(transaction);
    const recentReceiptTransactions = lodashGet(reportPreviewAction, 'childRecentReceiptTransactionIDs', {});
    const transactionsToKeep = TransactionUtils.getRecentTransactions(recentReceiptTransactions);
    const previousTransactions = _.mapObject(recentReceiptTransactions, (value, key) => (_.contains(transactionsToKeep, key) ? value : null));

    const message = getReportPreviewMessage(iouReport, reportPreviewAction);
    return {
        ...reportPreviewAction,
        created: DateUtils.getDBTime(),
        message: [
            {
                html: message,
                text: message,
                isEdited: false,
                type: CONST.REPORT.MESSAGE.TYPE.COMMENT,
            },
        ],
        childLastMoneyRequestComment: comment || reportPreviewAction.childLastMoneyRequestComment,
        childMoneyRequestCount: reportPreviewAction.childMoneyRequestCount + (isPayRequest ? 0 : 1),
        childRecentReceiptTransactionIDs: hasReceipt
            ? {
                  [transaction.transactionID]: transaction.created,
                  ...previousTransactions,
              }
            : recentReceiptTransactions,
        // As soon as we add a transaction without a receipt to the report, it will have ready money requests,
        // so we remove the whisper
        whisperedToAccountIDs: hasReceipt ? reportPreviewAction.whisperedToAccountIDs : [],
    };
}

function buildOptimisticTaskReportAction(taskReportID, actionName, message = '') {
    const originalMessage = {
        taskReportID,
        type: actionName,
        text: message,
    };

    return {
        actionName,
        actorAccountID: currentUserAccountID,
        automatic: false,
        avatar: lodashGet(currentUserPersonalDetails, 'avatar', UserUtils.getDefaultAvatar(currentUserAccountID)),
        isAttachment: false,
        originalMessage,
        message: [
            {
                text: message,
                taskReportID,
                type: CONST.REPORT.MESSAGE.TYPE.TEXT,
            },
        ],
        person: [
            {
                style: 'strong',
                text: lodashGet(currentUserPersonalDetails, 'displayName', currentUserAccountID),
                type: 'TEXT',
            },
        ],
        reportActionID: NumberUtils.rand64(),
        shouldShow: true,
        created: DateUtils.getDBTime(),
        isFirstItem: false,
        pendingAction: CONST.RED_BRICK_ROAD_PENDING_ACTION.ADD,
    };
}

/**
 * Builds an optimistic chat report with a randomly generated reportID and as much information as we currently have
 *
 * @param {Array} participantList Array of participant accountIDs
 * @param {String} reportName
 * @param {String} chatType
 * @param {String} policyID
 * @param {Number} ownerAccountID
 * @param {Boolean} isOwnPolicyExpenseChat
 * @param {String} oldPolicyName
 * @param {String} visibility
 * @param {String} writeCapability
 * @param {String} notificationPreference
 * @param {String} parentReportActionID
 * @param {String} parentReportID
 * @param {String} welcomeMessage
 * @returns {Object}
 */
function buildOptimisticChatReport(
    participantList,
    reportName = CONST.REPORT.DEFAULT_REPORT_NAME,
    chatType = '',
    policyID = CONST.POLICY.OWNER_EMAIL_FAKE,
    ownerAccountID = CONST.REPORT.OWNER_ACCOUNT_ID_FAKE,
    isOwnPolicyExpenseChat = false,
    oldPolicyName = '',
    visibility = undefined,
    writeCapability = undefined,
    notificationPreference = CONST.REPORT.NOTIFICATION_PREFERENCE.ALWAYS,
    parentReportActionID = '',
    parentReportID = '',
    welcomeMessage = '',
) {
    const currentTime = DateUtils.getDBTime();
    return {
        type: CONST.REPORT.TYPE.CHAT,
        chatType,
        hasOutstandingIOU: false,
        isOwnPolicyExpenseChat,
        isPinned: reportName === CONST.REPORT.WORKSPACE_CHAT_ROOMS.ADMINS,
        lastActorAccountID: 0,
        lastMessageTranslationKey: '',
        lastMessageHtml: '',
        lastMessageText: null,
        lastReadTime: currentTime,
        lastVisibleActionCreated: currentTime,
        notificationPreference,
        oldPolicyName,
        ownerAccountID: ownerAccountID || CONST.REPORT.OWNER_ACCOUNT_ID_FAKE,
        parentReportActionID,
        parentReportID,
        participantAccountIDs: participantList,
        policyID,
        reportID: generateReportID(),
        reportName,
        stateNum: 0,
        statusNum: 0,
        visibility,
        welcomeMessage,
        writeCapability,
    };
}

/**
 * Returns the necessary reportAction onyx data to indicate that the chat has been created optimistically
 * @param {String} emailCreatingAction
 * @param {String} [created] - Action created time
 * @returns {Object}
 */
function buildOptimisticCreatedReportAction(emailCreatingAction, created = DateUtils.getDBTime()) {
    return {
        reportActionID: NumberUtils.rand64(),
        actionName: CONST.REPORT.ACTIONS.TYPE.CREATED,
        pendingAction: CONST.RED_BRICK_ROAD_PENDING_ACTION.ADD,
        actorAccountID: currentUserAccountID,
        message: [
            {
                type: CONST.REPORT.MESSAGE.TYPE.TEXT,
                style: 'strong',
                text: emailCreatingAction,
            },
            {
                type: CONST.REPORT.MESSAGE.TYPE.TEXT,
                style: 'normal',
                text: ' created this report',
            },
        ],
        person: [
            {
                type: CONST.REPORT.MESSAGE.TYPE.TEXT,
                style: 'strong',
                text: lodashGet(allPersonalDetails, [currentUserAccountID, 'displayName'], currentUserEmail),
            },
        ],
        automatic: false,
        avatar: lodashGet(allPersonalDetails, [currentUserAccountID, 'avatar'], UserUtils.getDefaultAvatar(currentUserAccountID)),
        created,
        shouldShow: true,
    };
}

/**
 * Returns the necessary reportAction onyx data to indicate that a task report has been edited
 *
 * @param {String} emailEditingTask
 * @returns {Object}
 */

function buildOptimisticEditedTaskReportAction(emailEditingTask) {
    return {
        reportActionID: NumberUtils.rand64(),
        actionName: CONST.REPORT.ACTIONS.TYPE.TASKEDITED,
        pendingAction: CONST.RED_BRICK_ROAD_PENDING_ACTION.ADD,
        actorAccountID: currentUserAccountID,
        message: [
            {
                type: CONST.REPORT.MESSAGE.TYPE.TEXT,
                style: 'strong',
                text: emailEditingTask,
            },
            {
                type: CONST.REPORT.MESSAGE.TYPE.TEXT,
                style: 'normal',
                text: ' edited this task',
            },
        ],
        person: [
            {
                type: CONST.REPORT.MESSAGE.TYPE.TEXT,
                style: 'strong',
                text: lodashGet(allPersonalDetails, [currentUserAccountID, 'displayName'], currentUserEmail),
            },
        ],
        automatic: false,
        avatar: lodashGet(allPersonalDetails, [currentUserAccountID, 'avatar'], UserUtils.getDefaultAvatar(currentUserAccountID)),
        created: DateUtils.getDBTime(),
        shouldShow: false,
    };
}

/**
 * Returns the necessary reportAction onyx data to indicate that a chat has been archived
 *
 * @param {String} emailClosingReport
 * @param {String} policyName
 * @param {String} reason - A reason why the chat has been archived
 * @returns {Object}
 */
function buildOptimisticClosedReportAction(emailClosingReport, policyName, reason = CONST.REPORT.ARCHIVE_REASON.DEFAULT) {
    return {
        actionName: CONST.REPORT.ACTIONS.TYPE.CLOSED,
        actorAccountID: currentUserAccountID,
        automatic: false,
        avatar: lodashGet(allPersonalDetails, [currentUserAccountID, 'avatar'], UserUtils.getDefaultAvatar(currentUserAccountID)),
        created: DateUtils.getDBTime(),
        message: [
            {
                type: CONST.REPORT.MESSAGE.TYPE.TEXT,
                style: 'strong',
                text: emailClosingReport,
            },
            {
                type: CONST.REPORT.MESSAGE.TYPE.TEXT,
                style: 'normal',
                text: ' closed this report',
            },
        ],
        originalMessage: {
            policyName,
            reason,
        },
        pendingAction: CONST.RED_BRICK_ROAD_PENDING_ACTION.ADD,
        person: [
            {
                type: CONST.REPORT.MESSAGE.TYPE.TEXT,
                style: 'strong',
                text: lodashGet(allPersonalDetails, [currentUserAccountID, 'displayName'], currentUserEmail),
            },
        ],
        reportActionID: NumberUtils.rand64(),
        shouldShow: true,
    };
}

/**
 * @param {String} policyID
 * @param {String} policyName
 * @returns {Object}
 */
function buildOptimisticWorkspaceChats(policyID, policyName) {
    const announceChatData = buildOptimisticChatReport(
        [currentUserAccountID],
        CONST.REPORT.WORKSPACE_CHAT_ROOMS.ANNOUNCE,
        CONST.REPORT.CHAT_TYPE.POLICY_ANNOUNCE,
        policyID,
        CONST.POLICY.OWNER_ACCOUNT_ID_FAKE,
        false,
        policyName,
        null,
        undefined,

        // #announce contains all policy members so notifying always should be opt-in only.
        CONST.REPORT.NOTIFICATION_PREFERENCE.DAILY,
    );
    const announceChatReportID = announceChatData.reportID;
    const announceCreatedAction = buildOptimisticCreatedReportAction(CONST.POLICY.OWNER_EMAIL_FAKE);
    const announceReportActionData = {
        [announceCreatedAction.reportActionID]: announceCreatedAction,
    };

    const adminsChatData = buildOptimisticChatReport(
        [currentUserAccountID],
        CONST.REPORT.WORKSPACE_CHAT_ROOMS.ADMINS,
        CONST.REPORT.CHAT_TYPE.POLICY_ADMINS,
        policyID,
        CONST.POLICY.OWNER_ACCOUNT_ID_FAKE,
        false,
        policyName,
    );
    const adminsChatReportID = adminsChatData.reportID;
    const adminsCreatedAction = buildOptimisticCreatedReportAction(CONST.POLICY.OWNER_EMAIL_FAKE);
    const adminsReportActionData = {
        [adminsCreatedAction.reportActionID]: adminsCreatedAction,
    };

    const expenseChatData = buildOptimisticChatReport([currentUserAccountID], '', CONST.REPORT.CHAT_TYPE.POLICY_EXPENSE_CHAT, policyID, currentUserAccountID, true, policyName);
    const expenseChatReportID = expenseChatData.reportID;
    const expenseReportCreatedAction = buildOptimisticCreatedReportAction(currentUserEmail);
    const expenseReportActionData = {
        [expenseReportCreatedAction.reportActionID]: expenseReportCreatedAction,
    };

    return {
        announceChatReportID,
        announceChatData,
        announceReportActionData,
        announceCreatedReportActionID: announceCreatedAction.reportActionID,
        adminsChatReportID,
        adminsChatData,
        adminsReportActionData,
        adminsCreatedReportActionID: adminsCreatedAction.reportActionID,
        expenseChatReportID,
        expenseChatData,
        expenseReportActionData,
        expenseCreatedReportActionID: expenseReportCreatedAction.reportActionID,
    };
}

/**
 * Builds an optimistic Task Report with a randomly generated reportID
 *
 * @param {Number} ownerAccountID - Account ID of the person generating the Task.
 * @param {String} assigneeAccountID - AccountID of the other person participating in the Task.
 * @param {String} parentReportID - Report ID of the chat where the Task is.
 * @param {String} title - Task title.
 * @param {String} description - Task description.
 * @param {String} policyID - PolicyID of the parent report
 *
 * @returns {Object}
 */

function buildOptimisticTaskReport(ownerAccountID, assigneeAccountID = 0, parentReportID, title, description, policyID = CONST.POLICY.OWNER_EMAIL_FAKE) {
    return {
        reportID: generateReportID(),
        reportName: title,
        description,
        ownerAccountID,
        participantAccountIDs: assigneeAccountID && assigneeAccountID !== ownerAccountID ? [assigneeAccountID] : [],
        managerID: assigneeAccountID,
        type: CONST.REPORT.TYPE.TASK,
        parentReportID,
        policyID,
        stateNum: CONST.REPORT.STATE_NUM.OPEN,
        statusNum: CONST.REPORT.STATUS.OPEN,
        notificationPreference: CONST.REPORT.NOTIFICATION_PREFERENCE.ALWAYS,
    };
}

/**
 * A helper method to create transaction thread
 *
 * @param {Object} reportAction - the parent IOU report action from which to create the thread
 *
 * @param {String} moneyRequestReportID - the reportID which the report action belong to
 *
 * @returns {Object}
 */
function buildTransactionThread(reportAction, moneyRequestReportID) {
    const participantAccountIDs = _.uniq([currentUserAccountID, Number(reportAction.actorAccountID)]);
    return buildOptimisticChatReport(
        participantAccountIDs,
        getTransactionReportName(reportAction),
        '',
        lodashGet(getReport(moneyRequestReportID), 'policyID', CONST.POLICY.OWNER_EMAIL_FAKE),
        CONST.POLICY.OWNER_ACCOUNT_ID_FAKE,
        false,
        '',
        undefined,
        undefined,
        CONST.REPORT.NOTIFICATION_PREFERENCE.HIDDEN,
        reportAction.reportActionID,
        moneyRequestReportID,
    );
}

/**
 * @param {Object} report
 * @returns {Boolean}
 */
function isUnread(report) {
    if (!report) {
        return false;
    }

    // lastVisibleActionCreated and lastReadTime are both datetime strings and can be compared directly
    const lastVisibleActionCreated = report.lastVisibleActionCreated || '';
    const lastReadTime = report.lastReadTime || '';
    return lastReadTime < lastVisibleActionCreated;
}

/**
 * @param {Object} report
 * @returns {Boolean}
 */
function isUnreadWithMention(report) {
    if (!report) {
        return false;
    }

    // lastMentionedTime and lastReadTime are both datetime strings and can be compared directly
    const lastMentionedTime = report.lastMentionedTime || '';
    const lastReadTime = report.lastReadTime || '';
    return lastReadTime < lastMentionedTime;
}

/**
 * @param {Object} report
 * @param {Object} allReportsDict
 * @returns {Boolean}
 */
function isIOUOwnedByCurrentUser(report, allReportsDict = null) {
    const allAvailableReports = allReportsDict || allReports;
    if (!report || !allAvailableReports) {
        return false;
    }

    let reportToLook = report;
    if (report.iouReportID) {
        const iouReport = allAvailableReports[`${ONYXKEYS.COLLECTION.REPORT}${report.iouReportID}`];
        if (iouReport) {
            reportToLook = iouReport;
        }
    }

    return reportToLook.ownerAccountID === currentUserAccountID;
}

/**
 * Should return true only for personal 1:1 report
 *
 * @param {Object} report (chatReport or iouReport)
 * @returns {boolean}
 */
function isOneOnOneChat(report) {
    const isChatRoomValue = lodashGet(report, 'isChatRoom', false);
    const participantsListValue = lodashGet(report, 'participantsList', []);
    return (
        !isThread(report) &&
        !isChatRoom(report) &&
        !isChatRoomValue &&
        !isExpenseRequest(report) &&
        !isMoneyRequestReport(report) &&
        !isPolicyExpenseChat(report) &&
        !isTaskReport(report) &&
        isDM(report) &&
        !isIOUReport(report) &&
        participantsListValue.length === 1
    );
}

/**
 * Assuming the passed in report is a default room, lets us know whether we can see it or not, based on permissions and
 * the various subsets of users we've allowed to use default rooms.
 *
 * @param {Object} report
 * @param {Array<Object>} policies
 * @param {Array<String>} betas
 * @return {Boolean}
 */
function canSeeDefaultRoom(report, policies, betas) {
    // Include archived rooms
    if (isArchivedRoom(report)) {
        return true;
    }

    // Include default rooms for free plan policies (domain rooms aren't included in here because they do not belong to a policy)
    if (getPolicyType(report, policies) === CONST.POLICY.TYPE.FREE) {
        return true;
    }

    // Include domain rooms with Partner Managers (Expensify accounts) in them for accounts that are on a domain with an Approved Accountant
    if (isDomainRoom(report) && doesDomainHaveApprovedAccountant && hasExpensifyEmails(lodashGet(report, ['participantAccountIDs'], []))) {
        return true;
    }

    // If the room has an assigned guide, it can be seen.
    if (hasExpensifyGuidesEmails(lodashGet(report, ['participantAccountIDs'], []))) {
        return true;
    }

    // Include any admins and announce rooms, since only non partner-managed domain rooms are on the beta now.
    if (isAdminRoom(report) || isAnnounceRoom(report)) {
        return true;
    }

    // For all other cases, just check that the user belongs to the default rooms beta
    return Permissions.canUseDefaultRooms(betas);
}

/**
 * @param {Object} report
 * @param {Object | null} policies
 * @param {Array<String> | null} betas
 * @param {Object} allReportActions
 * @returns {Boolean}
 */
function canAccessReport(report, policies, betas, allReportActions) {
    if (isThread(report) && ReportActionsUtils.isPendingRemove(ReportActionsUtils.getParentReportAction(report, allReportActions))) {
        return false;
    }

    // We hide default rooms (it's basically just domain rooms now) from people who aren't on the defaultRooms beta.
    if (isDefaultRoom(report) && !canSeeDefaultRoom(report, policies, betas)) {
        return false;
    }

    return true;
}
/**
 * Check if the report is the parent report of the currently viewed report or at least one child report has report action
 * @param {Object} report
 * @param {String} currentReportId
 * @returns {Boolean}
 */
function shouldHideReport(report, currentReportId) {
    const parentReport = getParentReport(getReport(currentReportId));
    const reportActions = ReportActionsUtils.getAllReportActions(report.reportID);
    const isChildReportHasComment = _.some(reportActions, (reportAction) => (reportAction.childVisibleActionCount || 0) > 0);
    return parentReport.reportID !== report.reportID && !isChildReportHasComment;
}

/**
 * Takes several pieces of data from Onyx and evaluates if a report should be shown in the option list (either when searching
 * for reports or the reports shown in the LHN).
 *
 * This logic is very specific and the order of the logic is very important. It should fail quickly in most cases and also
 * filter out the majority of reports before filtering out very specific minority of reports.
 *
 * @param {Object} report
 * @param {String | Null | Undefined} currentReportId
 * @param {Boolean} isInGSDMode
 * @param {String[]} betas
 * @param {Object} policies
 * @param {Object} allReportActions
 * @param {Boolean} excludeEmptyChats
 * @returns {boolean}
 */
function shouldReportBeInOptionList(report, currentReportId, isInGSDMode, betas, policies, allReportActions, excludeEmptyChats = false) {
    const isInDefaultMode = !isInGSDMode;

    // Exclude reports that have no data because there wouldn't be anything to show in the option item.
    // This can happen if data is currently loading from the server or a report is in various stages of being created.
    // This can also happen for anyone accessing a public room or archived room for which they don't have access to the underlying policy.
    if (
        !report ||
        !report.reportID ||
        !report.type ||
        report.reportName === undefined ||
        report.isHidden ||
        (report.participantAccountIDs &&
            report.participantAccountIDs.length === 0 &&
            !isChatThread(report) &&
            !isUserCreatedPolicyRoom(report) &&
            !isArchivedRoom(report) &&
            !isMoneyRequestReport(report) &&
            !isTaskReport(report))
    ) {
        return false;
    }

    if (!canAccessReport(report, policies, betas, allReportActions)) {
        return false;
    }

    // Include the currently viewed report. If we excluded the currently viewed report, then there
    // would be no way to highlight it in the options list and it would be confusing to users because they lose
    // a sense of context.
    if (report.reportID === currentReportId) {
        return true;
    }

    // Include reports that are relevant to the user in any view mode. Criteria include having a draft, having an outstanding IOU, or being assigned to an open task.
    if (report.hasDraft || isWaitingForIOUActionFromCurrentUser(report) || isWaitingForTaskCompleteFromAssignee(report)) {
        return true;
    }
    const lastVisibleMessage = ReportActionsUtils.getLastVisibleMessage(report.reportID);
    const isEmptyChat = !report.lastMessageText && !report.lastMessageTranslationKey && !lastVisibleMessage.lastMessageText && !lastVisibleMessage.lastMessageTranslationKey;
    const canHideReport = shouldHideReport(report, currentReportId);

    // Include reports if they are pinned
    if (report.isPinned) {
        return true;
    }

    // Hide only chat threads that haven't been commented on (other threads are actionable)
    if (isChatThread(report) && canHideReport && isEmptyChat) {
        return false;
    }

    // Include reports that have errors from trying to add a workspace
    // If we excluded it, then the red-brock-road pattern wouldn't work for the user to resolve the error
    if (report.errorFields && report.errorFields.addWorkspaceRoom) {
        return true;
    }

    // All unread chats (even archived ones) in GSD mode will be shown. This is because GSD mode is specifically for focusing the user on the most relevant chats, primarily, the unread ones
    if (isInGSDMode) {
        return isUnread(report);
    }

    // Archived reports should always be shown when in default (most recent) mode. This is because you should still be able to access and search for the chats to find them.
    if (isInDefaultMode && isArchivedRoom(report)) {
        return true;
    }

    // Hide chats between two users that haven't been commented on from the LNH
    if (excludeEmptyChats && isEmptyChat && isChatReport(report) && !isChatRoom(report) && !isPolicyExpenseChat(report) && canHideReport) {
        return false;
    }

    return true;
}

/**
 * Attempts to find a report in onyx with the provided list of participants. Does not include threads, task, money request, room, and policy expense chat.
 * @param {Array<Number>} newParticipantList
 * @returns {Array|undefined}
 */
function getChatByParticipants(newParticipantList) {
    const sortedNewParticipantList = _.sortBy(newParticipantList);
    return _.find(allReports, (report) => {
        // If the report has been deleted, or there are no participants (like an empty #admins room) then skip it
        if (
            !report ||
            _.isEmpty(report.participantAccountIDs) ||
            isChatThread(report) ||
            isTaskReport(report) ||
            isMoneyRequestReport(report) ||
            isChatRoom(report) ||
            isPolicyExpenseChat(report)
        ) {
            return false;
        }

        // Only return the chat if it has all the participants
        return _.isEqual(sortedNewParticipantList, _.sortBy(report.participantAccountIDs));
    });
}

/**
 * Attempts to find a report in onyx with the provided list of participants in given policy
 * @param {Array} newParticipantList
 * @param {String} policyID
 * @returns {object|undefined}
 */
function getChatByParticipantsAndPolicy(newParticipantList, policyID) {
    newParticipantList.sort();
    return _.find(allReports, (report) => {
        // If the report has been deleted, or there are no participants (like an empty #admins room) then skip it
        if (!report || !report.participantAccountIDs) {
            return false;
        }

        // Only return the room if it has all the participants and is not a policy room
        return report.policyID === policyID && _.isEqual(newParticipantList, _.sortBy(report.participantAccountIDs));
    });
}

/**
 * @param {String} policyID
 * @returns {Array}
 */
function getAllPolicyReports(policyID) {
    return _.filter(allReports, (report) => report && report.policyID === policyID);
}

/**
 * Returns true if Chronos is one of the chat participants (1:1)
 * @param {Object} report
 * @returns {Boolean}
 */
function chatIncludesChronos(report) {
    return report.participantAccountIDs && _.contains(report.participantAccountIDs, CONST.ACCOUNT_ID.CHRONOS);
}

/**
 * Can only flag if:
 *
 * - It was written by someone else and isn't a whisper
 * - It's a welcome message whisper
 * - It's an ADDCOMMENT that is not an attachment
 *
 * @param {Object} reportAction
 * @param {number} reportID
 * @returns {Boolean}
 */
function canFlagReportAction(reportAction, reportID) {
    const report = getReport(reportID);
    const isCurrentUserAction = reportAction.actorAccountID === currentUserAccountID;

    if (ReportActionsUtils.isWhisperAction(reportAction)) {
        // Allow flagging welcome message whispers as they can be set by any room creator
        if (report.welcomeMessage && !isCurrentUserAction && lodashGet(reportAction, 'originalMessage.html') === report.welcomeMessage) {
            return true;
        }

        // Disallow flagging the rest of whisper as they are sent by us
        return false;
    }

    return (
        !isCurrentUserAction &&
        reportAction.actionName === CONST.REPORT.ACTIONS.TYPE.ADDCOMMENT &&
        !ReportActionsUtils.isDeletedAction(reportAction) &&
        !ReportActionsUtils.isCreatedTaskReportAction(reportAction) &&
        isAllowedToComment(report)
    );
}

/**
 * Whether flag comment page should show
 *
 * @param {Object} reportAction
 * @param {Object} report
 * @returns {Boolean}
 */

function shouldShowFlagComment(reportAction, report) {
    return (
        canFlagReportAction(reportAction, report.reportID) &&
        !isArchivedRoom(report) &&
        !chatIncludesChronos(report) &&
        !isConciergeChatReport(report.reportID) &&
        reportAction.actorAccountID !== CONST.ACCOUNT_ID.CONCIERGE
    );
}

/**
 * @param {Object} report
 * @param {String} report.lastReadTime
 * @param {Array} sortedAndFilteredReportActions - reportActions for the report, sorted newest to oldest, and filtered for only those that should be visible
 *
 * @returns {String|null}
 */
function getNewMarkerReportActionID(report, sortedAndFilteredReportActions) {
    if (!isUnread(report)) {
        return '';
    }

    const newMarkerIndex = _.findLastIndex(sortedAndFilteredReportActions, (reportAction) => (reportAction.created || '') > report.lastReadTime);

    return _.has(sortedAndFilteredReportActions[newMarkerIndex], 'reportActionID') ? sortedAndFilteredReportActions[newMarkerIndex].reportActionID : '';
}

/**
 * Performs the markdown conversion, and replaces code points > 127 with C escape sequences
 * Used for compatibility with the backend auth validator for AddComment, and to account for MD in comments
 * @param {String} textComment
 * @returns {Number} The comment's total length as seen from the backend
 */
function getCommentLength(textComment) {
    return getParsedComment(textComment)
        .replace(/[^ -~]/g, '\\u????')
        .trim().length;
}

/**
 * @param {String|null} url
 * @returns {String}
 */
function getRouteFromLink(url) {
    if (!url) {
        return '';
    }

    // Get the reportID from URL
    let route = url;
    _.each(linkingConfig.prefixes, (prefix) => {
        const localWebAndroidRegEx = /^(http:\/\/([0-9]{1,3})\.([0-9]{1,3})\.([0-9]{1,3})\.([0-9]{1,3}))/;
        if (route.startsWith(prefix)) {
            route = route.replace(prefix, '');
        } else if (localWebAndroidRegEx.test(route)) {
            route = route.replace(localWebAndroidRegEx, '');
        } else {
            return;
        }

        // Remove the port if it's a localhost URL
        if (/^:\d+/.test(route)) {
            route = route.replace(/:\d+/, '');
        }

        // Remove the leading slash if exists
        if (route.startsWith('/')) {
            route = route.replace('/', '');
        }
    });
    return route;
}

/**
 * @param {String} route
 * @returns {Object}
 */
function parseReportRouteParams(route) {
    let parsingRoute = route;
    if (parsingRoute.at(0) === '/') {
        // remove the first slash
        parsingRoute = parsingRoute.slice(1);
    }

    if (!parsingRoute.startsWith(Url.addTrailingForwardSlash('r'))) {
        return {reportID: '', isSubReportPageRoute: false};
    }

    const pathSegments = parsingRoute.split('/');

    const reportIDSegment = pathSegments[1];

    // Check for "undefined" or any other unwanted string values
    if (!reportIDSegment || reportIDSegment === 'undefined') {
        return {reportID: '', isSubReportPageRoute: false};
    }

    return {
        reportID: reportIDSegment,
        isSubReportPageRoute: pathSegments.length > 2,
    };
}

/**
 * @param {String|null} url
 * @returns {String}
 */
function getReportIDFromLink(url) {
    const route = getRouteFromLink(url);
    const {reportID, isSubReportPageRoute} = parseReportRouteParams(route);
    if (isSubReportPageRoute) {
        // We allow the Sub-Report deep link routes (settings, details, etc.) to be handled by their respective component pages
        return '';
    }
    return reportID;
}

/**
 * Check if the chat report is linked to an iou that is waiting for the current user to add a credit bank account.
 *
 * @param {Object} chatReport
 * @returns {Boolean}
 */
function hasIOUWaitingOnCurrentUserBankAccount(chatReport) {
    if (chatReport.iouReportID) {
        const iouReport = allReports[`${ONYXKEYS.COLLECTION.REPORT}${chatReport.iouReportID}`];
        if (iouReport && iouReport.isWaitingOnBankAccount && iouReport.ownerAccountID === currentUserAccountID) {
            return true;
        }
    }

    return false;
}

/**
 * Users can request money:
 * - in policy expense chats only if they are in a role of a member in the chat (in other words, if it's their policy expense chat)
 * - in an open or submitted expense report tied to a policy expense chat the user owns
 *     - employee can request money in submitted expense report only if the policy has Instant Submit settings turned on
 * - in an IOU report, which is not settled yet
 * - in DM chat
 *
 * @param {Object} report
 * @param {Array<Number>} participants
 * @returns {Boolean}
 */
function canRequestMoney(report, participants) {
    // User cannot request money in chat thread or in task report
    if (isChatThread(report) || isTaskReport(report)) {
        return false;
    }

    // Prevent requesting money if pending IOU report waiting for their bank account already exists
    if (hasIOUWaitingOnCurrentUserBankAccount(report)) {
        return false;
    }

    // In case of expense reports, we have to look at the parent workspace chat to get the isOwnPolicyExpenseChat property
    let isOwnPolicyExpenseChat = report.isOwnPolicyExpenseChat || false;
    if (isExpenseReport(report) && getParentReport(report)) {
        isOwnPolicyExpenseChat = getParentReport(report).isOwnPolicyExpenseChat;
    }

    // In case there are no other participants than the current user and it's not user's own policy expense chat, they can't request money from such report
    if (participants.length === 0 && !isOwnPolicyExpenseChat) {
        return false;
    }

    // User can request money in any IOU report, unless paid, but user can only request money in an expense report
    // which is tied to their workspace chat.
    if (isMoneyRequestReport(report)) {
        return ((isExpenseReport(report) && isOwnPolicyExpenseChat) || isIOUReport(report)) && !isReportApproved(report) && !isSettled(report.reportID);
    }

    // In case of policy expense chat, users can only request money from their own policy expense chat
    return !isPolicyExpenseChat(report) || isOwnPolicyExpenseChat;
}

/**
 * Helper method to define what money request options we want to show for particular method.
 * There are 3 money request options: Request, Split and Send:
 * - Request option should show for:
 *     - DMs
 *     - own policy expense chats
 *     - open and processing expense reports tied to own policy expense chat
 *     - unsettled IOU reports
 * - Send option should show for:
 *     - DMs
 * - Split options should show for:
 *     - chat/ policy rooms with more than 1 participants
 *     - groups chats with 3 and more participants
 *     - corporate workspace chats
 *
 * None of the options should show in chat threads or if there is some special Expensify account
 * as a participant of the report.
 *
 * @param {Object} report
 * @param {Array<Number>} reportParticipants
 * @returns {Array}
 */
function getMoneyRequestOptions(report, reportParticipants) {
    // In any thread or task report, we do not allow any new money requests yet
    if (isChatThread(report) || isTaskReport(report)) {
        return [];
    }

    const participants = _.filter(reportParticipants, (accountID) => currentUserPersonalDetails.accountID !== accountID);

    // Verify if there is any of the expensify accounts amongst the participants in which case user cannot take IOU actions on such report
    const hasExcludedIOUAccountIDs = lodashIntersection(reportParticipants, CONST.EXPENSIFY_ACCOUNT_IDS).length > 0;
    const hasSingleParticipantInReport = participants.length === 1;
    const hasMultipleParticipants = participants.length > 1;

    if (hasExcludedIOUAccountIDs) {
        return [];
    }

    // User created policy rooms and default rooms like #admins or #announce will always have the Split Bill option
    // unless there are no participants at all (e.g. #admins room for a policy with only 1 admin)
    // DM chats will have the Split Bill option only when there are at least 3 people in the chat.
    // There is no Split Bill option for IOU or Expense reports which are threads
    if (
        (isChatRoom(report) && participants.length > 0) ||
        (hasMultipleParticipants && !isPolicyExpenseChat(report) && !isMoneyRequestReport(report)) ||
        (isControlPolicyExpenseChat(report) && report.isOwnPolicyExpenseChat)
    ) {
        return [CONST.IOU.TYPE.SPLIT];
    }

    // DM chats that only have 2 people will see the Send / Request money options.
    // IOU and open or processing expense reports should show the Request option.
    // Workspace chats should only see the Request money option or Split option in case of Control policies
    return [
        ...(canRequestMoney(report, participants) ? [CONST.IOU.TYPE.REQUEST] : []),

        // Send money option should be visible only in DMs
        ...(isChatReport(report) && !isPolicyExpenseChat(report) && hasSingleParticipantInReport ? [CONST.IOU.TYPE.SEND] : []),
    ];
}

/**
 * Allows a user to leave a policy room according to the following conditions of the visibility or chatType rNVP:
 * `public` - Anyone can leave (because anybody can join)
 * `public_announce` - Only non-policy members can leave (it's auto-shared with policy members)
 * `policy_admins` - Nobody can leave (it's auto-shared with all policy admins)
 * `policy_announce` - Nobody can leave (it's auto-shared with all policy members)
 * `policyExpenseChat` - Nobody can leave (it's auto-shared with all policy members)
 * `policy` - Anyone can leave (though only policy members can join)
 * `domain` - Nobody can leave (it's auto-shared with domain members)
 * `dm` - Nobody can leave (it's auto-shared with users)
 * `private` - Anybody can leave (though you can only be invited to join)
 *
 * @param {Object} report
 * @param {String} report.visibility
 * @param {String} report.chatType
 * @param {Boolean} isPolicyMember
 * @returns {Boolean}
 */
function canLeaveRoom(report, isPolicyMember) {
    if (_.isEmpty(report.visibility)) {
        if (
            report.chatType === CONST.REPORT.CHAT_TYPE.POLICY_ADMINS ||
            report.chatType === CONST.REPORT.CHAT_TYPE.POLICY_ANNOUNCE ||
            report.chatType === CONST.REPORT.CHAT_TYPE.POLICY_EXPENSE_CHAT ||
            report.chatType === CONST.REPORT.CHAT_TYPE.DOMAIN_ALL ||
            _.isEmpty(report.chatType)
        ) {
            // DM chats don't have a chatType
            return false;
        }
    } else if (isPublicAnnounceRoom(report) && isPolicyMember) {
        return false;
    }
    return true;
}

/**
 * @param {Number[]} participantAccountIDs
 * @returns {Boolean}
 */
function isCurrentUserTheOnlyParticipant(participantAccountIDs) {
    return participantAccountIDs && participantAccountIDs.length === 1 && participantAccountIDs[0] === currentUserAccountID;
}

/**
 * Returns display names for those that can see the whisper.
 * However, it returns "you" if the current user is the only one who can see it besides the person that sent it.
 *
 * @param {Number[]} participantAccountIDs
 * @returns {string}
 */
function getWhisperDisplayNames(participantAccountIDs) {
    const isWhisperOnlyVisibleToCurrentUser = isCurrentUserTheOnlyParticipant(participantAccountIDs);

    // When the current user is the only participant, the display name needs to be "you" because that's the only person reading it
    if (isWhisperOnlyVisibleToCurrentUser) {
        return Localize.translateLocal('common.youAfterPreposition');
    }

    return _.map(participantAccountIDs, (accountID) => getDisplayNameForParticipant(accountID, !isWhisperOnlyVisibleToCurrentUser)).join(', ');
}

/**
 * Show subscript on workspace chats / threads and expense requests
 * @param {Object} report
 * @returns {Boolean}
 */
function shouldReportShowSubscript(report) {
    if (isArchivedRoom(report)) {
        return false;
    }

    if (isPolicyExpenseChat(report) && !isChatThread(report) && !isTaskReport(report) && !report.isOwnPolicyExpenseChat) {
        return true;
    }

    if (isPolicyExpenseChat(report) && !isThread(report) && !isTaskReport(report)) {
        return true;
    }

    if (isExpenseRequest(report)) {
        return true;
    }

    if (isWorkspaceTaskReport(report)) {
        return true;
    }

    if (isWorkspaceThread(report)) {
        return true;
    }

    return false;
}

/**
 * Return true if reports data exists
 * @returns {Boolean}
 */
function isReportDataReady() {
    return !_.isEmpty(allReports) && _.some(_.keys(allReports), (key) => allReports[key] && allReports[key].reportID);
}

/**
 * Return true if reportID from path is valid
 * @param {String} reportIDFromPath
 * @returns {Boolean}
 */
function isValidReportIDFromPath(reportIDFromPath) {
    return typeof reportIDFromPath === 'string' && !['', 'null', '0'].includes(reportIDFromPath);
}

/**
 * Return the errors we have when creating a chat or a workspace room
 * @param {Object} report
 * @returns {Object} errors
 */
function getAddWorkspaceRoomOrChatReportErrors(report) {
    // We are either adding a workspace room, or we're creating a chat, it isn't possible for both of these to have errors for the same report at the same time, so
    // simply looking up the first truthy value will get the relevant property if it's set.
    return lodashGet(report, 'errorFields.addWorkspaceRoom') || lodashGet(report, 'errorFields.createChat');
}

/**
 * Returns true if write actions like assign task, money request, send message should be disabled on a report
 * @param {Object} report
 * @returns {Boolean}
 */
function shouldDisableWriteActions(report) {
    const reportErrors = getAddWorkspaceRoomOrChatReportErrors(report);
    return isArchivedRoom(report) || !_.isEmpty(reportErrors) || !isAllowedToComment(report) || isAnonymousUser;
}

/**
 * Returns ID of the original report from which the given reportAction is first created.
 *
 * @param {String} reportID
 * @param {Object} reportAction
 * @returns {String}
 */
function getOriginalReportID(reportID, reportAction) {
    const currentReportAction = ReportActionsUtils.getReportAction(reportID, reportAction.reportActionID);
    return isThreadFirstChat(reportAction, reportID) && _.isEmpty(currentReportAction) ? lodashGet(allReports, [`${ONYXKEYS.COLLECTION.REPORT}${reportID}`, 'parentReportID']) : reportID;
}

/**
 * Return the pendingAction and the errors we have when creating a chat or a workspace room offline
 * @param {Object} report
 * @returns {Object} pending action , errors
 */
function getReportOfflinePendingActionAndErrors(report) {
    // We are either adding a workspace room, or we're creating a chat, it isn't possible for both of these to be pending, or to have errors for the same report at the same time, so
    // simply looking up the first truthy value for each case will get the relevant property if it's set.
    const addWorkspaceRoomOrChatPendingAction = lodashGet(report, 'pendingFields.addWorkspaceRoom') || lodashGet(report, 'pendingFields.createChat');
    const addWorkspaceRoomOrChatErrors = getAddWorkspaceRoomOrChatReportErrors(report);
    return {addWorkspaceRoomOrChatPendingAction, addWorkspaceRoomOrChatErrors};
}

/**
 * @param {String} policyOwner
 * @returns {String|null}
 */
function getPolicyExpenseChatReportIDByOwner(policyOwner) {
    const policyWithOwner = _.find(allPolicies, (policy) => policy.owner === policyOwner);
    if (!policyWithOwner) {
        return null;
    }

    const expenseChat = _.find(allReports, (report) => isPolicyExpenseChat(report) && report.policyID === policyWithOwner.id);
    if (!expenseChat) {
        return null;
    }
    return expenseChat.reportID;
}

/**
 * Check if the report can create the request with type is iouType
 * @param {Object} report
 * @param {Array} betas
 * @param {String} iouType
 * @returns {Boolean}
 */
function canCreateRequest(report, betas, iouType) {
    const participantAccountIDs = lodashGet(report, 'participantAccountIDs', []);
    if (shouldDisableWriteActions(report)) {
        return false;
    }
    return getMoneyRequestOptions(report, participantAccountIDs, betas).includes(iouType);
}

/**
 * @param {String} policyID
 * @param {Array} accountIDs
 * @returns {Array}
 */
function getWorkspaceChats(policyID, accountIDs) {
    return _.filter(allReports, (report) => isPolicyExpenseChat(report) && lodashGet(report, 'policyID', '') === policyID && _.contains(accountIDs, lodashGet(report, 'ownerAccountID', '')));
}

/**
 * @param {Object|null} report
 * @param {Object|null} policy - the workspace the report is on, null if the user isn't a member of the workspace
 * @returns {Boolean}
 */
function shouldDisableRename(report, policy) {
    if (isDefaultRoom(report) || isArchivedRoom(report) || isChatThread(report) || isMoneyRequestReport(report) || isPolicyExpenseChat(report)) {
        return true;
    }

    // if the linked workspace is null, that means the person isn't a member of the workspace the report is in
    // which means this has to be a public room we want to disable renaming for
    if (!policy) {
        return true;
    }

    // If there is a linked workspace, that means the user is a member of the workspace the report is in.
    // Still, we only want policy owners and admins to be able to modify the name.
    return !_.keys(loginList).includes(policy.owner) && policy.role !== CONST.POLICY.ROLE.ADMIN;
}

/**
 * Returns the onyx data needed for the task assignee chat
 * @param {Number} accountID
 * @param {String} assigneeEmail
 * @param {Number} assigneeAccountID
 * @param {String} taskReportID
 * @param {String} assigneeChatReportID
 * @param {String} parentReportID
 * @param {String} title
 * @param {Object} assigneeChatReport
 * @returns {Object}
 */
function getTaskAssigneeChatOnyxData(accountID, assigneeEmail, assigneeAccountID, taskReportID, assigneeChatReportID, parentReportID, title, assigneeChatReport) {
    // Set if we need to add a comment to the assignee chat notifying them that they have been assigned a task
    let optimisticAssigneeAddComment;
    // Set if this is a new chat that needs to be created for the assignee
    let optimisticChatCreatedReportAction;
    const currentTime = DateUtils.getDBTime();
    const optimisticData = [];
    const successData = [];
    const failureData = [];

    // You're able to assign a task to someone you haven't chatted with before - so we need to optimistically create the chat and the chat reportActions
    // Only add the assignee chat report to onyx if we haven't already set it optimistically
    if (assigneeChatReport.isOptimisticReport && lodashGet(assigneeChatReport, 'pendingFields.createChat') !== CONST.RED_BRICK_ROAD_PENDING_ACTION.ADD) {
        optimisticChatCreatedReportAction = buildOptimisticCreatedReportAction(assigneeChatReportID);
        optimisticData.push(
            {
                onyxMethod: Onyx.METHOD.MERGE,
                key: `${ONYXKEYS.COLLECTION.REPORT}${assigneeChatReportID}`,
                value: {
                    pendingFields: {
                        createChat: CONST.RED_BRICK_ROAD_PENDING_ACTION.ADD,
                    },
                    isHidden: false,
                },
            },
            {
                onyxMethod: Onyx.METHOD.MERGE,
                key: `${ONYXKEYS.COLLECTION.REPORT_ACTIONS}${assigneeChatReportID}`,
                value: {[optimisticChatCreatedReportAction.reportActionID]: optimisticChatCreatedReportAction},
            },
        );

        successData.push({
            onyxMethod: Onyx.METHOD.MERGE,
            key: `${ONYXKEYS.COLLECTION.REPORT}${assigneeChatReportID}`,
            value: {
                pendingFields: {
                    createChat: null,
                },
                isOptimisticReport: false,
            },
        });

        failureData.push(
            {
                onyxMethod: Onyx.METHOD.SET,
                key: `${ONYXKEYS.COLLECTION.REPORT}${assigneeChatReportID}`,
                value: null,
            },
            {
                onyxMethod: Onyx.METHOD.MERGE,
                key: `${ONYXKEYS.COLLECTION.REPORT_ACTIONS}${assigneeChatReportID}`,
                value: {[optimisticChatCreatedReportAction.reportActionID]: {pendingAction: null}},
            },
            // If we failed, we want to remove the optimistic personal details as it was likely due to an invalid login
            {
                onyxMethod: Onyx.METHOD.MERGE,
                key: ONYXKEYS.PERSONAL_DETAILS_LIST,
                value: {
                    [assigneeAccountID]: null,
                },
            },
        );
    }

    // If you're choosing to share the task in the same DM as the assignee then we don't need to create another reportAction indicating that you've been assigned
    if (assigneeChatReportID !== parentReportID) {
        const displayname = lodashGet(allPersonalDetails, [assigneeAccountID, 'displayName']) || lodashGet(allPersonalDetails, [assigneeAccountID, 'login'], '');
        optimisticAssigneeAddComment = buildOptimisticTaskCommentReportAction(taskReportID, title, assigneeEmail, assigneeAccountID, `assigned to ${displayname}`, parentReportID);
        const lastAssigneeCommentText = formatReportLastMessageText(optimisticAssigneeAddComment.reportAction.message[0].text);
        const optimisticAssigneeReport = {
            lastVisibleActionCreated: currentTime,
            lastMessageText: lastAssigneeCommentText,
            lastActorAccountID: accountID,
            lastReadTime: currentTime,
        };

        optimisticData.push(
            {
                onyxMethod: Onyx.METHOD.MERGE,
                key: `${ONYXKEYS.COLLECTION.REPORT_ACTIONS}${assigneeChatReportID}`,
                value: {[optimisticAssigneeAddComment.reportAction.reportActionID]: optimisticAssigneeAddComment.reportAction},
            },
            {
                onyxMethod: Onyx.METHOD.MERGE,
                key: `${ONYXKEYS.COLLECTION.REPORT}${assigneeChatReportID}`,
                value: optimisticAssigneeReport,
            },
        );
        failureData.push({
            onyxMethod: Onyx.METHOD.MERGE,
            key: `${ONYXKEYS.COLLECTION.REPORT_ACTIONS}${assigneeChatReportID}`,
            value: {[optimisticAssigneeAddComment.reportAction.reportActionID]: {pendingAction: null}},
        });
    }

    return {
        optimisticData,
        successData,
        failureData,
        optimisticAssigneeAddComment,
        optimisticChatCreatedReportAction,
    };
}

/**
 * Returns an array of the participants Ids of a report
 *
 * @param {Object} report
 * @returns {Array}
 */
function getParticipantsIDs(report) {
    if (!report) {
        return [];
    }

    const participants = report.participantAccountIDs || [];

    // Build participants list for IOU/expense reports
    if (isMoneyRequestReport(report)) {
        return _.chain([report.managerID, report.ownerAccountID, ...participants])
            .compact()
            .uniq()
            .value();
    }
    return participants;
}

/**
 * Return iou report action display message
 *
 * @param {Object} reportAction report action
 * @returns {String}
 */
function getIOUReportActionDisplayMessage(reportAction) {
    const originalMessage = _.get(reportAction, 'originalMessage', {});
    let displayMessage;
    if (originalMessage.type === CONST.IOU.REPORT_ACTION_TYPE.PAY) {
        const {amount, currency, IOUReportID} = originalMessage;
        const formattedAmount = CurrencyUtils.convertToDisplayString(amount, currency);
        const iouReport = getReport(IOUReportID);
        const payerName = isExpenseReport(iouReport) ? getPolicyName(iouReport) : getDisplayNameForParticipant(iouReport.managerID, true);
        let translationKey;
        switch (originalMessage.paymentType) {
            case CONST.IOU.PAYMENT_TYPE.ELSEWHERE:
                translationKey = 'iou.paidElsewhereWithAmount';
                break;
            case CONST.IOU.PAYMENT_TYPE.EXPENSIFY:
            case CONST.IOU.PAYMENT_TYPE.VBBA:
                translationKey = 'iou.paidUsingExpensifyWithAmount';
                break;
            default:
                translationKey = '';
                break;
        }
        displayMessage = Localize.translateLocal(translationKey, {amount: formattedAmount, payer: payerName});
    } else {
        const transaction = TransactionUtils.getTransaction(originalMessage.IOUTransactionID);
        const {amount, currency, comment} = getTransactionDetails(transaction);
        const formattedAmount = CurrencyUtils.convertToDisplayString(amount, currency);
        displayMessage = Localize.translateLocal('iou.requestedAmount', {
            formattedAmount,
            comment,
        });
    }
    return displayMessage;
}

/**
 * Checks if a report is a group chat.
 *
 * A report is a group chat if it meets the following conditions:
 * - Not a chat thread.
 * - Not a task report.
 * - Not a money request / IOU report.
 * - Not an archived room.
 * - Not a public / admin / announce chat room (chat type doesn't match any of the specified types).
 * - More than 2 participants.
 *
 * @param {Object} report
 * @returns {Boolean}
 */
function isGroupChat(report) {
    return (
        report &&
        !isChatThread(report) &&
        !isTaskReport(report) &&
        !isMoneyRequestReport(report) &&
        !isArchivedRoom(report) &&
        !Object.values(CONST.REPORT.CHAT_TYPE).includes(getChatType(report)) &&
        lodashGet(report, 'participantAccountIDs.length', 0) > 2
    );
}

/**
 * @param {Object} report
 * @returns {Boolean}
 */
function isReportDraft(report) {
    return isExpenseReport(report) && lodashGet(report, 'stateNum') === CONST.REPORT.STATE_NUM.OPEN && lodashGet(report, 'statusNum') === CONST.REPORT.STATUS.OPEN;
}

/**
 * @param {Object} report
 * @returns {Boolean}
 */
function shouldUseFullTitleToDisplay(report) {
    return isMoneyRequestReport(report) || isPolicyExpenseChat(report) || isChatRoom(report) || isChatThread(report) || isTaskReport(report);
}

export {
    getReportParticipantsTitle,
    isReportMessageAttachment,
    findLastAccessedReport,
    canEditReportAction,
    canFlagReportAction,
    shouldShowFlagComment,
    isActionCreator,
    canDeleteReportAction,
    canLeaveRoom,
    sortReportsByLastRead,
    isDefaultRoom,
    isAdminRoom,
    isAdminsOnlyPostingRoom,
    isAnnounceRoom,
    isUserCreatedPolicyRoom,
    isChatRoom,
    getChatRoomSubtitle,
    getParentNavigationSubtitle,
    getPolicyName,
    getPolicyType,
    isArchivedRoom,
    isExpensifyOnlyParticipantInReport,
    isPolicyExpenseChatAdmin,
    isPolicyAdmin,
    isPublicRoom,
    isPublicAnnounceRoom,
    isConciergeChatReport,
    isCurrentUserTheOnlyParticipant,
    hasAutomatedExpensifyAccountIDs,
    hasExpensifyGuidesEmails,
    isWaitingForIOUActionFromCurrentUser,
    isIOUOwnedByCurrentUser,
    getMoneyRequestReimbursableTotal,
    getMoneyRequestSpendBreakdown,
    canShowReportRecipientLocalTime,
    formatReportLastMessageText,
    chatIncludesConcierge,
    isPolicyExpenseChat,
    isControlPolicyExpenseChat,
    isControlPolicyExpenseReport,
    getIconsForParticipants,
    getIcons,
    getRoomWelcomeMessage,
    getDisplayNamesWithTooltips,
    getDisplayNamesStringFromTooltips,
    getReportName,
    getReport,
    getReportNotificationPreference,
    getReportIDFromLink,
    getRouteFromLink,
    getDeletedParentActionMessageForChatReport,
    getLastVisibleMessage,
    navigateToDetailsPage,
    generateReportID,
    hasReportNameError,
    isUnread,
    isUnreadWithMention,
    buildOptimisticWorkspaceChats,
    buildOptimisticTaskReport,
    buildOptimisticChatReport,
    buildOptimisticClosedReportAction,
    buildOptimisticCreatedReportAction,
    buildOptimisticEditedTaskReportAction,
    buildOptimisticIOUReport,
    buildOptimisticApprovedReportAction,
    buildOptimisticSubmittedReportAction,
    buildOptimisticExpenseReport,
    buildOptimisticIOUReportAction,
    buildOptimisticReportPreview,
    buildOptimisticModifiedExpenseReportAction,
    updateReportPreview,
    buildOptimisticTaskReportAction,
    buildOptimisticAddCommentReportAction,
    buildOptimisticTaskCommentReportAction,
    updateOptimisticParentReportAction,
    getOptimisticDataForParentReportAction,
    shouldReportBeInOptionList,
    getChatByParticipants,
    getChatByParticipantsAndPolicy,
    getAllPolicyReports,
    getIOUReportActionMessage,
    getDisplayNameForParticipant,
    getWorkspaceIcon,
    isOptimisticPersonalDetail,
    shouldDisableDetailPage,
    isChatReport,
    isCurrentUserSubmitter,
    isExpenseReport,
    isExpenseRequest,
    isIOUReport,
    isTaskReport,
    isOpenTaskReport,
    isCanceledTaskReport,
    isCompletedTaskReport,
    isReportManager,
    isReportApproved,
    isMoneyRequestReport,
    isMoneyRequest,
    chatIncludesChronos,
    getNewMarkerReportActionID,
    canSeeDefaultRoom,
    getDefaultWorkspaceAvatar,
    getCommentLength,
    getParsedComment,
    getMoneyRequestOptions,
    canCreateRequest,
    hasIOUWaitingOnCurrentUserBankAccount,
    canRequestMoney,
    getWhisperDisplayNames,
    getWorkspaceAvatar,
    isThread,
    isChatThread,
    isThreadParent,
    isThreadFirstChat,
    isChildReport,
    shouldReportShowSubscript,
    isReportDataReady,
    isValidReportIDFromPath,
    isSettled,
    isAllowedToComment,
    getBankAccountRoute,
    getParentReport,
    getRootParentReport,
    getReportPreviewMessage,
    getModifiedExpenseMessage,
    shouldDisableWriteActions,
    getOriginalReportID,
    canAccessReport,
    getAddWorkspaceRoomOrChatReportErrors,
    getReportOfflinePendingActionAndErrors,
    isDM,
    getPolicy,
    getPolicyExpenseChatReportIDByOwner,
    getWorkspaceChats,
    shouldDisableRename,
    hasSingleParticipant,
    getReportRecipientAccountIDs,
    isOneOnOneChat,
    getTransactionReportName,
    getTransactionDetails,
    getTaskAssigneeChatOnyxData,
    getParticipantsIDs,
    canEditMoneyRequest,
    canEditFieldOfMoneyRequest,
    buildTransactionThread,
    areAllRequestsBeingSmartScanned,
    getTransactionsWithReceipts,
    hasOnlyDistanceRequestTransactions,
    hasNonReimbursableTransactions,
    hasMissingSmartscanFields,
    getIOUReportActionDisplayMessage,
    isWaitingForTaskCompleteFromAssignee,
    isGroupChat,
    isReportDraft,
    shouldUseFullTitleToDisplay,
    parseReportRouteParams,
    getReimbursementQueuedActionMessage,
};<|MERGE_RESOLUTION|>--- conflicted
+++ resolved
@@ -784,7 +784,6 @@
 }
 
 /**
-<<<<<<< HEAD
  * Get the notification preference given a report
  *
  * @param {Object} report
@@ -792,7 +791,9 @@
  */
 function getReportNotificationPreference(report) {
     return lodashGet(report, 'notificationPreference', '');
-=======
+}
+
+/**
  * Returns whether or not the author of the action is this user
  *
  * @param {Object} reportAction
@@ -800,7 +801,6 @@
  */
 function isActionCreator(reportAction) {
     return reportAction.actorAccountID === currentUserAccountID;
->>>>>>> 345a3a1d
 }
 
 /**

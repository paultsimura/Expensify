--- conflicted
+++ resolved
@@ -1025,22 +1025,16 @@
     let reportToLook = report;
     if (report.iouReportID) {
         const iouReport = allReports[`${ONYXKEYS.COLLECTION.REPORT}${report.iouReportID}`];
-
-<<<<<<< HEAD
+        if (iouReport) {
+            reportToLook = iouReport;
+        }
+    }
+
     // Money request waiting for current user to Pay (from chat or from iou report)
     if (reportToLook.ownerAccountID
         && (reportToLook.ownerAccountID !== currentUserAccountID || currentUserAccountID === reportToLook.managerID)
         && reportToLook.hasOutstandingIOU) {
         return true;
-=======
-        // Money request waiting for current user to Pay (from chat or from iou report)
-        if (iouReport
-            && iouReport.ownerAccountID
-            && (iouReport.ownerAccountID !== currentUserAccountID || currentUserAccountID === iouReport.managerID)
-            && iouReport.hasOutstandingIOU) {
-            return true;
-        }
->>>>>>> 19df18a8
     }
 
     return false;
@@ -2009,7 +2003,7 @@
     let reportToLook = report;
     if (report.iouReportID) {
         const iouReport = allReports[`${ONYXKEYS.COLLECTION.REPORT}${report.iouReportID}`];
-        if (iouReport && iouReport.ownerAccountID) {
+        if (iouReport) {
             reportToLook = iouReport;
         }
     }

/* eslint-disable rulesdir/prefer-underscore-method */
import {format} from 'date-fns';
import ExpensiMark from 'expensify-common/lib/ExpensiMark';
import Str from 'expensify-common/lib/str';
import lodashGet from 'lodash/get';
import lodashIntersection from 'lodash/intersection';
import Onyx from 'react-native-onyx';
import _ from 'underscore';
import * as Expensicons from '@components/Icon/Expensicons';
import * as defaultWorkspaceAvatars from '@components/Icon/WorkspaceDefaultAvatars';
import CONST from '@src/CONST';
import ONYXKEYS from '@src/ONYXKEYS';
import ROUTES from '@src/ROUTES';
import * as IOU from './actions/IOU';
import * as CollectionUtils from './CollectionUtils';
import * as CurrencyUtils from './CurrencyUtils';
import DateUtils from './DateUtils';
import isReportMessageAttachment from './isReportMessageAttachment';
import * as Localize from './Localize';
import linkingConfig from './Navigation/linkingConfig';
import Navigation from './Navigation/Navigation';
import * as NumberUtils from './NumberUtils';
import Permissions from './Permissions';
import * as PolicyUtils from './PolicyUtils';
import * as ReportActionsUtils from './ReportActionsUtils';
import * as TransactionUtils from './TransactionUtils';
import * as Url from './Url';
import * as UserUtils from './UserUtils';

let currentUserEmail;
let currentUserAccountID;
let isAnonymousUser;

Onyx.connect({
    key: ONYXKEYS.SESSION,
    callback: (val) => {
        // When signed out, val is undefined
        if (!val) {
            return;
        }

        currentUserEmail = val.email;
        currentUserAccountID = val.accountID;
        isAnonymousUser = val.authTokenType === 'anonymousAccount';
    },
});

let allPersonalDetails;
let currentUserPersonalDetails;
Onyx.connect({
    key: ONYXKEYS.PERSONAL_DETAILS_LIST,
    callback: (val) => {
        currentUserPersonalDetails = lodashGet(val, currentUserAccountID, {});
        allPersonalDetails = val || {};
    },
});

let allReports;
Onyx.connect({
    key: ONYXKEYS.COLLECTION.REPORT,
    waitForCollectionCallback: true,
    callback: (val) => (allReports = val),
});

let doesDomainHaveApprovedAccountant;
Onyx.connect({
    key: ONYXKEYS.ACCOUNT,
    waitForCollectionCallback: true,
    callback: (val) => (doesDomainHaveApprovedAccountant = lodashGet(val, 'doesDomainHaveApprovedAccountant', false)),
});

let allPolicies;
Onyx.connect({
    key: ONYXKEYS.COLLECTION.POLICY,
    waitForCollectionCallback: true,
    callback: (val) => (allPolicies = val),
});

let loginList;
Onyx.connect({
    key: ONYXKEYS.LOGIN_LIST,
    callback: (val) => (loginList = val),
});

const transactionViolations = {};
Onyx.connect({
    key: ONYXKEYS.COLLECTION.TRANSACTION_VIOLATIONS,
    callback: (violations, key) => {
        if (!key || !violations) {
            return;
        }

        const transactionID = CollectionUtils.extractCollectionItemID(key);
        transactionViolations[transactionID] = violations;
    },
});

const reportActions = {};
Onyx.connect({
    key: ONYXKEYS.COLLECTION.REPORT_ACTIONS,
    callback: (actions, key) => {
        if (!key || !actions) {
            return;
        }

        const reportID = CollectionUtils.extractCollectionItemID(key);
        reportActions[reportID] = actions;
    },
});

function getChatType(report) {
    return report ? report.chatType : '';
}

/**
 * @param {String} policyID
 * @returns {Object}
 */
function getPolicy(policyID) {
    if (!allPolicies || !policyID) {
        return {};
    }
    return allPolicies[`${ONYXKEYS.COLLECTION.POLICY}${policyID}`] || {};
}

/**
 * Get the policy type from a given report
 * @param {Object} report
 * @param {String} report.policyID
 * @param {Object} policies must have Onyxkey prefix (i.e 'policy_') for keys
 * @returns {String}
 */
function getPolicyType(report, policies) {
    return lodashGet(policies, [`${ONYXKEYS.COLLECTION.POLICY}${report.policyID}`, 'type'], '');
}

/**
 * Get the policy name from a given report
 * @param {Object} report
 * @param {String} [report.policyID]
 * @param {String} [report.oldPolicyName]
 * @param {String} [report.policyName]
 * @param {Boolean} [returnEmptyIfNotFound]
 * @param {Object} [policy]
 * @returns {String}
 */
function getPolicyName(report, returnEmptyIfNotFound = false, policy = undefined) {
    const noPolicyFound = returnEmptyIfNotFound ? '' : Localize.translateLocal('workspace.common.unavailable');
    if (_.isEmpty(report)) {
        return noPolicyFound;
    }

    if ((!allPolicies || _.size(allPolicies) === 0) && !report.policyName) {
        return Localize.translateLocal('workspace.common.unavailable');
    }
    const finalPolicy = policy || _.get(allPolicies, `${ONYXKEYS.COLLECTION.POLICY}${report.policyID}`);

    // Public rooms send back the policy name with the reportSummary,
    // since they can also be accessed by people who aren't in the workspace
    const policyName = lodashGet(finalPolicy, 'name') || report.policyName || report.oldPolicyName || noPolicyFound;

    return policyName;
}

/**
 * Returns the concatenated title for the PrimaryLogins of a report
 *
 * @param {Array} accountIDs
 * @returns {string}
 */
function getReportParticipantsTitle(accountIDs) {
    return (
        _.chain(accountIDs)

            // Somehow it's possible for the logins coming from report.participantAccountIDs to contain undefined values so we use compact to remove them.
            .compact()
            .value()
            .join(', ')
    );
}

/**
 * Checks if a report is a chat report.
 *
 * @param {Object} report
 * @returns {Boolean}
 */
function isChatReport(report) {
    return report && report.type === CONST.REPORT.TYPE.CHAT;
}

/**
 * Checks if a report is an Expense report.
 *
 * @param {Object} report
 * @returns {Boolean}
 */
function isExpenseReport(report) {
    return report && report.type === CONST.REPORT.TYPE.EXPENSE;
}

/**
 * Checks if a report is an IOU report.
 *
 * @param {Object} report
 * @returns {Boolean}
 */
function isIOUReport(report) {
    return report && report.type === CONST.REPORT.TYPE.IOU;
}

/**
 * Checks if a report is a task report.
 *
 * @param {Object} report
 * @returns {Boolean}
 */
function isTaskReport(report) {
    return report && report.type === CONST.REPORT.TYPE.TASK;
}

/**
 * Checks if a task has been cancelled
 * When a task is deleted, the parentReportAction is updated to have a isDeletedParentAction deleted flag
 * This is because when you delete a task, we still allow you to chat on the report itself
 * There's another situation where you don't have access to the parentReportAction (because it was created in a chat you don't have access to)
 * In this case, we have added the key to the report itself
 *
 * @param {Object} report
 * @param {Object} parentReportAction
 * @returns {Boolean}
 */
function isCanceledTaskReport(report = {}, parentReportAction = {}) {
    if (!_.isEmpty(parentReportAction) && lodashGet(parentReportAction, ['message', 0, 'isDeletedParentAction'], false)) {
        return true;
    }

    if (!_.isEmpty(report) && report.isDeletedParentAction) {
        return true;
    }

    return false;
}

/**
 * Checks if a report is an open task report.
 *
 * @param {Object} report
 * @param {Object} parentReportAction - The parent report action of the report (Used to check if the task has been canceled)
 * @returns {Boolean}
 */
function isOpenTaskReport(report, parentReportAction = {}) {
    return isTaskReport(report) && !isCanceledTaskReport(report, parentReportAction) && report.stateNum === CONST.REPORT.STATE_NUM.OPEN && report.statusNum === CONST.REPORT.STATUS.OPEN;
}

/**
 * Checks if a report is a completed task report.
 *
 * @param {Object} report
 * @returns {Boolean}
 */
function isCompletedTaskReport(report) {
    return isTaskReport(report) && report.stateNum === CONST.REPORT.STATE_NUM.SUBMITTED && report.statusNum === CONST.REPORT.STATUS.APPROVED;
}

/**
 * Checks if the current user is the manager of the supplied report
 *
 * @param {Object} report
 * @returns {Boolean}
 */
function isReportManager(report) {
    return report && report.managerID === currentUserAccountID;
}

/**
 * Checks if the supplied report has been approved
 *
 * @param {Object} report
 * @returns {Boolean}
 */
function isReportApproved(report) {
    return report && report.stateNum === CONST.REPORT.STATE_NUM.SUBMITTED && report.statusNum === CONST.REPORT.STATUS.APPROVED;
}

/**
 * Given a collection of reports returns them sorted by last read
 *
 * @param {Object} reports
 * @returns {Array}
 */
function sortReportsByLastRead(reports) {
    return _.chain(reports)
        .toArray()
        .filter((report) => report && report.reportID && report.lastReadTime)
        .sortBy('lastReadTime')
        .value();
}

/**
 * Whether the Money Request report is settled
 *
 * @param {String} reportID
 * @returns {Boolean}
 */
function isSettled(reportID) {
    if (!allReports) {
        return false;
    }
    const report = allReports[`${ONYXKEYS.COLLECTION.REPORT}${reportID}`] || {};
    if ((typeof report === 'object' && Object.keys(report).length === 0) || report.isWaitingOnBankAccount) {
        return false;
    }

    // In case the payment is scheduled and we are waiting for the payee to set up their wallet,
    // consider the report as paid as well.
    if (report.isWaitingOnBankAccount && report.statusNum === CONST.REPORT.STATUS.APPROVED) {
        return true;
    }

    return report.statusNum === CONST.REPORT.STATUS.REIMBURSED;
}

/**
 * Whether the current user is the submitter of the report
 *
 * @param {String} reportID
 * @returns {Boolean}
 */
function isCurrentUserSubmitter(reportID) {
    if (!allReports) {
        return false;
    }
    const report = allReports[`${ONYXKEYS.COLLECTION.REPORT}${reportID}`] || {};
    return report && report.ownerAccountID === currentUserAccountID;
}

/**
 * Whether the provided report is an Admin room
 * @param {Object} report
 * @param {String} report.chatType
 * @returns {Boolean}
 */
function isAdminRoom(report) {
    return getChatType(report) === CONST.REPORT.CHAT_TYPE.POLICY_ADMINS;
}

/**
 * Whether the provided report is an Admin-only posting room
 * @param {Object} report
 * @param {String} report.writeCapability
 * @returns {Boolean}
 */
function isAdminsOnlyPostingRoom(report) {
    return lodashGet(report, 'writeCapability', CONST.REPORT.WRITE_CAPABILITIES.ALL) === CONST.REPORT.WRITE_CAPABILITIES.ADMINS;
}

/**
 * Whether the provided report is a Announce room
 * @param {Object} report
 * @param {String} report.chatType
 * @returns {Boolean}
 */
function isAnnounceRoom(report) {
    return getChatType(report) === CONST.REPORT.CHAT_TYPE.POLICY_ANNOUNCE;
}

/**
 * Whether the provided report is a default room
 * @param {Object} report
 * @param {String} report.chatType
 * @returns {Boolean}
 */
function isDefaultRoom(report) {
    return [CONST.REPORT.CHAT_TYPE.POLICY_ADMINS, CONST.REPORT.CHAT_TYPE.POLICY_ANNOUNCE, CONST.REPORT.CHAT_TYPE.DOMAIN_ALL].indexOf(getChatType(report)) > -1;
}

/**
 * Whether the provided report is a Domain room
 * @param {Object} report
 * @param {String} report.chatType
 * @returns {Boolean}
 */
function isDomainRoom(report) {
    return getChatType(report) === CONST.REPORT.CHAT_TYPE.DOMAIN_ALL;
}

/**
 * Whether the provided report is a user created policy room
 * @param {Object} report
 * @param {String} report.chatType
 * @returns {Boolean}
 */
function isUserCreatedPolicyRoom(report) {
    return getChatType(report) === CONST.REPORT.CHAT_TYPE.POLICY_ROOM;
}

/**
 * Whether the provided report is a Policy Expense chat.
 * @param {Object} report
 * @param {String} [report.chatType]
 * @returns {Boolean}
 */
function isPolicyExpenseChat(report) {
    return getChatType(report) === CONST.REPORT.CHAT_TYPE.POLICY_EXPENSE_CHAT;
}

/** Wether the provided report belongs to a Control policy and is an epxense chat
 * @param {Object} report
 * @returns {Boolean}
 */
function isControlPolicyExpenseChat(report) {
    return isPolicyExpenseChat(report) && getPolicyType(report, allPolicies) === CONST.POLICY.TYPE.CORPORATE;
}

/** Wether the provided report belongs to a Control policy and is an epxense report
 * @param {Object} report
 * @returns {Boolean}
 */
function isControlPolicyExpenseReport(report) {
    return isExpenseReport(report) && getPolicyType(report, allPolicies) === CONST.POLICY.TYPE.CORPORATE;
}

/**
 * Whether the provided report is a chat room
 * @param {Object} report
 * @param {String} [report.chatType]
 * @returns {Boolean}
 */
function isChatRoom(report) {
    return isUserCreatedPolicyRoom(report) || isDefaultRoom(report);
}

/**
 * Whether the provided report is a public room
 * @param {Object} report
 * @param {String} report.visibility
 * @returns {Boolean}
 */
function isPublicRoom(report) {
    return report && (report.visibility === CONST.REPORT.VISIBILITY.PUBLIC || report.visibility === CONST.REPORT.VISIBILITY.PUBLIC_ANNOUNCE);
}

/**
 * Whether the provided report is a public announce room
 * @param {Object} report
 * @param {String} report.visibility
 * @returns {Boolean}
 */
function isPublicAnnounceRoom(report) {
    return report && report.visibility === CONST.REPORT.VISIBILITY.PUBLIC_ANNOUNCE;
}

/**
 * If the report is a policy expense, the route should be for adding bank account for that policy
 * else since the report is a personal IOU, the route should be for personal bank account.
 * @param {Object} report
 * @returns {String}
 */
function getBankAccountRoute(report) {
    return isPolicyExpenseChat(report) ? ROUTES.BANK_ACCOUNT_WITH_STEP_TO_OPEN.getRoute('', report.policyID) : ROUTES.SETTINGS_ADD_BANK_ACCOUNT;
}

/**
 * Check if personal detail of accountID is empty or optimistic data
 * @param {String} accountID user accountID
 * @returns {Boolean}
 */
function isOptimisticPersonalDetail(accountID) {
    return _.isEmpty(allPersonalDetails[accountID]) || !!allPersonalDetails[accountID].isOptimisticPersonalDetail;
}

/**
 * Checks if a report is a task report from a policy expense chat.
 *
 * @param {Object} report
 * @returns {Boolean}
 */
function isWorkspaceTaskReport(report) {
    if (!isTaskReport(report)) {
        return false;
    }
    const parentReport = allReports[`${ONYXKEYS.COLLECTION.REPORT}${report.parentReportID}`];
    return isPolicyExpenseChat(parentReport);
}

/**
 * Returns true if report has a parent
 *
 * @param {Object} report
 * @returns {Boolean}
 */
function isThread(report) {
    return Boolean(report && report.parentReportID && report.parentReportActionID);
}

/**
 * Returns true if report is of type chat and has a parent and is therefore a Thread.
 *
 * @param {Object} report
 * @returns {Boolean}
 */
function isChatThread(report) {
    return isThread(report) && report.type === CONST.REPORT.TYPE.CHAT;
}

/**
 * Returns true if report is a DM/Group DM chat.
 *
 * @param {Object} report
 * @returns {Boolean}
 */
function isDM(report) {
    return isChatReport(report) && !getChatType(report);
}

/**
 * Only returns true if this is our main 1:1 DM report with Concierge
 *
 * @param {Object} report
 * @returns {Boolean}
 */
function isConciergeChatReport(report) {
    return lodashGet(report, 'participantAccountIDs', []).length === 1 && Number(report.participantAccountIDs[0]) === CONST.ACCOUNT_ID.CONCIERGE && !isChatThread(report);
}

/**
 * Check if the report is a single chat report that isn't a thread
 * and personal detail of participant is optimistic data
 * @param {Object} report
 * @param {Array} report.participantAccountIDs
 * @returns {Boolean}
 */
function shouldDisableDetailPage(report) {
    const participantAccountIDs = lodashGet(report, 'participantAccountIDs', []);

    if (isChatRoom(report) || isPolicyExpenseChat(report) || isChatThread(report) || isTaskReport(report)) {
        return false;
    }
    if (participantAccountIDs.length === 1) {
        return isOptimisticPersonalDetail(participantAccountIDs[0]);
    }
    return false;
}

/**
 * Returns true if this report has only one participant and it's an Expensify account.
 * @param {Object} report
 * @returns {Boolean}
 */
function isExpensifyOnlyParticipantInReport(report) {
    const reportParticipants = _.without(lodashGet(report, 'participantAccountIDs', []), currentUserAccountID);
    return reportParticipants.length === 1 && _.some(reportParticipants, (accountID) => _.contains(CONST.EXPENSIFY_ACCOUNT_IDS, accountID));
}

/**
 * Returns whether a given report can have tasks created in it.
 * We only prevent the task option if it's a DM/group-DM and the other users are all special Expensify accounts
 *
 * @param {Object} report
 * @returns {Boolean}
 */
function canCreateTaskInReport(report) {
    const otherReportParticipants = _.without(lodashGet(report, 'participantAccountIDs', []), currentUserAccountID);
    const areExpensifyAccountsOnlyOtherParticipants =
        otherReportParticipants.length >= 1 && _.every(otherReportParticipants, (accountID) => _.contains(CONST.EXPENSIFY_ACCOUNT_IDS, accountID));
    if (areExpensifyAccountsOnlyOtherParticipants && isDM(report)) {
        return false;
    }

    return true;
}

/**
 * Returns true if there are any Expensify accounts (i.e. with domain 'expensify.com') in the set of accountIDs
 * by cross-referencing the accountIDs with personalDetails.
 *
 * @param {Array<Number>} accountIDs
 * @return {Boolean}
 */
function hasExpensifyEmails(accountIDs) {
    return _.some(accountIDs, (accountID) => Str.extractEmailDomain(lodashGet(allPersonalDetails, [accountID, 'login'], '')) === CONST.EXPENSIFY_PARTNER_NAME);
}

/**
 * Returns true if there are any guides accounts (team.expensify.com) in a list of accountIDs
 * by cross-referencing the accountIDs with personalDetails since guides that are participants
 * of the user's chats should have their personal details in Onyx.
 * @param {Array<Number>} accountIDs
 * @returns {Boolean}
 */
function hasExpensifyGuidesEmails(accountIDs) {
    return _.some(accountIDs, (accountID) => Str.extractEmailDomain(lodashGet(allPersonalDetails, [accountID, 'login'], '')) === CONST.EMAIL.GUIDES_DOMAIN);
}

/**
 * @param {Record<String, {lastReadTime, reportID}>|Array<{lastReadTime, reportID}>} reports
 * @param {Boolean} [ignoreDomainRooms]
 * @param {Object} policies
 * @param {Boolean} isFirstTimeNewExpensifyUser
 * @param {Boolean} openOnAdminRoom
 * @returns {Object}
 */
function findLastAccessedReport(reports, ignoreDomainRooms, policies, isFirstTimeNewExpensifyUser, openOnAdminRoom = false) {
    // If it's the user's first time using New Expensify, then they could either have:
    //   - just a Concierge report, if so we'll return that
    //   - their Concierge report, and a separate report that must have deeplinked them to the app before they created their account.
    // If it's the latter, we'll use the deeplinked report over the Concierge report,
    // since the Concierge report would be incorrectly selected over the deep-linked report in the logic below.
    let sortedReports = sortReportsByLastRead(reports);

    let adminReport;
    if (openOnAdminRoom) {
        adminReport = _.find(sortedReports, (report) => {
            const chatType = getChatType(report);
            return chatType === CONST.REPORT.CHAT_TYPE.POLICY_ADMINS;
        });
    }

    if (isFirstTimeNewExpensifyUser) {
        if (sortedReports.length === 1) {
            return sortedReports[0];
        }

        return adminReport || _.find(sortedReports, (report) => !isConciergeChatReport(report));
    }

    if (ignoreDomainRooms) {
        // We allow public announce rooms, admins, and announce rooms through since we bypass the default rooms beta for them.
        // Check where ReportUtils.findLastAccessedReport is called in MainDrawerNavigator.js for more context.
        // Domain rooms are now the only type of default room that are on the defaultRooms beta.
        sortedReports = _.filter(
            sortedReports,
            (report) => !isDomainRoom(report) || getPolicyType(report, policies) === CONST.POLICY.TYPE.FREE || hasExpensifyGuidesEmails(lodashGet(report, ['participantAccountIDs'], [])),
        );
    }

    return adminReport || _.last(sortedReports);
}

/**
 * Whether the provided report is an archived room
 * @param {Object} report
 * @param {Number} [report.stateNum]
 * @param {Number} [report.statusNum]
 * @returns {Boolean}
 */
function isArchivedRoom(report) {
    return report && report.statusNum === CONST.REPORT.STATUS.CLOSED && report.stateNum === CONST.REPORT.STATE_NUM.SUBMITTED;
}

/**
 * Checks if the current user is allowed to comment on the given report.
 * @param {Object} report
 * @param {String} [report.writeCapability]
 * @returns {Boolean}
 */
function isAllowedToComment(report) {
    // Default to allowing all users to post
    const capability = lodashGet(report, 'writeCapability', CONST.REPORT.WRITE_CAPABILITIES.ALL) || CONST.REPORT.WRITE_CAPABILITIES.ALL;

    if (capability === CONST.REPORT.WRITE_CAPABILITIES.ALL) {
        return true;
    }

    // If unauthenticated user opens public chat room using deeplink, they do not have policies available and they cannot comment
    if (!allPolicies) {
        return false;
    }

    // If we've made it here, commenting on this report is restricted.
    // If the user is an admin, allow them to post.
    const policy = allPolicies[`${ONYXKEYS.COLLECTION.POLICY}${report.policyID}`];
    return lodashGet(policy, 'role', '') === CONST.POLICY.ROLE.ADMIN;
}

/**
 * Checks if the current user is the admin of the policy given the policy expense chat.
 * @param {Object} report
 * @param {String} report.policyID
 * @param {Object} policies must have OnyxKey prefix (i.e 'policy_') for keys
 * @returns {Boolean}
 */
function isPolicyExpenseChatAdmin(report, policies) {
    if (!isPolicyExpenseChat(report)) {
        return false;
    }

    const policyRole = lodashGet(policies, [`${ONYXKEYS.COLLECTION.POLICY}${report.policyID}`, 'role']);

    return policyRole === CONST.POLICY.ROLE.ADMIN;
}

/**
 * Checks if the current user is the admin of the policy.
 * @param {String} policyID
 * @param {Object} policies must have OnyxKey prefix (i.e 'policy_') for keys
 * @returns {Boolean}
 */
function isPolicyAdmin(policyID, policies) {
    const policyRole = lodashGet(policies, [`${ONYXKEYS.COLLECTION.POLICY}${policyID}`, 'role']);

    return policyRole === CONST.POLICY.ROLE.ADMIN;
}

/**
 * Returns true if report has a single participant.
 *
 * @param {Object} report
 * @returns {Boolean}
 */
function hasSingleParticipant(report) {
    return report && report.participantAccountIDs && report.participantAccountIDs.length === 1;
}

/**
 * Checks whether all the transactions linked to the IOU report are of the Distance Request type
 *
 * @param {string|null} iouReportID
 * @returns {boolean}
 */
function hasOnlyDistanceRequestTransactions(iouReportID) {
    const allTransactions = TransactionUtils.getAllReportTransactions(iouReportID);
    return _.all(allTransactions, (transaction) => TransactionUtils.isDistanceRequest(transaction));
}

/**
 * If the report is a thread and has a chat type set, it is a workspace chat.
 *
 * @param {Object} report
 * @returns {Boolean}
 */
function isWorkspaceThread(report) {
    return Boolean(isThread(report) && !isDM(report));
}

/**
 * Returns true if reportAction has a child.
 *
 * @param {Object} reportAction
 * @returns {Boolean}
 */
function isThreadParent(reportAction) {
    return reportAction && reportAction.childReportID && reportAction.childReportID !== 0;
}

/**
 * Returns true if reportAction is the first chat preview of a Thread
 *
 * @param {Object} reportAction
 * @param {String} reportID
 * @returns {Boolean}
 */
function isThreadFirstChat(reportAction, reportID) {
    return !_.isUndefined(reportAction.childReportID) && reportAction.childReportID.toString() === reportID;
}

/**
 * Checks if a report is a child report.
 *
 * @param {Object} report
 * @returns {Boolean}
 */
function isChildReport(report) {
    return isThread(report) || isTaskReport(report);
}

/**
 * An Expense Request is a thread where the parent report is an Expense Report and
 * the parentReportAction is a transaction.
 *
 * @param {Object} report
 * @returns {Boolean}
 */
function isExpenseRequest(report) {
    if (isThread(report)) {
        const parentReportAction = ReportActionsUtils.getParentReportAction(report);
        const parentReport = lodashGet(allReports, [`${ONYXKEYS.COLLECTION.REPORT}${report.parentReportID}`]);
        return isExpenseReport(parentReport) && ReportActionsUtils.isTransactionThread(parentReportAction);
    }
    return false;
}

/**
 * An IOU Request is a thread where the parent report is an IOU Report and
 * the parentReportAction is a transaction.
 *
 * @param {Object} report
 * @returns {Boolean}
 */
function isIOURequest(report) {
    if (isThread(report)) {
        const parentReportAction = ReportActionsUtils.getParentReportAction(report);
        const parentReport = allReports[`${ONYXKEYS.COLLECTION.REPORT}${report.parentReportID}`];
        return isIOUReport(parentReport) && ReportActionsUtils.isTransactionThread(parentReportAction);
    }
    return false;
}

/**
 * Checks if a report is an IOU or expense request.
 *
 * @param {Object|String} reportOrID
 * @returns {Boolean}
 */
function isMoneyRequest(reportOrID) {
    const report = _.isObject(reportOrID) ? reportOrID : allReports[`${ONYXKEYS.COLLECTION.REPORT}${reportOrID}`];
    return isIOURequest(report) || isExpenseRequest(report);
}

/**
 * Checks if a report is an IOU or expense report.
 *
 * @param {Object|String} reportOrID
 * @returns {Boolean}
 */
function isMoneyRequestReport(reportOrID) {
    const report = typeof reportOrID === 'object' ? reportOrID : allReports[`${ONYXKEYS.COLLECTION.REPORT}${reportOrID}`];
    return isIOUReport(report) || isExpenseReport(report);
}

/**
 * Should return true only for personal 1:1 report
 *
 * @param {Object} report (chatReport or iouReport)
 * @returns {boolean}
 */
function isOneOnOneChat(report) {
    const participantAccountIDs = lodashGet(report, 'participantAccountIDs', []);
    return (
        !isThread(report) &&
        !isChatRoom(report) &&
        !isExpenseRequest(report) &&
        !isMoneyRequestReport(report) &&
        !isPolicyExpenseChat(report) &&
        !isTaskReport(report) &&
        isDM(report) &&
        !isIOUReport(report) &&
        participantAccountIDs.length === 1
    );
}

/**
 * Get the report given a reportID
 *
 * @param {String} reportID
 * @returns {Object}
 */
function getReport(reportID) {
    // Deleted reports are set to null and lodashGet will still return null in that case, so we need to add an extra check
    return lodashGet(allReports, `${ONYXKEYS.COLLECTION.REPORT}${reportID}`, {}) || {};
}

/**
 * Get the notification preference given a report
 *
 * @param {Object} report
 * @returns {String}
 */
function getReportNotificationPreference(report) {
    return lodashGet(report, 'notificationPreference', '');
}

/**
 * Returns whether or not the author of the action is this user
 *
 * @param {Object} reportAction
 * @returns {Boolean}
 */
function isActionCreator(reportAction) {
    return reportAction.actorAccountID === currentUserAccountID;
}

/**
 * Can only delete if the author is this user and the action is an ADDCOMMENT action or an IOU action in an unsettled report, or if the user is a
 * policy admin
 *
 * @param {Object} reportAction
 * @param {String} reportID
 * @returns {Boolean}
 */
function canDeleteReportAction(reportAction, reportID) {
    const report = getReport(reportID);

    const isActionOwner = reportAction.actorAccountID === currentUserAccountID;

    if (ReportActionsUtils.isMoneyRequestAction(reportAction)) {
        // For now, users cannot delete split actions
        const isSplitAction = lodashGet(reportAction, 'originalMessage.type') === CONST.IOU.REPORT_ACTION_TYPE.SPLIT;

        if (isSplitAction || isSettled(reportAction.originalMessage.IOUReportID) || isReportApproved(report)) {
            return false;
        }

        if (isActionOwner) {
            return true;
        }
    }

    if (
        reportAction.actionName !== CONST.REPORT.ACTIONS.TYPE.ADDCOMMENT ||
        reportAction.pendingAction === CONST.RED_BRICK_ROAD_PENDING_ACTION.DELETE ||
        ReportActionsUtils.isCreatedTaskReportAction(reportAction) ||
        reportAction.actorAccountID === CONST.ACCOUNT_ID.CONCIERGE
    ) {
        return false;
    }

    const policy = lodashGet(allPolicies, `${ONYXKEYS.COLLECTION.POLICY}${report.policyID}`) || {};
    const isAdmin = policy.role === CONST.POLICY.ROLE.ADMIN && !isDM(report);

    return isActionOwner || isAdmin;
}

/**
 * Get welcome message based on room type
 * @param {Object} report
 * @param {Boolean} isUserPolicyAdmin
 * @returns {Object}
 */

function getRoomWelcomeMessage(report, isUserPolicyAdmin) {
    const welcomeMessage = {showReportName: true};
    const workspaceName = getPolicyName(report);

    if (isArchivedRoom(report)) {
        welcomeMessage.phrase1 = Localize.translateLocal('reportActionsView.beginningOfArchivedRoomPartOne');
        welcomeMessage.phrase2 = Localize.translateLocal('reportActionsView.beginningOfArchivedRoomPartTwo');
    } else if (isDomainRoom(report)) {
        welcomeMessage.phrase1 = Localize.translateLocal('reportActionsView.beginningOfChatHistoryDomainRoomPartOne', {domainRoom: report.reportName});
        welcomeMessage.phrase2 = Localize.translateLocal('reportActionsView.beginningOfChatHistoryDomainRoomPartTwo');
    } else if (isAdminRoom(report)) {
        welcomeMessage.phrase1 = Localize.translateLocal('reportActionsView.beginningOfChatHistoryAdminRoomPartOne', {workspaceName});
        welcomeMessage.phrase2 = Localize.translateLocal('reportActionsView.beginningOfChatHistoryAdminRoomPartTwo');
    } else if (isAdminsOnlyPostingRoom(report) && !isUserPolicyAdmin) {
        welcomeMessage.phrase1 = Localize.translateLocal('reportActionsView.beginningOfChatHistoryAdminOnlyPostingRoom');
        welcomeMessage.showReportName = false;
    } else if (isAnnounceRoom(report)) {
        welcomeMessage.phrase1 = Localize.translateLocal('reportActionsView.beginningOfChatHistoryAnnounceRoomPartOne', {workspaceName});
        welcomeMessage.phrase2 = Localize.translateLocal('reportActionsView.beginningOfChatHistoryAnnounceRoomPartTwo', {workspaceName});
    } else {
        // Message for user created rooms or other room types.
        welcomeMessage.phrase1 = Localize.translateLocal('reportActionsView.beginningOfChatHistoryUserRoomPartOne');
        welcomeMessage.phrase2 = Localize.translateLocal('reportActionsView.beginningOfChatHistoryUserRoomPartTwo');
    }

    return welcomeMessage;
}

/**
 * Returns true if Concierge is one of the chat participants (1:1 as well as group chats)
 * @param {Object} report
 * @returns {Boolean}
 */
function chatIncludesConcierge(report) {
    return !_.isEmpty(report.participantAccountIDs) && _.contains(report.participantAccountIDs, CONST.ACCOUNT_ID.CONCIERGE);
}

/**
 * Returns true if there is any automated expensify account `in accountIDs
 * @param {Array} accountIDs
 * @returns {Boolean}
 */
function hasAutomatedExpensifyAccountIDs(accountIDs) {
    return _.intersection(accountIDs, CONST.EXPENSIFY_ACCOUNT_IDS).length > 0;
}

/**
 * @param {Object} report
 * @param {Number} currentLoginAccountID
 * @returns {Array}
 */
function getReportRecipientAccountIDs(report, currentLoginAccountID) {
    let finalReport = report;
    // In 1:1 chat threads, the participants will be the same as parent report. If a report is specifically a 1:1 chat thread then we will
    // get parent report and use its participants array.
    if (isThread(report) && !(isTaskReport(report) || isMoneyRequestReport(report))) {
        const parentReport = lodashGet(allReports, [`${ONYXKEYS.COLLECTION.REPORT}${report.parentReportID}`]);
        if (hasSingleParticipant(parentReport)) {
            finalReport = parentReport;
        }
    }

    let finalParticipantAccountIDs = [];
    if (isMoneyRequestReport(report)) {
        // For money requests i.e the IOU (1:1 person) and Expense (1:* person) reports, use the full `initialParticipantAccountIDs` array
        // and add the `ownerAccountId`. Money request reports don't add `ownerAccountId` in `participantAccountIDs` array
        finalParticipantAccountIDs = _.union(lodashGet(finalReport, 'participantAccountIDs'), [report.ownerAccountID]);
    } else if (isTaskReport(report)) {
        // Task reports `managerID` will change when assignee is changed, in that case the old `managerID` is still present in `participantAccountIDs`
        // array along with the new one. We only need the `managerID` as a participant here.
        finalParticipantAccountIDs = [report.managerID];
    } else {
        finalParticipantAccountIDs = lodashGet(finalReport, 'participantAccountIDs');
    }

    const reportParticipants = _.without(finalParticipantAccountIDs, currentLoginAccountID);
    const participantsWithoutExpensifyAccountIDs = _.difference(reportParticipants, CONST.EXPENSIFY_ACCOUNT_IDS);
    return participantsWithoutExpensifyAccountIDs;
}

/**
 * Whether the time row should be shown for a report.
 * @param {Array<Object>} personalDetails
 * @param {Object} report
 * @param {Number} accountID
 * @return {Boolean}
 */
function canShowReportRecipientLocalTime(personalDetails, report, accountID) {
    const reportRecipientAccountIDs = getReportRecipientAccountIDs(report, accountID);
    const hasMultipleParticipants = reportRecipientAccountIDs.length > 1;
    const reportRecipient = personalDetails[reportRecipientAccountIDs[0]];
    const reportRecipientTimezone = lodashGet(reportRecipient, 'timezone', CONST.DEFAULT_TIME_ZONE);
    const isReportParticipantValidated = lodashGet(reportRecipient, 'validated', false);
    return Boolean(
        !hasMultipleParticipants &&
            !isChatRoom(report) &&
            !isPolicyExpenseChat(report) &&
            reportRecipient &&
            reportRecipientTimezone &&
            reportRecipientTimezone.selected &&
            isReportParticipantValidated,
    );
}

/**
 * Shorten last message text to fixed length and trim spaces.
 * @param {String} lastMessageText
 * @param {Boolean} isModifiedExpenseMessage
 * @returns {String}
 */
function formatReportLastMessageText(lastMessageText, isModifiedExpenseMessage = false) {
    if (isModifiedExpenseMessage) {
        return String(lastMessageText).trim().replace(CONST.REGEX.LINE_BREAK, '').trim();
    }
    return String(lastMessageText).trim().replace(CONST.REGEX.AFTER_FIRST_LINE_BREAK, '').substring(0, CONST.REPORT.LAST_MESSAGE_TEXT_MAX_LENGTH).trim();
}

/**
 * Helper method to return the default avatar associated with the given login
 * @param {String} [workspaceName]
 * @returns {String}
 */
function getDefaultWorkspaceAvatar(workspaceName) {
    if (!workspaceName) {
        return defaultWorkspaceAvatars.WorkspaceBuilding;
    }

    // Remove all chars not A-Z or 0-9 including underscore
    const alphaNumeric = workspaceName
        .normalize('NFD')
        .replace(/[^0-9a-z]/gi, '')
        .toUpperCase();

    return !alphaNumeric ? defaultWorkspaceAvatars.WorkspaceBuilding : defaultWorkspaceAvatars[`Workspace${alphaNumeric[0]}`];
}

function getWorkspaceAvatar(report) {
    const workspaceName = getPolicyName(report, allPolicies);
    return lodashGet(allPolicies, [`${ONYXKEYS.COLLECTION.POLICY}${report.policyID}`, 'avatar']) || getDefaultWorkspaceAvatar(workspaceName);
}

/**
 * Returns the appropriate icons for the given chat report using the stored personalDetails.
 * The Avatar sources can be URLs or Icon components according to the chat type.
 *
 * @param {Array} participants
 * @param {Object} personalDetails
 * @returns {Array<*>}
 */
function getIconsForParticipants(participants, personalDetails) {
    const participantDetails = [];
    const participantsList = participants || [];

    for (let i = 0; i < participantsList.length; i++) {
        const accountID = participantsList[i];
        const avatarSource = UserUtils.getAvatar(lodashGet(personalDetails, [accountID, 'avatar'], ''), accountID);
        const displayNameLogin = lodashGet(personalDetails, [accountID, 'displayName']) || lodashGet(personalDetails, [accountID, 'login'], '');
        participantDetails.push([accountID, displayNameLogin, avatarSource, lodashGet(personalDetails, [accountID, 'fallBackIcon'])]);
    }

    const sortedParticipantDetails = _.chain(participantDetails)
        .sort((first, second) => {
            // First sort by displayName/login
            const displayNameLoginOrder = first[1].localeCompare(second[1]);
            if (displayNameLoginOrder !== 0) {
                return displayNameLoginOrder;
            }

            // Then fallback on accountID as the final sorting criteria.
            // This will ensure that the order of avatars with same login/displayName
            // stay consistent across all users and devices
            return first[0] > second[0];
        })
        .value();

    // Now that things are sorted, gather only the avatars (second element in the array) and return those
    const avatars = [];
    for (let i = 0; i < sortedParticipantDetails.length; i++) {
        const userIcon = {
            id: sortedParticipantDetails[i][0],
            source: sortedParticipantDetails[i][2],
            type: CONST.ICON_TYPE_AVATAR,
            name: sortedParticipantDetails[i][1],
            fallBackIcon: sortedParticipantDetails[i][3],
        };
        avatars.push(userIcon);
    }

    return avatars;
}

/**
 * Given a report, return the associated workspace icon.
 *
 * @param {Object} report
 * @param {Object} [policy]
 * @returns {Object}
 */
function getWorkspaceIcon(report, policy = undefined) {
    const workspaceName = getPolicyName(report, false, policy);
    const policyExpenseChatAvatarSource = lodashGet(allPolicies, [`${ONYXKEYS.COLLECTION.POLICY}${report.policyID}`, 'avatar']) || getDefaultWorkspaceAvatar(workspaceName);
    const workspaceIcon = {
        source: policyExpenseChatAvatarSource,
        type: CONST.ICON_TYPE_WORKSPACE,
        name: workspaceName,
        id: -1,
    };
    return workspaceIcon;
}

/**
 * Returns the appropriate icons for the given chat report using the stored personalDetails.
 * The Avatar sources can be URLs or Icon components according to the chat type.
 *
 * @param {Object} report
 * @param {Object} personalDetails
 * @param {*} [defaultIcon]
 * @param {String} [defaultName]
 * @param {Number} [defaultAccountID]
 * @param {Object} [policy]
 * @returns {Array<*>}
 */
function getIcons(report, personalDetails, defaultIcon = null, defaultName = '', defaultAccountID = -1, policy = undefined) {
    if (_.isEmpty(report)) {
        const fallbackIcon = {
            source: defaultIcon || Expensicons.FallbackAvatar,
            type: CONST.ICON_TYPE_AVATAR,
            name: defaultName,
            id: defaultAccountID,
        };
        return [fallbackIcon];
    }
    if (isExpenseRequest(report)) {
        const parentReportAction = ReportActionsUtils.getParentReportAction(report);
        const workspaceIcon = getWorkspaceIcon(report, policy);
        const memberIcon = {
            source: UserUtils.getAvatar(lodashGet(personalDetails, [parentReportAction.actorAccountID, 'avatar']), parentReportAction.actorAccountID),
            id: parentReportAction.actorAccountID,
            type: CONST.ICON_TYPE_AVATAR,
            name: lodashGet(personalDetails, [parentReportAction.actorAccountID, 'displayName'], ''),
            fallbackIcon: lodashGet(personalDetails, [parentReportAction.actorAccountID, 'fallbackIcon']),
        };

        return [memberIcon, workspaceIcon];
    }
    if (isChatThread(report)) {
        const parentReportAction = ReportActionsUtils.getParentReportAction(report);

        const actorAccountID = lodashGet(parentReportAction, 'actorAccountID', -1);
        const actorDisplayName = lodashGet(allPersonalDetails, [actorAccountID, 'displayName'], '');
        const actorIcon = {
            id: actorAccountID,
            source: UserUtils.getAvatar(lodashGet(personalDetails, [actorAccountID, 'avatar']), actorAccountID),
            name: actorDisplayName,
            type: CONST.ICON_TYPE_AVATAR,
            fallbackIcon: lodashGet(personalDetails, [parentReportAction.actorAccountID, 'fallbackIcon']),
        };

        if (isWorkspaceThread(report)) {
            const workspaceIcon = getWorkspaceIcon(report, policy);
            return [actorIcon, workspaceIcon];
        }
        return [actorIcon];
    }
    if (isTaskReport(report)) {
        const ownerIcon = {
            id: report.ownerAccountID,
            source: UserUtils.getAvatar(lodashGet(personalDetails, [report.ownerAccountID, 'avatar']), report.ownerAccountID),
            type: CONST.ICON_TYPE_AVATAR,
            name: lodashGet(personalDetails, [report.ownerAccountID, 'displayName'], ''),
            fallbackIcon: lodashGet(personalDetails, [report.ownerAccountID, 'fallbackIcon']),
        };

        if (isWorkspaceTaskReport(report)) {
            const workspaceIcon = getWorkspaceIcon(report, policy);
            return [ownerIcon, workspaceIcon];
        }

        return [ownerIcon];
    }
    if (isDomainRoom(report)) {
        // Get domain name after the #. Domain Rooms use our default workspace avatar pattern.
        const domainName = report.reportName.substring(1);
        const policyExpenseChatAvatarSource = getDefaultWorkspaceAvatar(domainName);
        const domainIcon = {
            source: policyExpenseChatAvatarSource,
            type: CONST.ICON_TYPE_WORKSPACE,
            name: domainName,
            id: -1,
        };
        return [domainIcon];
    }
    if (isAdminRoom(report) || isAnnounceRoom(report) || isChatRoom(report) || isArchivedRoom(report)) {
        const workspaceIcon = getWorkspaceIcon(report, policy);
        return [workspaceIcon];
    }
    if (isPolicyExpenseChat(report) || isExpenseReport(report)) {
        const workspaceIcon = getWorkspaceIcon(report, policy);
        const memberIcon = {
            source: UserUtils.getAvatar(lodashGet(personalDetails, [report.ownerAccountID, 'avatar']), report.ownerAccountID),
            id: report.ownerAccountID,
            type: CONST.ICON_TYPE_AVATAR,
            name: lodashGet(personalDetails, [report.ownerAccountID, 'displayName'], ''),
            fallbackIcon: lodashGet(personalDetails, [report.ownerAccountID, 'fallbackIcon']),
        };
        return isExpenseReport(report) ? [memberIcon, workspaceIcon] : [workspaceIcon, memberIcon];
    }
    if (isIOUReport(report)) {
        const managerIcon = {
            source: UserUtils.getAvatar(lodashGet(personalDetails, [report.managerID, 'avatar']), report.managerID),
            id: report.managerID,
            type: CONST.ICON_TYPE_AVATAR,
            name: lodashGet(personalDetails, [report.managerID, 'displayName'], ''),
            fallbackIcon: lodashGet(personalDetails, [report.managerID, 'fallbackIcon']),
        };
        const ownerIcon = {
            id: report.ownerAccountID,
            source: UserUtils.getAvatar(lodashGet(personalDetails, [report.ownerAccountID, 'avatar']), report.ownerAccountID),
            type: CONST.ICON_TYPE_AVATAR,
            name: lodashGet(personalDetails, [report.ownerAccountID, 'displayName'], ''),
            fallbackIcon: lodashGet(personalDetails, [report.ownerAccountID, 'fallbackIcon']),
        };
        const isPayer = currentUserAccountID === report.managerID;

        return isPayer ? [managerIcon, ownerIcon] : [ownerIcon, managerIcon];
    }
    return getIconsForParticipants(report.participantAccountIDs, personalDetails);
}

/**
 * Gets the personal details for a login by looking in the ONYXKEYS.PERSONAL_DETAILS_LIST Onyx key (stored in the local variable, allPersonalDetails). If it doesn't exist in Onyx,
 * then a default object is constructed.
 * @param {Number} accountID
 * @returns {Object}
 */
function getPersonalDetailsForAccountID(accountID) {
    if (!accountID) {
        return {};
    }
    if (Number(accountID) === CONST.ACCOUNT_ID.CONCIERGE) {
        return {
            accountID,
            displayName: 'Concierge',
            login: CONST.EMAIL.CONCIERGE,
            avatar: UserUtils.getDefaultAvatar(accountID),
        };
    }
    return (
        (allPersonalDetails && allPersonalDetails[accountID]) || {
            avatar: UserUtils.getDefaultAvatar(accountID),
            isOptimisticPersonalDetail: true,
        }
    );
}

/**
 * Get the displayName for a single report participant.
 *
 * @param {Number} accountID
 * @param {Boolean} [shouldUseShortForm]
 * @param {Boolean} shouldFallbackToHidden
 * @returns {String}
 */
function getDisplayNameForParticipant(accountID, shouldUseShortForm = false, shouldFallbackToHidden = true) {
    if (!accountID) {
        return '';
    }
    const personalDetails = getPersonalDetailsForAccountID(accountID);
    // this is to check if account is an invite/optimistically created one
    // and prevent from falling back to 'Hidden', so a correct value is shown
    // when searching for a new user
    if (lodashGet(personalDetails, 'isOptimisticPersonalDetail') === true) {
        return personalDetails.login || '';
    }
    const longName = personalDetails.displayName;
    const shortName = personalDetails.firstName || longName;
    if (!longName && !personalDetails.login && shouldFallbackToHidden) {
        return Localize.translateLocal('common.hidden');
    }
    return shouldUseShortForm ? shortName : longName;
}

/**
 * @param {Object} personalDetailsList
 * @param {Boolean} isMultipleParticipantReport
 * @param {Boolean} shouldFallbackToHidden
 * @returns {Array}
 */
function getDisplayNamesWithTooltips(personalDetailsList, isMultipleParticipantReport, shouldFallbackToHidden = true) {
    return _.chain(personalDetailsList)
        .map((user) => {
            const accountID = Number(user.accountID);
            const displayName = getDisplayNameForParticipant(accountID, isMultipleParticipantReport, shouldFallbackToHidden) || user.login || '';
            const avatar = UserUtils.getDefaultAvatar(accountID);

            let pronouns = user.pronouns;
            if (pronouns && pronouns.startsWith(CONST.PRONOUNS.PREFIX)) {
                const pronounTranslationKey = pronouns.replace(CONST.PRONOUNS.PREFIX, '');
                pronouns = Localize.translateLocal(`pronouns.${pronounTranslationKey}`);
            }

            return {
                displayName,
                avatar,
                login: user.login || '',
                accountID,
                pronouns,
            };
        })
        .sort((first, second) => {
            // First sort by displayName/login
            const displayNameLoginOrder = first.displayName.localeCompare(second.displayName);
            if (displayNameLoginOrder !== 0) {
                return displayNameLoginOrder;
            }

            // Then fallback on accountID as the final sorting criteria.
            return first.accountID > second.accountID;
        })
        .value();
}

/**
 * Gets a joined string of display names from the list of display name with tooltip objects.
 *
 * @param {Object} displayNamesWithTooltips
 * @returns {String}
 */
function getDisplayNamesStringFromTooltips(displayNamesWithTooltips) {
    return _.filter(
        _.map(displayNamesWithTooltips, ({displayName}) => displayName),
        (displayName) => !_.isEmpty(displayName),
    ).join(', ');
}

/**
 * For a deleted parent report action within a chat report,
 * let us return the appropriate display message
 *
 * @param {Object} reportAction - The deleted report action of a chat report for which we need to return message.
 * @return {String}
 */
function getDeletedParentActionMessageForChatReport(reportAction) {
    // By default, let us display [Deleted message]
    let deletedMessageText = Localize.translateLocal('parentReportAction.deletedMessage');
    if (ReportActionsUtils.isCreatedTaskReportAction(reportAction)) {
        // For canceled task report, let us display [Deleted task]
        deletedMessageText = Localize.translateLocal('parentReportAction.deletedTask');
    }
    return deletedMessageText;
}

/**
 * Returns the preview message for `REIMBURSEMENTQUEUED` action
 *
 * @param {Object} reportAction
 * @param {Object} report
 * @returns {String}
 */
function getReimbursementQueuedActionMessage(reportAction, report) {
    const submitterDisplayName = getDisplayNameForParticipant(report.ownerAccountID, true);
    let messageKey;
    if (lodashGet(reportAction, 'originalMessage.paymentType', '') === CONST.IOU.PAYMENT_TYPE.EXPENSIFY) {
        messageKey = 'iou.waitingOnEnabledWallet';
    } else {
        messageKey = 'iou.waitingOnBankAccount';
    }

    return Localize.translateLocal(messageKey, {submitterDisplayName});
}

/**
 * Returns the last visible message for a given report after considering the given optimistic actions
 *
 * @param {String} reportID - the report for which last visible message has to be fetched
 * @param {Object} [actionsToMerge] - the optimistic merge actions that needs to be considered while fetching last visible message
 * @return {Object}
 */
function getLastVisibleMessage(reportID, actionsToMerge = {}) {
    const report = getReport(reportID);
    const lastVisibleAction = ReportActionsUtils.getLastVisibleAction(reportID, actionsToMerge);

    // For Chat Report with deleted parent actions, let us fetch the correct message
    if (ReportActionsUtils.isDeletedParentAction(lastVisibleAction) && isChatReport(report)) {
        const lastMessageText = getDeletedParentActionMessageForChatReport(lastVisibleAction);
        return {
            lastMessageText,
        };
    }

    // Fetch the last visible message for report represented by reportID and based on actions to merge.
    return ReportActionsUtils.getLastVisibleMessage(reportID, actionsToMerge);
}

/**
 * Checks if a report is an open task report assigned to current user.
 *
 * @param {Object} report
 * @param {Object} [parentReportAction] - The parent report action of the report (Used to check if the task has been canceled)
 * @returns {Boolean}
 */
function isWaitingForAssigneeToCompleteTask(report, parentReportAction = {}) {
    return isTaskReport(report) && isReportManager(report) && isOpenTaskReport(report, parentReportAction);
}

/**
 * @param {Object} report
 * @returns {Boolean}
 */
function isUnreadWithMention(report) {
    if (!report) {
        return false;
    }

    // lastMentionedTime and lastReadTime are both datetime strings and can be compared directly
    const lastMentionedTime = report.lastMentionedTime || '';
    const lastReadTime = report.lastReadTime || '';
    return lastReadTime < lastMentionedTime;
}

/**
 * Determines if the option requires action from the current user. This can happen when it:
    - is unread and the user was mentioned in one of the unread comments
    - is for an outstanding task waiting on the user
    - has an outstanding child money request that is waiting for an action from the current user (e.g. pay, approve, add bank account)
 *
 * @param {Object} option (report or optionItem)
 * @param {Object} parentReportAction (the report action the current report is a thread of)
 * @returns {boolean}
 */
function requiresAttentionFromCurrentUser(option, parentReportAction = {}) {
    if (!option) {
        return false;
    }

    if (isArchivedRoom(option)) {
        return false;
    }

    if (isArchivedRoom(getReport(option.parentReportID))) {
        return false;
    }

    if (option.isUnreadWithMention || isUnreadWithMention(option)) {
        return true;
    }

    if (isWaitingForAssigneeToCompleteTask(option, parentReportAction)) {
        return true;
    }

    // Has a child report that is awaiting action (e.g. approve, pay, add bank account) from current user
    if (option.hasOutstandingChildRequest) {
        return true;
    }

    return false;
}

/**
 * Returns number of transactions that are nonReimbursable
 *
 * @param {Object|null} iouReportID
 * @returns {Number}
 */
function hasNonReimbursableTransactions(iouReportID) {
    const allTransactions = TransactionUtils.getAllReportTransactions(iouReportID);
    return _.filter(allTransactions, (transaction) => transaction.reimbursable === false).length > 0;
}

/**
 * @param {Object} report
 * @param {Object} allReportsDict
 * @returns {Number}
 */
function getMoneyRequestReimbursableTotal(report, allReportsDict = null) {
    const allAvailableReports = allReportsDict || allReports;
    let moneyRequestReport;
    if (isMoneyRequestReport(report)) {
        moneyRequestReport = report;
    }
    if (allAvailableReports && report.hasOutstandingIOU && report.iouReportID) {
        moneyRequestReport = allAvailableReports[`${ONYXKEYS.COLLECTION.REPORT}${report.iouReportID}`];
    }
    if (moneyRequestReport) {
        const total = lodashGet(moneyRequestReport, 'total', 0);
        if (total !== 0) {
            // There is a possibility that if the Expense report has a negative total.
            // This is because there are instances where you can get a credit back on your card,
            // or you enter a negative expense to “offset” future expenses
            return isExpenseReport(moneyRequestReport) ? total * -1 : Math.abs(total);
        }
    }
    return 0;
}

/**
 * @param {Object} report
 * @param {Object} allReportsDict
 * @returns {Object}
 */
function getMoneyRequestSpendBreakdown(report, allReportsDict = null) {
    const allAvailableReports = allReportsDict || allReports;
    let moneyRequestReport;
    if (isMoneyRequestReport(report)) {
        moneyRequestReport = report;
    }
    if (allAvailableReports && report.hasOutstandingIOU && report.iouReportID) {
        moneyRequestReport = allAvailableReports[`${ONYXKEYS.COLLECTION.REPORT}${report.iouReportID}`];
    }
    if (moneyRequestReport) {
        let nonReimbursableSpend = lodashGet(moneyRequestReport, 'nonReimbursableTotal', 0);
        let totalSpend = lodashGet(moneyRequestReport, 'total', 0);

        if (nonReimbursableSpend + totalSpend !== 0) {
            // There is a possibility that if the Expense report has a negative total.
            // This is because there are instances where you can get a credit back on your card,
            // or you enter a negative expense to “offset” future expenses
            nonReimbursableSpend = isExpenseReport(moneyRequestReport) ? nonReimbursableSpend * -1 : Math.abs(nonReimbursableSpend);
            totalSpend = isExpenseReport(moneyRequestReport) ? totalSpend * -1 : Math.abs(totalSpend);

            const totalDisplaySpend = totalSpend;
            const reimbursableSpend = totalDisplaySpend - nonReimbursableSpend;

            return {
                nonReimbursableSpend,
                reimbursableSpend,
                totalDisplaySpend,
            };
        }
    }
    return {
        nonReimbursableSpend: 0,
        reimbursableSpend: 0,
        totalDisplaySpend: 0,
    };
}

/**
 * Get the title for a policy expense chat which depends on the role of the policy member seeing this report
 *
 * @param {Object} report
 * @param {Object} [policy]
 * @returns {String}
 */
function getPolicyExpenseChatName(report, policy = undefined) {
    const reportOwnerDisplayName = getDisplayNameForParticipant(report.ownerAccountID) || lodashGet(allPersonalDetails, [report.ownerAccountID, 'login']) || report.reportName;

    // If the policy expense chat is owned by this user, use the name of the policy as the report name.
    if (report.isOwnPolicyExpenseChat) {
        return getPolicyName(report, false, policy);
    }

    const policyExpenseChatRole = lodashGet(allPolicies, [`${ONYXKEYS.COLLECTION.POLICY}${report.policyID}`, 'role']) || 'user';

    // If this user is not admin and this policy expense chat has been archived because of account merging, this must be an old workspace chat
    // of the account which was merged into the current user's account. Use the name of the policy as the name of the report.
    if (isArchivedRoom(report)) {
        const lastAction = ReportActionsUtils.getLastVisibleAction(report.reportID);
        const archiveReason = (lastAction && lastAction.originalMessage && lastAction.originalMessage.reason) || CONST.REPORT.ARCHIVE_REASON.DEFAULT;
        if (archiveReason === CONST.REPORT.ARCHIVE_REASON.ACCOUNT_MERGED && policyExpenseChatRole !== CONST.POLICY.ROLE.ADMIN) {
            return getPolicyName(report, false, policy);
        }
    }

    // If user can see this report and they are not its owner, they must be an admin and the report name should be the name of the policy member
    return reportOwnerDisplayName;
}

/**
 * Get the title for an IOU or expense chat which will be showing the payer and the amount
 *
 * @param {Object} report
 * @param {Object} [policy]
 * @returns  {String}
 */
function getMoneyRequestReportName(report, policy = undefined) {
    const moneyRequestTotal = getMoneyRequestReimbursableTotal(report);
    const formattedAmount = CurrencyUtils.convertToDisplayString(moneyRequestTotal, report.currency, hasOnlyDistanceRequestTransactions(report.reportID));
    const payerName = isExpenseReport(report) ? getPolicyName(report, false, policy) : getDisplayNameForParticipant(report.managerID);
    const payerPaidAmountMessage = Localize.translateLocal('iou.payerPaidAmount', {
        payer: payerName,
        amount: formattedAmount,
    });

    if (report.isWaitingOnBankAccount) {
        return `${payerPaidAmountMessage} • ${Localize.translateLocal('iou.pending')}`;
    }

    if (hasNonReimbursableTransactions(report.reportID)) {
        return Localize.translateLocal('iou.payerSpentAmount', {payer: payerName, amount: formattedAmount});
    }

    if (report.hasOutstandingIOU || moneyRequestTotal === 0) {
        return Localize.translateLocal('iou.payerOwesAmount', {payer: payerName, amount: formattedAmount});
    }

    return payerPaidAmountMessage;
}

/**
 * Gets transaction created, amount, currency, comment, and waypoints (for distance request)
 * into a flat object. Used for displaying transactions and sending them in API commands
 *
 * @param {Object} transaction
 * @param {Object} createdDateFormat
 * @returns {Object}
 */
function getTransactionDetails(transaction, createdDateFormat = CONST.DATE.FNS_FORMAT_STRING) {
    const report = getReport(transaction.reportID);
    return {
        created: TransactionUtils.getCreated(transaction, createdDateFormat),
        amount: TransactionUtils.getAmount(transaction, isExpenseReport(report)),
        currency: TransactionUtils.getCurrency(transaction),
        comment: TransactionUtils.getDescription(transaction),
        merchant: TransactionUtils.getMerchant(transaction),
        waypoints: TransactionUtils.getWaypoints(transaction),
        category: TransactionUtils.getCategory(transaction),
        billable: TransactionUtils.getBillable(transaction),
        tag: TransactionUtils.getTag(transaction),
        mccGroup: TransactionUtils.getMCCGroup(transaction),
        cardID: TransactionUtils.getCardID(transaction),
        originalAmount: TransactionUtils.getOriginalAmount(transaction),
        originalCurrency: TransactionUtils.getOriginalCurrency(transaction),
    };
}

/**
 * Can only edit if:
 *
 * - in case of IOU report
 *    - the current user is the requestor and is not settled yet
 * - in case of expense report
 *    - the current user is the requestor and is not settled yet
 *    - or the user is an admin on the policy the expense report is tied to
 *
 * @param {Object} reportAction
 * @returns {Boolean}
 */
function canEditMoneyRequest(reportAction) {
    const isDeleted = ReportActionsUtils.isDeletedAction(reportAction);

    if (isDeleted) {
        return false;
    }

    // If the report action is not IOU type, return true early
    if (reportAction.actionName !== CONST.REPORT.ACTIONS.TYPE.IOU) {
        return true;
    }

    const moneyRequestReportID = lodashGet(reportAction, 'originalMessage.IOUReportID', 0);

    if (!moneyRequestReportID) {
        return false;
    }

    const moneyRequestReport = getReport(moneyRequestReportID);
    const isReportSettled = isSettled(moneyRequestReport.reportID);
    const isAdmin = isExpenseReport(moneyRequestReport) && lodashGet(getPolicy(moneyRequestReport.policyID), 'role', '') === CONST.POLICY.ROLE.ADMIN;
    const isRequestor = currentUserAccountID === reportAction.actorAccountID;

    if (isAdmin) {
        return true;
    }

    return !isReportSettled && isRequestor;
}

/**
 * Checks if the current user can edit the provided property of a money request
 *
 * @param {Object} reportAction
 * @param {String} reportID
 * @param {String} fieldToEdit
 * @returns {Boolean}
 */
function canEditFieldOfMoneyRequest(reportAction, reportID, fieldToEdit) {
    // A list of fields that cannot be edited by anyone, once a money request has been settled
    const nonEditableFieldsWhenSettled = [
        CONST.EDIT_REQUEST_FIELD.AMOUNT,
        CONST.EDIT_REQUEST_FIELD.CURRENCY,
        CONST.EDIT_REQUEST_FIELD.DATE,
        CONST.EDIT_REQUEST_FIELD.RECEIPT,
        CONST.EDIT_REQUEST_FIELD.DISTANCE,
    ];

    // Checks if this user has permissions to edit this money request
    if (!canEditMoneyRequest(reportAction)) {
        return false; // User doesn't have permission to edit
    }

    // Checks if the report is settled
    // Checks if the provided property is a restricted one
    return !isSettled(reportID) || !nonEditableFieldsWhenSettled.includes(fieldToEdit);
}

/**
 * Can only edit if:
 *
 * - It was written by the current user
 * - It's an ADDCOMMENT that is not an attachment
 * - It's money request where conditions for editability are defined in canEditMoneyRequest method
 * - It's not pending deletion
 *
 * @param {Object} reportAction
 * @returns {Boolean}
 */
function canEditReportAction(reportAction) {
    const isCommentOrIOU = reportAction.actionName === CONST.REPORT.ACTIONS.TYPE.ADDCOMMENT || reportAction.actionName === CONST.REPORT.ACTIONS.TYPE.IOU;
    return (
        reportAction.actorAccountID === currentUserAccountID &&
        isCommentOrIOU &&
        canEditMoneyRequest(reportAction) && // Returns true for non-IOU actions
        !isReportMessageAttachment(lodashGet(reportAction, ['message', 0], {})) &&
        !ReportActionsUtils.isDeletedAction(reportAction) &&
        !ReportActionsUtils.isCreatedTaskReportAction(reportAction) &&
        reportAction.pendingAction !== CONST.RED_BRICK_ROAD_PENDING_ACTION.DELETE
    );
}

/**
 * Gets all transactions on an IOU report with a receipt
 *
 * @param {string|null} iouReportID
 * @returns {[Object]}
 */
function getTransactionsWithReceipts(iouReportID) {
    const allTransactions = TransactionUtils.getAllReportTransactions(iouReportID);
    return _.filter(allTransactions, (transaction) => TransactionUtils.hasReceipt(transaction));
}

/**
 * For report previews, we display a "Receipt scan in progress" indicator
 * instead of the report total only when we have no report total ready to show. This is the case when
 * all requests are receipts that are being SmartScanned. As soon as we have a non-receipt request,
 * or as soon as one receipt request is done scanning, we have at least one
 * "ready" money request, and we remove this indicator to show the partial report total.
 *
 * @param {Object|null} iouReportID
 * @param {Object|null} reportPreviewAction the preview action associated with the IOU report
 * @returns {Boolean}
 */
function areAllRequestsBeingSmartScanned(iouReportID, reportPreviewAction) {
    const transactionsWithReceipts = getTransactionsWithReceipts(iouReportID);
    // If we have more requests than requests with receipts, we have some manual requests
    if (ReportActionsUtils.getNumberOfMoneyRequests(reportPreviewAction) > transactionsWithReceipts.length) {
        return false;
    }
    return _.all(transactionsWithReceipts, (transaction) => TransactionUtils.isReceiptBeingScanned(transaction));
}

/**
 * Check if any of the transactions in the report has required missing fields
 *
 * @param {Object|null} iouReportID
 * @returns {Boolean}
 */
function hasMissingSmartscanFields(iouReportID) {
    const transactionsWithReceipts = getTransactionsWithReceipts(iouReportID);
    return _.some(transactionsWithReceipts, (transaction) => TransactionUtils.hasMissingSmartscanFields(transaction));
}

/**
 * Given a parent IOU report action get report name for the LHN.
 *
 * @param {Object} reportAction
 * @returns {String}
 */
function getTransactionReportName(reportAction) {
    if (ReportActionsUtils.isReversedTransaction(reportAction)) {
        return Localize.translateLocal('parentReportAction.reversedTransaction');
    }

    if (ReportActionsUtils.isDeletedAction(reportAction)) {
        return Localize.translateLocal('parentReportAction.deletedRequest');
    }

    const transaction = TransactionUtils.getLinkedTransaction(reportAction);
    if (TransactionUtils.hasReceipt(transaction) && TransactionUtils.isReceiptBeingScanned(transaction)) {
        return Localize.translateLocal('iou.receiptScanning');
    }

    if (TransactionUtils.hasMissingSmartscanFields(transaction)) {
        return Localize.translateLocal('iou.receiptMissingDetails');
    }

    const {amount, currency, comment} = getTransactionDetails(transaction);

    return Localize.translateLocal(ReportActionsUtils.isSentMoneyReportAction(reportAction) ? 'iou.threadSentMoneyReportName' : 'iou.threadRequestReportName', {
        formattedAmount: CurrencyUtils.convertToDisplayString(amount, currency, TransactionUtils.isDistanceRequest(transaction)),
        comment,
    });
}

/**
 * Get money request message for an IOU report
 *
 * @param {Object} report
 * @param {Object} [reportAction={}] This can be either a report preview action or the IOU action
 * @param {Boolean} [shouldConsiderReceiptBeingScanned=false]
 * @param {Boolean} isPreviewMessageForParentChatReport
 * @returns  {String}
 */
function getReportPreviewMessage(report, reportAction = {}, shouldConsiderReceiptBeingScanned = false, isPreviewMessageForParentChatReport = false) {
    const reportActionMessage = lodashGet(reportAction, 'message[0].html', '');

    if (_.isEmpty(report) || !report.reportID) {
        // The iouReport is not found locally after SignIn because the OpenApp API won't return iouReports if they're settled
        // As a temporary solution until we know how to solve this the best, we just use the message that returned from BE
        return reportActionMessage;
    }

    if (!isIOUReport(report) && ReportActionsUtils.isSplitBillAction(reportAction)) {
        // This covers group chats where the last action is a split bill action
        const linkedTransaction = TransactionUtils.getLinkedTransaction(reportAction);
        if (_.isEmpty(linkedTransaction)) {
            return reportActionMessage;
        }
        if (TransactionUtils.isReceiptBeingScanned(linkedTransaction)) {
            return Localize.translateLocal('iou.receiptScanning');
        }
        const {amount, currency, comment} = getTransactionDetails(linkedTransaction);
        const formattedAmount = CurrencyUtils.convertToDisplayString(amount, currency);
        return Localize.translateLocal('iou.didSplitAmount', {formattedAmount, comment});
    }

    const totalAmount = getMoneyRequestReimbursableTotal(report);
    const payerName = isExpenseReport(report) ? getPolicyName(report) : getDisplayNameForParticipant(report.managerID, true);
    const formattedAmount = CurrencyUtils.convertToDisplayString(totalAmount, report.currency);

    if (isReportApproved(report) && getPolicyType(report, allPolicies) === CONST.POLICY.TYPE.CORPORATE) {
        return `approved ${formattedAmount}`;
    }

    if (shouldConsiderReceiptBeingScanned && ReportActionsUtils.isMoneyRequestAction(reportAction)) {
        const linkedTransaction = TransactionUtils.getLinkedTransaction(reportAction);

        if (!_.isEmpty(linkedTransaction) && TransactionUtils.hasReceipt(linkedTransaction) && TransactionUtils.isReceiptBeingScanned(linkedTransaction)) {
            return Localize.translateLocal('iou.receiptScanning');
        }
    }

    // Show Paid preview message if it's settled or if the amount is paid & stuck at receivers end for only chat reports.
    if (isSettled(report.reportID) || (report.isWaitingOnBankAccount && isPreviewMessageForParentChatReport)) {
        // A settled report preview message can come in three formats "paid ... elsewhere" or "paid ... with Expensify"
        let translatePhraseKey = 'iou.paidElsewhereWithAmount';
        if (
            _.contains([CONST.IOU.PAYMENT_TYPE.VBBA, CONST.IOU.PAYMENT_TYPE.EXPENSIFY], lodashGet(reportAction, 'originalMessage.paymentType')) ||
            reportActionMessage.match(/ (with Expensify|using Expensify)$/) ||
            report.isWaitingOnBankAccount
        ) {
            translatePhraseKey = 'iou.paidWithExpensifyWithAmount';
        }
        return Localize.translateLocal(translatePhraseKey, {amount: formattedAmount, payer: payerName});
    }

    if (report.isWaitingOnBankAccount) {
        const submitterDisplayName = getDisplayNameForParticipant(report.ownerAccountID, true);
        return Localize.translateLocal('iou.waitingOnBankAccount', {submitterDisplayName});
    }

    const containsNonReimbursable = hasNonReimbursableTransactions(report.reportID);
    return Localize.translateLocal(containsNonReimbursable ? 'iou.payerSpentAmount' : 'iou.payerOwesAmount', {payer: payerName, amount: formattedAmount});
}

/**
 * Get the proper message schema for modified expense message.
 *
 * @param {String} newValue
 * @param {String} oldValue
 * @param {String} valueName
 * @param {Boolean} valueInQuotes
 * @param {Boolean} shouldConvertToLowercase
 * @returns {String}
 */

function getProperSchemaForModifiedExpenseMessage(newValue, oldValue, valueName, valueInQuotes, shouldConvertToLowercase = true) {
    const newValueToDisplay = valueInQuotes ? `"${newValue}"` : newValue;
    const oldValueToDisplay = valueInQuotes ? `"${oldValue}"` : oldValue;
    const displayValueName = shouldConvertToLowercase ? valueName.toLowerCase() : valueName;

    if (!oldValue) {
        return Localize.translateLocal('iou.setTheRequest', {valueName: displayValueName, newValueToDisplay});
    }
    if (!newValue) {
        return Localize.translateLocal('iou.removedTheRequest', {valueName: displayValueName, oldValueToDisplay});
    }
    return Localize.translateLocal('iou.updatedTheRequest', {valueName: displayValueName, newValueToDisplay, oldValueToDisplay});
}

/**
 * Get the proper message schema for modified distance message.
 *
 * @param {String} newDistance
 * @param {String} oldDistance
 * @param {String} newAmount
 * @param {String} oldAmount
 * @returns {String}
 */

function getProperSchemaForModifiedDistanceMessage(newDistance, oldDistance, newAmount, oldAmount) {
    if (!oldDistance) {
        return Localize.translateLocal('iou.setTheDistance', {newDistanceToDisplay: newDistance, newAmountToDisplay: newAmount});
    }
    return Localize.translateLocal('iou.updatedTheDistance', {
        newDistanceToDisplay: newDistance,
        oldDistanceToDisplay: oldDistance,
        newAmountToDisplay: newAmount,
        oldAmountToDisplay: oldAmount,
    });
}

/**
 * Get the report action message when expense has been modified.
 *
 * ModifiedExpense::getNewDotComment in Web-Expensify should match this.
 * If we change this function be sure to update the backend as well.
 *
 * @param {Object} reportAction
 * @returns {String}
 */
function getModifiedExpenseMessage(reportAction) {
    const reportActionOriginalMessage = lodashGet(reportAction, 'originalMessage', {});
    if (_.isEmpty(reportActionOriginalMessage)) {
        return Localize.translateLocal('iou.changedTheRequest');
    }
    const reportID = lodashGet(reportAction, 'reportID', '');
    const policyID = lodashGet(getReport(reportID), 'policyID', '');
    const policyTags = IOU.getPolicyTags(policyID);
    const policyTag = PolicyUtils.getTag(policyTags);
    const policyTagListName = lodashGet(policyTag, 'name', Localize.translateLocal('common.tag'));

    const hasModifiedAmount =
        _.has(reportActionOriginalMessage, 'oldAmount') &&
        _.has(reportActionOriginalMessage, 'oldCurrency') &&
        _.has(reportActionOriginalMessage, 'amount') &&
        _.has(reportActionOriginalMessage, 'currency');

    const hasModifiedMerchant = _.has(reportActionOriginalMessage, 'oldMerchant') && _.has(reportActionOriginalMessage, 'merchant');
    if (hasModifiedAmount) {
        const oldCurrency = reportActionOriginalMessage.oldCurrency;
        const oldAmount = CurrencyUtils.convertToDisplayString(reportActionOriginalMessage.oldAmount, oldCurrency);

        const currency = reportActionOriginalMessage.currency;
        const amount = CurrencyUtils.convertToDisplayString(reportActionOriginalMessage.amount, currency);

        // Only Distance edits should modify amount and merchant (which stores distance) in a single transaction.
        // We check the merchant is in distance format (includes @) as a sanity check
        if (hasModifiedMerchant && reportActionOriginalMessage.merchant.includes('@')) {
            return getProperSchemaForModifiedDistanceMessage(reportActionOriginalMessage.merchant, reportActionOriginalMessage.oldMerchant, amount, oldAmount);
        }

        return getProperSchemaForModifiedExpenseMessage(amount, oldAmount, Localize.translateLocal('iou.amount'), false);
    }

    const hasModifiedComment = _.has(reportActionOriginalMessage, 'oldComment') && _.has(reportActionOriginalMessage, 'newComment');
    if (hasModifiedComment) {
        return getProperSchemaForModifiedExpenseMessage(reportActionOriginalMessage.newComment, reportActionOriginalMessage.oldComment, Localize.translateLocal('common.description'), true);
    }

    const hasModifiedCreated = _.has(reportActionOriginalMessage, 'oldCreated') && _.has(reportActionOriginalMessage, 'created');
    if (hasModifiedCreated) {
        // Take only the YYYY-MM-DD value as the original date includes timestamp
        let formattedOldCreated = new Date(reportActionOriginalMessage.oldCreated);
        formattedOldCreated = format(formattedOldCreated, CONST.DATE.FNS_FORMAT_STRING);
        return getProperSchemaForModifiedExpenseMessage(reportActionOriginalMessage.created, formattedOldCreated, Localize.translateLocal('common.date'), false);
    }

    if (hasModifiedMerchant) {
        return getProperSchemaForModifiedExpenseMessage(reportActionOriginalMessage.merchant, reportActionOriginalMessage.oldMerchant, Localize.translateLocal('common.merchant'), true);
    }

    const hasModifiedCategory = _.has(reportActionOriginalMessage, 'oldCategory') && _.has(reportActionOriginalMessage, 'category');
    if (hasModifiedCategory) {
        return getProperSchemaForModifiedExpenseMessage(reportActionOriginalMessage.category, reportActionOriginalMessage.oldCategory, Localize.translateLocal('common.category'), true);
    }

    const hasModifiedTag = _.has(reportActionOriginalMessage, 'oldTag') && _.has(reportActionOriginalMessage, 'tag');
    if (hasModifiedTag) {
        return getProperSchemaForModifiedExpenseMessage(
            reportActionOriginalMessage.tag,
            reportActionOriginalMessage.oldTag,
            policyTagListName,
            true,
            policyTagListName === Localize.translateLocal('common.tag'),
        );
    }

    const hasModifiedBillable = _.has(reportActionOriginalMessage, 'oldBillable') && _.has(reportActionOriginalMessage, 'billable');
    if (hasModifiedBillable) {
        return getProperSchemaForModifiedExpenseMessage(reportActionOriginalMessage.billable, reportActionOriginalMessage.oldBillable, Localize.translateLocal('iou.request'), true);
    }
}

/**
 * Given the updates user made to the request, compose the originalMessage
 * object of the modified expense action.
 *
 * At the moment, we only allow changing one transaction field at a time.
 *
 * @param {Object} oldTransaction
 * @param {Object} transactionChanges
 * @param {Boolean} isFromExpenseReport
 * @returns {Object}
 */
function getModifiedExpenseOriginalMessage(oldTransaction, transactionChanges, isFromExpenseReport) {
    const originalMessage = {};

    // Remark: Comment field is the only one which has new/old prefixes for the keys (newComment/ oldComment),
    // all others have old/- pattern such as oldCreated/created
    if (_.has(transactionChanges, 'comment')) {
        originalMessage.oldComment = TransactionUtils.getDescription(oldTransaction);
        originalMessage.newComment = transactionChanges.comment;
    }
    if (_.has(transactionChanges, 'created')) {
        originalMessage.oldCreated = TransactionUtils.getCreated(oldTransaction);
        originalMessage.created = transactionChanges.created;
    }
    if (_.has(transactionChanges, 'merchant')) {
        originalMessage.oldMerchant = TransactionUtils.getMerchant(oldTransaction);
        originalMessage.merchant = transactionChanges.merchant;
    }

    // The amount is always a combination of the currency and the number value so when one changes we need to store both
    // to match how we handle the modified expense action in oldDot
    if (_.has(transactionChanges, 'amount') || _.has(transactionChanges, 'currency')) {
        originalMessage.oldAmount = TransactionUtils.getAmount(oldTransaction, isFromExpenseReport);
        originalMessage.amount = lodashGet(transactionChanges, 'amount', originalMessage.oldAmount);
        originalMessage.oldCurrency = TransactionUtils.getCurrency(oldTransaction);
        originalMessage.currency = lodashGet(transactionChanges, 'currency', originalMessage.oldCurrency);
    }

    if (_.has(transactionChanges, 'category')) {
        originalMessage.oldCategory = TransactionUtils.getCategory(oldTransaction);
        originalMessage.category = transactionChanges.category;
    }

    if (_.has(transactionChanges, 'tag')) {
        originalMessage.oldTag = TransactionUtils.getTag(oldTransaction);
        originalMessage.tag = transactionChanges.tag;
    }

    if (_.has(transactionChanges, 'billable')) {
        const oldBillable = TransactionUtils.getBillable(oldTransaction);
        originalMessage.oldBillable = oldBillable ? Localize.translateLocal('common.billable').toLowerCase() : Localize.translateLocal('common.nonBillable').toLowerCase();
        originalMessage.billable = transactionChanges.billable ? Localize.translateLocal('common.billable').toLowerCase() : Localize.translateLocal('common.nonBillable').toLowerCase();
    }

    return originalMessage;
}

/**
 * Returns the parentReport if the given report is a thread.
 *
 * @param {Object} report
 * @returns {Object}
 */
function getParentReport(report) {
    if (!report || !report.parentReportID) {
        return {};
    }
    return lodashGet(allReports, `${ONYXKEYS.COLLECTION.REPORT}${report.parentReportID}`, {});
}

/**
 * Returns the root parentReport if the given report is nested.
 * Uses recursion to iterate any depth of nested reports.
 *
 * @param {Object} report
 * @returns {Object}
 */
function getRootParentReport(report) {
    if (!report) {
        return {};
    }

    // Returns the current report as the root report, because it does not have a parentReportID
    if (!report.parentReportID) {
        return report;
    }

    const parentReport = getReport(report.parentReportID);

    // Runs recursion to iterate a parent report
    return getRootParentReport(parentReport);
}

/**
 * Get the title for a report.
 *
 * @param {Object} report
 * @param {Object} [policy]
 * @returns {String}
 */
function getReportName(report, policy = undefined) {
    let formattedName;
    const parentReportAction = ReportActionsUtils.getParentReportAction(report);
    if (isChatThread(report)) {
        if (ReportActionsUtils.isTransactionThread(parentReportAction)) {
            return getTransactionReportName(parentReportAction);
        }

        const isAttachment = ReportActionsUtils.isReportActionAttachment(parentReportAction);
        const parentReportActionMessage = lodashGet(parentReportAction, ['message', 0, 'text'], '').replace(/(\r\n|\n|\r)/gm, ' ');
        if (isAttachment && parentReportActionMessage) {
            return `[${Localize.translateLocal('common.attachment')}]`;
        }
        if (
            lodashGet(parentReportAction, 'message[0].moderationDecision.decision') === CONST.MODERATION.MODERATOR_DECISION_PENDING_HIDE ||
            lodashGet(parentReportAction, 'message[0].moderationDecision.decision') === CONST.MODERATION.MODERATOR_DECISION_HIDDEN
        ) {
            return Localize.translateLocal('parentReportAction.hiddenMessage');
        }
        return parentReportActionMessage || Localize.translateLocal('parentReportAction.deletedMessage');
    }

    if (isTaskReport(report) && isCanceledTaskReport(report, parentReportAction)) {
        return Localize.translateLocal('parentReportAction.deletedTask');
    }

    if (isChatRoom(report) || isTaskReport(report)) {
        formattedName = report.reportName;
    }

    if (isPolicyExpenseChat(report)) {
        formattedName = getPolicyExpenseChatName(report, policy);
    }

    if (isMoneyRequestReport(report)) {
        formattedName = getMoneyRequestReportName(report, policy);
    }

    if (isArchivedRoom(report)) {
        formattedName += ` (${Localize.translateLocal('common.archived')})`;
    }

    if (formattedName) {
        return formattedName;
    }

    // Not a room or PolicyExpenseChat, generate title from participants
    const participantAccountIDs = (report && report.participantAccountIDs) || [];
    const participantsWithoutCurrentUser = _.without(participantAccountIDs, currentUserAccountID);
    const isMultipleParticipantReport = participantsWithoutCurrentUser.length > 1;

    return _.map(participantsWithoutCurrentUser, (accountID) => getDisplayNameForParticipant(accountID, isMultipleParticipantReport)).join(', ');
}

/**
 * Recursively navigates through thread parents to get the root report and workspace name.
 * The recursion stops when we find a non thread or money request report, whichever comes first.
 * @param {Object} report
 * @returns {Object}
 */
function getRootReportAndWorkspaceName(report) {
    if (isChildReport(report) && !isMoneyRequestReport(report) && !isTaskReport(report)) {
        const parentReport = lodashGet(allReports, [`${ONYXKEYS.COLLECTION.REPORT}${report.parentReportID}`]);
        return getRootReportAndWorkspaceName(parentReport);
    }

    if (isIOURequest(report)) {
        return {
            rootReportName: getReportName(report),
        };
    }
    if (isExpenseRequest(report)) {
        return {
            rootReportName: getReportName(report),
            workspaceName: isIOUReport(report) ? CONST.POLICY.OWNER_EMAIL_FAKE : getPolicyName(report, true),
        };
    }

    return {
        rootReportName: getReportName(report),
        workspaceName: getPolicyName(report, true),
    };
}

/**
 * Get either the policyName or domainName the chat is tied to
 * @param {Object} report
 * @returns {String}
 */
function getChatRoomSubtitle(report) {
    if (isChatThread(report)) {
        return '';
    }
    if (!isDefaultRoom(report) && !isUserCreatedPolicyRoom(report) && !isPolicyExpenseChat(report)) {
        return '';
    }
    if (getChatType(report) === CONST.REPORT.CHAT_TYPE.DOMAIN_ALL) {
        // The domainAll rooms are just #domainName, so we ignore the prefix '#' to get the domainName
        return report.reportName.substring(1);
    }
    if ((isPolicyExpenseChat(report) && report.isOwnPolicyExpenseChat) || isExpenseReport(report)) {
        return Localize.translateLocal('workspace.common.workspace');
    }
    if (isArchivedRoom(report)) {
        return report.oldPolicyName || '';
    }
    return getPolicyName(report);
}

/**
 * Gets the parent navigation subtitle for the report
 * @param {Object} report
 * @returns {Object}
 */
function getParentNavigationSubtitle(report) {
    if (isThread(report)) {
        const parentReport = lodashGet(allReports, [`${ONYXKEYS.COLLECTION.REPORT}${report.parentReportID}`]);
        const {rootReportName, workspaceName} = getRootReportAndWorkspaceName(parentReport);
        if (_.isEmpty(rootReportName)) {
            return {};
        }

        return {rootReportName, workspaceName};
    }
    return {};
}

/**
 * Navigate to the details page of a given report
 *
 * @param {Object} report
 */
function navigateToDetailsPage(report) {
    const participantAccountIDs = lodashGet(report, 'participantAccountIDs', []);

    if (isOneOnOneChat(report)) {
        Navigation.navigate(ROUTES.PROFILE.getRoute(participantAccountIDs[0]));
        return;
    }
    Navigation.navigate(ROUTES.REPORT_WITH_ID_DETAILS.getRoute(report.reportID));
}

/**
 * Generate a random reportID up to 53 bits aka 9,007,199,254,740,991 (Number.MAX_SAFE_INTEGER).
 * There were approximately 98,000,000 reports with sequential IDs generated before we started using this approach, those make up roughly one billionth of the space for these numbers,
 * so we live with the 1 in a billion chance of a collision with an older ID until we can switch to 64-bit IDs.
 *
 * In a test of 500M reports (28 years of reports at our current max rate) we got 20-40 collisions meaning that
 * this is more than random enough for our needs.
 *
 * @returns {String}
 */
function generateReportID() {
    return (Math.floor(Math.random() * 2 ** 21) * 2 ** 32 + Math.floor(Math.random() * 2 ** 32)).toString();
}

/**
 * @param {Object} report
 * @returns {Boolean}
 */
function hasReportNameError(report) {
    return !_.isEmpty(lodashGet(report, 'errorFields.reportName', {}));
}

/**
 * For comments shorter than or equal to 10k chars, convert the comment from MD into HTML because that's how it is stored in the database
 * For longer comments, skip parsing, but still escape the text, and display plaintext for performance reasons. It takes over 40s to parse a 100k long string!!
 *
 * @param {String} text
 * @returns {String}
 */
function getParsedComment(text) {
    const parser = new ExpensiMark();
    return text.length <= CONST.MAX_MARKUP_LENGTH ? parser.replace(text) : _.escape(text);
}

/**
 * @param {String} [text]
 * @param {File} [file]
 * @returns {Object}
 */
function buildOptimisticAddCommentReportAction(text, file) {
    const parser = new ExpensiMark();
    const commentText = getParsedComment(text);
    const isAttachment = _.isEmpty(text) && file !== undefined;
    const attachmentInfo = isAttachment ? file : {};
    const htmlForNewComment = isAttachment ? CONST.ATTACHMENT_UPLOADING_MESSAGE_HTML : commentText;

    // Remove HTML from text when applying optimistic offline comment
    const textForNewComment = isAttachment ? CONST.ATTACHMENT_MESSAGE_TEXT : parser.htmlToText(htmlForNewComment);

    return {
        commentText,
        reportAction: {
            reportActionID: NumberUtils.rand64(),
            actionName: CONST.REPORT.ACTIONS.TYPE.ADDCOMMENT,
            actorAccountID: currentUserAccountID,
            person: [
                {
                    style: 'strong',
                    text: lodashGet(allPersonalDetails, [currentUserAccountID, 'displayName'], currentUserEmail),
                    type: 'TEXT',
                },
            ],
            automatic: false,
            avatar: lodashGet(allPersonalDetails, [currentUserAccountID, 'avatar'], UserUtils.getDefaultAvatarURL(currentUserAccountID)),
            created: DateUtils.getDBTime(),
            message: [
                {
                    translationKey: isAttachment ? CONST.TRANSLATION_KEYS.ATTACHMENT : '',
                    type: CONST.REPORT.MESSAGE.TYPE.COMMENT,
                    html: htmlForNewComment,
                    text: textForNewComment,
                },
            ],
            isFirstItem: false,
            isAttachment,
            attachmentInfo,
            pendingAction: CONST.RED_BRICK_ROAD_PENDING_ACTION.ADD,
            shouldShow: true,
        },
    };
}

/**
 * update optimistic parent reportAction when a comment is added or remove in the child report
 * @param {String} parentReportAction - Parent report action of the child report
 * @param {String} lastVisibleActionCreated - Last visible action created of the child report
 * @param {String} type - The type of action in the child report
 * @returns {Object}
 */

function updateOptimisticParentReportAction(parentReportAction, lastVisibleActionCreated, type) {
    let childVisibleActionCount = parentReportAction.childVisibleActionCount || 0;
    let childCommenterCount = parentReportAction.childCommenterCount || 0;
    let childOldestFourAccountIDs = parentReportAction.childOldestFourAccountIDs;

    if (type === CONST.RED_BRICK_ROAD_PENDING_ACTION.ADD) {
        childVisibleActionCount += 1;
        const oldestFourAccountIDs = childOldestFourAccountIDs ? childOldestFourAccountIDs.split(',') : [];
        if (oldestFourAccountIDs.length < 4) {
            const index = _.findIndex(oldestFourAccountIDs, (accountID) => accountID === currentUserAccountID.toString());
            if (index === -1) {
                childCommenterCount += 1;
                oldestFourAccountIDs.push(currentUserAccountID);
            }
        }
        childOldestFourAccountIDs = oldestFourAccountIDs.join(',');
    } else if (type === CONST.RED_BRICK_ROAD_PENDING_ACTION.DELETE) {
        if (childVisibleActionCount > 0) {
            childVisibleActionCount -= 1;
        }

        if (childVisibleActionCount === 0) {
            childCommenterCount = 0;
            childOldestFourAccountIDs = '';
        }
    }

    return {
        childVisibleActionCount,
        childCommenterCount,
        childLastVisibleActionCreated: lastVisibleActionCreated,
        childOldestFourAccountIDs,
    };
}

/**
 * Get optimistic data of parent report action
 * @param {String} reportID The reportID of the report that is updated
 * @param {String} lastVisibleActionCreated Last visible action created of the child report
 * @param {String} type The type of action in the child report
 * @param {String} parentReportID Custom reportID to be updated
 * @param {String} parentReportActionID Custom reportActionID to be updated
 * @returns {Object}
 */
function getOptimisticDataForParentReportAction(reportID, lastVisibleActionCreated, type, parentReportID = '', parentReportActionID = '') {
    const report = getReport(reportID);
    const parentReportAction = ReportActionsUtils.getParentReportAction(report);
    if (_.isEmpty(parentReportAction)) {
        return {};
    }

    const optimisticParentReportAction = updateOptimisticParentReportAction(parentReportAction, lastVisibleActionCreated, type);
    return {
        onyxMethod: Onyx.METHOD.MERGE,
        key: `${ONYXKEYS.COLLECTION.REPORT_ACTIONS}${parentReportID || report.parentReportID}`,
        value: {
            [parentReportActionID || report.parentReportActionID]: optimisticParentReportAction,
        },
    };
}

/**
 * Builds an optimistic reportAction for the parent report when a task is created
 * @param {String} taskReportID - Report ID of the task
 * @param {String} taskTitle - Title of the task
 * @param {Number} taskAssigneeAccountID - AccountID of the person assigned to the task
 * @param {String} text - Text of the comment
 * @param {String} parentReportID - Report ID of the parent report
 * @returns {Object}
 */
function buildOptimisticTaskCommentReportAction(taskReportID, taskTitle, taskAssigneeAccountID, text, parentReportID) {
    const reportAction = buildOptimisticAddCommentReportAction(text);
    reportAction.reportAction.message[0].taskReportID = taskReportID;

    // These parameters are not saved on the reportAction, but are used to display the task in the UI
    // Added when we fetch the reportActions on a report
    reportAction.reportAction.originalMessage = {
        html: reportAction.reportAction.message[0].html,
        taskReportID: reportAction.reportAction.message[0].taskReportID,
    };
    reportAction.reportAction.childReportID = taskReportID;
    reportAction.reportAction.parentReportID = parentReportID;
    reportAction.reportAction.childType = CONST.REPORT.TYPE.TASK;
    reportAction.reportAction.childReportName = taskTitle;
    reportAction.reportAction.childManagerAccountID = taskAssigneeAccountID;
    reportAction.reportAction.childStatusNum = CONST.REPORT.STATUS.OPEN;
    reportAction.reportAction.childStateNum = CONST.REPORT.STATE_NUM.OPEN;

    return reportAction;
}

/**
 * Builds an optimistic IOU report with a randomly generated reportID
 *
 * @param {Number} payeeAccountID - AccountID of the person generating the IOU.
 * @param {Number} payerAccountID - AccountID of the other person participating in the IOU.
 * @param {Number} total - IOU amount in the smallest unit of the currency.
 * @param {String} chatReportID - Report ID of the chat where the IOU is.
 * @param {String} currency - IOU currency.
 * @param {Boolean} isSendingMoney - If we send money the IOU should be created as settled
 *
 * @returns {Object}
 */
function buildOptimisticIOUReport(payeeAccountID, payerAccountID, total, chatReportID, currency, isSendingMoney = false) {
    const formattedTotal = CurrencyUtils.convertToDisplayString(total, currency);
    const personalDetails = getPersonalDetailsForAccountID(payerAccountID);
    const payerEmail = personalDetails.login;
    return {
        // If we're sending money, hasOutstandingIOU should be false
        hasOutstandingIOU: !isSendingMoney,
        type: CONST.REPORT.TYPE.IOU,
        cachedTotal: formattedTotal,
        chatReportID,
        currency,
        managerID: payerAccountID,
        ownerAccountID: payeeAccountID,
        participantAccountIDs: [payeeAccountID, payerAccountID],
        reportID: generateReportID(),
        state: CONST.REPORT.STATE.SUBMITTED,
        stateNum: isSendingMoney ? CONST.REPORT.STATE_NUM.SUBMITTED : CONST.REPORT.STATE_NUM.PROCESSING,
        statusNum: isSendingMoney ? CONST.REPORT.STATUS.REIMBURSED : CONST.REPORT.STATE_NUM.PROCESSING,
        total,

        // We don't translate reportName because the server response is always in English
        reportName: `${payerEmail} owes ${formattedTotal}`,
        notificationPreference: CONST.REPORT.NOTIFICATION_PREFERENCE.HIDDEN,
        parentReportID: chatReportID,
    };
}

/**
 * Builds an optimistic Expense report with a randomly generated reportID
 *
 * @param {String} chatReportID - Report ID of the PolicyExpenseChat where the Expense Report is
 * @param {String} policyID - The policy ID of the PolicyExpenseChat
 * @param {Number} payeeAccountID - AccountID of the employee (payee)
 * @param {Number} total - Amount in cents
 * @param {String} currency
 *
 * @returns {Object}
 */
function buildOptimisticExpenseReport(chatReportID, policyID, payeeAccountID, total, currency) {
    // The amount for Expense reports are stored as negative value in the database
    const storedTotal = total * -1;
    const policyName = getPolicyName(allReports[`${ONYXKEYS.COLLECTION.REPORT}${chatReportID}`]);
    const formattedTotal = CurrencyUtils.convertToDisplayString(storedTotal, currency);

    // The expense report is always created with the policy's output currency
    const outputCurrency = lodashGet(allPolicies, [`${ONYXKEYS.COLLECTION.POLICY}${policyID}`, 'outputCurrency'], CONST.CURRENCY.USD);

    return {
        reportID: generateReportID(),
        chatReportID,
        policyID,
        type: CONST.REPORT.TYPE.EXPENSE,
        ownerAccountID: payeeAccountID,
        hasOutstandingIOU: true,
        currency: outputCurrency,

        // We don't translate reportName because the server response is always in English
        reportName: `${policyName} owes ${formattedTotal}`,
        state: CONST.REPORT.STATE.SUBMITTED,
        stateNum: CONST.REPORT.STATE_NUM.PROCESSING,
        total: storedTotal,
        notificationPreference: CONST.REPORT.NOTIFICATION_PREFERENCE.HIDDEN,
        parentReportID: chatReportID,
    };
}

/**
 * @param {String} iouReportID - the report ID of the IOU report the action belongs to
 * @param {String} type - IOUReportAction type. Can be oneOf(create, decline, cancel, pay, split)
 * @param {Number} total - IOU total in cents
 * @param {String} comment - IOU comment
 * @param {String} currency - IOU currency
 * @param {String} paymentType - IOU paymentMethodType. Can be oneOf(Elsewhere, Expensify)
 * @param {Boolean} isSettlingUp - Whether we are settling up an IOU
 * @returns {Array}
 */
function getIOUReportActionMessage(iouReportID, type, total, comment, currency, paymentType = '', isSettlingUp = false) {
    const amount =
        type === CONST.IOU.REPORT_ACTION_TYPE.PAY
            ? CurrencyUtils.convertToDisplayString(getMoneyRequestReimbursableTotal(getReport(iouReportID)), currency)
            : CurrencyUtils.convertToDisplayString(total, currency);

    let paymentMethodMessage;
    switch (paymentType) {
        case CONST.IOU.PAYMENT_TYPE.VBBA:
        case CONST.IOU.PAYMENT_TYPE.EXPENSIFY:
            paymentMethodMessage = ' with Expensify';
            break;
        default:
            paymentMethodMessage = ` elsewhere`;
            break;
    }

    let iouMessage;
    switch (type) {
        case CONST.REPORT.ACTIONS.TYPE.APPROVED:
            iouMessage = `approved ${amount}`;
            break;
        case CONST.REPORT.ACTIONS.TYPE.SUBMITTED:
            iouMessage = `submitted ${amount}`;
            break;
        case CONST.IOU.REPORT_ACTION_TYPE.CREATE:
            iouMessage = `requested ${amount}${comment && ` for ${comment}`}`;
            break;
        case CONST.IOU.REPORT_ACTION_TYPE.SPLIT:
            iouMessage = `split ${amount}${comment && ` for ${comment}`}`;
            break;
        case CONST.IOU.REPORT_ACTION_TYPE.DELETE:
            iouMessage = `deleted the ${amount} request${comment && ` for ${comment}`}`;
            break;
        case CONST.IOU.REPORT_ACTION_TYPE.PAY:
            iouMessage = isSettlingUp ? `paid ${amount}${paymentMethodMessage}` : `sent ${amount}${comment && ` for ${comment}`}${paymentMethodMessage}`;
            break;
        default:
            break;
    }

    return [
        {
            html: _.escape(iouMessage),
            text: iouMessage,
            isEdited: false,
            type: CONST.REPORT.MESSAGE.TYPE.COMMENT,
        },
    ];
}

/**
 * Builds an optimistic IOU reportAction object
 *
 * @param {String} type - IOUReportAction type. Can be oneOf(create, delete, pay, split).
 * @param {Number} amount - IOU amount in cents.
 * @param {String} currency
 * @param {String} comment - User comment for the IOU.
 * @param {Array}  participants - An array with participants details.
 * @param {String} [transactionID] - Not required if the IOUReportAction type is 'pay'
 * @param {String} [paymentType] - Only required if the IOUReportAction type is 'pay'. Can be oneOf(elsewhere, Expensify).
 * @param {String} [iouReportID] - Only required if the IOUReportActions type is oneOf(decline, cancel, pay). Generates a randomID as default.
 * @param {Boolean} [isSettlingUp] - Whether we are settling up an IOU.
 * @param {Boolean} [isSendMoneyFlow] - Whether this is send money flow
 * @param {Object} [receipt]
 * @param {Boolean} [isOwnPolicyExpenseChat] - Whether this is an expense report create from the current user's policy expense chat
 * @param {String} [created] - Action created time
 * @returns {Object}
 */
function buildOptimisticIOUReportAction(
    type,
    amount,
    currency,
    comment,
    participants,
    transactionID = '',
    paymentType = '',
    iouReportID = '',
    isSettlingUp = false,
    isSendMoneyFlow = false,
    receipt = {},
    isOwnPolicyExpenseChat = false,
    created = DateUtils.getDBTime(),
) {
    const IOUReportID = iouReportID || generateReportID();

    const originalMessage = {
        amount,
        comment,
        currency,
        IOUTransactionID: transactionID,
        IOUReportID,
        type,
    };

    if (type === CONST.IOU.REPORT_ACTION_TYPE.PAY) {
        // In send money flow, we store amount, comment, currency in IOUDetails when type = pay
        if (isSendMoneyFlow) {
            _.each(['amount', 'comment', 'currency'], (key) => {
                delete originalMessage[key];
            });
            originalMessage.IOUDetails = {amount, comment, currency};
            originalMessage.paymentType = paymentType;
        } else {
            // In case of pay money request action, we dont store the comment
            // and there is no single transctionID to link the action to.
            delete originalMessage.IOUTransactionID;
            delete originalMessage.comment;
            originalMessage.paymentType = paymentType;
        }
    }

    // IOUs of type split only exist in group DMs and those don't have an iouReport so we need to delete the IOUReportID key
    if (type === CONST.IOU.REPORT_ACTION_TYPE.SPLIT) {
        delete originalMessage.IOUReportID;
        // Split bill made from a policy expense chat only have the payee's accountID as the participant because the payer could be any policy admin
        if (isOwnPolicyExpenseChat) {
            originalMessage.participantAccountIDs = [currentUserAccountID];
        } else {
            originalMessage.participantAccountIDs = [currentUserAccountID, ..._.pluck(participants, 'accountID')];
        }
    }

    return {
        actionName: CONST.REPORT.ACTIONS.TYPE.IOU,
        actorAccountID: currentUserAccountID,
        automatic: false,
        avatar: lodashGet(currentUserPersonalDetails, 'avatar', UserUtils.getDefaultAvatarURL(currentUserAccountID)),
        isAttachment: false,
        originalMessage,
        message: getIOUReportActionMessage(iouReportID, type, amount, comment, currency, paymentType, isSettlingUp),
        person: [
            {
                style: 'strong',
                text: lodashGet(currentUserPersonalDetails, 'displayName', currentUserEmail),
                type: 'TEXT',
            },
        ],
        reportActionID: NumberUtils.rand64(),
        shouldShow: true,
        created,
        pendingAction: CONST.RED_BRICK_ROAD_PENDING_ACTION.ADD,
        whisperedToAccountIDs: _.contains([CONST.IOU.RECEIPT_STATE.SCANREADY, CONST.IOU.RECEIPT_STATE.SCANNING], receipt.state) ? [currentUserAccountID] : [],
    };
}
/**
 * Builds an optimistic APPROVED report action with a randomly generated reportActionID.
 *
 * @param {Number} amount
 * @param {String} currency
 * @param {Number} expenseReportID
 *
 * @returns {Object}
 */
function buildOptimisticApprovedReportAction(amount, currency, expenseReportID) {
    const originalMessage = {
        amount,
        currency,
        expenseReportID,
    };

    return {
        actionName: CONST.REPORT.ACTIONS.TYPE.APPROVED,
        actorAccountID: currentUserAccountID,
        automatic: false,
        avatar: lodashGet(currentUserPersonalDetails, 'avatar', UserUtils.getDefaultAvatarURL(currentUserAccountID)),
        isAttachment: false,
        originalMessage,
        message: getIOUReportActionMessage(expenseReportID, CONST.REPORT.ACTIONS.TYPE.APPROVED, Math.abs(amount), '', currency),
        person: [
            {
                style: 'strong',
                text: lodashGet(currentUserPersonalDetails, 'displayName', currentUserEmail),
                type: 'TEXT',
            },
        ],
        reportActionID: NumberUtils.rand64(),
        shouldShow: true,
        created: DateUtils.getDBTime(),
        pendingAction: CONST.RED_BRICK_ROAD_PENDING_ACTION.ADD,
    };
}

/**
 * Builds an optimistic SUBMITTED report action with a randomly generated reportActionID.
 *
 * @param {Number} amount
 * @param {String} currency
 * @param {Number} expenseReportID
 *
 * @returns {Object}
 */
function buildOptimisticSubmittedReportAction(amount, currency, expenseReportID) {
    const originalMessage = {
        amount,
        currency,
        expenseReportID,
    };

    return {
        actionName: CONST.REPORT.ACTIONS.TYPE.SUBMITTED,
        actorAccountID: currentUserAccountID,
        automatic: false,
        avatar: lodashGet(currentUserPersonalDetails, 'avatar', UserUtils.getDefaultAvatar(currentUserAccountID)),
        isAttachment: false,
        originalMessage,
        message: getIOUReportActionMessage(expenseReportID, CONST.REPORT.ACTIONS.TYPE.SUBMITTED, Math.abs(amount), '', currency),
        person: [
            {
                style: 'strong',
                text: lodashGet(currentUserPersonalDetails, 'displayName', currentUserEmail),
                type: 'TEXT',
            },
        ],
        reportActionID: NumberUtils.rand64(),
        shouldShow: true,
        created: DateUtils.getDBTime(),
        pendingAction: CONST.RED_BRICK_ROAD_PENDING_ACTION.ADD,
    };
}

/**
 * Builds an optimistic report preview action with a randomly generated reportActionID.
 *
 * @param {Object} chatReport
 * @param {Object} iouReport
 * @param {String} [comment] - User comment for the IOU.
 * @param {Object} [transaction] - optimistic first transaction of preview
 *
 * @returns {Object}
 */
function buildOptimisticReportPreview(chatReport, iouReport, comment = '', transaction = undefined) {
    const hasReceipt = TransactionUtils.hasReceipt(transaction);
    const isReceiptBeingScanned = hasReceipt && TransactionUtils.isReceiptBeingScanned(transaction);
    const message = getReportPreviewMessage(iouReport);
    const created = DateUtils.getDBTime();
    return {
        reportActionID: NumberUtils.rand64(),
        reportID: chatReport.reportID,
        actionName: CONST.REPORT.ACTIONS.TYPE.REPORTPREVIEW,
        pendingAction: CONST.RED_BRICK_ROAD_PENDING_ACTION.ADD,
        originalMessage: {
            linkedReportID: iouReport.reportID,
        },
        message: [
            {
                html: message,
                text: message,
                isEdited: false,
                type: CONST.REPORT.MESSAGE.TYPE.COMMENT,
            },
        ],
        created,
        accountID: iouReport.managerID || 0,
        // The preview is initially whispered if created with a receipt, so the actor is the current user as well
        actorAccountID: hasReceipt ? currentUserAccountID : iouReport.managerID || 0,
        childMoneyRequestCount: 1,
        childLastMoneyRequestComment: comment,
        childRecentReceiptTransactionIDs: hasReceipt ? {[transaction.transactionID]: created} : [],
        whisperedToAccountIDs: isReceiptBeingScanned ? [currentUserAccountID] : [],
    };
}

/**
 * Builds an optimistic modified expense action with a randomly generated reportActionID.
 *
 * @param {Object} transactionThread
 * @param {Object} oldTransaction
 * @param {Object} transactionChanges
 * @param {Object} isFromExpenseReport
 * @returns {Object}
 */
function buildOptimisticModifiedExpenseReportAction(transactionThread, oldTransaction, transactionChanges, isFromExpenseReport) {
    const originalMessage = getModifiedExpenseOriginalMessage(oldTransaction, transactionChanges, isFromExpenseReport);
    return {
        actionName: CONST.REPORT.ACTIONS.TYPE.MODIFIEDEXPENSE,
        actorAccountID: currentUserAccountID,
        automatic: false,
        avatar: lodashGet(currentUserPersonalDetails, 'avatar', UserUtils.getDefaultAvatarURL(currentUserAccountID)),
        created: DateUtils.getDBTime(),
        isAttachment: false,
        message: [
            {
                // Currently we are composing the message from the originalMessage and message is only used in OldDot and not in the App
                text: 'You',
                style: 'strong',
                type: CONST.REPORT.MESSAGE.TYPE.TEXT,
            },
        ],
        originalMessage,
        person: [
            {
                style: 'strong',
                text: lodashGet(currentUserPersonalDetails, 'displayName', currentUserAccountID),
                type: 'TEXT',
            },
        ],
        pendingAction: CONST.RED_BRICK_ROAD_PENDING_ACTION.ADD,
        reportActionID: NumberUtils.rand64(),
        reportID: transactionThread.reportID,
        shouldShow: true,
    };
}

/**
 * Updates a report preview action that exists for an IOU report.
 *
 * @param {Object} iouReport
 * @param {Object} reportPreviewAction
 * @param {Boolean} isPayRequest
 * @param {String} [comment] - User comment for the IOU.
 * @param {Object} [transaction] - optimistic newest transaction of a report preview
 *
 * @returns {Object}
 */
function updateReportPreview(iouReport, reportPreviewAction, isPayRequest = false, comment = '', transaction = undefined) {
    const hasReceipt = TransactionUtils.hasReceipt(transaction);
    const recentReceiptTransactions = lodashGet(reportPreviewAction, 'childRecentReceiptTransactionIDs', {});
    const transactionsToKeep = TransactionUtils.getRecentTransactions(recentReceiptTransactions);
    const previousTransactions = _.mapObject(recentReceiptTransactions, (value, key) => (_.contains(transactionsToKeep, key) ? value : null));

    const message = getReportPreviewMessage(iouReport, reportPreviewAction);
    return {
        ...reportPreviewAction,
        created: DateUtils.getDBTime(),
        message: [
            {
                html: message,
                text: message,
                isEdited: false,
                type: CONST.REPORT.MESSAGE.TYPE.COMMENT,
            },
        ],
        childLastMoneyRequestComment: comment || reportPreviewAction.childLastMoneyRequestComment,
        childMoneyRequestCount: reportPreviewAction.childMoneyRequestCount + (isPayRequest ? 0 : 1),
        childRecentReceiptTransactionIDs: hasReceipt
            ? {
                  [transaction.transactionID]: transaction.created,
                  ...previousTransactions,
              }
            : recentReceiptTransactions,
        // As soon as we add a transaction without a receipt to the report, it will have ready money requests,
        // so we remove the whisper
        whisperedToAccountIDs: hasReceipt ? reportPreviewAction.whisperedToAccountIDs : [],
    };
}

function buildOptimisticTaskReportAction(taskReportID, actionName, message = '') {
    const originalMessage = {
        taskReportID,
        type: actionName,
        text: message,
    };

    return {
        actionName,
        actorAccountID: currentUserAccountID,
        automatic: false,
        avatar: lodashGet(currentUserPersonalDetails, 'avatar', UserUtils.getDefaultAvatarURL(currentUserAccountID)),
        isAttachment: false,
        originalMessage,
        message: [
            {
                text: message,
                taskReportID,
                type: CONST.REPORT.MESSAGE.TYPE.TEXT,
            },
        ],
        person: [
            {
                style: 'strong',
                text: lodashGet(currentUserPersonalDetails, 'displayName', currentUserAccountID),
                type: 'TEXT',
            },
        ],
        reportActionID: NumberUtils.rand64(),
        shouldShow: true,
        created: DateUtils.getDBTime(),
        isFirstItem: false,
        pendingAction: CONST.RED_BRICK_ROAD_PENDING_ACTION.ADD,
    };
}

/**
 * Builds an optimistic chat report with a randomly generated reportID and as much information as we currently have
 *
 * @param {Array} participantList Array of participant accountIDs
 * @param {String} reportName
 * @param {String} chatType
 * @param {String} policyID
 * @param {Number} ownerAccountID
 * @param {Boolean} isOwnPolicyExpenseChat
 * @param {String} oldPolicyName
 * @param {String} visibility
 * @param {String} writeCapability
 * @param {String} notificationPreference
 * @param {String} parentReportActionID
 * @param {String} parentReportID
 * @param {String} welcomeMessage
 * @returns {Object}
 */
function buildOptimisticChatReport(
    participantList,
    reportName = CONST.REPORT.DEFAULT_REPORT_NAME,
    chatType = '',
    policyID = CONST.POLICY.OWNER_EMAIL_FAKE,
    ownerAccountID = CONST.REPORT.OWNER_ACCOUNT_ID_FAKE,
    isOwnPolicyExpenseChat = false,
    oldPolicyName = '',
    visibility = undefined,
    writeCapability = undefined,
    notificationPreference = CONST.REPORT.NOTIFICATION_PREFERENCE.ALWAYS,
    parentReportActionID = '',
    parentReportID = '',
    welcomeMessage = '',
) {
    const currentTime = DateUtils.getDBTime();
    return {
        type: CONST.REPORT.TYPE.CHAT,
        chatType,
        hasOutstandingIOU: false,
        isOwnPolicyExpenseChat,
        isPinned: reportName === CONST.REPORT.WORKSPACE_CHAT_ROOMS.ADMINS,
        lastActorAccountID: 0,
        lastMessageTranslationKey: '',
        lastMessageHtml: '',
        lastMessageText: null,
        lastReadTime: currentTime,
        lastVisibleActionCreated: currentTime,
        notificationPreference,
        oldPolicyName,
        ownerAccountID: ownerAccountID || CONST.REPORT.OWNER_ACCOUNT_ID_FAKE,
        parentReportActionID,
        parentReportID,
        participantAccountIDs: participantList,
        policyID,
        reportID: generateReportID(),
        reportName,
        stateNum: 0,
        statusNum: 0,
        visibility,
        welcomeMessage,
        writeCapability,
    };
}

/**
 * Returns the necessary reportAction onyx data to indicate that the chat has been created optimistically
 * @param {String} emailCreatingAction
 * @param {String} [created] - Action created time
 * @returns {Object}
 */
function buildOptimisticCreatedReportAction(emailCreatingAction, created = DateUtils.getDBTime()) {
    return {
        reportActionID: NumberUtils.rand64(),
        actionName: CONST.REPORT.ACTIONS.TYPE.CREATED,
        pendingAction: CONST.RED_BRICK_ROAD_PENDING_ACTION.ADD,
        actorAccountID: currentUserAccountID,
        message: [
            {
                type: CONST.REPORT.MESSAGE.TYPE.TEXT,
                style: 'strong',
                text: emailCreatingAction,
            },
            {
                type: CONST.REPORT.MESSAGE.TYPE.TEXT,
                style: 'normal',
                text: ' created this report',
            },
        ],
        person: [
            {
                type: CONST.REPORT.MESSAGE.TYPE.TEXT,
                style: 'strong',
                text: lodashGet(allPersonalDetails, [currentUserAccountID, 'displayName'], currentUserEmail),
            },
        ],
        automatic: false,
        avatar: lodashGet(allPersonalDetails, [currentUserAccountID, 'avatar'], UserUtils.getDefaultAvatarURL(currentUserAccountID)),
        created,
        shouldShow: true,
    };
}

/**
 * Returns the necessary reportAction onyx data to indicate that a task report has been edited
 *
 * @param {String} emailEditingTask
 * @returns {Object}
 */

function buildOptimisticEditedTaskReportAction(emailEditingTask) {
    return {
        reportActionID: NumberUtils.rand64(),
        actionName: CONST.REPORT.ACTIONS.TYPE.TASKEDITED,
        pendingAction: CONST.RED_BRICK_ROAD_PENDING_ACTION.ADD,
        actorAccountID: currentUserAccountID,
        message: [
            {
                type: CONST.REPORT.MESSAGE.TYPE.TEXT,
                style: 'strong',
                text: emailEditingTask,
            },
            {
                type: CONST.REPORT.MESSAGE.TYPE.TEXT,
                style: 'normal',
                text: ' edited this task',
            },
        ],
        person: [
            {
                type: CONST.REPORT.MESSAGE.TYPE.TEXT,
                style: 'strong',
                text: lodashGet(allPersonalDetails, [currentUserAccountID, 'displayName'], currentUserEmail),
            },
        ],
        automatic: false,
        avatar: lodashGet(allPersonalDetails, [currentUserAccountID, 'avatar'], UserUtils.getDefaultAvatarURL(currentUserAccountID)),
        created: DateUtils.getDBTime(),
        shouldShow: false,
    };
}

/**
 * Returns the necessary reportAction onyx data to indicate that a chat has been archived
 *
 * @param {String} emailClosingReport
 * @param {String} policyName
 * @param {String} reason - A reason why the chat has been archived
 * @returns {Object}
 */
function buildOptimisticClosedReportAction(emailClosingReport, policyName, reason = CONST.REPORT.ARCHIVE_REASON.DEFAULT) {
    return {
        actionName: CONST.REPORT.ACTIONS.TYPE.CLOSED,
        actorAccountID: currentUserAccountID,
        automatic: false,
        avatar: lodashGet(allPersonalDetails, [currentUserAccountID, 'avatar'], UserUtils.getDefaultAvatarURL(currentUserAccountID)),
        created: DateUtils.getDBTime(),
        message: [
            {
                type: CONST.REPORT.MESSAGE.TYPE.TEXT,
                style: 'strong',
                text: emailClosingReport,
            },
            {
                type: CONST.REPORT.MESSAGE.TYPE.TEXT,
                style: 'normal',
                text: ' closed this report',
            },
        ],
        originalMessage: {
            policyName,
            reason,
        },
        pendingAction: CONST.RED_BRICK_ROAD_PENDING_ACTION.ADD,
        person: [
            {
                type: CONST.REPORT.MESSAGE.TYPE.TEXT,
                style: 'strong',
                text: lodashGet(allPersonalDetails, [currentUserAccountID, 'displayName'], currentUserEmail),
            },
        ],
        reportActionID: NumberUtils.rand64(),
        shouldShow: true,
    };
}

/**
 * @param {String} policyID
 * @param {String} policyName
 * @returns {Object}
 */
function buildOptimisticWorkspaceChats(policyID, policyName) {
    const announceChatData = buildOptimisticChatReport(
        [currentUserAccountID],
        CONST.REPORT.WORKSPACE_CHAT_ROOMS.ANNOUNCE,
        CONST.REPORT.CHAT_TYPE.POLICY_ANNOUNCE,
        policyID,
        CONST.POLICY.OWNER_ACCOUNT_ID_FAKE,
        false,
        policyName,
        null,
        undefined,

        // #announce contains all policy members so notifying always should be opt-in only.
        CONST.REPORT.NOTIFICATION_PREFERENCE.DAILY,
    );
    const announceChatReportID = announceChatData.reportID;
    const announceCreatedAction = buildOptimisticCreatedReportAction(CONST.POLICY.OWNER_EMAIL_FAKE);
    const announceReportActionData = {
        [announceCreatedAction.reportActionID]: announceCreatedAction,
    };

    const adminsChatData = buildOptimisticChatReport(
        [currentUserAccountID],
        CONST.REPORT.WORKSPACE_CHAT_ROOMS.ADMINS,
        CONST.REPORT.CHAT_TYPE.POLICY_ADMINS,
        policyID,
        CONST.POLICY.OWNER_ACCOUNT_ID_FAKE,
        false,
        policyName,
    );
    const adminsChatReportID = adminsChatData.reportID;
    const adminsCreatedAction = buildOptimisticCreatedReportAction(CONST.POLICY.OWNER_EMAIL_FAKE);
    const adminsReportActionData = {
        [adminsCreatedAction.reportActionID]: adminsCreatedAction,
    };

    const expenseChatData = buildOptimisticChatReport([currentUserAccountID], '', CONST.REPORT.CHAT_TYPE.POLICY_EXPENSE_CHAT, policyID, currentUserAccountID, true, policyName);
    const expenseChatReportID = expenseChatData.reportID;
    const expenseReportCreatedAction = buildOptimisticCreatedReportAction(currentUserEmail);
    const expenseReportActionData = {
        [expenseReportCreatedAction.reportActionID]: expenseReportCreatedAction,
    };

    return {
        announceChatReportID,
        announceChatData,
        announceReportActionData,
        announceCreatedReportActionID: announceCreatedAction.reportActionID,
        adminsChatReportID,
        adminsChatData,
        adminsReportActionData,
        adminsCreatedReportActionID: adminsCreatedAction.reportActionID,
        expenseChatReportID,
        expenseChatData,
        expenseReportActionData,
        expenseCreatedReportActionID: expenseReportCreatedAction.reportActionID,
    };
}

/**
 * Builds an optimistic Task Report with a randomly generated reportID
 *
 * @param {Number} ownerAccountID - Account ID of the person generating the Task.
 * @param {String} assigneeAccountID - AccountID of the other person participating in the Task.
 * @param {String} parentReportID - Report ID of the chat where the Task is.
 * @param {String} title - Task title.
 * @param {String} description - Task description.
 * @param {String} policyID - PolicyID of the parent report
 *
 * @returns {Object}
 */

function buildOptimisticTaskReport(ownerAccountID, assigneeAccountID = 0, parentReportID, title, description, policyID = CONST.POLICY.OWNER_EMAIL_FAKE) {
    return {
        reportID: generateReportID(),
        reportName: title,
        description,
        ownerAccountID,
        participantAccountIDs: assigneeAccountID && assigneeAccountID !== ownerAccountID ? [assigneeAccountID] : [],
        managerID: assigneeAccountID,
        type: CONST.REPORT.TYPE.TASK,
        parentReportID,
        policyID,
        stateNum: CONST.REPORT.STATE_NUM.OPEN,
        statusNum: CONST.REPORT.STATUS.OPEN,
        notificationPreference: CONST.REPORT.NOTIFICATION_PREFERENCE.ALWAYS,
    };
}

/**
 * A helper method to create transaction thread
 *
 * @param {Object} reportAction - the parent IOU report action from which to create the thread
 *
 * @param {String} moneyRequestReportID - the reportID which the report action belong to
 *
 * @returns {Object}
 */
function buildTransactionThread(reportAction, moneyRequestReportID) {
    const participantAccountIDs = _.uniq([currentUserAccountID, Number(reportAction.actorAccountID)]);
    return buildOptimisticChatReport(
        participantAccountIDs,
        getTransactionReportName(reportAction),
        '',
        lodashGet(getReport(moneyRequestReportID), 'policyID', CONST.POLICY.OWNER_EMAIL_FAKE),
        CONST.POLICY.OWNER_ACCOUNT_ID_FAKE,
        false,
        '',
        undefined,
        undefined,
        CONST.REPORT.NOTIFICATION_PREFERENCE.HIDDEN,
        reportAction.reportActionID,
        moneyRequestReportID,
    );
}

/**
 * @param {Object} report
 * @returns {Boolean}
 */
function isUnread(report) {
    if (!report) {
        return false;
    }

    // lastVisibleActionCreated and lastReadTime are both datetime strings and can be compared directly
    const lastVisibleActionCreated = report.lastVisibleActionCreated || '';
    const lastReadTime = report.lastReadTime || '';
    return lastReadTime < lastVisibleActionCreated;
}

/**
 * @param {Object} report
 * @param {Object} allReportsDict
 * @returns {Boolean}
 */
function isIOUOwnedByCurrentUser(report, allReportsDict = null) {
    const allAvailableReports = allReportsDict || allReports;
    if (!report || !allAvailableReports) {
        return false;
    }

    let reportToLook = report;
    if (report.iouReportID) {
        const iouReport = allAvailableReports[`${ONYXKEYS.COLLECTION.REPORT}${report.iouReportID}`];
        if (iouReport) {
            reportToLook = iouReport;
        }
    }

    return reportToLook.ownerAccountID === currentUserAccountID;
}

/**
 * Assuming the passed in report is a default room, lets us know whether we can see it or not, based on permissions and
 * the various subsets of users we've allowed to use default rooms.
 *
 * @param {Object} report
 * @param {Array<Object>} policies
 * @param {Array<String>} betas
 * @return {Boolean}
 */
function canSeeDefaultRoom(report, policies, betas) {
    // Include archived rooms
    if (isArchivedRoom(report)) {
        return true;
    }

    // Include default rooms for free plan policies (domain rooms aren't included in here because they do not belong to a policy)
    if (getPolicyType(report, policies) === CONST.POLICY.TYPE.FREE) {
        return true;
    }

    // Include domain rooms with Partner Managers (Expensify accounts) in them for accounts that are on a domain with an Approved Accountant
    if (isDomainRoom(report) && doesDomainHaveApprovedAccountant && hasExpensifyEmails(lodashGet(report, ['participantAccountIDs'], []))) {
        return true;
    }

    // If the room has an assigned guide, it can be seen.
    if (hasExpensifyGuidesEmails(lodashGet(report, ['participantAccountIDs'], []))) {
        return true;
    }

    // Include any admins and announce rooms, since only non partner-managed domain rooms are on the beta now.
    if (isAdminRoom(report) || isAnnounceRoom(report)) {
        return true;
    }

    // For all other cases, just check that the user belongs to the default rooms beta
    return Permissions.canUseDefaultRooms(betas);
}

/**
 * @param {Object} report
 * @param {Object | null} policies
 * @param {Array<String> | null} betas
 * @param {Object} allReportActions
 * @returns {Boolean}
 */
function canAccessReport(report, policies, betas, allReportActions) {
    if (isThread(report) && ReportActionsUtils.isPendingRemove(ReportActionsUtils.getParentReportAction(report, allReportActions))) {
        return false;
    }

    // We hide default rooms (it's basically just domain rooms now) from people who aren't on the defaultRooms beta.
    if (isDefaultRoom(report) && !canSeeDefaultRoom(report, policies, betas)) {
        return false;
    }

    return true;
}
/**
 * Check if the report is the parent report of the currently viewed report or at least one child report has report action
 * @param {Object} report
 * @param {String} currentReportId
 * @returns {Boolean}
 */
function shouldHideReport(report, currentReportId) {
    const parentReport = getParentReport(getReport(currentReportId));
    const allReportActions = ReportActionsUtils.getAllReportActions(report.reportID);
    const isChildReportHasComment = _.some(allReportActions, (reportAction) => (reportAction.childVisibleActionCount || 0) > 0);
    return parentReport.reportID !== report.reportID && !isChildReportHasComment;
}

/**
 * @param {String} transactionID
 * @returns {Boolean}
 */

function transactionHasViolation(transactionID) {
    const violations = lodashGet(transactionViolations, transactionID, []);
    return _.some(violations, (violation) => violation.type === 'violation');
}

/**
 *
 * @param {Object} report
 * @returns {Boolean}
 */

function transactionThreadHasViolations(report) {
    if (!Permissions.canUseViolations()) {
        return false;
    }
    // eslint-disable-next-line es/no-nullish-coalescing-operators
    if (!report.parentReportActionID) {
        return false;
    }

    const parentReportAction = lodashGet(reportActions, `${report.parentReportID}.${report.parentReportActionID}`);
    if (!parentReportAction) {
        return false;
    }
    // eslint-disable-next-line es/no-nullish-coalescing-operators
    const transactionID = parentReportAction.originalMessage.IOUTransactionID ?? 0;
    if (!transactionID) {
        return false;
    }
    // eslint-disable-next-line es/no-nullish-coalescing-operators
    const reportID = parentReportAction.originalMessage.IOUReportID ?? 0;
    if (!reportID) {
        return false;
    }
    if (!isCurrentUserSubmitter(reportID)) {
        return false;
    }
    return transactionHasViolation(transactionID);
}

/**
 * @param {String} reportID
 * @returns {Boolean}
 */

function reportHasViolations(reportID) {
    const transactions = TransactionUtils.getAllReportTransactions(reportID);
    return _.some(transactions, (transaction) => transactionHasViolation(transaction.transactionID));
}

/**
 * Takes several pieces of data from Onyx and evaluates if a report should be shown in the option list (either when searching
 * for reports or the reports shown in the LHN).
 *
 * This logic is very specific and the order of the logic is very important. It should fail quickly in most cases and also
 * filter out the majority of reports before filtering out very specific minority of reports.
 *
 * @param {Object} report
 * @param {String | Null | Undefined} currentReportId
 * @param {Boolean} isInGSDMode
 * @param {String[]} betas
 * @param {Object} policies
 * @param {Object} allReportActions
 * @param {Boolean} excludeEmptyChats
 * @returns {boolean}
 */
function shouldReportBeInOptionList(report, currentReportId, isInGSDMode, betas, policies, allReportActions, excludeEmptyChats = false) {
    const isInDefaultMode = !isInGSDMode;

    // Exclude reports that have no data because there wouldn't be anything to show in the option item.
    // This can happen if data is currently loading from the server or a report is in various stages of being created.
    // This can also happen for anyone accessing a public room or archived room for which they don't have access to the underlying policy.
    if (
        !report ||
        !report.reportID ||
        !report.type ||
        report.reportName === undefined ||
        report.isHidden ||
        (report.participantAccountIDs &&
            report.participantAccountIDs.length === 0 &&
            !isChatThread(report) &&
            !isPublicRoom(report) &&
            !isUserCreatedPolicyRoom(report) &&
            !isArchivedRoom(report) &&
            !isMoneyRequestReport(report) &&
            !isTaskReport(report))
    ) {
        return false;
    }

    if (!canAccessReport(report, policies, betas, allReportActions)) {
        return false;
    }

    // Include the currently viewed report. If we excluded the currently viewed report, then there
    // would be no way to highlight it in the options list and it would be confusing to users because they lose
    // a sense of context.
    if (report.reportID === currentReportId) {
        return true;
    }

    // Include reports that are relevant to the user in any view mode. Criteria include having a draft or having a GBR showing.
    if (report.hasDraft || requiresAttentionFromCurrentUser(report)) {
        return true;
    }
    const lastVisibleMessage = ReportActionsUtils.getLastVisibleMessage(report.reportID);
    const isEmptyChat = !report.lastMessageText && !report.lastMessageTranslationKey && !lastVisibleMessage.lastMessageText && !lastVisibleMessage.lastMessageTranslationKey;
    const canHideReport = shouldHideReport(report, currentReportId);

    // Include reports if they are pinned
    if (report.isPinned) {
        return true;
    }

    // Hide only chat threads that haven't been commented on (other threads are actionable)
    if (isChatThread(report) && canHideReport && isEmptyChat) {
        return false;
    }

    // Include reports that have errors from trying to add a workspace
    // If we excluded it, then the red-brock-road pattern wouldn't work for the user to resolve the error
    if (report.errorFields && report.errorFields.addWorkspaceRoom) {
        return true;
    }

    // Always show IOU reports with violations
    if (isExpenseRequest(report) && transactionThreadHasViolations(report)) {
        return true;
    }

    // All unread chats (even archived ones) in GSD mode will be shown. This is because GSD mode is specifically for focusing the user on the most relevant chats, primarily, the unread ones
    if (isInGSDMode) {
        return isUnread(report);
    }

    // Archived reports should always be shown when in default (most recent) mode. This is because you should still be able to access and search for the chats to find them.
    if (isInDefaultMode && isArchivedRoom(report)) {
        return true;
    }

    // Hide chats between two users that haven't been commented on from the LNH
    if (excludeEmptyChats && isEmptyChat && isChatReport(report) && !isChatRoom(report) && !isPolicyExpenseChat(report) && canHideReport) {
        return false;
    }

    return true;
}

/**
 * Attempts to find a report in onyx with the provided list of participants. Does not include threads, task, money request, room, and policy expense chat.
 * @param {Array<Number>} newParticipantList
 * @returns {Array|undefined}
 */
function getChatByParticipants(newParticipantList) {
    const sortedNewParticipantList = _.sortBy(newParticipantList);
    return _.find(allReports, (report) => {
        // If the report has been deleted, or there are no participants (like an empty #admins room) then skip it
        if (
            !report ||
            _.isEmpty(report.participantAccountIDs) ||
            isChatThread(report) ||
            isTaskReport(report) ||
            isMoneyRequestReport(report) ||
            isChatRoom(report) ||
            isPolicyExpenseChat(report)
        ) {
            return false;
        }

        // Only return the chat if it has all the participants
        return _.isEqual(sortedNewParticipantList, _.sortBy(report.participantAccountIDs));
    });
}

/**
 * Attempts to find a report in onyx with the provided list of participants in given policy
 * @param {Array} newParticipantList
 * @param {String} policyID
 * @returns {object|undefined}
 */
function getChatByParticipantsAndPolicy(newParticipantList, policyID) {
    newParticipantList.sort();
    return _.find(allReports, (report) => {
        // If the report has been deleted, or there are no participants (like an empty #admins room) then skip it
        if (!report || !report.participantAccountIDs) {
            return false;
        }

        // Only return the room if it has all the participants and is not a policy room
        return report.policyID === policyID && _.isEqual(newParticipantList, _.sortBy(report.participantAccountIDs));
    });
}

/**
 * @param {String} policyID
 * @returns {Array}
 */
function getAllPolicyReports(policyID) {
    return _.filter(allReports, (report) => report && report.policyID === policyID);
}

/**
 * Returns true if Chronos is one of the chat participants (1:1)
 * @param {Object} report
 * @returns {Boolean}
 */
function chatIncludesChronos(report) {
    return report.participantAccountIDs && _.contains(report.participantAccountIDs, CONST.ACCOUNT_ID.CHRONOS);
}

/**
 * Can only flag if:
 *
 * - It was written by someone else and isn't a whisper
 * - It's a welcome message whisper
 * - It's an ADDCOMMENT that is not an attachment
 *
 * @param {Object} reportAction
 * @param {number} reportID
 * @returns {Boolean}
 */
function canFlagReportAction(reportAction, reportID) {
    const report = getReport(reportID);
    const isCurrentUserAction = reportAction.actorAccountID === currentUserAccountID;

    if (ReportActionsUtils.isWhisperAction(reportAction)) {
        // Allow flagging welcome message whispers as they can be set by any room creator
        if (report.welcomeMessage && !isCurrentUserAction && lodashGet(reportAction, 'originalMessage.html') === report.welcomeMessage) {
            return true;
        }

        // Disallow flagging the rest of whisper as they are sent by us
        return false;
    }

    return (
        !isCurrentUserAction &&
        reportAction.actionName === CONST.REPORT.ACTIONS.TYPE.ADDCOMMENT &&
        !ReportActionsUtils.isDeletedAction(reportAction) &&
        !ReportActionsUtils.isCreatedTaskReportAction(reportAction) &&
        isAllowedToComment(report)
    );
}

/**
 * Whether flag comment page should show
 *
 * @param {Object} reportAction
 * @param {Object} report
 * @returns {Boolean}
 */

function shouldShowFlagComment(reportAction, report) {
    return (
        canFlagReportAction(reportAction, report.reportID) &&
        !isArchivedRoom(report) &&
        !chatIncludesChronos(report) &&
        !isConciergeChatReport(report.reportID) &&
        reportAction.actorAccountID !== CONST.ACCOUNT_ID.CONCIERGE
    );
}

/**
 * @param {Object} report
 * @param {String} report.lastReadTime
 * @param {Array} sortedAndFilteredReportActions - reportActions for the report, sorted newest to oldest, and filtered for only those that should be visible
 *
 * @returns {String|null}
 */
function getNewMarkerReportActionID(report, sortedAndFilteredReportActions) {
    if (!isUnread(report)) {
        return '';
    }

    const newMarkerIndex = _.findLastIndex(sortedAndFilteredReportActions, (reportAction) => (reportAction.created || '') > report.lastReadTime);

    return _.has(sortedAndFilteredReportActions[newMarkerIndex], 'reportActionID') ? sortedAndFilteredReportActions[newMarkerIndex].reportActionID : '';
}

/**
 * Performs the markdown conversion, and replaces code points > 127 with C escape sequences
 * Used for compatibility with the backend auth validator for AddComment, and to account for MD in comments
 * @param {String} textComment
 * @returns {Number} The comment's total length as seen from the backend
 */
function getCommentLength(textComment) {
    return getParsedComment(textComment)
        .replace(/[^ -~]/g, '\\u????')
        .trim().length;
}

/**
 * @param {String|null} url
 * @returns {String}
 */
function getRouteFromLink(url) {
    if (!url) {
        return '';
    }

    // Get the reportID from URL
    let route = url;
    _.each(linkingConfig.prefixes, (prefix) => {
        const localWebAndroidRegEx = /^(http:\/\/([0-9]{1,3})\.([0-9]{1,3})\.([0-9]{1,3})\.([0-9]{1,3}))/;
        if (route.startsWith(prefix)) {
            route = route.replace(prefix, '');
        } else if (localWebAndroidRegEx.test(route)) {
            route = route.replace(localWebAndroidRegEx, '');
        } else {
            return;
        }

        // Remove the port if it's a localhost URL
        if (/^:\d+/.test(route)) {
            route = route.replace(/:\d+/, '');
        }

        // Remove the leading slash if exists
        if (route.startsWith('/')) {
            route = route.replace('/', '');
        }
    });
    return route;
}

/**
 * @param {String} route
 * @returns {Object}
 */
function parseReportRouteParams(route) {
    let parsingRoute = route;
    if (parsingRoute.at(0) === '/') {
        // remove the first slash
        parsingRoute = parsingRoute.slice(1);
    }

    if (!parsingRoute.startsWith(Url.addTrailingForwardSlash(ROUTES.REPORT))) {
        return {reportID: '', isSubReportPageRoute: false};
    }

    const pathSegments = parsingRoute.split('/');

    const reportIDSegment = pathSegments[1];

    // Check for "undefined" or any other unwanted string values
    if (!reportIDSegment || reportIDSegment === 'undefined') {
        return {reportID: '', isSubReportPageRoute: false};
    }

    return {
        reportID: reportIDSegment,
        isSubReportPageRoute: pathSegments.length > 2,
    };
}

/**
 * @param {String|null} url
 * @returns {String}
 */
function getReportIDFromLink(url) {
    const route = getRouteFromLink(url);
    const {reportID, isSubReportPageRoute} = parseReportRouteParams(route);
    if (isSubReportPageRoute) {
        // We allow the Sub-Report deep link routes (settings, details, etc.) to be handled by their respective component pages
        return '';
    }
    return reportID;
}

/**
 * Check if the chat report is linked to an iou that is waiting for the current user to add a credit bank account.
 *
 * @param {Object} chatReport
 * @returns {Boolean}
 */
function hasIOUWaitingOnCurrentUserBankAccount(chatReport) {
    if (chatReport.iouReportID) {
        const iouReport = allReports[`${ONYXKEYS.COLLECTION.REPORT}${chatReport.iouReportID}`];
        if (iouReport && iouReport.isWaitingOnBankAccount && iouReport.ownerAccountID === currentUserAccountID) {
            return true;
        }
    }

    return false;
}

/**
 * Users can request money:
 * - in policy expense chats only if they are in a role of a member in the chat (in other words, if it's their policy expense chat)
 * - in an open or submitted expense report tied to a policy expense chat the user owns
 *     - employee can request money in submitted expense report only if the policy has Instant Submit settings turned on
 * - in an IOU report, which is not settled yet
 * - in a 1:1 DM chat
 *
 * @param {Object} report
 * @param {Array<Number>} otherParticipants
 * @returns {Boolean}
 */
function canRequestMoney(report, otherParticipants) {
    // User cannot request money in chat thread or in task report or in chat room
    if (isChatThread(report) || isTaskReport(report) || isChatRoom(report)) {
        return false;
    }

    // Users can only request money in DMs if they are a 1:1 DM
    if (isDM(report)) {
        return otherParticipants.length === 1;
    }

    // Prevent requesting money if pending IOU report waiting for their bank account already exists
    if (hasIOUWaitingOnCurrentUserBankAccount(report)) {
        return false;
    }

    // In case of expense reports, we have to look at the parent workspace chat to get the isOwnPolicyExpenseChat property
    let isOwnPolicyExpenseChat = report.isOwnPolicyExpenseChat || false;
    if (isExpenseReport(report) && getParentReport(report)) {
        isOwnPolicyExpenseChat = getParentReport(report).isOwnPolicyExpenseChat;
    }

    // In case there are no other participants than the current user and it's not user's own policy expense chat, they can't request money from such report
    if (otherParticipants.length === 0 && !isOwnPolicyExpenseChat) {
        return false;
    }

    // User can request money in any IOU report, unless paid, but user can only request money in an expense report
    // which is tied to their workspace chat.
    if (isMoneyRequestReport(report)) {
        return ((isExpenseReport(report) && isOwnPolicyExpenseChat) || isIOUReport(report)) && !isReportApproved(report) && !isSettled(report.reportID);
    }

    // In case of policy expense chat, users can only request money from their own policy expense chat
    return !isPolicyExpenseChat(report) || isOwnPolicyExpenseChat;
}

/**
 * Helper method to define what money request options we want to show for particular method.
 * There are 3 money request options: Request, Split and Send:
 * - Request option should show for:
 *     - DMs
 *     - own policy expense chats
 *     - open and processing expense reports tied to own policy expense chat
 *     - unsettled IOU reports
 * - Send option should show for:
 *     - DMs
 * - Split options should show for:
 *     - chat/ policy rooms with more than 1 participants
 *     - groups chats with 3 and more participants
 *     - corporate workspace chats
 *
 * None of the options should show in chat threads or if there is some special Expensify account
 * as a participant of the report.
 *
 * @param {Object} report
 * @param {Array<Number>} reportParticipants
 * @returns {Array}
 */
function getMoneyRequestOptions(report, reportParticipants) {
    // In any thread or task report, we do not allow any new money requests yet
    if (isChatThread(report) || isTaskReport(report)) {
        return [];
    }

    // We don't allow IOU actions if an Expensify account is a participant of the report, unless the policy that the report is on is owned by an Expensify account
    const doParticipantsIncludeExpensifyAccounts = lodashIntersection(reportParticipants, CONST.EXPENSIFY_ACCOUNT_IDS).length > 0;
    const isPolicyOwnedByExpensifyAccounts = report.policyID ? CONST.EXPENSIFY_ACCOUNT_IDS.includes(getPolicy(report.policyID).ownerAccountID || 0) : false;
    if (doParticipantsIncludeExpensifyAccounts && !isPolicyOwnedByExpensifyAccounts) {
        return [];
    }

    const otherParticipants = _.filter(reportParticipants, (accountID) => currentUserPersonalDetails.accountID !== accountID);
    const hasSingleOtherParticipantInReport = otherParticipants.length === 1;
    const hasMultipleOtherParticipants = otherParticipants.length > 1;
    let options = [];

    // User created policy rooms and default rooms like #admins or #announce will always have the Split Bill option
    // unless there are no other participants at all (e.g. #admins room for a policy with only 1 admin)
    // DM chats will have the Split Bill option only when there are at least 2 other people in the chat.
    // Your own workspace chats will have the split bill option.
    if ((isChatRoom(report) && otherParticipants.length > 0) || (isDM(report) && hasMultipleOtherParticipants) || (isPolicyExpenseChat(report) && report.isOwnPolicyExpenseChat)) {
        options = [CONST.IOU.TYPE.SPLIT];
    }

    if (canRequestMoney(report, otherParticipants)) {
        options = [...options, CONST.IOU.TYPE.REQUEST];
    }

    // Send money option should be visible only in 1:1 DMs
    if (isDM(report) && hasSingleOtherParticipantInReport) {
        options = [...options, CONST.IOU.TYPE.SEND];
    }

    return options;
}

/**
 * Allows a user to leave a policy room according to the following conditions of the visibility or chatType rNVP:
 * `public` - Anyone can leave (because anybody can join)
 * `public_announce` - Only non-policy members can leave (it's auto-shared with policy members)
 * `policy_admins` - Nobody can leave (it's auto-shared with all policy admins)
 * `policy_announce` - Nobody can leave (it's auto-shared with all policy members)
 * `policyExpenseChat` - Nobody can leave (it's auto-shared with all policy members)
 * `policy` - Anyone can leave (though only policy members can join)
 * `domain` - Nobody can leave (it's auto-shared with domain members)
 * `dm` - Nobody can leave (it's auto-shared with users)
 * `private` - Anybody can leave (though you can only be invited to join)
 *
 * @param {Object} report
 * @param {String} report.visibility
 * @param {String} report.chatType
 * @param {Boolean} isPolicyMember
 * @returns {Boolean}
 */
function canLeaveRoom(report, isPolicyMember) {
    if (_.isEmpty(report.visibility)) {
        if (
            report.chatType === CONST.REPORT.CHAT_TYPE.POLICY_ADMINS ||
            report.chatType === CONST.REPORT.CHAT_TYPE.POLICY_ANNOUNCE ||
            report.chatType === CONST.REPORT.CHAT_TYPE.POLICY_EXPENSE_CHAT ||
            report.chatType === CONST.REPORT.CHAT_TYPE.DOMAIN_ALL ||
            _.isEmpty(report.chatType)
        ) {
            // DM chats don't have a chatType
            return false;
        }
    } else if (isPublicAnnounceRoom(report) && isPolicyMember) {
        return false;
    }
    return true;
}

/**
 * @param {Number[]} participantAccountIDs
 * @returns {Boolean}
 */
function isCurrentUserTheOnlyParticipant(participantAccountIDs) {
    return participantAccountIDs && participantAccountIDs.length === 1 && participantAccountIDs[0] === currentUserAccountID;
}

/**
 * Returns display names for those that can see the whisper.
 * However, it returns "you" if the current user is the only one who can see it besides the person that sent it.
 *
 * @param {Number[]} participantAccountIDs
 * @returns {string}
 */
function getWhisperDisplayNames(participantAccountIDs) {
    const isWhisperOnlyVisibleToCurrentUser = isCurrentUserTheOnlyParticipant(participantAccountIDs);

    // When the current user is the only participant, the display name needs to be "you" because that's the only person reading it
    if (isWhisperOnlyVisibleToCurrentUser) {
        return Localize.translateLocal('common.youAfterPreposition');
    }

    return _.map(participantAccountIDs, (accountID) => getDisplayNameForParticipant(accountID, !isWhisperOnlyVisibleToCurrentUser)).join(', ');
}

/**
 * Show subscript on workspace chats / threads and expense requests
 * @param {Object} report
 * @returns {Boolean}
 */
function shouldReportShowSubscript(report) {
    if (isArchivedRoom(report)) {
        return false;
    }

    if (isPolicyExpenseChat(report) && !isChatThread(report) && !isTaskReport(report) && !report.isOwnPolicyExpenseChat) {
        return true;
    }

    if (isPolicyExpenseChat(report) && !isThread(report) && !isTaskReport(report)) {
        return true;
    }

    if (isExpenseRequest(report)) {
        return true;
    }

    if (isWorkspaceTaskReport(report)) {
        return true;
    }

    if (isWorkspaceThread(report)) {
        return true;
    }

    return false;
}

/**
 * Return true if reports data exists
 * @returns {Boolean}
 */
function isReportDataReady() {
    return !_.isEmpty(allReports) && _.some(_.keys(allReports), (key) => allReports[key] && allReports[key].reportID);
}

/**
 * Return true if reportID from path is valid
 * @param {String} reportIDFromPath
 * @returns {Boolean}
 */
function isValidReportIDFromPath(reportIDFromPath) {
    return typeof reportIDFromPath === 'string' && !['', 'null', '0'].includes(reportIDFromPath);
}

/**
 * Return the errors we have when creating a chat or a workspace room
 * @param {Object} report
 * @returns {Object} errors
 */
function getAddWorkspaceRoomOrChatReportErrors(report) {
    // We are either adding a workspace room, or we're creating a chat, it isn't possible for both of these to have errors for the same report at the same time, so
    // simply looking up the first truthy value will get the relevant property if it's set.
    return lodashGet(report, 'errorFields.addWorkspaceRoom') || lodashGet(report, 'errorFields.createChat');
}

/**
 * Returns true if write actions like assign task, money request, send message should be disabled on a report
 * @param {Object} report
 * @returns {Boolean}
 */
function canUserPerformWriteAction(report) {
    const reportErrors = getAddWorkspaceRoomOrChatReportErrors(report);
    return !isArchivedRoom(report) && _.isEmpty(reportErrors) && isAllowedToComment(report) && !isAnonymousUser;
}

/**
 * Returns ID of the original report from which the given reportAction is first created.
 *
 * @param {String} reportID
 * @param {Object} reportAction
 * @returns {String}
 */
function getOriginalReportID(reportID, reportAction) {
    const currentReportAction = ReportActionsUtils.getReportAction(reportID, reportAction.reportActionID);
    return isThreadFirstChat(reportAction, reportID) && _.isEmpty(currentReportAction) ? lodashGet(allReports, [`${ONYXKEYS.COLLECTION.REPORT}${reportID}`, 'parentReportID']) : reportID;
}

/**
 * Return the pendingAction and the errors we have when creating a chat or a workspace room offline
 * @param {Object} report
 * @returns {Object} pending action , errors
 */
function getReportOfflinePendingActionAndErrors(report) {
    // We are either adding a workspace room, or we're creating a chat, it isn't possible for both of these to be pending, or to have errors for the same report at the same time, so
    // simply looking up the first truthy value for each case will get the relevant property if it's set.
    const addWorkspaceRoomOrChatPendingAction = lodashGet(report, 'pendingFields.addWorkspaceRoom') || lodashGet(report, 'pendingFields.createChat');
    const addWorkspaceRoomOrChatErrors = getAddWorkspaceRoomOrChatReportErrors(report);
    return {addWorkspaceRoomOrChatPendingAction, addWorkspaceRoomOrChatErrors};
}

/**
 * @param {String} policyOwner
 * @returns {String|null}
 */
function getPolicyExpenseChatReportIDByOwner(policyOwner) {
    const policyWithOwner = _.find(allPolicies, (policy) => policy.owner === policyOwner);
    if (!policyWithOwner) {
        return null;
    }

    const expenseChat = _.find(allReports, (report) => isPolicyExpenseChat(report) && report.policyID === policyWithOwner.id);
    if (!expenseChat) {
        return null;
    }
    return expenseChat.reportID;
}

/**
 * Check if the report can create the request with type is iouType
 * @param {Object} report
 * @param {Array} betas
 * @param {String} iouType
 * @returns {Boolean}
 */
function canCreateRequest(report, betas, iouType) {
    const participantAccountIDs = lodashGet(report, 'participantAccountIDs', []);
    if (!canUserPerformWriteAction(report)) {
        return false;
    }
    return getMoneyRequestOptions(report, participantAccountIDs, betas).includes(iouType);
}

/**
 * @param {String} policyID
 * @param {Array} accountIDs
 * @returns {Array}
 */
function getWorkspaceChats(policyID, accountIDs) {
    return _.filter(allReports, (report) => isPolicyExpenseChat(report) && lodashGet(report, 'policyID', '') === policyID && _.contains(accountIDs, lodashGet(report, 'ownerAccountID', '')));
}

/**
 * @param {Object|null} report
 * @param {Object|null} policy - the workspace the report is on, null if the user isn't a member of the workspace
 * @returns {Boolean}
 */
function shouldDisableRename(report, policy) {
    if (isDefaultRoom(report) || isArchivedRoom(report) || isChatThread(report) || isMoneyRequestReport(report) || isPolicyExpenseChat(report)) {
        return true;
    }

    // if the linked workspace is null, that means the person isn't a member of the workspace the report is in
    // which means this has to be a public room we want to disable renaming for
    if (!policy) {
        return true;
    }

    // If there is a linked workspace, that means the user is a member of the workspace the report is in.
    // Still, we only want policy owners and admins to be able to modify the name.
    return !_.keys(loginList).includes(policy.owner) && policy.role !== CONST.POLICY.ROLE.ADMIN;
}

/**
 * Returns the onyx data needed for the task assignee chat
 * @param {Number} accountID
 * @param {Number} assigneeAccountID
 * @param {String} taskReportID
 * @param {String} assigneeChatReportID
 * @param {String} parentReportID
 * @param {String} title
 * @param {Object} assigneeChatReport
 * @returns {Object}
 */
function getTaskAssigneeChatOnyxData(accountID, assigneeAccountID, taskReportID, assigneeChatReportID, parentReportID, title, assigneeChatReport) {
    // Set if we need to add a comment to the assignee chat notifying them that they have been assigned a task
    let optimisticAssigneeAddComment;
    // Set if this is a new chat that needs to be created for the assignee
    let optimisticChatCreatedReportAction;
    const currentTime = DateUtils.getDBTime();
    const optimisticData = [];
    const successData = [];
    const failureData = [];

    // You're able to assign a task to someone you haven't chatted with before - so we need to optimistically create the chat and the chat reportActions
    // Only add the assignee chat report to onyx if we haven't already set it optimistically
    if (assigneeChatReport.isOptimisticReport && lodashGet(assigneeChatReport, 'pendingFields.createChat') !== CONST.RED_BRICK_ROAD_PENDING_ACTION.ADD) {
        optimisticChatCreatedReportAction = buildOptimisticCreatedReportAction(assigneeChatReportID);
        optimisticData.push(
            {
                onyxMethod: Onyx.METHOD.MERGE,
                key: `${ONYXKEYS.COLLECTION.REPORT}${assigneeChatReportID}`,
                value: {
                    pendingFields: {
                        createChat: CONST.RED_BRICK_ROAD_PENDING_ACTION.ADD,
                    },
                    isHidden: false,
                },
            },
            {
                onyxMethod: Onyx.METHOD.MERGE,
                key: `${ONYXKEYS.COLLECTION.REPORT_ACTIONS}${assigneeChatReportID}`,
                value: {[optimisticChatCreatedReportAction.reportActionID]: optimisticChatCreatedReportAction},
            },
        );

        successData.push({
            onyxMethod: Onyx.METHOD.MERGE,
            key: `${ONYXKEYS.COLLECTION.REPORT}${assigneeChatReportID}`,
            value: {
                pendingFields: {
                    createChat: null,
                },
                isOptimisticReport: false,
            },
        });

        failureData.push(
            {
                onyxMethod: Onyx.METHOD.SET,
                key: `${ONYXKEYS.COLLECTION.REPORT}${assigneeChatReportID}`,
                value: null,
            },
            {
                onyxMethod: Onyx.METHOD.MERGE,
                key: `${ONYXKEYS.COLLECTION.REPORT_ACTIONS}${assigneeChatReportID}`,
                value: {[optimisticChatCreatedReportAction.reportActionID]: {pendingAction: null}},
            },
            // If we failed, we want to remove the optimistic personal details as it was likely due to an invalid login
            {
                onyxMethod: Onyx.METHOD.MERGE,
                key: ONYXKEYS.PERSONAL_DETAILS_LIST,
                value: {
                    [assigneeAccountID]: null,
                },
            },
        );
    }

    // If you're choosing to share the task in the same DM as the assignee then we don't need to create another reportAction indicating that you've been assigned
    if (assigneeChatReportID !== parentReportID) {
        const displayname = lodashGet(allPersonalDetails, [assigneeAccountID, 'displayName']) || lodashGet(allPersonalDetails, [assigneeAccountID, 'login'], '');
        optimisticAssigneeAddComment = buildOptimisticTaskCommentReportAction(taskReportID, title, assigneeAccountID, `assigned to ${displayname}`, parentReportID);
        const lastAssigneeCommentText = formatReportLastMessageText(optimisticAssigneeAddComment.reportAction.message[0].text);
        const optimisticAssigneeReport = {
            lastVisibleActionCreated: currentTime,
            lastMessageText: lastAssigneeCommentText,
            lastActorAccountID: accountID,
            lastReadTime: currentTime,
        };

        optimisticData.push(
            {
                onyxMethod: Onyx.METHOD.MERGE,
                key: `${ONYXKEYS.COLLECTION.REPORT_ACTIONS}${assigneeChatReportID}`,
                value: {[optimisticAssigneeAddComment.reportAction.reportActionID]: optimisticAssigneeAddComment.reportAction},
            },
            {
                onyxMethod: Onyx.METHOD.MERGE,
                key: `${ONYXKEYS.COLLECTION.REPORT}${assigneeChatReportID}`,
                value: optimisticAssigneeReport,
            },
        );
        failureData.push({
            onyxMethod: Onyx.METHOD.MERGE,
            key: `${ONYXKEYS.COLLECTION.REPORT_ACTIONS}${assigneeChatReportID}`,
            value: {[optimisticAssigneeAddComment.reportAction.reportActionID]: {pendingAction: null}},
        });
    }

    return {
        optimisticData,
        successData,
        failureData,
        optimisticAssigneeAddComment,
        optimisticChatCreatedReportAction,
    };
}

/**
 * Returns an array of the participants Ids of a report
 *
 * @param {Object} report
 * @returns {Array}
 */
function getParticipantsIDs(report) {
    if (!report) {
        return [];
    }

    const participants = report.participantAccountIDs || [];

    // Build participants list for IOU/expense reports
    if (isMoneyRequestReport(report)) {
        return _.chain([report.managerID, report.ownerAccountID, ...participants])
            .compact()
            .uniq()
            .value();
    }
    return participants;
}

/**
 * Return iou report action display message
 *
 * @param {Object} reportAction report action
 * @returns {String}
 */
function getIOUReportActionDisplayMessage(reportAction) {
    const originalMessage = _.get(reportAction, 'originalMessage', {});
    let translationKey;
    if (originalMessage.type === CONST.IOU.REPORT_ACTION_TYPE.PAY) {
        const {IOUReportID} = originalMessage;

        // The `REPORT_ACTION_TYPE.PAY` action type is used for both fulfilling existing requests and sending money. To
        // differentiate between these two scenarios, we check if the `originalMessage` contains the `IOUDetails`
        // property. If it does, it indicates that this is a 'Send money' action.
        const {amount, currency} = originalMessage.IOUDetails || originalMessage;
        const formattedAmount = CurrencyUtils.convertToDisplayString(amount, currency);
        const iouReport = getReport(IOUReportID);
        const payerName = isExpenseReport(iouReport) ? getPolicyName(iouReport) : getDisplayNameForParticipant(iouReport.managerID, true);

        switch (originalMessage.paymentType) {
            case CONST.IOU.PAYMENT_TYPE.ELSEWHERE:
                translationKey = 'iou.paidElsewhereWithAmount';
                break;
            case CONST.IOU.PAYMENT_TYPE.EXPENSIFY:
            case CONST.IOU.PAYMENT_TYPE.VBBA:
                translationKey = 'iou.paidUsingExpensifyWithAmount';
                break;
            default:
                translationKey = '';
                break;
        }
        return Localize.translateLocal(translationKey, {amount: formattedAmount, payer: payerName});
    }

    const transaction = TransactionUtils.getTransaction(originalMessage.IOUTransactionID);
    const {amount, currency, comment} = getTransactionDetails(transaction);
    const formattedAmount = CurrencyUtils.convertToDisplayString(amount, currency);
    const isRequestSettled = isSettled(originalMessage.IOUReportID);
    if (isRequestSettled) {
        return Localize.translateLocal('iou.payerSettled', {
            amount: formattedAmount,
        });
    }
    translationKey = ReportActionsUtils.isSplitBillAction(reportAction) ? 'iou.didSplitAmount' : 'iou.requestedAmount';
    return Localize.translateLocal(translationKey, {
        formattedAmount,
        comment,
    });
}

/**
 * Checks if a report is a group chat.
 *
 * A report is a group chat if it meets the following conditions:
 * - Not a chat thread.
 * - Not a task report.
 * - Not a money request / IOU report.
 * - Not an archived room.
 * - Not a public / admin / announce chat room (chat type doesn't match any of the specified types).
 * - More than 2 participants.
 *
 * @param {Object} report
 * @returns {Boolean}
 */
function isGroupChat(report) {
    return (
        report &&
        !isChatThread(report) &&
        !isTaskReport(report) &&
        !isMoneyRequestReport(report) &&
        !isArchivedRoom(report) &&
        !Object.values(CONST.REPORT.CHAT_TYPE).includes(getChatType(report)) &&
        lodashGet(report, 'participantAccountIDs.length', 0) > 2
    );
}

/**
 * @param {Object} report
 * @returns {Boolean}
 */
function isReportDraft(report) {
    return isExpenseReport(report) && lodashGet(report, 'stateNum') === CONST.REPORT.STATE_NUM.OPEN && lodashGet(report, 'statusNum') === CONST.REPORT.STATUS.OPEN;
}

/**
 * @param {Object} report
 * @returns {Boolean}
 */
function shouldUseFullTitleToDisplay(report) {
    return isMoneyRequestReport(report) || isPolicyExpenseChat(report) || isChatRoom(report) || isChatThread(report) || isTaskReport(report);
}

/**
 *
 * @param {String} type
 * @param {String} policyID
 * @returns {Object}
 */
function getRoom(type, policyID) {
    const room = _.find(allReports, (report) => report && report.policyID === policyID && report.chatType === type && !isThread(report));
    return room;
}
/**
 *  We only want policy owners and admins to be able to modify the welcome message, but not in thread chat.
 * @param {Object} report
 * @param {Object} policy
 * @return {Boolean}
 */
function shouldDisableWelcomeMessage(report, policy) {
    return isMoneyRequestReport(report) || isArchivedRoom(report) || !isChatRoom(report) || isChatThread(report) || !PolicyUtils.isPolicyAdmin(policy);
}

export {
    getReportParticipantsTitle,
    isReportMessageAttachment,
    findLastAccessedReport,
    canEditReportAction,
    canFlagReportAction,
    shouldShowFlagComment,
    isActionCreator,
    canDeleteReportAction,
    canLeaveRoom,
    sortReportsByLastRead,
    isDefaultRoom,
    isAdminRoom,
    isAdminsOnlyPostingRoom,
    isAnnounceRoom,
    isUserCreatedPolicyRoom,
    isChatRoom,
    getChatRoomSubtitle,
    getParentNavigationSubtitle,
    getPolicyName,
    getPolicyType,
    isArchivedRoom,
    isExpensifyOnlyParticipantInReport,
    canCreateTaskInReport,
    isPolicyExpenseChatAdmin,
    isPolicyAdmin,
    isPublicRoom,
    isPublicAnnounceRoom,
    isConciergeChatReport,
    isCurrentUserTheOnlyParticipant,
    hasAutomatedExpensifyAccountIDs,
    hasExpensifyGuidesEmails,
    requiresAttentionFromCurrentUser,
    isIOUOwnedByCurrentUser,
    getMoneyRequestReimbursableTotal,
    getMoneyRequestSpendBreakdown,
    canShowReportRecipientLocalTime,
    formatReportLastMessageText,
    chatIncludesConcierge,
    isPolicyExpenseChat,
    isControlPolicyExpenseChat,
    isControlPolicyExpenseReport,
    getIconsForParticipants,
    getIcons,
    getRoomWelcomeMessage,
    getDisplayNamesWithTooltips,
    getDisplayNamesStringFromTooltips,
    getReportName,
    getReport,
    getReportNotificationPreference,
    getReportIDFromLink,
    getRouteFromLink,
    getDeletedParentActionMessageForChatReport,
    getLastVisibleMessage,
    navigateToDetailsPage,
    generateReportID,
    hasReportNameError,
    isUnread,
    isUnreadWithMention,
    buildOptimisticWorkspaceChats,
    buildOptimisticTaskReport,
    buildOptimisticChatReport,
    buildOptimisticClosedReportAction,
    buildOptimisticCreatedReportAction,
    buildOptimisticEditedTaskReportAction,
    buildOptimisticIOUReport,
    buildOptimisticApprovedReportAction,
    buildOptimisticSubmittedReportAction,
    buildOptimisticExpenseReport,
    buildOptimisticIOUReportAction,
    buildOptimisticReportPreview,
    buildOptimisticModifiedExpenseReportAction,
    updateReportPreview,
    buildOptimisticTaskReportAction,
    buildOptimisticAddCommentReportAction,
    buildOptimisticTaskCommentReportAction,
    updateOptimisticParentReportAction,
    getOptimisticDataForParentReportAction,
    shouldReportBeInOptionList,
    getChatByParticipants,
    getChatByParticipantsAndPolicy,
    getAllPolicyReports,
    getIOUReportActionMessage,
    getDisplayNameForParticipant,
    getWorkspaceIcon,
    isOptimisticPersonalDetail,
    shouldDisableDetailPage,
    isChatReport,
    isCurrentUserSubmitter,
    isExpenseReport,
    isExpenseRequest,
    isIOUReport,
    isTaskReport,
    isOpenTaskReport,
    isCanceledTaskReport,
    isCompletedTaskReport,
    isReportManager,
    isReportApproved,
    isMoneyRequestReport,
    isMoneyRequest,
    chatIncludesChronos,
    getNewMarkerReportActionID,
    canSeeDefaultRoom,
    getDefaultWorkspaceAvatar,
    getCommentLength,
    getParsedComment,
    getMoneyRequestOptions,
    canCreateRequest,
    hasIOUWaitingOnCurrentUserBankAccount,
    canRequestMoney,
    getWhisperDisplayNames,
    getWorkspaceAvatar,
    isThread,
    isChatThread,
    isThreadParent,
    isThreadFirstChat,
    isChildReport,
    shouldReportShowSubscript,
    isReportDataReady,
    isValidReportIDFromPath,
    isSettled,
    isAllowedToComment,
    getBankAccountRoute,
    getParentReport,
    getRootParentReport,
    getReportPreviewMessage,
    getModifiedExpenseMessage,
    canUserPerformWriteAction,
    getOriginalReportID,
    canAccessReport,
    getAddWorkspaceRoomOrChatReportErrors,
    getReportOfflinePendingActionAndErrors,
    isDM,
    getPolicy,
    getPolicyExpenseChatReportIDByOwner,
    getWorkspaceChats,
    shouldDisableRename,
    hasSingleParticipant,
    getReportRecipientAccountIDs,
    isOneOnOneChat,
    getTransactionReportName,
    getTransactionDetails,
    getTaskAssigneeChatOnyxData,
    getParticipantsIDs,
    canEditMoneyRequest,
    canEditFieldOfMoneyRequest,
    buildTransactionThread,
    areAllRequestsBeingSmartScanned,
    getTransactionsWithReceipts,
    hasOnlyDistanceRequestTransactions,
    hasNonReimbursableTransactions,
    hasMissingSmartscanFields,
    getIOUReportActionDisplayMessage,
    isWaitingForAssigneeToCompleteTask,
    isGroupChat,
    isReportDraft,
    shouldUseFullTitleToDisplay,
    parseReportRouteParams,
    getReimbursementQueuedActionMessage,
    getPersonalDetailsForAccountID,
    getRoom,
<<<<<<< HEAD
    transactionThreadHasViolations,
    reportHasViolations,
=======
    shouldDisableWelcomeMessage,
>>>>>>> 47c78192
};<|MERGE_RESOLUTION|>--- conflicted
+++ resolved
@@ -4454,10 +4454,7 @@
     getReimbursementQueuedActionMessage,
     getPersonalDetailsForAccountID,
     getRoom,
-<<<<<<< HEAD
     transactionThreadHasViolations,
     reportHasViolations,
-=======
     shouldDisableWelcomeMessage,
->>>>>>> 47c78192
 };
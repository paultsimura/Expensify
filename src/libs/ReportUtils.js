import _ from 'underscore';
import Str from 'expensify-common/lib/str';
import lodashGet from 'lodash/get';
import Onyx from 'react-native-onyx';
import ExpensiMark from 'expensify-common/lib/ExpensiMark';
import ONYXKEYS from '../ONYXKEYS';
import CONST from '../CONST';
import * as Localize from './Localize';
import * as LocalePhoneNumber from './LocalePhoneNumber';
import * as Expensicons from '../components/Icon/Expensicons';
import hashCode from './hashCode';
import Navigation from './Navigation/Navigation';
import ROUTES from '../ROUTES';
import * as NumberUtils from './NumberUtils';
import * as NumberFormatUtils from './NumberFormatUtils';
import Permissions from './Permissions';
import DateUtils from './DateUtils';

let sessionEmail;
Onyx.connect({
    key: ONYXKEYS.SESSION,
    callback: val => sessionEmail = val ? val.email : null,
});

let preferredLocale = CONST.DEFAULT_LOCALE;
Onyx.connect({
    key: ONYXKEYS.NVP_PREFERRED_LOCALE,
    callback: (val) => {
        if (!val) {
            return;
        }
        preferredLocale = val;
    },
});

let currentUserEmail;
let currentUserAccountID;
Onyx.connect({
    key: ONYXKEYS.SESSION,
    callback: (val) => {
        // When signed out, val is undefined
        if (!val) {
            return;
        }

        currentUserEmail = val.email;
        currentUserAccountID = val.accountID;
    },
});

let allPersonalDetails;
let currentUserPersonalDetails;
Onyx.connect({
    key: ONYXKEYS.PERSONAL_DETAILS,
    callback: (val) => {
        currentUserPersonalDetails = lodashGet(val, currentUserEmail);
        allPersonalDetails = val;
    },
});

let allReports;
Onyx.connect({
    key: ONYXKEYS.COLLECTION.REPORT,
    waitForCollectionCallback: true,
    callback: val => allReports = val,
});

function getChatType(report) {
    return report ? report.chatType : '';
}

/**
 * Returns the concatenated title for the PrimaryLogins of a report
 *
 * @param {Array} logins
 * @returns {string}
 */
function getReportParticipantsTitle(logins) {
    return _.map(logins, login => Str.removeSMSDomain(login)).join(', ');
}

/**
 * Attempts to find a report in onyx with the provided list of participants
 * @param {Object} report
 * @returns {Boolean}
 */
function isIOUReport(report) {
    return report && _.has(report, 'total');
}

/**
 * Check whether a report action is Attachment or not.
 * Ignore messages containing [Attachment] as the main content. Attachments are actions with only text as [Attachment].
 *
 * @param {Object} reportActionMessage report action's message as text and html
 * @returns {Boolean}
 */
function isReportMessageAttachment({text, html}) {
    return text === '[Attachment]' && html !== '[Attachment]';
}

/**
 * Given a collection of reports returns them sorted by last read
 *
 * @param {Object} reports
 * @returns {Array}
 */
function sortReportsByLastRead(reports) {
    return _.chain(reports)
        .toArray()
        .filter(report => report && report.reportID && !isIOUReport(report))
        .sortBy('lastReadTime')
        .value();
}

/**
 * Can only edit if it's an ADDCOMMENT that is not an attachment,
 * the author is this user and it's not an optimistic response.
 * If it's an optimistic response comment it will not have a reportActionID,
 * and we should wait until it does before we show the actions
 *
 * @param {Object} reportAction
 * @returns {Boolean}
 */
function canEditReportAction(reportAction) {
    return reportAction.actorEmail === sessionEmail
        && reportAction.reportActionID
        && reportAction.actionName === CONST.REPORT.ACTIONS.TYPE.ADDCOMMENT
        && !isReportMessageAttachment(lodashGet(reportAction, ['message', 0], {}))
        && reportAction.pendingAction !== CONST.RED_BRICK_ROAD_PENDING_ACTION.ADD
        && reportAction.pendingAction !== CONST.RED_BRICK_ROAD_PENDING_ACTION.DELETE;
}

/**
 * Can only delete if it's an ADDCOMMENT, the author is this user and it's not an optimistic response.
 * If it's an optimistic response comment it will not have a reportActionID,
 * and we should wait until it does before we show the actions
 *
 * @param {Object} reportAction
 * @returns {Boolean}
 */
function canDeleteReportAction(reportAction) {
    return reportAction.actorEmail === sessionEmail
        && reportAction.reportActionID
        && reportAction.actionName === CONST.REPORT.ACTIONS.TYPE.ADDCOMMENT
        && reportAction.pendingAction !== CONST.RED_BRICK_ROAD_PENDING_ACTION.ADD
        && reportAction.pendingAction !== CONST.RED_BRICK_ROAD_PENDING_ACTION.DELETE;
}

/**
 * Whether the provided report is an Admin room
 * @param {Object} report
 * @param {String} report.chatType
 * @returns {Boolean}
 */
function isAdminRoom(report) {
    return getChatType(report) === CONST.REPORT.CHAT_TYPE.POLICY_ADMINS;
}

/**
 * Whether the provided report is a Announce room
 * @param {Object} report
 * @param {String} report.chatType
 * @returns {Boolean}
 */
function isAnnounceRoom(report) {
    return getChatType(report) === CONST.REPORT.CHAT_TYPE.POLICY_ANNOUNCE;
}

/**
 * Whether the provided report is a default room
 * @param {Object} report
 * @param {String} report.chatType
 * @returns {Boolean}
 */
function isDefaultRoom(report) {
    return [
        CONST.REPORT.CHAT_TYPE.POLICY_ADMINS,
        CONST.REPORT.CHAT_TYPE.POLICY_ANNOUNCE,
        CONST.REPORT.CHAT_TYPE.DOMAIN_ALL,
    ].indexOf(getChatType(report)) > -1;
}

/**
 * Whether the provided report is a Domain room
 * @param {Object} report
 * @param {String} report.chatType
 * @returns {Boolean}
 */
function isDomainRoom(report) {
    return getChatType(report) === CONST.REPORT.CHAT_TYPE.DOMAIN_ALL;
}

/**
 * Whether the provided report is a user created policy room
 * @param {Object} report
 * @param {String} report.chatType
 * @returns {Boolean}
 */
function isUserCreatedPolicyRoom(report) {
    return getChatType(report) === CONST.REPORT.CHAT_TYPE.POLICY_ROOM;
}

/**
 * Whether the provided report is a Policy Expense chat.
 * @param {Object} report
 * @param {String} report.chatType
 * @returns {Boolean}
 */
function isPolicyExpenseChat(report) {
    return getChatType(report) === CONST.REPORT.CHAT_TYPE.POLICY_EXPENSE_CHAT;
}

/**
 * Whether the provided report is a chat room
 * @param {Object} report
 * @param {String} report.chatType
 * @returns {Boolean}
 */
function isChatRoom(report) {
    return isUserCreatedPolicyRoom(report) || isDefaultRoom(report);
}

/**
 * Get the policy type from a given report
 * @param {Object} report
 * @param {String} report.policyID
 * @param {Object} policies must have Onyxkey prefix (i.e 'policy_') for keys
 * @returns {String}
 */
function getPolicyType(report, policies) {
    return lodashGet(policies, [`${ONYXKEYS.COLLECTION.POLICY}${report.policyID}`, 'type'], '');
}

/**
 * Returns true if there are any guides accounts (team.expensify.com) in emails
 * @param {Array} emails
 * @returns {Boolean}
 */
function hasExpensifyGuidesEmails(emails) {
    return _.some(emails, email => Str.extractEmailDomain(email) === CONST.EMAIL.GUIDES_DOMAIN);
}

/**
 * Given a collection of reports returns the most recently accessed one
 *
 * @param {Record<String, {lastReadTime, reportID}>|Array<{lastReadTime, reportID}>} reports
 * @param {Boolean} [ignoreDefaultRooms]
 * @param {Object} policies
 * @returns {Object}
 */
function findLastAccessedReport(reports, ignoreDefaultRooms, policies) {
    let sortedReports = sortReportsByLastRead(reports);

    if (ignoreDefaultRooms) {
        sortedReports = _.filter(sortedReports, report => !isDefaultRoom(report)
            || getPolicyType(report, policies) === CONST.POLICY.TYPE.FREE
            || hasExpensifyGuidesEmails(lodashGet(report, ['participants'], [])));
    }

    return _.last(sortedReports);
}

/**
 * Whether the provided report is an archived room
 * @param {Object} report
 * @param {Number} report.stateNum
 * @param {Number} report.statusNum
 * @returns {Boolean}
 */
function isArchivedRoom(report) {
    return lodashGet(report, ['statusNum']) === CONST.REPORT.STATUS.CLOSED && lodashGet(report, ['stateNum']) === CONST.REPORT.STATE_NUM.SUBMITTED;
}

/**
 * Get the policy name from a given report
 * @param {Object} report
 * @param {String} report.policyID
 * @param {String} report.oldPolicyName
 * @param {Object} policies must have Onyxkey prefix (i.e 'policy_') for keys
 * @returns {String}
 */
function getPolicyName(report, policies) {
    if (_.isEmpty(policies)) {
        return Localize.translateLocal('workspace.common.unavailable');
    }

    const policy = policies[`${ONYXKEYS.COLLECTION.POLICY}${report.policyID}`];
    if (!policy) {
        return report.oldPolicyName || Localize.translateLocal('workspace.common.unavailable');
    }

    return policy.name
        || report.oldPolicyName
        || Localize.translateLocal('workspace.common.unavailable');
}

/**
 * Get either the policyName or domainName the chat is tied to
 * @param {Object} report
 * @param {Object} policiesMap must have onyxkey prefix (i.e 'policy_') for keys
 * @returns {String}
 */
function getChatRoomSubtitle(report, policiesMap) {
    if (!isDefaultRoom(report) && !isUserCreatedPolicyRoom(report) && !isPolicyExpenseChat(report)) {
        return '';
    }
    if (getChatType(report) === CONST.REPORT.CHAT_TYPE.DOMAIN_ALL) {
        // The domainAll rooms are just #domainName, so we ignore the prefix '#' to get the domainName
        return report.reportName.substring(1);
    }
    if (isPolicyExpenseChat(report) && report.isOwnPolicyExpenseChat) {
        return Localize.translateLocal('workspace.common.workspace');
    }
    if (isArchivedRoom(report)) {
        return report.oldPolicyName || '';
    }
    return getPolicyName(report, policiesMap);
}

/**
 * Get welcome message based on room type
 * @param {Object} report
 * @param {Object} policiesMap must have Onyxkey prefix (i.e 'policy_') for keys
 * @returns {Object}
 */

function getRoomWelcomeMessage(report, policiesMap) {
    const welcomeMessage = {};
    const workspaceName = getPolicyName(report, policiesMap);

    if (isArchivedRoom(report)) {
        welcomeMessage.phrase1 = Localize.translateLocal('reportActionsView.begginningOfArchivedRoomPartOne');
        welcomeMessage.phrase2 = Localize.translateLocal('reportActionsView.begginningOfArchivedRoomPartTwo');
    } else if (isDomainRoom(report)) {
        welcomeMessage.phrase1 = Localize.translateLocal('reportActionsView.beginningOfChatHistoryDomainRoomPartOne', {domainRoom: report.reportName});
        welcomeMessage.phrase2 = Localize.translateLocal('reportActionsView.beginningOfChatHistoryDomainRoomPartTwo');
    } else if (isAdminRoom(report)) {
        welcomeMessage.phrase1 = Localize.translateLocal('reportActionsView.beginningOfChatHistoryAdminRoomPartOne', {workspaceName});
        welcomeMessage.phrase2 = Localize.translateLocal('reportActionsView.beginningOfChatHistoryAdminRoomPartTwo');
    } else if (isAnnounceRoom(report)) {
        welcomeMessage.phrase1 = Localize.translateLocal('reportActionsView.beginningOfChatHistoryAnnounceRoomPartOne', {workspaceName});
        welcomeMessage.phrase2 = Localize.translateLocal('reportActionsView.beginningOfChatHistoryAnnounceRoomPartTwo', {workspaceName});
    } else {
        // Message for user created rooms or other room types.
        welcomeMessage.phrase1 = Localize.translateLocal('reportActionsView.beginningOfChatHistoryUserRoomPartOne');
        welcomeMessage.phrase2 = Localize.translateLocal('reportActionsView.beginningOfChatHistoryUserRoomPartTwo');
    }

    return welcomeMessage;
}

/**
 * Only returns true if this is our main 1:1 DM report with Concierge
 *
 * @param {Object} report
 * @returns {Boolean}
 */
function isConciergeChatReport(report) {
    return lodashGet(report, 'participants', []).length === 1
        && report.participants[0] === CONST.EMAIL.CONCIERGE;
}

/**
 * Returns true if Concierge is one of the chat participants (1:1 as well as group chats)
 * @param {Object} report
 * @returns {Boolean}
 */
function chatIncludesConcierge(report) {
    return report.participants
            && _.contains(report.participants, CONST.EMAIL.CONCIERGE);
}

/**
 * Returns true if there is any automated expensify account in emails
 * @param {Array} emails
 * @returns {Boolean}
 */
function hasExpensifyEmails(emails) {
    return _.intersection(emails, CONST.EXPENSIFY_EMAILS).length > 0;
}

/**
 * Whether the time row should be shown for a report.
 * @param {Array<Object>} personalDetails
 * @param {Object} report
 * @return {Boolean}
 */
function canShowReportRecipientLocalTime(personalDetails, report) {
    const reportParticipants = _.without(lodashGet(report, 'participants', []), sessionEmail);
    const participantsWithoutExpensifyEmails = _.difference(reportParticipants, CONST.EXPENSIFY_EMAILS);
    const hasMultipleParticipants = participantsWithoutExpensifyEmails.length > 1;
    const reportRecipient = personalDetails[participantsWithoutExpensifyEmails[0]];
    const reportRecipientTimezone = lodashGet(reportRecipient, 'timezone', CONST.DEFAULT_TIME_ZONE);
    const isReportParticipantValidated = lodashGet(reportRecipient, 'validated', false);
    return !hasMultipleParticipants
        && !isChatRoom(report)
        && reportRecipient
        && reportRecipientTimezone
        && reportRecipientTimezone.selected
        && isReportParticipantValidated;
}

/**
 * Trim the last message text to a fixed limit.
 * @param {String} lastMessageText
 * @returns {String}
 */
function formatReportLastMessageText(lastMessageText) {
    return String(lastMessageText)
        .replace(CONST.REGEX.AFTER_FIRST_LINE_BREAK, '')
        .substring(0, CONST.REPORT.LAST_MESSAGE_TEXT_MAX_LENGTH);
}

/**
 * Helper method to return a default avatar
 *
 * @param {String} [login]
 * @returns {String}
 */
function getDefaultAvatar(login = '') {
    // There are 8 possible default avatars, so we choose which one this user has based
    // on a simple hash of their login
    const loginHashBucket = (Math.abs(hashCode(login.toLowerCase())) % 8) + 1;
    return `${CONST.CLOUDFRONT_URL}/images/avatars/avatar_${loginHashBucket}.png`;
}

/**
 * Returns the appropriate icons for the given chat report using the stored personalDetails.
 * The Avatar sources can be URLs or Icon components according to the chat type.
 *
 * @param {Object} report
 * @param {Object} personalDetails
 * @param {Object} policies
 * @param {*} [defaultIcon]
 * @returns {Array<*>}
 */
function getIcons(report, personalDetails, policies, defaultIcon = null) {
    if (_.isEmpty(report)) {
        return [defaultIcon || getDefaultAvatar()];
    }
    if (isArchivedRoom(report)) {
        return [Expensicons.DeletedRoomAvatar];
    }
    if (isDomainRoom(report)) {
        return [Expensicons.DomainRoomAvatar];
    }
    if (isAdminRoom(report)) {
        return [Expensicons.AdminRoomAvatar];
    }
    if (isAnnounceRoom(report)) {
        return [Expensicons.AnnounceRoomAvatar];
    }
    if (isChatRoom(report)) {
        return [Expensicons.ActiveRoomAvatar];
    }
    if (isPolicyExpenseChat(report)) {
        const policyExpenseChatAvatarSource = lodashGet(policies, [
            `${ONYXKEYS.COLLECTION.POLICY}${report.policyID}`, 'avatar',
        ]) || Expensicons.Workspace;

        // Return the workspace avatar if the user is the owner of the policy expense chat
        if (report.isOwnPolicyExpenseChat) {
            return [policyExpenseChatAvatarSource];
        }

        // If the user is an admin, return avatar source of the other participant of the report
        // (their workspace chat) and the avatar source of the workspace
        return [
            lodashGet(personalDetails, [report.ownerEmail, 'avatar']) || getDefaultAvatar(report.ownerEmail),
            policyExpenseChatAvatarSource,
        ];
    }

    const participantDetails = [];
    for (let i = 0; i < report.participants.length; i++) {
        const login = report.participants[i];
        participantDetails.push([
            login,
            lodashGet(personalDetails, [login, 'firstName'], ''),
            lodashGet(personalDetails, [login, 'avatar']) || getDefaultAvatar(login),
        ]);
    }

    // Sort all logins by first name (which is the second element in the array)
    const sortedParticipantDetails = participantDetails.sort((a, b) => a[1] - b[1]);

    // Now that things are sorted, gather only the avatars (third element in the array) and return those
    const avatars = [];
    for (let i = 0; i < sortedParticipantDetails.length; i++) {
        avatars.push(sortedParticipantDetails[i][2]);
    }

    return avatars;
}

/**
 * Gets the personal details for a login by looking in the ONYXKEYS.PERSONAL_DETAILS Onyx key (stored in the local variable, allPersonalDetails). If it doesn't exist in Onyx,
 * then a default object is constructed.
 * @param {String} login
 * @returns {Object}
 */
function getPersonalDetailsForLogin(login) {
    if (!login) {
        return {};
    }
    return (allPersonalDetails && allPersonalDetails[login]) || {
        login,
        displayName: Str.removeSMSDomain(login),
        avatar: getDefaultAvatar(login),
    };
}

/**
 * Get the displayName for a single report participant.
 *
 * @param {String} login
 * @param {Boolean} [shouldUseShortForm]
 * @returns {String}
 */
function getDisplayNameForParticipant(login, shouldUseShortForm = false) {
    if (!login) {
        return '';
    }
    const personalDetails = getPersonalDetailsForLogin(login);

    const loginWithoutSMSDomain = Str.removeSMSDomain(personalDetails.login);
    let longName = personalDetails.displayName || loginWithoutSMSDomain;
    if (longName === loginWithoutSMSDomain && Str.isSMSLogin(longName)) {
        longName = LocalePhoneNumber.toLocalPhone(preferredLocale, longName);
    }
    const shortName = personalDetails.firstName || longName;

    return shouldUseShortForm ? shortName : longName;
}

/**
 * @param {Object} participants
 * @param {Boolean} isMultipleParticipantReport
 * @returns {Array}
 */
function getDisplayNamesWithTooltips(participants, isMultipleParticipantReport) {
    return _.map(participants, (participant) => {
        const displayName = getDisplayNameForParticipant(participant.login, isMultipleParticipantReport);
        const tooltip = Str.removeSMSDomain(participant.login);

        let pronouns = participant.pronouns;
        if (pronouns && pronouns.startsWith(CONST.PRONOUNS.PREFIX)) {
            const pronounTranslationKey = pronouns.replace(CONST.PRONOUNS.PREFIX, '');
            pronouns = Localize.translateLocal(`pronouns.${pronounTranslationKey}`);
        }

        return {
            displayName,
            tooltip,
            pronouns,
        };
    });
}

/**
 * Get the title for a report.
 *
 * @param {Object} report
 * @param {Object} [policies]
 * @returns {String}
 */
function getReportName(report, policies = {}) {
    let formattedName;
    if (isChatRoom(report)) {
        formattedName = report.reportName;
    }

    if (isPolicyExpenseChat(report)) {
        const reportOwnerDisplayName = getDisplayNameForParticipant(report.ownerEmail) || report.ownerEmail || report.reportName;
        formattedName = report.isOwnPolicyExpenseChat ? getPolicyName(report, policies) : reportOwnerDisplayName;
    }

    if (isArchivedRoom(report)) {
        formattedName += ` (${Localize.translateLocal('common.archived')})`;
    }

    if (formattedName) {
        return formattedName;
    }

    // Not a room or PolicyExpenseChat, generate title from participants
    const participants = (report && report.participants) || [];
    const participantsWithoutCurrentUser = _.without(participants, sessionEmail);
    const isMultipleParticipantReport = participantsWithoutCurrentUser.length > 1;

    const displayNames = [];
    for (let i = 0; i < participantsWithoutCurrentUser.length; i++) {
        const login = participantsWithoutCurrentUser[i];
        displayNames.push(getDisplayNameForParticipant(login, isMultipleParticipantReport));
    }
    return displayNames.join(', ');
}

/**
 * Navigate to the details page of a given report
 *
 * @param {Object} report
 */
function navigateToDetailsPage(report) {
    const participants = lodashGet(report, 'participants', []);

    if (isChatRoom(report) || isPolicyExpenseChat(report)) {
        Navigation.navigate(ROUTES.getReportDetailsRoute(report.reportID));
        return;
    }
    if (participants.length === 1) {
        Navigation.navigate(ROUTES.getDetailsRoute(participants[0]));
        return;
    }
    Navigation.navigate(ROUTES.getReportParticipantsRoute(report.reportID));
}

/**
 * Generate a random reportID up to 53 bits aka 9,007,199,254,740,991 (Number.MAX_SAFE_INTEGER).
 * There were approximately 98,000,000 reports with sequential IDs generated before we started using this approach, those make up roughly one billionth of the space for these numbers,
 * so we live with the 1 in a billion chance of a collision with an older ID until we can switch to 64-bit IDs.
 *
 * In a test of 500M reports (28 years of reports at our current max rate) we got 20-40 collisions meaning that
 * this is more than random enough for our needs.
 *
 * @returns {String}
 */
function generateReportID() {
    return ((Math.floor(Math.random() * (2 ** 21)) * (2 ** 32)) + Math.floor(Math.random() * (2 ** 32))).toString();
}

/**
 * @param {Object} report
 * @returns {Boolean}
 */
function hasReportNameError(report) {
    return !_.isEmpty(lodashGet(report, 'errorFields.reportName', {}));
}

/**
 * @param {Number} sequenceNumber sequenceNumber must be provided and it must be a number. It cannot and should not be a clientID,
 *                                reportActionID, or anything else besides an estimate of what the next sequenceNumber will be for the
 *                                optimistic report action. Until we deprecate sequenceNumbers please assume that all report actions
 *                                have them and they should be numbers.
 * @param {String} [text]
 * @param {File} [file]
 * @returns {Object}
 */
function buildOptimisticReportAction(sequenceNumber, text, file) {
    // For comments shorter than 10k chars, convert the comment from MD into HTML because that's how it is stored in the database
    // For longer comments, skip parsing and display plaintext for performance reasons. It takes over 40s to parse a 100k long string!!
    const parser = new ExpensiMark();
    const commentText = text.length < 10000 ? parser.replace(text) : text;
    const isAttachment = _.isEmpty(text) && file !== undefined;
    const attachmentInfo = isAttachment ? file : {};
    const htmlForNewComment = isAttachment ? 'Uploading Attachment...' : commentText;

    // Remove HTML from text when applying optimistic offline comment
    const textForNewComment = isAttachment ? '[Attachment]'
        : parser.htmlToText(htmlForNewComment);

    return {
        commentText,
        reportAction: {
            reportActionID: NumberUtils.rand64(),
            actionName: CONST.REPORT.ACTIONS.TYPE.ADDCOMMENT,
            actorEmail: currentUserEmail,
            actorAccountID: currentUserAccountID,
            person: [
                {
                    style: 'strong',
                    text: lodashGet(allPersonalDetails, [currentUserEmail, 'displayName'], currentUserEmail),
                    type: 'TEXT',
                },
            ],
            automatic: false,
            sequenceNumber,
            clientID: NumberUtils.generateReportActionClientID(),
            avatar: lodashGet(allPersonalDetails, [currentUserEmail, 'avatar'], getDefaultAvatar(currentUserEmail)),
            created: DateUtils.getDBTime(),
            message: [
                {
                    type: CONST.REPORT.MESSAGE.TYPE.COMMENT,
                    html: htmlForNewComment,
                    text: textForNewComment,
                },
            ],
            isFirstItem: false,
            isAttachment,
            attachmentInfo,
            pendingAction: CONST.RED_BRICK_ROAD_PENDING_ACTION.ADD,
            shouldShow: true,
        },
    };
}

/**
 * Builds an optimistic IOU report with a randomly generated reportID
 *
 * @param {String} ownerEmail - Email of the person generating the IOU.
 * @param {String} userEmail - Email of the other person participating in the IOU.
 * @param {Number} total - IOU amount in cents.
 * @param {String} chatReportID - Report ID of the chat where the IOU is.
 * @param {String} currency - IOU currency.
 * @param {String} locale - Locale where the IOU is created
 * @param {Boolean} isSendingMoney - If we send money the IOU should be created as settled
 *
 * @returns {Object}
 */
function buildOptimisticIOUReport(ownerEmail, userEmail, total, chatReportID, currency, locale, isSendingMoney = false) {
    const formattedTotal = NumberFormatUtils.format(locale,
        total, {
            style: 'currency',
            currency,
        });

    return {
        // If we're sending money, hasOutstandingIOU should be false
        hasOutstandingIOU: !isSendingMoney,
        cachedTotal: formattedTotal,
        chatReportID,
        currency,
        managerEmail: userEmail,
        ownerEmail,
        reportID: generateReportID(),
        state: CONST.REPORT.STATE.SUBMITTED,
        stateNum: isSendingMoney
            ? CONST.REPORT.STATE_NUM.SUBMITTED
            : CONST.REPORT.STATE_NUM.PROCESSING,
        total,
    };
}

/**
 * @param {String} type - IOUReportAction type. Can be oneOf(create, decline, cancel, pay, split)
 * @param {Number} total - IOU total in cents
 * @param {Array} participants - List of logins for the IOU participants, excluding the current user login
 * @param {String} comment - IOU comment
 * @param {String} currency - IOU currency
 * @param {String} paymentType - IOU paymentMethodType. Can be oneOf(Elsewhere, Expensify, PayPal.me)
 * @param {Boolean} isSettlingUp - Whether we are settling up an IOU
 * @returns {Array}
 */
function getIOUReportActionMessage(type, total, participants, comment, currency, paymentType = '', isSettlingUp = false) {
    const amount = NumberFormatUtils.format(preferredLocale, total / 100, {style: 'currency', currency});
    const displayNames = _.map(participants, participant => getDisplayNameForParticipant(participant.login, true));
    const who = displayNames.length < 3
        ? displayNames.join(' and ')
        : `${displayNames.slice(0, -1).join(', ')}, and ${_.last(displayNames)}`;

    let paymentMethodMessage;
    switch (paymentType) {
        case CONST.IOU.PAYMENT_TYPE.EXPENSIFY:
            paymentMethodMessage = '!';
            break;
        case CONST.IOU.PAYMENT_TYPE.ELSEWHERE:
            paymentMethodMessage = ' elsewhere';
            break;
        case CONST.IOU.PAYMENT_TYPE.PAYPAL_ME:
            paymentMethodMessage = ' using PayPal.me';
            break;
        default:
            break;
    }

    let iouMessage;
    switch (type) {
        case CONST.IOU.REPORT_ACTION_TYPE.CREATE:
            iouMessage = `Requested ${amount} from ${who}${comment && ` for ${comment}`}`;
            break;
        case CONST.IOU.REPORT_ACTION_TYPE.SPLIT:
            iouMessage = `Split ${amount} with ${who}${comment && ` for ${comment}`}`;
            break;
        case CONST.IOU.REPORT_ACTION_TYPE.CANCEL:
            iouMessage = `Cancelled the ${amount} request${comment && ` for ${comment}`}`;
            break;
        case CONST.IOU.REPORT_ACTION_TYPE.DECLINE:
            iouMessage = `Declined the ${amount} request${comment && ` for ${comment}`}`;
            break;
        case CONST.IOU.REPORT_ACTION_TYPE.PAY:
            iouMessage = isSettlingUp
                ? `Settled up ${paymentMethodMessage}`
                : `Sent ${amount}${comment && ` for ${comment}`}${paymentMethodMessage}`;
            break;
        default:
            break;
    }

    return [{
        html: iouMessage,
        text: iouMessage,
        isEdited: false,
        type: CONST.REPORT.MESSAGE.TYPE.COMMENT,
    }];
}

/**
 * Builds an optimistic IOU reportAction object
 *
 * @param {Number} sequenceNumber - Caller is responsible for providing a best guess at what the next sequenceNumber will be.
 * @param {String} type - IOUReportAction type. Can be oneOf(create, decline, cancel, pay, split).
 * @param {Number} amount - IOU amount in cents.
 * @param {String} currency
 * @param {String} comment - User comment for the IOU.
 * @param {Array}  participants - An array with participants details.
 * @param {String} paymentType - Only required if the IOUReportAction type is 'pay'. Can be oneOf(elsewhere, payPal, Expensify).
 * @param {String} iouTransactionID - Only required if the IOUReportAction type is oneOf(cancel, decline). Generates a randomID as default.
 * @param {String} iouReportID - Only required if the IOUReportActions type is oneOf(decline, cancel, pay). Generates a randomID as default.
 * @param {String} isSettlingUp - Whether we are settling up an IOU.
 *
 * @returns {Object}
 */
function buildOptimisticIOUReportAction(sequenceNumber, type, amount, currency, comment, participants, paymentType = '', iouTransactionID = '', iouReportID = '', isSettlingUp) {
    const IOUTransactionID = iouTransactionID || NumberUtils.rand64();
    const IOUReportID = iouReportID || generateReportID();
    const originalMessage = {
        amount,
        comment,
        currency,
        IOUTransactionID,
        IOUReportID,
        type,
    };

    // We store amount, comment, currency in IOUDetails when type = pay
    if (type === CONST.IOU.REPORT_ACTION_TYPE.PAY) {
        _.each(['amount', 'comment', 'currency'], (key) => {
            delete originalMessage[key];
        });
        originalMessage.IOUDetails = {amount, comment, currency};
        originalMessage.paymentType = paymentType;
    }

    // IOUs of type split only exist in group DMs and those don't have an iouReport so we need to delete the IOUReportID key
    if (type === CONST.IOU.REPORT_ACTION_TYPE.SPLIT) {
        delete originalMessage.IOUReportID;
    }

    return {
        actionName: CONST.REPORT.ACTIONS.TYPE.IOU,
        actorAccountID: currentUserAccountID,
        actorEmail: currentUserEmail,
        automatic: false,
        avatar: lodashGet(currentUserPersonalDetails, 'avatar', getDefaultAvatar(currentUserEmail)),
        clientID: NumberUtils.generateReportActionClientID(),
        isAttachment: false,
        originalMessage,
        message: getIOUReportActionMessage(type, amount, participants, comment, currency, paymentType, isSettlingUp),
        person: [{
            style: 'strong',
            text: lodashGet(currentUserPersonalDetails, 'displayName', currentUserEmail),
            type: 'TEXT',
        }],
        reportActionID: NumberUtils.rand64(),
        sequenceNumber,
        shouldShow: true,
        created: DateUtils.getDBTime(),
        pendingAction: CONST.RED_BRICK_ROAD_PENDING_ACTION.ADD,
    };
}

/**
 * Builds an optimistic chat report with a randomly generated reportID and as much information as we currently have
 *
 * @param {Array} participantList
 * @param {String} reportName
 * @param {String} chatType
 * @param {String} policyID
 * @param {String} ownerEmail
 * @param {Boolean} isOwnPolicyExpenseChat
 * @param {String} oldPolicyName
 * @param {String} visibility
 * @param {String} notificationPreference
 * @returns {Object}
 */
function buildOptimisticChatReport(
    participantList,
    reportName = CONST.REPORT.DEFAULT_REPORT_NAME,
    chatType = '',
    policyID = CONST.POLICY.OWNER_EMAIL_FAKE,
    ownerEmail = CONST.REPORT.OWNER_EMAIL_FAKE,
    isOwnPolicyExpenseChat = false,
    oldPolicyName = '',
    visibility = undefined,
    notificationPreference = CONST.REPORT.NOTIFICATION_PREFERENCE.ALWAYS,
) {
    return {
        chatType,
        hasOutstandingIOU: false,
        isOwnPolicyExpenseChat,
        isPinned: false,
        lastActorEmail: '',
        lastMessageHtml: '',
        lastMessageText: null,
        lastReadSequenceNumber: 0,
        lastActionCreated: DateUtils.getDBTime(),
        lastReadTime: '',
        maxSequenceNumber: 0,
        notificationPreference,
        oldPolicyName,
        ownerEmail,
        participants: participantList,
        policyID,
        reportID: generateReportID(),
        reportName,
        stateNum: 0,
        statusNum: 0,
        visibility,
    };
}

/**
 * Returns the necessary reportAction onyx data to indicate that the chat has been created optimistically
 * @param {String} ownerEmail
 * @returns {Object}
 */
function buildOptimisticCreatedReportAction(ownerEmail) {
    return {
        0: {
            actionName: CONST.REPORT.ACTIONS.TYPE.CREATED,
            reportActionID: NumberUtils.rand64(),
            pendingAction: CONST.RED_BRICK_ROAD_PENDING_ACTION.ADD,
            actorAccountID: currentUserAccountID,
            message: [
                {
                    type: CONST.REPORT.MESSAGE.TYPE.TEXT,
                    style: 'strong',
                    text: ownerEmail === currentUserEmail ? 'You' : ownerEmail,
                },
                {
                    type: CONST.REPORT.MESSAGE.TYPE.TEXT,
                    style: 'normal',
                    text: ' created this report',
                },
            ],
            person: [
                {
                    type: CONST.REPORT.MESSAGE.TYPE.TEXT,
                    style: 'strong',
                    text: lodashGet(allPersonalDetails, [currentUserEmail, 'displayName'], currentUserEmail),
                },
            ],
            automatic: false,
            sequenceNumber: 0,
            avatar: lodashGet(allPersonalDetails, [currentUserEmail, 'avatar'], getDefaultAvatar(currentUserEmail)),
            created: DateUtils.getDBTime(),
            shouldShow: true,
        },
    };
}

/**
 * @param {String} policyID
 * @param {String} policyName
 * @returns {Object}
 */
function buildOptimisticWorkspaceChats(policyID, policyName) {
    const announceChatData = buildOptimisticChatReport(
        [currentUserEmail],
        CONST.REPORT.WORKSPACE_CHAT_ROOMS.ANNOUNCE,
        CONST.REPORT.CHAT_TYPE.POLICY_ANNOUNCE,
        policyID,
        null,
        false,
        policyName,
        null,

        // #announce contains all policy members so notifying always should be opt-in only.
        CONST.REPORT.NOTIFICATION_PREFERENCE.DAILY,
    );
    const announceChatReportID = announceChatData.reportID;
    const announceReportActionData = buildOptimisticCreatedReportAction(announceChatData.ownerEmail);

    const adminsChatData = buildOptimisticChatReport(
        [currentUserEmail],
        CONST.REPORT.WORKSPACE_CHAT_ROOMS.ADMINS,
        CONST.REPORT.CHAT_TYPE.POLICY_ADMINS,
        policyID,
        null,
        false,
        policyName,
    );
    const adminsChatReportID = adminsChatData.reportID;
    const adminsReportActionData = buildOptimisticCreatedReportAction(adminsChatData.ownerEmail);

    const expenseChatData = buildOptimisticChatReport(
        [currentUserEmail],
        '',
        CONST.REPORT.CHAT_TYPE.POLICY_EXPENSE_CHAT,
        policyID,
        currentUserEmail,
        true,
        policyName,
    );
    const expenseChatReportID = expenseChatData.reportID;
    const expenseReportActionData = buildOptimisticCreatedReportAction(expenseChatData.ownerEmail);

    return {
        announceChatReportID,
        announceChatData,
        announceReportActionData,
        adminsChatReportID,
        adminsChatData,
        adminsReportActionData,
        expenseChatReportID,
        expenseChatData,
        expenseReportActionData,
    };
}

/**
 * @param {Object} report
 * @returns {Boolean}
 */
function isUnread(report) {
<<<<<<< HEAD
    const lastVisibleActionCreated = report.lastActionCreated || '';
    const lastReadTime = report.lastReadTime || '';
    return lastReadTime < lastVisibleActionCreated;
=======
    if (!report) {
        return false;
    }

    const lastReadSequenceNumber = report.lastReadSequenceNumber || 0;
    const maxSequenceNumber = report.maxSequenceNumber || 0;
    return lastReadSequenceNumber < maxSequenceNumber;
>>>>>>> 1e539c93
}

/**
 * Determines if a report has an outstanding IOU that doesn't belong to the currently logged in user
 *
 * @param {Object} report
 * @param {String} report.iouReportID
 * @param {String} currentUserLogin
 * @param {Object} iouReports
 * @returns {boolean}
 */
function hasOutstandingIOU(report, currentUserLogin, iouReports) {
    if (!report || !report.iouReportID || _.isUndefined(report.hasOutstandingIOU)) {
        return false;
    }

    const iouReport = iouReports && iouReports[`${ONYXKEYS.COLLECTION.REPORT}${report.iouReportID}`];
    if (!iouReport || !iouReport.ownerEmail) {
        return false;
    }

    if (iouReport.ownerEmail === currentUserEmail) {
        return false;
    }

    return report.hasOutstandingIOU;
}

/**
 * @param {Object} report
 * @param {String} report.iouReportID
 * @param {Object} iouReports
 * @returns {Number}
 */
function getIOUTotal(report, iouReports = {}) {
    if (report.hasOutstandingIOU) {
        const iouReport = iouReports[`${ONYXKEYS.COLLECTION.REPORT}${report.iouReportID}`];
        if (iouReport) {
            return iouReport.total;
        }
    }
    return 0;
}

/**
 * @param {Object} report
 * @param {String} report.iouReportID
 * @param {String} currentUserLogin
 * @param {Object} iouReports
 * @returns {Boolean}
 */
function isIOUOwnedByCurrentUser(report, currentUserLogin, iouReports = {}) {
    if (report.hasOutstandingIOU) {
        const iouReport = iouReports[`${ONYXKEYS.COLLECTION.REPORT}${report.iouReportID}`];
        if (iouReport) {
            return iouReport.ownerEmail === currentUserLogin;
        }
    }
    return false;
}

/**
 * Takes several pieces of data from Onyx and evaluates if a report should be shown in the option list (either when searching
 * for reports or the reports shown in the LHN).
 *
 * This logic is very specific and the order of the logic is very important. It should fail quickly in most cases and also
 * filter out the majority of reports before filtering out very specific minority of reports.
 *
 * @param {Object} report
 * @param {String} reportIDFromRoute
 * @param {Boolean} isInGSDMode
 * @param {String} currentUserLogin
 * @param {Object} iouReports
 * @param {String[]} betas
 * @param {Object} policies
 * @returns {boolean}
 */
function shouldReportBeInOptionList(report, reportIDFromRoute, isInGSDMode, currentUserLogin, iouReports, betas, policies) {
    const isInDefaultMode = !isInGSDMode;

    // Exclude reports that have no data because there wouldn't be anything to show in the option item.
    // This can happen if data is currently loading from the server or a report is in various stages of being created.
    if (!report || !report.reportID || !report.participants || _.isEmpty(report.participants) || isIOUReport(report)) {
        return false;
    }

    // Include the currently viewed report. If we excluded the currently viewed report, then there
    // would be no way to highlight it in the options list and it would be confusing to users because they lose
    // a sense of context.
    if (report.reportID === reportIDFromRoute) {
        return true;
    }

    // Include reports if they have a draft, are pinned, or have an outstanding IOU
    // These are always relevant to the user no matter what view mode the user prefers
    if (report.hasDraft || report.isPinned || hasOutstandingIOU(report, currentUserLogin, iouReports)) {
        return true;
    }

    // Include reports that have errors from trying to add a workspace
    // If we excluded it, then the red-brock-road pattern wouldn't work for the user to resolve the error
    if (report.errorFields && !_.isEmpty(report.errorFields.addWorkspaceRoom)) {
        return true;
    }

    // All unread chats (even archived ones) in GSD mode will be shown. This is because GSD mode is specifically for focusing the user on the most relevant chats, primarily, the unread ones
    if (isInGSDMode) {
        return isUnread(report);
    }

    // Archived reports should always be shown when in default (most recent) mode. This is because you should still be able to access and search for the chats to find them.
    if (isInDefaultMode && isArchivedRoom(report)) {
        return true;
    }

    // Include default rooms for free plan policies
    if (isDefaultRoom(report) && getPolicyType(report, policies) === CONST.POLICY.TYPE.FREE) {
        return true;
    }

    // Include default rooms unless you're on the default room beta, unless you have an assigned guide
    if (isDefaultRoom(report) && !Permissions.canUseDefaultRooms(betas) && !hasExpensifyGuidesEmails(lodashGet(report, ['participants'], []))) {
        return false;
    }

    // Include user created policy rooms if the user isn't on the policy rooms beta
    if (isUserCreatedPolicyRoom(report) && !Permissions.canUsePolicyRooms(betas)) {
        return false;
    }

    // Include policy expense chats if the user isn't in the policy expense chat beta
    if (isPolicyExpenseChat(report) && !Permissions.canUsePolicyExpenseChat(betas)) {
        return false;
    }

    return true;
}

/**
 * Attempts to find a report in onyx with the provided list of participants
 * @param {Array} newParticipantList
 * @returns {Array|undefined}
 */
function getChatByParticipants(newParticipantList) {
    newParticipantList.sort();
    return _.find(allReports, (report) => {
        // If the report has been deleted, or there are no participants (like an empty #admins room) then skip it
        if (!report || !report.participants) {
            return false;
        }
        return _.isEqual(newParticipantList, report.participants.sort());
    });
}

/**
* Returns true if Chronos is one of the chat participants (1:1)
* @param {Object} report
* @returns {Boolean}
*/
function chatIncludesChronos(report) {
    return report.participants
                && _.contains(report.participants, CONST.EMAIL.CHRONOS);
}

/**
 * @param {Object} report
 * @param {Array} sortedAndFilteredReportActions - reportActions for the report, sorted newest to oldest, and filtered for only those that should be visible
 *
 * @returns {String|null}
 */
function getNewMarkerReportActionID(report, sortedAndFilteredReportActions) {
    if (!isUnread(report)) {
        return null;
    }

    const newMarkerIndex = _.findLastIndex(sortedAndFilteredReportActions, reportAction => (
        (reportAction.created || '') > report.lastReadTime
    ));

    return _.has(sortedAndFilteredReportActions[newMarkerIndex], 'reportActionID')
        ? sortedAndFilteredReportActions[newMarkerIndex].reportActionID
        : null;
}

export {
    getReportParticipantsTitle,
    isReportMessageAttachment,
    findLastAccessedReport,
    canEditReportAction,
    canDeleteReportAction,
    sortReportsByLastRead,
    isDefaultRoom,
    isAdminRoom,
    isAnnounceRoom,
    isUserCreatedPolicyRoom,
    isChatRoom,
    getChatRoomSubtitle,
    getPolicyName,
    getPolicyType,
    isArchivedRoom,
    isConciergeChatReport,
    hasExpensifyEmails,
    hasExpensifyGuidesEmails,
    hasOutstandingIOU,
    isIOUOwnedByCurrentUser,
    getIOUTotal,
    canShowReportRecipientLocalTime,
    formatReportLastMessageText,
    chatIncludesConcierge,
    isPolicyExpenseChat,
    getDefaultAvatar,
    getIcons,
    getRoomWelcomeMessage,
    getDisplayNamesWithTooltips,
    getReportName,
    navigateToDetailsPage,
    generateReportID,
    hasReportNameError,
    isUnread,
    buildOptimisticWorkspaceChats,
    buildOptimisticChatReport,
    buildOptimisticCreatedReportAction,
    buildOptimisticIOUReport,
    buildOptimisticIOUReportAction,
    buildOptimisticReportAction,
    shouldReportBeInOptionList,
    getChatByParticipants,
    getIOUReportActionMessage,
    getDisplayNameForParticipant,
    isIOUReport,
    chatIncludesChronos,
    getNewMarkerReportActionID,
};<|MERGE_RESOLUTION|>--- conflicted
+++ resolved
@@ -1014,19 +1014,13 @@
  * @returns {Boolean}
  */
 function isUnread(report) {
-<<<<<<< HEAD
-    const lastVisibleActionCreated = report.lastActionCreated || '';
-    const lastReadTime = report.lastReadTime || '';
-    return lastReadTime < lastVisibleActionCreated;
-=======
     if (!report) {
         return false;
     }
 
-    const lastReadSequenceNumber = report.lastReadSequenceNumber || 0;
-    const maxSequenceNumber = report.maxSequenceNumber || 0;
-    return lastReadSequenceNumber < maxSequenceNumber;
->>>>>>> 1e539c93
+    const lastActionCreated = report.lastActionCreated || '';
+    const lastReadTime = report.lastReadTime || '';
+    return lastReadTime < lastActionCreated;
 }
 
 /**

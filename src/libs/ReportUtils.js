--- conflicted
+++ resolved
@@ -2030,7 +2030,6 @@
         return false;
     }
 
-<<<<<<< HEAD
     // Exclude reports that are admin-only posting rooms, when the user tries to share something to the room,
     // because, the user isn't an admin for a linked workspace.
     if (isShareDestination && report.writeCapability === CONST.REPORT.WRITE_CAPABILITIES.ADMINS) {
@@ -2039,12 +2038,8 @@
         return lodashGet(linkedWorkspace, 'role', '') === CONST.POLICY.ROLE.ADMIN;
     }
 
-    // Hide thread reports that haven't been commented on
-    if (isThread(report) && !report.lastMessageText) {
-=======
     // Hide only chat threads that haven't been commented on (other threads are actionable)
     if (isChatThread(report) && !report.lastMessageText) {
->>>>>>> 776ea5dd
         return false;
     }
 

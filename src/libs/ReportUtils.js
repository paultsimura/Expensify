--- conflicted
+++ resolved
@@ -20,11 +20,8 @@
 import DateUtils from './DateUtils';
 import linkingConfig from './Navigation/linkingConfig';
 import * as defaultAvatars from '../components/Icon/DefaultAvatars';
-<<<<<<< HEAD
+import isReportMessageAttachment from './isReportMessageAttachment';
 import * as defaultWorkspaceAvatars from '../components/Icon/WorkspaceDefaultAvatars';
-=======
-import isReportMessageAttachment from './isReportMessageAttachment';
->>>>>>> 623162db
 
 let sessionEmail;
 Onyx.connect({
@@ -1608,13 +1605,10 @@
     getOldDotDefaultAvatar,
     getNewMarkerReportActionID,
     canSeeDefaultRoom,
-<<<<<<< HEAD
     hashLogin,
     getDefaultWorkspaceAvatar,
-=======
     getCommentLength,
     openReportFromDeepLink,
     getFullSizeAvatar,
     getIOUOptions,
->>>>>>> 623162db
 };
--- conflicted
+++ resolved
@@ -1918,15 +1918,7 @@
 function navigateToDetailsPage(report) {
     const participantAccountIDs = lodashGet(report, 'participantAccountIDs', []);
 
-<<<<<<< HEAD
     if (isDM(report) && participantAccountIDs.length === 1) {
-=======
-    if (isChatRoom(report) || isPolicyExpenseChat(report) || isChatThread(report) || isTaskReport(report) || isMoneyRequestReport(report)) {
-        Navigation.navigate(ROUTES.REPORT_WITH_ID_DETAILS.getRoute(report.reportID));
-        return;
-    }
-    if (participantAccountIDs.length === 1) {
->>>>>>> 24aa7c12
         Navigation.navigate(ROUTES.PROFILE.getRoute(participantAccountIDs[0]));
         return;
     }
@@ -3563,17 +3555,6 @@
     return expenseChat.reportID;
 }
 
-<<<<<<< HEAD
-=======
-/*
- * @param {Object|null} report
- * @returns {Boolean}
- */
-function shouldDisableSettings(report) {
-    return !isMoneyRequestReport(report) && !isPolicyExpenseChat(report) && !isChatRoom(report) && !isChatThread(report);
-}
-
->>>>>>> 24aa7c12
 /**
  * @param {Object|null} report
  * @param {Object|null} policy - the workspace the report is on, null if the user isn't a member of the workspace

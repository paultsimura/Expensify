--- conflicted
+++ resolved
@@ -4445,9 +4445,6 @@
     getPersonalDetailsForAccountID,
     getChannelLogMemberMessage,
     getRoom,
-<<<<<<< HEAD
+    shouldDisableWelcomeMessage,
     canEditWriteCapability,
-=======
-    shouldDisableWelcomeMessage,
->>>>>>> cc2f1504
 };
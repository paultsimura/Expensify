/* eslint-disable rulesdir/prefer-underscore-method */
import {format} from 'date-fns';
import ExpensiMark from 'expensify-common/lib/ExpensiMark';
import Str from 'expensify-common/lib/str';
import lodashGet from 'lodash/get';
import lodashIntersection from 'lodash/intersection';
import Onyx from 'react-native-onyx';
import _ from 'underscore';
import * as Expensicons from '@components/Icon/Expensicons';
import * as defaultWorkspaceAvatars from '@components/Icon/WorkspaceDefaultAvatars';
import CONST from '@src/CONST';
import ONYXKEYS from '@src/ONYXKEYS';
import ROUTES from '@src/ROUTES';
import * as CurrencyUtils from './CurrencyUtils';
import DateUtils from './DateUtils';
import isReportMessageAttachment from './isReportMessageAttachment';
import * as LocalePhoneNumber from './LocalePhoneNumber';
import * as Localize from './Localize';
import linkingConfig from './Navigation/linkingConfig';
import Navigation from './Navigation/Navigation';
import * as NumberUtils from './NumberUtils';
import Permissions from './Permissions';
import * as PolicyUtils from './PolicyUtils';
import * as ReportActionsUtils from './ReportActionsUtils';
import * as TransactionUtils from './TransactionUtils';
import * as Url from './Url';
import * as UserUtils from './UserUtils';

let currentUserEmail;
let currentUserAccountID;
let isAnonymousUser;

Onyx.connect({
    key: ONYXKEYS.SESSION,
    callback: (val) => {
        // When signed out, val is undefined
        if (!val) {
            return;
        }

        currentUserEmail = val.email;
        currentUserAccountID = val.accountID;
        isAnonymousUser = val.authTokenType === 'anonymousAccount';
    },
});

let allPersonalDetails;
let currentUserPersonalDetails;
Onyx.connect({
    key: ONYXKEYS.PERSONAL_DETAILS_LIST,
    callback: (val) => {
        currentUserPersonalDetails = lodashGet(val, currentUserAccountID, {});
        allPersonalDetails = val || {};
    },
});

let allReports;
Onyx.connect({
    key: ONYXKEYS.COLLECTION.REPORT,
    waitForCollectionCallback: true,
    callback: (val) => (allReports = val),
});

let doesDomainHaveApprovedAccountant;
Onyx.connect({
    key: ONYXKEYS.ACCOUNT,
    waitForCollectionCallback: true,
    callback: (val) => (doesDomainHaveApprovedAccountant = lodashGet(val, 'doesDomainHaveApprovedAccountant', false)),
});

let allPolicies;
Onyx.connect({
    key: ONYXKEYS.COLLECTION.POLICY,
    waitForCollectionCallback: true,
    callback: (val) => (allPolicies = val),
});

let loginList;
Onyx.connect({
    key: ONYXKEYS.LOGIN_LIST,
    callback: (val) => (loginList = val),
});

let allPolicyTags = {};

Onyx.connect({
    key: ONYXKEYS.COLLECTION.POLICY_TAGS,
    waitForCollectionCallback: true,
    callback: (value) => {
        if (!value) {
            allPolicyTags = {};
            return;
        }

        allPolicyTags = value;
    },
});

function getPolicyTags(policyID) {
    return lodashGet(allPolicyTags, `${ONYXKEYS.COLLECTION.POLICY_TAGS}${policyID}`, {});
}

function getChatType(report) {
    return report ? report.chatType : '';
}

/**
 * @param {String} policyID
 * @returns {Object}
 */
function getPolicy(policyID) {
    if (!allPolicies || !policyID) {
        return {};
    }
    return allPolicies[`${ONYXKEYS.COLLECTION.POLICY}${policyID}`] || {};
}

/**
 * Get the policy type from a given report
 * @param {Object} report
 * @param {String} report.policyID
 * @param {Object} policies must have Onyxkey prefix (i.e 'policy_') for keys
 * @returns {String}
 */
function getPolicyType(report, policies) {
    return lodashGet(policies, [`${ONYXKEYS.COLLECTION.POLICY}${report.policyID}`, 'type'], '');
}

/**
 * Get the policy name from a given report
 * @param {Object} report
 * @param {String} [report.policyID]
 * @param {String} [report.oldPolicyName]
 * @param {String} [report.policyName]
 * @param {Boolean} [returnEmptyIfNotFound]
 * @param {Object} [policy]
 * @returns {String}
 */
function getPolicyName(report, returnEmptyIfNotFound = false, policy = undefined) {
    const noPolicyFound = returnEmptyIfNotFound ? '' : Localize.translateLocal('workspace.common.unavailable');
    if (_.isEmpty(report)) {
        return noPolicyFound;
    }

    if ((!allPolicies || _.size(allPolicies) === 0) && !report.policyName) {
        return Localize.translateLocal('workspace.common.unavailable');
    }
    const finalPolicy = policy || _.get(allPolicies, `${ONYXKEYS.COLLECTION.POLICY}${report.policyID}`);

    // Public rooms send back the policy name with the reportSummary,
    // since they can also be accessed by people who aren't in the workspace
    const policyName = lodashGet(finalPolicy, 'name') || report.policyName || report.oldPolicyName || noPolicyFound;

    return policyName;
}

/**
 * Returns the concatenated title for the PrimaryLogins of a report
 *
 * @param {Array} accountIDs
 * @returns {string}
 */
function getReportParticipantsTitle(accountIDs) {
    return (
        _.chain(accountIDs)

            // Somehow it's possible for the logins coming from report.participantAccountIDs to contain undefined values so we use compact to remove them.
            .compact()
            .value()
            .join(', ')
    );
}

/**
 * Checks if a report is a chat report.
 *
 * @param {Object} report
 * @returns {Boolean}
 */
function isChatReport(report) {
    return report && report.type === CONST.REPORT.TYPE.CHAT;
}

/**
 * Checks if a report is an Expense report.
 *
 * @param {Object} report
 * @returns {Boolean}
 */
function isExpenseReport(report) {
    return report && report.type === CONST.REPORT.TYPE.EXPENSE;
}

/**
 * Checks if a report is an IOU report.
 *
 * @param {Object} report
 * @returns {Boolean}
 */
function isIOUReport(report) {
    return report && report.type === CONST.REPORT.TYPE.IOU;
}

/**
 * Checks if a report is a task report.
 *
 * @param {Object} report
 * @returns {Boolean}
 */
function isTaskReport(report) {
    return report && report.type === CONST.REPORT.TYPE.TASK;
}

/**
 * Checks if a task has been cancelled
 * When a task is deleted, the parentReportAction is updated to have a isDeletedParentAction deleted flag
 * This is because when you delete a task, we still allow you to chat on the report itself
 * There's another situation where you don't have access to the parentReportAction (because it was created in a chat you don't have access to)
 * In this case, we have added the key to the report itself
 *
 * @param {Object} report
 * @param {Object} parentReportAction
 * @returns {Boolean}
 */
function isCanceledTaskReport(report = {}, parentReportAction = {}) {
    if (!_.isEmpty(parentReportAction) && lodashGet(parentReportAction, ['message', 0, 'isDeletedParentAction'], false)) {
        return true;
    }

    if (!_.isEmpty(report) && report.isDeletedParentAction) {
        return true;
    }

    return false;
}

/**
 * Checks if a report is an open task report.
 *
 * @param {Object} report
 * @param {Object} parentReportAction - The parent report action of the report (Used to check if the task has been canceled)
 * @returns {Boolean}
 */
function isOpenTaskReport(report, parentReportAction = {}) {
    return isTaskReport(report) && !isCanceledTaskReport(report, parentReportAction) && report.stateNum === CONST.REPORT.STATE_NUM.OPEN && report.statusNum === CONST.REPORT.STATUS.OPEN;
}

/**
 * Checks if a report is a completed task report.
 *
 * @param {Object} report
 * @returns {Boolean}
 */
function isCompletedTaskReport(report) {
    return isTaskReport(report) && report.stateNum === CONST.REPORT.STATE_NUM.SUBMITTED && report.statusNum === CONST.REPORT.STATUS.APPROVED;
}

/**
 * Checks if the current user is the manager of the supplied report
 *
 * @param {Object} report
 * @returns {Boolean}
 */
function isReportManager(report) {
    return report && report.managerID === currentUserAccountID;
}

/**
 * Checks if the supplied report has been approved
 *
 * @param {Object} report
 * @returns {Boolean}
 */
function isReportApproved(report) {
    return report && report.stateNum === CONST.REPORT.STATE_NUM.SUBMITTED && report.statusNum === CONST.REPORT.STATUS.APPROVED;
}

/**
 * Given a collection of reports returns them sorted by last read
 *
 * @param {Object} reports
 * @returns {Array}
 */
function sortReportsByLastRead(reports) {
    return _.chain(reports)
        .toArray()
        .filter((report) => report && report.reportID && report.lastReadTime)
        .sortBy('lastReadTime')
        .value();
}

/**
 * Whether the Money Request report is settled
 *
 * @param {String} reportID
 * @returns {Boolean}
 */
function isSettled(reportID) {
    if (!allReports) {
        return false;
    }
    const report = allReports[`${ONYXKEYS.COLLECTION.REPORT}${reportID}`] || {};
    if ((typeof report === 'object' && Object.keys(report).length === 0) || report.isWaitingOnBankAccount) {
        return false;
    }

    // In case the payment is scheduled and we are waiting for the payee to set up their wallet,
    // consider the report as paid as well.
    if (report.isWaitingOnBankAccount && report.statusNum === CONST.REPORT.STATUS.APPROVED) {
        return true;
    }

    return report.statusNum === CONST.REPORT.STATUS.REIMBURSED;
}

/**
 * Whether the current user is the submitter of the report
 *
 * @param {String} reportID
 * @returns {Boolean}
 */
function isCurrentUserSubmitter(reportID) {
    if (!allReports) {
        return false;
    }
    const report = allReports[`${ONYXKEYS.COLLECTION.REPORT}${reportID}`] || {};
    return report && report.ownerAccountID === currentUserAccountID;
}

/**
 * Whether the provided report is an Admin room
 * @param {Object} report
 * @param {String} report.chatType
 * @returns {Boolean}
 */
function isAdminRoom(report) {
    return getChatType(report) === CONST.REPORT.CHAT_TYPE.POLICY_ADMINS;
}

/**
 * Whether the provided report is an Admin-only posting room
 * @param {Object} report
 * @param {String} report.writeCapability
 * @returns {Boolean}
 */
function isAdminsOnlyPostingRoom(report) {
    return lodashGet(report, 'writeCapability', CONST.REPORT.WRITE_CAPABILITIES.ALL) === CONST.REPORT.WRITE_CAPABILITIES.ADMINS;
}

/**
 * Whether the provided report is a Announce room
 * @param {Object} report
 * @param {String} report.chatType
 * @returns {Boolean}
 */
function isAnnounceRoom(report) {
    return getChatType(report) === CONST.REPORT.CHAT_TYPE.POLICY_ANNOUNCE;
}

/**
 * Whether the provided report is a default room
 * @param {Object} report
 * @param {String} report.chatType
 * @returns {Boolean}
 */
function isDefaultRoom(report) {
    return [CONST.REPORT.CHAT_TYPE.POLICY_ADMINS, CONST.REPORT.CHAT_TYPE.POLICY_ANNOUNCE, CONST.REPORT.CHAT_TYPE.DOMAIN_ALL].indexOf(getChatType(report)) > -1;
}

/**
 * Whether the provided report is a Domain room
 * @param {Object} report
 * @param {String} report.chatType
 * @returns {Boolean}
 */
function isDomainRoom(report) {
    return getChatType(report) === CONST.REPORT.CHAT_TYPE.DOMAIN_ALL;
}

/**
 * Whether the provided report is a user created policy room
 * @param {Object} report
 * @param {String} report.chatType
 * @returns {Boolean}
 */
function isUserCreatedPolicyRoom(report) {
    return getChatType(report) === CONST.REPORT.CHAT_TYPE.POLICY_ROOM;
}

/**
 * Whether the provided report is a Policy Expense chat.
 * @param {Object} report
 * @param {String} [report.chatType]
 * @returns {Boolean}
 */
function isPolicyExpenseChat(report) {
    return getChatType(report) === CONST.REPORT.CHAT_TYPE.POLICY_EXPENSE_CHAT;
}

/** Wether the provided report belongs to a Control policy and is an epxense chat
 * @param {Object} report
 * @returns {Boolean}
 */
function isControlPolicyExpenseChat(report) {
    return isPolicyExpenseChat(report) && getPolicyType(report, allPolicies) === CONST.POLICY.TYPE.CORPORATE;
}

/** Wether the provided report belongs to a Control policy and is an epxense report
 * @param {Object} report
 * @returns {Boolean}
 */
function isControlPolicyExpenseReport(report) {
    return isExpenseReport(report) && getPolicyType(report, allPolicies) === CONST.POLICY.TYPE.CORPORATE;
}

/**
 * Whether the provided report is a chat room
 * @param {Object} report
 * @param {String} [report.chatType]
 * @returns {Boolean}
 */
function isChatRoom(report) {
    return isUserCreatedPolicyRoom(report) || isDefaultRoom(report);
}

/**
 * Whether the provided report is a public room
 * @param {Object} report
 * @param {String} report.visibility
 * @returns {Boolean}
 */
function isPublicRoom(report) {
    return report && (report.visibility === CONST.REPORT.VISIBILITY.PUBLIC || report.visibility === CONST.REPORT.VISIBILITY.PUBLIC_ANNOUNCE);
}

/**
 * Whether the provided report is a public announce room
 * @param {Object} report
 * @param {String} report.visibility
 * @returns {Boolean}
 */
function isPublicAnnounceRoom(report) {
    return report && report.visibility === CONST.REPORT.VISIBILITY.PUBLIC_ANNOUNCE;
}

/**
 * If the report is a policy expense, the route should be for adding bank account for that policy
 * else since the report is a personal IOU, the route should be for personal bank account.
 * @param {Object} report
 * @returns {String}
 */
function getBankAccountRoute(report) {
    return isPolicyExpenseChat(report) ? ROUTES.BANK_ACCOUNT_WITH_STEP_TO_OPEN.getRoute('', report.policyID) : ROUTES.SETTINGS_ADD_BANK_ACCOUNT;
}

/**
 * Check if personal detail of accountID is empty or optimistic data
 * @param {String} accountID user accountID
 * @returns {Boolean}
 */
function isOptimisticPersonalDetail(accountID) {
    return _.isEmpty(allPersonalDetails[accountID]) || !!allPersonalDetails[accountID].isOptimisticPersonalDetail;
}

/**
 * Checks if a report is a task report from a policy expense chat.
 *
 * @param {Object} report
 * @returns {Boolean}
 */
function isWorkspaceTaskReport(report) {
    if (!isTaskReport(report)) {
        return false;
    }
    const parentReport = allReports[`${ONYXKEYS.COLLECTION.REPORT}${report.parentReportID}`];
    return isPolicyExpenseChat(parentReport);
}

/**
 * Returns true if report has a parent
 *
 * @param {Object} report
 * @returns {Boolean}
 */
function isThread(report) {
    return Boolean(report && report.parentReportID && report.parentReportActionID);
}

/**
 * Returns true if report is of type chat and has a parent and is therefore a Thread.
 *
 * @param {Object} report
 * @returns {Boolean}
 */
function isChatThread(report) {
    return isThread(report) && report.type === CONST.REPORT.TYPE.CHAT;
}

/**
 * Returns true if report is a DM/Group DM chat.
 *
 * @param {Object} report
 * @returns {Boolean}
 */
function isDM(report) {
    return isChatReport(report) && !getChatType(report);
}

/**
 * Only returns true if this is our main 1:1 DM report with Concierge
 *
 * @param {Object} report
 * @returns {Boolean}
 */
function isConciergeChatReport(report) {
    return lodashGet(report, 'participantAccountIDs', []).length === 1 && Number(report.participantAccountIDs[0]) === CONST.ACCOUNT_ID.CONCIERGE && !isChatThread(report);
}

/**
 * Check if the report is a single chat report that isn't a thread
 * and personal detail of participant is optimistic data
 * @param {Object} report
 * @param {Array} report.participantAccountIDs
 * @returns {Boolean}
 */
function shouldDisableDetailPage(report) {
    const participantAccountIDs = lodashGet(report, 'participantAccountIDs', []);

    if (isChatRoom(report) || isPolicyExpenseChat(report) || isChatThread(report) || isTaskReport(report)) {
        return false;
    }
    if (participantAccountIDs.length === 1) {
        return isOptimisticPersonalDetail(participantAccountIDs[0]);
    }
    return false;
}

/**
 * Returns true if this report has only one participant and it's an Expensify account.
 * @param {Object} report
 * @returns {Boolean}
 */
function isExpensifyOnlyParticipantInReport(report) {
    const reportParticipants = _.without(lodashGet(report, 'participantAccountIDs', []), currentUserAccountID);
    return reportParticipants.length === 1 && _.some(reportParticipants, (accountID) => _.contains(CONST.EXPENSIFY_ACCOUNT_IDS, accountID));
}

/**
 * Returns whether a given report can have tasks created in it.
 * We only prevent the task option if it's a DM/group-DM and the other users are all special Expensify accounts
 *
 * @param {Object} report
 * @returns {Boolean}
 */
function canCreateTaskInReport(report) {
    const otherReportParticipants = _.without(lodashGet(report, 'participantAccountIDs', []), currentUserAccountID);
    const areExpensifyAccountsOnlyOtherParticipants =
        otherReportParticipants.length >= 1 && _.every(otherReportParticipants, (accountID) => _.contains(CONST.EXPENSIFY_ACCOUNT_IDS, accountID));
    if (areExpensifyAccountsOnlyOtherParticipants && isDM(report)) {
        return false;
    }

    return true;
}

/**
 * Returns true if there are any Expensify accounts (i.e. with domain 'expensify.com') in the set of accountIDs
 * by cross-referencing the accountIDs with personalDetails.
 *
 * @param {Array<Number>} accountIDs
 * @return {Boolean}
 */
function hasExpensifyEmails(accountIDs) {
    return _.some(accountIDs, (accountID) => Str.extractEmailDomain(lodashGet(allPersonalDetails, [accountID, 'login'], '')) === CONST.EXPENSIFY_PARTNER_NAME);
}

/**
 * Returns true if there are any guides accounts (team.expensify.com) in a list of accountIDs
 * by cross-referencing the accountIDs with personalDetails since guides that are participants
 * of the user's chats should have their personal details in Onyx.
 * @param {Array<Number>} accountIDs
 * @returns {Boolean}
 */
function hasExpensifyGuidesEmails(accountIDs) {
    return _.some(accountIDs, (accountID) => Str.extractEmailDomain(lodashGet(allPersonalDetails, [accountID, 'login'], '')) === CONST.EMAIL.GUIDES_DOMAIN);
}

/**
 * @param {Record<String, {lastReadTime, reportID}>|Array<{lastReadTime, reportID}>} reports
 * @param {Boolean} [ignoreDomainRooms]
 * @param {Object} policies
 * @param {Boolean} isFirstTimeNewExpensifyUser
 * @param {Boolean} openOnAdminRoom
 * @returns {Object}
 */
function findLastAccessedReport(reports, ignoreDomainRooms, policies, isFirstTimeNewExpensifyUser, openOnAdminRoom = false) {
    // If it's the user's first time using New Expensify, then they could either have:
    //   - just a Concierge report, if so we'll return that
    //   - their Concierge report, and a separate report that must have deeplinked them to the app before they created their account.
    // If it's the latter, we'll use the deeplinked report over the Concierge report,
    // since the Concierge report would be incorrectly selected over the deep-linked report in the logic below.
    let sortedReports = sortReportsByLastRead(reports);

    let adminReport;
    if (openOnAdminRoom) {
        adminReport = _.find(sortedReports, (report) => {
            const chatType = getChatType(report);
            return chatType === CONST.REPORT.CHAT_TYPE.POLICY_ADMINS;
        });
    }

    if (isFirstTimeNewExpensifyUser) {
        if (sortedReports.length === 1) {
            return sortedReports[0];
        }

        return adminReport || _.find(sortedReports, (report) => !isConciergeChatReport(report));
    }

    if (ignoreDomainRooms) {
        // We allow public announce rooms, admins, and announce rooms through since we bypass the default rooms beta for them.
        // Check where ReportUtils.findLastAccessedReport is called in MainDrawerNavigator.js for more context.
        // Domain rooms are now the only type of default room that are on the defaultRooms beta.
        sortedReports = _.filter(
            sortedReports,
            (report) => !isDomainRoom(report) || getPolicyType(report, policies) === CONST.POLICY.TYPE.FREE || hasExpensifyGuidesEmails(lodashGet(report, ['participantAccountIDs'], [])),
        );
    }

    return adminReport || _.last(sortedReports);
}

/**
 * Whether the provided report is an archived room
 * @param {Object} report
 * @param {Number} [report.stateNum]
 * @param {Number} [report.statusNum]
 * @returns {Boolean}
 */
function isArchivedRoom(report) {
    return report && report.statusNum === CONST.REPORT.STATUS.CLOSED && report.stateNum === CONST.REPORT.STATE_NUM.SUBMITTED;
}

/**
 * Checks if the current user is allowed to comment on the given report.
 * @param {Object} report
 * @param {String} [report.writeCapability]
 * @returns {Boolean}
 */
function isAllowedToComment(report) {
    // Default to allowing all users to post
    const capability = lodashGet(report, 'writeCapability', CONST.REPORT.WRITE_CAPABILITIES.ALL) || CONST.REPORT.WRITE_CAPABILITIES.ALL;

    if (capability === CONST.REPORT.WRITE_CAPABILITIES.ALL) {
        return true;
    }

    // If unauthenticated user opens public chat room using deeplink, they do not have policies available and they cannot comment
    if (!allPolicies) {
        return false;
    }

    // If we've made it here, commenting on this report is restricted.
    // If the user is an admin, allow them to post.
    const policy = allPolicies[`${ONYXKEYS.COLLECTION.POLICY}${report.policyID}`];
    return lodashGet(policy, 'role', '') === CONST.POLICY.ROLE.ADMIN;
}

/**
 * Checks if the current user is the admin of the policy given the policy expense chat.
 * @param {Object} report
 * @param {String} report.policyID
 * @param {Object} policies must have OnyxKey prefix (i.e 'policy_') for keys
 * @returns {Boolean}
 */
function isPolicyExpenseChatAdmin(report, policies) {
    if (!isPolicyExpenseChat(report)) {
        return false;
    }

    const policyRole = lodashGet(policies, [`${ONYXKEYS.COLLECTION.POLICY}${report.policyID}`, 'role']);

    return policyRole === CONST.POLICY.ROLE.ADMIN;
}

/**
 * Checks if the current user is the admin of the policy.
 * @param {String} policyID
 * @param {Object} policies must have OnyxKey prefix (i.e 'policy_') for keys
 * @returns {Boolean}
 */
function isPolicyAdmin(policyID, policies) {
    const policyRole = lodashGet(policies, [`${ONYXKEYS.COLLECTION.POLICY}${policyID}`, 'role']);

    return policyRole === CONST.POLICY.ROLE.ADMIN;
}

/**
 * Returns true if report has a single participant.
 *
 * @param {Object} report
 * @returns {Boolean}
 */
function hasSingleParticipant(report) {
    return report && report.participantAccountIDs && report.participantAccountIDs.length === 1;
}

/**
 * Checks whether all the transactions linked to the IOU report are of the Distance Request type
 *
 * @param {string|null} iouReportID
 * @returns {boolean}
 */
function hasOnlyDistanceRequestTransactions(iouReportID) {
    const allTransactions = TransactionUtils.getAllReportTransactions(iouReportID);
    return _.all(allTransactions, (transaction) => TransactionUtils.isDistanceRequest(transaction));
}

/**
 * If the report is a thread and has a chat type set, it is a workspace chat.
 *
 * @param {Object} report
 * @returns {Boolean}
 */
function isWorkspaceThread(report) {
    return Boolean(isThread(report) && !isDM(report));
}

/**
 * Returns true if reportAction has a child.
 *
 * @param {Object} reportAction
 * @returns {Boolean}
 */
function isThreadParent(reportAction) {
    return reportAction && reportAction.childReportID && reportAction.childReportID !== 0;
}

/**
 * Returns true if reportAction is the first chat preview of a Thread
 *
 * @param {Object} reportAction
 * @param {String} reportID
 * @returns {Boolean}
 */
function isThreadFirstChat(reportAction, reportID) {
    return !_.isUndefined(reportAction.childReportID) && reportAction.childReportID.toString() === reportID;
}

/**
 * Checks if a report is a child report.
 *
 * @param {Object} report
 * @returns {Boolean}
 */
function isChildReport(report) {
    return isThread(report) || isTaskReport(report);
}

/**
 * An Expense Request is a thread where the parent report is an Expense Report and
 * the parentReportAction is a transaction.
 *
 * @param {Object} report
 * @returns {Boolean}
 */
function isExpenseRequest(report) {
    if (isThread(report)) {
        const parentReportAction = ReportActionsUtils.getParentReportAction(report);
        const parentReport = lodashGet(allReports, [`${ONYXKEYS.COLLECTION.REPORT}${report.parentReportID}`]);
        return isExpenseReport(parentReport) && ReportActionsUtils.isTransactionThread(parentReportAction);
    }
    return false;
}

/**
 * An IOU Request is a thread where the parent report is an IOU Report and
 * the parentReportAction is a transaction.
 *
 * @param {Object} report
 * @returns {Boolean}
 */
function isIOURequest(report) {
    if (isThread(report)) {
        const parentReportAction = ReportActionsUtils.getParentReportAction(report);
        const parentReport = allReports[`${ONYXKEYS.COLLECTION.REPORT}${report.parentReportID}`];
        return isIOUReport(parentReport) && ReportActionsUtils.isTransactionThread(parentReportAction);
    }
    return false;
}

/**
 * Checks if a report is an IOU or expense request.
 *
 * @param {Object|String} reportOrID
 * @returns {Boolean}
 */
function isMoneyRequest(reportOrID) {
    const report = _.isObject(reportOrID) ? reportOrID : allReports[`${ONYXKEYS.COLLECTION.REPORT}${reportOrID}`];
    return isIOURequest(report) || isExpenseRequest(report);
}

/**
 * Checks if a report is an IOU or expense report.
 *
 * @param {Object|String} reportOrID
 * @returns {Boolean}
 */
function isMoneyRequestReport(reportOrID) {
    const report = typeof reportOrID === 'object' ? reportOrID : allReports[`${ONYXKEYS.COLLECTION.REPORT}${reportOrID}`];
    return isIOUReport(report) || isExpenseReport(report);
}

/**
 * Should return true only for personal 1:1 report
 *
 * @param {Object} report (chatReport or iouReport)
 * @returns {boolean}
 */
function isOneOnOneChat(report) {
    const participantAccountIDs = lodashGet(report, 'participantAccountIDs', []);
    return (
        !isThread(report) &&
        !isChatRoom(report) &&
        !isExpenseRequest(report) &&
        !isMoneyRequestReport(report) &&
        !isPolicyExpenseChat(report) &&
        !isTaskReport(report) &&
        isDM(report) &&
        !isIOUReport(report) &&
        participantAccountIDs.length === 1
    );
}

/**
 * Get the report given a reportID
 *
 * @param {String} reportID
 * @returns {Object}
 */
function getReport(reportID) {
    /**
     * Using typical string concatenation here due to performance issues
     * with template literals.
     */
    if (!allReports) {
        return {};
    }

    return allReports[ONYXKEYS.COLLECTION.REPORT + reportID] || {};
}

/**
 * Get the notification preference given a report
 *
 * @param {Object} report
 * @returns {String}
 */
function getReportNotificationPreference(report) {
    return lodashGet(report, 'notificationPreference', '');
}

/**
 * Returns whether or not the author of the action is this user
 *
 * @param {Object} reportAction
 * @returns {Boolean}
 */
function isActionCreator(reportAction) {
    return reportAction.actorAccountID === currentUserAccountID;
}

/**
 * Can only delete if the author is this user and the action is an ADDCOMMENT action or an IOU action in an unsettled report, or if the user is a
 * policy admin
 *
 * @param {Object} reportAction
 * @param {String} reportID
 * @returns {Boolean}
 */
function canDeleteReportAction(reportAction, reportID) {
    const report = getReport(reportID);

    const isActionOwner = reportAction.actorAccountID === currentUserAccountID;

    if (ReportActionsUtils.isMoneyRequestAction(reportAction)) {
        // For now, users cannot delete split actions
        const isSplitAction = lodashGet(reportAction, 'originalMessage.type') === CONST.IOU.REPORT_ACTION_TYPE.SPLIT;

        if (isSplitAction || isSettled(reportAction.originalMessage.IOUReportID) || isReportApproved(report)) {
            return false;
        }

        if (isActionOwner) {
            return true;
        }
    }

    if (
        reportAction.actionName !== CONST.REPORT.ACTIONS.TYPE.ADDCOMMENT ||
        reportAction.pendingAction === CONST.RED_BRICK_ROAD_PENDING_ACTION.DELETE ||
        ReportActionsUtils.isCreatedTaskReportAction(reportAction) ||
        reportAction.actorAccountID === CONST.ACCOUNT_ID.CONCIERGE
    ) {
        return false;
    }

    const policy = lodashGet(allPolicies, `${ONYXKEYS.COLLECTION.POLICY}${report.policyID}`) || {};
    const isAdmin = policy.role === CONST.POLICY.ROLE.ADMIN && !isDM(report);

    return isActionOwner || isAdmin;
}

/**
 * Get welcome message based on room type
 * @param {Object} report
 * @param {Boolean} isUserPolicyAdmin
 * @returns {Object}
 */

function getRoomWelcomeMessage(report, isUserPolicyAdmin) {
    const welcomeMessage = {showReportName: true};
    const workspaceName = getPolicyName(report);

    if (isArchivedRoom(report)) {
        welcomeMessage.phrase1 = Localize.translateLocal('reportActionsView.beginningOfArchivedRoomPartOne');
        welcomeMessage.phrase2 = Localize.translateLocal('reportActionsView.beginningOfArchivedRoomPartTwo');
    } else if (isDomainRoom(report)) {
        welcomeMessage.phrase1 = Localize.translateLocal('reportActionsView.beginningOfChatHistoryDomainRoomPartOne', {domainRoom: report.reportName});
        welcomeMessage.phrase2 = Localize.translateLocal('reportActionsView.beginningOfChatHistoryDomainRoomPartTwo');
    } else if (isAdminRoom(report)) {
        welcomeMessage.phrase1 = Localize.translateLocal('reportActionsView.beginningOfChatHistoryAdminRoomPartOne', {workspaceName});
        welcomeMessage.phrase2 = Localize.translateLocal('reportActionsView.beginningOfChatHistoryAdminRoomPartTwo');
    } else if (isAdminsOnlyPostingRoom(report) && !isUserPolicyAdmin) {
        welcomeMessage.phrase1 = Localize.translateLocal('reportActionsView.beginningOfChatHistoryAdminOnlyPostingRoom');
        welcomeMessage.showReportName = false;
    } else if (isAnnounceRoom(report)) {
        welcomeMessage.phrase1 = Localize.translateLocal('reportActionsView.beginningOfChatHistoryAnnounceRoomPartOne', {workspaceName});
        welcomeMessage.phrase2 = Localize.translateLocal('reportActionsView.beginningOfChatHistoryAnnounceRoomPartTwo', {workspaceName});
    } else {
        // Message for user created rooms or other room types.
        welcomeMessage.phrase1 = Localize.translateLocal('reportActionsView.beginningOfChatHistoryUserRoomPartOne');
        welcomeMessage.phrase2 = Localize.translateLocal('reportActionsView.beginningOfChatHistoryUserRoomPartTwo');
    }

    return welcomeMessage;
}

/**
 * Returns true if Concierge is one of the chat participants (1:1 as well as group chats)
 * @param {Object} report
 * @returns {Boolean}
 */
function chatIncludesConcierge(report) {
    return !_.isEmpty(report.participantAccountIDs) && _.contains(report.participantAccountIDs, CONST.ACCOUNT_ID.CONCIERGE);
}

/**
 * Returns true if there is any automated expensify account `in accountIDs
 * @param {Array} accountIDs
 * @returns {Boolean}
 */
function hasAutomatedExpensifyAccountIDs(accountIDs) {
    return _.intersection(accountIDs, CONST.EXPENSIFY_ACCOUNT_IDS).length > 0;
}

/**
 * @param {Object} report
 * @param {Number} currentLoginAccountID
 * @returns {Array}
 */
function getReportRecipientAccountIDs(report, currentLoginAccountID) {
    let finalReport = report;
    // In 1:1 chat threads, the participants will be the same as parent report. If a report is specifically a 1:1 chat thread then we will
    // get parent report and use its participants array.
    if (isThread(report) && !(isTaskReport(report) || isMoneyRequestReport(report))) {
        const parentReport = lodashGet(allReports, [`${ONYXKEYS.COLLECTION.REPORT}${report.parentReportID}`]);
        if (hasSingleParticipant(parentReport)) {
            finalReport = parentReport;
        }
    }

    let finalParticipantAccountIDs = [];
    if (isMoneyRequestReport(report)) {
        // For money requests i.e the IOU (1:1 person) and Expense (1:* person) reports, use the full `initialParticipantAccountIDs` array
        // and add the `ownerAccountId`. Money request reports don't add `ownerAccountId` in `participantAccountIDs` array
        finalParticipantAccountIDs = _.union(lodashGet(finalReport, 'participantAccountIDs'), [report.ownerAccountID]);
    } else if (isTaskReport(report)) {
        // Task reports `managerID` will change when assignee is changed, in that case the old `managerID` is still present in `participantAccountIDs`
        // array along with the new one. We only need the `managerID` as a participant here.
        finalParticipantAccountIDs = [report.managerID];
    } else {
        finalParticipantAccountIDs = lodashGet(finalReport, 'participantAccountIDs');
    }

    const reportParticipants = _.without(finalParticipantAccountIDs, currentLoginAccountID);
    const participantsWithoutExpensifyAccountIDs = _.difference(reportParticipants, CONST.EXPENSIFY_ACCOUNT_IDS);
    return participantsWithoutExpensifyAccountIDs;
}

/**
 * Whether the time row should be shown for a report.
 * @param {Array<Object>} personalDetails
 * @param {Object} report
 * @param {Number} accountID
 * @return {Boolean}
 */
function canShowReportRecipientLocalTime(personalDetails, report, accountID) {
    const reportRecipientAccountIDs = getReportRecipientAccountIDs(report, accountID);
    const hasMultipleParticipants = reportRecipientAccountIDs.length > 1;
    const reportRecipient = personalDetails[reportRecipientAccountIDs[0]];
    const reportRecipientTimezone = lodashGet(reportRecipient, 'timezone', CONST.DEFAULT_TIME_ZONE);
    const isReportParticipantValidated = lodashGet(reportRecipient, 'validated', false);
    return Boolean(
        !hasMultipleParticipants &&
            !isChatRoom(report) &&
            !isPolicyExpenseChat(report) &&
            reportRecipient &&
            reportRecipientTimezone &&
            reportRecipientTimezone.selected &&
            isReportParticipantValidated,
    );
}

/**
 * Shorten last message text to fixed length and trim spaces.
 * @param {String} lastMessageText
 * @param {Boolean} isModifiedExpenseMessage
 * @returns {String}
 */
function formatReportLastMessageText(lastMessageText, isModifiedExpenseMessage = false) {
    if (isModifiedExpenseMessage) {
        return String(lastMessageText).trim().replace(CONST.REGEX.LINE_BREAK, '').trim();
    }
    return String(lastMessageText).trim().replace(CONST.REGEX.AFTER_FIRST_LINE_BREAK, '').substring(0, CONST.REPORT.LAST_MESSAGE_TEXT_MAX_LENGTH).trim();
}

/**
 * Helper method to return the default avatar associated with the given login
 * @param {String} [workspaceName]
 * @returns {String}
 */
function getDefaultWorkspaceAvatar(workspaceName) {
    if (!workspaceName) {
        return defaultWorkspaceAvatars.WorkspaceBuilding;
    }

    // Remove all chars not A-Z or 0-9 including underscore
    const alphaNumeric = workspaceName
        .normalize('NFD')
        .replace(/[^0-9a-z]/gi, '')
        .toUpperCase();

    return !alphaNumeric ? defaultWorkspaceAvatars.WorkspaceBuilding : defaultWorkspaceAvatars[`Workspace${alphaNumeric[0]}`];
}

function getWorkspaceAvatar(report) {
    const workspaceName = getPolicyName(report, allPolicies);
    return lodashGet(allPolicies, [`${ONYXKEYS.COLLECTION.POLICY}${report.policyID}`, 'avatar']) || getDefaultWorkspaceAvatar(workspaceName);
}

/**
 * Returns the appropriate icons for the given chat report using the stored personalDetails.
 * The Avatar sources can be URLs or Icon components according to the chat type.
 *
 * @param {Array} participants
 * @param {Object} personalDetails
 * @returns {Array<*>}
 */
function getIconsForParticipants(participants, personalDetails) {
    const participantDetails = [];
    const participantsList = participants || [];

    for (let i = 0; i < participantsList.length; i++) {
        const accountID = participantsList[i];
        const avatarSource = UserUtils.getAvatar(lodashGet(personalDetails, [accountID, 'avatar'], ''), accountID);
        const displayNameLogin = lodashGet(personalDetails, [accountID, 'displayName']) || lodashGet(personalDetails, [accountID, 'login'], '');
        participantDetails.push([accountID, displayNameLogin, avatarSource, lodashGet(personalDetails, [accountID, 'fallBackIcon'])]);
    }

    const sortedParticipantDetails = _.chain(participantDetails)
        .sort((first, second) => {
            // First sort by displayName/login
            const displayNameLoginOrder = first[1].localeCompare(second[1]);
            if (displayNameLoginOrder !== 0) {
                return displayNameLoginOrder;
            }

            // Then fallback on accountID as the final sorting criteria.
            // This will ensure that the order of avatars with same login/displayName
            // stay consistent across all users and devices
            return first[0] > second[0];
        })
        .value();

    // Now that things are sorted, gather only the avatars (second element in the array) and return those
    const avatars = [];
    for (let i = 0; i < sortedParticipantDetails.length; i++) {
        const userIcon = {
            id: sortedParticipantDetails[i][0],
            source: sortedParticipantDetails[i][2],
            type: CONST.ICON_TYPE_AVATAR,
            name: sortedParticipantDetails[i][1],
            fallBackIcon: sortedParticipantDetails[i][3],
        };
        avatars.push(userIcon);
    }

    return avatars;
}

/**
 * Given a report, return the associated workspace icon.
 *
 * @param {Object} report
 * @param {Object} [policy]
 * @returns {Object}
 */
function getWorkspaceIcon(report, policy = undefined) {
    const workspaceName = getPolicyName(report, false, policy);
    const policyExpenseChatAvatarSource = lodashGet(allPolicies, [`${ONYXKEYS.COLLECTION.POLICY}${report.policyID}`, 'avatar']) || getDefaultWorkspaceAvatar(workspaceName);
    const workspaceIcon = {
        source: policyExpenseChatAvatarSource,
        type: CONST.ICON_TYPE_WORKSPACE,
        name: workspaceName,
        id: -1,
    };
    return workspaceIcon;
}

/**
 * Returns the appropriate icons for the given chat report using the stored personalDetails.
 * The Avatar sources can be URLs or Icon components according to the chat type.
 *
 * @param {Object} report
 * @param {Object} personalDetails
 * @param {*} [defaultIcon]
 * @param {String} [defaultName]
 * @param {Number} [defaultAccountID]
 * @param {Object} [policy]
 * @returns {Array<*>}
 */
function getIcons(report, personalDetails, defaultIcon = null, defaultName = '', defaultAccountID = -1, policy = undefined) {
    if (_.isEmpty(report)) {
        const fallbackIcon = {
            source: defaultIcon || Expensicons.FallbackAvatar,
            type: CONST.ICON_TYPE_AVATAR,
            name: defaultName,
            id: defaultAccountID,
        };
        return [fallbackIcon];
    }
    if (isExpenseRequest(report)) {
        const parentReportAction = ReportActionsUtils.getParentReportAction(report);
        const workspaceIcon = getWorkspaceIcon(report, policy);
        const memberIcon = {
            source: UserUtils.getAvatar(lodashGet(personalDetails, [parentReportAction.actorAccountID, 'avatar']), parentReportAction.actorAccountID),
            id: parentReportAction.actorAccountID,
            type: CONST.ICON_TYPE_AVATAR,
            name: lodashGet(personalDetails, [parentReportAction.actorAccountID, 'displayName'], ''),
            fallbackIcon: lodashGet(personalDetails, [parentReportAction.actorAccountID, 'fallbackIcon']),
        };

        return [memberIcon, workspaceIcon];
    }
    if (isChatThread(report)) {
        const parentReportAction = ReportActionsUtils.getParentReportAction(report);

        const actorAccountID = lodashGet(parentReportAction, 'actorAccountID', -1);
        const actorDisplayName = lodashGet(allPersonalDetails, [actorAccountID, 'displayName'], '');
        const actorIcon = {
            id: actorAccountID,
            source: UserUtils.getAvatar(lodashGet(personalDetails, [actorAccountID, 'avatar']), actorAccountID),
            name: actorDisplayName,
            type: CONST.ICON_TYPE_AVATAR,
            fallbackIcon: lodashGet(personalDetails, [parentReportAction.actorAccountID, 'fallbackIcon']),
        };

        if (isWorkspaceThread(report)) {
            const workspaceIcon = getWorkspaceIcon(report, policy);
            return [actorIcon, workspaceIcon];
        }
        return [actorIcon];
    }
    if (isTaskReport(report)) {
        const ownerIcon = {
            id: report.ownerAccountID,
            source: UserUtils.getAvatar(lodashGet(personalDetails, [report.ownerAccountID, 'avatar']), report.ownerAccountID),
            type: CONST.ICON_TYPE_AVATAR,
            name: lodashGet(personalDetails, [report.ownerAccountID, 'displayName'], ''),
            fallbackIcon: lodashGet(personalDetails, [report.ownerAccountID, 'fallbackIcon']),
        };

        if (isWorkspaceTaskReport(report)) {
            const workspaceIcon = getWorkspaceIcon(report, policy);
            return [ownerIcon, workspaceIcon];
        }

        return [ownerIcon];
    }
    if (isDomainRoom(report)) {
        // Get domain name after the #. Domain Rooms use our default workspace avatar pattern.
        const domainName = report.reportName.substring(1);
        const policyExpenseChatAvatarSource = getDefaultWorkspaceAvatar(domainName);
        const domainIcon = {
            source: policyExpenseChatAvatarSource,
            type: CONST.ICON_TYPE_WORKSPACE,
            name: domainName,
            id: -1,
        };
        return [domainIcon];
    }
    if (isAdminRoom(report) || isAnnounceRoom(report) || isChatRoom(report) || isArchivedRoom(report)) {
        const workspaceIcon = getWorkspaceIcon(report, policy);
        return [workspaceIcon];
    }
    if (isPolicyExpenseChat(report) || isExpenseReport(report)) {
        const workspaceIcon = getWorkspaceIcon(report, policy);
        const memberIcon = {
            source: UserUtils.getAvatar(lodashGet(personalDetails, [report.ownerAccountID, 'avatar']), report.ownerAccountID),
            id: report.ownerAccountID,
            type: CONST.ICON_TYPE_AVATAR,
            name: lodashGet(personalDetails, [report.ownerAccountID, 'displayName'], ''),
            fallbackIcon: lodashGet(personalDetails, [report.ownerAccountID, 'fallbackIcon']),
        };
        return isExpenseReport(report) ? [memberIcon, workspaceIcon] : [workspaceIcon, memberIcon];
    }
    if (isIOUReport(report)) {
        const managerIcon = {
            source: UserUtils.getAvatar(lodashGet(personalDetails, [report.managerID, 'avatar']), report.managerID),
            id: report.managerID,
            type: CONST.ICON_TYPE_AVATAR,
            name: lodashGet(personalDetails, [report.managerID, 'displayName'], ''),
            fallbackIcon: lodashGet(personalDetails, [report.managerID, 'fallbackIcon']),
        };
        const ownerIcon = {
            id: report.ownerAccountID,
            source: UserUtils.getAvatar(lodashGet(personalDetails, [report.ownerAccountID, 'avatar']), report.ownerAccountID),
            type: CONST.ICON_TYPE_AVATAR,
            name: lodashGet(personalDetails, [report.ownerAccountID, 'displayName'], ''),
            fallbackIcon: lodashGet(personalDetails, [report.ownerAccountID, 'fallbackIcon']),
        };
        const isPayer = currentUserAccountID === report.managerID;

        return isPayer ? [managerIcon, ownerIcon] : [ownerIcon, managerIcon];
    }
    return getIconsForParticipants(report.participantAccountIDs, personalDetails);
}

/**
 * Gets the personal details for a login by looking in the ONYXKEYS.PERSONAL_DETAILS_LIST Onyx key (stored in the local variable, allPersonalDetails). If it doesn't exist in Onyx,
 * then a default object is constructed.
 * @param {Number} accountID
 * @returns {Object}
 */
function getPersonalDetailsForAccountID(accountID) {
    if (!accountID) {
        return {};
    }
    if (Number(accountID) === CONST.ACCOUNT_ID.CONCIERGE) {
        return {
            accountID,
            displayName: 'Concierge',
            login: CONST.EMAIL.CONCIERGE,
            avatar: UserUtils.getDefaultAvatar(accountID),
        };
    }
    return (
        (allPersonalDetails && allPersonalDetails[accountID]) || {
            avatar: UserUtils.getDefaultAvatar(accountID),
            isOptimisticPersonalDetail: true,
        }
    );
}

/**
 * Get the displayName for a single report participant.
 *
 * @param {Number} accountID
 * @param {Boolean} [shouldUseShortForm]
 * @param {Boolean} shouldFallbackToHidden
 * @returns {String}
 */
function getDisplayNameForParticipant(accountID, shouldUseShortForm = false, shouldFallbackToHidden = true) {
    if (!accountID) {
        return '';
    }

    const personalDetails = getPersonalDetailsForAccountID(accountID);
    const formattedLogin = LocalePhoneNumber.formatPhoneNumber(personalDetails.login || '');

    // This is to check if account is an invite/optimistically created one
    // and prevent from falling back to 'Hidden', so a correct value is shown
    // when searching for a new user while offline
    if (lodashGet(personalDetails, 'isOptimisticPersonalDetail') === true) {
        return formattedLogin;
    }

    const longName = personalDetails.displayName || formattedLogin;
    const shortName = personalDetails.firstName || longName;
    if (!longName && shouldFallbackToHidden) {
        return Localize.translateLocal('common.hidden');
    }
    return shouldUseShortForm ? shortName : longName;
}

/**
 * @param {Object} personalDetailsList
 * @param {Boolean} isMultipleParticipantReport
 * @param {Boolean} shouldFallbackToHidden
 * @returns {Array}
 */
function getDisplayNamesWithTooltips(personalDetailsList, isMultipleParticipantReport, shouldFallbackToHidden = true) {
    return _.chain(personalDetailsList)
        .map((user) => {
            const accountID = Number(user.accountID);
            const displayName = getDisplayNameForParticipant(accountID, isMultipleParticipantReport, shouldFallbackToHidden) || user.login || '';
            const avatar = UserUtils.getDefaultAvatar(accountID);

            let pronouns = user.pronouns;
            if (pronouns && pronouns.startsWith(CONST.PRONOUNS.PREFIX)) {
                const pronounTranslationKey = pronouns.replace(CONST.PRONOUNS.PREFIX, '');
                pronouns = Localize.translateLocal(`pronouns.${pronounTranslationKey}`);
            }

            return {
                displayName,
                avatar,
                login: user.login || '',
                accountID,
                pronouns,
            };
        })
        .sort((first, second) => {
            // First sort by displayName/login
            const displayNameLoginOrder = first.displayName.localeCompare(second.displayName);
            if (displayNameLoginOrder !== 0) {
                return displayNameLoginOrder;
            }

            // Then fallback on accountID as the final sorting criteria.
            return first.accountID > second.accountID;
        })
        .value();
}

/**
 * Gets a joined string of display names from the list of display name with tooltip objects.
 *
 * @param {Object} displayNamesWithTooltips
 * @returns {String}
 */
function getDisplayNamesStringFromTooltips(displayNamesWithTooltips) {
    return _.filter(
        _.map(displayNamesWithTooltips, ({displayName}) => displayName),
        (displayName) => !_.isEmpty(displayName),
    ).join(', ');
}

/**
 * For a deleted parent report action within a chat report,
 * let us return the appropriate display message
 *
 * @param {Object} reportAction - The deleted report action of a chat report for which we need to return message.
 * @return {String}
 */
function getDeletedParentActionMessageForChatReport(reportAction) {
    // By default, let us display [Deleted message]
    let deletedMessageText = Localize.translateLocal('parentReportAction.deletedMessage');
    if (ReportActionsUtils.isCreatedTaskReportAction(reportAction)) {
        // For canceled task report, let us display [Deleted task]
        deletedMessageText = Localize.translateLocal('parentReportAction.deletedTask');
    }
    return deletedMessageText;
}

/**
 * Returns the preview message for `REIMBURSEMENTQUEUED` action
 *
 * @param {Object} reportAction
 * @param {Object} report
 * @returns {String}
 */
function getReimbursementQueuedActionMessage(reportAction, report) {
    const submitterDisplayName = getDisplayNameForParticipant(report.ownerAccountID, true);
    let messageKey;
    if (lodashGet(reportAction, 'originalMessage.paymentType', '') === CONST.IOU.PAYMENT_TYPE.EXPENSIFY) {
        messageKey = 'iou.waitingOnEnabledWallet';
    } else {
        messageKey = 'iou.waitingOnBankAccount';
    }

    return Localize.translateLocal(messageKey, {submitterDisplayName});
}

/**
 * Returns the last visible message for a given report after considering the given optimistic actions
 *
 * @param {String} reportID - the report for which last visible message has to be fetched
 * @param {Object} [actionsToMerge] - the optimistic merge actions that needs to be considered while fetching last visible message
 * @return {Object}
 */
function getLastVisibleMessage(reportID, actionsToMerge = {}) {
    const report = getReport(reportID);
    const lastVisibleAction = ReportActionsUtils.getLastVisibleAction(reportID, actionsToMerge);

    // For Chat Report with deleted parent actions, let us fetch the correct message
    if (ReportActionsUtils.isDeletedParentAction(lastVisibleAction) && isChatReport(report)) {
        const lastMessageText = getDeletedParentActionMessageForChatReport(lastVisibleAction);
        return {
            lastMessageText,
        };
    }

    // Fetch the last visible message for report represented by reportID and based on actions to merge.
    return ReportActionsUtils.getLastVisibleMessage(reportID, actionsToMerge);
}

/**
 * Checks if a report is an open task report assigned to current user.
 *
 * @param {Object} report
 * @param {Object} [parentReportAction] - The parent report action of the report (Used to check if the task has been canceled)
 * @returns {Boolean}
 */
function isWaitingForAssigneeToCompleteTask(report, parentReportAction = {}) {
    return isTaskReport(report) && isReportManager(report) && isOpenTaskReport(report, parentReportAction);
}

/**
 * @param {Object} report
 * @returns {Boolean}
 */
function isUnreadWithMention(report) {
    if (!report) {
        return false;
    }

    // lastMentionedTime and lastReadTime are both datetime strings and can be compared directly
    const lastMentionedTime = report.lastMentionedTime || '';
    const lastReadTime = report.lastReadTime || '';
    return lastReadTime < lastMentionedTime;
}

/**
 * Determines if the option requires action from the current user. This can happen when it:
    - is unread and the user was mentioned in one of the unread comments
    - is for an outstanding task waiting on the user
    - has an outstanding child money request that is waiting for an action from the current user (e.g. pay, approve, add bank account)
 *
 * @param {Object} option (report or optionItem)
 * @param {Object} parentReportAction (the report action the current report is a thread of)
 * @returns {boolean}
 */
function requiresAttentionFromCurrentUser(option, parentReportAction = {}) {
    if (!option) {
        return false;
    }

    if (isArchivedRoom(option)) {
        return false;
    }

    if (isArchivedRoom(getReport(option.parentReportID))) {
        return false;
    }

    if (option.isUnreadWithMention || isUnreadWithMention(option)) {
        return true;
    }

    if (isWaitingForAssigneeToCompleteTask(option, parentReportAction)) {
        return true;
    }

    // Has a child report that is awaiting action (e.g. approve, pay, add bank account) from current user
    if (option.hasOutstandingChildRequest) {
        return true;
    }

    return false;
}

/**
 * Returns number of transactions that are nonReimbursable
 *
 * @param {Object|null} iouReportID
 * @returns {Number}
 */
function hasNonReimbursableTransactions(iouReportID) {
    const allTransactions = TransactionUtils.getAllReportTransactions(iouReportID);
    return _.filter(allTransactions, (transaction) => transaction.reimbursable === false).length > 0;
}

/**
 * @param {Object} report
 * @param {Object} allReportsDict
 * @returns {Number}
 */
function getMoneyRequestReimbursableTotal(report, allReportsDict = null) {
    const allAvailableReports = allReportsDict || allReports;
    let moneyRequestReport;
    if (isMoneyRequestReport(report)) {
        moneyRequestReport = report;
    }
    if (allAvailableReports && report.hasOutstandingIOU && report.iouReportID) {
        moneyRequestReport = allAvailableReports[`${ONYXKEYS.COLLECTION.REPORT}${report.iouReportID}`];
    }
    if (moneyRequestReport) {
        const total = lodashGet(moneyRequestReport, 'total', 0);
        if (total !== 0) {
            // There is a possibility that if the Expense report has a negative total.
            // This is because there are instances where you can get a credit back on your card,
            // or you enter a negative expense to “offset” future expenses
            return isExpenseReport(moneyRequestReport) ? total * -1 : Math.abs(total);
        }
    }
    return 0;
}

/**
 * @param {Object} report
 * @param {Object} allReportsDict
 * @returns {Object}
 */
function getMoneyRequestSpendBreakdown(report, allReportsDict = null) {
    const allAvailableReports = allReportsDict || allReports;
    let moneyRequestReport;
    if (isMoneyRequestReport(report)) {
        moneyRequestReport = report;
    }
    if (allAvailableReports && report.hasOutstandingIOU && report.iouReportID) {
        moneyRequestReport = allAvailableReports[`${ONYXKEYS.COLLECTION.REPORT}${report.iouReportID}`];
    }
    if (moneyRequestReport) {
        let nonReimbursableSpend = lodashGet(moneyRequestReport, 'nonReimbursableTotal', 0);
        let totalSpend = lodashGet(moneyRequestReport, 'total', 0);

        if (nonReimbursableSpend + totalSpend !== 0) {
            // There is a possibility that if the Expense report has a negative total.
            // This is because there are instances where you can get a credit back on your card,
            // or you enter a negative expense to “offset” future expenses
            nonReimbursableSpend = isExpenseReport(moneyRequestReport) ? nonReimbursableSpend * -1 : Math.abs(nonReimbursableSpend);
            totalSpend = isExpenseReport(moneyRequestReport) ? totalSpend * -1 : Math.abs(totalSpend);

            const totalDisplaySpend = totalSpend;
            const reimbursableSpend = totalDisplaySpend - nonReimbursableSpend;

            return {
                nonReimbursableSpend,
                reimbursableSpend,
                totalDisplaySpend,
            };
        }
    }
    return {
        nonReimbursableSpend: 0,
        reimbursableSpend: 0,
        totalDisplaySpend: 0,
    };
}

/**
 * Get the title for a policy expense chat which depends on the role of the policy member seeing this report
 *
 * @param {Object} report
 * @param {Object} [policy]
 * @returns {String}
 */
function getPolicyExpenseChatName(report, policy = undefined) {
    const ownerAccountID = report.ownerAccountID;
    const personalDetails = allPersonalDetails[ownerAccountID];
    const login = personalDetails ? personalDetails.login : null;
    const reportOwnerDisplayName = getDisplayNameForParticipant(report.ownerAccountID) || login || report.reportName;

    // If the policy expense chat is owned by this user, use the name of the policy as the report name.
    if (report.isOwnPolicyExpenseChat) {
        return getPolicyName(report, false, policy);
    }

    let policyExpenseChatRole = 'user';
    /**
     * Using typical string concatenation here due to performance issues
     * with template literals.
     */
    const policyItem = allPolicies[ONYXKEYS.COLLECTION.POLICY + report.policyID];
    if (policyItem) {
        policyExpenseChatRole = policyItem.role || 'user';
    }

    // If this user is not admin and this policy expense chat has been archived because of account merging, this must be an old workspace chat
    // of the account which was merged into the current user's account. Use the name of the policy as the name of the report.
    if (isArchivedRoom(report)) {
        const lastAction = ReportActionsUtils.getLastVisibleAction(report.reportID);
        const archiveReason = (lastAction && lastAction.originalMessage && lastAction.originalMessage.reason) || CONST.REPORT.ARCHIVE_REASON.DEFAULT;
        if (archiveReason === CONST.REPORT.ARCHIVE_REASON.ACCOUNT_MERGED && policyExpenseChatRole !== CONST.POLICY.ROLE.ADMIN) {
            return getPolicyName(report, false, policy);
        }
    }

    // If user can see this report and they are not its owner, they must be an admin and the report name should be the name of the policy member
    return reportOwnerDisplayName;
}

/**
 * Get the title for an IOU or expense chat which will be showing the payer and the amount
 *
 * @param {Object} report
 * @param {Object} [policy]
 * @returns  {String}
 */
function getMoneyRequestReportName(report, policy = undefined) {
    const moneyRequestTotal = getMoneyRequestReimbursableTotal(report);
    const formattedAmount = CurrencyUtils.convertToDisplayString(moneyRequestTotal, report.currency, hasOnlyDistanceRequestTransactions(report.reportID));
    const payerName = isExpenseReport(report) ? getPolicyName(report, false, policy) : getDisplayNameForParticipant(report.managerID);
    const payerPaidAmountMessage = Localize.translateLocal('iou.payerPaidAmount', {
        payer: payerName,
        amount: formattedAmount,
    });

    if (report.isWaitingOnBankAccount) {
        return `${payerPaidAmountMessage} • ${Localize.translateLocal('iou.pending')}`;
    }

    if (hasNonReimbursableTransactions(report.reportID)) {
        return Localize.translateLocal('iou.payerSpentAmount', {payer: payerName, amount: formattedAmount});
    }

    if (report.hasOutstandingIOU || moneyRequestTotal === 0) {
        return Localize.translateLocal('iou.payerOwesAmount', {payer: payerName, amount: formattedAmount});
    }

    return payerPaidAmountMessage;
}

/**
 * Gets transaction created, amount, currency, comment, and waypoints (for distance request)
 * into a flat object. Used for displaying transactions and sending them in API commands
 *
 * @param {Object} transaction
 * @param {Object} createdDateFormat
 * @returns {Object}
 */
function getTransactionDetails(transaction, createdDateFormat = CONST.DATE.FNS_FORMAT_STRING) {
    const report = getReport(transaction.reportID);
    return {
        created: TransactionUtils.getCreated(transaction, createdDateFormat),
        amount: TransactionUtils.getAmount(transaction, isExpenseReport(report)),
        currency: TransactionUtils.getCurrency(transaction),
        comment: TransactionUtils.getDescription(transaction),
        merchant: TransactionUtils.getMerchant(transaction),
        waypoints: TransactionUtils.getWaypoints(transaction),
        category: TransactionUtils.getCategory(transaction),
        billable: TransactionUtils.getBillable(transaction),
        tag: TransactionUtils.getTag(transaction),
        mccGroup: TransactionUtils.getMCCGroup(transaction),
        cardID: TransactionUtils.getCardID(transaction),
        originalAmount: TransactionUtils.getOriginalAmount(transaction),
        originalCurrency: TransactionUtils.getOriginalCurrency(transaction),
    };
}

/**
 * Can only edit if:
 *
 * - in case of IOU report
 *    - the current user is the requestor and is not settled yet
 * - in case of expense report
 *    - the current user is the requestor and is not settled yet
 *    - or the user is an admin on the policy the expense report is tied to
 *
 * @param {Object} reportAction
 * @param {String} fieldToEdit
 * @returns {Boolean}
 */
function canEditMoneyRequest(reportAction, fieldToEdit = '') {
    const isDeleted = ReportActionsUtils.isDeletedAction(reportAction);

    if (isDeleted) {
        return false;
    }

    // If the report action is not IOU type, return true early
    if (reportAction.actionName !== CONST.REPORT.ACTIONS.TYPE.IOU) {
        return true;
    }

    const moneyRequestReportID = lodashGet(reportAction, 'originalMessage.IOUReportID', 0);

    if (!moneyRequestReportID) {
        return false;
    }

    const moneyRequestReport = getReport(moneyRequestReportID);
    const isReportSettled = isSettled(moneyRequestReport.reportID);
    const isAdmin = isExpenseReport(moneyRequestReport) && lodashGet(getPolicy(moneyRequestReport.policyID), 'role', '') === CONST.POLICY.ROLE.ADMIN;
    const isRequestor = currentUserAccountID === reportAction.actorAccountID;
    if (isAdmin && !isRequestor && fieldToEdit === CONST.EDIT_REQUEST_FIELD.RECEIPT) {
        return false;
    }
    if (isAdmin) {
        return true;
    }

    return !isReportSettled && isRequestor;
}

/**
 * Checks if the current user can edit the provided property of a money request
 *
 * @param {Object} reportAction
 * @param {String} reportID
 * @param {String} fieldToEdit
 * @returns {Boolean}
 */
function canEditFieldOfMoneyRequest(reportAction, reportID, fieldToEdit) {
    // A list of fields that cannot be edited by anyone, once a money request has been settled
    const nonEditableFieldsWhenSettled = [
        CONST.EDIT_REQUEST_FIELD.AMOUNT,
        CONST.EDIT_REQUEST_FIELD.CURRENCY,
        CONST.EDIT_REQUEST_FIELD.DATE,
        CONST.EDIT_REQUEST_FIELD.RECEIPT,
        CONST.EDIT_REQUEST_FIELD.DISTANCE,
    ];

    // Checks if this user has permissions to edit this money request
    if (!canEditMoneyRequest(reportAction, fieldToEdit)) {
        return false; // User doesn't have permission to edit
    }

    // Checks if the report is settled
    // Checks if the provided property is a restricted one
    return !isSettled(reportID) || !nonEditableFieldsWhenSettled.includes(fieldToEdit);
}

/**
 * Can only edit if:
 *
 * - It was written by the current user
 * - It's an ADDCOMMENT that is not an attachment
 * - It's money request where conditions for editability are defined in canEditMoneyRequest method
 * - It's not pending deletion
 *
 * @param {Object} reportAction
 * @returns {Boolean}
 */
function canEditReportAction(reportAction) {
    const isCommentOrIOU = reportAction.actionName === CONST.REPORT.ACTIONS.TYPE.ADDCOMMENT || reportAction.actionName === CONST.REPORT.ACTIONS.TYPE.IOU;
    return (
        reportAction.actorAccountID === currentUserAccountID &&
        isCommentOrIOU &&
        canEditMoneyRequest(reportAction) && // Returns true for non-IOU actions
        !isReportMessageAttachment(lodashGet(reportAction, ['message', 0], {})) &&
        !ReportActionsUtils.isDeletedAction(reportAction) &&
        !ReportActionsUtils.isCreatedTaskReportAction(reportAction) &&
        reportAction.pendingAction !== CONST.RED_BRICK_ROAD_PENDING_ACTION.DELETE
    );
}

/**
 * Gets all transactions on an IOU report with a receipt
 *
 * @param {string|null} iouReportID
 * @returns {[Object]}
 */
function getTransactionsWithReceipts(iouReportID) {
    const allTransactions = TransactionUtils.getAllReportTransactions(iouReportID);
    return _.filter(allTransactions, (transaction) => TransactionUtils.hasReceipt(transaction));
}

/**
 * For report previews, we display a "Receipt scan in progress" indicator
 * instead of the report total only when we have no report total ready to show. This is the case when
 * all requests are receipts that are being SmartScanned. As soon as we have a non-receipt request,
 * or as soon as one receipt request is done scanning, we have at least one
 * "ready" money request, and we remove this indicator to show the partial report total.
 *
 * @param {Object|null} iouReportID
 * @param {Object|null} reportPreviewAction the preview action associated with the IOU report
 * @returns {Boolean}
 */
function areAllRequestsBeingSmartScanned(iouReportID, reportPreviewAction) {
    const transactionsWithReceipts = getTransactionsWithReceipts(iouReportID);
    // If we have more requests than requests with receipts, we have some manual requests
    if (ReportActionsUtils.getNumberOfMoneyRequests(reportPreviewAction) > transactionsWithReceipts.length) {
        return false;
    }
    return _.all(transactionsWithReceipts, (transaction) => TransactionUtils.isReceiptBeingScanned(transaction));
}

/**
 * Check if any of the transactions in the report has required missing fields
 *
 * @param {Object|null} iouReportID
 * @returns {Boolean}
 */
function hasMissingSmartscanFields(iouReportID) {
    const transactionsWithReceipts = getTransactionsWithReceipts(iouReportID);
    return _.some(transactionsWithReceipts, (transaction) => TransactionUtils.hasMissingSmartscanFields(transaction));
}

/**
 * Given a parent IOU report action get report name for the LHN.
 *
 * @param {Object} reportAction
 * @returns {String}
 */
function getTransactionReportName(reportAction) {
    if (ReportActionsUtils.isReversedTransaction(reportAction)) {
        return Localize.translateLocal('parentReportAction.reversedTransaction');
    }

    if (ReportActionsUtils.isDeletedAction(reportAction)) {
        return Localize.translateLocal('parentReportAction.deletedRequest');
    }

    const transaction = TransactionUtils.getLinkedTransaction(reportAction);
    if (TransactionUtils.hasReceipt(transaction) && TransactionUtils.isReceiptBeingScanned(transaction)) {
        return Localize.translateLocal('iou.receiptScanning');
    }

    if (TransactionUtils.hasMissingSmartscanFields(transaction)) {
        return Localize.translateLocal('iou.receiptMissingDetails');
    }

    const {amount, currency, comment} = getTransactionDetails(transaction);

    return Localize.translateLocal(ReportActionsUtils.isSentMoneyReportAction(reportAction) ? 'iou.threadSentMoneyReportName' : 'iou.threadRequestReportName', {
        formattedAmount: CurrencyUtils.convertToDisplayString(amount, currency, TransactionUtils.isDistanceRequest(transaction)),
        comment,
    });
}

/**
 * Get actor name to display in the message preview
 *
 * @param {Object} report
 * @param {Number} actorID
 * @param {Boolean} [shouldShowWorkspaceName]
 * @param {Boolean} [shouldUseShortForm]
 * @param {Object|undefined} [policy]
 * @returns {String}
 */
function getActorNameForPreviewMessage({report, actorID, shouldShowWorkspaceName = false, shouldUseShortForm = false, policy = undefined}) {
    return shouldShowWorkspaceName ? getPolicyName(report, false, policy) : getDisplayNameForParticipant(actorID, shouldUseShortForm);
}

/**
 * Get money request message for an IOU report
 *
 * @param {Object} report
 * @param {Object} [reportAction={}] This can be either a report preview action or the IOU action
 * @param {Boolean} [shouldConsiderReceiptBeingScanned=false]
 * @param {Boolean} [isPreviewMessageForParentChatReport]
 * @param {Boolean} [shouldHideParticipantName]
 * @param {Object} [policy]
 * @returns  {String}
 */
function getReportPreviewMessage(
    report,
    reportAction = {},
    shouldConsiderReceiptBeingScanned = false,
    isPreviewMessageForParentChatReport = false,
    shouldHideParticipantName = false,
    policy = undefined,
) {
    const reportActionMessage = lodashGet(reportAction, 'message[0].html', '');

    if (_.isEmpty(report) || !report.reportID) {
        // The iouReport is not found locally after SignIn because the OpenApp API won't return iouReports if they're settled
        // As a temporary solution until we know how to solve this the best, we just use the message that returned from BE
        return reportActionMessage;
    }

    if (!isIOUReport(report) && ReportActionsUtils.isSplitBillAction(reportAction)) {
        // This covers group chats where the last action is a split bill action
        const linkedTransaction = TransactionUtils.getLinkedTransaction(reportAction);
        if (_.isEmpty(linkedTransaction)) {
            return reportActionMessage;
        }
        if (TransactionUtils.isReceiptBeingScanned(linkedTransaction)) {
            return Localize.translateLocal('iou.receiptScanning');
        }

        if (TransactionUtils.hasMissingSmartscanFields(linkedTransaction)) {
            return Localize.translateLocal('iou.receiptMissingDetails');
        }

        const {amount, currency, comment} = getTransactionDetails(linkedTransaction);
        const formattedAmount = CurrencyUtils.convertToDisplayString(amount, currency);
        return Localize.translateLocal('iou.didSplitAmount', {formattedAmount, comment});
    }

    const totalAmount = getMoneyRequestReimbursableTotal(report);
    const payerDisplayName = getActorNameForPreviewMessage({
        report,
        actorID: report.managerID,
        shouldUseShortForm: true,
        shouldShowWorkspaceName: isExpenseReport(report),
        policy,
    });
    const payerName = shouldHideParticipantName ? '' : payerDisplayName;
    const formattedAmount = CurrencyUtils.convertToDisplayString(totalAmount, report.currency);

    if (isReportApproved(report) && getPolicyType(report, allPolicies) === CONST.POLICY.TYPE.CORPORATE) {
        return `approved ${formattedAmount}`;
    }

    if (shouldConsiderReceiptBeingScanned && ReportActionsUtils.isMoneyRequestAction(reportAction)) {
        const linkedTransaction = TransactionUtils.getLinkedTransaction(reportAction);

        if (!_.isEmpty(linkedTransaction) && TransactionUtils.hasReceipt(linkedTransaction) && TransactionUtils.isReceiptBeingScanned(linkedTransaction)) {
            return Localize.translateLocal('iou.receiptScanning');
        }
    }

    // Show Paid preview message if it's settled or if the amount is paid & stuck at receivers end for only chat reports.
    if (isSettled(report.reportID) || (report.isWaitingOnBankAccount && isPreviewMessageForParentChatReport)) {
        // A settled report preview message can come in three formats "paid ... elsewhere" or "paid ... with Expensify"
        let translatePhraseKey = 'iou.paidElsewhereWithAmount';
        if (
            _.contains([CONST.IOU.PAYMENT_TYPE.VBBA, CONST.IOU.PAYMENT_TYPE.EXPENSIFY], lodashGet(reportAction, 'originalMessage.paymentType')) ||
            reportActionMessage.match(/ (with Expensify|using Expensify)$/) ||
            report.isWaitingOnBankAccount
        ) {
            translatePhraseKey = 'iou.paidWithExpensifyWithAmount';
        }
        return Localize.translateLocal(translatePhraseKey, {amount: formattedAmount, payer: payerName});
    }

    if (report.isWaitingOnBankAccount) {
        const submitterDisplayName = getDisplayNameForParticipant(report.ownerAccountID, true);
        return Localize.translateLocal('iou.waitingOnBankAccount', {submitterDisplayName});
    }

    const containsNonReimbursable = hasNonReimbursableTransactions(report.reportID);
    return Localize.translateLocal(containsNonReimbursable ? 'iou.payerSpentAmount' : 'iou.payerOwesAmount', {payer: payerName, amount: formattedAmount});
}

/**
 * Get the proper message schema for modified expense message.
 *
 * @param {String} newValue
 * @param {String} oldValue
 * @param {String} valueName
 * @param {Boolean} valueInQuotes
 * @param {Boolean} shouldConvertToLowercase
 * @returns {String}
 */

function getProperSchemaForModifiedExpenseMessage(newValue, oldValue, valueName, valueInQuotes, shouldConvertToLowercase = true) {
    const newValueToDisplay = valueInQuotes ? `"${newValue}"` : newValue;
    const oldValueToDisplay = valueInQuotes ? `"${oldValue}"` : oldValue;
    const displayValueName = shouldConvertToLowercase ? valueName.toLowerCase() : valueName;

    if (!oldValue) {
        return Localize.translateLocal('iou.setTheRequest', {valueName: displayValueName, newValueToDisplay});
    }
    if (!newValue) {
        return Localize.translateLocal('iou.removedTheRequest', {valueName: displayValueName, oldValueToDisplay});
    }
    return Localize.translateLocal('iou.updatedTheRequest', {
        valueName: displayValueName,
        newValueToDisplay,
        oldValueToDisplay,
    });
}

/**
 * Get the proper message schema for modified distance message.
 *
 * @param {String} newDistance
 * @param {String} oldDistance
 * @param {String} newAmount
 * @param {String} oldAmount
 * @returns {String}
 */

function getProperSchemaForModifiedDistanceMessage(newDistance, oldDistance, newAmount, oldAmount) {
    if (!oldDistance) {
        return Localize.translateLocal('iou.setTheDistance', {
            newDistanceToDisplay: newDistance,
            newAmountToDisplay: newAmount,
        });
    }
    return Localize.translateLocal('iou.updatedTheDistance', {
        newDistanceToDisplay: newDistance,
        oldDistanceToDisplay: oldDistance,
        newAmountToDisplay: newAmount,
        oldAmountToDisplay: oldAmount,
    });
}

/**
 * Get the report action message when expense has been modified.
 *
 * ModifiedExpense::getNewDotComment in Web-Expensify should match this.
 * If we change this function be sure to update the backend as well.
 *
 * @param {Object} reportAction
 * @returns {String}
 */
function getModifiedExpenseMessage(reportAction) {
    const reportActionOriginalMessage = lodashGet(reportAction, 'originalMessage', {});
    if (_.isEmpty(reportActionOriginalMessage)) {
        return Localize.translateLocal('iou.changedTheRequest');
    }
    const reportID = lodashGet(reportAction, 'reportID', '');
    const policyID = lodashGet(getReport(reportID), 'policyID', '');
    const policyTags = getPolicyTags(policyID);
    const policyTag = PolicyUtils.getTag(policyTags);
    const policyTagListName = lodashGet(policyTag, 'name', Localize.translateLocal('common.tag'));

    const hasModifiedAmount =
        _.has(reportActionOriginalMessage, 'oldAmount') &&
        _.has(reportActionOriginalMessage, 'oldCurrency') &&
        _.has(reportActionOriginalMessage, 'amount') &&
        _.has(reportActionOriginalMessage, 'currency');

    const hasModifiedMerchant = _.has(reportActionOriginalMessage, 'oldMerchant') && _.has(reportActionOriginalMessage, 'merchant');
    if (hasModifiedAmount) {
        const oldCurrency = reportActionOriginalMessage.oldCurrency;
        const oldAmount = CurrencyUtils.convertToDisplayString(reportActionOriginalMessage.oldAmount, oldCurrency);

        const currency = reportActionOriginalMessage.currency;
        const amount = CurrencyUtils.convertToDisplayString(reportActionOriginalMessage.amount, currency);

        // Only Distance edits should modify amount and merchant (which stores distance) in a single transaction.
        // We check the merchant is in distance format (includes @) as a sanity check
        if (hasModifiedMerchant && reportActionOriginalMessage.merchant.includes('@')) {
            return getProperSchemaForModifiedDistanceMessage(reportActionOriginalMessage.merchant, reportActionOriginalMessage.oldMerchant, amount, oldAmount);
        }

        return getProperSchemaForModifiedExpenseMessage(amount, oldAmount, Localize.translateLocal('iou.amount'), false);
    }

    const hasModifiedComment = _.has(reportActionOriginalMessage, 'oldComment') && _.has(reportActionOriginalMessage, 'newComment');
    if (hasModifiedComment) {
        return getProperSchemaForModifiedExpenseMessage(reportActionOriginalMessage.newComment, reportActionOriginalMessage.oldComment, Localize.translateLocal('common.description'), true);
    }

    const hasModifiedCreated = _.has(reportActionOriginalMessage, 'oldCreated') && _.has(reportActionOriginalMessage, 'created');
    if (hasModifiedCreated) {
        // Take only the YYYY-MM-DD value as the original date includes timestamp
        let formattedOldCreated = new Date(reportActionOriginalMessage.oldCreated);
        formattedOldCreated = format(formattedOldCreated, CONST.DATE.FNS_FORMAT_STRING);
        return getProperSchemaForModifiedExpenseMessage(reportActionOriginalMessage.created, formattedOldCreated, Localize.translateLocal('common.date'), false);
    }

    if (hasModifiedMerchant) {
        return getProperSchemaForModifiedExpenseMessage(reportActionOriginalMessage.merchant, reportActionOriginalMessage.oldMerchant, Localize.translateLocal('common.merchant'), true);
    }

    const hasModifiedCategory = _.has(reportActionOriginalMessage, 'oldCategory') && _.has(reportActionOriginalMessage, 'category');
    if (hasModifiedCategory) {
        return getProperSchemaForModifiedExpenseMessage(reportActionOriginalMessage.category, reportActionOriginalMessage.oldCategory, Localize.translateLocal('common.category'), true);
    }

    const hasModifiedTag = _.has(reportActionOriginalMessage, 'oldTag') && _.has(reportActionOriginalMessage, 'tag');
    if (hasModifiedTag) {
        return getProperSchemaForModifiedExpenseMessage(
            reportActionOriginalMessage.tag,
            reportActionOriginalMessage.oldTag,
            policyTagListName,
            true,
            policyTagListName === Localize.translateLocal('common.tag'),
        );
    }

    const hasModifiedBillable = _.has(reportActionOriginalMessage, 'oldBillable') && _.has(reportActionOriginalMessage, 'billable');
    if (hasModifiedBillable) {
        return getProperSchemaForModifiedExpenseMessage(reportActionOriginalMessage.billable, reportActionOriginalMessage.oldBillable, Localize.translateLocal('iou.request'), true);
    }
}

/**
 * Given the updates user made to the request, compose the originalMessage
 * object of the modified expense action.
 *
 * At the moment, we only allow changing one transaction field at a time.
 *
 * @param {Object} oldTransaction
 * @param {Object} transactionChanges
 * @param {Boolean} isFromExpenseReport
 * @returns {Object}
 */
function getModifiedExpenseOriginalMessage(oldTransaction, transactionChanges, isFromExpenseReport) {
    const originalMessage = {};

    // Remark: Comment field is the only one which has new/old prefixes for the keys (newComment/ oldComment),
    // all others have old/- pattern such as oldCreated/created
    if (_.has(transactionChanges, 'comment')) {
        originalMessage.oldComment = TransactionUtils.getDescription(oldTransaction);
        originalMessage.newComment = transactionChanges.comment;
    }
    if (_.has(transactionChanges, 'created')) {
        originalMessage.oldCreated = TransactionUtils.getCreated(oldTransaction);
        originalMessage.created = transactionChanges.created;
    }
    if (_.has(transactionChanges, 'merchant')) {
        originalMessage.oldMerchant = TransactionUtils.getMerchant(oldTransaction);
        originalMessage.merchant = transactionChanges.merchant;
    }

    // The amount is always a combination of the currency and the number value so when one changes we need to store both
    // to match how we handle the modified expense action in oldDot
    if (_.has(transactionChanges, 'amount') || _.has(transactionChanges, 'currency')) {
        originalMessage.oldAmount = TransactionUtils.getAmount(oldTransaction, isFromExpenseReport);
        originalMessage.amount = lodashGet(transactionChanges, 'amount', originalMessage.oldAmount);
        originalMessage.oldCurrency = TransactionUtils.getCurrency(oldTransaction);
        originalMessage.currency = lodashGet(transactionChanges, 'currency', originalMessage.oldCurrency);
    }

    if (_.has(transactionChanges, 'category')) {
        originalMessage.oldCategory = TransactionUtils.getCategory(oldTransaction);
        originalMessage.category = transactionChanges.category;
    }

    if (_.has(transactionChanges, 'tag')) {
        originalMessage.oldTag = TransactionUtils.getTag(oldTransaction);
        originalMessage.tag = transactionChanges.tag;
    }

    if (_.has(transactionChanges, 'billable')) {
        const oldBillable = TransactionUtils.getBillable(oldTransaction);
        originalMessage.oldBillable = oldBillable ? Localize.translateLocal('common.billable').toLowerCase() : Localize.translateLocal('common.nonBillable').toLowerCase();
        originalMessage.billable = transactionChanges.billable ? Localize.translateLocal('common.billable').toLowerCase() : Localize.translateLocal('common.nonBillable').toLowerCase();
    }

    return originalMessage;
}

/**
 * Returns the parentReport if the given report is a thread.
 *
 * @param {Object} report
 * @returns {Object}
 */
function getParentReport(report) {
    if (!report || !report.parentReportID) {
        return {};
    }
    return lodashGet(allReports, `${ONYXKEYS.COLLECTION.REPORT}${report.parentReportID}`, {});
}

/**
 * Returns the root parentReport if the given report is nested.
 * Uses recursion to iterate any depth of nested reports.
 *
 * @param {Object} report
 * @returns {Object}
 */
function getRootParentReport(report) {
    if (!report) {
        return {};
    }

    // Returns the current report as the root report, because it does not have a parentReportID
    if (!report.parentReportID) {
        return report;
    }

    const parentReport = getReport(report.parentReportID);

    // Runs recursion to iterate a parent report
    return getRootParentReport(parentReport);
}

/**
 * Get the title for a report.
 *
 * @param {Object} report
 * @param {Object} [policy]
 * @returns {String}
 */
function getReportName(report, policy = undefined) {
    let formattedName;
    const parentReportAction = ReportActionsUtils.getParentReportAction(report);
    if (isChatThread(report)) {
        if (ReportActionsUtils.isTransactionThread(parentReportAction)) {
            return getTransactionReportName(parentReportAction);
        }

        const isAttachment = ReportActionsUtils.isReportActionAttachment(parentReportAction);
        const parentReportActionMessage = lodashGet(parentReportAction, ['message', 0, 'text'], '').replace(/(\r\n|\n|\r)/gm, ' ');
        if (isAttachment && parentReportActionMessage) {
            return `[${Localize.translateLocal('common.attachment')}]`;
        }
        if (
            lodashGet(parentReportAction, 'message[0].moderationDecision.decision') === CONST.MODERATION.MODERATOR_DECISION_PENDING_HIDE ||
            lodashGet(parentReportAction, 'message[0].moderationDecision.decision') === CONST.MODERATION.MODERATOR_DECISION_HIDDEN
        ) {
            return Localize.translateLocal('parentReportAction.hiddenMessage');
        }
        return parentReportActionMessage || Localize.translateLocal('parentReportAction.deletedMessage');
    }

    if (isTaskReport(report) && isCanceledTaskReport(report, parentReportAction)) {
        return Localize.translateLocal('parentReportAction.deletedTask');
    }

    if (isChatRoom(report) || isTaskReport(report)) {
        formattedName = report.reportName;
    }

    if (isPolicyExpenseChat(report)) {
        formattedName = getPolicyExpenseChatName(report, policy);
    }

    if (isMoneyRequestReport(report)) {
        formattedName = getMoneyRequestReportName(report, policy);
    }

    if (isArchivedRoom(report)) {
        formattedName += ` (${Localize.translateLocal('common.archived')})`;
    }

    if (formattedName) {
        return formattedName;
    }

    // Not a room or PolicyExpenseChat, generate title from participants
    const participantAccountIDs = (report && report.participantAccountIDs) || [];
    const participantsWithoutCurrentUser = _.without(participantAccountIDs, currentUserAccountID);
    const isMultipleParticipantReport = participantsWithoutCurrentUser.length > 1;

    return _.map(participantsWithoutCurrentUser, (accountID) => getDisplayNameForParticipant(accountID, isMultipleParticipantReport)).join(', ');
}

/**
 * Recursively navigates through thread parents to get the root report and workspace name.
 * The recursion stops when we find a non thread or money request report, whichever comes first.
 * @param {Object} report
 * @returns {Object}
 */
function getRootReportAndWorkspaceName(report) {
    if (isChildReport(report) && !isMoneyRequestReport(report) && !isTaskReport(report)) {
        const parentReport = lodashGet(allReports, [`${ONYXKEYS.COLLECTION.REPORT}${report.parentReportID}`]);
        return getRootReportAndWorkspaceName(parentReport);
    }

    if (isIOURequest(report)) {
        return {
            rootReportName: getReportName(report),
        };
    }
    if (isExpenseRequest(report)) {
        return {
            rootReportName: getReportName(report),
            workspaceName: isIOUReport(report) ? CONST.POLICY.OWNER_EMAIL_FAKE : getPolicyName(report, true),
        };
    }

    return {
        rootReportName: getReportName(report),
        workspaceName: getPolicyName(report, true),
    };
}

/**
 * Get either the policyName or domainName the chat is tied to
 * @param {Object} report
 * @returns {String}
 */
function getChatRoomSubtitle(report) {
    if (isChatThread(report)) {
        return '';
    }
    if (!isDefaultRoom(report) && !isUserCreatedPolicyRoom(report) && !isPolicyExpenseChat(report)) {
        return '';
    }
    if (getChatType(report) === CONST.REPORT.CHAT_TYPE.DOMAIN_ALL) {
        // The domainAll rooms are just #domainName, so we ignore the prefix '#' to get the domainName
        return report.reportName.substring(1);
    }
    if ((isPolicyExpenseChat(report) && report.isOwnPolicyExpenseChat) || isExpenseReport(report)) {
        return Localize.translateLocal('workspace.common.workspace');
    }
    if (isArchivedRoom(report)) {
        return report.oldPolicyName || '';
    }
    return getPolicyName(report);
}

/**
 * Gets the parent navigation subtitle for the report
 * @param {Object} report
 * @returns {Object}
 */
function getParentNavigationSubtitle(report) {
    if (isThread(report)) {
        const parentReport = lodashGet(allReports, [`${ONYXKEYS.COLLECTION.REPORT}${report.parentReportID}`]);
        const {rootReportName, workspaceName} = getRootReportAndWorkspaceName(parentReport);
        if (_.isEmpty(rootReportName)) {
            return {};
        }

        return {rootReportName, workspaceName};
    }
    return {};
}

/**
 * Navigate to the details page of a given report
 *
 * @param {Object} report
 */
function navigateToDetailsPage(report) {
    const participantAccountIDs = lodashGet(report, 'participantAccountIDs', []);

    if (isOneOnOneChat(report)) {
        Navigation.navigate(ROUTES.PROFILE.getRoute(participantAccountIDs[0]));
        return;
    }
    Navigation.navigate(ROUTES.REPORT_WITH_ID_DETAILS.getRoute(report.reportID));
}

/**
 * Go back to the details page of a given report
 *
 * @param {Object} report
 */
function goBackToDetailsPage(report) {
    if (isOneOnOneChat(report)) {
        Navigation.goBack(ROUTES.PROFILE.getRoute(report.participantAccountIDs[0]));
        return;
    }
    Navigation.goBack(ROUTES.REPORT_SETTINGS.getRoute(report.reportID));
}

/**
 * Generate a random reportID up to 53 bits aka 9,007,199,254,740,991 (Number.MAX_SAFE_INTEGER).
 * There were approximately 98,000,000 reports with sequential IDs generated before we started using this approach, those make up roughly one billionth of the space for these numbers,
 * so we live with the 1 in a billion chance of a collision with an older ID until we can switch to 64-bit IDs.
 *
 * In a test of 500M reports (28 years of reports at our current max rate) we got 20-40 collisions meaning that
 * this is more than random enough for our needs.
 *
 * @returns {String}
 */
function generateReportID() {
    return (Math.floor(Math.random() * 2 ** 21) * 2 ** 32 + Math.floor(Math.random() * 2 ** 32)).toString();
}

/**
 * @param {Object} report
 * @returns {Boolean}
 */
function hasReportNameError(report) {
    return !_.isEmpty(lodashGet(report, 'errorFields.reportName', {}));
}

/**
 * For comments shorter than or equal to 10k chars, convert the comment from MD into HTML because that's how it is stored in the database
 * For longer comments, skip parsing, but still escape the text, and display plaintext for performance reasons. It takes over 40s to parse a 100k long string!!
 *
 * @param {String} text
 * @returns {String}
 */
function getParsedComment(text) {
    const parser = new ExpensiMark();
    return text.length <= CONST.MAX_MARKUP_LENGTH ? parser.replace(text) : _.escape(text);
}

/**
 * @param {String} [text]
 * @param {File} [file]
 * @returns {Object}
 */
function buildOptimisticAddCommentReportAction(text, file) {
    const parser = new ExpensiMark();
    const commentText = getParsedComment(text);
    const isAttachment = _.isEmpty(text) && file !== undefined;
    const attachmentInfo = isAttachment ? file : {};
    const htmlForNewComment = isAttachment ? CONST.ATTACHMENT_UPLOADING_MESSAGE_HTML : commentText;

    // Remove HTML from text when applying optimistic offline comment
    const textForNewComment = isAttachment ? CONST.ATTACHMENT_MESSAGE_TEXT : parser.htmlToText(htmlForNewComment);

    return {
        commentText,
        reportAction: {
            reportActionID: NumberUtils.rand64(),
            actionName: CONST.REPORT.ACTIONS.TYPE.ADDCOMMENT,
            actorAccountID: currentUserAccountID,
            person: [
                {
                    style: 'strong',
                    text: lodashGet(allPersonalDetails, [currentUserAccountID, 'displayName'], currentUserEmail),
                    type: 'TEXT',
                },
            ],
            automatic: false,
            avatar: lodashGet(allPersonalDetails, [currentUserAccountID, 'avatar'], UserUtils.getDefaultAvatarURL(currentUserAccountID)),
            created: DateUtils.getDBTime(),
            message: [
                {
                    translationKey: isAttachment ? CONST.TRANSLATION_KEYS.ATTACHMENT : '',
                    type: CONST.REPORT.MESSAGE.TYPE.COMMENT,
                    html: htmlForNewComment,
                    text: textForNewComment,
                },
            ],
            isFirstItem: false,
            isAttachment,
            attachmentInfo,
            pendingAction: CONST.RED_BRICK_ROAD_PENDING_ACTION.ADD,
            shouldShow: true,
        },
    };
}

/**
 * update optimistic parent reportAction when a comment is added or remove in the child report
 * @param {String} parentReportAction - Parent report action of the child report
 * @param {String} lastVisibleActionCreated - Last visible action created of the child report
 * @param {String} type - The type of action in the child report
 * @returns {Object}
 */

function updateOptimisticParentReportAction(parentReportAction, lastVisibleActionCreated, type) {
    let childVisibleActionCount = parentReportAction.childVisibleActionCount || 0;
    let childCommenterCount = parentReportAction.childCommenterCount || 0;
    let childOldestFourAccountIDs = parentReportAction.childOldestFourAccountIDs;

    if (type === CONST.RED_BRICK_ROAD_PENDING_ACTION.ADD) {
        childVisibleActionCount += 1;
        const oldestFourAccountIDs = childOldestFourAccountIDs ? childOldestFourAccountIDs.split(',') : [];
        if (oldestFourAccountIDs.length < 4) {
            const index = _.findIndex(oldestFourAccountIDs, (accountID) => accountID === currentUserAccountID.toString());
            if (index === -1) {
                childCommenterCount += 1;
                oldestFourAccountIDs.push(currentUserAccountID);
            }
        }
        childOldestFourAccountIDs = oldestFourAccountIDs.join(',');
    } else if (type === CONST.RED_BRICK_ROAD_PENDING_ACTION.DELETE) {
        if (childVisibleActionCount > 0) {
            childVisibleActionCount -= 1;
        }

        if (childVisibleActionCount === 0) {
            childCommenterCount = 0;
            childOldestFourAccountIDs = '';
        }
    }

    return {
        childVisibleActionCount,
        childCommenterCount,
        childLastVisibleActionCreated: lastVisibleActionCreated,
        childOldestFourAccountIDs,
    };
}

/**
 * Get optimistic data of parent report action
 * @param {String} reportID The reportID of the report that is updated
 * @param {String} lastVisibleActionCreated Last visible action created of the child report
 * @param {String} type The type of action in the child report
 * @param {String} parentReportID Custom reportID to be updated
 * @param {String} parentReportActionID Custom reportActionID to be updated
 * @returns {Object}
 */
function getOptimisticDataForParentReportAction(reportID, lastVisibleActionCreated, type, parentReportID = '', parentReportActionID = '') {
    const report = getReport(reportID);
    const parentReportAction = ReportActionsUtils.getParentReportAction(report);
    if (_.isEmpty(parentReportAction)) {
        return {};
    }

    const optimisticParentReportAction = updateOptimisticParentReportAction(parentReportAction, lastVisibleActionCreated, type);
    return {
        onyxMethod: Onyx.METHOD.MERGE,
        key: `${ONYXKEYS.COLLECTION.REPORT_ACTIONS}${parentReportID || report.parentReportID}`,
        value: {
            [parentReportActionID || report.parentReportActionID]: optimisticParentReportAction,
        },
    };
}

/**
 * Builds an optimistic reportAction for the parent report when a task is created
 * @param {String} taskReportID - Report ID of the task
 * @param {String} taskTitle - Title of the task
 * @param {Number} taskAssigneeAccountID - AccountID of the person assigned to the task
 * @param {String} text - Text of the comment
 * @param {String} parentReportID - Report ID of the parent report
 * @returns {Object}
 */
function buildOptimisticTaskCommentReportAction(taskReportID, taskTitle, taskAssigneeAccountID, text, parentReportID) {
    const reportAction = buildOptimisticAddCommentReportAction(text);
    reportAction.reportAction.message[0].taskReportID = taskReportID;

    // These parameters are not saved on the reportAction, but are used to display the task in the UI
    // Added when we fetch the reportActions on a report
    reportAction.reportAction.originalMessage = {
        html: reportAction.reportAction.message[0].html,
        taskReportID: reportAction.reportAction.message[0].taskReportID,
    };
    reportAction.reportAction.childReportID = taskReportID;
    reportAction.reportAction.parentReportID = parentReportID;
    reportAction.reportAction.childType = CONST.REPORT.TYPE.TASK;
    reportAction.reportAction.childReportName = taskTitle;
    reportAction.reportAction.childManagerAccountID = taskAssigneeAccountID;
    reportAction.reportAction.childStatusNum = CONST.REPORT.STATUS.OPEN;
    reportAction.reportAction.childStateNum = CONST.REPORT.STATE_NUM.OPEN;

    return reportAction;
}

/**
 * Builds an optimistic IOU report with a randomly generated reportID
 *
 * @param {Number} payeeAccountID - AccountID of the person generating the IOU.
 * @param {Number} payerAccountID - AccountID of the other person participating in the IOU.
 * @param {Number} total - IOU amount in the smallest unit of the currency.
 * @param {String} chatReportID - Report ID of the chat where the IOU is.
 * @param {String} currency - IOU currency.
 * @param {Boolean} isSendingMoney - If we send money the IOU should be created as settled
 *
 * @returns {Object}
 */
function buildOptimisticIOUReport(payeeAccountID, payerAccountID, total, chatReportID, currency, isSendingMoney = false) {
    const formattedTotal = CurrencyUtils.convertToDisplayString(total, currency);
    const personalDetails = getPersonalDetailsForAccountID(payerAccountID);
    const payerEmail = personalDetails.login;
    return {
        // If we're sending money, hasOutstandingIOU should be false
        hasOutstandingIOU: !isSendingMoney,
        type: CONST.REPORT.TYPE.IOU,
        cachedTotal: formattedTotal,
        chatReportID,
        currency,
        managerID: payerAccountID,
        ownerAccountID: payeeAccountID,
        participantAccountIDs: [payeeAccountID, payerAccountID],
        reportID: generateReportID(),
        state: CONST.REPORT.STATE.SUBMITTED,
        stateNum: isSendingMoney ? CONST.REPORT.STATE_NUM.SUBMITTED : CONST.REPORT.STATE_NUM.PROCESSING,
        statusNum: isSendingMoney ? CONST.REPORT.STATUS.REIMBURSED : CONST.REPORT.STATE_NUM.PROCESSING,
        total,

        // We don't translate reportName because the server response is always in English
        reportName: `${payerEmail} owes ${formattedTotal}`,
        notificationPreference: CONST.REPORT.NOTIFICATION_PREFERENCE.HIDDEN,
        parentReportID: chatReportID,
    };
}

/**
 * Builds an optimistic Expense report with a randomly generated reportID
 *
 * @param {String} chatReportID - Report ID of the PolicyExpenseChat where the Expense Report is
 * @param {String} policyID - The policy ID of the PolicyExpenseChat
 * @param {Number} payeeAccountID - AccountID of the employee (payee)
 * @param {Number} total - Amount in cents
 * @param {String} currency
 *
 * @returns {Object}
 */
function buildOptimisticExpenseReport(chatReportID, policyID, payeeAccountID, total, currency) {
    // The amount for Expense reports are stored as negative value in the database
    const storedTotal = total * -1;
    const policyName = getPolicyName(allReports[`${ONYXKEYS.COLLECTION.REPORT}${chatReportID}`]);
    const formattedTotal = CurrencyUtils.convertToDisplayString(storedTotal, currency);

    // The expense report is always created with the policy's output currency
    const outputCurrency = lodashGet(allPolicies, [`${ONYXKEYS.COLLECTION.POLICY}${policyID}`, 'outputCurrency'], CONST.CURRENCY.USD);

    return {
        reportID: generateReportID(),
        chatReportID,
        policyID,
        type: CONST.REPORT.TYPE.EXPENSE,
        ownerAccountID: payeeAccountID,
        hasOutstandingIOU: true,
        currency: outputCurrency,

        // We don't translate reportName because the server response is always in English
        reportName: `${policyName} owes ${formattedTotal}`,
        state: CONST.REPORT.STATE.SUBMITTED,
        stateNum: CONST.REPORT.STATE_NUM.PROCESSING,
        total: storedTotal,
        notificationPreference: CONST.REPORT.NOTIFICATION_PREFERENCE.HIDDEN,
        parentReportID: chatReportID,
    };
}

/**
 * @param {String} iouReportID - the report ID of the IOU report the action belongs to
 * @param {String} type - IOUReportAction type. Can be oneOf(create, decline, cancel, pay, split)
 * @param {Number} total - IOU total in cents
 * @param {String} comment - IOU comment
 * @param {String} currency - IOU currency
 * @param {String} paymentType - IOU paymentMethodType. Can be oneOf(Elsewhere, Expensify)
 * @param {Boolean} isSettlingUp - Whether we are settling up an IOU
 * @returns {Array}
 */
function getIOUReportActionMessage(iouReportID, type, total, comment, currency, paymentType = '', isSettlingUp = false) {
    const amount =
        type === CONST.IOU.REPORT_ACTION_TYPE.PAY
            ? CurrencyUtils.convertToDisplayString(getMoneyRequestReimbursableTotal(getReport(iouReportID)), currency)
            : CurrencyUtils.convertToDisplayString(total, currency);

    let paymentMethodMessage;
    switch (paymentType) {
        case CONST.IOU.PAYMENT_TYPE.VBBA:
        case CONST.IOU.PAYMENT_TYPE.EXPENSIFY:
            paymentMethodMessage = ' with Expensify';
            break;
        default:
            paymentMethodMessage = ` elsewhere`;
            break;
    }

    let iouMessage;
    switch (type) {
        case CONST.REPORT.ACTIONS.TYPE.APPROVED:
            iouMessage = `approved ${amount}`;
            break;
        case CONST.REPORT.ACTIONS.TYPE.SUBMITTED:
            iouMessage = `submitted ${amount}`;
            break;
        case CONST.IOU.REPORT_ACTION_TYPE.CREATE:
            iouMessage = `requested ${amount}${comment && ` for ${comment}`}`;
            break;
        case CONST.IOU.REPORT_ACTION_TYPE.SPLIT:
            iouMessage = `split ${amount}${comment && ` for ${comment}`}`;
            break;
        case CONST.IOU.REPORT_ACTION_TYPE.DELETE:
            iouMessage = `deleted the ${amount} request${comment && ` for ${comment}`}`;
            break;
        case CONST.IOU.REPORT_ACTION_TYPE.PAY:
            iouMessage = isSettlingUp ? `paid ${amount}${paymentMethodMessage}` : `sent ${amount}${comment && ` for ${comment}`}${paymentMethodMessage}`;
            break;
        default:
            break;
    }

    return [
        {
            html: _.escape(iouMessage),
            text: iouMessage,
            isEdited: false,
            type: CONST.REPORT.MESSAGE.TYPE.COMMENT,
        },
    ];
}

/**
 * Builds an optimistic IOU reportAction object
 *
 * @param {String} type - IOUReportAction type. Can be oneOf(create, delete, pay, split).
 * @param {Number} amount - IOU amount in cents.
 * @param {String} currency
 * @param {String} comment - User comment for the IOU.
 * @param {Array}  participants - An array with participants details.
 * @param {String} [transactionID] - Not required if the IOUReportAction type is 'pay'
 * @param {String} [paymentType] - Only required if the IOUReportAction type is 'pay'. Can be oneOf(elsewhere, Expensify).
 * @param {String} [iouReportID] - Only required if the IOUReportActions type is oneOf(decline, cancel, pay). Generates a randomID as default.
 * @param {Boolean} [isSettlingUp] - Whether we are settling up an IOU.
 * @param {Boolean} [isSendMoneyFlow] - Whether this is send money flow
 * @param {Object} [receipt]
 * @param {Boolean} [isOwnPolicyExpenseChat] - Whether this is an expense report create from the current user's policy expense chat
 * @param {String} [created] - Action created time
 * @returns {Object}
 */
function buildOptimisticIOUReportAction(
    type,
    amount,
    currency,
    comment,
    participants,
    transactionID = '',
    paymentType = '',
    iouReportID = '',
    isSettlingUp = false,
    isSendMoneyFlow = false,
    receipt = {},
    isOwnPolicyExpenseChat = false,
    created = DateUtils.getDBTime(),
) {
    const IOUReportID = iouReportID || generateReportID();

    const originalMessage = {
        amount,
        comment,
        currency,
        IOUTransactionID: transactionID,
        IOUReportID,
        type,
    };

    if (type === CONST.IOU.REPORT_ACTION_TYPE.PAY) {
        // In send money flow, we store amount, comment, currency in IOUDetails when type = pay
        if (isSendMoneyFlow) {
            _.each(['amount', 'comment', 'currency'], (key) => {
                delete originalMessage[key];
            });
            originalMessage.IOUDetails = {amount, comment, currency};
            originalMessage.paymentType = paymentType;
        } else {
            // In case of pay money request action, we dont store the comment
            // and there is no single transctionID to link the action to.
            delete originalMessage.IOUTransactionID;
            delete originalMessage.comment;
            originalMessage.paymentType = paymentType;
        }
    }

    // IOUs of type split only exist in group DMs and those don't have an iouReport so we need to delete the IOUReportID key
    if (type === CONST.IOU.REPORT_ACTION_TYPE.SPLIT) {
        delete originalMessage.IOUReportID;
        // Split bill made from a policy expense chat only have the payee's accountID as the participant because the payer could be any policy admin
        if (isOwnPolicyExpenseChat) {
            originalMessage.participantAccountIDs = [currentUserAccountID];
        } else {
            originalMessage.participantAccountIDs = [currentUserAccountID, ..._.pluck(participants, 'accountID')];
        }
    }

    return {
        actionName: CONST.REPORT.ACTIONS.TYPE.IOU,
        actorAccountID: currentUserAccountID,
        automatic: false,
        avatar: lodashGet(currentUserPersonalDetails, 'avatar', UserUtils.getDefaultAvatarURL(currentUserAccountID)),
        isAttachment: false,
        originalMessage,
        message: getIOUReportActionMessage(iouReportID, type, amount, comment, currency, paymentType, isSettlingUp),
        person: [
            {
                style: 'strong',
                text: lodashGet(currentUserPersonalDetails, 'displayName', currentUserEmail),
                type: 'TEXT',
            },
        ],
        reportActionID: NumberUtils.rand64(),
        shouldShow: true,
        created,
        pendingAction: CONST.RED_BRICK_ROAD_PENDING_ACTION.ADD,
        whisperedToAccountIDs: _.contains([CONST.IOU.RECEIPT_STATE.SCANREADY, CONST.IOU.RECEIPT_STATE.SCANNING], receipt.state) ? [currentUserAccountID] : [],
    };
}

/**
 * Builds an optimistic APPROVED report action with a randomly generated reportActionID.
 *
 * @param {Number} amount
 * @param {String} currency
 * @param {Number} expenseReportID
 *
 * @returns {Object}
 */
function buildOptimisticApprovedReportAction(amount, currency, expenseReportID) {
    const originalMessage = {
        amount,
        currency,
        expenseReportID,
    };

    return {
        actionName: CONST.REPORT.ACTIONS.TYPE.APPROVED,
        actorAccountID: currentUserAccountID,
        automatic: false,
        avatar: lodashGet(currentUserPersonalDetails, 'avatar', UserUtils.getDefaultAvatarURL(currentUserAccountID)),
        isAttachment: false,
        originalMessage,
        message: getIOUReportActionMessage(expenseReportID, CONST.REPORT.ACTIONS.TYPE.APPROVED, Math.abs(amount), '', currency),
        person: [
            {
                style: 'strong',
                text: lodashGet(currentUserPersonalDetails, 'displayName', currentUserEmail),
                type: 'TEXT',
            },
        ],
        reportActionID: NumberUtils.rand64(),
        shouldShow: true,
        created: DateUtils.getDBTime(),
        pendingAction: CONST.RED_BRICK_ROAD_PENDING_ACTION.ADD,
    };
}

/**
 * Builds an optimistic MOVED report action with a randomly generated reportActionID.
 * This action is used when we move reports across workspaces.
 *
 * @param {String} fromPolicyID
 * @param {String} toPolicyID
 * @param {Number} newParentReportID
 * @param {Number} movedReportID
 *
 * @returns {Object}
 */
function buildOptimisticMovedReportAction(fromPolicyID, toPolicyID, newParentReportID, movedReportID) {
    const originalMessage = {
        fromPolicyID,
        toPolicyID,
        newParentReportID,
        movedReportID,
    };

    const policyName = getPolicyName(allReports[`${ONYXKEYS.COLLECTION.REPORT}${newParentReportID}`]);
    const movedActionMessage = [
        {
            html: `moved the report to the <a href='${CONST.NEW_EXPENSIFY_URL}r/${newParentReportID}' target='_blank' rel='noreferrer noopener'>${policyName}</a> workspace`,
            text: `moved the report to the ${policyName} workspace`,
            type: CONST.REPORT.MESSAGE.TYPE.COMMENT,
        },
    ];

    return {
        actionName: CONST.REPORT.ACTIONS.TYPE.MOVED,
        actorAccountID: currentUserAccountID,
        automatic: false,
        avatar: lodashGet(currentUserPersonalDetails, 'avatar', UserUtils.getDefaultAvatarURL(currentUserAccountID)),
        isAttachment: false,
        originalMessage,
        message: movedActionMessage,
        person: [
            {
                style: 'strong',
                text: lodashGet(currentUserPersonalDetails, 'displayName', currentUserEmail),
                type: 'TEXT',
            },
        ],
        reportActionID: NumberUtils.rand64(),
        shouldShow: true,
        created: DateUtils.getDBTime(),
        pendingAction: CONST.RED_BRICK_ROAD_PENDING_ACTION.ADD,
    };
}

/**
 * Builds an optimistic SUBMITTED report action with a randomly generated reportActionID.
 *
 * @param {Number} amount
 * @param {String} currency
 * @param {Number} expenseReportID
 *
 * @returns {Object}
 */
function buildOptimisticSubmittedReportAction(amount, currency, expenseReportID) {
    const originalMessage = {
        amount,
        currency,
        expenseReportID,
    };

    return {
        actionName: CONST.REPORT.ACTIONS.TYPE.SUBMITTED,
        actorAccountID: currentUserAccountID,
        automatic: false,
        avatar: lodashGet(currentUserPersonalDetails, 'avatar', UserUtils.getDefaultAvatar(currentUserAccountID)),
        isAttachment: false,
        originalMessage,
        message: getIOUReportActionMessage(expenseReportID, CONST.REPORT.ACTIONS.TYPE.SUBMITTED, Math.abs(amount), '', currency),
        person: [
            {
                style: 'strong',
                text: lodashGet(currentUserPersonalDetails, 'displayName', currentUserEmail),
                type: 'TEXT',
            },
        ],
        reportActionID: NumberUtils.rand64(),
        shouldShow: true,
        created: DateUtils.getDBTime(),
        pendingAction: CONST.RED_BRICK_ROAD_PENDING_ACTION.ADD,
    };
}

/**
 * Builds an optimistic report preview action with a randomly generated reportActionID.
 *
 * @param {Object} chatReport
 * @param {Object} iouReport
 * @param {String} [comment] - User comment for the IOU.
 * @param {Object} [transaction] - optimistic first transaction of preview
 *
 * @returns {Object}
 */
function buildOptimisticReportPreview(chatReport, iouReport, comment = '', transaction = undefined) {
    const hasReceipt = TransactionUtils.hasReceipt(transaction);
    const isReceiptBeingScanned = hasReceipt && TransactionUtils.isReceiptBeingScanned(transaction);
    const message = getReportPreviewMessage(iouReport);
    const created = DateUtils.getDBTime();
    return {
        reportActionID: NumberUtils.rand64(),
        reportID: chatReport.reportID,
        actionName: CONST.REPORT.ACTIONS.TYPE.REPORTPREVIEW,
        pendingAction: CONST.RED_BRICK_ROAD_PENDING_ACTION.ADD,
        originalMessage: {
            linkedReportID: iouReport.reportID,
        },
        message: [
            {
                html: message,
                text: message,
                isEdited: false,
                type: CONST.REPORT.MESSAGE.TYPE.COMMENT,
            },
        ],
        created,
        accountID: iouReport.managerID || 0,
        // The preview is initially whispered if created with a receipt, so the actor is the current user as well
        actorAccountID: hasReceipt ? currentUserAccountID : iouReport.managerID || 0,
        childMoneyRequestCount: 1,
        childLastMoneyRequestComment: comment,
        childRecentReceiptTransactionIDs: hasReceipt ? {[transaction.transactionID]: created} : [],
        whisperedToAccountIDs: isReceiptBeingScanned ? [currentUserAccountID] : [],
    };
}

/**
 * Builds an optimistic modified expense action with a randomly generated reportActionID.
 *
 * @param {Object} transactionThread
 * @param {Object} oldTransaction
 * @param {Object} transactionChanges
 * @param {Object} isFromExpenseReport
 * @returns {Object}
 */
function buildOptimisticModifiedExpenseReportAction(transactionThread, oldTransaction, transactionChanges, isFromExpenseReport) {
    const originalMessage = getModifiedExpenseOriginalMessage(oldTransaction, transactionChanges, isFromExpenseReport);
    return {
        actionName: CONST.REPORT.ACTIONS.TYPE.MODIFIEDEXPENSE,
        actorAccountID: currentUserAccountID,
        automatic: false,
        avatar: lodashGet(currentUserPersonalDetails, 'avatar', UserUtils.getDefaultAvatarURL(currentUserAccountID)),
        created: DateUtils.getDBTime(),
        isAttachment: false,
        message: [
            {
                // Currently we are composing the message from the originalMessage and message is only used in OldDot and not in the App
                text: 'You',
                style: 'strong',
                type: CONST.REPORT.MESSAGE.TYPE.TEXT,
            },
        ],
        originalMessage,
        person: [
            {
                style: 'strong',
                text: lodashGet(currentUserPersonalDetails, 'displayName', currentUserAccountID),
                type: 'TEXT',
            },
        ],
        pendingAction: CONST.RED_BRICK_ROAD_PENDING_ACTION.ADD,
        reportActionID: NumberUtils.rand64(),
        reportID: transactionThread.reportID,
        shouldShow: true,
    };
}

/**
 * Updates a report preview action that exists for an IOU report.
 *
 * @param {Object} iouReport
 * @param {Object} reportPreviewAction
 * @param {Boolean} isPayRequest
 * @param {String} [comment] - User comment for the IOU.
 * @param {Object} [transaction] - optimistic newest transaction of a report preview
 *
 * @returns {Object}
 */
function updateReportPreview(iouReport, reportPreviewAction, isPayRequest = false, comment = '', transaction = undefined) {
    const hasReceipt = TransactionUtils.hasReceipt(transaction);
    const recentReceiptTransactions = lodashGet(reportPreviewAction, 'childRecentReceiptTransactionIDs', {});
    const transactionsToKeep = TransactionUtils.getRecentTransactions(recentReceiptTransactions);
    const previousTransactions = _.mapObject(recentReceiptTransactions, (value, key) => (_.contains(transactionsToKeep, key) ? value : null));

    const message = getReportPreviewMessage(iouReport, reportPreviewAction);
    return {
        ...reportPreviewAction,
        created: DateUtils.getDBTime(),
        message: [
            {
                html: message,
                text: message,
                isEdited: false,
                type: CONST.REPORT.MESSAGE.TYPE.COMMENT,
            },
        ],
        childLastMoneyRequestComment: comment || reportPreviewAction.childLastMoneyRequestComment,
        childMoneyRequestCount: reportPreviewAction.childMoneyRequestCount + (isPayRequest ? 0 : 1),
        childRecentReceiptTransactionIDs: hasReceipt
            ? {
                  [transaction.transactionID]: transaction.created,
                  ...previousTransactions,
              }
            : recentReceiptTransactions,
        // As soon as we add a transaction without a receipt to the report, it will have ready money requests,
        // so we remove the whisper
        whisperedToAccountIDs: hasReceipt ? reportPreviewAction.whisperedToAccountIDs : [],
    };
}

function buildOptimisticTaskReportAction(taskReportID, actionName, message = '') {
    const originalMessage = {
        taskReportID,
        type: actionName,
        text: message,
    };

    return {
        actionName,
        actorAccountID: currentUserAccountID,
        automatic: false,
        avatar: lodashGet(currentUserPersonalDetails, 'avatar', UserUtils.getDefaultAvatarURL(currentUserAccountID)),
        isAttachment: false,
        originalMessage,
        message: [
            {
                text: message,
                taskReportID,
                type: CONST.REPORT.MESSAGE.TYPE.TEXT,
            },
        ],
        person: [
            {
                style: 'strong',
                text: lodashGet(currentUserPersonalDetails, 'displayName', currentUserAccountID),
                type: 'TEXT',
            },
        ],
        reportActionID: NumberUtils.rand64(),
        shouldShow: true,
        created: DateUtils.getDBTime(),
        isFirstItem: false,
        pendingAction: CONST.RED_BRICK_ROAD_PENDING_ACTION.ADD,
    };
}

/**
 * Builds an optimistic chat report with a randomly generated reportID and as much information as we currently have
 *
 * @param {Array} participantList Array of participant accountIDs
 * @param {String} reportName
 * @param {String} chatType
 * @param {String} policyID
 * @param {Number} ownerAccountID
 * @param {Boolean} isOwnPolicyExpenseChat
 * @param {String} oldPolicyName
 * @param {String} visibility
 * @param {String} writeCapability
 * @param {String} notificationPreference
 * @param {String} parentReportActionID
 * @param {String} parentReportID
 * @param {String} welcomeMessage
 * @returns {Object}
 */
function buildOptimisticChatReport(
    participantList,
    reportName = CONST.REPORT.DEFAULT_REPORT_NAME,
    chatType = '',
    policyID = CONST.POLICY.OWNER_EMAIL_FAKE,
    ownerAccountID = CONST.REPORT.OWNER_ACCOUNT_ID_FAKE,
    isOwnPolicyExpenseChat = false,
    oldPolicyName = '',
    visibility = undefined,
    writeCapability = undefined,
    notificationPreference = CONST.REPORT.NOTIFICATION_PREFERENCE.ALWAYS,
    parentReportActionID = '',
    parentReportID = '',
    welcomeMessage = '',
) {
    const currentTime = DateUtils.getDBTime();
    const isNewlyCreatedWorkspaceChat = chatType === CONST.REPORT.CHAT_TYPE.POLICY_EXPENSE_CHAT && isOwnPolicyExpenseChat;
    return {
        type: CONST.REPORT.TYPE.CHAT,
        chatType,
        hasOutstandingIOU: false,
        isOwnPolicyExpenseChat,
        isPinned: reportName === CONST.REPORT.WORKSPACE_CHAT_ROOMS.ADMINS || isNewlyCreatedWorkspaceChat,
        lastActorAccountID: 0,
        lastMessageTranslationKey: '',
        lastMessageHtml: '',
        lastMessageText: null,
        lastReadTime: currentTime,
        lastVisibleActionCreated: currentTime,
        notificationPreference,
        oldPolicyName,
        ownerAccountID: ownerAccountID || CONST.REPORT.OWNER_ACCOUNT_ID_FAKE,
        parentReportActionID,
        parentReportID,
        participantAccountIDs: participantList,
        policyID,
        reportID: generateReportID(),
        reportName,
        stateNum: 0,
        statusNum: 0,
        visibility,
        welcomeMessage,
        writeCapability,
    };
}

/**
 * Returns the necessary reportAction onyx data to indicate that the chat has been created optimistically
 * @param {String} emailCreatingAction
 * @param {String} [created] - Action created time
 * @returns {Object}
 */
function buildOptimisticCreatedReportAction(emailCreatingAction, created = DateUtils.getDBTime()) {
    return {
        reportActionID: NumberUtils.rand64(),
        actionName: CONST.REPORT.ACTIONS.TYPE.CREATED,
        pendingAction: CONST.RED_BRICK_ROAD_PENDING_ACTION.ADD,
        actorAccountID: currentUserAccountID,
        message: [
            {
                type: CONST.REPORT.MESSAGE.TYPE.TEXT,
                style: 'strong',
                text: emailCreatingAction,
            },
            {
                type: CONST.REPORT.MESSAGE.TYPE.TEXT,
                style: 'normal',
                text: ' created this report',
            },
        ],
        person: [
            {
                type: CONST.REPORT.MESSAGE.TYPE.TEXT,
                style: 'strong',
                text: lodashGet(allPersonalDetails, [currentUserAccountID, 'displayName'], currentUserEmail),
            },
        ],
        automatic: false,
        avatar: lodashGet(allPersonalDetails, [currentUserAccountID, 'avatar'], UserUtils.getDefaultAvatarURL(currentUserAccountID)),
        created,
        shouldShow: true,
    };
}

/**
 * Returns the necessary reportAction onyx data to indicate that a task report has been edited
 *
 * @param {String} emailEditingTask
 * @returns {Object}
 */

function buildOptimisticEditedTaskReportAction(emailEditingTask) {
    return {
        reportActionID: NumberUtils.rand64(),
        actionName: CONST.REPORT.ACTIONS.TYPE.TASKEDITED,
        pendingAction: CONST.RED_BRICK_ROAD_PENDING_ACTION.ADD,
        actorAccountID: currentUserAccountID,
        message: [
            {
                type: CONST.REPORT.MESSAGE.TYPE.TEXT,
                style: 'strong',
                text: emailEditingTask,
            },
            {
                type: CONST.REPORT.MESSAGE.TYPE.TEXT,
                style: 'normal',
                text: ' edited this task',
            },
        ],
        person: [
            {
                type: CONST.REPORT.MESSAGE.TYPE.TEXT,
                style: 'strong',
                text: lodashGet(allPersonalDetails, [currentUserAccountID, 'displayName'], currentUserEmail),
            },
        ],
        automatic: false,
        avatar: lodashGet(allPersonalDetails, [currentUserAccountID, 'avatar'], UserUtils.getDefaultAvatarURL(currentUserAccountID)),
        created: DateUtils.getDBTime(),
        shouldShow: false,
    };
}

/**
 * Returns the necessary reportAction onyx data to indicate that a chat has been archived
 *
 * @param {String} emailClosingReport
 * @param {String} policyName
 * @param {String} reason - A reason why the chat has been archived
 * @returns {Object}
 */
function buildOptimisticClosedReportAction(emailClosingReport, policyName, reason = CONST.REPORT.ARCHIVE_REASON.DEFAULT) {
    return {
        actionName: CONST.REPORT.ACTIONS.TYPE.CLOSED,
        actorAccountID: currentUserAccountID,
        automatic: false,
        avatar: lodashGet(allPersonalDetails, [currentUserAccountID, 'avatar'], UserUtils.getDefaultAvatarURL(currentUserAccountID)),
        created: DateUtils.getDBTime(),
        message: [
            {
                type: CONST.REPORT.MESSAGE.TYPE.TEXT,
                style: 'strong',
                text: emailClosingReport,
            },
            {
                type: CONST.REPORT.MESSAGE.TYPE.TEXT,
                style: 'normal',
                text: ' closed this report',
            },
        ],
        originalMessage: {
            policyName,
            reason,
        },
        pendingAction: CONST.RED_BRICK_ROAD_PENDING_ACTION.ADD,
        person: [
            {
                type: CONST.REPORT.MESSAGE.TYPE.TEXT,
                style: 'strong',
                text: lodashGet(allPersonalDetails, [currentUserAccountID, 'displayName'], currentUserEmail),
            },
        ],
        reportActionID: NumberUtils.rand64(),
        shouldShow: true,
    };
}

/**
 * @param {String} policyID
 * @param {String} policyName
 * @returns {Object}
 */
function buildOptimisticWorkspaceChats(policyID, policyName) {
    const announceChatData = buildOptimisticChatReport(
        [currentUserAccountID],
        CONST.REPORT.WORKSPACE_CHAT_ROOMS.ANNOUNCE,
        CONST.REPORT.CHAT_TYPE.POLICY_ANNOUNCE,
        policyID,
        CONST.POLICY.OWNER_ACCOUNT_ID_FAKE,
        false,
        policyName,
        null,
        undefined,

        // #announce contains all policy members so notifying always should be opt-in only.
        CONST.REPORT.NOTIFICATION_PREFERENCE.DAILY,
    );
    const announceChatReportID = announceChatData.reportID;
    const announceCreatedAction = buildOptimisticCreatedReportAction(CONST.POLICY.OWNER_EMAIL_FAKE);
    const announceReportActionData = {
        [announceCreatedAction.reportActionID]: announceCreatedAction,
    };

    const adminsChatData = buildOptimisticChatReport(
        [currentUserAccountID],
        CONST.REPORT.WORKSPACE_CHAT_ROOMS.ADMINS,
        CONST.REPORT.CHAT_TYPE.POLICY_ADMINS,
        policyID,
        CONST.POLICY.OWNER_ACCOUNT_ID_FAKE,
        false,
        policyName,
    );
    const adminsChatReportID = adminsChatData.reportID;
    const adminsCreatedAction = buildOptimisticCreatedReportAction(CONST.POLICY.OWNER_EMAIL_FAKE);
    const adminsReportActionData = {
        [adminsCreatedAction.reportActionID]: adminsCreatedAction,
    };

    const expenseChatData = buildOptimisticChatReport([currentUserAccountID], '', CONST.REPORT.CHAT_TYPE.POLICY_EXPENSE_CHAT, policyID, currentUserAccountID, true, policyName);
    const expenseChatReportID = expenseChatData.reportID;
    const expenseReportCreatedAction = buildOptimisticCreatedReportAction(currentUserEmail);
    const expenseReportActionData = {
        [expenseReportCreatedAction.reportActionID]: expenseReportCreatedAction,
    };

    return {
        announceChatReportID,
        announceChatData,
        announceReportActionData,
        announceCreatedReportActionID: announceCreatedAction.reportActionID,
        adminsChatReportID,
        adminsChatData,
        adminsReportActionData,
        adminsCreatedReportActionID: adminsCreatedAction.reportActionID,
        expenseChatReportID,
        expenseChatData,
        expenseReportActionData,
        expenseCreatedReportActionID: expenseReportCreatedAction.reportActionID,
    };
}

/**
 * Builds an optimistic Task Report with a randomly generated reportID
 *
 * @param {Number} ownerAccountID - Account ID of the person generating the Task.
 * @param {String} assigneeAccountID - AccountID of the other person participating in the Task.
 * @param {String} parentReportID - Report ID of the chat where the Task is.
 * @param {String} title - Task title.
 * @param {String} description - Task description.
 * @param {String} policyID - PolicyID of the parent report
 *
 * @returns {Object}
 */

function buildOptimisticTaskReport(ownerAccountID, assigneeAccountID = 0, parentReportID, title, description, policyID = CONST.POLICY.OWNER_EMAIL_FAKE) {
    return {
        reportID: generateReportID(),
        reportName: title,
        description,
        ownerAccountID,
        participantAccountIDs: assigneeAccountID && assigneeAccountID !== ownerAccountID ? [assigneeAccountID] : [],
        managerID: assigneeAccountID,
        type: CONST.REPORT.TYPE.TASK,
        parentReportID,
        policyID,
        stateNum: CONST.REPORT.STATE_NUM.OPEN,
        statusNum: CONST.REPORT.STATUS.OPEN,
        notificationPreference: CONST.REPORT.NOTIFICATION_PREFERENCE.ALWAYS,
    };
}

/**
 * A helper method to create transaction thread
 *
 * @param {Object} reportAction - the parent IOU report action from which to create the thread
 *
 * @param {String} moneyRequestReportID - the reportID which the report action belong to
 *
 * @returns {Object}
 */
function buildTransactionThread(reportAction, moneyRequestReportID) {
    const participantAccountIDs = _.uniq([currentUserAccountID, Number(reportAction.actorAccountID)]);
    return buildOptimisticChatReport(
        participantAccountIDs,
        getTransactionReportName(reportAction),
        '',
        lodashGet(getReport(moneyRequestReportID), 'policyID', CONST.POLICY.OWNER_EMAIL_FAKE),
        CONST.POLICY.OWNER_ACCOUNT_ID_FAKE,
        false,
        '',
        undefined,
        undefined,
        CONST.REPORT.NOTIFICATION_PREFERENCE.HIDDEN,
        reportAction.reportActionID,
        moneyRequestReportID,
    );
}

/**
 * @param {Object} report
 * @returns {Boolean}
 */
function isUnread(report) {
    if (!report) {
        return false;
    }

    // lastVisibleActionCreated and lastReadTime are both datetime strings and can be compared directly
    const lastVisibleActionCreated = report.lastVisibleActionCreated || '';
    const lastReadTime = report.lastReadTime || '';
    return lastReadTime < lastVisibleActionCreated;
}

/**
 * @param {Object} report
 * @param {Object} allReportsDict
 * @returns {Boolean}
 */
function isIOUOwnedByCurrentUser(report, allReportsDict = null) {
    const allAvailableReports = allReportsDict || allReports;
    if (!report || !allAvailableReports) {
        return false;
    }

    let reportToLook = report;
    if (report.iouReportID) {
        const iouReport = allAvailableReports[`${ONYXKEYS.COLLECTION.REPORT}${report.iouReportID}`];
        if (iouReport) {
            reportToLook = iouReport;
        }
    }

    return reportToLook.ownerAccountID === currentUserAccountID;
}

/**
 * Assuming the passed in report is a default room, lets us know whether we can see it or not, based on permissions and
 * the various subsets of users we've allowed to use default rooms.
 *
 * @param {Object} report
 * @param {Array<Object>} policies
 * @param {Array<String>} betas
 * @return {Boolean}
 */
function canSeeDefaultRoom(report, policies, betas) {
    // Include archived rooms
    if (isArchivedRoom(report)) {
        return true;
    }

    // Include default rooms for free plan policies (domain rooms aren't included in here because they do not belong to a policy)
    if (getPolicyType(report, policies) === CONST.POLICY.TYPE.FREE) {
        return true;
    }

    // Include domain rooms with Partner Managers (Expensify accounts) in them for accounts that are on a domain with an Approved Accountant
    if (isDomainRoom(report) && doesDomainHaveApprovedAccountant && hasExpensifyEmails(lodashGet(report, ['participantAccountIDs'], []))) {
        return true;
    }

    // If the room has an assigned guide, it can be seen.
    if (hasExpensifyGuidesEmails(lodashGet(report, ['participantAccountIDs'], []))) {
        return true;
    }

    // Include any admins and announce rooms, since only non partner-managed domain rooms are on the beta now.
    if (isAdminRoom(report) || isAnnounceRoom(report)) {
        return true;
    }

    // For all other cases, just check that the user belongs to the default rooms beta
    return Permissions.canUseDefaultRooms(betas);
}

/**
 * @param {Object} report
 * @param {Object | null} policies
 * @param {Array<String> | null} betas
 * @param {Object} allReportActions
 * @returns {Boolean}
 */
function canAccessReport(report, policies, betas, allReportActions) {
    if (isThread(report) && ReportActionsUtils.isPendingRemove(ReportActionsUtils.getParentReportAction(report, allReportActions))) {
        return false;
    }

    // We hide default rooms (it's basically just domain rooms now) from people who aren't on the defaultRooms beta.
    if (isDefaultRoom(report) && !canSeeDefaultRoom(report, policies, betas)) {
        return false;
    }

    return true;
}

/**
 * Check if the report is the parent report of the currently viewed report or at least one child report has report action
 * @param {Object} report
 * @param {String} currentReportId
 * @returns {Boolean}
 */
function shouldHideReport(report, currentReportId) {
    const parentReport = getParentReport(getReport(currentReportId));
    const reportActions = ReportActionsUtils.getAllReportActions(report.reportID);
    const isChildReportHasComment = _.some(reportActions, (reportAction) => (reportAction.childVisibleActionCount || 0) > 0);
    return parentReport.reportID !== report.reportID && !isChildReportHasComment;
}

/**
 * Takes several pieces of data from Onyx and evaluates if a report should be shown in the option list (either when searching
 * for reports or the reports shown in the LHN).
 *
 * This logic is very specific and the order of the logic is very important. It should fail quickly in most cases and also
 * filter out the majority of reports before filtering out very specific minority of reports.
 *
 * @param {Object} report
 * @param {String | Null | Undefined} currentReportId
 * @param {Boolean} isInGSDMode
 * @param {String[]} betas
 * @param {Object} policies
 * @param {Object} allReportActions
 * @param {Boolean} excludeEmptyChats
 * @returns {boolean}
 */
function shouldReportBeInOptionList(report, currentReportId, isInGSDMode, betas, policies, allReportActions, excludeEmptyChats = false) {
    const isInDefaultMode = !isInGSDMode;

    // Exclude reports that have no data because there wouldn't be anything to show in the option item.
    // This can happen if data is currently loading from the server or a report is in various stages of being created.
    // This can also happen for anyone accessing a public room or archived room for which they don't have access to the underlying policy.
    if (
        !report ||
        !report.reportID ||
        !report.type ||
        report.reportName === undefined ||
        report.isHidden ||
        (report.participantAccountIDs &&
            report.participantAccountIDs.length === 0 &&
            !isChatThread(report) &&
            !isPublicRoom(report) &&
            !isUserCreatedPolicyRoom(report) &&
            !isArchivedRoom(report) &&
            !isMoneyRequestReport(report) &&
            !isTaskReport(report))
    ) {
        return false;
    }

    if (!canAccessReport(report, policies, betas, allReportActions)) {
        return false;
    }

    // Include the currently viewed report. If we excluded the currently viewed report, then there
    // would be no way to highlight it in the options list and it would be confusing to users because they lose
    // a sense of context.
    if (report.reportID === currentReportId) {
        return true;
    }

    // Include reports that are relevant to the user in any view mode. Criteria include having a draft or having a GBR showing.
    if (report.hasDraft || requiresAttentionFromCurrentUser(report)) {
        return true;
    }
    const lastVisibleMessage = ReportActionsUtils.getLastVisibleMessage(report.reportID);
    const isEmptyChat = !report.lastMessageText && !report.lastMessageTranslationKey && !lastVisibleMessage.lastMessageText && !lastVisibleMessage.lastMessageTranslationKey;
    const canHideReport = shouldHideReport(report, currentReportId);

    // Include reports if they are pinned
    if (report.isPinned) {
        return true;
    }

    // Hide only chat threads that haven't been commented on (other threads are actionable)
    if (isChatThread(report) && canHideReport && isEmptyChat) {
        return false;
    }

    // Include reports that have errors from trying to add a workspace
    // If we excluded it, then the red-brock-road pattern wouldn't work for the user to resolve the error
    if (report.errorFields && report.errorFields.addWorkspaceRoom) {
        return true;
    }

    // All unread chats (even archived ones) in GSD mode will be shown. This is because GSD mode is specifically for focusing the user on the most relevant chats, primarily, the unread ones
    if (isInGSDMode) {
        return isUnread(report);
    }

    // Archived reports should always be shown when in default (most recent) mode. This is because you should still be able to access and search for the chats to find them.
    if (isInDefaultMode && isArchivedRoom(report)) {
        return true;
    }

    // Hide chats between two users that haven't been commented on from the LNH
    if (excludeEmptyChats && isEmptyChat && isChatReport(report) && !isChatRoom(report) && !isPolicyExpenseChat(report) && canHideReport) {
        return false;
    }

    return true;
}

/**
 * Attempts to find a report in onyx with the provided list of participants. Does not include threads, task, money request, room, and policy expense chat.
 * @param {Array<Number>} newParticipantList
 * @returns {Array|undefined}
 */
function getChatByParticipants(newParticipantList) {
    const sortedNewParticipantList = _.sortBy(newParticipantList);
    return _.find(allReports, (report) => {
        // If the report has been deleted, or there are no participants (like an empty #admins room) then skip it
        if (
            !report ||
            _.isEmpty(report.participantAccountIDs) ||
            isChatThread(report) ||
            isTaskReport(report) ||
            isMoneyRequestReport(report) ||
            isChatRoom(report) ||
            isPolicyExpenseChat(report)
        ) {
            return false;
        }

        // Only return the chat if it has all the participants
        return _.isEqual(sortedNewParticipantList, _.sortBy(report.participantAccountIDs));
    });
}

/**
 * Attempts to find a report in onyx with the provided list of participants in given policy
 * @param {Array} newParticipantList
 * @param {String} policyID
 * @returns {object|undefined}
 */
function getChatByParticipantsAndPolicy(newParticipantList, policyID) {
    newParticipantList.sort();
    return _.find(allReports, (report) => {
        // If the report has been deleted, or there are no participants (like an empty #admins room) then skip it
        if (!report || !report.participantAccountIDs) {
            return false;
        }

        // Only return the room if it has all the participants and is not a policy room
        return report.policyID === policyID && _.isEqual(newParticipantList, _.sortBy(report.participantAccountIDs));
    });
}

/**
 * @param {String} policyID
 * @returns {Array}
 */
function getAllPolicyReports(policyID) {
    return _.filter(allReports, (report) => report && report.policyID === policyID);
}

/**
 * Returns true if Chronos is one of the chat participants (1:1)
 * @param {Object} report
 * @returns {Boolean}
 */
function chatIncludesChronos(report) {
    return report.participantAccountIDs && _.contains(report.participantAccountIDs, CONST.ACCOUNT_ID.CHRONOS);
}

/**
 * Can only flag if:
 *
 * - It was written by someone else and isn't a whisper
 * - It's a welcome message whisper
 * - It's an ADDCOMMENT that is not an attachment
 *
 * @param {Object} reportAction
 * @param {number} reportID
 * @returns {Boolean}
 */
function canFlagReportAction(reportAction, reportID) {
    const report = getReport(reportID);
    const isCurrentUserAction = reportAction.actorAccountID === currentUserAccountID;

    if (ReportActionsUtils.isWhisperAction(reportAction)) {
        // Allow flagging welcome message whispers as they can be set by any room creator
        if (report.welcomeMessage && !isCurrentUserAction && lodashGet(reportAction, 'originalMessage.html') === report.welcomeMessage) {
            return true;
        }

        // Disallow flagging the rest of whisper as they are sent by us
        return false;
    }

    return (
        !isCurrentUserAction &&
        reportAction.actionName === CONST.REPORT.ACTIONS.TYPE.ADDCOMMENT &&
        !ReportActionsUtils.isDeletedAction(reportAction) &&
        !ReportActionsUtils.isCreatedTaskReportAction(reportAction) &&
        isAllowedToComment(report)
    );
}

/**
 * Whether flag comment page should show
 *
 * @param {Object} reportAction
 * @param {Object} report
 * @returns {Boolean}
 */

function shouldShowFlagComment(reportAction, report) {
    return (
        canFlagReportAction(reportAction, report.reportID) &&
        !isArchivedRoom(report) &&
        !chatIncludesChronos(report) &&
        !isConciergeChatReport(report.reportID) &&
        reportAction.actorAccountID !== CONST.ACCOUNT_ID.CONCIERGE
    );
}

/**
 * @param {Object} report
 * @param {String} report.lastReadTime
 * @param {Array} sortedAndFilteredReportActions - reportActions for the report, sorted newest to oldest, and filtered for only those that should be visible
 *
 * @returns {String|null}
 */
function getNewMarkerReportActionID(report, sortedAndFilteredReportActions) {
    if (!isUnread(report)) {
        return '';
    }

    const newMarkerIndex = _.findLastIndex(sortedAndFilteredReportActions, (reportAction) => (reportAction.created || '') > report.lastReadTime);

    return _.has(sortedAndFilteredReportActions[newMarkerIndex], 'reportActionID') ? sortedAndFilteredReportActions[newMarkerIndex].reportActionID : '';
}

/**
 * Performs the markdown conversion, and replaces code points > 127 with C escape sequences
 * Used for compatibility with the backend auth validator for AddComment, and to account for MD in comments
 * @param {String} textComment
 * @returns {Number} The comment's total length as seen from the backend
 */
function getCommentLength(textComment) {
    return getParsedComment(textComment)
        .replace(/[^ -~]/g, '\\u????')
        .trim().length;
}

/**
 * @param {String|null} url
 * @returns {String}
 */
function getRouteFromLink(url) {
    if (!url) {
        return '';
    }

    // Get the reportID from URL
    let route = url;
    _.each(linkingConfig.prefixes, (prefix) => {
        const localWebAndroidRegEx = /^(http:\/\/([0-9]{1,3})\.([0-9]{1,3})\.([0-9]{1,3})\.([0-9]{1,3}))/;
        if (route.startsWith(prefix)) {
            route = route.replace(prefix, '');
        } else if (localWebAndroidRegEx.test(route)) {
            route = route.replace(localWebAndroidRegEx, '');
        } else {
            return;
        }

        // Remove the port if it's a localhost URL
        if (/^:\d+/.test(route)) {
            route = route.replace(/:\d+/, '');
        }

        // Remove the leading slash if exists
        if (route.startsWith('/')) {
            route = route.replace('/', '');
        }
    });
    return route;
}

/**
 * @param {String} route
 * @returns {Object}
 */
function parseReportRouteParams(route) {
    let parsingRoute = route;
    if (parsingRoute.at(0) === '/') {
        // remove the first slash
        parsingRoute = parsingRoute.slice(1);
    }

    if (!parsingRoute.startsWith(Url.addTrailingForwardSlash(ROUTES.REPORT))) {
        return {reportID: '', isSubReportPageRoute: false};
    }

    const pathSegments = parsingRoute.split('/');

    const reportIDSegment = pathSegments[1];

    // Check for "undefined" or any other unwanted string values
    if (!reportIDSegment || reportIDSegment === 'undefined') {
        return {reportID: '', isSubReportPageRoute: false};
    }

    return {
        reportID: reportIDSegment,
        isSubReportPageRoute: pathSegments.length > 2,
    };
}

/**
 * @param {String|null} url
 * @returns {String}
 */
function getReportIDFromLink(url) {
    const route = getRouteFromLink(url);
    const {reportID, isSubReportPageRoute} = parseReportRouteParams(route);
    if (isSubReportPageRoute) {
        // We allow the Sub-Report deep link routes (settings, details, etc.) to be handled by their respective component pages
        return '';
    }
    return reportID;
}

/**
 * Check if the chat report is linked to an iou that is waiting for the current user to add a credit bank account.
 *
 * @param {Object} chatReport
 * @returns {Boolean}
 */
function hasIOUWaitingOnCurrentUserBankAccount(chatReport) {
    if (chatReport.iouReportID) {
        const iouReport = allReports[`${ONYXKEYS.COLLECTION.REPORT}${chatReport.iouReportID}`];
        if (iouReport && iouReport.isWaitingOnBankAccount && iouReport.ownerAccountID === currentUserAccountID) {
            return true;
        }
    }

    return false;
}

/**
 * Users can request money:
 * - in policy expense chats only if they are in a role of a member in the chat (in other words, if it's their policy expense chat)
 * - in an open or submitted expense report tied to a policy expense chat the user owns
 *     - employee can request money in submitted expense report only if the policy has Instant Submit settings turned on
 * - in an IOU report, which is not settled yet
 * - in a 1:1 DM chat
 *
 * @param {Object} report
 * @param {Array<Number>} otherParticipants
 * @returns {Boolean}
 */
function canRequestMoney(report, otherParticipants) {
    // User cannot request money in chat thread or in task report or in chat room
    if (isChatThread(report) || isTaskReport(report) || isChatRoom(report)) {
        return false;
    }

    // Users can only request money in DMs if they are a 1:1 DM
    if (isDM(report)) {
        return otherParticipants.length === 1;
    }

    // Prevent requesting money if pending IOU report waiting for their bank account already exists
    if (hasIOUWaitingOnCurrentUserBankAccount(report)) {
        return false;
    }

    // In case of expense reports, we have to look at the parent workspace chat to get the isOwnPolicyExpenseChat property
    let isOwnPolicyExpenseChat = report.isOwnPolicyExpenseChat || false;
    if (isExpenseReport(report) && getParentReport(report)) {
        isOwnPolicyExpenseChat = getParentReport(report).isOwnPolicyExpenseChat;
    }

    // In case there are no other participants than the current user and it's not user's own policy expense chat, they can't request money from such report
    if (otherParticipants.length === 0 && !isOwnPolicyExpenseChat) {
        return false;
    }

    // User can request money in any IOU report, unless paid, but user can only request money in an expense report
    // which is tied to their workspace chat.
    if (isMoneyRequestReport(report)) {
        return ((isExpenseReport(report) && isOwnPolicyExpenseChat) || isIOUReport(report)) && !isReportApproved(report) && !isSettled(report.reportID);
    }

    // In case of policy expense chat, users can only request money from their own policy expense chat
    return !isPolicyExpenseChat(report) || isOwnPolicyExpenseChat;
}

/**
 * Helper method to define what money request options we want to show for particular method.
 * There are 3 money request options: Request, Split and Send:
 * - Request option should show for:
 *     - DMs
 *     - own policy expense chats
 *     - open and processing expense reports tied to own policy expense chat
 *     - unsettled IOU reports
 * - Send option should show for:
 *     - DMs
 * - Split options should show for:
 *     - chat/ policy rooms with more than 1 participants
 *     - groups chats with 3 and more participants
 *     - corporate workspace chats
 *
 * None of the options should show in chat threads or if there is some special Expensify account
 * as a participant of the report.
 *
 * @param {Object} report
 * @param {Array<Number>} reportParticipants
 * @returns {Array}
 */
function getMoneyRequestOptions(report, reportParticipants) {
    // In any thread or task report, we do not allow any new money requests yet
    if (isChatThread(report) || isTaskReport(report)) {
        return [];
    }

    // We don't allow IOU actions if an Expensify account is a participant of the report, unless the policy that the report is on is owned by an Expensify account
    const doParticipantsIncludeExpensifyAccounts = lodashIntersection(reportParticipants, CONST.EXPENSIFY_ACCOUNT_IDS).length > 0;
    const isPolicyOwnedByExpensifyAccounts = report.policyID ? CONST.EXPENSIFY_ACCOUNT_IDS.includes(getPolicy(report.policyID).ownerAccountID || 0) : false;
    if (doParticipantsIncludeExpensifyAccounts && !isPolicyOwnedByExpensifyAccounts) {
        return [];
    }

    const otherParticipants = _.filter(reportParticipants, (accountID) => currentUserPersonalDetails.accountID !== accountID);
    const hasSingleOtherParticipantInReport = otherParticipants.length === 1;
    const hasMultipleOtherParticipants = otherParticipants.length > 1;
    let options = [];

    // User created policy rooms and default rooms like #admins or #announce will always have the Split Bill option
    // unless there are no other participants at all (e.g. #admins room for a policy with only 1 admin)
    // DM chats will have the Split Bill option only when there are at least 2 other people in the chat.
    // Your own workspace chats will have the split bill option.
    if ((isChatRoom(report) && otherParticipants.length > 0) || (isDM(report) && hasMultipleOtherParticipants) || (isPolicyExpenseChat(report) && report.isOwnPolicyExpenseChat)) {
        options = [CONST.IOU.TYPE.SPLIT];
    }

    if (canRequestMoney(report, otherParticipants)) {
        options = [...options, CONST.IOU.TYPE.REQUEST];
    }

    // Send money option should be visible only in 1:1 DMs
    if (isDM(report) && hasSingleOtherParticipantInReport) {
        options = [...options, CONST.IOU.TYPE.SEND];
    }

    return options;
}

/**
 * Allows a user to leave a policy room according to the following conditions of the visibility or chatType rNVP:
 * `public` - Anyone can leave (because anybody can join)
 * `public_announce` - Only non-policy members can leave (it's auto-shared with policy members)
 * `policy_admins` - Nobody can leave (it's auto-shared with all policy admins)
 * `policy_announce` - Nobody can leave (it's auto-shared with all policy members)
 * `policyExpenseChat` - Nobody can leave (it's auto-shared with all policy members)
 * `policy` - Anyone can leave (though only policy members can join)
 * `domain` - Nobody can leave (it's auto-shared with domain members)
 * `dm` - Nobody can leave (it's auto-shared with users)
 * `private` - Anybody can leave (though you can only be invited to join)
 *
 * @param {Object} report
 * @param {String} report.visibility
 * @param {String} report.chatType
 * @param {Boolean} isPolicyMember
 * @returns {Boolean}
 */
function canLeaveRoom(report, isPolicyMember) {
    if (_.isEmpty(report.visibility)) {
        if (
            report.chatType === CONST.REPORT.CHAT_TYPE.POLICY_ADMINS ||
            report.chatType === CONST.REPORT.CHAT_TYPE.POLICY_ANNOUNCE ||
            report.chatType === CONST.REPORT.CHAT_TYPE.POLICY_EXPENSE_CHAT ||
            report.chatType === CONST.REPORT.CHAT_TYPE.DOMAIN_ALL ||
            _.isEmpty(report.chatType)
        ) {
            // DM chats don't have a chatType
            return false;
        }
    } else if (isPublicAnnounceRoom(report) && isPolicyMember) {
        return false;
    }
    return true;
}

/**
 * @param {Number[]} participantAccountIDs
 * @returns {Boolean}
 */
function isCurrentUserTheOnlyParticipant(participantAccountIDs) {
    return participantAccountIDs && participantAccountIDs.length === 1 && participantAccountIDs[0] === currentUserAccountID;
}

/**
 * Returns display names for those that can see the whisper.
 * However, it returns "you" if the current user is the only one who can see it besides the person that sent it.
 *
 * @param {Number[]} participantAccountIDs
 * @returns {string}
 */
function getWhisperDisplayNames(participantAccountIDs) {
    const isWhisperOnlyVisibleToCurrentUser = isCurrentUserTheOnlyParticipant(participantAccountIDs);

    // When the current user is the only participant, the display name needs to be "you" because that's the only person reading it
    if (isWhisperOnlyVisibleToCurrentUser) {
        return Localize.translateLocal('common.youAfterPreposition');
    }

    return _.map(participantAccountIDs, (accountID) => getDisplayNameForParticipant(accountID, !isWhisperOnlyVisibleToCurrentUser)).join(', ');
}

/**
 * Show subscript on workspace chats / threads and expense requests
 * @param {Object} report
 * @returns {Boolean}
 */
function shouldReportShowSubscript(report) {
    if (isArchivedRoom(report)) {
        return false;
    }

    if (isPolicyExpenseChat(report) && !isChatThread(report) && !isTaskReport(report) && !report.isOwnPolicyExpenseChat) {
        return true;
    }

    if (isPolicyExpenseChat(report) && !isThread(report) && !isTaskReport(report)) {
        return true;
    }

    if (isExpenseRequest(report)) {
        return true;
    }

    if (isWorkspaceTaskReport(report)) {
        return true;
    }

    if (isWorkspaceThread(report)) {
        return true;
    }

    return false;
}

/**
 * Return true if reports data exists
 * @returns {Boolean}
 */
function isReportDataReady() {
    return !_.isEmpty(allReports) && _.some(_.keys(allReports), (key) => allReports[key] && allReports[key].reportID);
}

/**
 * Return true if reportID from path is valid
 * @param {String} reportIDFromPath
 * @returns {Boolean}
 */
function isValidReportIDFromPath(reportIDFromPath) {
    return typeof reportIDFromPath === 'string' && !['', 'null', '0'].includes(reportIDFromPath);
}

/**
 * Return the errors we have when creating a chat or a workspace room
 * @param {Object} report
 * @returns {Object} errors
 */
function getAddWorkspaceRoomOrChatReportErrors(report) {
    // We are either adding a workspace room, or we're creating a chat, it isn't possible for both of these to have errors for the same report at the same time, so
    // simply looking up the first truthy value will get the relevant property if it's set.
    return lodashGet(report, 'errorFields.addWorkspaceRoom') || lodashGet(report, 'errorFields.createChat');
}

/**
 * Returns true if write actions like assign task, money request, send message should be disabled on a report
 * @param {Object} report
 * @returns {Boolean}
 */
function canUserPerformWriteAction(report) {
    const reportErrors = getAddWorkspaceRoomOrChatReportErrors(report);
    return !isArchivedRoom(report) && _.isEmpty(reportErrors) && isAllowedToComment(report) && !isAnonymousUser;
}

/**
 * Returns ID of the original report from which the given reportAction is first created.
 *
 * @param {String} reportID
 * @param {Object} reportAction
 * @returns {String}
 */
function getOriginalReportID(reportID, reportAction) {
    const currentReportAction = ReportActionsUtils.getReportAction(reportID, reportAction.reportActionID);
    return isThreadFirstChat(reportAction, reportID) && _.isEmpty(currentReportAction) ? lodashGet(allReports, [`${ONYXKEYS.COLLECTION.REPORT}${reportID}`, 'parentReportID']) : reportID;
}

/**
 * Return the pendingAction and the errors we have when creating a chat or a workspace room offline
 * @param {Object} report
 * @returns {Object} pending action , errors
 */
function getReportOfflinePendingActionAndErrors(report) {
    // We are either adding a workspace room, or we're creating a chat, it isn't possible for both of these to be pending, or to have errors for the same report at the same time, so
    // simply looking up the first truthy value for each case will get the relevant property if it's set.
    const addWorkspaceRoomOrChatPendingAction = lodashGet(report, 'pendingFields.addWorkspaceRoom') || lodashGet(report, 'pendingFields.createChat');
    const addWorkspaceRoomOrChatErrors = getAddWorkspaceRoomOrChatReportErrors(report);
    return {addWorkspaceRoomOrChatPendingAction, addWorkspaceRoomOrChatErrors};
}

/**
 * @param {String} policyOwner
 * @returns {String|null}
 */
function getPolicyExpenseChatReportIDByOwner(policyOwner) {
    const policyWithOwner = _.find(allPolicies, (policy) => policy.owner === policyOwner);
    if (!policyWithOwner) {
        return null;
    }

    const expenseChat = _.find(allReports, (report) => isPolicyExpenseChat(report) && report.policyID === policyWithOwner.id);
    if (!expenseChat) {
        return null;
    }
    return expenseChat.reportID;
}

/**
 * Check if the report can create the request with type is iouType
 * @param {Object} report
 * @param {Array} betas
 * @param {String} iouType
 * @returns {Boolean}
 */
function canCreateRequest(report, betas, iouType) {
    const participantAccountIDs = lodashGet(report, 'participantAccountIDs', []);
    if (!canUserPerformWriteAction(report)) {
        return false;
    }
    return getMoneyRequestOptions(report, participantAccountIDs, betas).includes(iouType);
}

/**
 * @param {String} policyID
 * @param {Array} accountIDs
 * @returns {Array}
 */
function getWorkspaceChats(policyID, accountIDs) {
    return _.filter(allReports, (report) => isPolicyExpenseChat(report) && lodashGet(report, 'policyID', '') === policyID && _.contains(accountIDs, lodashGet(report, 'ownerAccountID', '')));
}

/**
 * @param {Object|null} report
 * @param {Object|null} policy - the workspace the report is on, null if the user isn't a member of the workspace
 * @returns {Boolean}
 */
function shouldDisableRename(report, policy) {
    if (isDefaultRoom(report) || isArchivedRoom(report) || isThread(report) || isMoneyRequestReport(report) || isPolicyExpenseChat(report)) {
        return true;
    }

    // if the linked workspace is null, that means the person isn't a member of the workspace the report is in
    // which means this has to be a public room we want to disable renaming for
    if (!policy) {
        return true;
    }

    // If there is a linked workspace, that means the user is a member of the workspace the report is in.
    // Still, we only want policy owners and admins to be able to modify the name.
    return !_.keys(loginList).includes(policy.owner) && policy.role !== CONST.POLICY.ROLE.ADMIN;
}

/**
 * @param {Object|null} report
 * @param {Object|null} policy - the workspace the report is on, null if the user isn't a member of the workspace
 * @returns {Boolean}
 */
function canEditWriteCapability(report, policy) {
    return PolicyUtils.isPolicyAdmin(policy) && !isAdminRoom(report) && !isArchivedRoom(report) && !isThread(report);
}

/**
 * Returns the onyx data needed for the task assignee chat
 * @param {Number} accountID
 * @param {Number} assigneeAccountID
 * @param {String} taskReportID
 * @param {String} assigneeChatReportID
 * @param {String} parentReportID
 * @param {String} title
 * @param {Object} assigneeChatReport
 * @returns {Object}
 */
function getTaskAssigneeChatOnyxData(accountID, assigneeAccountID, taskReportID, assigneeChatReportID, parentReportID, title, assigneeChatReport) {
    // Set if we need to add a comment to the assignee chat notifying them that they have been assigned a task
    let optimisticAssigneeAddComment;
    // Set if this is a new chat that needs to be created for the assignee
    let optimisticChatCreatedReportAction;
    const currentTime = DateUtils.getDBTime();
    const optimisticData = [];
    const successData = [];
    const failureData = [];

    // You're able to assign a task to someone you haven't chatted with before - so we need to optimistically create the chat and the chat reportActions
    // Only add the assignee chat report to onyx if we haven't already set it optimistically
    if (assigneeChatReport.isOptimisticReport && lodashGet(assigneeChatReport, 'pendingFields.createChat') !== CONST.RED_BRICK_ROAD_PENDING_ACTION.ADD) {
        optimisticChatCreatedReportAction = buildOptimisticCreatedReportAction(assigneeChatReportID);
        optimisticData.push(
            {
                onyxMethod: Onyx.METHOD.MERGE,
                key: `${ONYXKEYS.COLLECTION.REPORT}${assigneeChatReportID}`,
                value: {
                    pendingFields: {
                        createChat: CONST.RED_BRICK_ROAD_PENDING_ACTION.ADD,
                    },
                    isHidden: false,
                },
            },
            {
                onyxMethod: Onyx.METHOD.MERGE,
                key: `${ONYXKEYS.COLLECTION.REPORT_ACTIONS}${assigneeChatReportID}`,
                value: {[optimisticChatCreatedReportAction.reportActionID]: optimisticChatCreatedReportAction},
            },
        );

        successData.push({
            onyxMethod: Onyx.METHOD.MERGE,
            key: `${ONYXKEYS.COLLECTION.REPORT}${assigneeChatReportID}`,
            value: {
                pendingFields: {
                    createChat: null,
                },
                isOptimisticReport: false,
            },
        });

        failureData.push(
            {
                onyxMethod: Onyx.METHOD.SET,
                key: `${ONYXKEYS.COLLECTION.REPORT}${assigneeChatReportID}`,
                value: null,
            },
            {
                onyxMethod: Onyx.METHOD.MERGE,
                key: `${ONYXKEYS.COLLECTION.REPORT_ACTIONS}${assigneeChatReportID}`,
                value: {[optimisticChatCreatedReportAction.reportActionID]: {pendingAction: null}},
            },
            // If we failed, we want to remove the optimistic personal details as it was likely due to an invalid login
            {
                onyxMethod: Onyx.METHOD.MERGE,
                key: ONYXKEYS.PERSONAL_DETAILS_LIST,
                value: {
                    [assigneeAccountID]: null,
                },
            },
        );
    }

    // If you're choosing to share the task in the same DM as the assignee then we don't need to create another reportAction indicating that you've been assigned
    if (assigneeChatReportID !== parentReportID) {
        const displayname = lodashGet(allPersonalDetails, [assigneeAccountID, 'displayName']) || lodashGet(allPersonalDetails, [assigneeAccountID, 'login'], '');
        optimisticAssigneeAddComment = buildOptimisticTaskCommentReportAction(taskReportID, title, assigneeAccountID, `assigned to ${displayname}`, parentReportID);
        const lastAssigneeCommentText = formatReportLastMessageText(optimisticAssigneeAddComment.reportAction.message[0].text);
        const optimisticAssigneeReport = {
            lastVisibleActionCreated: currentTime,
            lastMessageText: lastAssigneeCommentText,
            lastActorAccountID: accountID,
            lastReadTime: currentTime,
        };

        optimisticData.push(
            {
                onyxMethod: Onyx.METHOD.MERGE,
                key: `${ONYXKEYS.COLLECTION.REPORT_ACTIONS}${assigneeChatReportID}`,
                value: {[optimisticAssigneeAddComment.reportAction.reportActionID]: optimisticAssigneeAddComment.reportAction},
            },
            {
                onyxMethod: Onyx.METHOD.MERGE,
                key: `${ONYXKEYS.COLLECTION.REPORT}${assigneeChatReportID}`,
                value: optimisticAssigneeReport,
            },
        );
        failureData.push({
            onyxMethod: Onyx.METHOD.MERGE,
            key: `${ONYXKEYS.COLLECTION.REPORT_ACTIONS}${assigneeChatReportID}`,
            value: {[optimisticAssigneeAddComment.reportAction.reportActionID]: {pendingAction: null}},
        });
    }

    return {
        optimisticData,
        successData,
        failureData,
        optimisticAssigneeAddComment,
        optimisticChatCreatedReportAction,
    };
}

/**
 * Returns an array of the participants Ids of a report
 *
 * @param {Object} report
 * @returns {Array}
 */
function getParticipantsIDs(report) {
    if (!report) {
        return [];
    }

    const participants = report.participantAccountIDs || [];

    // Build participants list for IOU/expense reports
    if (isMoneyRequestReport(report)) {
        return _.chain([report.managerID, report.ownerAccountID, ...participants])
            .compact()
            .uniq()
            .value();
    }
    return participants;
}

/**
 * Return iou report action display message
 *
 * @param {Object} reportAction report action
 * @returns {String}
 */
function getIOUReportActionDisplayMessage(reportAction) {
    const originalMessage = _.get(reportAction, 'originalMessage', {});
    let translationKey;
    if (originalMessage.type === CONST.IOU.REPORT_ACTION_TYPE.PAY) {
        const {IOUReportID} = originalMessage;

        // The `REPORT_ACTION_TYPE.PAY` action type is used for both fulfilling existing requests and sending money. To
        // differentiate between these two scenarios, we check if the `originalMessage` contains the `IOUDetails`
        // property. If it does, it indicates that this is a 'Send money' action.
        const {amount, currency} = originalMessage.IOUDetails || originalMessage;
        const formattedAmount = CurrencyUtils.convertToDisplayString(amount, currency);
        const iouReport = getReport(IOUReportID);
        const payerName = isExpenseReport(iouReport) ? getPolicyName(iouReport) : getDisplayNameForParticipant(iouReport.managerID, true);

        switch (originalMessage.paymentType) {
            case CONST.IOU.PAYMENT_TYPE.ELSEWHERE:
                translationKey = 'iou.paidElsewhereWithAmount';
                break;
            case CONST.IOU.PAYMENT_TYPE.EXPENSIFY:
            case CONST.IOU.PAYMENT_TYPE.VBBA:
                translationKey = 'iou.paidUsingExpensifyWithAmount';
                break;
            default:
                translationKey = '';
                break;
        }
        return Localize.translateLocal(translationKey, {amount: formattedAmount, payer: payerName});
    }

    const transaction = TransactionUtils.getTransaction(originalMessage.IOUTransactionID);
    const {amount, currency, comment} = getTransactionDetails(transaction);
    const formattedAmount = CurrencyUtils.convertToDisplayString(amount, currency);
    const isRequestSettled = isSettled(originalMessage.IOUReportID);
    if (isRequestSettled) {
        return Localize.translateLocal('iou.payerSettled', {
            amount: formattedAmount,
        });
    }
    translationKey = ReportActionsUtils.isSplitBillAction(reportAction) ? 'iou.didSplitAmount' : 'iou.requestedAmount';
    return Localize.translateLocal(translationKey, {
        formattedAmount,
        comment,
    });
}

/**
 * Return room channel log display message
 *
 * @param {Object} reportAction
 * @returns {String}
 */
function getChannelLogMemberMessage(reportAction) {
    const verb =
        reportAction.actionName === CONST.REPORT.ACTIONS.TYPE.ROOMCHANGELOG.INVITE_TO_ROOM || reportAction.actionName === CONST.REPORT.ACTIONS.TYPE.POLICYCHANGELOG.INVITE_TO_ROOM
            ? 'invited'
            : 'removed';

    const mentions = _.map(reportAction.originalMessage.targetAccountIDs, (accountID) => {
        const personalDetail = lodashGet(allPersonalDetails, accountID);
        const displayNameOrLogin =
            LocalePhoneNumber.formatPhoneNumber(lodashGet(personalDetail, 'login', '')) || lodashGet(personalDetail, 'displayName', '') || Localize.translateLocal('common.hidden');
        return `@${displayNameOrLogin}`;
    });

    const lastMention = mentions.pop();
    let message = '';

    if (mentions.length === 0) {
        message = `${verb} ${lastMention}`;
    } else if (mentions.length === 1) {
        message = `${verb} ${mentions[0]} and ${lastMention}`;
    } else {
        message = `${verb} ${mentions.join(', ')}, and ${lastMention}`;
    }

    const roomName = lodashGet(reportAction, 'originalMessage.roomName', '');
    if (roomName) {
        const preposition =
            reportAction.actionName === CONST.REPORT.ACTIONS.TYPE.ROOMCHANGELOG.INVITE_TO_ROOM || reportAction.actionName === CONST.REPORT.ACTIONS.TYPE.POLICYCHANGELOG.INVITE_TO_ROOM
                ? ' to'
                : ' from';
        message += `${preposition} ${roomName}`;
    }

    return message;
}

/**
 * Checks if a report is a group chat.
 *
 * A report is a group chat if it meets the following conditions:
 * - Not a chat thread.
 * - Not a task report.
 * - Not a money request / IOU report.
 * - Not an archived room.
 * - Not a public / admin / announce chat room (chat type doesn't match any of the specified types).
 * - More than 2 participants.
 *
 * @param {Object} report
 * @returns {Boolean}
 */
function isGroupChat(report) {
    return (
        report &&
        !isChatThread(report) &&
        !isTaskReport(report) &&
        !isMoneyRequestReport(report) &&
        !isArchivedRoom(report) &&
        !Object.values(CONST.REPORT.CHAT_TYPE).includes(getChatType(report)) &&
        lodashGet(report, 'participantAccountIDs.length', 0) > 2
    );
}

/**
 * @param {Object} report
 * @returns {Boolean}
 */
function isReportDraft(report) {
    return isExpenseReport(report) && lodashGet(report, 'stateNum') === CONST.REPORT.STATE_NUM.OPEN && lodashGet(report, 'statusNum') === CONST.REPORT.STATUS.OPEN;
}

/**
 * @param {Object} report
 * @returns {Boolean}
 */
function shouldUseFullTitleToDisplay(report) {
    return isMoneyRequestReport(report) || isPolicyExpenseChat(report) || isChatRoom(report) || isChatThread(report) || isTaskReport(report);
}

/**
 *
 * @param {String} type
 * @param {String} policyID
 * @returns {Object}
 */
function getRoom(type, policyID) {
    const room = _.find(allReports, (report) => report && report.policyID === policyID && report.chatType === type && !isThread(report));
    return room;
}
/**
 *  We only want policy owners and admins to be able to modify the welcome message, but not in thread chat.
 * @param {Object} report
 * @param {Object} policy
 * @return {Boolean}
 */
function shouldDisableWelcomeMessage(report, policy) {
    return isMoneyRequestReport(report) || isArchivedRoom(report) || !isChatRoom(report) || isChatThread(report) || !PolicyUtils.isPolicyAdmin(policy);
}
/**
 *
 * @param {Object} reportActions
 * @returns {Boolean}
 */
function hasRequestError(reportActions) {
    return _.some(reportActions, (action) => {
        if (!ReportActionsUtils.isSplitBillAction(action) && !ReportActionsUtils.isReportPreviewAction(action)) {
            return false;
        }
        const isReportPreviewError = ReportActionsUtils.isReportPreviewAction(action) && hasMissingSmartscanFields(ReportActionsUtils.getIOUReportIDFromReportActionPreview(action));
        const isSplitBillError =
            ReportActionsUtils.isSplitBillAction(action) && TransactionUtils.hasMissingSmartscanFields(TransactionUtils.getTransaction(action.originalMessage.IOUTransactionID));
        return isReportPreviewError || isSplitBillError;
    });
}

export {
    getReportParticipantsTitle,
    isReportMessageAttachment,
    findLastAccessedReport,
    canEditReportAction,
    canFlagReportAction,
    shouldShowFlagComment,
    isActionCreator,
    canDeleteReportAction,
    canLeaveRoom,
    sortReportsByLastRead,
    isDefaultRoom,
    isAdminRoom,
    isAdminsOnlyPostingRoom,
    isAnnounceRoom,
    isUserCreatedPolicyRoom,
    isChatRoom,
    getChatRoomSubtitle,
    getParentNavigationSubtitle,
    getPolicyName,
    getPolicyType,
    isArchivedRoom,
    isExpensifyOnlyParticipantInReport,
    canCreateTaskInReport,
    isPolicyExpenseChatAdmin,
    isPolicyAdmin,
    isPublicRoom,
    isPublicAnnounceRoom,
    isConciergeChatReport,
    isCurrentUserTheOnlyParticipant,
    hasAutomatedExpensifyAccountIDs,
    hasExpensifyGuidesEmails,
    requiresAttentionFromCurrentUser,
    isIOUOwnedByCurrentUser,
    getMoneyRequestReimbursableTotal,
    getMoneyRequestSpendBreakdown,
    canShowReportRecipientLocalTime,
    formatReportLastMessageText,
    chatIncludesConcierge,
    isPolicyExpenseChat,
    isControlPolicyExpenseChat,
    isControlPolicyExpenseReport,
    getIconsForParticipants,
    getIcons,
    getRoomWelcomeMessage,
    getDisplayNamesWithTooltips,
    getDisplayNamesStringFromTooltips,
    getReportName,
    getReport,
    getReportNotificationPreference,
    getReportIDFromLink,
    getRouteFromLink,
    getDeletedParentActionMessageForChatReport,
    getLastVisibleMessage,
    navigateToDetailsPage,
    generateReportID,
    hasReportNameError,
    isUnread,
    isUnreadWithMention,
    buildOptimisticWorkspaceChats,
    buildOptimisticTaskReport,
    buildOptimisticChatReport,
    buildOptimisticClosedReportAction,
    buildOptimisticCreatedReportAction,
    buildOptimisticEditedTaskReportAction,
    buildOptimisticIOUReport,
    buildOptimisticApprovedReportAction,
    buildOptimisticMovedReportAction,
    buildOptimisticSubmittedReportAction,
    buildOptimisticExpenseReport,
    buildOptimisticIOUReportAction,
    buildOptimisticReportPreview,
    buildOptimisticModifiedExpenseReportAction,
    updateReportPreview,
    buildOptimisticTaskReportAction,
    buildOptimisticAddCommentReportAction,
    buildOptimisticTaskCommentReportAction,
    updateOptimisticParentReportAction,
    getOptimisticDataForParentReportAction,
    shouldReportBeInOptionList,
    getChatByParticipants,
    getChatByParticipantsAndPolicy,
    getAllPolicyReports,
    getIOUReportActionMessage,
    getDisplayNameForParticipant,
    getWorkspaceIcon,
    isOptimisticPersonalDetail,
    shouldDisableDetailPage,
    isChatReport,
    isCurrentUserSubmitter,
    isExpenseReport,
    isExpenseRequest,
    isIOUReport,
    isTaskReport,
    isOpenTaskReport,
    isCanceledTaskReport,
    isCompletedTaskReport,
    isReportManager,
    isReportApproved,
    isMoneyRequestReport,
    isMoneyRequest,
    chatIncludesChronos,
    getNewMarkerReportActionID,
    canSeeDefaultRoom,
    getDefaultWorkspaceAvatar,
    getCommentLength,
    getParsedComment,
    getMoneyRequestOptions,
    canCreateRequest,
    hasIOUWaitingOnCurrentUserBankAccount,
    canRequestMoney,
    getWhisperDisplayNames,
    getWorkspaceAvatar,
    isThread,
    isChatThread,
    isThreadParent,
    isThreadFirstChat,
    isChildReport,
    shouldReportShowSubscript,
    isReportDataReady,
    isValidReportIDFromPath,
    isSettled,
    isAllowedToComment,
    getBankAccountRoute,
    getParentReport,
    getRootParentReport,
    getReportPreviewMessage,
    getModifiedExpenseMessage,
    canUserPerformWriteAction,
    getOriginalReportID,
    canAccessReport,
    getAddWorkspaceRoomOrChatReportErrors,
    getReportOfflinePendingActionAndErrors,
    isDM,
    getPolicy,
    getPolicyExpenseChatReportIDByOwner,
    getWorkspaceChats,
    shouldDisableRename,
    hasSingleParticipant,
    getReportRecipientAccountIDs,
    isOneOnOneChat,
    goBackToDetailsPage,
    getTransactionReportName,
    getTransactionDetails,
    getTaskAssigneeChatOnyxData,
    getParticipantsIDs,
    canEditMoneyRequest,
    canEditFieldOfMoneyRequest,
    buildTransactionThread,
    areAllRequestsBeingSmartScanned,
    getTransactionsWithReceipts,
    hasOnlyDistanceRequestTransactions,
    hasNonReimbursableTransactions,
    hasMissingSmartscanFields,
    getIOUReportActionDisplayMessage,
    isWaitingForAssigneeToCompleteTask,
    isGroupChat,
    isReportDraft,
    shouldUseFullTitleToDisplay,
    parseReportRouteParams,
    getReimbursementQueuedActionMessage,
    getPersonalDetailsForAccountID,
    getChannelLogMemberMessage,
    getRoom,
    getActorNameForPreviewMessage,
    shouldDisableWelcomeMessage,
<<<<<<< HEAD
    hasRequestError,
=======
    canEditWriteCapability,
>>>>>>> f52c59d5
};<|MERGE_RESOLUTION|>--- conflicted
+++ resolved
@@ -4591,9 +4591,6 @@
     getRoom,
     getActorNameForPreviewMessage,
     shouldDisableWelcomeMessage,
-<<<<<<< HEAD
+    canEditWriteCapability,
     hasRequestError,
-=======
-    canEditWriteCapability,
->>>>>>> f52c59d5
 };